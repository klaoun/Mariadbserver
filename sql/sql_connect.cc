/*
   Copyright (c) 2007, 2013, Oracle and/or its affiliates.
   Copyright (c) 2008, 2020, MariaDB

   This program is free software; you can redistribute it and/or modify
   it under the terms of the GNU General Public License as published by
   the Free Software Foundation; version 2 of the License.

   This program is distributed in the hope that it will be useful,
   but WITHOUT ANY WARRANTY; without even the implied warranty of
   MERCHANTABILITY or FITNESS FOR A PARTICULAR PURPOSE.  See the
   GNU General Public License for more details.

   You should have received a copy of the GNU General Public License
   along with this program; if not, write to the Free Software
   Foundation, Inc., 51 Franklin St, Fifth Floor, Boston, MA 02110-1335  USA
*/

/*
  Functions to autenticate and handle reqests for a connection
*/

#include "mariadb.h"
#include "mysqld.h"
#include "sql_priv.h"
#ifndef _WIN32
#include <netdb.h>        // getservbyname, servent
#endif
#include "sql_audit.h"
#include "sql_connect.h"
#include "thread_cache.h"
#include "probes_mysql.h"
#include "sql_parse.h"                          // sql_command_flags,
                                                // execute_init_command,
                                                // do_command
#include "sql_db.h"                             // mysql_change_db
#include "hostname.h" // inc_host_errors, ip_to_hostname,
                      // reset_host_errors
#include "sql_callback.h"

#ifdef WITH_WSREP
#include "wsrep_trans_observer.h" /* wsrep open/close */
#include "wsrep_mysqld.h"
#endif /* WITH_WSREP */
#include "proxy_protocol.h"
#include <ssl_compat.h>

HASH global_user_stats, global_client_stats, global_table_stats;
HASH global_index_stats;
/* Protects the above global stats */
extern mysql_mutex_t LOCK_global_user_client_stats;
extern mysql_mutex_t LOCK_global_table_stats;
extern mysql_mutex_t LOCK_global_index_stats;
extern vio_keepalive_opts opt_vio_keepalive;

/*
  Get structure for logging connection data for the current user
*/

#ifndef NO_EMBEDDED_ACCESS_CHECKS
static HASH hash_user_connections;

int get_or_create_user_conn(THD *thd, const char *user,
                            const char *host,
                            const USER_RESOURCES *mqh)
{
  int return_val= 0;
  size_t temp_len, user_len;
  char temp_user[USER_HOST_BUFF_SIZE];
  struct  user_conn *uc;

  DBUG_ASSERT(user != 0);
  DBUG_ASSERT(host != 0);
  DBUG_ASSERT(thd->user_connect == 0);

  user_len= strlen(user);
  temp_len= (strmov(strmov(temp_user, user)+1, host) - temp_user)+1;
  mysql_mutex_lock(&LOCK_user_conn);
  if (!(uc = (struct  user_conn *) my_hash_search(&hash_user_connections,
					       (uchar*) temp_user, temp_len)))
  {
    /* First connection for user; Create a user connection object */
    if (!(uc= ((struct user_conn*)
	       my_malloc(key_memory_user_conn,
                         sizeof(struct user_conn) + temp_len+1, MYF(MY_WME)))))
    {
      /* MY_WME ensures an error is set in THD. */
      return_val= 1;
      goto end;
    }
    uc->user=(char*) (uc+1);
    memcpy(uc->user,temp_user,temp_len+1);
    uc->host= uc->user + user_len +  1;
    uc->len= (uint)temp_len;
    uc->connections= uc->questions= uc->updates= uc->conn_per_hour= 0;
    uc->reset_utime= thd->thr_create_utime;
    if (my_hash_insert(&hash_user_connections, (uchar*) uc))
    {
      /* The only possible error is out of memory, MY_WME sets an error. */
      my_free(uc);
      return_val= 1;
      goto end;
    }
  }
  uc->user_resources= *mqh;
  thd->user_connect=uc;
  uc->connections++;
end:
  mysql_mutex_unlock(&LOCK_user_conn);
  return return_val;
}


/*
  check if user has already too many connections
  
  SYNOPSIS
  check_for_max_user_connections()
  thd			Thread handle
  uc			User connect object

  NOTES
    If check fails, we decrease user connection count, which means one
    shouldn't call decrease_user_connections() after this function.

  RETURN
    0	ok
    1	error
*/

int check_for_max_user_connections(THD *thd, USER_CONN *uc)
{
  int error= 1;
  Host_errors errors;
  DBUG_ENTER("check_for_max_user_connections");

  mysql_mutex_lock(&LOCK_user_conn);

  /* Root is not affected by the value of max_user_connections */
  if (global_system_variables.max_user_connections &&
      !uc->user_resources.user_conn &&
      global_system_variables.max_user_connections < uc->connections &&
      !(thd->security_ctx->master_access & PRIV_IGNORE_MAX_USER_CONNECTIONS))
  {
    my_error(ER_TOO_MANY_USER_CONNECTIONS, MYF(0), uc->user);
    error=1;
    errors.m_max_user_connection= 1;
    goto end;
  }
  time_out_user_resource_limits(thd, uc);
  if (uc->user_resources.user_conn &&
      uc->user_resources.user_conn < uc->connections)
  {
    my_error(ER_USER_LIMIT_REACHED, MYF(0), uc->user,
             "max_user_connections",
             (long) uc->user_resources.user_conn);
    error= 1;
    errors.m_max_user_connection= 1;
    goto end;
  }
  if (uc->user_resources.conn_per_hour &&
      uc->user_resources.conn_per_hour <= uc->conn_per_hour)
  {
    my_error(ER_USER_LIMIT_REACHED, MYF(0), uc->user,
             "max_connections_per_hour",
             (long) uc->user_resources.conn_per_hour);
    error=1;
    errors.m_max_user_connection_per_hour= 1;
    goto end;
  }
  uc->conn_per_hour++;
  error= 0;

end:
  if (unlikely(error))
  {
    uc->connections--; // no need for decrease_user_connections() here
    /*
      The thread may returned back to the pool and assigned to a user
      that doesn't have a limit. Ensure the user is not using resources
      of someone else.
    */
    thd->user_connect= NULL;
  }
  mysql_mutex_unlock(&LOCK_user_conn);
  if (unlikely(error))
  {
    inc_host_errors(thd->main_security_ctx.ip, &errors);
  }
  DBUG_RETURN(error);
}


/*
  Decrease user connection count

  SYNOPSIS
    decrease_user_connections()
    uc			User connection object

  NOTES
    If there is a n user connection object for a connection
    (which only happens if 'max_user_connections' is defined or
    if someone has created a resource grant for a user), then
    the connection count is always incremented on connect.

    The user connect object is not freed if some users has
    'max connections per hour' defined as we need to be able to hold
    count over the lifetime of the connection.
*/

void decrease_user_connections(USER_CONN *uc)
{
  DBUG_ENTER("decrease_user_connections");
  mysql_mutex_lock(&LOCK_user_conn);
  DBUG_ASSERT(uc->connections);
  if (!--uc->connections && !mqh_used)
  {
    /* Last connection for user; Delete it */
    (void) my_hash_delete(&hash_user_connections,(uchar*) uc);
  }
  mysql_mutex_unlock(&LOCK_user_conn);
  DBUG_VOID_RETURN;
}


/*
  Reset per-hour user resource limits when it has been more than
  an hour since they were last checked

  SYNOPSIS:
    time_out_user_resource_limits()
    thd			Thread handler
    uc			User connection details

  NOTE:
    This assumes that the LOCK_user_conn mutex has been acquired, so it is
    safe to test and modify members of the USER_CONN structure.
*/

void time_out_user_resource_limits(THD *thd, USER_CONN *uc)
{
  ulonglong check_time= thd->start_utime;
  DBUG_ENTER("time_out_user_resource_limits");

  /* If more than a hour since last check, reset resource checking */
  if (check_time  - uc->reset_utime >= 3600000000ULL)
  {
    uc->questions=0;
    uc->updates=0;
    uc->conn_per_hour=0;
    uc->reset_utime= check_time;
  }

  DBUG_VOID_RETURN;
}

/*
  Check if maximum queries per hour limit has been reached
  returns 0 if OK.
*/

bool check_mqh(THD *thd, uint check_command)
{
  bool error= 0;
  USER_CONN *uc=thd->user_connect;
  DBUG_ENTER("check_mqh");
  DBUG_ASSERT(uc != 0);

  mysql_mutex_lock(&LOCK_user_conn);

  time_out_user_resource_limits(thd, uc);

  /* Check that we have not done too many questions / hour */
  if (uc->user_resources.questions &&
      uc->questions++ >= uc->user_resources.questions)
  {
    my_error(ER_USER_LIMIT_REACHED, MYF(0), uc->user, "max_queries_per_hour",
             (long) uc->user_resources.questions);
    error=1;
    goto end;
  }
  if (check_command < (uint) SQLCOM_END)
  {
    /* Check that we have not done too many updates / hour */
    if (uc->user_resources.updates &&
        (sql_command_flags[check_command] & CF_CHANGES_DATA) &&
	uc->updates++ >= uc->user_resources.updates)
    {
      my_error(ER_USER_LIMIT_REACHED, MYF(0), uc->user, "max_updates_per_hour",
               (long) uc->user_resources.updates);
      error=1;
      goto end;
    }
  }
end:
  mysql_mutex_unlock(&LOCK_user_conn);
  DBUG_RETURN(error);
}

#endif /* NO_EMBEDDED_ACCESS_CHECKS */

/*
  Check for maximum allowable user connections, if the mysqld server is
  started with corresponding variable that is greater then 0.
*/

extern "C" uchar *get_key_conn(user_conn *buff, size_t *length,
			      my_bool not_used __attribute__((unused)))
{
  *length= buff->len;
  return (uchar*) buff->user;
}


extern "C" void free_user(struct user_conn *uc)
{
  my_free(uc);
}


void init_max_user_conn(void)
{
#ifndef NO_EMBEDDED_ACCESS_CHECKS
  my_hash_init(key_memory_user_conn, &hash_user_connections,
               system_charset_info, max_connections, 0, 0, (my_hash_get_key)
               get_key_conn, (my_hash_free_key) free_user, 0);
#endif
}


void free_max_user_conn(void)
{
#ifndef NO_EMBEDDED_ACCESS_CHECKS
  my_hash_free(&hash_user_connections);
#endif /* NO_EMBEDDED_ACCESS_CHECKS */
}


void reset_mqh(LEX_USER *lu, bool get_them= 0)
{
#ifndef NO_EMBEDDED_ACCESS_CHECKS
  mysql_mutex_lock(&LOCK_user_conn);
  if (lu)  // for GRANT
  {
    USER_CONN *uc;
    size_t temp_len=lu->user.length+lu->host.length+2;
    char temp_user[USER_HOST_BUFF_SIZE];

    memcpy(temp_user,lu->user.str,lu->user.length);
    memcpy(temp_user+lu->user.length+1,lu->host.str,lu->host.length);
    temp_user[lu->user.length]='\0'; temp_user[temp_len-1]=0;
    if ((uc = (struct  user_conn *) my_hash_search(&hash_user_connections,
                                                   (uchar*) temp_user,
                                                   temp_len)))
    {
      uc->questions=0;
      get_mqh(temp_user,&temp_user[lu->user.length+1],uc);
      uc->updates=0;
      uc->conn_per_hour=0;
    }
  }
  else
  {
    /* for FLUSH PRIVILEGES and FLUSH USER_RESOURCES */
    for (uint idx=0;idx < hash_user_connections.records; idx++)
    {
      USER_CONN *uc=(struct user_conn *)
        my_hash_element(&hash_user_connections, idx);
      if (get_them)
	get_mqh(uc->user,uc->host,uc);
      uc->questions=0;
      uc->updates=0;
      uc->conn_per_hour=0;
    }
  }
  mysql_mutex_unlock(&LOCK_user_conn);
#endif /* NO_EMBEDDED_ACCESS_CHECKS */
}

/*****************************************************************************
 Handle users statistics
*****************************************************************************/

/* 'mysql_system_user' is used for when the user is not defined for a THD. */
static const char mysql_system_user[]= "#mysql_system#";

// Returns 'user' if it's not NULL.  Returns 'mysql_system_user' otherwise.
static const char * get_valid_user_string(const char* user)
{
  return user ? user : mysql_system_user;
}

/*
  Returns string as 'IP' for the client-side of the connection represented by
  'client'. Does not allocate memory. May return "".
*/

static const char *get_client_host(THD *client)
{
  return client->security_ctx->host_or_ip[0] ?
    client->security_ctx->host_or_ip :
    client->security_ctx->host ? client->security_ctx->host : "";
}

extern "C" uchar *get_key_user_stats(USER_STATS *user_stats, size_t *length,
                                     my_bool not_used __attribute__((unused)))
{
  *length= user_stats->user_name_length;
  return (uchar*) user_stats->user;
}

void free_user_stats(USER_STATS* user_stats)
{
  my_free(user_stats);
}

void init_user_stats(USER_STATS *user_stats,
                     const char *user,
                     size_t user_length,
                     const char *priv_user,
                     uint total_connections,
                     uint total_ssl_connections,
                     uint concurrent_connections,
                     time_t connected_time,
                     double busy_time,
                     double cpu_time,
                     ulonglong bytes_received,
                     ulonglong bytes_sent,
                     ulonglong binlog_bytes_written,
                     ha_rows rows_sent,
                     ha_rows rows_read,
                     ha_rows rows_inserted,
                     ha_rows rows_deleted,
                     ha_rows rows_updated,
                     ulonglong select_commands,
                     ulonglong update_commands,
                     ulonglong other_commands,
                     ulonglong commit_trans,
                     ulonglong rollback_trans,
                     ulonglong denied_connections,
                     ulonglong lost_connections,
                     ulonglong max_statement_time_exceeded,
                     ulonglong access_denied_errors,
                     ulonglong empty_queries)
{
  DBUG_ENTER("init_user_stats");
  DBUG_PRINT("enter", ("user: %s  priv_user: %s", user, priv_user));

  user_length= MY_MIN(user_length, sizeof(user_stats->user)-1);
  memcpy(user_stats->user, user, user_length);
  user_stats->user[user_length]= 0;
  user_stats->user_name_length= (uint)user_length;
  strmake_buf(user_stats->priv_user, priv_user);

  user_stats->total_connections= total_connections;
  user_stats->total_ssl_connections=  total_ssl_connections;
  user_stats->concurrent_connections= concurrent_connections;
  user_stats->connected_time= connected_time;
  user_stats->busy_time= busy_time;
  user_stats->cpu_time= cpu_time;
  user_stats->bytes_received= bytes_received;
  user_stats->bytes_sent= bytes_sent;
  user_stats->binlog_bytes_written= binlog_bytes_written;
  user_stats->rows_sent= rows_sent;
  user_stats->rows_read= rows_read;
  user_stats->rows_inserted= rows_inserted;
  user_stats->rows_deleted= rows_deleted;
  user_stats->rows_updated= rows_updated;
  user_stats->select_commands= select_commands;
  user_stats->update_commands= update_commands;
  user_stats->other_commands= other_commands;
  user_stats->commit_trans= commit_trans;
  user_stats->rollback_trans= rollback_trans;
  user_stats->denied_connections= denied_connections;
  user_stats->lost_connections= lost_connections;
  user_stats->max_statement_time_exceeded= max_statement_time_exceeded;
  user_stats->access_denied_errors= access_denied_errors;
  user_stats->empty_queries= empty_queries;
  DBUG_VOID_RETURN;
}


void init_global_user_stats(void)
{
  my_hash_init(PSI_INSTRUMENT_ME, &global_user_stats, system_charset_info, max_connections,
               0, 0, (my_hash_get_key) get_key_user_stats,
               (my_hash_free_key) free_user_stats, 0);
}

void init_global_client_stats(void)
{
  my_hash_init(PSI_INSTRUMENT_ME, &global_client_stats, system_charset_info, max_connections,
               0, 0, (my_hash_get_key) get_key_user_stats,
               (my_hash_free_key) free_user_stats, 0);
}

extern "C" uchar *get_key_table_stats(TABLE_STATS *table_stats, size_t *length,
                                      my_bool not_used __attribute__((unused)))
{
  *length= table_stats->table_name_length;
  return (uchar*) table_stats->table;
}

extern "C" void free_table_stats(TABLE_STATS* table_stats)
{
  my_free(table_stats);
}

void init_global_table_stats(void)
{
  my_hash_init(PSI_INSTRUMENT_ME, &global_table_stats, system_charset_info,
               max_connections, 0, 0, (my_hash_get_key) get_key_table_stats,
               (my_hash_free_key) free_table_stats, 0);
}

extern "C" uchar *get_key_index_stats(INDEX_STATS *index_stats, size_t *length,
                                     my_bool not_used __attribute__((unused)))
{
  *length= index_stats->index_name_length;
  return (uchar*) index_stats->index;
}

extern "C" void free_index_stats(INDEX_STATS* index_stats)
{
  my_free(index_stats);
}

void init_global_index_stats(void)
{
  my_hash_init(PSI_INSTRUMENT_ME, &global_index_stats, system_charset_info,
               max_connections, 0, 0, (my_hash_get_key) get_key_index_stats,
               (my_hash_free_key) free_index_stats, 0);
}


void free_global_user_stats(void)
{
  my_hash_free(&global_user_stats);
}

void free_global_table_stats(void)
{
  my_hash_free(&global_table_stats);
}

void free_global_index_stats(void)
{
  my_hash_free(&global_index_stats);
}

void free_global_client_stats(void)
{
  my_hash_free(&global_client_stats);
}

/*
  Increments the global stats connection count for an entry from
  global_client_stats or global_user_stats. Returns 0 on success
  and 1 on error.
*/

static bool increment_count_by_name(const char *name, size_t name_length,
                                   const char *role_name,
                                   HASH *users_or_clients, THD *thd)
{
  USER_STATS *user_stats;

  if (!(user_stats= (USER_STATS*) my_hash_search(users_or_clients, (uchar*) name,
                                              name_length)))
  {
    /* First connection for this user or client */
    if (!(user_stats= ((USER_STATS*)
                       my_malloc(PSI_INSTRUMENT_ME, sizeof(USER_STATS),
                                 MYF(MY_WME | MY_ZEROFILL)))))
      return TRUE;                              // Out of memory

    init_user_stats(user_stats, name, name_length, role_name,
                    0, 0, 0,   // connections
                    0, 0, 0,   // time
                    0, 0, 0,   // bytes sent, received and written
                    0, 0,      // rows sent and read
                    0, 0, 0,   // rows inserted, deleted and updated
                    0, 0, 0,   // select, update and other commands
                    0, 0,      // commit and rollback trans
                    thd->status_var.access_denied_errors,
                    0,         // lost connections
                    0,         // max query timeouts
                    0,         // access denied errors
                    0);        // empty queries

    if (my_hash_insert(users_or_clients, (uchar*)user_stats))
    {
      my_free(user_stats);
      return TRUE;                              // Out of memory
    }
  }
  user_stats->total_connections++;
  if (thd->net.vio && thd->net.vio->type == VIO_TYPE_SSL)
    user_stats->total_ssl_connections++;
  return FALSE;
}


/*
  Increments the global user and client stats connection count.

  @param use_lock  if true, LOCK_global_user_client_stats will be locked

  @retval 0 ok
  @retval 1 error.
*/

#ifndef EMBEDDED_LIBRARY
static bool increment_connection_count(THD* thd, bool use_lock)
{
  const char *user_string= get_valid_user_string(thd->main_security_ctx.user);
  const char *client_string= get_client_host(thd);
  bool return_value= FALSE;

  if (!thd->userstat_running)
    return FALSE;

  if (use_lock)
    mysql_mutex_lock(&LOCK_global_user_client_stats);

  if (increment_count_by_name(user_string, strlen(user_string), user_string,
                              &global_user_stats, thd))
  {
    return_value= TRUE;
    goto end;
  }
  if (increment_count_by_name(client_string, strlen(client_string),
                              user_string, &global_client_stats, thd))
  {
    return_value= TRUE;
    goto end;
  }

end:
  if (use_lock)
    mysql_mutex_unlock(&LOCK_global_user_client_stats);
  return return_value;
}
#endif

/*
  Used to update the global user and client stats
*/

static void update_global_user_stats_with_user(THD *thd,
                                               USER_STATS *user_stats,
                                               time_t now)
{
  DBUG_ASSERT(thd->userstat_running);

  user_stats->connected_time+= now - thd->last_global_update_time;
  user_stats->busy_time+=  (thd->status_var.busy_time -
                            thd->org_status_var.busy_time);
  user_stats->cpu_time+=   (thd->status_var.cpu_time -
                            thd->org_status_var.cpu_time); 
  /*
    This is handle specially as bytes_received is incremented BEFORE
    org_status_var is copied.
  */
  user_stats->bytes_received+= (thd->org_status_var.bytes_received-
                                thd->start_bytes_received);
  user_stats->bytes_sent+= (thd->status_var.bytes_sent -
                            thd->org_status_var.bytes_sent);
  user_stats->binlog_bytes_written+=
    (thd->status_var.binlog_bytes_written -
     thd->org_status_var.binlog_bytes_written);
  /* We are not counting rows in internal temporary tables here ! */
  user_stats->rows_read+=      (thd->status_var.rows_read -
                                thd->org_status_var.rows_read);
  user_stats->rows_sent+=      (thd->status_var.rows_sent -
                                thd->org_status_var.rows_sent);
  user_stats->rows_inserted+=  (thd->status_var.ha_write_count -
                                thd->org_status_var.ha_write_count);
  user_stats->rows_deleted+=   (thd->status_var.ha_delete_count -
                                thd->org_status_var.ha_delete_count);
  user_stats->rows_updated+=   (thd->status_var.ha_update_count -
                                thd->org_status_var.ha_update_count);
  user_stats->select_commands+= thd->select_commands;
  user_stats->update_commands+= thd->update_commands;
  user_stats->other_commands+=  thd->other_commands;
  user_stats->commit_trans+=   (thd->status_var.ha_commit_count -
                                thd->org_status_var.ha_commit_count);
  user_stats->rollback_trans+= (thd->status_var.ha_rollback_count +
                                thd->status_var.ha_savepoint_rollback_count -
                                thd->org_status_var.ha_rollback_count -
                                thd->org_status_var.
                                ha_savepoint_rollback_count);
  user_stats->access_denied_errors+=
    (thd->status_var.access_denied_errors -
     thd->org_status_var.access_denied_errors);
  user_stats->empty_queries+=   (thd->status_var.empty_queries -
                                 thd->org_status_var.empty_queries);

  /* The following can only contain 0 or 1 and then connection ends */
  user_stats->denied_connections+= thd->status_var.access_denied_errors;
  user_stats->lost_connections+=   thd->status_var.lost_connections;
  user_stats->max_statement_time_exceeded+= thd->status_var.max_statement_time_exceeded;
}


/*  Updates the global stats of a user or client */
void update_global_user_stats(THD *thd, bool create_user, time_t now)
{
  const char *user_string, *client_string;
  USER_STATS *user_stats;
  size_t user_string_length, client_string_length;
  DBUG_ASSERT(thd->userstat_running);

  user_string= get_valid_user_string(thd->main_security_ctx.user);
  user_string_length= strlen(user_string);
  client_string= get_client_host(thd);
  client_string_length= strlen(client_string);

  mysql_mutex_lock(&LOCK_global_user_client_stats);

  // Update by user name
  if ((user_stats= (USER_STATS*) my_hash_search(&global_user_stats,
                                             (uchar*) user_string,
                                             user_string_length)))
  {
    /* Found user. */
    update_global_user_stats_with_user(thd, user_stats, now);
  }
  else
  {
    /* Create the entry */
    if (create_user)
    {
      increment_count_by_name(user_string, user_string_length, user_string,
                              &global_user_stats, thd);
    }
  }

  /* Update by client IP */
  if ((user_stats= (USER_STATS*)my_hash_search(&global_client_stats,
                                            (uchar*) client_string,
                                            client_string_length)))
  {
    // Found by client IP
    update_global_user_stats_with_user(thd, user_stats, now);
  }
  else
  {
    // Create the entry
    if (create_user)
    {
      increment_count_by_name(client_string, client_string_length,
                              user_string, &global_client_stats, thd);
    }
  }
  /* Reset variables only used for counting */
  thd->select_commands= thd->update_commands= thd->other_commands= 0;
  thd->last_global_update_time= now;

  mysql_mutex_unlock(&LOCK_global_user_client_stats);
}


/**
  Set thread character set variables from the given ID

  @param  thd         thread handle
  @param  cs_number   character set and collation ID

  @retval  0  OK; character_set_client, collation_connection and
              character_set_results are set to the new value,
              or to the default global values.

  @retval  1  error, e.g. the given ID is not supported by parser.
              Corresponding SQL error is sent.
*/

bool thd_init_client_charset(THD *thd, uint cs_number)
{
  CHARSET_INFO *cs;
  /*
   Use server character set and collation if
   - opt_character_set_client_handshake is not set
   - client has not specified a character set
   - client character set doesn't exists in server
  */
  if (!opt_character_set_client_handshake ||
      !(cs= get_charset(cs_number, MYF(0))))
  {
    thd->update_charset(global_system_variables.character_set_client,
                        global_system_variables.collation_connection,
                        global_system_variables.character_set_results);
  }
  else
  {
    if (!is_supported_parser_charset(cs))
    {
      /* Disallow non-supported parser character sets: UCS2, UTF16, UTF32 */
      my_error(ER_WRONG_VALUE_FOR_VAR, MYF(0), "character_set_client",
               cs->cs_name.str);
      return true;
    }
    thd->org_charset= cs;
    thd->update_charset(cs,cs,cs);
  }
  return false;
}


/*
  Initialize connection threads
*/

#ifndef EMBEDDED_LIBRARY
bool init_new_connection_handler_thread()
{
  pthread_detach_this_thread();
  if (my_thread_init())
  {
    statistic_increment(aborted_connects,&LOCK_status);
    statistic_increment(connection_errors_internal, &LOCK_status);
    return 1;
  }
  DBUG_EXECUTE_IF("simulate_failed_connection_1", return(1); );
  return 0;
}

/**
  Set client address during authentication.

  Initializes THD::main_security_ctx and THD::peer_port.
  Optionally does ip to hostname translation.

  @param thd   current THD handle
  @param addr  peer address (can be NULL, if 'ip' is set)
  @param ip    peer address as string (can be NULL if 'addr' is set)
  @param port  peer port
  @param check_proxy_networks if true, and host is in
               'proxy_protocol_networks' list, skip
               "host not privileged" check
  @param[out] host_errors - number of connect
              errors for this host

  @retval 0 ok, 1 error
*/
int thd_set_peer_addr(THD *thd,
  sockaddr_storage *addr,
  const char *ip,
  uint port,
  bool check_proxy_networks,
  uint *host_errors)
{
  *host_errors= 0;

  thd->peer_port= port;

  char ip_string[128];
  if (!ip)
  {
    void *addr_data;
    if (addr->ss_family == AF_UNIX)
    {
        /* local connection */
        my_free((void *)thd->main_security_ctx.ip);
        thd->main_security_ctx.host_or_ip= thd->main_security_ctx.host = my_localhost;
        thd->main_security_ctx.ip= 0;
        return 0;
    }
    else if (addr->ss_family == AF_INET)
      addr_data= &((struct sockaddr_in *)addr)->sin_addr;
    else
      addr_data= &((struct sockaddr_in6 *)addr)->sin6_addr;
    if (!inet_ntop(addr->ss_family,addr_data, ip_string, sizeof(ip_string)))
    {
      DBUG_ASSERT(0);
      return 1;
    }
    ip= ip_string;
  }

  my_free((void *)thd->main_security_ctx.ip);
  if (!(thd->main_security_ctx.ip = my_strdup(PSI_INSTRUMENT_ME, ip, MYF(MY_WME))))
  {
    /*
    No error accounting per IP in host_cache,
    this is treated as a global server OOM error.
    TODO: remove the need for my_strdup.
    */
    statistic_increment(aborted_connects, &LOCK_status);
    statistic_increment(connection_errors_internal, &LOCK_status);
    return 1; /* The error is set by my_strdup(). */
  }
  thd->main_security_ctx.host_or_ip = thd->main_security_ctx.ip;
  if (!(specialflag & SPECIAL_NO_RESOLVE))
  {
    int rc;

    rc = ip_to_hostname(addr,
      thd->main_security_ctx.ip,
      &thd->main_security_ctx.host,
      host_errors);

    /* Cut very long hostnames to avoid possible overflows */
    if (thd->main_security_ctx.host)
    {
      if (thd->main_security_ctx.host != my_localhost)
        ((char*)thd->main_security_ctx.host)[MY_MIN(strlen(thd->main_security_ctx.host),
          HOSTNAME_LENGTH)] = 0;
      thd->main_security_ctx.host_or_ip = thd->main_security_ctx.host;
    }

    if (rc == RC_BLOCKED_HOST)
    {
      /* HOST_CACHE stats updated by ip_to_hostname(). */
      my_error(ER_HOST_IS_BLOCKED, MYF(0), thd->main_security_ctx.host_or_ip);
      return 1;
    }
  }
  DBUG_PRINT("info", ("Host: %s  ip: %s",
    (thd->main_security_ctx.host ?
      thd->main_security_ctx.host : "unknown host"),
      (thd->main_security_ctx.ip ?
        thd->main_security_ctx.ip : "unknown ip")));
  if ((!check_proxy_networks || !is_proxy_protocol_allowed((struct sockaddr *) addr)) 
      && acl_check_host(thd->main_security_ctx.host, thd->main_security_ctx.ip))
  {
    /* HOST_CACHE stats updated by acl_check_host(). */
    my_error(ER_HOST_NOT_PRIVILEGED, MYF(0),
      thd->main_security_ctx.host_or_ip);
    return 1;
  }
  return 0;
}

/*
  Perform handshake, authorize client and update thd ACL variables.

  SYNOPSIS
    check_connection()
    thd  thread handle

  RETURN
     0  success, thd is updated.
     1  error
*/

static int check_connection(THD *thd)
{
  uint connect_errors= 0;
  int auth_rc;
  NET *net= &thd->net;

  DBUG_PRINT("info",
             ("New connection received on %s", vio_description(net->vio)));

#ifdef SIGNAL_WITH_VIO_CLOSE
  thd->set_active_vio(net->vio);
#endif

  if (!thd->main_security_ctx.host)         // If TCP/IP connection
  {
    my_bool peer_rc;
    char ip[NI_MAXHOST];
    uint16 peer_port;

    peer_rc= vio_peer_addr(net->vio, ip, &peer_port, NI_MAXHOST);

    /*
    ===========================================================================
    DEBUG code only (begin)
    Simulate various output from vio_peer_addr().
    ===========================================================================
    */

    DBUG_EXECUTE_IF("vio_peer_addr_error",
                    {
                      peer_rc= 1;
                    }
                    );
    DBUG_EXECUTE_IF("vio_peer_addr_fake_ipv4",
                    {
                      struct sockaddr *sa= (sockaddr *) &net->vio->remote;
                      sa->sa_family= AF_INET;
                      struct in_addr *ip4= &((struct sockaddr_in *) sa)->sin_addr;
                      /* See RFC 5737, 192.0.2.0/24 is reserved. */
                      const char* fake= "192.0.2.4";
                      inet_pton(AF_INET,fake, ip4);
                      strcpy(ip, fake);
                      peer_rc= 0;
                    }
                    );

#ifdef HAVE_IPV6
    DBUG_EXECUTE_IF("vio_peer_addr_fake_ipv6",
                    {
                      struct sockaddr_in6 *sa= (sockaddr_in6 *) &net->vio->remote;
                      sa->sin6_family= AF_INET6;
                      struct in6_addr *ip6= & sa->sin6_addr;
                      /* See RFC 3849, ipv6 2001:DB8::/32 is reserved. */
                      const char* fake= "2001:db8::6:6";
                      /* inet_pton(AF_INET6, fake, ip6); not available on Windows XP. */
                      ip6->s6_addr[ 0] = 0x20;
                      ip6->s6_addr[ 1] = 0x01;
                      ip6->s6_addr[ 2] = 0x0d;
                      ip6->s6_addr[ 3] = 0xb8;
                      ip6->s6_addr[ 4] = 0x00;
                      ip6->s6_addr[ 5] = 0x00;
                      ip6->s6_addr[ 6] = 0x00;
                      ip6->s6_addr[ 7] = 0x00;
                      ip6->s6_addr[ 8] = 0x00;
                      ip6->s6_addr[ 9] = 0x00;
                      ip6->s6_addr[10] = 0x00;
                      ip6->s6_addr[11] = 0x00;
                      ip6->s6_addr[12] = 0x00;
                      ip6->s6_addr[13] = 0x06;
                      ip6->s6_addr[14] = 0x00;
                      ip6->s6_addr[15] = 0x06;
                      strcpy(ip, fake);
                      peer_rc= 0;
                    }
                    );
#endif /* HAVE_IPV6 */

    /*
    ===========================================================================
    DEBUG code only (end)
    ===========================================================================
    */

    if (peer_rc)
    {
      /*
        Since we can not even get the peer IP address,
        there is nothing to show in the host_cache,
        so increment the global status variable for peer address errors.
      */
      statistic_increment(connection_errors_peer_addr, &LOCK_status);
      my_error(ER_BAD_HOST_ERROR, MYF(0));
      statistic_increment(aborted_connects_preauth, &LOCK_status);
      return 1;
    }

    if (thd_set_peer_addr(thd, &net->vio->remote, ip, peer_port,
                          true, &connect_errors))
    {
      statistic_increment(aborted_connects_preauth, &LOCK_status);
      return 1;
    }
  }
  else /* Hostname given means that the connection was on a socket */
  {
    DBUG_PRINT("info",("Host: %s", thd->main_security_ctx.host));
    thd->main_security_ctx.host_or_ip= thd->main_security_ctx.host;
    thd->main_security_ctx.ip= 0;
    /* Reset sin_addr */
    bzero((char*) &net->vio->remote, sizeof(net->vio->remote));
  }
  vio_keepalive(net->vio, TRUE);
  vio_set_keepalive_options(net->vio, &opt_vio_keepalive);

  if (unlikely(thd->packet.alloc(thd->variables.net_buffer_length)))
  {
    /*
      Important note:
      net_buffer_length is a SESSION variable,
      so it may be tempting to account OOM conditions per IP in the HOST_CACHE,
      in case some clients are more demanding than others ...
      However, this session variable is *not* initialized with a per client
      value during the initial connection, it is initialized from the
      GLOBAL net_buffer_length variable from the server.
      Hence, there is no reason to account on OOM conditions per client IP,
      we count failures in the global server status instead.
    */
    statistic_increment(aborted_connects,&LOCK_status);
    statistic_increment(connection_errors_internal, &LOCK_status);
    statistic_increment(aborted_connects_preauth, &LOCK_status);
    return 1; /* The error is set by alloc(). */
  }

  auth_rc= acl_authenticate(thd, 0);
  if (auth_rc == 0 && connect_errors != 0)
  {
    /*
      A client connection from this IP was successful,
      after some previous failures.
      Reset the connection error counter.
    */
    reset_host_connect_errors(thd->main_security_ctx.ip);
  }

  return auth_rc;
}


/*
  Setup thread to be used with the current thread

  SYNOPSIS
    bool setup_connection_thread_globals()
    thd    Thread/connection handler

  RETURN
    0   ok
    1   Error (out of memory)
        In this case we will close the connection and increment status
*/

void setup_connection_thread_globals(THD *thd)
{
  DBUG_EXECUTE_IF("CONNECT_wait", {
    extern MYSQL_SOCKET unix_sock;
    DBUG_ASSERT(unix_sock.fd >= 0);
    while (unix_sock.fd >= 0)
      my_sleep(1000);
  });
  thd->store_globals();
}


/*
  Autenticate user, with error reporting

  SYNOPSIS
   login_connection()
   thd        Thread handler

  NOTES
    Connection is not closed in case of errors

  RETURN
    0    ok
    1    error
*/

bool login_connection(THD *thd)
{
  NET *net= &thd->net;
  int error= 0;
  DBUG_ENTER("login_connection");
  DBUG_PRINT("info", ("login_connection called by thread %lu",
                      (ulong) thd->thread_id));

  /* Use "connect_timeout" value during connection phase */
  my_net_set_read_timeout(net, connect_timeout);
  my_net_set_write_timeout(net, connect_timeout);

  error= check_connection(thd);
  thd->protocol->end_statement();

  if (unlikely(error))
  {						// Wrong permissions
#ifdef _WIN32
    if (vio_type(net->vio) == VIO_TYPE_NAMEDPIPE)
      my_sleep(1000);				/* must wait after eof() */
#endif
    statistic_increment(aborted_connects,&LOCK_status);
    error=1;
    goto exit;
  }
  /* Connect completed, set read/write timeouts back to default */
  my_net_set_read_timeout(net, thd->variables.net_read_timeout);
  my_net_set_write_timeout(net, thd->variables.net_write_timeout);

  /*  Updates global user connection stats. */
  if (increment_connection_count(thd, TRUE))
  {
    my_error(ER_OUTOFMEMORY, MYF(0), (int) (2*sizeof(USER_STATS)));
    error= 1;
    goto exit;
  }

exit:
  mysql_audit_notify_connection_connect(thd);
  DBUG_RETURN(error);
}


/*
  Close an established connection

  NOTES
    This mainly updates status variables
*/

void end_connection(THD *thd)
{
  NET *net= &thd->net;

#ifdef WITH_WSREP
  if (thd->wsrep_cs().state() == wsrep::client_state::s_exec)
  {
    /* Error happened after the thread acquired ownership to wsrep
       client state, but before command was processed. Clean up the
       state before wsrep_close(). */
    wsrep_after_command_ignore_result(thd);
  }
  wsrep_close(thd);
#endif /* WITH_WSREP */
  if (thd->user_connect)
  {
    /*
      We decrease this variable early to make it easy to log again quickly.
      This code is not critical as we will in any case do this test
      again in thd->cleanup()
    */
    decrease_user_connections(thd->user_connect);
    /*
      The thread may returned back to the pool and assigned to a user
      that doesn't have a limit. Ensure the user is not using resources
      of someone else.
    */
    thd->user_connect= NULL;
  }

  if (unlikely(thd->killed) || (net->error && net->vio != 0))
  {
    statistic_increment(aborted_threads,&LOCK_status);
    status_var_increment(thd->status_var.lost_connections);
  }

  if (likely(!thd->killed) && (net->error && net->vio != 0))
    thd->print_aborted_warning(1, thd->get_stmt_da()->is_error()
             ? thd->get_stmt_da()->message() : ER_THD(thd, ER_UNKNOWN_ERROR));
}


/*
  Initialize THD to handle queries
*/

void prepare_new_connection_state(THD* thd)
{
  Security_context *sctx= thd->security_ctx;

  if (thd->client_capabilities & CLIENT_COMPRESS)
    thd->net.compress=1;				// Use compression

  /*
    Much of this is duplicated in create_embedded_thd() for the
    embedded server library.
    TODO: refactor this to avoid code duplication there
  */
  thd->proc_info= 0;
  thd->set_command(COM_SLEEP);
  thd->init_for_queries();

  if (opt_init_connect.length &&
      !(sctx->master_access & PRIV_IGNORE_INIT_CONNECT))
  {
    execute_init_command(thd, &opt_init_connect, &LOCK_sys_init_connect);
    if (unlikely(thd->is_error()))
    {
      Host_errors errors;
      thd->set_killed(KILL_CONNECTION);
      thd->print_aborted_warning(0, "init_connect command failed");
      sql_print_warning("%s", thd->get_stmt_da()->message());

      /*
        now let client to send its first command,
        to be able to send the error back
      */
      NET *net= &thd->net;
      thd->lex->current_select= 0;
      my_net_set_read_timeout(net, thd->variables.net_wait_timeout);
      thd->clear_error();
      net_new_transaction(net);
      ulong packet_length= my_net_read(net);
      /*
        If my_net_read() failed, my_error() has been already called,
        and the main Diagnostics Area contains an error condition.
      */
      if (packet_length != packet_error)
        my_error(ER_NEW_ABORTING_CONNECTION, MYF(0),
                 thd->thread_id,
                 thd->db.str ? thd->db.str : "unconnected",
                 sctx->user ? sctx->user : "unauthenticated",
                 sctx->host_or_ip, "init_connect command failed");
      thd->server_status&= ~SERVER_STATUS_CLEAR_SET;
      thd->protocol->end_statement();
      thd->killed = KILL_CONNECTION;
      errors.m_init_connect= 1;
      inc_host_errors(thd->main_security_ctx.ip, &errors);
      return;
    }

    thd->proc_info=0;
  }
}


/*
  Thread handler for a connection

  SYNOPSIS
    handle_one_connection()
    arg		Connection object (THD)

  IMPLEMENTATION
    This function (normally) does the following:
    - Initialize thread
    - Initialize THD to be used with this thread
    - Authenticate user
    - Execute all queries sent on the connection
    - Take connection down
    - End thread  / Handle next connection using thread from thread cache
*/

pthread_handler_t handle_one_connection(void *arg)
{
  CONNECT *connect= (CONNECT*) arg;

  mysql_thread_set_psi_id(connect->thread_id);

  if (init_new_connection_handler_thread())
    connect->close_with_error(0, 0, ER_OUT_OF_RESOURCES);
  else
    do_handle_one_connection(connect, true);

  DBUG_PRINT("info", ("killing thread"));
#if defined(HAVE_OPENSSL) && !defined(EMBEDDED_LIBRARY)
  ERR_remove_state(0);
#endif
  my_thread_end();
  return 0;
}

bool thd_prepare_connection(THD *thd)
{
  bool rc;
  lex_start(thd);
  rc= login_connection(thd);
  if (rc)
    return rc;

  MYSQL_CONNECTION_START(thd->thread_id, &thd->security_ctx->priv_user[0],
                         (char *) thd->security_ctx->host_or_ip);

  prepare_new_connection_state(thd);
#ifdef WITH_WSREP
  thd->wsrep_client_thread= true;
  wsrep_open(thd);
#endif /* WITH_WSREP */
  return FALSE;
}

bool thd_is_connection_alive(THD *thd)
{
  NET *net= &thd->net;
  if (likely(!net->error &&
             net->vio != 0 &&
             thd->killed < KILL_CONNECTION))
    return TRUE;
  return FALSE;
}


void do_handle_one_connection(CONNECT *connect, bool put_in_cache)
{
  ulonglong thr_create_utime= microsecond_interval_timer();
  THD *thd;
  if (!(thd= connect->create_thd(NULL)))
  {
    connect->close_and_delete();
    return;
  }

<<<<<<< HEAD
  DBUG_EXECUTE_IF("CONNECT_wait",
  {
    extern Dynamic_array<MYSQL_SOCKET> listen_sockets;
    DBUG_ASSERT(listen_sockets.size());
    while (listen_sockets.size())
      my_sleep(1000);
  });

=======
>>>>>>> 80cf7a4c
  /*
    If a thread was created to handle this connection:
    increment slow_launch_threads counter if it took more than
    slow_launch_time seconds to create the thread.
  */

  if (connect->prior_thr_create_utime)
  {
    ulong launch_time= (ulong) (thr_create_utime -
                                connect->prior_thr_create_utime);
    if (launch_time >= slow_launch_time*1000000L)
      statistic_increment(slow_launch_threads, &LOCK_status);
  }

  server_threads.insert(thd); // Make THD visible in show processlist

  delete connect; // must be after server_threads.insert, see close_connections()
  
  thd->thr_create_utime= thr_create_utime;
  /* We need to set this because of time_out_user_resource_limits */
  thd->start_utime= thr_create_utime;

  /*
    handle_one_connection() is normally the only way a thread would
    start and would always be on the very high end of the stack ,
    therefore, the thread stack always starts at the address of the
    first local variable of handle_one_connection, which is thd. We
    need to know the start of the stack so that we could check for
    stack overruns.
  */
  thd->thread_stack= (char*) &thd;
  setup_connection_thread_globals(thd);

  for (;;)
  {
    bool create_user= TRUE;

    mysql_socket_set_thread_owner(thd->net.vio->mysql_socket);
    if (thd_prepare_connection(thd))
    {
      create_user= FALSE;
      goto end_thread;
    }      

    while (thd_is_connection_alive(thd))
    {
      if (mysql_audit_release_required(thd))
        mysql_audit_release(thd);
      if (do_command(thd))
	break;
    }
    end_connection(thd);

end_thread:
    close_connection(thd);

    if (thd->userstat_running)
      update_global_user_stats(thd, create_user, time(NULL));

    unlink_thd(thd);
    if (IF_WSREP(thd->wsrep_applier, false) || !put_in_cache ||
        !(connect= thread_cache.park()))
      break;

    /* Create new instrumentation for the new THD job */
    PSI_CALL_set_thread(PSI_CALL_new_thread(key_thread_one_connection, thd,
                                            thd->thread_id));

    if (!(connect->create_thd(thd)))
    {
      /* Out of resources. Free thread to get more resources */
      connect->close_and_delete();
      break;
    }
    delete connect;

    /*
      We have to call store_globals to update mysys_var->id and lock_info
      with the new thread_id
    */
    thd->store_globals();

    /* reset abort flag for the thread */
    thd->mysys_var->abort= 0;
    thd->thr_create_utime= microsecond_interval_timer();
    thd->start_utime= thd->thr_create_utime;

    server_threads.insert(thd);
  }
  delete thd;
}
#endif /* EMBEDDED_LIBRARY */


/* Handling of CONNECT objects */

/*
  Close connection without error and delete the connect object
  This and close_with_error are only called if we didn't manage to
  create a new thd object.
*/

void CONNECT::close_and_delete()
{
  DBUG_ENTER("close_and_delete");

#if _WIN32
  if (vio_type == VIO_TYPE_NAMEDPIPE)
    CloseHandle(pipe);
  else
#endif
  if (vio_type != VIO_CLOSED)
    mysql_socket_close(sock);
  vio_type= VIO_CLOSED;

  --*scheduler->connection_count;
  statistic_increment(connection_errors_internal, &LOCK_status);
  statistic_increment(aborted_connects,&LOCK_status);

  delete this;
  DBUG_VOID_RETURN;
}

/*
  Close a connection with a possible error to the end user
  Alse deletes the connection object, like close_and_delete()
*/

void CONNECT::close_with_error(uint sql_errno,
                               const char *message, uint close_error)
{
  THD *thd= create_thd(NULL);
  if (thd)
  {
    if (sql_errno)
      thd->protocol->net_send_error(thd, sql_errno, message, NULL);
    close_connection(thd, close_error);
    delete thd;
    set_current_thd(0);
  }
  close_and_delete();
}


/* Reuse or create a THD based on a CONNECT object */

THD *CONNECT::create_thd(THD *thd)
{
  bool res, thd_reused= thd != 0;
  Vio *vio;
  DBUG_ENTER("create_thd");

  DBUG_EXECUTE_IF("simulate_failed_connection_2", DBUG_RETURN(0); );

  if (thd)
  {
    /* reuse old thd */
    thd->reset_for_reuse();
    /*
      reset tread_id's, but not thread_dbug_id's as the later isn't allowed
      to change as there is already structures in thd marked with the old
      value.
    */
    thd->thread_id= thd->variables.pseudo_thread_id= thread_id;
  }
  else if (!(thd= new THD(thread_id)))
    DBUG_RETURN(0);

#if _WIN32
  if (vio_type == VIO_TYPE_NAMEDPIPE)
    vio= vio_new_win32pipe(pipe);
  else
#endif
  vio= mysql_socket_vio_new(sock, vio_type, vio_type == VIO_TYPE_SOCKET ?
                                                        VIO_LOCALHOST : 0);
  if (!vio)
  {
    if (!thd_reused)
      delete thd;
    DBUG_RETURN(0);
  }

  set_current_thd(thd);
  res= my_net_init(&thd->net, vio, thd, MYF(MY_THREAD_SPECIFIC));
  vio_type= VIO_CLOSED;                // Vio now handled by thd

  if (unlikely(res || thd->is_error()))
  {
    if (!thd_reused)
      delete thd;
    set_current_thd(0);
    DBUG_RETURN(0);
  }

  init_net_server_extension(thd);

  thd->security_ctx->host= thd->net.vio->type == VIO_TYPE_NAMEDPIPE ||
                           thd->net.vio->type == VIO_TYPE_SOCKET ?
                           my_localhost : 0;

  thd->scheduler=          scheduler;
  thd->real_id= pthread_self(); /* Duplicates THD::store_globals() setting. */

  /* Attach PSI instrumentation to the new THD */

  PSI_thread *psi= PSI_CALL_get_thread();
  PSI_CALL_set_thread_os_id(psi);
  PSI_CALL_set_thread_THD(psi, thd);
  PSI_CALL_set_thread_id(psi, thd->thread_id);
  thd->set_psi(psi);

  DBUG_RETURN(thd);
}<|MERGE_RESOLUTION|>--- conflicted
+++ resolved
@@ -1109,9 +1109,9 @@
 void setup_connection_thread_globals(THD *thd)
 {
   DBUG_EXECUTE_IF("CONNECT_wait", {
-    extern MYSQL_SOCKET unix_sock;
-    DBUG_ASSERT(unix_sock.fd >= 0);
-    while (unix_sock.fd >= 0)
+    extern Dynamic_array<MYSQL_SOCKET> listen_sockets;
+    DBUG_ASSERT(listen_sockets.size());
+    while (listen_sockets.size())
       my_sleep(1000);
   });
   thd->store_globals();
@@ -1365,17 +1365,6 @@
     return;
   }
 
-<<<<<<< HEAD
-  DBUG_EXECUTE_IF("CONNECT_wait",
-  {
-    extern Dynamic_array<MYSQL_SOCKET> listen_sockets;
-    DBUG_ASSERT(listen_sockets.size());
-    while (listen_sockets.size())
-      my_sleep(1000);
-  });
-
-=======
->>>>>>> 80cf7a4c
   /*
     If a thread was created to handle this connection:
     increment slow_launch_threads counter if it took more than
