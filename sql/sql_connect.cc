/*
   Copyright (c) 2007, 2011, Oracle and/or its affiliates. All rights reserved.

   This program is free software; you can redistribute it and/or modify
   it under the terms of the GNU General Public License as published by
   the Free Software Foundation; version 2 of the License.

   This program is distributed in the hope that it will be useful,
   but WITHOUT ANY WARRANTY; without even the implied warranty of
   MERCHANTABILITY or FITNESS FOR A PARTICULAR PURPOSE.  See the
   GNU General Public License for more details.

   You should have received a copy of the GNU General Public License
   along with this program; if not, write to the Free Software
   Foundation, Inc., 51 Franklin St, Fifth Floor, Boston, MA 02110-1301  USA
*/

/*
  Functions to autenticate and handle reqests for a connection
*/

#include "my_global.h"
#include "sql_priv.h"
#ifndef __WIN__
#include <netdb.h>        // getservbyname, servent
#endif
#include "sql_audit.h"
#include "sql_connect.h"
#include "my_global.h"
#include "probes_mysql.h"
#include "unireg.h"                    // REQUIRED: for other includes
#include "sql_parse.h"                          // sql_command_flags,
                                                // execute_init_command,
                                                // do_command
#include "sql_db.h"                             // mysql_change_db
#include "hostname.h" // inc_host_errors, ip_to_hostname,
                      // reset_host_errors
#include "sql_acl.h"  // acl_getroot, NO_ACCESS, SUPER_ACL
#include "sql_callback.h"

#if defined(HAVE_OPENSSL) && !defined(EMBEDDED_LIBRARY)
/*
  Without SSL the handshake consists of one packet. This packet
  has both client capabilites and scrambled password.
  With SSL the handshake might consist of two packets. If the first
  packet (client capabilities) has CLIENT_SSL flag set, we have to
  switch to SSL and read the second packet. The scrambled password
  is in the second packet and client_capabilites field will be ignored.
  Maybe it is better to accept flags other than CLIENT_SSL from the
  second packet?
*/
#define SSL_HANDSHAKE_SIZE      2
#define NORMAL_HANDSHAKE_SIZE   6
#define MIN_HANDSHAKE_SIZE      2
#else
#define MIN_HANDSHAKE_SIZE      6
#endif /* HAVE_OPENSSL && !EMBEDDED_LIBRARY */

/*
  Get structure for logging connection data for the current user
*/

#ifndef NO_EMBEDDED_ACCESS_CHECKS
static HASH hash_user_connections;

int get_or_create_user_conn(THD *thd, const char *user,
                            const char *host,
                            const USER_RESOURCES *mqh)
{
  int return_val= 0;
  size_t temp_len, user_len;
  char temp_user[USER_HOST_BUFF_SIZE];
  struct  user_conn *uc;

  DBUG_ASSERT(user != 0);
  DBUG_ASSERT(host != 0);

  user_len= strlen(user);
  temp_len= (strmov(strmov(temp_user, user)+1, host) - temp_user)+1;
  mysql_mutex_lock(&LOCK_user_conn);
  if (!(uc = (struct  user_conn *) my_hash_search(&hash_user_connections,
					       (uchar*) temp_user, temp_len)))
  {
    /* First connection for user; Create a user connection object */
    if (!(uc= ((struct user_conn*)
	       my_malloc(sizeof(struct user_conn) + temp_len+1,
			 MYF(MY_WME)))))
    {
      /* MY_WME ensures an error is set in THD. */
      return_val= 1;
      goto end;
    }
    uc->user=(char*) (uc+1);
    memcpy(uc->user,temp_user,temp_len+1);
    uc->host= uc->user + user_len +  1;
    uc->len= temp_len;
    uc->connections= uc->questions= uc->updates= uc->conn_per_hour= 0;
    uc->user_resources= *mqh;
    uc->reset_utime= thd->thr_create_utime;
    if (my_hash_insert(&hash_user_connections, (uchar*) uc))
    {
      /* The only possible error is out of memory, MY_WME sets an error. */
      my_free(uc);
      return_val= 1;
      goto end;
    }
  }
  thd->user_connect=uc;
  uc->connections++;
end:
  mysql_mutex_unlock(&LOCK_user_conn);
  return return_val;

}


/*
  check if user has already too many connections
  
  SYNOPSIS
  check_for_max_user_connections()
  thd			Thread handle
  uc			User connect object

  NOTES
    If check fails, we decrease user connection count, which means one
    shouldn't call decrease_user_connections() after this function.

  RETURN
    0	ok
    1	error
*/

int check_for_max_user_connections(THD *thd, USER_CONN *uc)
{
  int error=0;
  DBUG_ENTER("check_for_max_user_connections");

  mysql_mutex_lock(&LOCK_user_conn);
  if (global_system_variables.max_user_connections &&
      !uc->user_resources.user_conn &&
      global_system_variables.max_user_connections < (uint) uc->connections)
  {
    my_error(ER_TOO_MANY_USER_CONNECTIONS, MYF(0), uc->user);
    error=1;
    goto end;
  }
  time_out_user_resource_limits(thd, uc);
  if (uc->user_resources.user_conn &&
      uc->user_resources.user_conn < uc->connections)
  {
    my_error(ER_USER_LIMIT_REACHED, MYF(0), uc->user,
             "max_user_connections",
             (long) uc->user_resources.user_conn);
    error= 1;
    goto end;
  }
  if (uc->user_resources.conn_per_hour &&
      uc->user_resources.conn_per_hour <= uc->conn_per_hour)
  {
    my_error(ER_USER_LIMIT_REACHED, MYF(0), uc->user,
             "max_connections_per_hour",
             (long) uc->user_resources.conn_per_hour);
    error=1;
    goto end;
  }
  uc->conn_per_hour++;

end:
  if (error)
  {
    uc->connections--; // no need for decrease_user_connections() here
    /*
      The thread may returned back to the pool and assigned to a user
      that doesn't have a limit. Ensure the user is not using resources
      of someone else.
    */
    thd->user_connect= NULL;
  }
  mysql_mutex_unlock(&LOCK_user_conn);
  DBUG_RETURN(error);
}


/*
  Decrease user connection count

  SYNOPSIS
    decrease_user_connections()
    uc			User connection object

  NOTES
    If there is a n user connection object for a connection
    (which only happens if 'max_user_connections' is defined or
    if someone has created a resource grant for a user), then
    the connection count is always incremented on connect.

    The user connect object is not freed if some users has
    'max connections per hour' defined as we need to be able to hold
    count over the lifetime of the connection.
*/

void decrease_user_connections(USER_CONN *uc)
{
  DBUG_ENTER("decrease_user_connections");
  mysql_mutex_lock(&LOCK_user_conn);
  DBUG_ASSERT(uc->connections);
  if (!--uc->connections && !mqh_used)
  {
    /* Last connection for user; Delete it */
    (void) my_hash_delete(&hash_user_connections,(uchar*) uc);
  }
  mysql_mutex_unlock(&LOCK_user_conn);
  DBUG_VOID_RETURN;
}


/*
  Reset per-hour user resource limits when it has been more than
  an hour since they were last checked

  SYNOPSIS:
    time_out_user_resource_limits()
    thd			Thread handler
    uc			User connection details

  NOTE:
    This assumes that the LOCK_user_conn mutex has been acquired, so it is
    safe to test and modify members of the USER_CONN structure.
*/

void time_out_user_resource_limits(THD *thd, USER_CONN *uc)
{
  ulonglong check_time= thd->start_utime;
  DBUG_ENTER("time_out_user_resource_limits");

  /* If more than a hour since last check, reset resource checking */
  if (check_time  - uc->reset_utime >= LL(3600000000))
  {
    uc->questions=1;
    uc->updates=0;
    uc->conn_per_hour=0;
    uc->reset_utime= check_time;
  }

  DBUG_VOID_RETURN;
}

/*
  Check if maximum queries per hour limit has been reached
  returns 0 if OK.
*/

bool check_mqh(THD *thd, uint check_command)
{
  bool error= 0;
  USER_CONN *uc=thd->user_connect;
  DBUG_ENTER("check_mqh");
  DBUG_ASSERT(uc != 0);

  mysql_mutex_lock(&LOCK_user_conn);

  time_out_user_resource_limits(thd, uc);

  /* Check that we have not done too many questions / hour */
  if (uc->user_resources.questions &&
      uc->questions++ >= uc->user_resources.questions)
  {
    my_error(ER_USER_LIMIT_REACHED, MYF(0), uc->user, "max_questions",
             (long) uc->user_resources.questions);
    error=1;
    goto end;
  }
  if (check_command < (uint) SQLCOM_END)
  {
    /* Check that we have not done too many updates / hour */
    if (uc->user_resources.updates &&
        (sql_command_flags[check_command] & CF_CHANGES_DATA) &&
	uc->updates++ >= uc->user_resources.updates)
    {
      my_error(ER_USER_LIMIT_REACHED, MYF(0), uc->user, "max_updates",
               (long) uc->user_resources.updates);
      error=1;
      goto end;
    }
  }
end:
  mysql_mutex_unlock(&LOCK_user_conn);
  DBUG_RETURN(error);
}

#endif /* NO_EMBEDDED_ACCESS_CHECKS */

/*
  Check for maximum allowable user connections, if the mysqld server is
  started with corresponding variable that is greater then 0.
*/

extern "C" uchar *get_key_conn(user_conn *buff, size_t *length,
			      my_bool not_used __attribute__((unused)))
{
  *length= buff->len;
  return (uchar*) buff->user;
}


extern "C" void free_user(struct user_conn *uc)
{
  my_free(uc);
}


void init_max_user_conn(void)
{
#ifndef NO_EMBEDDED_ACCESS_CHECKS
  (void)
    my_hash_init(&hash_user_connections,system_charset_info,max_connections,
                 0,0, (my_hash_get_key) get_key_conn,
                 (my_hash_free_key) free_user, 0);
#endif
}


void free_max_user_conn(void)
{
#ifndef NO_EMBEDDED_ACCESS_CHECKS
  my_hash_free(&hash_user_connections);
#endif /* NO_EMBEDDED_ACCESS_CHECKS */
}


void reset_mqh(LEX_USER *lu, bool get_them= 0)
{
#ifndef NO_EMBEDDED_ACCESS_CHECKS
  mysql_mutex_lock(&LOCK_user_conn);
  if (lu)  // for GRANT
  {
    USER_CONN *uc;
    uint temp_len=lu->user.length+lu->host.length+2;
    char temp_user[USER_HOST_BUFF_SIZE];

    memcpy(temp_user,lu->user.str,lu->user.length);
    memcpy(temp_user+lu->user.length+1,lu->host.str,lu->host.length);
    temp_user[lu->user.length]='\0'; temp_user[temp_len-1]=0;
    if ((uc = (struct  user_conn *) my_hash_search(&hash_user_connections,
                                                   (uchar*) temp_user,
                                                   temp_len)))
    {
      uc->questions=0;
      get_mqh(temp_user,&temp_user[lu->user.length+1],uc);
      uc->updates=0;
      uc->conn_per_hour=0;
    }
  }
  else
  {
    /* for FLUSH PRIVILEGES and FLUSH USER_RESOURCES */
    for (uint idx=0;idx < hash_user_connections.records; idx++)
    {
      USER_CONN *uc=(struct user_conn *)
        my_hash_element(&hash_user_connections, idx);
      if (get_them)
	get_mqh(uc->user,uc->host,uc);
      uc->questions=0;
      uc->updates=0;
      uc->conn_per_hour=0;
    }
  }
  mysql_mutex_unlock(&LOCK_user_conn);
#endif /* NO_EMBEDDED_ACCESS_CHECKS */
}


/**
  Set thread character set variables from the given ID

  @param  thd         thread handle
  @param  cs_number   character set and collation ID

  @retval  0  OK; character_set_client, collation_connection and
              character_set_results are set to the new value,
              or to the default global values.

  @retval  1  error, e.g. the given ID is not supported by parser.
              Corresponding SQL error is sent.
*/

bool thd_init_client_charset(THD *thd, uint cs_number)
{
  CHARSET_INFO *cs;
  /*
   Use server character set and collation if
   - opt_character_set_client_handshake is not set
   - client has not specified a character set
   - client character set is the same as the servers
   - client character set doesn't exists in server
  */
  if (!opt_character_set_client_handshake ||
      !(cs= get_charset(cs_number, MYF(0))) ||
      !my_strcasecmp(&my_charset_latin1,
                     global_system_variables.character_set_client->name,
                     cs->name))
  {
    thd->variables.character_set_client=
      global_system_variables.character_set_client;
    thd->variables.collation_connection=
      global_system_variables.collation_connection;
    thd->variables.character_set_results=
      global_system_variables.character_set_results;
  }
  else
  {
    if (!is_supported_parser_charset(cs))
    {
      /* Disallow non-supported parser character sets: UCS2, UTF16, UTF32 */
      my_error(ER_WRONG_VALUE_FOR_VAR, MYF(0), "character_set_client",
               cs->csname);
      return true;
    }    
    thd->variables.character_set_results=
      thd->variables.collation_connection= 
      thd->variables.character_set_client= cs;
  }
  return false;
}


/*
  Initialize connection threads
*/

bool init_new_connection_handler_thread()
{
  pthread_detach_this_thread();
  if (my_thread_init())
    return 1;
  return 0;
}

#ifndef EMBEDDED_LIBRARY
/*
  Perform handshake, authorize client and update thd ACL variables.

  SYNOPSIS
    check_connection()
    thd  thread handle

  RETURN
     0  success, thd is updated.
     1  error
*/

static int check_connection(THD *thd)
{
  uint connect_errors= 0;
  NET *net= &thd->net;

  DBUG_PRINT("info",
             ("New connection received on %s", vio_description(net->vio)));
#ifdef SIGNAL_WITH_VIO_CLOSE
  thd->set_active_vio(net->vio);
#endif

  if (!thd->main_security_ctx.host)         // If TCP/IP connection
  {
    char ip[NI_MAXHOST];

    if (vio_peer_addr(net->vio, ip, &thd->peer_port, NI_MAXHOST))
    {
      my_error(ER_BAD_HOST_ERROR, MYF(0));
      return 1;
    }
    if (!(thd->main_security_ctx.ip= my_strdup(ip,MYF(MY_WME))))
      return 1; /* The error is set by my_strdup(). */
    thd->main_security_ctx.host_or_ip= thd->main_security_ctx.ip;
    if (!(specialflag & SPECIAL_NO_RESOLVE))
    {
      if (ip_to_hostname(&net->vio->remote, thd->main_security_ctx.ip,
                         &thd->main_security_ctx.host, &connect_errors))
      {
        my_error(ER_BAD_HOST_ERROR, MYF(0));
        return 1;
      }

      /* Cut very long hostnames to avoid possible overflows */
      if (thd->main_security_ctx.host)
      {
        if (thd->main_security_ctx.host != my_localhost)
          thd->main_security_ctx.host[min(strlen(thd->main_security_ctx.host),
                                          HOSTNAME_LENGTH)]= 0;
        thd->main_security_ctx.host_or_ip= thd->main_security_ctx.host;
      }
      if (connect_errors > max_connect_errors)
      {
        my_error(ER_HOST_IS_BLOCKED, MYF(0), thd->main_security_ctx.host_or_ip);
        return 1;
      }
    }
    DBUG_PRINT("info",("Host: %s  ip: %s",
		       (thd->main_security_ctx.host ?
                        thd->main_security_ctx.host : "unknown host"),
		       (thd->main_security_ctx.ip ?
                        thd->main_security_ctx.ip : "unknown ip")));
    if (acl_check_host(thd->main_security_ctx.host, thd->main_security_ctx.ip))
    {
      my_error(ER_HOST_NOT_PRIVILEGED, MYF(0),
               thd->main_security_ctx.host_or_ip);
      return 1;
    }
  }
  else /* Hostname given means that the connection was on a socket */
  {
    DBUG_PRINT("info",("Host: %s", thd->main_security_ctx.host));
    thd->main_security_ctx.host_or_ip= thd->main_security_ctx.host;
    thd->main_security_ctx.ip= 0;
    /* Reset sin_addr */
    bzero((char*) &net->vio->remote, sizeof(net->vio->remote));
  }
  vio_keepalive(net->vio, TRUE);
  
  if (thd->packet.alloc(thd->variables.net_buffer_length))
    return 1; /* The error is set by alloc(). */

  return acl_authenticate(thd, connect_errors, 0);
}


/*
  Setup thread to be used with the current thread

  SYNOPSIS
    bool setup_connection_thread_globals()
    thd    Thread/connection handler

  RETURN
    0   ok
    1   Error (out of memory)
        In this case we will close the connection and increment status
*/

bool setup_connection_thread_globals(THD *thd)
{
  if (thd->store_globals())
  {
    close_connection(thd, ER_OUT_OF_RESOURCES);
    statistic_increment(aborted_connects,&LOCK_status);
    MYSQL_CALLBACK(thread_scheduler, end_thread, (thd, 0));
    return 1;                                   // Error
  }
  return 0;
}


/*
  Autenticate user, with error reporting

  SYNOPSIS
   login_connection()
   thd        Thread handler

  NOTES
    Connection is not closed in case of errors

  RETURN
    0    ok
    1    error
*/


bool login_connection(THD *thd)
{
  NET *net= &thd->net;
  int error;
  DBUG_ENTER("login_connection");
  DBUG_PRINT("info", ("login_connection called by thread %lu",
                      thd->thread_id));

  /* Use "connect_timeout" value during connection phase */
  my_net_set_read_timeout(net, connect_timeout);
  my_net_set_write_timeout(net, connect_timeout);

  error= check_connection(thd);
  thd->protocol->end_statement();

  if (error)
  {						// Wrong permissions
#ifdef _WIN32
    if (vio_type(net->vio) == VIO_TYPE_NAMEDPIPE)
      my_sleep(1000);				/* must wait after eof() */
#endif
    statistic_increment(aborted_connects,&LOCK_status);
    DBUG_RETURN(1);
  }
  /* Connect completed, set read/write timeouts back to default */
  my_net_set_read_timeout(net, thd->variables.net_read_timeout);
  my_net_set_write_timeout(net, thd->variables.net_write_timeout);
  DBUG_RETURN(0);
}


/*
  Close an established connection

  NOTES
    This mainly updates status variables
*/

void end_connection(THD *thd)
{
  NET *net= &thd->net;
  plugin_thdvar_cleanup(thd);
  if (thd->user_connect)
  {
    decrease_user_connections(thd->user_connect);
    /*
      The thread may returned back to the pool and assigned to a user
      that doesn't have a limit. Ensure the user is not using resources
      of someone else.
    */
    thd->user_connect= NULL;
  }

  if (thd->killed || (net->error && net->vio != 0))
  {
    statistic_increment(aborted_threads,&LOCK_status);
  }

  if (net->error && net->vio != 0)
  {
    if (!thd->killed && thd->variables.log_warnings > 1)
    {
      Security_context *sctx= thd->security_ctx;

      sql_print_warning(ER(ER_NEW_ABORTING_CONNECTION),
                        thd->thread_id,(thd->db ? thd->db : "unconnected"),
                        sctx->user ? sctx->user : "unauthenticated",
                        sctx->host_or_ip,
                        (thd->stmt_da->is_error() ? thd->stmt_da->message() :
                         ER(ER_UNKNOWN_ERROR)));
    }
  }
}


/*
  Initialize THD to handle queries
*/

void prepare_new_connection_state(THD* thd)
{
  Security_context *sctx= thd->security_ctx;

  if (thd->client_capabilities & CLIENT_COMPRESS)
    thd->net.compress=1;				// Use compression

  /*
    Much of this is duplicated in create_embedded_thd() for the
    embedded server library.
    TODO: refactor this to avoid code duplication there
  */
  thd->proc_info= 0;
  thd->command= COM_SLEEP;
  thd->set_time();
  thd->init_for_queries();

  if (opt_init_connect.length && !(sctx->master_access & SUPER_ACL))
  {
    execute_init_command(thd, &opt_init_connect, &LOCK_sys_init_connect);
    if (thd->is_error())
    {
      ulong packet_length;
      NET *net= &thd->net;

      sql_print_warning(ER(ER_NEW_ABORTING_CONNECTION),
                        thd->thread_id,
                        thd->db ? thd->db : "unconnected",
                        sctx->user ? sctx->user : "unauthenticated",
                        sctx->host_or_ip, "init_connect command failed");
<<<<<<< HEAD
      sql_print_warning("%s", thd->stmt_da->message());
=======
      sql_print_warning("%s", thd->main_da.message());

      thd->lex->current_select= 0;
      my_net_set_read_timeout(net, thd->variables.net_wait_timeout);
      thd->clear_error();
      net_new_transaction(net);
      packet_length= my_net_read(net);
      /*
        If my_net_read() failed, my_error() has been already called,
        and the main Diagnostics Area contains an error condition.
      */
      if (packet_length != packet_error)
        my_error(ER_NEW_ABORTING_CONNECTION, MYF(0),
                 thd->thread_id,
                 thd->db ? thd->db : "unconnected",
                 sctx->user ? sctx->user : "unauthenticated",
                 sctx->host_or_ip, "init_connect command failed");

      thd->server_status&= ~SERVER_STATUS_CLEAR_SET;
      net_end_statement(thd);
      thd->killed = THD::KILL_CONNECTION;
      return;
>>>>>>> aae0f547
    }

    thd->proc_info=0;
    thd->set_time();
    thd->init_for_queries();
  }
}


/*
  Thread handler for a connection

  SYNOPSIS
    handle_one_connection()
    arg		Connection object (THD)

  IMPLEMENTATION
    This function (normally) does the following:
    - Initialize thread
    - Initialize THD to be used with this thread
    - Authenticate user
    - Execute all queries sent on the connection
    - Take connection down
    - End thread  / Handle next connection using thread from thread cache
*/

pthread_handler_t handle_one_connection(void *arg)
{
  THD *thd= (THD*) arg;

  mysql_thread_set_psi_id(thd->thread_id);

  do_handle_one_connection(thd);
  return 0;
}

bool thd_prepare_connection(THD *thd)
{
  bool rc;
  lex_start(thd);
  rc= login_connection(thd);
  MYSQL_AUDIT_NOTIFY_CONNECTION_CONNECT(thd);
  if (rc)
    return rc;

  MYSQL_CONNECTION_START(thd->thread_id, &thd->security_ctx->priv_user[0],
                         (char *) thd->security_ctx->host_or_ip);

  prepare_new_connection_state(thd);
  return FALSE;
}

bool thd_is_connection_alive(THD *thd)
{
  NET *net= &thd->net;
  if (!net->error &&
      net->vio != 0 &&
      !(thd->killed == THD::KILL_CONNECTION))
    return TRUE;
  return FALSE;
}

void do_handle_one_connection(THD *thd_arg)
{
  THD *thd= thd_arg;

  thd->thr_create_utime= my_micro_time();

  if (MYSQL_CALLBACK_ELSE(thread_scheduler, init_new_connection_thread, (), 0))
  {
    close_connection(thd, ER_OUT_OF_RESOURCES);
    statistic_increment(aborted_connects,&LOCK_status);
    MYSQL_CALLBACK(thread_scheduler, end_thread, (thd, 0));
    return;
  }

  /*
    If a thread was created to handle this connection:
    increment slow_launch_threads counter if it took more than
    slow_launch_time seconds to create the thread.
  */
  if (thd->prior_thr_create_utime)
  {
    ulong launch_time= (ulong) (thd->thr_create_utime -
                                thd->prior_thr_create_utime);
    if (launch_time >= slow_launch_time*1000000L)
      statistic_increment(slow_launch_threads, &LOCK_status);
    thd->prior_thr_create_utime= 0;
  }

  /*
    handle_one_connection() is normally the only way a thread would
    start and would always be on the very high end of the stack ,
    therefore, the thread stack always starts at the address of the
    first local variable of handle_one_connection, which is thd. We
    need to know the start of the stack so that we could check for
    stack overruns.
  */
  thd->thread_stack= (char*) &thd;
  if (setup_connection_thread_globals(thd))
    return;

  for (;;)
  {
    bool rc;

    rc= thd_prepare_connection(thd);
    if (rc)
      goto end_thread;

    while (thd_is_connection_alive(thd))
    {
      mysql_audit_release(thd);
      if (do_command(thd))
	break;
    }
    end_connection(thd);
   
end_thread:
    close_connection(thd);
    if (MYSQL_CALLBACK_ELSE(thread_scheduler, end_thread, (thd, 1), 0))
      return;                                 // Probably no-threads

    /*
      If end_thread() returns, we are either running with
      thread-handler=no-threads or this thread has been schedule to
      handle the next connection.
    */
    thd= current_thd;
    thd->thread_stack= (char*) &thd;
  }
}
#endif /* EMBEDDED_LIBRARY */<|MERGE_RESOLUTION|>--- conflicted
+++ resolved
@@ -676,10 +676,7 @@
                         thd->db ? thd->db : "unconnected",
                         sctx->user ? sctx->user : "unauthenticated",
                         sctx->host_or_ip, "init_connect command failed");
-<<<<<<< HEAD
       sql_print_warning("%s", thd->stmt_da->message());
-=======
-      sql_print_warning("%s", thd->main_da.message());
 
       thd->lex->current_select= 0;
       my_net_set_read_timeout(net, thd->variables.net_wait_timeout);
@@ -698,10 +695,9 @@
                  sctx->host_or_ip, "init_connect command failed");
 
       thd->server_status&= ~SERVER_STATUS_CLEAR_SET;
-      net_end_statement(thd);
+      thd->protocol->end_statement();
       thd->killed = THD::KILL_CONNECTION;
       return;
->>>>>>> aae0f547
     }
 
     thd->proc_info=0;
