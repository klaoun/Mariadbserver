/* Copyright (C) 2000-2003 MySQL AB

   This program is free software; you can redistribute it and/or modify
   it under the terms of the GNU General Public License as published by
   the Free Software Foundation; either version 2 of the License, or
   (at your option) any later version.

   This program is distributed in the hope that it will be useful,
   but WITHOUT ANY WARRANTY; without even the implied warranty of
   MERCHANTABILITY or FITNESS FOR A PARTICULAR PURPOSE.  See the
   GNU General Public License for more details.

   You should have received a copy of the GNU General Public License
   along with this program; if not, write to the Free Software
   Foundation, Inc., 59 Temple Place, Suite 330, Boston, MA  02111-1307  USA */

/*
  This file defines the NDB Cluster handler: the interface between MySQL and
  NDB Cluster
*/

/* The class defining a handle to an NDB Cluster table */

#ifdef USE_PRAGMA_INTERFACE
#pragma interface                       /* gcc class implementation */
#endif

/* Blob tables and events are internal to NDB and must never be accessed */
#define IS_NDB_BLOB_PREFIX(A) is_prefix(A, "NDB$BLOB")

#include <NdbApi.hpp>
#include <ndbapi_limits.h>

#define NDB_HIDDEN_PRIMARY_KEY_LENGTH 8

class Ndb;             // Forward declaration
class NdbOperation;    // Forward declaration
class NdbTransaction;  // Forward declaration
class NdbRecAttr;      // Forward declaration
class NdbScanOperation; 
class NdbScanFilter; 
class NdbIndexScanOperation; 
class NdbBlob;
class NdbIndexStat;
class NdbEventOperation;

// connectstring to cluster if given by mysqld
extern const char *ndbcluster_connectstring;
extern ulong ndb_cache_check_time;
#ifdef HAVE_NDB_BINLOG
extern ulong ndb_report_thresh_binlog_epoch_slip;
extern ulong ndb_report_thresh_binlog_mem_usage;
#endif

typedef enum ndb_index_type {
  UNDEFINED_INDEX = 0,
  PRIMARY_KEY_INDEX = 1,
  PRIMARY_KEY_ORDERED_INDEX = 2,
  UNIQUE_INDEX = 3,
  UNIQUE_ORDERED_INDEX = 4,
  ORDERED_INDEX = 5
} NDB_INDEX_TYPE;

typedef enum ndb_index_status {
  UNDEFINED = 0,
  ACTIVE = 1,
  TO_BE_DROPPED = 2
} NDB_INDEX_STATUS;

typedef struct ndb_index_data {
  NDB_INDEX_TYPE type;
  NDB_INDEX_STATUS status;  
  const NdbDictionary::Index *index;
  const NdbDictionary::Index *unique_index;
  unsigned char *unique_index_attrid_map;
  // In this version stats are not shared between threads
  NdbIndexStat* index_stat;
  uint index_stat_cache_entries;
  // Simple counter mechanism to decide when to connect to db
  uint index_stat_update_freq;
  uint index_stat_query_count;
} NDB_INDEX_DATA;

typedef union { const NdbRecAttr *rec; NdbBlob *blob; void *ptr; } NdbValue;

int get_ndb_blobs_value(TABLE* table, NdbValue* value_array,
                        byte*& buffer, uint& buffer_size,
                        my_ptrdiff_t ptrdiff);

typedef enum {
  NSS_INITIAL= 0,
  NSS_DROPPED,
  NSS_ALTERED 
} NDB_SHARE_STATE;

typedef struct st_ndbcluster_share {
  NDB_SHARE_STATE state;
  MEM_ROOT mem_root;
  THR_LOCK lock;
  pthread_mutex_t mutex;
  char *key;
  uint key_length;
  THD *util_lock;
  uint use_count;
  uint commit_count_lock;
  ulonglong commit_count;
  char *db;
  char *table_name;
  Ndb::TupleIdRange tuple_id_range;
#ifdef HAVE_NDB_BINLOG
  uint32 flags;
  NdbEventOperation *op;
  NdbEventOperation *op_old; // for rename table
  char *old_names; // for rename table
  TABLE_SHARE *table_share;
  TABLE *table;
  byte *record[2]; // pointer to allocated records for receiving data
  NdbValue *ndb_value[2];
  MY_BITMAP *subscriber_bitmap;
#endif
} NDB_SHARE;

inline
NDB_SHARE_STATE
get_ndb_share_state(NDB_SHARE *share)
{
  NDB_SHARE_STATE state;
  pthread_mutex_lock(&share->mutex);
  state= share->state;
  pthread_mutex_unlock(&share->mutex);
  return state;
}

inline
void
set_ndb_share_state(NDB_SHARE *share, NDB_SHARE_STATE state)
{
  pthread_mutex_lock(&share->mutex);
  share->state= state;
  pthread_mutex_unlock(&share->mutex);
}

struct Ndb_tuple_id_range_guard {
  Ndb_tuple_id_range_guard(NDB_SHARE* _share) :
    share(_share),
    range(share->tuple_id_range) {
    pthread_mutex_lock(&share->mutex);
  }
  ~Ndb_tuple_id_range_guard() {
    pthread_mutex_unlock(&share->mutex);
  }
  NDB_SHARE* share;
  Ndb::TupleIdRange& range;
};

#ifdef HAVE_NDB_BINLOG
/* NDB_SHARE.flags */
#define NSF_HIDDEN_PK 1 /* table has hidden primary key */
#define NSF_BLOB_FLAG 2 /* table has blob attributes */
#define NSF_NO_BINLOG 4 /* table should not be binlogged */
#endif

typedef enum ndb_item_type {
  NDB_VALUE = 0,   // Qualified more with Item::Type
  NDB_FIELD = 1,   // Qualified from table definition
  NDB_FUNCTION = 2,// Qualified from Item_func::Functype
  NDB_END_COND = 3 // End marker for condition group
} NDB_ITEM_TYPE;

typedef enum ndb_func_type {
  NDB_EQ_FUNC = 0,
  NDB_NE_FUNC = 1,
  NDB_LT_FUNC = 2,
  NDB_LE_FUNC = 3,
  NDB_GT_FUNC = 4,
  NDB_GE_FUNC = 5,
  NDB_ISNULL_FUNC = 6,
  NDB_ISNOTNULL_FUNC = 7,
  NDB_LIKE_FUNC = 8,
  NDB_NOTLIKE_FUNC = 9,
  NDB_NOT_FUNC = 10,
  NDB_UNKNOWN_FUNC = 11,
  NDB_COND_AND_FUNC = 12,
  NDB_COND_OR_FUNC = 13,
  NDB_UNSUPPORTED_FUNC = 14
} NDB_FUNC_TYPE;

typedef union ndb_item_qualification {
  Item::Type value_type; 
  enum_field_types field_type; // Instead of Item::FIELD_ITEM
  NDB_FUNC_TYPE function_type; // Instead of Item::FUNC_ITEM
} NDB_ITEM_QUALIFICATION;

typedef struct ndb_item_field_value {
  Field* field;
  int column_no;
} NDB_ITEM_FIELD_VALUE;

typedef union ndb_item_value {
  const Item *item;
  NDB_ITEM_FIELD_VALUE *field_value;
  uint arg_count;
} NDB_ITEM_VALUE;

struct negated_function_mapping
{
  NDB_FUNC_TYPE pos_fun;
  NDB_FUNC_TYPE neg_fun;
};


/*
  Define what functions can be negated in condition pushdown.
  Note, these HAVE to be in the same order as in definition enum
*/
static const negated_function_mapping neg_map[]= 
{
  {NDB_EQ_FUNC, NDB_NE_FUNC},
  {NDB_NE_FUNC, NDB_EQ_FUNC},
  {NDB_LT_FUNC, NDB_GE_FUNC},
  {NDB_LE_FUNC, NDB_GT_FUNC},
  {NDB_GT_FUNC, NDB_LE_FUNC},
  {NDB_GE_FUNC, NDB_LT_FUNC},
  {NDB_ISNULL_FUNC, NDB_ISNOTNULL_FUNC},
  {NDB_ISNOTNULL_FUNC, NDB_ISNULL_FUNC},
  {NDB_LIKE_FUNC, NDB_NOTLIKE_FUNC},
  {NDB_NOTLIKE_FUNC, NDB_LIKE_FUNC},
  {NDB_NOT_FUNC, NDB_UNSUPPORTED_FUNC},
  {NDB_UNKNOWN_FUNC, NDB_UNSUPPORTED_FUNC},
  {NDB_COND_AND_FUNC, NDB_UNSUPPORTED_FUNC},
  {NDB_COND_OR_FUNC, NDB_UNSUPPORTED_FUNC},
  {NDB_UNSUPPORTED_FUNC, NDB_UNSUPPORTED_FUNC}
};
  
/*
  This class is the construction element for serialization of Item tree 
  in condition pushdown.
  An instance of Ndb_Item represents a constant, table field reference,
  unary or binary comparison predicate, and start/end of AND/OR.
  Instances of Ndb_Item are stored in a linked list implemented by Ndb_cond
  class.
  The order of elements produced by Ndb_cond::next corresponds to
  breadth-first traversal of the Item (i.e. expression) tree in prefix order.
  AND and OR have arbitrary arity, so the end of AND/OR group is marked with  
  Ndb_item with type == NDB_END_COND.
  NOT items represent negated conditions and generate NAND/NOR groups.
*/
class Ndb_item {
 public:
  Ndb_item(NDB_ITEM_TYPE item_type) : type(item_type) {};
  Ndb_item(NDB_ITEM_TYPE item_type, 
           NDB_ITEM_QUALIFICATION item_qualification,
           const Item *item_value)
    : type(item_type), qualification(item_qualification)
  { 
    switch(item_type) {
    case(NDB_VALUE):
      value.item= item_value;
      break;
    case(NDB_FIELD): {
      NDB_ITEM_FIELD_VALUE *field_value= new NDB_ITEM_FIELD_VALUE();
      Item_field *field_item= (Item_field *) item_value;
      field_value->field= field_item->field;
      field_value->column_no= -1; // Will be fetched at scan filter generation
      value.field_value= field_value;
      break;
    }
    case(NDB_FUNCTION):
      value.item= item_value;
      value.arg_count= ((Item_func *) item_value)->argument_count();
      break;
    case(NDB_END_COND):
      break;
    }
  };
  Ndb_item(Field *field, int column_no) : type(NDB_FIELD)
  {
    NDB_ITEM_FIELD_VALUE *field_value= new NDB_ITEM_FIELD_VALUE();
    qualification.field_type= field->type();
    field_value->field= field;
    field_value->column_no= column_no;
    value.field_value= field_value;
  };
  Ndb_item(Item_func::Functype func_type, const Item *item_value) 
    : type(NDB_FUNCTION)
  {
    qualification.function_type= item_func_to_ndb_func(func_type);
    value.item= item_value;
    value.arg_count= ((Item_func *) item_value)->argument_count();
  };
  Ndb_item(Item_func::Functype func_type, uint no_args) 
    : type(NDB_FUNCTION)
  {
    qualification.function_type= item_func_to_ndb_func(func_type);
    value.arg_count= no_args;
  };
  ~Ndb_item()
  { 
    if (type == NDB_FIELD)
      {
        delete value.field_value;
        value.field_value= NULL;
      }
  };

  uint32 pack_length() 
  { 
    switch(type) {
    case(NDB_VALUE):
      if(qualification.value_type == Item::STRING_ITEM)
        return value.item->str_value.length();
      break;
    case(NDB_FIELD):
      return value.field_value->field->pack_length(); 
    default:
      break;
    }
    
    return 0;
  };

  Field * get_field() { return value.field_value->field; };

  int get_field_no() { return value.field_value->column_no; };

  int argument_count() 
  { 
    return value.arg_count;
  };

  const char* get_val() 
  {  
    switch(type) {
    case(NDB_VALUE):
      if(qualification.value_type == Item::STRING_ITEM)
        return value.item->str_value.ptr();
      break;
    case(NDB_FIELD):
      return value.field_value->field->ptr; 
    default:
      break;
    }
    
    return NULL;
  };

  void save_in_field(Ndb_item *field_item)
  {
    Field *field = field_item->value.field_value->field;
    const Item *item= value.item;

    if (item && field)
    {
      my_bitmap_map *old_map=
        dbug_tmp_use_all_columns(field->table, field->table->write_set);
      ((Item *)item)->save_in_field(field, FALSE);
      dbug_tmp_restore_column_map(field->table->write_set, old_map);
    }
  };

  static NDB_FUNC_TYPE item_func_to_ndb_func(Item_func::Functype fun)
  {
    switch (fun) {
    case (Item_func::EQ_FUNC): { return NDB_EQ_FUNC; }
    case (Item_func::NE_FUNC): { return NDB_NE_FUNC; }
    case (Item_func::LT_FUNC): { return NDB_LT_FUNC; }
    case (Item_func::LE_FUNC): { return NDB_LE_FUNC; }
    case (Item_func::GT_FUNC): { return NDB_GT_FUNC; }
    case (Item_func::GE_FUNC): { return NDB_GE_FUNC; }
    case (Item_func::ISNULL_FUNC): { return NDB_ISNULL_FUNC; }
    case (Item_func::ISNOTNULL_FUNC): { return NDB_ISNOTNULL_FUNC; }
    case (Item_func::LIKE_FUNC): { return NDB_LIKE_FUNC; }
    case (Item_func::NOT_FUNC): { return NDB_NOT_FUNC; }
    case (Item_func::UNKNOWN_FUNC): { return NDB_UNKNOWN_FUNC; }
    case (Item_func::COND_AND_FUNC): { return NDB_COND_AND_FUNC; }
    case (Item_func::COND_OR_FUNC): { return NDB_COND_OR_FUNC; }
    default: { return NDB_UNSUPPORTED_FUNC; }
    }
  };

  static NDB_FUNC_TYPE negate(NDB_FUNC_TYPE fun)
  {
    uint i= (uint) fun;
    DBUG_ASSERT(fun == neg_map[i].pos_fun);
    return  neg_map[i].neg_fun;
  };

  NDB_ITEM_TYPE type;
  NDB_ITEM_QUALIFICATION qualification;
 private:
  NDB_ITEM_VALUE value;
};

/*
  This class implements a linked list used for storing a
  serialization of the Item tree for condition pushdown.
 */
class Ndb_cond 
{
 public:
  Ndb_cond() : ndb_item(NULL), next(NULL), prev(NULL) {};
  ~Ndb_cond() 
  { 
    if (ndb_item) delete ndb_item; 
    ndb_item= NULL; 
    if (next) delete next;
    next= prev= NULL; 
  };
  Ndb_item *ndb_item;
  Ndb_cond *next;
  Ndb_cond *prev;
};

/*
  This class implements a stack for storing several conditions
  for pushdown (represented as serialized Item trees using Ndb_cond).
  The current implementation only pushes one condition, but is
  prepared for handling several (C1 AND C2 ...) if the logic for 
  pushing conditions is extended in sql_select.
*/
class Ndb_cond_stack 
{
 public:
  Ndb_cond_stack() : ndb_cond(NULL), next(NULL) {};
  ~Ndb_cond_stack() 
  { 
    if (ndb_cond) delete ndb_cond; 
    ndb_cond= NULL; 
    if (next) delete next;
    next= NULL; 
  };
  Ndb_cond *ndb_cond;
  Ndb_cond_stack *next;
};

class Ndb_rewrite_context
{
public:
  Ndb_rewrite_context(Item_func *func) 
    : func_item(func), left_hand_item(NULL), count(0) {};
  ~Ndb_rewrite_context()
  {
    if (next) delete next;
  }
  const Item_func *func_item;
  const Item *left_hand_item;
  uint count;
  Ndb_rewrite_context *next;
};

/*
  This class is used for storing the context when traversing
  the Item tree. It stores a reference to the table the condition
  is defined on, the serialized representation being generated, 
  if the condition found is supported, and information what is
  expected next in the tree inorder for the condition to be supported.
*/
class Ndb_cond_traverse_context 
{
 public:
  Ndb_cond_traverse_context(TABLE *tab, void* ndb_tab, Ndb_cond_stack* stack)
    : table(tab), ndb_table(ndb_tab), 
    supported(TRUE), stack_ptr(stack), cond_ptr(NULL),
    expect_mask(0), expect_field_result_mask(0), skip(0), collation(NULL),
    rewrite_stack(NULL)
  {
    if (stack)
      cond_ptr= stack->ndb_cond;
  };
  ~Ndb_cond_traverse_context()
  {
    if (rewrite_stack) delete rewrite_stack;
  }
  void expect(Item::Type type)
  {
    expect_mask|= (1 << type);
  };
  void dont_expect(Item::Type type)
  {
    expect_mask&= ~(1 << type);
  };
  bool expecting(Item::Type type)
  {
    return (expect_mask & (1 << type));
  };
  void expect_nothing()
  {
    expect_mask= 0;
  };
  void expect_only(Item::Type type)
  {
    expect_mask= 0;
    expect(type);
  };

  void expect_field_result(Item_result result)
  {
    expect_field_result_mask|= (1 << result);
  };
  bool expecting_field_result(Item_result result)
  {
    return (expect_field_result_mask & (1 << result));
  };
  void expect_no_field_result()
  {
    expect_field_result_mask= 0;
  };
  void expect_only_field_result(Item_result result)
  {
    expect_field_result_mask= 0;
    expect_field_result(result);
  };
  void expect_collation(CHARSET_INFO* col)
  {
    collation= col;
  };
  bool expecting_collation(CHARSET_INFO* col)
  {
    bool matching= (!collation) ? true : (collation == col);
    collation= NULL;

    return matching;
  };

  TABLE* table;
  void* ndb_table;
  bool supported;
  Ndb_cond_stack* stack_ptr;
  Ndb_cond* cond_ptr;
  uint expect_mask;
  uint expect_field_result_mask;
  uint skip;
  CHARSET_INFO* collation;
  Ndb_rewrite_context *rewrite_stack;
};

typedef enum ndb_query_state_bits {
  NDB_QUERY_NORMAL = 0,
  NDB_QUERY_MULTI_READ_RANGE = 1
} NDB_QUERY_STATE_BITS;

/*
  Place holder for ha_ndbcluster thread specific data
*/

enum THD_NDB_OPTIONS
{
  TNO_NO_LOG_SCHEMA_OP= 1 << 0
};

struct Ndb_local_table_statistics {
  int no_uncommitted_rows_count;
  ulong last_count;
  ha_rows records;
};

typedef struct st_thd_ndb_share {
  const void *key;
  struct Ndb_local_table_statistics stat;
} THD_NDB_SHARE;

class Thd_ndb 
{
 public:
  Thd_ndb();
  ~Thd_ndb();

  void init_open_tables();
  THD_NDB_SHARE *get_open_table(THD *thd, const void *key);

  Ndb *ndb;
  ulong count;
  uint lock_count;
  NdbTransaction *all;
  NdbTransaction *stmt;
  int error;
  uint32 options;
  List<NDB_SHARE> changed_tables;
<<<<<<< HEAD
  HASH open_tables;
=======
  uint query_state;
>>>>>>> c8b93da3
};

class ha_ndbcluster: public handler
{
 public:
  ha_ndbcluster(TABLE_SHARE *table);
  ~ha_ndbcluster();

  int ha_initialise();
  int open(const char *name, int mode, uint test_if_locked);
  int close(void);

  int write_row(byte *buf);
  int update_row(const byte *old_data, byte *new_data);
  int delete_row(const byte *buf);
  int index_init(uint index, bool sorted);
  int index_end();
  int index_read(byte *buf, const byte *key, uint key_len, 
                 enum ha_rkey_function find_flag);
  int index_read_idx(byte *buf, uint index, const byte *key, uint key_len, 
                     enum ha_rkey_function find_flag);
  int index_next(byte *buf);
  int index_prev(byte *buf);
  int index_first(byte *buf);
  int index_last(byte *buf);
  int index_read_last(byte * buf, const byte * key, uint key_len);
  int rnd_init(bool scan);
  int rnd_end();
  int rnd_next(byte *buf);
  int rnd_pos(byte *buf, byte *pos);
  void position(const byte *record);
  int read_range_first(const key_range *start_key,
                       const key_range *end_key,
                       bool eq_range, bool sorted);
  int read_range_first_to_buf(const key_range *start_key,
                              const key_range *end_key,
                              bool eq_range, bool sorted,
                              byte* buf);
  int read_range_next();
  int alter_tablespace(st_alter_tablespace *info);

  /**
   * Multi range stuff
   */
  int read_multi_range_first(KEY_MULTI_RANGE **found_range_p,
                             KEY_MULTI_RANGE*ranges, uint range_count,
                             bool sorted, HANDLER_BUFFER *buffer);
  int read_multi_range_next(KEY_MULTI_RANGE **found_range_p);

  bool get_error_message(int error, String *buf);
  ha_rows records();
  void info(uint);
  void get_dynamic_partition_info(PARTITION_INFO *stat_info, uint part_id);
  int extra(enum ha_extra_function operation);
  int extra_opt(enum ha_extra_function operation, ulong cache_size);
  int reset();
  int external_lock(THD *thd, int lock_type);
  void unlock_row();
  int start_stmt(THD *thd, thr_lock_type lock_type);
  void print_error(int error, myf errflag);
  const char * table_type() const;
  const char ** bas_ext() const;
  ulonglong table_flags(void) const;
  void prepare_for_alter();
  int add_index(TABLE *table_arg, KEY *key_info, uint num_of_keys);
  int prepare_drop_index(TABLE *table_arg, uint *key_num, uint num_of_keys);
  int final_drop_index(TABLE *table_arg);
  void set_part_info(partition_info *part_info);
  ulong index_flags(uint idx, uint part, bool all_parts) const;
  uint max_supported_record_length() const;
  uint max_supported_keys() const;
  uint max_supported_key_parts() const;
  uint max_supported_key_length() const;
  uint max_supported_key_part_length() const;

  int rename_table(const char *from, const char *to);
  int delete_table(const char *name);
  int create(const char *name, TABLE *form, HA_CREATE_INFO *info);
  int create_handler_files(const char *file, const char *old_name,
                           int action_flag, HA_CREATE_INFO *info);
  int get_default_no_partitions(HA_CREATE_INFO *info);
  bool get_no_parts(const char *name, uint *no_parts);
  void set_auto_partitions(partition_info *part_info);
  virtual bool is_fatal_error(int error, uint flags)
  {
    if (!handler::is_fatal_error(error, flags) ||
        error == HA_ERR_NO_PARTITION_FOUND)
      return FALSE;
    return TRUE;
  }

  THR_LOCK_DATA **store_lock(THD *thd,
                             THR_LOCK_DATA **to,
                             enum thr_lock_type lock_type);

  bool low_byte_first() const;

  const char* index_type(uint key_number);

  double scan_time();
  ha_rows records_in_range(uint inx, key_range *min_key, key_range *max_key);
  void start_bulk_insert(ha_rows rows);
  int end_bulk_insert();

  static Thd_ndb* seize_thd_ndb();
  static void release_thd_ndb(Thd_ndb* thd_ndb);
 
static void set_dbname(const char *pathname, char *dbname);
static void set_tabname(const char *pathname, char *tabname);

  /*
    Condition pushdown
  */

 /*
   Push condition down to the table handler.
   SYNOPSIS
     cond_push()
     cond   Condition to be pushed. The condition tree must not be
     modified by the by the caller.
   RETURN
     The 'remainder' condition that caller must use to filter out records.
     NULL means the handler will not return rows that do not match the
     passed condition.
   NOTES
   The pushed conditions form a stack (from which one can remove the
   last pushed condition using cond_pop).
   The table handler filters out rows using (pushed_cond1 AND pushed_cond2 
   AND ... AND pushed_condN)
   or less restrictive condition, depending on handler's capabilities.
   
   handler->reset() call empties the condition stack.
   Calls to rnd_init/rnd_end, index_init/index_end etc do not affect the  
   condition stack.
   The current implementation supports arbitrary AND/OR nested conditions
   with comparisons between columns and constants (including constant
   expressions and function calls) and the following comparison operators:
   =, !=, >, >=, <, <=, like, "not like", "is null", and "is not null". 
   Negated conditions are supported by NOT which generate NAND/NOR groups.
 */ 
  const COND *cond_push(const COND *cond);
 /*
   Pop the top condition from the condition stack of the handler instance.
   SYNOPSIS
     cond_pop()
     Pops the top if condition stack, if stack is not empty
 */
  void cond_pop();

  uint8 table_cache_type();
  my_bool register_query_cache_table(THD *thd, char *table_key,
                                     uint key_length,
                                     qc_engine_callback *engine_callback,
                                     ulonglong *engine_data);

  bool check_if_incompatible_data(HA_CREATE_INFO *info,
				  uint table_changes);

private:
  friend int ndbcluster_drop_database_impl(const char *path);
  friend int ndb_handle_schema_change(THD *thd, 
                                      Ndb *ndb, NdbEventOperation *pOp,
                                      NDB_SHARE *share);

  static int delete_table(ha_ndbcluster *h, Ndb *ndb,
			  const char *path,
			  const char *db,
			  const char *table_name);
  int create_ndb_index(const char *name, KEY *key_info, bool unique);
  int create_ordered_index(const char *name, KEY *key_info);
  int create_unique_index(const char *name, KEY *key_info);
  int create_index(const char *name, KEY *key_info, 
                   NDB_INDEX_TYPE idx_type, uint idx_no);
// Index list management
  int create_indexes(Ndb *ndb, TABLE *tab);
  int open_indexes(Ndb *ndb, TABLE *tab, bool ignore_error);
  void renumber_indexes(Ndb *ndb, TABLE *tab);
  int drop_indexes(Ndb *ndb, TABLE *tab);
  int add_index_handle(THD *thd, NdbDictionary::Dictionary *dict,
                       KEY *key_info, const char *index_name, uint index_no);
  int get_metadata(const char* path);
  void release_metadata(THD *thd, Ndb *ndb);
  NDB_INDEX_TYPE get_index_type(uint idx_no) const;
  NDB_INDEX_TYPE get_index_type_from_table(uint index_no) const;
  NDB_INDEX_TYPE get_index_type_from_key(uint index_no, KEY *key_info, 
                                         bool primary) const;
  int check_index_fields_not_null(uint index_no);

  uint set_up_partition_info(partition_info *part_info,
                             TABLE *table,
                             void *tab);
  char* get_tablespace_name(THD *thd);
  int set_range_data(void *tab, partition_info* part_info);
  int set_list_data(void *tab, partition_info* part_info);
  int complemented_read(const byte *old_data, byte *new_data,
                        uint32 old_part_id);
  int pk_read(const byte *key, uint key_len, byte *buf, uint32 part_id);
  int ordered_index_scan(const key_range *start_key,
                         const key_range *end_key,
                         bool sorted, bool descending, byte* buf,
                         part_id_range *part_spec);
  int full_table_scan(byte * buf);

  bool check_all_operations_for_error(NdbTransaction *trans,
                                      const NdbOperation *first,
                                      const NdbOperation *last,
                                      uint errcode);
  int peek_indexed_rows(const byte *record);
  int unique_index_read(const byte *key, uint key_len, 
                        byte *buf);
  int fetch_next(NdbScanOperation* op);
  int next_result(byte *buf); 
  int define_read_attrs(byte* buf, NdbOperation* op);
  int filtered_scan(const byte *key, uint key_len, 
                    byte *buf,
                    enum ha_rkey_function find_flag);
  int close_scan();
  void unpack_record(byte *buf);
  int get_ndb_lock_type(enum thr_lock_type type);

  void set_dbname(const char *pathname);
  void set_tabname(const char *pathname);

  bool set_hidden_key(NdbOperation*,
                      uint fieldnr, const byte* field_ptr);
  int set_ndb_key(NdbOperation*, Field *field,
                  uint fieldnr, const byte* field_ptr);
  int set_ndb_value(NdbOperation*, Field *field, uint fieldnr,
		    int row_offset= 0, bool *set_blob_value= 0);
  int get_ndb_value(NdbOperation*, Field *field, uint fieldnr, byte*);
  int get_ndb_partition_id(NdbOperation *);
  friend int g_get_ndb_blobs_value(NdbBlob *ndb_blob, void *arg);
  int set_primary_key(NdbOperation *op, const byte *key);
  int set_primary_key_from_record(NdbOperation *op, const byte *record);
  int set_index_key_from_record(NdbOperation *op, const byte *record,
                                uint keyno);
  int set_bounds(NdbIndexScanOperation*, uint inx, bool rir,
                 const key_range *keys[2], uint= 0);
  int key_cmp(uint keynr, const byte * old_row, const byte * new_row);
  int set_index_key(NdbOperation *, const KEY *key_info, const byte *key_ptr);
  void print_results();

  virtual void get_auto_increment(ulonglong offset, ulonglong increment,
                                  ulonglong nb_desired_values,
                                  ulonglong *first_value,
                                  ulonglong *nb_reserved_values);
  int ndb_err(NdbTransaction*);
  bool uses_blob_value();

  char *update_table_comment(const char * comment);

  int write_ndb_file(const char *name);

  int check_ndb_connection(THD* thd= current_thd);

  void set_rec_per_key();
  void records_update();
  void no_uncommitted_rows_execute_failure();
  void no_uncommitted_rows_update(int);
  void no_uncommitted_rows_reset(THD *);

  /*
    Condition pushdown
  */
  void cond_clear();
  bool serialize_cond(const COND *cond, Ndb_cond_stack *ndb_cond);
  int build_scan_filter_predicate(Ndb_cond* &cond, 
                                  NdbScanFilter* filter,
                                  bool negated= false);
  int build_scan_filter_group(Ndb_cond* &cond, 
                              NdbScanFilter* filter);
  int build_scan_filter(Ndb_cond* &cond, NdbScanFilter* filter);
  int generate_scan_filter(Ndb_cond_stack* cond_stack, 
                           NdbScanOperation* op);

  friend int execute_commit(ha_ndbcluster*, NdbTransaction*);
<<<<<<< HEAD
  friend int execute_no_commit_ignore_no_key(ha_ndbcluster*, NdbTransaction*);
  friend int execute_no_commit(ha_ndbcluster*, NdbTransaction*);
  friend int execute_no_commit_ie(ha_ndbcluster*, NdbTransaction*);
=======
  friend int execute_no_commit(ha_ndbcluster*, NdbTransaction*, bool);
  friend int execute_no_commit_ie(ha_ndbcluster*, NdbTransaction*, bool);
>>>>>>> c8b93da3

  NdbTransaction *m_active_trans;
  NdbScanOperation *m_active_cursor;
  const NdbDictionary::Table *m_table;
  struct Ndb_local_table_statistics *m_table_info;
  char m_dbname[FN_HEADLEN];
  //char m_schemaname[FN_HEADLEN];
  char m_tabname[FN_HEADLEN];
  ulonglong m_table_flags;
  THR_LOCK_DATA m_lock;
  bool m_lock_tuple;
  NDB_SHARE *m_share;
  NDB_INDEX_DATA  m_index[MAX_KEY];
  THD_NDB_SHARE *m_thd_ndb_share;
  // NdbRecAttr has no reference to blob
  NdbValue m_value[NDB_MAX_ATTRIBUTES_IN_TABLE];
  byte m_ref[NDB_HIDDEN_PRIMARY_KEY_LENGTH];
  partition_info *m_part_info;
  uint32 m_part_id;
  byte *m_rec0;
  Field **m_part_field_array;
  bool m_use_partition_function;
  bool m_sorted;
  bool m_use_write;
  bool m_ignore_dup_key;
  bool m_has_unique_index;
  bool m_primary_key_update;
  bool m_write_op;
  bool m_ignore_no_key;
  ha_rows m_rows_to_insert; // TODO: merge it with handler::estimation_rows_to_insert?
  ha_rows m_rows_inserted;
  ha_rows m_bulk_insert_rows;
  ha_rows m_rows_changed;
  bool m_bulk_insert_not_flushed;
  ha_rows m_ops_pending;
  bool m_skip_auto_increment;
  bool m_blobs_pending;
  my_ptrdiff_t m_blobs_offset;
  // memory for blobs in one tuple
  char *m_blobs_buffer;
  uint32 m_blobs_buffer_size;
  uint m_dupkey;
  // set from thread variables at external lock
  bool m_ha_not_exact_count;
  bool m_force_send;
  ha_rows m_autoincrement_prefetch;
  bool m_transaction_on;
  void release_completed_operations(NdbTransaction*, bool);

  Ndb_cond_stack *m_cond_stack;
  bool m_disable_multi_read;
  byte *m_multi_range_result_ptr;
  KEY_MULTI_RANGE *m_multi_ranges;
  KEY_MULTI_RANGE *m_multi_range_defined;
  const NdbOperation *m_current_multi_operation;
  NdbIndexScanOperation *m_multi_cursor;
  byte *m_multi_range_cursor_result_ptr;
  int setup_recattr(const NdbRecAttr*);
  Ndb *get_ndb();
};

extern SHOW_VAR ndb_status_variables[];

int ndbcluster_discover(THD* thd, const char* dbname, const char* name,
                        const void** frmblob, uint* frmlen);
int ndbcluster_find_files(THD *thd,const char *db,const char *path,
                          const char *wild, bool dir, List<char> *files);
int ndbcluster_table_exists_in_engine(THD* thd,
                                      const char *db, const char *name);
void ndbcluster_print_error(int error, const NdbOperation *error_op);

static const char ndbcluster_hton_name[]= "ndbcluster";
static const int ndbcluster_hton_name_length=sizeof(ndbcluster_hton_name)-1;
<|MERGE_RESOLUTION|>--- conflicted
+++ resolved
@@ -576,11 +576,8 @@
   int error;
   uint32 options;
   List<NDB_SHARE> changed_tables;
-<<<<<<< HEAD
+  uint query_state;
   HASH open_tables;
-=======
-  uint query_state;
->>>>>>> c8b93da3
 };
 
 class ha_ndbcluster: public handler
@@ -857,14 +854,9 @@
                            NdbScanOperation* op);
 
   friend int execute_commit(ha_ndbcluster*, NdbTransaction*);
-<<<<<<< HEAD
   friend int execute_no_commit_ignore_no_key(ha_ndbcluster*, NdbTransaction*);
-  friend int execute_no_commit(ha_ndbcluster*, NdbTransaction*);
-  friend int execute_no_commit_ie(ha_ndbcluster*, NdbTransaction*);
-=======
   friend int execute_no_commit(ha_ndbcluster*, NdbTransaction*, bool);
   friend int execute_no_commit_ie(ha_ndbcluster*, NdbTransaction*, bool);
->>>>>>> c8b93da3
 
   NdbTransaction *m_active_trans;
   NdbScanOperation *m_active_cursor;
