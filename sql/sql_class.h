--- conflicted
+++ resolved
@@ -5045,24 +5045,10 @@
   Item *sp_prepare_func_item(Item **it_addr, uint cols= 1);
   bool sp_eval_expr(Field *result_field, Item **expr_item_ptr);
 
-<<<<<<< HEAD
   bool sql_parser(LEX *old_lex, LEX *lex,
                   char *str, uint str_len, bool stmt_prepare_mode);
 
 };
-=======
-/*
-  This should be called when you want to delete a thd that was not
-  running any queries.
-*/
-
-inline void unlink_not_visible_thd(THD *thd)
-{
-  mysql_mutex_lock(&LOCK_thread_count);
-  thd->unlink();
-  mysql_mutex_unlock(&LOCK_thread_count);
-}
->>>>>>> fafe60e7
 
 /** A short cut for thd->get_stmt_da()->set_ok_status(). */
 
