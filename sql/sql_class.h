/*
   Copyright (c) 2000, 2015, Oracle and/or its affiliates.
   Copyright (c) 2009, 2016, MariaDB

   This program is free software; you can redistribute it and/or modify
   it under the terms of the GNU General Public License as published by
   the Free Software Foundation; version 2 of the License.

   This program is distributed in the hope that it will be useful,
   but WITHOUT ANY WARRANTY; without even the implied warranty of
   MERCHANTABILITY or FITNESS FOR A PARTICULAR PURPOSE.  See the
   GNU General Public License for more details.

   You should have received a copy of the GNU General Public License
   along with this program; if not, write to the Free Software
   Foundation, Inc., 51 Franklin Street, Fifth Floor, Boston, MA  02110-1301, USA */

#ifndef SQL_CLASS_INCLUDED
#define SQL_CLASS_INCLUDED

/* Classes in mysql */

#include "my_global.h"                          /* NO_EMBEDDED_ACCESS_CHECKS */
#include <waiting_threads.h>
#include "sql_const.h"
#include <mysql/plugin_audit.h>
#include "log.h"
#include "rpl_tblmap.h"
#include "mdl.h"
#include "field.h"                              // Create_field
#include "probes_mysql.h"
#include "sql_locale.h"                         /* my_locale_st */
#include "sql_profile.h"                   /* PROFILING */
#include "scheduler.h"                     /* thd_scheduler */
#include "protocol.h"             /* Protocol_text, Protocol_binary */
#include "violite.h"              /* vio_is_connected */
#include "thr_lock.h"             /* thr_lock_type, THR_LOCK_DATA,
                                     THR_LOCK_INFO */
#include "sql_digest_stream.h"            // sql_digest_state

#include <mysql/psi/mysql_stage.h>
#include <mysql/psi/mysql_statement.h>
#include <mysql/psi/mysql_idle.h>
#include <mysql/psi/mysql_table.h>
#include <mysql_com_server.h>

extern "C"
void set_thd_stage_info(void *thd,
                        const PSI_stage_info *new_stage,
                        PSI_stage_info *old_stage,
                        const char *calling_func,
                        const char *calling_file,
                        const unsigned int calling_line);
                        
#define THD_STAGE_INFO(thd, stage) \
  (thd)->enter_stage(& stage, NULL, __func__, __FILE__, __LINE__)

#include "my_apc.h"
#include "rpl_gtid.h"

#ifdef WITH_WSREP
#include "wsrep_mysqld.h"
struct wsrep_thd_shadow {
  ulonglong            options;
  uint                 server_status;
  enum wsrep_exec_mode wsrep_exec_mode;
  Vio                  *vio;
  ulong                tx_isolation;
  char                 *db;
  size_t               db_length;
};
#endif
class Reprepare_observer;
class Relay_log_info;
struct rpl_group_info;
class Rpl_filter;
class Query_log_event;
class Load_log_event;
class Slave_log_event;
class sp_rcontext;
class sp_cache;
class Lex_input_stream;
class Parser_state;
class Rows_log_event;
class Sroutine_hash_entry;
class user_var_entry;
struct Trans_binlog_info;
class rpl_io_thread_info;
class rpl_sql_thread_info;

enum enum_ha_read_modes { RFIRST, RNEXT, RPREV, RLAST, RKEY, RNEXT_SAME };
enum enum_duplicates { DUP_ERROR, DUP_REPLACE, DUP_UPDATE };
enum enum_delay_key_write { DELAY_KEY_WRITE_NONE, DELAY_KEY_WRITE_ON,
			    DELAY_KEY_WRITE_ALL };
enum enum_slave_exec_mode { SLAVE_EXEC_MODE_STRICT,
                            SLAVE_EXEC_MODE_IDEMPOTENT,
                            SLAVE_EXEC_MODE_LAST_BIT };
enum enum_slave_run_triggers_for_rbr { SLAVE_RUN_TRIGGERS_FOR_RBR_NO,
                                       SLAVE_RUN_TRIGGERS_FOR_RBR_YES,
                                       SLAVE_RUN_TRIGGERS_FOR_RBR_LOGGING};
enum enum_slave_type_conversions { SLAVE_TYPE_CONVERSIONS_ALL_LOSSY,
                                   SLAVE_TYPE_CONVERSIONS_ALL_NON_LOSSY};
enum enum_mark_columns
{ MARK_COLUMNS_NONE, MARK_COLUMNS_READ, MARK_COLUMNS_WRITE};
enum enum_filetype { FILETYPE_CSV, FILETYPE_XML };

/* Bits for different SQL modes modes (including ANSI mode) */
#define MODE_REAL_AS_FLOAT              (1ULL << 0)
#define MODE_PIPES_AS_CONCAT            (1ULL << 1)
#define MODE_ANSI_QUOTES                (1ULL << 2)
#define MODE_IGNORE_SPACE               (1ULL << 3)
#define MODE_IGNORE_BAD_TABLE_OPTIONS   (1ULL << 4)
#define MODE_ONLY_FULL_GROUP_BY         (1ULL << 5)
#define MODE_NO_UNSIGNED_SUBTRACTION    (1ULL << 6)
#define MODE_NO_DIR_IN_CREATE           (1ULL << 7)
#define MODE_POSTGRESQL                 (1ULL << 8)
#define MODE_ORACLE                     (1ULL << 9)
#define MODE_MSSQL                      (1ULL << 10)
#define MODE_DB2                        (1ULL << 11)
#define MODE_MAXDB                      (1ULL << 12)
#define MODE_NO_KEY_OPTIONS             (1ULL << 13)
#define MODE_NO_TABLE_OPTIONS           (1ULL << 14)
#define MODE_NO_FIELD_OPTIONS           (1ULL << 15)
#define MODE_MYSQL323                   (1ULL << 16)
#define MODE_MYSQL40                    (1ULL << 17)
#define MODE_ANSI                       (1ULL << 18)
#define MODE_NO_AUTO_VALUE_ON_ZERO      (1ULL << 19)
#define MODE_NO_BACKSLASH_ESCAPES       (1ULL << 20)
#define MODE_STRICT_TRANS_TABLES        (1ULL << 21)
#define MODE_STRICT_ALL_TABLES          (1ULL << 22)
#define MODE_NO_ZERO_IN_DATE            (1ULL << 23)
#define MODE_NO_ZERO_DATE               (1ULL << 24)
#define MODE_INVALID_DATES              (1ULL << 25)
#define MODE_ERROR_FOR_DIVISION_BY_ZERO (1ULL << 26)
#define MODE_TRADITIONAL                (1ULL << 27)
#define MODE_NO_AUTO_CREATE_USER        (1ULL << 28)
#define MODE_HIGH_NOT_PRECEDENCE        (1ULL << 29)
#define MODE_NO_ENGINE_SUBSTITUTION     (1ULL << 30)
#define MODE_PAD_CHAR_TO_FULL_LENGTH    (1ULL << 31)

/* Bits for different old style modes */
#define OLD_MODE_NO_DUP_KEY_WARNINGS_WITH_IGNORE	(1 << 0)
#define OLD_MODE_NO_PROGRESS_INFO			(1 << 1)
#define OLD_MODE_ZERO_DATE_TIME_CAST                    (1 << 2)

extern char internal_table_name[2];
extern char empty_c_string[1];
extern LEX_STRING EMPTY_STR;
extern MYSQL_PLUGIN_IMPORT const char **errmesg;

extern bool volatile shutdown_in_progress;

extern "C" LEX_STRING * thd_query_string (MYSQL_THD thd);
extern "C" char **thd_query(MYSQL_THD thd);

/**
  @class CSET_STRING
  @brief Character set armed LEX_STRING
*/
class CSET_STRING
{
private:
  LEX_STRING string;
  CHARSET_INFO *cs;
public:
  CSET_STRING() : cs(&my_charset_bin)
  {
    string.str= NULL;
    string.length= 0;
  }
  CSET_STRING(char *str_arg, size_t length_arg, CHARSET_INFO *cs_arg) :
  cs(cs_arg)
  {
    DBUG_ASSERT(cs_arg != NULL);
    string.str= str_arg;
    string.length= length_arg;
  }

  inline char *str() const { return string.str; }
  inline uint32 length() const { return string.length; }
  CHARSET_INFO *charset() const { return cs; }

  friend LEX_STRING * thd_query_string (MYSQL_THD thd);
  friend char **thd_query(MYSQL_THD thd);
};


#define TC_HEURISTIC_RECOVER_COMMIT   1
#define TC_HEURISTIC_RECOVER_ROLLBACK 2
extern ulong tc_heuristic_recover;

typedef struct st_user_var_events
{
  user_var_entry *user_var_event;
  char *value;
  ulong length;
  Item_result type;
  uint charset_number;
  bool unsigned_flag;
} BINLOG_USER_VAR_EVENT;

/*
  The COPY_INFO structure is used by INSERT/REPLACE code.
  The schema of the row counting by the INSERT/INSERT ... ON DUPLICATE KEY
  UPDATE code:
    If a row is inserted then the copied variable is incremented.
    If a row is updated by the INSERT ... ON DUPLICATE KEY UPDATE and the
      new data differs from the old one then the copied and the updated
      variables are incremented.
    The touched variable is incremented if a row was touched by the update part
      of the INSERT ... ON DUPLICATE KEY UPDATE no matter whether the row
      was actually changed or not.
*/
typedef struct st_copy_info {
  ha_rows records; /**< Number of processed records */
  ha_rows deleted; /**< Number of deleted records */
  ha_rows updated; /**< Number of updated records */
  ha_rows copied;  /**< Number of copied records */
  ha_rows error_count;
  ha_rows touched; /* Number of touched records */
  enum enum_duplicates handle_duplicates;
  int escape_char, last_errno;
  bool ignore;
  /* for INSERT ... UPDATE */
  List<Item> *update_fields;
  List<Item> *update_values;
  /* for VIEW ... WITH CHECK OPTION */
  TABLE_LIST *view;
} COPY_INFO;


class Key_part_spec :public Sql_alloc {
public:
  LEX_STRING field_name;
  uint length;
  Key_part_spec(const LEX_STRING &name, uint len)
    : field_name(name), length(len)
  {}
  Key_part_spec(const char *name, const size_t name_len, uint len)
    : length(len)
  { field_name.str= (char *)name; field_name.length= name_len; }
  bool operator==(const Key_part_spec& other) const;
  /**
    Construct a copy of this Key_part_spec. field_name is copied
    by-pointer as it is known to never change. At the same time
    'length' may be reset in mysql_prepare_create_table, and this
    is why we supply it with a copy.

    @return If out of memory, 0 is returned and an error is set in
    THD.
  */
  Key_part_spec *clone(MEM_ROOT *mem_root) const
  { return new (mem_root) Key_part_spec(*this); }
};


class Alter_drop :public Sql_alloc {
public:
  enum drop_type {KEY, COLUMN, FOREIGN_KEY };
  const char *name;
  enum drop_type type;
  bool drop_if_exists;
  Alter_drop(enum drop_type par_type,const char *par_name, bool par_exists)
    :name(par_name), type(par_type), drop_if_exists(par_exists)
  {
    DBUG_ASSERT(par_name != NULL);
  }
  /**
    Used to make a clone of this object for ALTER/CREATE TABLE
    @sa comment for Key_part_spec::clone
  */
  Alter_drop *clone(MEM_ROOT *mem_root) const
    { return new (mem_root) Alter_drop(*this); }
};


class Alter_column :public Sql_alloc {
public:
  const char *name;
  Item *def;
  Alter_column(const char *par_name,Item *literal)
    :name(par_name), def(literal) {}
  /**
    Used to make a clone of this object for ALTER/CREATE TABLE
    @sa comment for Key_part_spec::clone
  */
  Alter_column *clone(MEM_ROOT *mem_root) const
    { return new (mem_root) Alter_column(*this); }
};


class Key :public Sql_alloc {
public:
  enum Keytype { PRIMARY, UNIQUE, MULTIPLE, FULLTEXT, SPATIAL, FOREIGN_KEY};
  enum Keytype type;
  KEY_CREATE_INFO key_create_info;
  List<Key_part_spec> columns;
  LEX_STRING name;
  engine_option_value *option_list;
  bool generated;
  bool create_if_not_exists;

  Key(enum Keytype type_par, const LEX_STRING &name_arg,
      KEY_CREATE_INFO *key_info_arg,
      bool generated_arg, List<Key_part_spec> &cols,
      engine_option_value *create_opt, bool if_not_exists_opt)
    :type(type_par), key_create_info(*key_info_arg), columns(cols),
    name(name_arg), option_list(create_opt), generated(generated_arg),
    create_if_not_exists(if_not_exists_opt)
  {}
  Key(enum Keytype type_par, const char *name_arg, size_t name_len_arg,
      KEY_CREATE_INFO *key_info_arg, bool generated_arg,
      List<Key_part_spec> &cols,
      engine_option_value *create_opt, bool if_not_exists_opt)
    :type(type_par), key_create_info(*key_info_arg), columns(cols),
    option_list(create_opt), generated(generated_arg),
    create_if_not_exists(if_not_exists_opt)
  {
    name.str= (char *)name_arg;
    name.length= name_len_arg;
  }
  Key(const Key &rhs, MEM_ROOT *mem_root);
  virtual ~Key() {}
  /* Equality comparison of keys (ignoring name) */
  friend bool foreign_key_prefix(Key *a, Key *b);
  /**
    Used to make a clone of this object for ALTER/CREATE TABLE
    @sa comment for Key_part_spec::clone
  */
  virtual Key *clone(MEM_ROOT *mem_root) const
    { return new (mem_root) Key(*this, mem_root); }
};


class Foreign_key: public Key {
public:
  enum fk_match_opt { FK_MATCH_UNDEF, FK_MATCH_FULL,
		      FK_MATCH_PARTIAL, FK_MATCH_SIMPLE};
  enum fk_option { FK_OPTION_UNDEF, FK_OPTION_RESTRICT, FK_OPTION_CASCADE,
		   FK_OPTION_SET_NULL, FK_OPTION_NO_ACTION, FK_OPTION_DEFAULT};

  LEX_STRING ref_db;
  LEX_STRING ref_table;
  List<Key_part_spec> ref_columns;
  uint delete_opt, update_opt, match_opt;
  Foreign_key(const LEX_STRING &name_arg, List<Key_part_spec> &cols,
	      const LEX_STRING &ref_db_arg, const LEX_STRING &ref_table_arg,
              List<Key_part_spec> &ref_cols,
	      uint delete_opt_arg, uint update_opt_arg, uint match_opt_arg,
              bool if_not_exists_opt)
    :Key(FOREIGN_KEY, name_arg, &default_key_create_info, 0, cols, NULL,
         if_not_exists_opt),
    ref_db(ref_db_arg), ref_table(ref_table_arg), ref_columns(ref_cols),
    delete_opt(delete_opt_arg), update_opt(update_opt_arg),
    match_opt(match_opt_arg)
   {
    // We don't check for duplicate FKs.
    key_create_info.check_for_duplicate_indexes= false;
  }
 Foreign_key(const Foreign_key &rhs, MEM_ROOT *mem_root);
  /**
    Used to make a clone of this object for ALTER/CREATE TABLE
    @sa comment for Key_part_spec::clone
  */
  virtual Key *clone(MEM_ROOT *mem_root) const
  { return new (mem_root) Foreign_key(*this, mem_root); }
  /* Used to validate foreign key options */
  bool validate(List<Create_field> &table_fields);
};

typedef struct st_mysql_lock
{
  TABLE **table;
  uint table_count,lock_count;
  THR_LOCK_DATA **locks;
} MYSQL_LOCK;


class LEX_COLUMN : public Sql_alloc
{
public:
  String column;
  uint rights;
  LEX_COLUMN (const String& x,const  uint& y ): column (x),rights (y) {}
};

class MY_LOCALE;

/**
  Query_cache_tls -- query cache thread local data.
*/

struct Query_cache_block;

struct Query_cache_tls
{
  /*
    'first_query_block' should be accessed only via query cache
    functions and methods to maintain proper locking.
  */
  Query_cache_block *first_query_block;
  void set_first_query_block(Query_cache_block *first_query_block_arg)
  {
    first_query_block= first_query_block_arg;
  }

  Query_cache_tls() :first_query_block(NULL) {}
};

/* SIGNAL / RESIGNAL / GET DIAGNOSTICS */

/**
  This enumeration list all the condition item names of a condition in the
  SQL condition area.
*/
typedef enum enum_diag_condition_item_name
{
  /*
    Conditions that can be set by the user (SIGNAL/RESIGNAL),
    and by the server implementation.
  */

  DIAG_CLASS_ORIGIN= 0,
  FIRST_DIAG_SET_PROPERTY= DIAG_CLASS_ORIGIN,
  DIAG_SUBCLASS_ORIGIN= 1,
  DIAG_CONSTRAINT_CATALOG= 2,
  DIAG_CONSTRAINT_SCHEMA= 3,
  DIAG_CONSTRAINT_NAME= 4,
  DIAG_CATALOG_NAME= 5,
  DIAG_SCHEMA_NAME= 6,
  DIAG_TABLE_NAME= 7,
  DIAG_COLUMN_NAME= 8,
  DIAG_CURSOR_NAME= 9,
  DIAG_MESSAGE_TEXT= 10,
  DIAG_MYSQL_ERRNO= 11,
  LAST_DIAG_SET_PROPERTY= DIAG_MYSQL_ERRNO
} Diag_condition_item_name;

/**
  Name of each diagnostic condition item.
  This array is indexed by Diag_condition_item_name.
*/
extern const LEX_STRING Diag_condition_item_names[];

/**
  These states are bit coded with HARD. For each state there must be a pair
  <state_even_num>, and <state_odd_num>_HARD.
*/
enum killed_state
{
  NOT_KILLED= 0,
  KILL_HARD_BIT= 1,                             /* Bit for HARD KILL */
  KILL_BAD_DATA= 2,
  KILL_BAD_DATA_HARD= 3,
  KILL_QUERY= 4,
  KILL_QUERY_HARD= 5,
  /*
    ABORT_QUERY signals to the query processor to stop execution ASAP without
    issuing an error. Instead a warning is issued, and when possible a partial
    query result is returned to the client.
  */
  ABORT_QUERY= 6,
  ABORT_QUERY_HARD= 7,
  /*
    All of the following killed states will kill the connection
    KILL_CONNECTION must be the first of these and it must start with
    an even number (becasue of HARD bit)!
  */
  KILL_CONNECTION= 8,
  KILL_CONNECTION_HARD= 9,
  KILL_SYSTEM_THREAD= 10,
  KILL_SYSTEM_THREAD_HARD= 11,
  KILL_SERVER= 12,
  KILL_SERVER_HARD= 13
};

extern int killed_errno(killed_state killed);
#define killed_mask_hard(killed) ((killed_state) ((killed) & ~KILL_HARD_BIT))

enum killed_type
{
  KILL_TYPE_ID,
  KILL_TYPE_USER,
  KILL_TYPE_QUERY
};

#include "sql_lex.h"				/* Must be here */

extern LEX_STRING sql_statement_names[(uint) SQLCOM_END + 1];
class Delayed_insert;
class select_result;
class Time_zone;

#define THD_SENTRY_MAGIC 0xfeedd1ff
#define THD_SENTRY_GONE  0xdeadbeef

#define THD_CHECK_SENTRY(thd) DBUG_ASSERT(thd->dbug_sentry == THD_SENTRY_MAGIC)

typedef ulonglong sql_mode_t;

typedef struct system_variables
{
  /*
    How dynamically allocated system variables are handled:

    The global_system_variables and max_system_variables are "authoritative"
    They both should have the same 'version' and 'size'.
    When attempting to access a dynamic variable, if the session version
    is out of date, then the session version is updated and realloced if
    neccessary and bytes copied from global to make up for missing data.

    Note that one should use my_bool instead of bool here, as the variables
    are used with my_getopt.c
  */
  ulong dynamic_variables_version;
  char* dynamic_variables_ptr;
  uint dynamic_variables_head;    /* largest valid variable offset */
  uint dynamic_variables_size;    /* how many bytes are in use */
  
  ulonglong max_heap_table_size;
  ulonglong tmp_table_size;
  ulonglong long_query_time;
  ulonglong optimizer_switch;
  sql_mode_t sql_mode; ///< which non-standard SQL behaviour should be enabled
  sql_mode_t old_behavior; ///< which old SQL behaviour should be enabled
  ulonglong option_bits; ///< OPTION_xxx constants, e.g. OPTION_PROFILING
  ulonglong join_buff_space_limit;
  ulonglong log_slow_filter; 
  ulonglong log_slow_verbosity; 
  ulonglong bulk_insert_buff_size;
  ulonglong join_buff_size;
  ulonglong sortbuff_size;
  ulonglong group_concat_max_len;
  ulonglong default_regex_flags;

  /**
     Place holders to store Multi-source variables in sys_var.cc during
     update and show of variables.
  */
  ulonglong slave_skip_counter;
  ulonglong max_relay_log_size;

  ha_rows select_limit;
  ha_rows max_join_size;
  ha_rows expensive_subquery_limit;
  ulong auto_increment_increment, auto_increment_offset;
  ulong lock_wait_timeout;
  ulong join_cache_level;
  ulong max_allowed_packet;
  ulong max_error_count;
  ulong max_length_for_sort_data;
  ulong max_sort_length;
  ulong max_tmp_tables;
  ulong max_insert_delayed_threads;
  ulong min_examined_row_limit;
  ulong multi_range_count;
  ulong net_buffer_length;
  ulong net_interactive_timeout;
  ulong net_read_timeout;
  ulong net_retry_count;
  ulong net_wait_timeout;
  ulong net_write_timeout;
  ulong optimizer_prune_level;
  ulong optimizer_search_depth;
  ulong optimizer_selectivity_sampling_limit;
  ulong optimizer_use_condition_selectivity;
  ulong use_stat_tables;
  ulong histogram_size;
  ulong histogram_type;
  ulong preload_buff_size;
  ulong profiling_history_size;
  ulong read_buff_size;
  ulong read_rnd_buff_size;
  ulong mrr_buff_size;
  ulong div_precincrement;
  /* Total size of all buffers used by the subselect_rowid_merge_engine. */
  ulong rowid_merge_buff_size;
  ulong max_sp_recursion_depth;
  ulong default_week_format;
  ulong max_seeks_for_key;
  ulong range_alloc_block_size;
  ulong query_alloc_block_size;
  ulong query_prealloc_size;
  ulong trans_alloc_block_size;
  ulong trans_prealloc_size;
  ulong log_warnings;
  /* Flags for slow log filtering */
  ulong log_slow_rate_limit; 
  ulong binlog_format; ///< binlog format for this thd (see enum_binlog_format)
  ulong progress_report_time;
  my_bool binlog_annotate_row_events;
  my_bool binlog_direct_non_trans_update;
  my_bool sql_log_bin;
  ulong completion_type;
  ulong query_cache_type;
  ulong tx_isolation;
  ulong updatable_views_with_limit;
  int max_user_connections;
  ulong server_id;
  /**
    In slave thread we need to know in behalf of which
    thread the query is being run to replicate temp tables properly
  */
  my_thread_id pseudo_thread_id;
  /**
     When replicating an event group with GTID, keep these values around so
     slave binlog can receive the same GTID as the original.
  */
  uint32     gtid_domain_id;
  uint64     gtid_seq_no;

  /**
    Default transaction access mode. READ ONLY (true) or READ WRITE (false).
  */
  my_bool tx_read_only;
  my_bool low_priority_updates;
  my_bool query_cache_wlock_invalidate;
  my_bool engine_condition_pushdown;
  my_bool keep_files_on_create;

  my_bool old_mode;
  my_bool old_alter_table;
  my_bool old_passwords;
  my_bool big_tables;
  my_bool query_cache_strip_comments;

  plugin_ref table_plugin;

  /* Only charset part of these variables is sensible */
  CHARSET_INFO  *character_set_filesystem;
  CHARSET_INFO  *character_set_client;
  CHARSET_INFO  *character_set_results;

  /* Both charset and collation parts of these variables are important */
  CHARSET_INFO	*collation_server;
  CHARSET_INFO	*collation_database;
  CHARSET_INFO  *collation_connection;

  /* Names. These will be allocated in buffers in thd */
  LEX_STRING default_master_connection;

  /* Error messages */
  MY_LOCALE *lc_messages;
  /* Locale Support */
  MY_LOCALE *lc_time_names;

  Time_zone *time_zone;

  my_bool sysdate_is_now;

  /* deadlock detection */
  ulong wt_timeout_short, wt_deadlock_search_depth_short;
  ulong wt_timeout_long, wt_deadlock_search_depth_long;

#ifdef WITH_WSREP
  my_bool wsrep_on;
  my_bool wsrep_causal_reads;
  my_bool wsrep_dirty_reads;
  uint wsrep_sync_wait;
  ulong wsrep_retry_autocommit;
  ulong wsrep_OSU_method;
#endif
  double long_query_time_double;

  my_bool pseudo_slave_mode;

} SV;

/**
  Per thread status variables.
  Must be long/ulong up to last_system_status_var so that
  add_to_status/add_diff_to_status can work.
*/

typedef struct system_status_var
{
  ulong com_other;
  ulong com_stat[(uint) SQLCOM_END];
  ulong com_register_slave;
  ulong created_tmp_disk_tables_;
  ulong created_tmp_tables_;
  ulong ha_commit_count;
  ulong ha_delete_count;
  ulong ha_read_first_count;
  ulong ha_read_last_count;
  ulong ha_read_key_count;
  ulong ha_read_next_count;
  ulong ha_read_prev_count;
  ulong ha_read_rnd_count;
  ulong ha_read_rnd_next_count;
  ulong ha_read_rnd_deleted_count;
  /*
    This number doesn't include calls to the default implementation and
    calls made by range access. The intent is to count only calls made by
    BatchedKeyAccess.
  */
  ulong ha_mrr_init_count;
  ulong ha_mrr_key_refills_count;
  ulong ha_mrr_rowid_refills_count;

  ulong ha_rollback_count;
  ulong ha_update_count;
  ulong ha_write_count;
  /* The following are for internal temporary tables */
  ulong ha_tmp_update_count;
  ulong ha_tmp_write_count;
  ulong ha_prepare_count;
  ulong ha_icp_attempts;
  ulong ha_icp_match;
  ulong ha_discover_count;
  ulong ha_savepoint_count;
  ulong ha_savepoint_rollback_count;
  ulong ha_external_lock_count;

  ulong net_big_packet_count;
  ulong opened_tables;
  ulong opened_shares;
  ulong opened_views;               /* +1 opening a view */

  ulong select_full_join_count_;
  ulong select_full_range_join_count_;
  ulong select_range_count_;
  ulong select_range_check_count_;
  ulong select_scan_count_;
  ulong executed_triggers;
  ulong long_query_count;
  ulong filesort_merge_passes_;
  ulong filesort_range_count_;
  ulong filesort_rows_;
  ulong filesort_scan_count_;
  ulong filesort_pq_sorts_;
  /* Prepared statements and binary protocol */
  ulong com_stmt_prepare;
  ulong com_stmt_reprepare;
  ulong com_stmt_execute;
  ulong com_stmt_send_long_data;
  ulong com_stmt_fetch;
  ulong com_stmt_reset;
  ulong com_stmt_close;

  /* Features used */
  ulong feature_dynamic_columns;    /* +1 when creating a dynamic column */
  ulong feature_fulltext;	    /* +1 when MATCH is used */
  ulong feature_gis;                /* +1 opening a table with GIS features */
  ulong feature_locale;		    /* +1 when LOCALE is set */
  ulong feature_subquery;	    /* +1 when subqueries are used */
  ulong feature_timezone;	    /* +1 when XPATH is used */
  ulong feature_trigger;	    /* +1 opening a table with triggers */
  ulong feature_xml;		    /* +1 when XPATH is used */

  ulong empty_queries;
  ulong access_denied_errors;
  ulong lost_connections;
  /*
    Number of statements sent from the client
  */
  ulong questions;
  /*
    IMPORTANT!
    SEE last_system_status_var DEFINITION BELOW.
    Below 'last_system_status_var' are all variables that cannot be handled
    automatically by add_to_status()/add_diff_to_status().
  */
  ulonglong bytes_received;
  ulonglong bytes_sent;
  ulonglong rows_read;
  ulonglong rows_sent;
  ulonglong rows_tmp_read;
  ulonglong binlog_bytes_written;
  double last_query_cost;
  double cpu_time, busy_time;
  /* Don't initialize */
  volatile int64 memory_used;             /* This shouldn't be accumulated */
} STATUS_VAR;

/*
  This is used for 'SHOW STATUS'. It must be updated to the last ulong
  variable in system_status_var which is makes sense to add to the global
  counter
*/

#define last_system_status_var questions
#define last_cleared_system_status_var memory_used

/*
  Global status variables
*/

extern ulong feature_files_opened_with_delayed_keys;


void add_to_status(STATUS_VAR *to_var, STATUS_VAR *from_var);

void add_diff_to_status(STATUS_VAR *to_var, STATUS_VAR *from_var,
                        STATUS_VAR *dec_var);

/**
  Get collation by name, send error to client on failure.
  @param name     Collation name
  @param name_cs  Character set of the name string
  @return
  @retval         NULL on error
  @retval         Pointter to CHARSET_INFO with the given name on success
*/
inline CHARSET_INFO *
mysqld_collation_get_by_name(const char *name,
                             CHARSET_INFO *name_cs= system_charset_info)
{
  CHARSET_INFO *cs;
  MY_CHARSET_LOADER loader;
  my_charset_loader_init_mysys(&loader);
  if (!(cs= my_collation_get_by_name(&loader, name, MYF(0))))
  {
    ErrConvString err(name, name_cs);
    my_error(ER_UNKNOWN_COLLATION, MYF(0), err.ptr());
    if (loader.error[0])
      push_warning_printf(current_thd,
                          Sql_condition::WARN_LEVEL_WARN,
                          ER_UNKNOWN_COLLATION, "%s", loader.error);
  }
  return cs;
}

#ifdef MYSQL_SERVER

void free_tmp_table(THD *thd, TABLE *entry);


/* The following macro is to make init of Query_arena simpler */
#ifndef DBUG_OFF
#define INIT_ARENA_DBUG_INFO is_backup_arena= 0; is_reprepared= FALSE;
#else
#define INIT_ARENA_DBUG_INFO
#endif

class Query_arena
{
public:
  /*
    List of items created in the parser for this query. Every item puts
    itself to the list on creation (see Item::Item() for details))
  */
  Item *free_list;
  MEM_ROOT *mem_root;                   // Pointer to current memroot
#ifndef DBUG_OFF
  bool is_backup_arena; /* True if this arena is used for backup. */
  bool is_reprepared;
#endif
  /*
    The states relfects three diffrent life cycles for three
    different types of statements:
    Prepared statement: STMT_INITIALIZED -> STMT_PREPARED -> STMT_EXECUTED.
    Stored procedure:   STMT_INITIALIZED_FOR_SP -> STMT_EXECUTED.
    Other statements:   STMT_CONVENTIONAL_EXECUTION never changes.
  */
  enum enum_state
  {
    STMT_INITIALIZED= 0, STMT_INITIALIZED_FOR_SP= 1, STMT_PREPARED= 2,
    STMT_CONVENTIONAL_EXECUTION= 3, STMT_EXECUTED= 4, STMT_ERROR= -1
  };

  enum_state state;

  /* We build without RTTI, so dynamic_cast can't be used. */
  enum Type
  {
    STATEMENT, PREPARED_STATEMENT, STORED_PROCEDURE
  };

  Query_arena(MEM_ROOT *mem_root_arg, enum enum_state state_arg) :
    free_list(0), mem_root(mem_root_arg), state(state_arg)
  { INIT_ARENA_DBUG_INFO; }
  /*
    This constructor is used only when Query_arena is created as
    backup storage for another instance of Query_arena.
  */
  Query_arena() { INIT_ARENA_DBUG_INFO; }

  virtual Type type() const;
  virtual ~Query_arena() {};

  inline bool is_stmt_prepare() const { return state == STMT_INITIALIZED; }
  inline bool is_stmt_prepare_or_first_sp_execute() const
  { return (int)state < (int)STMT_PREPARED; }
  inline bool is_stmt_prepare_or_first_stmt_execute() const
  { return (int)state <= (int)STMT_PREPARED; }
  inline bool is_stmt_execute() const
  { return state == STMT_PREPARED || state == STMT_EXECUTED; }
  inline bool is_conventional() const
  { return state == STMT_CONVENTIONAL_EXECUTION; }

  inline void* alloc(size_t size) { return alloc_root(mem_root,size); }
  inline void* calloc(size_t size)
  {
    void *ptr;
    if ((ptr=alloc_root(mem_root,size)))
      bzero(ptr, size);
    return ptr;
  }
  inline char *strdup(const char *str)
  { return strdup_root(mem_root,str); }
  inline char *strmake(const char *str, size_t size)
  { return strmake_root(mem_root,str,size); }
  inline void *memdup(const void *str, size_t size)
  { return memdup_root(mem_root,str,size); }
  inline void *memdup_w_gap(const void *str, size_t size, uint gap)
  {
    void *ptr;
    if ((ptr= alloc_root(mem_root,size+gap)))
      memcpy(ptr,str,size);
    return ptr;
  }

  void set_query_arena(Query_arena *set);

  void free_items();
  /* Close the active state associated with execution of this statement */
  virtual void cleanup_stmt();
};


class Server_side_cursor;

/**
  @class Statement
  @brief State of a single command executed against this connection.

  One connection can contain a lot of simultaneously running statements,
  some of which could be:
   - prepared, that is, contain placeholders,
   - opened as cursors. We maintain 1 to 1 relationship between
     statement and cursor - if user wants to create another cursor for his
     query, we create another statement for it.
  To perform some action with statement we reset THD part to the state  of
  that statement, do the action, and then save back modified state from THD
  to the statement. It will be changed in near future, and Statement will
  be used explicitly.
*/

class Statement: public ilink, public Query_arena
{
  Statement(const Statement &rhs);              /* not implemented: */
  Statement &operator=(const Statement &rhs);   /* non-copyable */
public:
  /*
    Uniquely identifies each statement object in thread scope; change during
    statement lifetime. FIXME: must be const
  */
   ulong id;

  /*
    MARK_COLUMNS_NONE:  Means mark_used_colums is not set and no indicator to
                        handler of fields used is set
    MARK_COLUMNS_READ:  Means a bit in read set is set to inform handler
	                that the field is to be read. If field list contains
                        duplicates, then thd->dup_field is set to point
                        to the last found duplicate.
    MARK_COLUMNS_WRITE: Means a bit is set in write set to inform handler
			that it needs to update this field in write_row
                        and update_row.
  */
  enum enum_mark_columns mark_used_columns;

  LEX_STRING name; /* name for named prepared statements */
  LEX *lex;                                     // parse tree descriptor
  /*
    Points to the query associated with this statement. It's const, but
    we need to declare it char * because all table handlers are written
    in C and need to point to it.

    Note that if we set query = NULL, we must at the same time set
    query_length = 0, and protect the whole operation with
    LOCK_thd_data mutex. To avoid crashes in races, if we do not
    know that thd->query cannot change at the moment, we should print
    thd->query like this:
      (1) reserve the LOCK_thd_data mutex;
      (2) print or copy the value of query and query_length
      (3) release LOCK_thd_data mutex.
    This printing is needed at least in SHOW PROCESSLIST and SHOW
    ENGINE INNODB STATUS.
  */
  CSET_STRING query_string;
  /*
    If opt_query_cache_strip_comments is set, this contains query without
    comments. If not set, it contains pointer to query_string.
  */
  String base_query;


  inline char *query() const { return query_string.str(); }
  inline uint32 query_length() const { return query_string.length(); }
  CHARSET_INFO *query_charset() const { return query_string.charset(); }
  void set_query_inner(const CSET_STRING &string_arg)
  {
    query_string= string_arg;
  }
  void set_query_inner(char *query_arg, uint32 query_length_arg,
                       CHARSET_INFO *cs_arg)
  {
    set_query_inner(CSET_STRING(query_arg, query_length_arg, cs_arg));
  }
  void reset_query_inner()
  {
    set_query_inner(CSET_STRING());
  }
  /**
    Name of the current (default) database.

    If there is the current (default) database, "db" contains its name. If
    there is no current (default) database, "db" is NULL and "db_length" is
    0. In other words, "db", "db_length" must either be NULL, or contain a
    valid database name.

    @note this attribute is set and alloced by the slave SQL thread (for
    the THD of that thread); that thread is (and must remain, for now) the
    only responsible for freeing this member.
  */

  char *db;
  size_t db_length;

  /* This is set to 1 of last call to send_result_to_client() was ok */
  my_bool query_cache_is_applicable;

  /* This constructor is called for backup statements */
  Statement() {}

  Statement(LEX *lex_arg, MEM_ROOT *mem_root_arg,
            enum enum_state state_arg, ulong id_arg);
  virtual ~Statement();

  /* Assign execution context (note: not all members) of given stmt to self */
  virtual void set_statement(Statement *stmt);
  void set_n_backup_statement(Statement *stmt, Statement *backup);
  void restore_backup_statement(Statement *stmt, Statement *backup);
  /* return class type */
  virtual Type type() const;
};


/**
  Container for all statements created/used in a connection.
  Statements in Statement_map have unique Statement::id (guaranteed by id
  assignment in Statement::Statement)
  Non-empty statement names are unique too: attempt to insert a new statement
  with duplicate name causes older statement to be deleted

  Statements are auto-deleted when they are removed from the map and when the
  map is deleted.
*/

class Statement_map
{
public:
  Statement_map();

  int insert(THD *thd, Statement *statement);

  Statement *find_by_name(LEX_STRING *name)
  {
    Statement *stmt;
    stmt= (Statement*)my_hash_search(&names_hash, (uchar*)name->str,
                                     name->length);
    return stmt;
  }

  Statement *find(ulong id)
  {
    if (last_found_statement == 0 || id != last_found_statement->id)
    {
      Statement *stmt;
      stmt= (Statement *) my_hash_search(&st_hash, (uchar *) &id, sizeof(id));
      if (stmt && stmt->name.str)
        return NULL;
      last_found_statement= stmt;
    }
    return last_found_statement;
  }
  /*
    Close all cursors of this connection that use tables of a storage
    engine that has transaction-specific state and therefore can not
    survive COMMIT or ROLLBACK. Currently all but MyISAM cursors are closed.
  */
  void close_transient_cursors();
  void erase(Statement *statement);
  /* Erase all statements (calls Statement destructor) */
  void reset();
  ~Statement_map();
private:
  HASH st_hash;
  HASH names_hash;
  I_List<Statement> transient_cursor_list;
  Statement *last_found_statement;
};

struct st_savepoint {
  struct st_savepoint *prev;
  char                *name;
  uint                 length;
  Ha_trx_info         *ha_list;
  /** State of metadata locks before this savepoint was set. */
  MDL_savepoint        mdl_savepoint;
};

enum xa_states {XA_NOTR=0, XA_ACTIVE, XA_IDLE, XA_PREPARED, XA_ROLLBACK_ONLY};
extern const char *xa_state_names[];

typedef struct st_xid_state {
  /* For now, this is only used to catch duplicated external xids */
  XID  xid;                           // transaction identifier
  enum xa_states xa_state;            // used by external XA only
  bool in_thd;
  /* Error reported by the Resource Manager (RM) to the Transaction Manager. */
  uint rm_error;
} XID_STATE;

extern mysql_mutex_t LOCK_xid_cache;
extern HASH xid_cache;
bool xid_cache_init(void);
void xid_cache_free(void);
XID_STATE *xid_cache_search(XID *xid);
bool xid_cache_insert(XID *xid, enum xa_states xa_state);
bool xid_cache_insert(XID_STATE *xid_state);
void xid_cache_delete(XID_STATE *xid_state);

/**
  @class Security_context
  @brief A set of THD members describing the current authenticated user.
*/

class Security_context {
public:
  Security_context() {}                       /* Remove gcc warning */
  /*
    host - host of the client
    user - user of the client, set to NULL until the user has been read from
    the connection
    priv_user - The user privilege we are using. May be "" for anonymous user.
    ip - client IP
  */
  char   *host, *user, *ip;
  char   priv_user[USERNAME_LENGTH];
  char   proxy_user[USERNAME_LENGTH + MAX_HOSTNAME + 5];
  /* The host privilege we are using */
  char   priv_host[MAX_HOSTNAME];
  /* The role privilege we are using */
  char   priv_role[USERNAME_LENGTH];
  /* The external user (if available) */
  char   *external_user;
  /* points to host if host is available, otherwise points to ip */
  const char *host_or_ip;
  ulong master_access;                 /* Global privileges from mysql.user */
  ulong db_access;                     /* Privileges for current db */

  void init();
  void destroy();
  void skip_grants();
  inline char *priv_host_name()
  {
    return (*priv_host ? priv_host : (char *)"%");
  }

  bool set_user(char *user_arg);

#ifndef NO_EMBEDDED_ACCESS_CHECKS
  bool
  change_security_context(THD *thd,
                          LEX_STRING *definer_user,
                          LEX_STRING *definer_host,
                          LEX_STRING *db,
                          Security_context **backup);

  void
  restore_security_context(THD *thd, Security_context *backup);
#endif
  bool user_matches(Security_context *);
};


/**
  A registry for item tree transformations performed during
  query optimization. We register only those changes which require
  a rollback to re-execute a prepared statement or stored procedure
  yet another time.
*/

struct Item_change_record;
typedef I_List<Item_change_record> Item_change_list;


/**
  Type of locked tables mode.
  See comment for THD::locked_tables_mode for complete description.
*/

enum enum_locked_tables_mode
{
  LTM_NONE= 0,
  LTM_LOCK_TABLES,
  LTM_PRELOCKED,
  LTM_PRELOCKED_UNDER_LOCK_TABLES
};


/**
  Class that holds information about tables which were opened and locked
  by the thread. It is also used to save/restore this information in
  push_open_tables_state()/pop_open_tables_state().
*/

class Open_tables_state
{
public:
  /**
    As part of class THD, this member is set during execution
    of a prepared statement. When it is set, it is used
    by the locking subsystem to report a change in table metadata.

    When Open_tables_state part of THD is reset to open
    a system or INFORMATION_SCHEMA table, the member is cleared
    to avoid spurious ER_NEED_REPREPARE errors -- system and
    INFORMATION_SCHEMA tables are not subject to metadata version
    tracking.
    @sa check_and_update_table_version()
  */
  Reprepare_observer *m_reprepare_observer;

  /**
    List of regular tables in use by this thread. Contains temporary and
    base tables that were opened with @see open_tables().
  */
  TABLE *open_tables;
  /**
    List of temporary tables used by this thread. Contains user-level
    temporary tables, created with CREATE TEMPORARY TABLE, and
    internal temporary tables, created, e.g., to resolve a SELECT,
    or for an intermediate table used in ALTER.
    XXX Why are internal temporary tables added to this list?
  */
  TABLE *temporary_tables;
  TABLE *derived_tables;
  /*
    During a MySQL session, one can lock tables in two modes: automatic
    or manual. In automatic mode all necessary tables are locked just before
    statement execution, and all acquired locks are stored in 'lock'
    member. Unlocking takes place automatically as well, when the
    statement ends.
    Manual mode comes into play when a user issues a 'LOCK TABLES'
    statement. In this mode the user can only use the locked tables.
    Trying to use any other tables will give an error.
    The locked tables are also stored in this member, however,
    thd->locked_tables_mode is turned on.  Manual locking is described in
    the 'LOCK_TABLES' chapter of the MySQL manual.
    See also lock_tables() for details.
  */
  MYSQL_LOCK *lock;

  /*
    CREATE-SELECT keeps an extra lock for the table being
    created. This field is used to keep the extra lock available for
    lower level routines, which would otherwise miss that lock.
   */
  MYSQL_LOCK *extra_lock;

  /*
    Enum enum_locked_tables_mode and locked_tables_mode member are
    used to indicate whether the so-called "locked tables mode" is on,
    and what kind of mode is active.

    Locked tables mode is used when it's necessary to open and
    lock many tables at once, for usage across multiple
    (sub-)statements.
    This may be necessary either for queries that use stored functions
    and triggers, in which case the statements inside functions and
    triggers may be executed many times, or for implementation of
    LOCK TABLES, in which case the opened tables are reused by all
    subsequent statements until a call to UNLOCK TABLES.

    The kind of locked tables mode employed for stored functions and
    triggers is also called "prelocked mode".
    In this mode, first open_tables() call to open the tables used
    in a statement analyses all functions used by the statement
    and adds all indirectly used tables to the list of tables to
    open and lock.
    It also marks the parse tree of the statement as requiring
    prelocking. After that, lock_tables() locks the entire list
    of tables and changes THD::locked_tables_modeto LTM_PRELOCKED.
    All statements executed inside functions or triggers
    use the prelocked tables, instead of opening their own ones.
    Prelocked mode is turned off automatically once close_thread_tables()
    of the main statement is called.
  */
  enum enum_locked_tables_mode locked_tables_mode;
  uint current_tablenr;

  enum enum_flags {
    BACKUPS_AVAIL = (1U << 0)     /* There are backups available */
  };

  /*
    Flags with information about the open tables state.
  */
  uint state_flags;
  /**
     This constructor initializes Open_tables_state instance which can only
     be used as backup storage. To prepare Open_tables_state instance for
     operations which open/lock/close tables (e.g. open_table()) one has to
     call init_open_tables_state().
  */
  Open_tables_state() : state_flags(0U) { }

  void set_open_tables_state(Open_tables_state *state)
  {
    *this= *state;
  }

  void reset_open_tables_state(THD *thd)
  {
    open_tables= temporary_tables= derived_tables= 0;
    extra_lock= lock= 0;
    locked_tables_mode= LTM_NONE;
    state_flags= 0U;
    m_reprepare_observer= NULL;
  }
};


/**
  Storage for backup of Open_tables_state. Must
  be used only to open system tables (TABLE_CATEGORY_SYSTEM
  and TABLE_CATEGORY_LOG).
*/

class Open_tables_backup: public Open_tables_state
{
public:
  /**
    When we backup the open tables state to open a system
    table or tables, we want to save state of metadata
    locks which were acquired before the backup. It is used
    to release metadata locks on system tables after they are
    no longer used.
  */
  MDL_savepoint mdl_system_tables_svp;
};

/**
  @class Sub_statement_state
  @brief Used to save context when executing a function or trigger
*/

/* Defines used for Sub_statement_state::in_sub_stmt */

#define SUB_STMT_TRIGGER 1
#define SUB_STMT_FUNCTION 2


class Sub_statement_state
{
public:
  ulonglong option_bits;
  ulonglong first_successful_insert_id_in_prev_stmt;
  ulonglong first_successful_insert_id_in_cur_stmt, insert_id_for_cur_row;
  Discrete_interval auto_inc_interval_for_cur_row;
  Discrete_intervals_list auto_inc_intervals_forced;
  ulonglong limit_found_rows;
  ha_rows    cuted_fields, sent_row_count, examined_row_count;
  ulong client_capabilities;
  ulong query_plan_flags; 
  uint in_sub_stmt;
  bool enable_slow_log;
  bool last_insert_id_used;
  SAVEPOINT *savepoints;
  enum enum_check_fields count_cuted_fields;
};


/* Flags for the THD::system_thread variable */
enum enum_thread_type
{
  NON_SYSTEM_THREAD= 0,
  SYSTEM_THREAD_DELAYED_INSERT= 1,
  SYSTEM_THREAD_SLAVE_IO= 2,
  SYSTEM_THREAD_SLAVE_SQL= 4,
  SYSTEM_THREAD_NDBCLUSTER_BINLOG= 8,
  SYSTEM_THREAD_EVENT_SCHEDULER= 16,
  SYSTEM_THREAD_EVENT_WORKER= 32,
  SYSTEM_THREAD_BINLOG_BACKGROUND= 64,
  SYSTEM_THREAD_SLAVE_INIT= 128,
};

inline char const *
show_system_thread(enum_thread_type thread)
{
#define RETURN_NAME_AS_STRING(NAME) case (NAME): return #NAME
  switch (thread) {
    static char buf[64];
    RETURN_NAME_AS_STRING(NON_SYSTEM_THREAD);
    RETURN_NAME_AS_STRING(SYSTEM_THREAD_DELAYED_INSERT);
    RETURN_NAME_AS_STRING(SYSTEM_THREAD_SLAVE_IO);
    RETURN_NAME_AS_STRING(SYSTEM_THREAD_SLAVE_SQL);
    RETURN_NAME_AS_STRING(SYSTEM_THREAD_NDBCLUSTER_BINLOG);
    RETURN_NAME_AS_STRING(SYSTEM_THREAD_EVENT_SCHEDULER);
    RETURN_NAME_AS_STRING(SYSTEM_THREAD_EVENT_WORKER);
  default:
    sprintf(buf, "<UNKNOWN SYSTEM THREAD: %d>", thread);
    return buf;
  }
#undef RETURN_NAME_AS_STRING
}

/**
  This class represents the interface for internal error handlers.
  Internal error handlers are exception handlers used by the server
  implementation.
*/
class Internal_error_handler
{
protected:
  Internal_error_handler() :
    m_prev_internal_handler(NULL)
  {}

  virtual ~Internal_error_handler() {}

public:
  /**
    Handle a sql condition.
    This method can be implemented by a subclass to achieve any of the
    following:
    - mask a warning/error internally, prevent exposing it to the user,
    - mask a warning/error and throw another one instead.
    When this method returns true, the sql condition is considered
    'handled', and will not be propagated to upper layers.
    It is the responsability of the code installing an internal handler
    to then check for trapped conditions, and implement logic to recover
    from the anticipated conditions trapped during runtime.

    This mechanism is similar to C++ try/throw/catch:
    - 'try' correspond to <code>THD::push_internal_handler()</code>,
    - 'throw' correspond to <code>my_error()</code>,
    which invokes <code>my_message_sql()</code>,
    - 'catch' correspond to checking how/if an internal handler was invoked,
    before removing it from the exception stack with
    <code>THD::pop_internal_handler()</code>.

    @param thd the calling thread
    @param cond the condition raised.
    @return true if the condition is handled
  */
  virtual bool handle_condition(THD *thd,
                                uint sql_errno,
                                const char* sqlstate,
                                Sql_condition::enum_warning_level level,
                                const char* msg,
                                Sql_condition ** cond_hdl) = 0;

private:
  Internal_error_handler *m_prev_internal_handler;
  friend class THD;
};


/**
  Implements the trivial error handler which cancels all error states
  and prevents an SQLSTATE to be set.
*/

class Dummy_error_handler : public Internal_error_handler
{
public:
  bool handle_condition(THD *thd,
                        uint sql_errno,
                        const char* sqlstate,
                        Sql_condition::enum_warning_level level,
                        const char* msg,
                        Sql_condition ** cond_hdl)
  {
    /* Ignore error */
    return TRUE;
  }
  Dummy_error_handler() {}                    /* Remove gcc warning */
};


/**
  This class is an internal error handler implementation for
  DROP TABLE statements. The thing is that there may be warnings during
  execution of these statements, which should not be exposed to the user.
  This class is intended to silence such warnings.
*/

class Drop_table_error_handler : public Internal_error_handler
{
public:
  Drop_table_error_handler() {}

public:
  bool handle_condition(THD *thd,
                        uint sql_errno,
                        const char* sqlstate,
                        Sql_condition::enum_warning_level level,
                        const char* msg,
                        Sql_condition ** cond_hdl);

private:
};


/**
  Tables that were locked with LOCK TABLES statement.

  Encapsulates a list of TABLE_LIST instances for tables
  locked by LOCK TABLES statement, memory root for metadata locks,
  and, generally, the context of LOCK TABLES statement.

  In LOCK TABLES mode, the locked tables are kept open between
  statements.
  Therefore, we can't allocate metadata locks on execution memory
  root -- as well as tables, the locks need to stay around till
  UNLOCK TABLES is called.
  The locks are allocated in the memory root encapsulated in this
  class.

  Some SQL commands, like FLUSH TABLE or ALTER TABLE, demand that
  the tables they operate on are closed, at least temporarily.
  This class encapsulates a list of TABLE_LIST instances, one
  for each base table from LOCK TABLES list,
  which helps conveniently close the TABLEs when it's necessary
  and later reopen them.

  Implemented in sql_base.cc
*/

class Locked_tables_list
{
private:
  MEM_ROOT m_locked_tables_root;
  TABLE_LIST *m_locked_tables;
  TABLE_LIST **m_locked_tables_last;
  /** An auxiliary array used only in reopen_tables(). */
  TABLE **m_reopen_array;
  /**
    Count the number of tables in m_locked_tables list. We can't
    rely on thd->lock->table_count because it excludes
    non-transactional temporary tables. We need to know
    an exact number of TABLE objects.
  */
  size_t m_locked_tables_count;
public:
  Locked_tables_list()
    :m_locked_tables(NULL),
    m_locked_tables_last(&m_locked_tables),
    m_reopen_array(NULL),
    m_locked_tables_count(0)
  {
    init_sql_alloc(&m_locked_tables_root, MEM_ROOT_BLOCK_SIZE, 0,
                   MYF(MY_THREAD_SPECIFIC));
  }
  void unlock_locked_tables(THD *thd);
  void unlock_locked_table(THD *thd, MDL_ticket *mdl_ticket);
  ~Locked_tables_list()
  {
    reset();
  }
  void reset();
  bool init_locked_tables(THD *thd);
  TABLE_LIST *locked_tables() { return m_locked_tables; }
  void unlink_from_list(THD *thd, TABLE_LIST *table_list,
                        bool remove_from_locked_tables);
  void unlink_all_closed_tables(THD *thd,
                                MYSQL_LOCK *lock,
                                size_t reopen_count);
  bool reopen_tables(THD *thd);
  bool restore_lock(THD *thd, TABLE_LIST *dst_table_list, TABLE *table,
                    MYSQL_LOCK *lock);
  void add_back_last_deleted_lock(TABLE_LIST *dst_table_list);
};


/**
  Storage engine specific thread local data.
*/

struct Ha_data
{
  /**
    Storage engine specific thread local data.
    Lifetime: one user connection.
  */
  void *ha_ptr;
  /**
    0: Life time: one statement within a transaction. If @@autocommit is
    on, also represents the entire transaction.
    @sa trans_register_ha()

    1: Life time: one transaction within a connection.
    If the storage engine does not participate in a transaction,
    this should not be used.
    @sa trans_register_ha()
  */
  Ha_trx_info ha_info[2];
  /**
    NULL: engine is not bound to this thread
    non-NULL: engine is bound to this thread, engine shutdown forbidden
  */
  plugin_ref lock;
  Ha_data() :ha_ptr(NULL) {}
};

/**
  An instance of the global read lock in a connection.
  Implemented in lock.cc.
*/

class Global_read_lock
{
public:
  enum enum_grl_state
  {
    GRL_NONE,
    GRL_ACQUIRED,
    GRL_ACQUIRED_AND_BLOCKS_COMMIT
  };

  Global_read_lock()
    : m_state(GRL_NONE),
      m_mdl_global_shared_lock(NULL),
      m_mdl_blocks_commits_lock(NULL)
  {}

  bool lock_global_read_lock(THD *thd);
  void unlock_global_read_lock(THD *thd);
  /**
    Check if this connection can acquire protection against GRL and
    emit error if otherwise.
  */
  bool can_acquire_protection() const
  {
    if (m_state)
    {
      my_error(ER_CANT_UPDATE_WITH_READLOCK, MYF(0));
      return TRUE;
    }
    return FALSE;
  }
  bool make_global_read_lock_block_commit(THD *thd);
  bool is_acquired() const { return m_state != GRL_NONE; }
  void set_explicit_lock_duration(THD *thd);
private:
  enum_grl_state m_state;
  /**
    In order to acquire the global read lock, the connection must
    acquire shared metadata lock in GLOBAL namespace, to prohibit
    all DDL.
  */
  MDL_ticket *m_mdl_global_shared_lock;
  /**
    Also in order to acquire the global read lock, the connection
    must acquire a shared metadata lock in COMMIT namespace, to
    prohibit commits.
  */
  MDL_ticket *m_mdl_blocks_commits_lock;
};


/*
  Class to facilitate the commit of one transactions waiting for the commit of
  another transaction to complete first.

  This is used during (parallel) replication, to allow different transactions
  to be applied in parallel, but still commit in order.

  The transaction that wants to wait for a prior commit must first register
  to wait with register_wait_for_prior_commit(waitee). Such registration
  must be done holding the waitee->LOCK_wait_commit, to prevent the other
  THD from disappearing during the registration.

  Then during commit, if a THD is registered to wait, it will call
  wait_for_prior_commit() as part of ha_commit_trans(). If no wait is
  registered, or if the waitee for has already completed commit, then
  wait_for_prior_commit() returns immediately.

  And when a THD that may be waited for has completed commit (more precisely
  commit_ordered()), then it must call wakeup_subsequent_commits() to wake
  up any waiters. Note that this must be done at a point that is guaranteed
  to be later than any waiters registering themselves. It is safe to call
  wakeup_subsequent_commits() multiple times, as waiters are removed from
  registration as part of the wakeup.

  The reason for separate register and wait calls is that this allows to
  register the wait early, at a point where the waited-for THD is known to
  exist. And then the actual wait can be done much later, where the
  waited-for THD may have been long gone. By registering early, the waitee
  can signal before disappearing.
*/
struct wait_for_commit
{
  /*
    The LOCK_wait_commit protects the fields subsequent_commits_list and
    wakeup_subsequent_commits_running (for a waitee), and the pointer
    waiterr and associated COND_wait_commit (for a waiter).
  */
  mysql_mutex_t LOCK_wait_commit;
  mysql_cond_t COND_wait_commit;
  /* List of threads that did register_wait_for_prior_commit() on us. */
  wait_for_commit *subsequent_commits_list;
  /* Link field for entries in subsequent_commits_list. */
  wait_for_commit *next_subsequent_commit;
  /*
    Our waitee, if we did register_wait_for_prior_commit(), and were not
    yet woken up. Else NULL.

    When this is cleared for wakeup, the COND_wait_commit condition is
    signalled.
  */
  wait_for_commit *waitee;
  /*
    Generic pointer for use by the transaction coordinator to optimise the
    waiting for improved group commit.

    Currently used by binlog TC to signal that a waiter is ready to commit, so
    that the waitee can grab it and group commit it directly. It is free to be
    used by another transaction coordinator for similar purposes.
  */
  void *opaque_pointer;
  /* The wakeup error code from the waitee. 0 means no error. */
  int wakeup_error;
  /*
    Flag set when wakeup_subsequent_commits_running() is active, see comments
    on that function for details.
  */
  bool wakeup_subsequent_commits_running;
  /*
    This flag can be set when a commit starts, but has not completed yet.
    It is used by binlog group commit to allow a waiting transaction T2 to
    join the group commit of an earlier transaction T1. When T1 has queued
    itself for group commit, it will set the commit_started flag. Then when
    T2 becomes ready to commit and needs to wait for T1 to commit first, T2
    can queue itself before waiting, and thereby participate in the same
    group commit as T1.
  */
  bool commit_started;

  void register_wait_for_prior_commit(wait_for_commit *waitee);
  int wait_for_prior_commit(THD *thd)
  {
    /*
      Quick inline check, to avoid function call and locking in the common case
      where no wakeup is registered, or a registered wait was already signalled.
    */
    if (waitee)
      return wait_for_prior_commit2(thd);
    else
    {
      if (wakeup_error)
        my_error(ER_PRIOR_COMMIT_FAILED, MYF(0));
      return wakeup_error;
    }
  }
  void wakeup_subsequent_commits(int wakeup_error)
  {
    /*
      Do the check inline, so only the wakeup case takes the cost of a function
      call for every commmit.

      Note that the check is done without locking. It is the responsibility of
      the user of the wakeup facility to ensure that no waiters can register
      themselves after the last call to wakeup_subsequent_commits().

      This avoids having to take another lock for every commit, which would be
      pointless anyway - even if we check under lock, there is nothing to
      prevent a waiter from arriving just after releasing the lock.
    */
    if (subsequent_commits_list)
      wakeup_subsequent_commits2(wakeup_error);
  }
  void unregister_wait_for_prior_commit()
  {
    if (waitee)
      unregister_wait_for_prior_commit2();
    else
      wakeup_error= 0;
  }
  /*
    Remove a waiter from the list in the waitee. Used to unregister a wait.
    The caller must be holding the locks of both waiter and waitee.
  */
  void remove_from_list(wait_for_commit **next_ptr_ptr)
  {
    wait_for_commit *cur;

    while ((cur= *next_ptr_ptr) != NULL)
    {
      if (cur == this)
      {
        *next_ptr_ptr= this->next_subsequent_commit;
        break;
      }
      next_ptr_ptr= &cur->next_subsequent_commit;
    }
    waitee= NULL;
  }

  void wakeup(int wakeup_error);

  int wait_for_prior_commit2(THD *thd);
  void wakeup_subsequent_commits2(int wakeup_error);
  void unregister_wait_for_prior_commit2();

  wait_for_commit();
  ~wait_for_commit();
  void reinit();
};


extern "C" void my_message_sql(uint error, const char *str, myf MyFlags);

class THD;
#ifndef DBUG_OFF
void dbug_serve_apcs(THD *thd, int n_calls);
#endif 

/**
  @class THD
  For each client connection we create a separate thread with THD serving as
  a thread/connection descriptor
*/

class THD :public Statement,
           public MDL_context_owner,
           public Open_tables_state
{
private:
  inline bool is_stmt_prepare() const
  { DBUG_ASSERT(0); return Statement::is_stmt_prepare(); }

  inline bool is_stmt_prepare_or_first_sp_execute() const
  { DBUG_ASSERT(0); return Statement::is_stmt_prepare_or_first_sp_execute(); }

  inline bool is_stmt_prepare_or_first_stmt_execute() const
  { DBUG_ASSERT(0); return Statement::is_stmt_prepare_or_first_stmt_execute(); }

  inline bool is_conventional() const
  { DBUG_ASSERT(0); return Statement::is_conventional(); }

public:
  MDL_context mdl_context;

  /* Used to execute base64 coded binlog events in MySQL server */
  Relay_log_info* rli_fake;
  rpl_group_info* rgi_fake;
  /* Slave applier execution context */
  rpl_group_info* rgi_slave;

  union {
    rpl_io_thread_info *rpl_io_info;
    rpl_sql_thread_info *rpl_sql_info;
  } system_thread_info;

  void reset_for_next_command();
  /*
    Constant for THD::where initialization in the beginning of every query.

    It's needed because we do not save/restore THD::where normally during
    primary (non subselect) query execution.
  */
  static const char * const DEFAULT_WHERE;

#ifdef EMBEDDED_LIBRARY
  struct st_mysql  *mysql;
  unsigned long	 client_stmt_id;
  unsigned long  client_param_count;
  struct st_mysql_bind *client_params;
  char *extra_data;
  ulong extra_length;
  struct st_mysql_data *cur_data;
  struct st_mysql_data *first_data;
  struct st_mysql_data **data_tail;
  void clear_data_list();
  struct st_mysql_data *alloc_new_dataset();
  /*
    In embedded server it points to the statement that is processed
    in the current query. We store some results directly in statement
    fields then.
  */
  struct st_mysql_stmt *current_stmt;
#endif
#ifdef HAVE_QUERY_CACHE
  Query_cache_tls query_cache_tls;
#endif
  NET	  net;				// client connection descriptor
  /** Aditional network instrumentation for the server only. */
  NET_SERVER m_net_server_extension;
  scheduler_functions *scheduler;       // Scheduler for this connection
  Protocol *protocol;			// Current protocol
  Protocol_text   protocol_text;	// Normal protocol
  Protocol_binary protocol_binary;	// Binary protocol
  HASH    user_vars;			// hash for user variables
  String  packet;			// dynamic buffer for network I/O
  String  convert_buffer;               // buffer for charset conversions
  struct  my_rnd_struct rand;		// used for authentication
  struct  system_variables variables;	// Changeable local variables
  struct  system_status_var status_var; // Per thread statistic vars
  struct  system_status_var org_status_var; // For user statistics
  struct  system_status_var *initial_status_var; /* used by show status */
  THR_LOCK_INFO lock_info;              // Locking info of this thread
  /**
    Protects THD data accessed from other threads:
    - thd->query and thd->query_length (used by SHOW ENGINE
      INNODB STATUS and SHOW PROCESSLIST
    - thd->db and thd->db_length (used in SHOW PROCESSLIST)
    - thd->mysys_var (used by KILL statement and shutdown).
    Is locked when THD is deleted.
  */
  mysql_mutex_t LOCK_thd_data;

  /* all prepared statements and cursors of this connection */
  Statement_map stmt_map;
  /*
    A pointer to the stack frame of handle_one_connection(),
    which is called first in the thread for handling a client
  */
  char	  *thread_stack;

  /**
    Currently selected catalog.
  */
  char *catalog;

  /**
    @note
    Some members of THD (currently 'Statement::db',
    'catalog' and 'query')  are set and alloced by the slave SQL thread
    (for the THD of that thread); that thread is (and must remain, for now)
    the only responsible for freeing these 3 members. If you add members
    here, and you add code to set them in replication, don't forget to
    free_them_and_set_them_to_0 in replication properly. For details see
    the 'err:' label of the handle_slave_sql() in sql/slave.cc.

    @see handle_slave_sql
  */

  Security_context main_security_ctx;
  Security_context *security_ctx;

  /*
    Points to info-string that we show in SHOW PROCESSLIST
    You are supposed to update thd->proc_info only if you have coded
    a time-consuming piece that MySQL can get stuck in for a long time.

    Set it using the  thd_proc_info(THD *thread, const char *message)
    macro/function.

    This member is accessed and assigned without any synchronization.
    Therefore, it may point only to constant (statically
    allocated) strings, which memory won't go away over time.
  */
  const char *proc_info;

private:
  unsigned int m_current_stage_key;

public:
  void enter_stage(const PSI_stage_info *stage,
                   PSI_stage_info *old_stage,
                   const char *calling_func,
                   const char *calling_file,
                   const unsigned int calling_line);

  const char *get_proc_info() const
  { return proc_info; }

  /*
    Used in error messages to tell user in what part of MySQL we found an
    error. E. g. when where= "having clause", if fix_fields() fails, user
    will know that the error was in having clause.
  */
  const char *where;

  /* Needed by MariaDB semi sync replication */
  Trans_binlog_info *semisync_info;

  ulong client_capabilities;		/* What the client supports */
  ulong max_client_packet_length;

  HASH		handler_tables_hash;
  /*
    A thread can hold named user-level locks. This variable
    contains granted tickets if a lock is present. See item_func.cc and
    chapter 'Miscellaneous functions', for functions GET_LOCK, RELEASE_LOCK.
  */
  HASH ull_hash;
#ifndef DBUG_OFF
  uint dbug_sentry; // watch out for memory corruption
#endif
  struct st_my_thread_var *mysys_var;
private:
  /*
    Type of current query: COM_STMT_PREPARE, COM_QUERY, etc. Set from
    first byte of the packet in do_command()
  */
  enum enum_server_command m_command;

public:
  uint32     file_id;			// for LOAD DATA INFILE
  /* remote (peer) port */
  uint16     peer_port;
  my_time_t  start_time;             // start_time and its sec_part 
  ulong      start_time_sec_part;    // are almost always used separately
  my_hrtime_t user_time;
  // track down slow pthread_create
  ulonglong  prior_thr_create_utime, thr_create_utime;
  ulonglong  start_utime, utime_after_lock, utime_after_query;

  // Process indicator
  struct {
    /*
      true, if the currently running command can send progress report
      packets to a client. Set by mysql_execute_command() for safe commands
      See CF_REPORT_PROGRESS
    */
    bool       report_to_client;
    /*
      true, if we will send progress report packets to a client
      (client has requested them, see CLIENT_PROGRESS; report_to_client
      is true; not in sub-statement)
    */
    bool       report;
    uint       stage, max_stage;
    ulonglong  counter, max_counter;
    ulonglong  next_report_time;
    Query_arena *arena;
  } progress;

  thr_lock_type update_lock_default;
  Delayed_insert *di;

  /* <> 0 if we are inside of trigger or stored function. */
  uint in_sub_stmt;
  /* True when opt_userstat_running is set at start of query */
  bool userstat_running;
  /*
    True if we have to log all errors. Are set by some engines to temporary
    force errors to the error log.
  */
  bool log_all_errors;

  /* Do not set socket timeouts for wait_timeout (used with threadpool) */
  bool skip_wait_timeout;

  bool prepare_derived_at_open;

  /* Set to 1 if status of this THD is already in global status */
  bool status_in_global;

  /* 
    To signal that the tmp table to be created is created for materialized
    derived table or a view.
  */ 
  bool create_tmp_table_for_derived;

  bool save_prep_leaf_list;

  /* container for handler's private per-connection data */
  Ha_data ha_data[MAX_HA];

#ifndef MYSQL_CLIENT
  binlog_cache_mngr *  binlog_setup_trx_data();

  /*
    Public interface to write RBR events to the binlog
  */
  void binlog_start_trans_and_stmt();
  void binlog_set_stmt_begin();
  int binlog_write_table_map(TABLE *table, bool is_transactional,
                             my_bool *with_annotate= 0);
  int binlog_write_row(TABLE* table, bool is_transactional,
                       MY_BITMAP const* cols, size_t colcnt,
                       const uchar *buf);
  int binlog_delete_row(TABLE* table, bool is_transactional,
                        MY_BITMAP const* cols, size_t colcnt,
                        const uchar *buf);
  int binlog_update_row(TABLE* table, bool is_transactional,
                        MY_BITMAP const* cols, size_t colcnt,
                        const uchar *old_data, const uchar *new_data);

  void set_server_id(uint32 sid) { variables.server_id = sid; }

  /*
    Member functions to handle pending event for row-level logging.
  */
  template <class RowsEventT> Rows_log_event*
    binlog_prepare_pending_rows_event(TABLE* table, uint32 serv_id,
                                      MY_BITMAP const* cols,
                                      size_t colcnt,
                                      size_t needed,
                                      bool is_transactional,
				      RowsEventT* hint);
  Rows_log_event* binlog_get_pending_rows_event(bool is_transactional) const;
  void binlog_set_pending_rows_event(Rows_log_event* ev, bool is_transactional);
  inline int binlog_flush_pending_rows_event(bool stmt_end)
  {
    return (binlog_flush_pending_rows_event(stmt_end, FALSE) || 
            binlog_flush_pending_rows_event(stmt_end, TRUE));
  }
  int binlog_flush_pending_rows_event(bool stmt_end, bool is_transactional);
  int binlog_remove_pending_rows_event(bool clear_maps, bool is_transactional);

  /**
    Determine the binlog format of the current statement.

    @retval 0 if the current statement will be logged in statement
    format.
    @retval nonzero if the current statement will be logged in row
    format.
   */
  int is_current_stmt_binlog_format_row() const {
    DBUG_ASSERT(current_stmt_binlog_format == BINLOG_FORMAT_STMT ||
                current_stmt_binlog_format == BINLOG_FORMAT_ROW);
<<<<<<< HEAD
    return (WSREP_FORMAT((ulong)current_stmt_binlog_format) == BINLOG_FORMAT_ROW);
  }

  enum binlog_filter_state
  {
    BINLOG_FILTER_UNKNOWN,
    BINLOG_FILTER_CLEAR,
    BINLOG_FILTER_SET
  };

  inline void reset_binlog_local_stmt_filter()
  {
    m_binlog_filter_state= BINLOG_FILTER_UNKNOWN;
  }

  inline void clear_binlog_local_stmt_filter()
  {
    DBUG_ASSERT(m_binlog_filter_state == BINLOG_FILTER_UNKNOWN);
    m_binlog_filter_state= BINLOG_FILTER_CLEAR;
  }

  inline void set_binlog_local_stmt_filter()
  {
    DBUG_ASSERT(m_binlog_filter_state == BINLOG_FILTER_UNKNOWN);
    m_binlog_filter_state= BINLOG_FILTER_SET;
  }

  inline binlog_filter_state get_binlog_local_stmt_filter()
  {
    return m_binlog_filter_state;
=======
    return current_stmt_binlog_format == BINLOG_FORMAT_ROW;
>>>>>>> 9c89b84d
  }

private:
  /**
    Indicate if the current statement should be discarded
    instead of written to the binlog.
    This is used to discard special statements, such as
    DML or DDL that affects only 'local' (non replicated)
    tables, such as performance_schema.*
  */
  binlog_filter_state m_binlog_filter_state;

  /**
    Indicates the format in which the current statement will be
    logged.  This can only be set from @c decide_logging_format().
  */
  enum_binlog_format current_stmt_binlog_format;

  /**
    Bit field for the state of binlog warnings.

    The first Lex::BINLOG_STMT_UNSAFE_COUNT bits list all types of
    unsafeness that the current statement has.

    This must be a member of THD and not of LEX, because warnings are
    detected and issued in different places (@c
    decide_logging_format() and @c binlog_query(), respectively).
    Between these calls, the THD->lex object may change; e.g., if a
    stored routine is invoked.  Only THD persists between the calls.
  */
  uint32 binlog_unsafe_warning_flags;

  /*
    Number of outstanding table maps, i.e., table maps in the
    transaction cache.
  */
  uint binlog_table_maps;
public:
  void issue_unsafe_warnings();

  uint get_binlog_table_maps() const {
    return binlog_table_maps;
  }
  void clear_binlog_table_maps() {
    binlog_table_maps= 0;
  }
#endif /* MYSQL_CLIENT */

public:

  struct st_transactions {
    SAVEPOINT *savepoints;
    THD_TRANS all;			// Trans since BEGIN WORK
    THD_TRANS stmt;			// Trans for current statement
    bool on;                            // see ha_enable_transaction()
    XID_STATE xid_state;
    WT_THD wt;                          ///< for deadlock detection
    Rows_log_event *m_pending_rows_event;

    /*
       Tables changed in transaction (that must be invalidated in query cache).
       List contain only transactional tables, that not invalidated in query
       cache (instead of full list of changed in transaction tables).
    */
    CHANGED_TABLE_LIST* changed_tables;
    MEM_ROOT mem_root; // Transaction-life memory allocation pool
    void cleanup()
    {
      DBUG_ENTER("thd::cleanup");
      changed_tables= 0;
      savepoints= 0;
      /*
        If rm_error is raised, it means that this piece of a distributed
        transaction has failed and must be rolled back. But the user must
        rollback it explicitly, so don't start a new distributed XA until
        then.
      */
      if (!xid_state.rm_error)
        xid_state.xid.null();
      free_root(&mem_root,MYF(MY_KEEP_PREALLOC));
      DBUG_VOID_RETURN;
    }
    my_bool is_active()
    {
      return (all.ha_list != NULL);
    }
    st_transactions()
    {
      bzero((char*)this, sizeof(*this));
      xid_state.xid.null();
      init_sql_alloc(&mem_root, ALLOC_ROOT_MIN_BLOCK_SIZE, 0,
                     MYF(MY_THREAD_SPECIFIC));
    }
  } transaction;
  Global_read_lock global_read_lock;
  Field      *dup_field;
#ifndef __WIN__
  sigset_t signals;
#endif
#ifdef SIGNAL_WITH_VIO_CLOSE
  Vio* active_vio;
#endif
  /*
    This is to track items changed during execution of a prepared
    statement/stored procedure. It's created by
    nocheck_register_item_tree_change() in memory root of THD, and freed in
    rollback_item_tree_changes(). For conventional execution it's always
    empty.
  */
  Item_change_list change_list;

  /*
    A permanent memory area of the statement. For conventional
    execution, the parsed tree and execution runtime reside in the same
    memory root. In this case stmt_arena points to THD. In case of
    a prepared statement or a stored procedure statement, thd->mem_root
    conventionally points to runtime memory, and thd->stmt_arena
    points to the memory of the PS/SP, where the parsed tree of the
    statement resides. Whenever you need to perform a permanent
    transformation of a parsed tree, you should allocate new memory in
    stmt_arena, to allow correct re-execution of PS/SP.
    Note: in the parser, stmt_arena == thd, even for PS/SP.
  */
  Query_arena *stmt_arena;

  /*
    map for tables that will be updated for a multi-table update query
    statement, for other query statements, this will be zero.
  */
  table_map table_map_for_update;

  /* Tells if LAST_INSERT_ID(#) was called for the current statement */
  bool arg_of_last_insert_id_function;
  /*
    ALL OVER THIS FILE, "insert_id" means "*automatically generated* value for
    insertion into an auto_increment column".
  */
  /*
    This is the first autogenerated insert id which was *successfully*
    inserted by the previous statement (exactly, if the previous statement
    didn't successfully insert an autogenerated insert id, then it's the one
    of the statement before, etc).
    It can also be set by SET LAST_INSERT_ID=# or SELECT LAST_INSERT_ID(#).
    It is returned by LAST_INSERT_ID().
  */
  ulonglong  first_successful_insert_id_in_prev_stmt;
  /*
    Variant of the above, used for storing in statement-based binlog. The
    difference is that the one above can change as the execution of a stored
    function progresses, while the one below is set once and then does not
    change (which is the value which statement-based binlog needs).
  */
  ulonglong  first_successful_insert_id_in_prev_stmt_for_binlog;
  /*
    This is the first autogenerated insert id which was *successfully*
    inserted by the current statement. It is maintained only to set
    first_successful_insert_id_in_prev_stmt when statement ends.
  */
  ulonglong  first_successful_insert_id_in_cur_stmt;
  /*
    We follow this logic:
    - when stmt starts, first_successful_insert_id_in_prev_stmt contains the
    first insert id successfully inserted by the previous stmt.
    - as stmt makes progress, handler::insert_id_for_cur_row changes;
    every time get_auto_increment() is called,
    auto_inc_intervals_in_cur_stmt_for_binlog is augmented with the
    reserved interval (if statement-based binlogging).
    - at first successful insertion of an autogenerated value,
    first_successful_insert_id_in_cur_stmt is set to
    handler::insert_id_for_cur_row.
    - when stmt goes to binlog,
    auto_inc_intervals_in_cur_stmt_for_binlog is binlogged if
    non-empty.
    - when stmt ends, first_successful_insert_id_in_prev_stmt is set to
    first_successful_insert_id_in_cur_stmt.
  */
  /*
    stmt_depends_on_first_successful_insert_id_in_prev_stmt is set when
    LAST_INSERT_ID() is used by a statement.
    If it is set, first_successful_insert_id_in_prev_stmt_for_binlog will be
    stored in the statement-based binlog.
    This variable is CUMULATIVE along the execution of a stored function or
    trigger: if one substatement sets it to 1 it will stay 1 until the
    function/trigger ends, thus making sure that
    first_successful_insert_id_in_prev_stmt_for_binlog does not change anymore
    and is propagated to the caller for binlogging.
  */
  bool       stmt_depends_on_first_successful_insert_id_in_prev_stmt;
  /*
    List of auto_increment intervals reserved by the thread so far, for
    storage in the statement-based binlog.
    Note that its minimum is not first_successful_insert_id_in_cur_stmt:
    assuming a table with an autoinc column, and this happens:
    INSERT INTO ... VALUES(3);
    SET INSERT_ID=3; INSERT IGNORE ... VALUES (NULL);
    then the latter INSERT will insert no rows
    (first_successful_insert_id_in_cur_stmt == 0), but storing "INSERT_ID=3"
    in the binlog is still needed; the list's minimum will contain 3.
    This variable is cumulative: if several statements are written to binlog
    as one (stored functions or triggers are used) this list is the
    concatenation of all intervals reserved by all statements.
  */
  Discrete_intervals_list auto_inc_intervals_in_cur_stmt_for_binlog;
  /* Used by replication and SET INSERT_ID */
  Discrete_intervals_list auto_inc_intervals_forced;
  /*
    There is BUG#19630 where statement-based replication of stored
    functions/triggers with two auto_increment columns breaks.
    We however ensure that it works when there is 0 or 1 auto_increment
    column; our rules are
    a) on master, while executing a top statement involving substatements,
    first top- or sub- statement to generate auto_increment values wins the
    exclusive right to see its values be written to binlog (the write
    will be done by the statement or its caller), and the losers won't see
    their values be written to binlog.
    b) on slave, while replicating a top statement involving substatements,
    first top- or sub- statement to need to read auto_increment values from
    the master's binlog wins the exclusive right to read them (so the losers
    won't read their values from binlog but instead generate on their own).
    a) implies that we mustn't backup/restore
    auto_inc_intervals_in_cur_stmt_for_binlog.
    b) implies that we mustn't backup/restore auto_inc_intervals_forced.

    If there are more than 1 auto_increment columns, then intervals for
    different columns may mix into the
    auto_inc_intervals_in_cur_stmt_for_binlog list, which is logically wrong,
    but there is no point in preventing this mixing by preventing intervals
    from the secondly inserted column to come into the list, as such
    prevention would be wrong too.
    What will happen in the case of
    INSERT INTO t1 (auto_inc) VALUES(NULL);
    where t1 has a trigger which inserts into an auto_inc column of t2, is
    that in binlog we'll store the interval of t1 and the interval of t2 (when
    we store intervals, soon), then in slave, t1 will use both intervals, t2
    will use none; if t1 inserts the same number of rows as on master,
    normally the 2nd interval will not be used by t1, which is fine. t2's
    values will be wrong if t2's internal auto_increment counter is different
    from what it was on master (which is likely). In 5.1, in mixed binlogging
    mode, row-based binlogging is used for such cases where two
    auto_increment columns are inserted.
  */
  inline void record_first_successful_insert_id_in_cur_stmt(ulonglong id_arg)
  {
    if (first_successful_insert_id_in_cur_stmt == 0)
      first_successful_insert_id_in_cur_stmt= id_arg;
  }
  inline ulonglong read_first_successful_insert_id_in_prev_stmt(void)
  {
    if (!stmt_depends_on_first_successful_insert_id_in_prev_stmt)
    {
      /* It's the first time we read it */
      first_successful_insert_id_in_prev_stmt_for_binlog=
        first_successful_insert_id_in_prev_stmt;
      stmt_depends_on_first_successful_insert_id_in_prev_stmt= 1;
    }
    return first_successful_insert_id_in_prev_stmt;
  }
  /*
    Used by Intvar_log_event::do_apply_event() and by "SET INSERT_ID=#"
    (mysqlbinlog). We'll soon add a variant which can take many intervals in
    argument.
  */
  inline void force_one_auto_inc_interval(ulonglong next_id)
  {
    auto_inc_intervals_forced.empty(); // in case of multiple SET INSERT_ID
    auto_inc_intervals_forced.append(next_id, ULONGLONG_MAX, 0);
  }

  ulonglong  limit_found_rows;

private:
  /**
    Stores the result of ROW_COUNT() function.

    ROW_COUNT() function is a MySQL extention, but we try to keep it
    similar to ROW_COUNT member of the GET DIAGNOSTICS stack of the SQL
    standard (see SQL99, part 2, search for ROW_COUNT). It's value is
    implementation defined for anything except INSERT, DELETE, UPDATE.

    ROW_COUNT is assigned according to the following rules:

      - In my_ok():
        - for DML statements: to the number of affected rows;
        - for DDL statements: to 0.

      - In my_eof(): to -1 to indicate that there was a result set.

        We derive this semantics from the JDBC specification, where int
        java.sql.Statement.getUpdateCount() is defined to (sic) "return the
        current result as an update count; if the result is a ResultSet
        object or there are no more results, -1 is returned".

      - In my_error(): to -1 to be compatible with the MySQL C API and
        MySQL ODBC driver.

      - For SIGNAL statements: to 0 per WL#2110 specification (see also
        sql_signal.cc comment). Zero is used since that's the "default"
        value of ROW_COUNT in the diagnostics area.
  */

  longlong m_row_count_func;    /* For the ROW_COUNT() function */

public:
  inline longlong get_row_count_func() const
  {
    return m_row_count_func;
  }

  inline void set_row_count_func(longlong row_count_func)
  {
    m_row_count_func= row_count_func;
  }

  ha_rows    cuted_fields;

private:
  /*
    number of rows we actually sent to the client, including "synthetic"
    rows in ROLLUP etc.
  */
  ha_rows    m_sent_row_count;

  /**
    Number of rows read and/or evaluated for a statement. Used for
    slow log reporting.

    An examined row is defined as a row that is read and/or evaluated
    according to a statement condition, including in
    create_sort_index(). Rows may be counted more than once, e.g., a
    statement including ORDER BY could possibly evaluate the row in
    filesort() before reading it for e.g. update.
  */
  ha_rows    m_examined_row_count;

public:
  ha_rows get_sent_row_count() const
  { return m_sent_row_count; }

  ha_rows get_examined_row_count() const
  { return m_examined_row_count; }

  void set_sent_row_count(ha_rows count);
  void set_examined_row_count(ha_rows count);

  void inc_sent_row_count(ha_rows count);
  void inc_examined_row_count(ha_rows count);

  void inc_status_created_tmp_disk_tables();
  void inc_status_created_tmp_files();
  void inc_status_created_tmp_tables();
  void inc_status_select_full_join();
  void inc_status_select_full_range_join();
  void inc_status_select_range();
  void inc_status_select_range_check();
  void inc_status_select_scan();
  void inc_status_sort_merge_passes();
  void inc_status_sort_range();
  void inc_status_sort_rows(ha_rows count);
  void inc_status_sort_scan();
  void set_status_no_index_used();
  void set_status_no_good_index_used();

  /**
    The number of rows and/or keys examined by the query, both read,
    changed or written.
  */
  ulonglong accessed_rows_and_keys;

  /**
    Check if the number of rows accessed by a statement exceeded
    LIMIT ROWS EXAMINED. If so, signal the query engine to stop execution.
  */
  void check_limit_rows_examined()
  {
    if (++accessed_rows_and_keys > lex->limit_rows_examined_cnt)
      killed= ABORT_QUERY;
  }

  USER_CONN *user_connect;
  CHARSET_INFO *db_charset;
#if defined(ENABLED_PROFILING)
  PROFILING  profiling;
#endif

  /** Current statement digest. */
  sql_digest_state *m_digest;
  /** Current statement digest token array. */
  unsigned char *m_token_array;
  /** Top level statement digest. */
  sql_digest_state m_digest_state;

  /** Current statement instrumentation. */
  PSI_statement_locker *m_statement_psi;
#ifdef HAVE_PSI_STATEMENT_INTERFACE
  /** Current statement instrumentation state. */
  PSI_statement_locker_state m_statement_state;
#endif /* HAVE_PSI_STATEMENT_INTERFACE */
  /** Idle instrumentation. */
  PSI_idle_locker *m_idle_psi;
#ifdef HAVE_PSI_IDLE_INTERFACE
  /** Idle instrumentation state. */
  PSI_idle_locker_state m_idle_state;
#endif /* HAVE_PSI_IDLE_INTERFACE */

  /*
    Id of current query. Statement can be reused to execute several queries
    query_id is global in context of the whole MySQL server.
    ID is automatically generated from mutex-protected counter.
    It's used in handler code for various purposes: to check which columns
    from table are necessary for this select, to check if it's necessary to
    update auto-updatable fields (like auto_increment and timestamp).
  */
  query_id_t query_id;
  ulong      col_access;

  /* Statement id is thread-wide. This counter is used to generate ids */
  ulong      statement_id_counter;
  ulong	     rand_saved_seed1, rand_saved_seed2;
  ulong      query_plan_flags; 
  ulong      query_plan_fsort_passes; 
  pthread_t  real_id;                           /* For debugging */
  my_thread_id  thread_id;
  uint	     tmp_table, global_disable_checkpoint;
  uint	     server_status,open_options;
  enum enum_thread_type system_thread;
  uint       select_number;             //number of select (used for EXPLAIN)
  /*
    Current or next transaction isolation level.
    When a connection is established, the value is taken from
    @@session.tx_isolation (default transaction isolation for
    the session), which is in turn taken from @@global.tx_isolation
    (the global value).
    If there is no transaction started, this variable
    holds the value of the next transaction's isolation level.
    When a transaction starts, the value stored in this variable
    becomes "actual".
    At transaction commit or rollback, we assign this variable
    again from @@session.tx_isolation.
    The only statement that can otherwise change the value
    of this variable is SET TRANSACTION ISOLATION LEVEL.
    Its purpose is to effect the isolation level of the next
    transaction in this session. When this statement is executed,
    the value in this variable is changed. However, since
    this statement is only allowed when there is no active
    transaction, this assignment (naturally) only affects the
    upcoming transaction.
    At the end of the current active transaction the value is
    be reset again from @@session.tx_isolation, as described
    above.
  */
  enum_tx_isolation tx_isolation;
  /*
    Current or next transaction access mode.
    See comment above regarding tx_isolation.
  */
  bool              tx_read_only;
  enum_check_fields count_cuted_fields;

  DYNAMIC_ARRAY user_var_events;        /* For user variables replication */
  MEM_ROOT      *user_var_events_alloc; /* Allocate above array elements here */

  /*
    Define durability properties that engines may check to
    improve performance. Not yet used in MariaDB
  */
  enum durability_properties durability_property;
 
  /*
    If checking this in conjunction with a wait condition, please
    include a check after enter_cond() if you want to avoid a race
    condition. For details see the implementation of awake(),
    especially the "broadcast" part.
  */
  killed_state volatile killed;

  /* See also thd_killed() */
  inline bool check_killed()
  {
    if (killed)
      return TRUE;
    if (apc_target.have_apc_requests())
      apc_target.process_apc_requests(); 
    return FALSE;
  }

  /* scramble - random string sent to client on handshake */
  char	     scramble[SCRAMBLE_LENGTH+1];

  /*
    If this is a slave, the name of the connection stored here.
    This is used for taging error messages in the log files.
  */
  LEX_STRING connection_name;
  char       default_master_connection_buff[MAX_CONNECTION_NAME+1];
  uint8      password; /* 0, 1 or 2 */
  uint8      failed_com_change_user;
  bool       slave_thread;
  bool       extra_port;                        /* If extra connection */

  bool	     no_errors;

  /**
    Set to TRUE if execution of the current compound statement
    can not continue. In particular, disables activation of
    CONTINUE or EXIT handlers of stored routines.
    Reset in the end of processing of the current user request, in
    @see mysql_reset_thd_for_next_command().
  */
  bool is_fatal_error;
  /**
    Set by a storage engine to request the entire
    transaction (that possibly spans multiple engines) to
    rollback. Reset in ha_rollback.
  */
  bool       transaction_rollback_request;
  /**
    TRUE if we are in a sub-statement and the current error can
    not be safely recovered until we left the sub-statement mode.
    In particular, disables activation of CONTINUE and EXIT
    handlers inside sub-statements. E.g. if it is a deadlock
    error and requires a transaction-wide rollback, this flag is
    raised (traditionally, MySQL first has to close all the reads
    via @see handler::ha_index_or_rnd_end() and only then perform
    the rollback).
    Reset to FALSE when we leave the sub-statement mode.
  */
  bool       is_fatal_sub_stmt_error;
  bool	     query_start_used, rand_used, time_zone_used;
  bool       query_start_sec_part_used;
  /* for IS NULL => = last_insert_id() fix in remove_eq_conds() */
  bool       substitute_null_with_insert_id;
  bool	     in_lock_tables;
  bool       bootstrap, cleanup_done;

  /**  is set if some thread specific value(s) used in a statement. */
  bool       thread_specific_used;
  /**  
    is set if a statement accesses a temporary table created through
    CREATE TEMPORARY TABLE. 
  */
  bool	     charset_is_system_charset, charset_is_collation_connection;
  bool       charset_is_character_set_filesystem;
  bool       enable_slow_log;   /* enable slow log for current statement */
  bool	     abort_on_warning;
  bool 	     got_warning;       /* Set on call to push_warning() */
  /* set during loop of derived table processing */
  bool       derived_tables_processing;
  bool       tablespace_op;	/* This is TRUE in DISCARD/IMPORT TABLESPACE */
  /* True if we have to log the current statement */
  bool	     log_current_statement;
  /**
    True if a slave error. Causes the slave to stop. Not the same
    as the statement execution error (is_error()), since
    a statement may be expected to return an error, e.g. because
    it returned an error on master, and this is OK on the slave.
  */
  bool       is_slave_error;
  /*
    True when a transaction is queued up for binlog group commit.
    Used so that if another transaction needs to wait for a row lock held by
    this transaction, it can signal to trigger the group commit immediately,
    skipping the normal --binlog-commit-wait-count wait.
  */
  bool waiting_on_group_commit;
  /*
    Set true when another transaction goes to wait on a row lock held by this
    transaction. Used together with waiting_on_group_commit.
  */
  bool has_waiter;
  /*
    In case of a slave, set to the error code the master got when executing
    the query. 0 if no error on the master.
  */
  int	     slave_expected_error;

  sp_rcontext *spcont;		// SP runtime context
  sp_cache   *sp_proc_cache;
  sp_cache   *sp_func_cache;

  /** number of name_const() substitutions, see sp_head.cc:subst_spvars() */
  uint       query_name_consts;

  /*
    If we do a purge of binary logs, log index info of the threads
    that are currently reading it needs to be adjusted. To do that
    each thread that is using LOG_INFO needs to adjust the pointer to it
  */
  LOG_INFO*  current_linfo;
  NET*       slave_net;			// network connection from slave -> m.

  /*
    Used to update global user stats.  The global user stats are updated
    occasionally with the 'diff' variables.  After the update, the 'diff'
    variables are reset to 0.
  */
  /* Time when the current thread connected to MySQL. */
  time_t current_connect_time;
  /* Last time when THD stats were updated in global_user_stats. */
  time_t last_global_update_time;
  /* Number of commands not reflected in global_user_stats yet. */
  uint select_commands, update_commands, other_commands;
  ulonglong start_cpu_time;
  ulonglong start_bytes_received;

  /* Used by the sys_var class to store temporary values */
  union
  {
    my_bool   my_bool_value;
    long      long_value;
    ulong     ulong_value;
    ulonglong ulonglong_value;
    double    double_value;
  } sys_var_tmp;

  struct {
    /*
      If true, mysql_bin_log::write(Log_event) call will not write events to
      binlog, and maintain 2 below variables instead (use
      mysql_bin_log.start_union_events to turn this on)
    */
    bool do_union;
    /*
      If TRUE, at least one mysql_bin_log::write(Log_event) call has been
      made after last mysql_bin_log.start_union_events() call.
    */
    bool unioned_events;
    /*
      If TRUE, at least one mysql_bin_log::write(Log_event e), where
      e.cache_stmt == TRUE call has been made after last
      mysql_bin_log.start_union_events() call.
    */
    bool unioned_events_trans;

    /*
      'queries' (actually SP statements) that run under inside this binlog
      union have thd->query_id >= first_query_id.
    */
    query_id_t first_query_id;
  } binlog_evt_union;

  /**
    Internal parser state.
    Note that since the parser is not re-entrant, we keep only one parser
    state here. This member is valid only when executing code during parsing.
  */
  Parser_state *m_parser_state;

  Locked_tables_list locked_tables_list;

#ifdef WITH_PARTITION_STORAGE_ENGINE
  partition_info *work_part_info;
#endif

#ifndef EMBEDDED_LIBRARY
  /**
    Array of active audit plugins which have been used by this THD.
    This list is later iterated to invoke release_thd() on those
    plugins.
  */
  DYNAMIC_ARRAY audit_class_plugins;
  /**
    Array of bits indicating which audit classes have already been
    added to the list of audit plugins which are currently in use.
  */
  unsigned long audit_class_mask[MYSQL_AUDIT_CLASS_MASK_SIZE];
#endif

#if defined(ENABLED_DEBUG_SYNC)
  /* Debug Sync facility. See debug_sync.cc. */
  struct st_debug_sync_control *debug_sync_control;
#endif /* defined(ENABLED_DEBUG_SYNC) */
#ifdef WITH_WSREP
  THD(bool is_applier = false);
#else
  THD();
#endif
  ~THD();

  void init(void);
  /*
    Initialize memory roots necessary for query processing and (!)
    pre-allocate memory for it. We can't do that in THD constructor because
    there are use cases (acl_init, delayed inserts, watcher threads,
    killing mysqld) where it's vital to not allocate excessive and not used
    memory. Note, that we still don't return error from init_for_queries():
    if preallocation fails, we should notice that at the first call to
    alloc_root.
  */
  void init_for_queries();
  void update_all_stats();
  void update_stats(void);
  void change_user(void);
  void cleanup(void);
  void cleanup_after_query();
  bool store_globals();
  void reset_globals();
#ifdef SIGNAL_WITH_VIO_CLOSE
  inline void set_active_vio(Vio* vio)
  {
    mysql_mutex_lock(&LOCK_thd_data);
    active_vio = vio;
    vio_set_thread_id(vio, pthread_self());
    mysql_mutex_unlock(&LOCK_thd_data);
  }
  inline void clear_active_vio()
  {
    mysql_mutex_lock(&LOCK_thd_data);
    active_vio = 0;
    mysql_mutex_unlock(&LOCK_thd_data);
  }
  void close_active_vio();
#endif
  void awake(killed_state state_to_set);
 
  /** Disconnect the associated communication endpoint. */
  void disconnect();


  /*
    Allows this thread to serve as a target for others to schedule Async 
    Procedure Calls on.

    It's possible to schedule any code to be executed this way, by
    inheriting from the Apc_call object. Currently, only
    Show_explain_request uses this.
  */
  Apc_target apc_target;

#ifndef MYSQL_CLIENT
  enum enum_binlog_query_type {
    /* The query can be logged in row format or in statement format. */
    ROW_QUERY_TYPE,
    
    /* The query has to be logged in statement format. */
    STMT_QUERY_TYPE,
    
    QUERY_TYPE_COUNT
  };

  int binlog_query(enum_binlog_query_type qtype,
                   char const *query, ulong query_len, bool is_trans,
                   bool direct, bool suppress_use,
                   int errcode);
#endif

  inline void
  enter_cond(mysql_cond_t *cond, mysql_mutex_t* mutex,
             const PSI_stage_info *stage, PSI_stage_info *old_stage,
             const char *src_function, const char *src_file,
             int src_line)
  {
    mysql_mutex_assert_owner(mutex);
    mysys_var->current_mutex = mutex;
    mysys_var->current_cond = cond;
    enter_stage(stage, old_stage, src_function, src_file, src_line);
  }
  inline void exit_cond(const PSI_stage_info *stage,
                        const char *src_function, const char *src_file,
                        int src_line)
  {
    /*
      Putting the mutex unlock in thd->exit_cond() ensures that
      mysys_var->current_mutex is always unlocked _before_ mysys_var->mutex is
      locked (if that would not be the case, you'll get a deadlock if someone
      does a THD::awake() on you).
    */
    mysql_mutex_unlock(mysys_var->current_mutex);
    mysql_mutex_lock(&mysys_var->mutex);
    mysys_var->current_mutex = 0;
    mysys_var->current_cond = 0;
    enter_stage(stage, NULL, src_function, src_file, src_line);
    mysql_mutex_unlock(&mysys_var->mutex);
    return;
  }
  virtual int is_killed() { return killed; }
  virtual THD* get_thd() { return this; }

  /**
    A callback to the server internals that is used to address
    special cases of the locking protocol.
    Invoked when acquiring an exclusive lock, for each thread that
    has a conflicting shared metadata lock.

    This function:
    - aborts waiting of the thread on a data lock, to make it notice
      the pending exclusive lock and back off.
    - if the thread is an INSERT DELAYED thread, sends it a KILL
      signal to terminate it.

    @note This function does not wait for the thread to give away its
          locks. Waiting is done outside for all threads at once.

    @param ctx_in_use           The MDL context owner (thread) to wake up.
    @param needs_thr_lock_abort Indicates that to wake up thread
                                this call needs to abort its waiting
                                on table-level lock.

    @retval  TRUE  if the thread was woken up
    @retval  FALSE otherwise.
   */
  virtual bool notify_shared_lock(MDL_context_owner *ctx_in_use,
                                  bool needs_thr_lock_abort);

  // End implementation of MDL_context_owner interface.

  inline bool use_cond_push(handler *file)
  {
    return (variables.optimizer_switch & OPTIMIZER_SWITCH_ENGINE_CONDITION_PUSHDOWN)
        || (file->ha_table_flags() & HA_MUST_USE_TABLE_CONDITION_PUSHDOWN);
  }
  inline bool is_strict_mode() const
  {
    return (bool) (variables.sql_mode & (MODE_STRICT_TRANS_TABLES |
                                         MODE_STRICT_ALL_TABLES));
  }
  inline my_time_t query_start() { query_start_used=1; return start_time; }
  inline ulong query_start_sec_part()
  { query_start_sec_part_used=1; return start_time_sec_part; }
  inline void set_current_time()
  {
    my_hrtime_t hrtime= my_hrtime();
    start_time= hrtime_to_my_time(hrtime);
    start_time_sec_part= hrtime_sec_part(hrtime);
#ifdef HAVE_PSI_THREAD_INTERFACE
    PSI_THREAD_CALL(set_thread_start_time)(start_time);
#endif
  }
  inline void set_start_time()
  {
    if (user_time.val)
    {
      start_time= hrtime_to_my_time(user_time);
      start_time_sec_part= hrtime_sec_part(user_time);
#ifdef HAVE_PSI_THREAD_INTERFACE
      PSI_THREAD_CALL(set_thread_start_time)(start_time);
#endif
    }
    else
      set_current_time();
  }
  inline void set_time()
  {
    set_start_time();
    start_utime= utime_after_lock= microsecond_interval_timer();
  }
  inline void	set_time(my_hrtime_t t)
  {
    user_time= t;
    set_time();
  }
  inline void	set_time(my_time_t t, ulong sec_part)
  {
    my_hrtime_t hrtime= { hrtime_from_time(t) + sec_part };
    set_time(hrtime);
  }
  void set_time_after_lock()
  {
    utime_after_lock= microsecond_interval_timer();
    MYSQL_SET_STATEMENT_LOCK_TIME(m_statement_psi,
                                  (utime_after_lock - start_utime));
  }
  ulonglong current_utime()  { return microsecond_interval_timer(); }

  /**
   Update server status after execution of a top level statement.
   Currently only checks if a query was slow, and assigns
   the status accordingly.
   Evaluate the current time, and if it exceeds the long-query-time
   setting, mark the query as slow.
  */
  void update_server_status()
  {
    utime_after_query= current_utime();
    if (utime_after_query > utime_after_lock + variables.long_query_time)
      server_status|= SERVER_QUERY_WAS_SLOW;
  }
  inline ulonglong found_rows(void)
  {
    return limit_found_rows;
  }
  /**
    Returns TRUE if session is in a multi-statement transaction mode.

    OPTION_NOT_AUTOCOMMIT: When autocommit is off, a multi-statement
    transaction is implicitly started on the first statement after a
    previous transaction has been ended.

    OPTION_BEGIN: Regardless of the autocommit status, a multi-statement
    transaction can be explicitly started with the statements "START
    TRANSACTION", "BEGIN [WORK]", "[COMMIT | ROLLBACK] AND CHAIN", etc.

    Note: this doesn't tell you whether a transaction is active.
    A session can be in multi-statement transaction mode, and yet
    have no active transaction, e.g., in case of:
    set @@autocommit=0;
    set @a= 3;                                     <-- these statements don't
    set transaction isolation level serializable;  <-- start an active
    flush tables;                                  <-- transaction

    I.e. for the above scenario this function returns TRUE, even
    though no active transaction has begun.
    @sa in_active_multi_stmt_transaction()
  */
  inline bool in_multi_stmt_transaction_mode()
  {
    return variables.option_bits & (OPTION_NOT_AUTOCOMMIT | OPTION_BEGIN);
  }
  /**
    TRUE if the session is in a multi-statement transaction mode
    (@sa in_multi_stmt_transaction_mode()) *and* there is an
    active transaction, i.e. there is an explicit start of a
    transaction with BEGIN statement, or implicit with a
    statement that uses a transactional engine.

    For example, these scenarios don't start an active transaction
    (even though the server is in multi-statement transaction mode):

    set @@autocommit=0;
    select * from nontrans_table;
    set @var=TRUE;
    flush tables;

    Note, that even for a statement that starts a multi-statement
    transaction (i.e. select * from trans_table), this
    flag won't be set until we open the statement's tables
    and the engines register themselves for the transaction
    (see trans_register_ha()),
    hence this method is reliable to use only after
    open_tables() has completed.

    Why do we need a flag?
    ----------------------
    We need to maintain a (at first glance redundant)
    session flag, rather than looking at thd->transaction.all.ha_list
    because of explicit start of a transaction with BEGIN. 

    I.e. in case of
    BEGIN;
    select * from nontrans_t1; <-- in_active_multi_stmt_transaction() is true
  */
  inline bool in_active_multi_stmt_transaction()
  {
    return server_status & SERVER_STATUS_IN_TRANS;
  }
  inline bool fill_derived_tables()
  {
    return !stmt_arena->is_stmt_prepare() && !lex->only_view_structure();
  }
  inline bool fill_information_schema_tables()
  {
    return !stmt_arena->is_stmt_prepare();
  }
  inline void* trans_alloc(unsigned int size)
  {
    return alloc_root(&transaction.mem_root,size);
  }

  LEX_STRING *make_lex_string(LEX_STRING *lex_str, const char* str, uint length)
  {
    if (!(lex_str->str= strmake_root(mem_root, str, length)))
      return 0;
    lex_str->length= length;
    return lex_str;
  }

  LEX_STRING *make_lex_string(const char* str, uint length)
  {
    LEX_STRING *lex_str;
    if (!(lex_str= (LEX_STRING *)alloc_root(mem_root, sizeof(LEX_STRING))))
      return 0;
    return make_lex_string(lex_str, str, length);
  }

  bool convert_string(LEX_STRING *to, CHARSET_INFO *to_cs,
		      const char *from, uint from_length,
		      CHARSET_INFO *from_cs);

  bool convert_string(String *s, CHARSET_INFO *from_cs, CHARSET_INFO *to_cs);

  void add_changed_table(TABLE *table);
  void add_changed_table(const char *key, long key_length);
  CHANGED_TABLE_LIST * changed_table_dup(const char *key, long key_length);
  int send_explain_fields(select_result *result);
  void make_explain_field_list(List<Item> &field_list);
  /**
    Clear the current error, if any.
    We do not clear is_fatal_error or is_fatal_sub_stmt_error since we
    assume this is never called if the fatal error is set.

    @todo: To silence an error, one should use Internal_error_handler
    mechanism. Issuing an error that can be possibly later "cleared" is not
    compatible with other installed error handlers and audit plugins.
    In future this function will be removed.
  */
  inline void clear_error()
  {
    DBUG_ENTER("clear_error");
    if (get_stmt_da()->is_error())
      get_stmt_da()->reset_diagnostics_area();
    is_slave_error= 0;
    if (killed == KILL_BAD_DATA)
      killed= NOT_KILLED; // KILL_BAD_DATA can be reset w/o a mutex
    DBUG_VOID_RETURN;
  }
#ifndef EMBEDDED_LIBRARY
  inline bool vio_ok() const { return net.vio != 0; }
  /** Return FALSE if connection to client is broken. */
  bool is_connected()
  {
    /*
      All system threads (e.g., the slave IO thread) are connected but
      not using vio. So this function always returns true for all
      system threads.
    */
    return system_thread || (vio_ok() ? vio_is_connected(net.vio) : FALSE);
  }
#else
  inline bool vio_ok() const { return TRUE; }
  inline bool is_connected() { return TRUE; }
#endif
  /**
    Mark the current error as fatal. Warning: this does not
    set any error, it sets a property of the error, so must be
    followed or prefixed with my_error().
  */
  inline void fatal_error()
  {
    DBUG_ASSERT(get_stmt_da()->is_error() || killed);
    is_fatal_error= 1;
    DBUG_PRINT("error",("Fatal error set"));
  }
  /**
    TRUE if there is an error in the error stack.

    Please use this method instead of direct access to
    net.report_error.

    If TRUE, the current (sub)-statement should be aborted.
    The main difference between this member and is_fatal_error
    is that a fatal error can not be handled by a stored
    procedure continue handler, whereas a normal error can.

    To raise this flag, use my_error().
  */
  inline bool is_error() const { return m_stmt_da->is_error(); }

  /// Returns Diagnostics-area for the current statement.
  Diagnostics_area *get_stmt_da()
  { return m_stmt_da; }

  /// Returns Diagnostics-area for the current statement.
  const Diagnostics_area *get_stmt_da() const
  { return m_stmt_da; }

  /// Sets Diagnostics-area for the current statement.
  void set_stmt_da(Diagnostics_area *da)
  { m_stmt_da= da; }

  inline CHARSET_INFO *charset() { return variables.character_set_client; }
  void update_charset();

  inline Query_arena *activate_stmt_arena_if_needed(Query_arena *backup)
  {
    /*
      Use the persistent arena if we are in a prepared statement or a stored
      procedure statement and we have not already changed to use this arena.
    */
    if (!stmt_arena->is_conventional() && mem_root != stmt_arena->mem_root)
    {
      set_n_backup_active_arena(stmt_arena, backup);
      return stmt_arena;
    }
    return 0;
  }

  void change_item_tree(Item **place, Item *new_value)
  {
    /* TODO: check for OOM condition here */
    if (!stmt_arena->is_conventional())
      nocheck_register_item_tree_change(place, *place, mem_root);
    *place= new_value;
  }
  /**
    Make change in item tree after checking whether it needs registering


    @param place         place where we should assign new value
    @param new_value     place of the new value

    @details
    see check_and_register_item_tree_change details
  */
  void check_and_register_item_tree(Item **place, Item **new_value)
  {
    if (!stmt_arena->is_conventional())
      check_and_register_item_tree_change(place, new_value, mem_root);
    /*
      We have to use memcpy instead of  *place= *new_value merge to
      avoid problems with strict aliasing.
    */
    memcpy((char*) place, new_value, sizeof(*new_value));
  }
  void nocheck_register_item_tree_change(Item **place, Item *old_value,
                                         MEM_ROOT *runtime_memroot);
  void check_and_register_item_tree_change(Item **place, Item **new_value,
                                           MEM_ROOT *runtime_memroot);
  void rollback_item_tree_changes();

  /*
    Cleanup statement parse state (parse tree, lex) and execution
    state after execution of a non-prepared SQL statement.
  */
  void end_statement();
  inline int killed_errno() const
  {
    return ::killed_errno(killed);
  }
  inline void reset_killed()
  {
    /*
      Resetting killed has to be done under a mutex to ensure
      its not done during an awake() call.
    */
    if (killed != NOT_KILLED)
    {
      mysql_mutex_lock(&LOCK_thd_data);
      killed= NOT_KILLED;
      mysql_mutex_unlock(&LOCK_thd_data);
    }
  }
  inline void reset_kill_query()
  {
    if (killed < KILL_CONNECTION)
    {
      reset_killed();
      mysys_var->abort= 0;
    }
  }
  inline void send_kill_message() const
  {
    int err= killed_errno();
    if (err)
      my_message(err, ER(err), MYF(0));
  }
  /* return TRUE if we will abort query if we make a warning now */
  inline bool really_abort_on_warning()
  {
    return (abort_on_warning &&
            (!transaction.stmt.modified_non_trans_table ||
             (variables.sql_mode & MODE_STRICT_ALL_TABLES)));
  }
  void set_status_var_init();
  void reset_n_backup_open_tables_state(Open_tables_backup *backup);
  void restore_backup_open_tables_state(Open_tables_backup *backup);
  void reset_sub_statement_state(Sub_statement_state *backup, uint new_state);
  void restore_sub_statement_state(Sub_statement_state *backup);
  void set_n_backup_active_arena(Query_arena *set, Query_arena *backup);
  void restore_active_arena(Query_arena *set, Query_arena *backup);

  inline void get_binlog_format(enum_binlog_format *format,
                                enum_binlog_format *current_format)
  {
    *format= (enum_binlog_format) variables.binlog_format;
    *current_format= current_stmt_binlog_format;
  }
  inline void set_binlog_format(enum_binlog_format format,
                                enum_binlog_format current_format)
  {
    DBUG_ENTER("set_binlog_format");
    variables.binlog_format= format;
    current_stmt_binlog_format= current_format;
    DBUG_VOID_RETURN;
  }
  inline void set_binlog_format_stmt()
  {
    DBUG_ENTER("set_binlog_format_stmt");
    variables.binlog_format=    BINLOG_FORMAT_STMT;
    current_stmt_binlog_format= BINLOG_FORMAT_STMT;
    DBUG_VOID_RETURN;
  }
  /*
    @todo Make these methods private or remove them completely.  Only
    decide_logging_format should call them. /Sven
  */
  inline void set_current_stmt_binlog_format_row_if_mixed()
  {
    DBUG_ENTER("set_current_stmt_binlog_format_row_if_mixed");
    /*
      This should only be called from decide_logging_format.

      @todo Once we have ensured this, uncomment the following
      statement, remove the big comment below that, and remove the
      in_sub_stmt==0 condition from the following 'if'.
    */
    /* DBUG_ASSERT(in_sub_stmt == 0); */
    /*
      If in a stored/function trigger, the caller should already have done the
      change. We test in_sub_stmt to prevent introducing bugs where people
      wouldn't ensure that, and would switch to row-based mode in the middle
      of executing a stored function/trigger (which is too late, see also
      reset_current_stmt_binlog_format_row()); this condition will make their
      tests fail and so force them to propagate the
      lex->binlog_row_based_if_mixed upwards to the caller.
    */
    if ((WSREP_FORMAT(variables.binlog_format) == BINLOG_FORMAT_MIXED) &&
        (in_sub_stmt == 0))
      set_current_stmt_binlog_format_row();

    DBUG_VOID_RETURN;
  }

  inline void set_current_stmt_binlog_format_row()
  {
    DBUG_ENTER("set_current_stmt_binlog_format_row");
    current_stmt_binlog_format= BINLOG_FORMAT_ROW;
    DBUG_VOID_RETURN;
  }
  /* Set binlog format temporarily to statement. Returns old format */
  inline enum_binlog_format set_current_stmt_binlog_format_stmt()
  {
    enum_binlog_format orig_format= current_stmt_binlog_format;
    DBUG_ENTER("set_current_stmt_binlog_format_stmt");
    current_stmt_binlog_format= BINLOG_FORMAT_STMT;
    DBUG_RETURN(orig_format);
  }
  inline void restore_stmt_binlog_format(enum_binlog_format format)
  {
    DBUG_ENTER("restore_stmt_binlog_format");
    DBUG_ASSERT(!is_current_stmt_binlog_format_row());
    current_stmt_binlog_format= format;
    DBUG_VOID_RETURN;
  }
  inline void reset_current_stmt_binlog_format_row()
  {
    DBUG_ENTER("reset_current_stmt_binlog_format_row");
    /*
      If there are temporary tables, don't reset back to
      statement-based. Indeed it could be that:
      CREATE TEMPORARY TABLE t SELECT UUID(); # row-based
      # and row-based does not store updates to temp tables
      # in the binlog.
      INSERT INTO u SELECT * FROM t; # stmt-based
      and then the INSERT will fail as data inserted into t was not logged.
      So we continue with row-based until the temp table is dropped.
      If we are in a stored function or trigger, we mustn't reset in the
      middle of its execution (as the binary logging way of a stored function
      or trigger is decided when it starts executing, depending for example on
      the caller (for a stored function: if caller is SELECT or
      INSERT/UPDATE/DELETE...).
    */
    DBUG_PRINT("debug",
               ("temporary_tables: %s, in_sub_stmt: %s, system_thread: %s",
                YESNO(temporary_tables), YESNO(in_sub_stmt),
                show_system_thread(system_thread)));
    if (in_sub_stmt == 0)
    {
      if (WSREP_FORMAT(variables.binlog_format) == BINLOG_FORMAT_ROW)
        set_current_stmt_binlog_format_row();
      else if (temporary_tables == NULL)
        set_current_stmt_binlog_format_stmt();
    }
    DBUG_VOID_RETURN;
  }

  /**
    Set the current database; use deep copy of C-string.

    @param new_db     a pointer to the new database name.
    @param new_db_len length of the new database name.

    Initialize the current database from a NULL-terminated string with
    length. If we run out of memory, we free the current database and
    return TRUE.  This way the user will notice the error as there will be
    no current database selected (in addition to the error message set by
    malloc).

    @note This operation just sets {db, db_length}. Switching the current
    database usually involves other actions, like switching other database
    attributes including security context. In the future, this operation
    will be made private and more convenient interface will be provided.

    @return Operation status
      @retval FALSE Success
      @retval TRUE  Out-of-memory error
  */
  bool set_db(const char *new_db, size_t new_db_len)
  {
    /*
      Acquiring mutex LOCK_thd_data as we either free the memory allocated
      for the database and reallocating the memory for the new db or memcpy
      the new_db to the db.
    */
    mysql_mutex_lock(&LOCK_thd_data);
    /* Do not reallocate memory if current chunk is big enough. */
    if (db && new_db && db_length >= new_db_len)
      memcpy(db, new_db, new_db_len+1);
    else
    {
      my_free(db);
      if (new_db)
        db= my_strndup(new_db, new_db_len, MYF(MY_WME | ME_FATALERROR));
      else
        db= NULL;
    }
    db_length= db ? new_db_len : 0;
    bool result= new_db && !db;
    mysql_mutex_unlock(&LOCK_thd_data);
#ifdef HAVE_PSI_THREAD_INTERFACE
    if (result)
      PSI_THREAD_CALL(set_thread_db)(new_db, new_db_len);
#endif
    return result;
  }

  /**
    Set the current database; use shallow copy of C-string.

    @param new_db     a pointer to the new database name.
    @param new_db_len length of the new database name.

    @note This operation just sets {db, db_length}. Switching the current
    database usually involves other actions, like switching other database
    attributes including security context. In the future, this operation
    will be made private and more convenient interface will be provided.
  */
  void reset_db(char *new_db, size_t new_db_len)
  {
    if (new_db != db || new_db_len != db_length)
    {
      mysql_mutex_lock(&LOCK_thd_data);
      db= new_db;
      db_length= new_db_len;
      mysql_mutex_unlock(&LOCK_thd_data);
#ifdef HAVE_PSI_THREAD_INTERFACE
      PSI_THREAD_CALL(set_thread_db)(new_db, new_db_len);
#endif
    }
  }
  /*
    Copy the current database to the argument. Use the current arena to
    allocate memory for a deep copy: current database may be freed after
    a statement is parsed but before it's executed.
  */
  bool copy_db_to(char **p_db, size_t *p_db_length)
  {
    if (db == NULL)
    {
      my_message(ER_NO_DB_ERROR, ER(ER_NO_DB_ERROR), MYF(0));
      return TRUE;
    }
    *p_db= strmake(db, db_length);
    *p_db_length= db_length;
    return FALSE;
  }
  thd_scheduler event_scheduler;

public:
  inline Internal_error_handler *get_internal_handler()
  { return m_internal_handler; }

  /**
    Add an internal error handler to the thread execution context.
    @param handler the exception handler to add
  */
  void push_internal_handler(Internal_error_handler *handler);

private:
  /**
    Handle a sql condition.
    @param sql_errno the condition error number
    @param sqlstate the condition sqlstate
    @param level the condition level
    @param msg the condition message text
    @param[out] cond_hdl the sql condition raised, if any
    @return true if the condition is handled
  */
  bool handle_condition(uint sql_errno,
                        const char* sqlstate,
                        Sql_condition::enum_warning_level level,
                        const char* msg,
                        Sql_condition ** cond_hdl);

public:
  /**
    Remove the error handler last pushed.
  */
  Internal_error_handler *pop_internal_handler();

  /**
    Raise an exception condition.
    @param code the MYSQL_ERRNO error code of the error
  */
  void raise_error(uint code);

  /**
    Raise an exception condition, with a formatted message.
    @param code the MYSQL_ERRNO error code of the error
  */
  void raise_error_printf(uint code, ...);

  /**
    Raise a completion condition (warning).
    @param code the MYSQL_ERRNO error code of the warning
  */
  void raise_warning(uint code);

  /**
    Raise a completion condition (warning), with a formatted message.
    @param code the MYSQL_ERRNO error code of the warning
  */
  void raise_warning_printf(uint code, ...);

  /**
    Raise a completion condition (note), with a fixed message.
    @param code the MYSQL_ERRNO error code of the note
  */
  void raise_note(uint code);

  /**
    Raise an completion condition (note), with a formatted message.
    @param code the MYSQL_ERRNO error code of the note
  */
  void raise_note_printf(uint code, ...);

private:
  /*
    Only the implementation of the SIGNAL and RESIGNAL statements
    is permitted to raise SQL conditions in a generic way,
    or to raise them by bypassing handlers (RESIGNAL).
    To raise a SQL condition, the code should use the public
    raise_error() or raise_warning() methods provided by class THD.
  */
  friend class Sql_cmd_common_signal;
  friend class Sql_cmd_signal;
  friend class Sql_cmd_resignal;
  friend void push_warning(THD*, Sql_condition::enum_warning_level, uint, const char*);
  friend void my_message_sql(uint, const char *, myf);

  /**
    Raise a generic SQL condition.
    @param sql_errno the condition error number
    @param sqlstate the condition SQLSTATE
    @param level the condition level
    @param msg the condition message text
    @return The condition raised, or NULL
  */
  Sql_condition*
  raise_condition(uint sql_errno,
                  const char* sqlstate,
                  Sql_condition::enum_warning_level level,
                  const char* msg);

public:
  /** Overloaded to guard query/query_length fields */
  virtual void set_statement(Statement *stmt);
  void set_command(enum enum_server_command command);
  inline enum enum_server_command get_command() const
  { return m_command; }

  /**
    Assign a new value to thd->query and thd->query_id and mysys_var.
    Protected with LOCK_thd_data mutex.
  */
  void set_query(char *query_arg, uint32 query_length_arg,
                 CHARSET_INFO *cs_arg)
  {
    set_query(CSET_STRING(query_arg, query_length_arg, cs_arg));
  }
  void set_query(char *query_arg, uint32 query_length_arg) /*Mutex protected*/
  {
    set_query(CSET_STRING(query_arg, query_length_arg, charset()));
  }
  void set_query(const CSET_STRING &str); /* Mutex protected */
  void reset_query()               /* Mutex protected */
  { set_query(CSET_STRING()); }
  void set_query_and_id(char *query_arg, uint32 query_length_arg,
                        CHARSET_INFO *cs, query_id_t new_query_id);
  void set_query_id(query_id_t new_query_id)
  {
    query_id= new_query_id;
  }
  void set_open_tables(TABLE *open_tables_arg)
  {
    mysql_mutex_lock(&LOCK_thd_data);
    open_tables= open_tables_arg;
    mysql_mutex_unlock(&LOCK_thd_data);
  }
  void set_mysys_var(struct st_my_thread_var *new_mysys_var);
  void enter_locked_tables_mode(enum_locked_tables_mode mode_arg)
  {
    DBUG_ASSERT(locked_tables_mode == LTM_NONE);

    if (mode_arg == LTM_LOCK_TABLES)
    {
      /*
        When entering LOCK TABLES mode we should set explicit duration
        for all metadata locks acquired so far in order to avoid releasing
        them till UNLOCK TABLES statement.
        We don't do this when entering prelocked mode since sub-statements
        don't release metadata locks and restoring status-quo after leaving
        prelocking mode gets complicated.
      */
      mdl_context.set_explicit_duration_for_all_locks();
    }

    locked_tables_mode= mode_arg;
  }
  void leave_locked_tables_mode();
  int decide_logging_format(TABLE_LIST *tables);

  enum need_invoker { INVOKER_NONE=0, INVOKER_USER, INVOKER_ROLE};
  void binlog_invoker(bool role) { m_binlog_invoker= role ? INVOKER_ROLE : INVOKER_USER; }
  enum need_invoker need_binlog_invoker() { return m_binlog_invoker; }
  void get_definer(LEX_USER *definer, bool role);
  void set_invoker(const LEX_STRING *user, const LEX_STRING *host)
  {
    invoker_user= *user;
    invoker_host= *host;
  }
  LEX_STRING get_invoker_user() { return invoker_user; }
  LEX_STRING get_invoker_host() { return invoker_host; }
  bool has_invoker() { return invoker_user.length > 0; }

  void print_aborted_warning(uint threshold, const char *reason)
  {
    if (global_system_variables.log_warnings > threshold)
    {
      Security_context *sctx= &main_security_ctx;
      sql_print_warning(ER_THD(this, ER_NEW_ABORTING_CONNECTION),
                        thread_id, (db ? db : "unconnected"),
                        sctx->user ? sctx->user : "unauthenticated",
                        sctx->host_or_ip, reason);
    }
  }

private:
  /* 
    This reference points to the table arena when the expression
    for a virtual column is being evaluated
  */ 
  Query_arena *arena_for_cached_items;

public:
  void reset_arena_for_cached_items(Query_arena *new_arena)
  {
    arena_for_cached_items= new_arena;
  }
  Query_arena *switch_to_arena_for_cached_items(Query_arena *backup)
  {
    if (!arena_for_cached_items)
      return 0;
    set_n_backup_active_arena(arena_for_cached_items, backup);
    return backup;
  }

  void clear_wakeup_ready() { wakeup_ready= false; }
  /*
    Sleep waiting for others to wake us up with signal_wakeup_ready().
    Must call clear_wakeup_ready() before waiting.
  */
  void wait_for_wakeup_ready();
  /* Wake this thread up from wait_for_wakeup_ready(). */
  void signal_wakeup_ready();

  void add_status_to_global()
  {
    mysql_mutex_lock(&LOCK_status);
    add_to_status(&global_status_var, &status_var);
    /* Mark that this THD status has already been added in global status */
    status_in_global= 1;
    mysql_mutex_unlock(&LOCK_status);
  }

  wait_for_commit *wait_for_commit_ptr;
  int wait_for_prior_commit()
  {
    if (wait_for_commit_ptr)
      return wait_for_commit_ptr->wait_for_prior_commit(this);
    return 0;
  }
  void wakeup_subsequent_commits(int wakeup_error)
  {
    if (wait_for_commit_ptr)
      wait_for_commit_ptr->wakeup_subsequent_commits(wakeup_error);
  }
  wait_for_commit *suspend_subsequent_commits() {
    wait_for_commit *suspended= wait_for_commit_ptr;
    wait_for_commit_ptr= NULL;
    return suspended;
  }
  void resume_subsequent_commits(wait_for_commit *suspended) {
    DBUG_ASSERT(!wait_for_commit_ptr);
    wait_for_commit_ptr= suspended;
  }

  void mark_transaction_to_rollback(bool all);
private:

  /** The current internal error handler for this thread, or NULL. */
  Internal_error_handler *m_internal_handler;

  /**
    The lex to hold the parsed tree of conventional (non-prepared) queries.
    Whereas for prepared and stored procedure statements we use an own lex
    instance for each new query, for conventional statements we reuse
    the same lex. (@see mysql_parse for details).
  */
  LEX main_lex;
  /**
    This memory root is used for two purposes:
    - for conventional queries, to allocate structures stored in main_lex
    during parsing, and allocate runtime data (execution plan, etc.)
    during execution.
    - for prepared queries, only to allocate runtime data. The parsed
    tree itself is reused between executions and thus is stored elsewhere.
  */
  MEM_ROOT main_mem_root;
  Diagnostics_area main_da;
  Diagnostics_area *m_stmt_da;

  /**
    It will be set if CURRENT_USER() or CURRENT_ROLE() is called in account
    management statements or default definer is set in CREATE/ALTER SP, SF,
    Event, TRIGGER or VIEW statements.

    Current user or role will be binlogged into Query_log_event if
    m_binlog_invoker is not NONE; It will be stored into invoker_host and
    invoker_user by SQL thread.
   */
  enum need_invoker m_binlog_invoker;

  /**
    It points to the invoker in the Query_log_event.
    SQL thread use it as the default definer in CREATE/ALTER SP, SF, Event,
    TRIGGER or VIEW statements or current user in account management
    statements if it is not NULL.
   */
  LEX_STRING invoker_user;
  LEX_STRING invoker_host;

  /* Protect against add/delete of temporary tables in parallel replication */
  void rgi_lock_temporary_tables();
  void rgi_unlock_temporary_tables();
  bool rgi_have_temporary_tables();
public:
  /*
    Flag, mutex and condition for a thread to wait for a signal from another
    thread.

    Currently used to wait for group commit to complete, can also be used for
    other purposes.
  */
  bool wakeup_ready;
  mysql_mutex_t LOCK_wakeup_ready;
  mysql_cond_t COND_wakeup_ready;
  /*
     The GTID assigned to the last commit. If no GTID was assigned to any commit
     so far, this is indicated by last_commit_gtid.seq_no == 0.
  */
  rpl_gtid last_commit_gtid;

  inline void lock_temporary_tables()
  {
    if (rgi_slave)
      rgi_lock_temporary_tables();
  }
  inline void unlock_temporary_tables()
  {
    if (rgi_slave)
      rgi_unlock_temporary_tables();
  }    
  inline bool have_temporary_tables()
  {
    return (temporary_tables ||
            (rgi_slave && rgi_have_temporary_tables()));
  }

#ifdef WITH_WSREP
  const bool                wsrep_applier; /* dedicated slave applier thread */
  bool                      wsrep_applier_closing; /* applier marked to close */
  bool                      wsrep_client_thread; /* to identify client threads*/
  enum wsrep_exec_mode      wsrep_exec_mode;
  query_id_t                wsrep_last_query_id;
  enum wsrep_query_state    wsrep_query_state;
  enum wsrep_conflict_state wsrep_conflict_state;
  mysql_mutex_t             LOCK_wsrep_thd;
  // changed from wsrep_seqno_t to wsrep_trx_meta_t in wsrep API rev 75
  // wsrep_seqno_t             wsrep_trx_seqno;
  wsrep_trx_meta_t          wsrep_trx_meta;
  uint32                    wsrep_rand;
  rpl_group_info*           wsrep_rgi;
  bool                      wsrep_converted_lock_session;
  wsrep_ws_handle_t         wsrep_ws_handle;
#ifdef WSREP_PROC_INFO
  char                      wsrep_info[128]; /* string for dynamic proc info */
#endif /* WSREP_PROC_INFO */
  ulong                     wsrep_retry_counter; // of autocommit
  bool                      wsrep_PA_safe;
  char*                     wsrep_retry_query;
  size_t                    wsrep_retry_query_len;
  enum enum_server_command  wsrep_retry_command;
  enum wsrep_consistency_check_mode
                            wsrep_consistency_check;
  wsrep_stats_var*          wsrep_status_vars;
  int                       wsrep_mysql_replicated;
  const char*               wsrep_TOI_pre_query; /* a query to apply before
                                                    the actual TOI query */
  size_t                    wsrep_TOI_pre_query_len;
  wsrep_po_handle_t         wsrep_po_handle;
  size_t                    wsrep_po_cnt;
  my_bool                   wsrep_po_in_trans;
#ifdef GTID_SUPPORT
  rpl_sid                   wsrep_po_sid;
#endif /*  GTID_SUPPORT */
  void*                     wsrep_apply_format;
  bool                      wsrep_apply_toi; /* applier processing in TOI */
  bool                      wsrep_skip_append_keys;
  wsrep_gtid_t              wsrep_sync_wait_gtid;
#endif /* WITH_WSREP */
};


/** A short cut for thd->get_stmt_da()->set_ok_status(). */

inline void
my_ok(THD *thd, ulonglong affected_rows= 0, ulonglong id= 0,
        const char *message= NULL)
{
  thd->set_row_count_func(affected_rows);
  thd->get_stmt_da()->set_ok_status(affected_rows, id, message);
}


/** A short cut for thd->get_stmt_da()->set_eof_status(). */

inline void
my_eof(THD *thd)
{
  thd->set_row_count_func(-1);
  thd->get_stmt_da()->set_eof_status(thd);
}

#define tmp_disable_binlog(A)       \
  {ulonglong tmp_disable_binlog__save_options= (A)->variables.option_bits; \
  (A)->variables.option_bits&= ~OPTION_BIN_LOG

#define reenable_binlog(A)   (A)->variables.option_bits= tmp_disable_binlog__save_options;}


inline sql_mode_t sql_mode_for_dates(THD *thd)
{
  return thd->variables.sql_mode &
          (MODE_NO_ZERO_DATE | MODE_NO_ZERO_IN_DATE | MODE_INVALID_DATES);
}

/*
  Used to hold information about file and file structure in exchange
  via non-DB file (...INTO OUTFILE..., ...LOAD DATA...)
  XXX: We never call destructor for objects of this class.
*/

class sql_exchange :public Sql_alloc
{
public:
  enum enum_filetype filetype; /* load XML, Added by Arnold & Erik */
  char *file_name;
  String *field_term,*enclosed,*line_term,*line_start,*escaped;
  bool opt_enclosed;
  bool dumpfile;
  ulong skip_lines;
  CHARSET_INFO *cs;
  sql_exchange(char *name, bool dumpfile_flag,
               enum_filetype filetype_arg= FILETYPE_CSV);
  bool escaped_given(void);
};

/*
  This is used to get result from a select
*/

class JOIN;

/* Pure interface for sending tabular data */
class select_result_sink: public Sql_alloc
{
public:
  /*
    send_data returns 0 on ok, 1 on error and -1 if data was ignored, for
    example for a duplicate row entry written to a temp table.
  */
  virtual int send_data(List<Item> &items)=0;
  virtual ~select_result_sink() {};
};


/*
  Interface for sending tabular data, together with some other stuff:

  - Primary purpose seems to be seding typed tabular data:
     = the DDL is sent with send_fields()
     = the rows are sent with send_data()
  Besides that,
  - there seems to be an assumption that the sent data is a result of 
    SELECT_LEX_UNIT *unit,
  - nest_level is used by SQL parser
*/

class select_result :public select_result_sink 
{
protected:
  THD *thd;
  /* 
    All descendant classes have their send_data() skip the first 
    unit->offset_limit_cnt rows sent.  Select_materialize
    also uses unit->get_unit_column_types().
  */
  SELECT_LEX_UNIT *unit;
  /* Something used only by the parser: */
public:
  select_result();
  virtual ~select_result() {};
  virtual int prepare(List<Item> &list, SELECT_LEX_UNIT *u)
  {
    unit= u;
    return 0;
  }
  virtual int prepare2(void) { return 0; }
  /*
    Because of peculiarities of prepared statements protocol
    we need to know number of columns in the result set (if
    there is a result set) apart from sending columns metadata.
  */
  virtual uint field_count(List<Item> &fields) const
  { return fields.elements; }
  virtual bool send_result_set_metadata(List<Item> &list, uint flags)=0;
  virtual bool initialize_tables (JOIN *join=0) { return 0; }
  virtual bool send_eof()=0;
  /**
    Check if this query returns a result set and therefore is allowed in
    cursors and set an error message if it is not the case.

    @retval FALSE     success
    @retval TRUE      error, an error message is set
  */
  virtual bool check_simple_select() const;
  virtual void abort_result_set() {}
  /*
    Cleanup instance of this class for next execution of a prepared
    statement/stored procedure.
  */
  virtual void cleanup();
  void set_thd(THD *thd_arg) { thd= thd_arg; }
#ifdef EMBEDDED_LIBRARY
  virtual void begin_dataset() {}
#else
  void begin_dataset() {}
#endif
  virtual void update_used_tables() {}

  void reset_offset_limit()
  {
    unit->offset_limit_cnt= 0;
  }
};


/*
  This is a select_result_sink which simply writes all data into a (temporary)
  table. Creation/deletion of the table is outside of the scope of the class
  
  It is aimed at capturing SHOW EXPLAIN output, so:
  - Unlike select_result class, we don't assume that the sent data is an 
    output of a SELECT_LEX_UNIT (and so we dont apply "LIMIT x,y" from the
    unit)
  - We don't try to convert the target table to MyISAM 
*/

class select_result_explain_buffer : public select_result_sink
{
public:
  select_result_explain_buffer(THD *thd_arg, TABLE *table_arg) : 
    thd(thd_arg), dst_table(table_arg) {};

  THD *thd;
  TABLE *dst_table; /* table to write into */

  /* The following is called in the child thread: */
  int send_data(List<Item> &items);
};


/*
  This is a select_result_sink which stores the data in text form.
*/

class select_result_text_buffer : public select_result_sink
{
public:
  select_result_text_buffer(THD *thd_arg) : thd(thd_arg) {}
  int send_data(List<Item> &items);
  bool send_result_set_metadata(List<Item> &fields, uint flag);

  void save_to(String *res);
private:
  int append_row(List<Item> &items, bool send_names);

  THD *thd;
  List<char*> rows;
  int n_columns;
};


/*
  Base class for select_result descendands which intercept and
  transform result set rows. As the rows are not sent to the client,
  sending of result set metadata should be suppressed as well.
*/

class select_result_interceptor: public select_result
{
public:
  select_result_interceptor()
  {
    DBUG_ENTER("select_result_interceptor::select_result_interceptor");
    DBUG_PRINT("enter", ("this 0x%lx", (ulong) this));
    DBUG_VOID_RETURN;
  }              /* Remove gcc warning */
  uint field_count(List<Item> &fields) const { return 0; }
  bool send_result_set_metadata(List<Item> &fields, uint flag) { return FALSE; }
};


class select_send :public select_result {
  /**
    True if we have sent result set metadata to the client.
    In this case the client always expects us to end the result
    set with an eof or error packet
  */
  bool is_result_set_started;
public:
  select_send() :is_result_set_started(FALSE) {}
  bool send_result_set_metadata(List<Item> &list, uint flags);
  int send_data(List<Item> &items);
  bool send_eof();
  virtual bool check_simple_select() const { return FALSE; }
  void abort_result_set();
  virtual void cleanup();
};


class select_to_file :public select_result_interceptor {
protected:
  sql_exchange *exchange;
  File file;
  IO_CACHE cache;
  ha_rows row_count;
  char path[FN_REFLEN];

public:
  select_to_file(sql_exchange *ex) :exchange(ex), file(-1),row_count(0L)
  { path[0]=0; }
  ~select_to_file();
  bool send_eof();
  void cleanup();
};


#define ESCAPE_CHARS "ntrb0ZN" // keep synchronous with READ_INFO::unescape


/*
 List of all possible characters of a numeric value text representation.
*/
#define NUMERIC_CHARS ".0123456789e+-"


class select_export :public select_to_file {
  uint field_term_length;
  int field_sep_char,escape_char,line_sep_char;
  int field_term_char; // first char of FIELDS TERMINATED BY or MAX_INT
  /*
    The is_ambiguous_field_sep field is true if a value of the field_sep_char
    field is one of the 'n', 't', 'r' etc characters
    (see the READ_INFO::unescape method and the ESCAPE_CHARS constant value).
  */
  bool is_ambiguous_field_sep;
  /*
     The is_ambiguous_field_term is true if field_sep_char contains the first
     char of the FIELDS TERMINATED BY (ENCLOSED BY is empty), and items can
     contain this character.
  */
  bool is_ambiguous_field_term;
  /*
    The is_unsafe_field_sep field is true if a value of the field_sep_char
    field is one of the '0'..'9', '+', '-', '.' and 'e' characters
    (see the NUMERIC_CHARS constant value).
  */
  bool is_unsafe_field_sep;
  bool fixed_row_size;
  CHARSET_INFO *write_cs; // output charset
public:
  select_export(sql_exchange *ex) :select_to_file(ex) {}
  ~select_export();
  int prepare(List<Item> &list, SELECT_LEX_UNIT *u);
  int send_data(List<Item> &items);
};


class select_dump :public select_to_file {
public:
  select_dump(sql_exchange *ex) :select_to_file(ex) {}
  int prepare(List<Item> &list, SELECT_LEX_UNIT *u);
  int send_data(List<Item> &items);
};


class select_insert :public select_result_interceptor {
 public:
  TABLE_LIST *table_list;
  TABLE *table;
  List<Item> *fields;
  ulonglong autoinc_value_of_last_inserted_row; // autogenerated or not
  COPY_INFO info;
  bool insert_into_view;
  select_insert(TABLE_LIST *table_list_par,
		TABLE *table_par, List<Item> *fields_par,
		List<Item> *update_fields, List<Item> *update_values,
		enum_duplicates duplic, bool ignore);
  ~select_insert();
  int prepare(List<Item> &list, SELECT_LEX_UNIT *u);
  virtual int prepare2(void);
  virtual int send_data(List<Item> &items);
  virtual void store_values(List<Item> &values);
  virtual bool can_rollback_data() { return 0; }
  bool prepare_eof();
  bool send_ok_packet();
  bool send_eof();
  virtual void abort_result_set();
  /* not implemented: select_insert is never re-used in prepared statements */
  void cleanup();
};


class select_create: public select_insert {
  ORDER *group;
  TABLE_LIST *create_table;
  HA_CREATE_INFO *create_info;
  TABLE_LIST *select_tables;
  Alter_info *alter_info;
  Field **field;
  /* lock data for tmp table */
  MYSQL_LOCK *m_lock;
  /* m_lock or thd->extra_lock */
  MYSQL_LOCK **m_plock;
  bool       exit_done;

public:
  select_create (TABLE_LIST *table_arg,
		 HA_CREATE_INFO *create_info_par,
                 Alter_info *alter_info_arg,
		 List<Item> &select_fields,enum_duplicates duplic, bool ignore,
                 TABLE_LIST *select_tables_arg)
    :select_insert (NULL, NULL, &select_fields, 0, 0, duplic, ignore),
    create_table(table_arg),
    create_info(create_info_par),
    select_tables(select_tables_arg),
    alter_info(alter_info_arg),
    m_plock(NULL), exit_done(0)
    {}
  int prepare(List<Item> &list, SELECT_LEX_UNIT *u);

  int binlog_show_create_table(TABLE **tables, uint count);
  void store_values(List<Item> &values);
  bool send_eof();
  virtual void abort_result_set();
  virtual bool can_rollback_data() { return 1; }

  // Needed for access from local class MY_HOOKS in prepare(), since thd is proteted.
  const THD *get_thd(void) { return thd; }
  const HA_CREATE_INFO *get_create_info() { return create_info; };
  int prepare2(void) { return 0; }
};

#include <myisam.h>

#ifdef WITH_ARIA_STORAGE_ENGINE
#include <maria.h>
#else
#undef USE_ARIA_FOR_TMP_TABLES
#endif

#ifdef USE_ARIA_FOR_TMP_TABLES
#define TMP_ENGINE_COLUMNDEF MARIA_COLUMNDEF
#define TMP_ENGINE_HTON maria_hton
#define TMP_ENGINE_NAME "Aria"
inline uint tmp_table_max_key_length() { return maria_max_key_length(); }
inline uint tmp_table_max_key_parts() { return maria_max_key_segments(); }
#else
#define TMP_ENGINE_COLUMNDEF MI_COLUMNDEF
#define TMP_ENGINE_HTON myisam_hton
#define TMP_ENGINE_NAME "MyISAM"
inline uint tmp_table_max_key_length() { return MI_MAX_KEY_LENGTH; }
inline uint tmp_table_max_key_parts() { return MI_MAX_KEY_SEG; }
#endif

/*
  Param to create temporary tables when doing SELECT:s
  NOTE
    This structure is copied using memcpy as a part of JOIN.
*/

class TMP_TABLE_PARAM :public Sql_alloc
{
private:
  /* Prevent use of these (not safe because of lists and copy_field) */
  TMP_TABLE_PARAM(const TMP_TABLE_PARAM &);
  void operator=(TMP_TABLE_PARAM &);

public:
  List<Item> copy_funcs;
  List<Item> save_copy_funcs;
  Copy_field *copy_field, *copy_field_end;
  Copy_field *save_copy_field, *save_copy_field_end;
  uchar	    *group_buff;
  Item	    **items_to_copy;			/* Fields in tmp table */
  TMP_ENGINE_COLUMNDEF *recinfo, *start_recinfo;
  KEY *keyinfo;
  ha_rows end_write_records;
  /**
    Number of normal fields in the query, including those referred to
    from aggregate functions. Hence, "SELECT `field1`,
    SUM(`field2`) from t1" sets this counter to 2.

    @see count_field_types
  */
  uint	field_count; 
  /**
    Number of fields in the query that have functions. Includes both
    aggregate functions (e.g., SUM) and non-aggregates (e.g., RAND).
    Also counts functions referred to from aggregate functions, i.e.,
    "SELECT SUM(RAND())" sets this counter to 2.

    @see count_field_types
  */
  uint  func_count;  
  /**
    Number of fields in the query that have aggregate functions. Note
    that the optimizer may choose to optimize away these fields by
    replacing them with constants, in which case sum_func_count will
    need to be updated.

    @see opt_sum_query, count_field_types
  */
  uint  sum_func_count;   
  uint  hidden_field_count;
  uint	group_parts,group_length,group_null_parts;
  uint	quick_group;
  bool  using_indirect_summary_function;
  /* If >0 convert all blob fields to varchar(convert_blob_length) */
  uint  convert_blob_length;
  CHARSET_INFO *table_charset;
  bool schema_table;
  /* TRUE if the temp table is created for subquery materialization. */
  bool materialized_subquery;
  /* TRUE if all columns of the table are guaranteed to be non-nullable */
  bool force_not_null_cols;
  /*
    True if GROUP BY and its aggregate functions are already computed
    by a table access method (e.g. by loose index scan). In this case
    query execution should not perform aggregation and should treat
    aggregate functions as normal functions.
  */
  bool precomputed_group_by;
  bool force_copy_fields;
  /*
    If TRUE, create_tmp_field called from create_tmp_table will convert
    all BIT fields to 64-bit longs. This is a workaround the limitation
    that MEMORY tables cannot index BIT columns.
  */
  bool bit_fields_as_long;
  /*
    Whether to create or postpone actual creation of this temporary table.
    TRUE <=> create_tmp_table will create only the TABLE structure.
  */
  bool skip_create_table;

  TMP_TABLE_PARAM()
    :copy_field(0), group_parts(0),
     group_length(0), group_null_parts(0), convert_blob_length(0),
    schema_table(0), materialized_subquery(0), force_not_null_cols(0),
    precomputed_group_by(0),
    force_copy_fields(0), bit_fields_as_long(0), skip_create_table(0)
  {}
  ~TMP_TABLE_PARAM()
  {
    cleanup();
  }
  void init(void);
  inline void cleanup(void)
  {
    if (copy_field)				/* Fix for Intel compiler */
    {
      delete [] copy_field;
      save_copy_field= copy_field= NULL;
      save_copy_field_end= copy_field_end= NULL;
    }
  }
};

class select_union :public select_result_interceptor
{
public:
  TMP_TABLE_PARAM tmp_table_param;
  int write_err; /* Error code from the last send_data->ha_write_row call. */
public:
  TABLE *table;
  ha_rows records;

  select_union() :write_err(0), table(0), records(0) { tmp_table_param.init(); }
  int prepare(List<Item> &list, SELECT_LEX_UNIT *u);
  int send_data(List<Item> &items);
  bool send_eof();
  bool flush();
  void cleanup();
  virtual bool create_result_table(THD *thd, List<Item> *column_types,
                                   bool is_distinct, ulonglong options,
                                   const char *alias, 
                                   bool bit_fields_as_long,
                                   bool create_table,
                                   bool keep_row_order= FALSE);
  TMP_TABLE_PARAM *get_tmp_table_param() { return &tmp_table_param; }
};

/* Base subselect interface class */
class select_subselect :public select_result_interceptor
{
protected:
  Item_subselect *item;
public:
  select_subselect(Item_subselect *item);
  int send_data(List<Item> &items)=0;
  bool send_eof() { return 0; };
};

/* Single value subselect interface class */
class select_singlerow_subselect :public select_subselect
{
public:
  select_singlerow_subselect(Item_subselect *item_arg)
    :select_subselect(item_arg)
  {}
  int send_data(List<Item> &items);
};


/*
  This class specializes select_union to collect statistics about the
  data stored in the temp table. Currently the class collects statistcs
  about NULLs.
*/

class select_materialize_with_stats : public select_union
{
protected:
  class Column_statistics
  {
  public:
    /* Count of NULLs per column. */
    ha_rows null_count;
    /* The row number that contains the first NULL in a column. */
    ha_rows min_null_row;
    /* The row number that contains the last NULL in a column. */
    ha_rows max_null_row;
  };

  /* Array of statistics data per column. */
  Column_statistics* col_stat;

  /*
    The number of columns in the biggest sub-row that consists of only
    NULL values.
  */
  uint max_nulls_in_row;
  /*
    Count of rows writtent to the temp table. This is redundant as it is
    already stored in handler::stats.records, however that one is relatively
    expensive to compute (given we need that for evry row).
  */
  ha_rows count_rows;

protected:
  void reset();

public:
  select_materialize_with_stats() { tmp_table_param.init(); }
  bool create_result_table(THD *thd, List<Item> *column_types,
                           bool is_distinct, ulonglong options,
                           const char *alias, 
                           bool bit_fields_as_long,
                           bool create_table,
                           bool keep_row_order= FALSE);
  bool init_result_table(ulonglong select_options);
  int send_data(List<Item> &items);
  void cleanup();
  ha_rows get_null_count_of_col(uint idx)
  {
    DBUG_ASSERT(idx < table->s->fields);
    return col_stat[idx].null_count;
  }
  ha_rows get_max_null_of_col(uint idx)
  {
    DBUG_ASSERT(idx < table->s->fields);
    return col_stat[idx].max_null_row;
  }
  ha_rows get_min_null_of_col(uint idx)
  {
    DBUG_ASSERT(idx < table->s->fields);
    return col_stat[idx].min_null_row;
  }
  uint get_max_nulls_in_row() { return max_nulls_in_row; }
};


/* used in independent ALL/ANY optimisation */
class select_max_min_finder_subselect :public select_subselect
{
  Item_cache *cache;
  bool (select_max_min_finder_subselect::*op)();
  bool fmax;
  bool is_all;
public:
  select_max_min_finder_subselect(Item_subselect *item_arg, bool mx,
                                  bool all)
    :select_subselect(item_arg), cache(0), fmax(mx), is_all(all)
  {}
  void cleanup();
  int send_data(List<Item> &items);
  bool cmp_real();
  bool cmp_int();
  bool cmp_decimal();
  bool cmp_str();
};

/* EXISTS subselect interface class */
class select_exists_subselect :public select_subselect
{
public:
  select_exists_subselect(Item_subselect *item_arg)
    :select_subselect(item_arg){}
  int send_data(List<Item> &items);
};




/*
  Optimizer and executor structure for the materialized semi-join info. This
  structure contains
   - The sj-materialization temporary table
   - Members needed to make index lookup or a full scan of the temptable.
*/
class SJ_MATERIALIZATION_INFO : public Sql_alloc
{
public:
  /* Optimal join sub-order */
  struct st_position *positions;

  uint tables; /* Number of tables in the sj-nest */

  /* Expected #rows in the materialized table */
  double rows;

  /* 
    Cost to materialize - execute the sub-join and write rows into temp.table
  */
  Cost_estimate materialization_cost;

  /* Cost to make one lookup in the temptable */
  Cost_estimate lookup_cost;
  
  /* Cost of scanning the materialized table */
  Cost_estimate scan_cost;

  /* --- Execution structures ---------- */
  
  /*
    TRUE <=> This structure is used for execution. We don't necessarily pick
    sj-materialization, so some of SJ_MATERIALIZATION_INFO structures are not
    used by materialization
  */
  bool is_used;
  
  bool materialized; /* TRUE <=> materialization already performed */
  /*
    TRUE  - the temptable is read with full scan
    FALSE - we use the temptable for index lookups
  */
  bool is_sj_scan; 
  
  /* The temptable and its related info */
  TMP_TABLE_PARAM sjm_table_param;
  List<Item> sjm_table_cols;
  TABLE *table;

  /* Structure used to make index lookups */
  struct st_table_ref *tab_ref;
  Item *in_equality; /* See create_subq_in_equalities() */

  Item *join_cond; /* See comments in make_join_select() */
  Copy_field *copy_field; /* Needed for SJ_Materialization scan */
};


/* Structs used when sorting */

typedef struct st_sort_field {
  Field *field;				/* Field to sort */
  Item	*item;				/* Item if not sorting fields */
  uint	 length;			/* Length of sort field */
  uint   suffix_length;                 /* Length suffix (0-4) */
  Item_result result_type;		/* Type of item */
  bool reverse;				/* if descending sort */
  bool need_strxnfrm;			/* If we have to use strxnfrm() */
} SORT_FIELD;


typedef struct st_sort_buffer {
  uint index;					/* 0 or 1 */
  uint sort_orders;
  uint change_pos;				/* If sort-fields changed */
  char **buff;
  SORT_FIELD *sortorder;
} SORT_BUFFER;

/* Structure for db & table in sql_yacc */

class Table_ident :public Sql_alloc
{
public:
  LEX_STRING db;
  LEX_STRING table;
  SELECT_LEX_UNIT *sel;
  inline Table_ident(THD *thd, LEX_STRING db_arg, LEX_STRING table_arg,
		     bool force)
    :table(table_arg), sel((SELECT_LEX_UNIT *)0)
  {
    if (!force && (thd->client_capabilities & CLIENT_NO_SCHEMA))
      db.str=0;
    else
      db= db_arg;
  }
  inline Table_ident(LEX_STRING table_arg)
    :table(table_arg), sel((SELECT_LEX_UNIT *)0)
  {
    db.str=0;
  }
  /*
    This constructor is used only for the case when we create a derived
    table. A derived table has no name and doesn't belong to any database.
    Later, if there was an alias specified for the table, it will be set
    by add_table_to_list.
  */
  inline Table_ident(SELECT_LEX_UNIT *s) : sel(s)
  {
    /* We must have a table name here as this is used with add_table_to_list */
    db.str= empty_c_string;                    /* a subject to casedn_str */
    db.length= 0;
    table.str= internal_table_name;
    table.length=1;
  }
  bool is_derived_table() const { return MY_TEST(sel); }
  inline void change_db(char *db_name)
  {
    db.str= db_name; db.length= (uint) strlen(db_name);
  }
};

// this is needed for user_vars hash
class user_var_entry
{
 public:
  user_var_entry() {}                         /* Remove gcc warning */
  LEX_STRING name;
  char *value;
  ulong length;
  query_id_t update_query_id, used_query_id;
  Item_result type;
  bool unsigned_flag;

  double val_real(bool *null_value);
  longlong val_int(bool *null_value) const;
  String *val_str(bool *null_value, String *str, uint decimals);
  my_decimal *val_decimal(bool *null_value, my_decimal *result);
  DTCollation collation;
};

user_var_entry *get_variable(HASH *hash, LEX_STRING &name,
				    bool create_if_not_exists);

/*
   Unique -- class for unique (removing of duplicates).
   Puts all values to the TREE. If the tree becomes too big,
   it's dumped to the file. User can request sorted values, or
   just iterate through them. In the last case tree merging is performed in
   memory simultaneously with iteration, so it should be ~2-3x faster.
 */

class Unique :public Sql_alloc
{
  DYNAMIC_ARRAY file_ptrs;
  ulong max_elements;
  ulonglong max_in_memory_size;
  IO_CACHE file;
  TREE tree;
  uchar *record_pointers;
  ulong filtered_out_elems;
  bool flush();
  uint size;
  uint full_size;
  uint min_dupl_count;   /* always 0 for unions, > 0 for intersections */
  bool with_counters;

  bool merge(TABLE *table, uchar *buff, bool without_last_merge);

public:
  ulong elements;
  Unique(qsort_cmp2 comp_func, void *comp_func_fixed_arg,
	 uint size_arg, ulonglong max_in_memory_size_arg,
         uint min_dupl_count_arg= 0);
  ~Unique();
  ulong elements_in_tree() { return tree.elements_in_tree; }
  inline bool unique_add(void *ptr)
  {
    DBUG_ENTER("unique_add");
    DBUG_PRINT("info", ("tree %u - %lu", tree.elements_in_tree, max_elements));
    if (!(tree.flag & TREE_ONLY_DUPS) && 
        tree.elements_in_tree >= max_elements && flush())
      DBUG_RETURN(1);
    DBUG_RETURN(!tree_insert(&tree, ptr, 0, tree.custom_arg));
  }

  bool is_in_memory() { return (my_b_tell(&file) == 0); }
  void close_for_expansion() { tree.flag= TREE_ONLY_DUPS; }

  bool get(TABLE *table);
  
  /* Cost of searching for an element in the tree */
  inline static double get_search_cost(ulonglong tree_elems, uint compare_factor)
  {
    return log((double) tree_elems) / (compare_factor * M_LN2);
  }  

  static double get_use_cost(uint *buffer, size_t nkeys, uint key_size,
                             ulonglong max_in_memory_size, uint compare_factor,
                             bool intersect_fl, bool *in_memory);
  inline static int get_cost_calc_buff_size(size_t nkeys, uint key_size,
                                            ulonglong max_in_memory_size)
  {
    register ulonglong max_elems_in_tree=
      max_in_memory_size / ALIGN_SIZE(sizeof(TREE_ELEMENT)+key_size);
    return (int) (sizeof(uint)*(1 + nkeys/max_elems_in_tree));
  }

  void reset();
  bool walk(TABLE *table, tree_walk_action action, void *walk_action_arg);

  uint get_size() const { return size; }
  ulonglong get_max_in_memory_size() const { return max_in_memory_size; }

  friend int unique_write_to_file(uchar* key, element_count count, Unique *unique);
  friend int unique_write_to_ptrs(uchar* key, element_count count, Unique *unique);

  friend int unique_write_to_file_with_count(uchar* key, element_count count,
                                             Unique *unique);
  friend int unique_intersect_write_to_ptrs(uchar* key, element_count count, 
				            Unique *unique);
};


class multi_delete :public select_result_interceptor
{
  TABLE_LIST *delete_tables, *table_being_deleted;
  Unique **tempfiles;
  ha_rows deleted, found;
  uint num_of_tables;
  int error;
  bool do_delete;
  /* True if at least one table we delete from is transactional */
  bool transactional_tables;
  /* True if at least one table we delete from is not transactional */
  bool normal_tables;
  bool delete_while_scanning;
  /*
     error handling (rollback and binlogging) can happen in send_eof()
     so that afterward abort_result_set() needs to find out that.
  */
  bool error_handled;

public:
  multi_delete(TABLE_LIST *dt, uint num_of_tables);
  ~multi_delete();
  int prepare(List<Item> &list, SELECT_LEX_UNIT *u);
  int send_data(List<Item> &items);
  bool initialize_tables (JOIN *join);
  int do_deletes();
  int do_table_deletes(TABLE *table, bool ignore);
  bool send_eof();
  inline ha_rows num_deleted()
  {
    return deleted;
  }
  virtual void abort_result_set();
};


class multi_update :public select_result_interceptor
{
  TABLE_LIST *all_tables; /* query/update command tables */
  List<TABLE_LIST> *leaves;     /* list of leves of join table tree */
  TABLE_LIST *update_tables, *table_being_updated;
  TABLE **tmp_tables, *main_table, *table_to_update;
  TMP_TABLE_PARAM *tmp_table_param;
  ha_rows updated, found;
  List <Item> *fields, *values;
  List <Item> **fields_for_table, **values_for_table;
  uint table_count;
  /*
   List of tables referenced in the CHECK OPTION condition of
   the updated view excluding the updated table.
  */
  List <TABLE> unupdated_check_opt_tables;
  Copy_field *copy_field;
  enum enum_duplicates handle_duplicates;
  bool do_update, trans_safe;
  /* True if the update operation has made a change in a transactional table */
  bool transactional_tables;
  bool ignore;
  /* 
     error handling (rollback and binlogging) can happen in send_eof()
     so that afterward  abort_result_set() needs to find out that.
  */
  bool error_handled;
  
  /* Need this to protect against multiple prepare() calls */
  bool prepared;
public:
  multi_update(TABLE_LIST *ut, List<TABLE_LIST> *leaves_list,
	       List<Item> *fields, List<Item> *values,
	       enum_duplicates handle_duplicates, bool ignore);
  ~multi_update();
  int prepare(List<Item> &list, SELECT_LEX_UNIT *u);
  int send_data(List<Item> &items);
  bool initialize_tables (JOIN *join);
  int  do_updates();
  bool send_eof();
  inline ha_rows num_found()
  {
    return found;
  }
  inline ha_rows num_updated()
  {
    return updated;
  }
  virtual void abort_result_set();
  void update_used_tables();
};

class my_var : public Sql_alloc  {
public:
  LEX_STRING s;
#ifndef DBUG_OFF
  /*
    Routine to which this Item_splocal belongs. Used for checking if correct
    runtime context is used for variable handling.
  */
  sp_head *sp;
#endif
  bool local;
  uint offset;
  enum_field_types type;
  my_var (LEX_STRING& j, bool i, uint o, enum_field_types t)
    :s(j), local(i), offset(o), type(t)
  {}
  ~my_var() {}
};

class select_dumpvar :public select_result_interceptor {
  ha_rows row_count;
public:
  List<my_var> var_list;
  select_dumpvar()  { var_list.empty(); row_count= 0;}
  ~select_dumpvar() {}
  int prepare(List<Item> &list, SELECT_LEX_UNIT *u);
  int send_data(List<Item> &items);
  bool send_eof();
  virtual bool check_simple_select() const;
  void cleanup();
};

/* Bits in sql_command_flags */

#define CF_CHANGES_DATA           (1U << 0)
#define CF_REPORT_PROGRESS        (1U << 1)
#define CF_STATUS_COMMAND         (1U << 2)
#define CF_SHOW_TABLE_COMMAND     (1U << 3)
#define CF_WRITE_LOGS_COMMAND     (1U << 4)

/**
  Must be set for SQL statements that may contain
  Item expressions and/or use joins and tables.
  Indicates that the parse tree of such statement may
  contain rule-based optimizations that depend on metadata
  (i.e. number of columns in a table), and consequently
  that the statement must be re-prepared whenever
  referenced metadata changes. Must not be set for
  statements that themselves change metadata, e.g. RENAME,
  ALTER and other DDL, since otherwise will trigger constant
  reprepare. Consequently, complex item expressions and
  joins are currently prohibited in these statements.
*/
#define CF_REEXECUTION_FRAGILE    (1U << 5)
/**
  Implicitly commit before the SQL statement is executed.

  Statements marked with this flag will cause any active
  transaction to end (commit) before proceeding with the
  command execution.

  This flag should be set for statements that probably can't
  be rolled back or that do not expect any previously metadata
  locked tables.
*/
#define CF_IMPLICT_COMMIT_BEGIN   (1U << 6)
/**
  Implicitly commit after the SQL statement.

  Statements marked with this flag are automatically committed
  at the end of the statement.

  This flag should be set for statements that will implicitly
  open and take metadata locks on system tables that should not
  be carried for the whole duration of a active transaction.
*/
#define CF_IMPLICIT_COMMIT_END    (1U << 7)
/**
  CF_IMPLICT_COMMIT_BEGIN and CF_IMPLICIT_COMMIT_END are used
  to ensure that the active transaction is implicitly committed
  before and after every DDL statement and any statement that
  modifies our currently non-transactional system tables.
*/
#define CF_AUTO_COMMIT_TRANS  (CF_IMPLICT_COMMIT_BEGIN | CF_IMPLICIT_COMMIT_END)

/**
  Diagnostic statement.
  Diagnostic statements:
  - SHOW WARNING
  - SHOW ERROR
  - GET DIAGNOSTICS (WL#2111)
  do not modify the diagnostics area during execution.
*/
#define CF_DIAGNOSTIC_STMT        (1U << 8)

/**
  Identifies statements that may generate row events
  and that may end up in the binary log.
*/
#define CF_CAN_GENERATE_ROW_EVENTS (1U << 9)

/**
  Identifies statements which may deal with temporary tables and for which
  temporary tables should be pre-opened to simplify privilege checks.
*/
#define CF_PREOPEN_TMP_TABLES   (1U << 10)

/**
  Identifies statements for which open handlers should be closed in the
  beginning of the statement.
*/
#define CF_HA_CLOSE             (1U << 11)

/**
  Identifies statements that can be explained with EXPLAIN.
*/
#define CF_CAN_BE_EXPLAINED       (1U << 12)

/** Identifies statements which may generate an optimizer trace */
#define CF_OPTIMIZER_TRACE        (1U << 14)

/**
   Identifies statements that should always be disallowed in
   read only transactions.
*/
#define CF_DISALLOW_IN_RO_TRANS   (1U << 15)

/**
  Statement that need the binlog format to be unchanged.
*/
#define CF_FORCE_ORIGINAL_BINLOG_FORMAT (1U << 16)

/**
  Statement that inserts new rows (INSERT, REPLACE, LOAD, ALTER TABLE)
*/
#define CF_INSERTS_DATA (1U << 17)

/**
  Statement that updates existing rows (UPDATE, multi-update)
*/
#define CF_UPDATES_DATA (1U << 18)

/* Bits in server_command_flags */

/**
  Skip the increase of the global query id counter. Commonly set for
  commands that are stateless (won't cause any change on the server
  internal states).
*/
#define CF_SKIP_QUERY_ID        (1U << 0)

/**
  Skip the increase of the number of statements that clients have
  sent to the server. Commonly used for commands that will cause
  a statement to be executed but the statement might have not been
  sent by the user (ie: stored procedure).
*/
#define CF_SKIP_QUESTIONS       (1U << 1)

/* Inline functions */

inline bool add_item_to_list(THD *thd, Item *item)
{
  return thd->lex->current_select->add_item_to_list(thd, item);
}

inline bool add_value_to_list(THD *thd, Item *value)
{
  return thd->lex->value_list.push_back(value);
}

inline bool add_order_to_list(THD *thd, Item *item, bool asc)
{
  return thd->lex->current_select->add_order_to_list(thd, item, asc);
}

inline bool add_gorder_to_list(THD *thd, Item *item, bool asc)
{
  return thd->lex->current_select->add_gorder_to_list(thd, item, asc);
}

inline bool add_group_to_list(THD *thd, Item *item, bool asc)
{
  return thd->lex->current_select->add_group_to_list(thd, item, asc);
}

/* inline handler methods that need to know TABLE and THD structures */
inline void handler::increment_statistics(ulong SSV::*offset) const
{
  status_var_increment(table->in_use->status_var.*offset);
  table->in_use->check_limit_rows_examined();
}

inline void handler::decrement_statistics(ulong SSV::*offset) const
{
  status_var_decrement(table->in_use->status_var.*offset);
}


inline int handler::ha_ft_read(uchar *buf)
{
  int error= ft_read(buf);
  if (!error)
    update_rows_read();

  table->status=error ? STATUS_NOT_FOUND: 0;
  return error;
}

inline int handler::ha_rnd_pos_by_record(uchar *buf)
{
  int error= rnd_pos_by_record(buf);
  if (!error)
    update_rows_read();
  table->status=error ? STATUS_NOT_FOUND: 0;
  return error;
}

inline int handler::ha_read_first_row(uchar *buf, uint primary_key)
{
  int error= read_first_row(buf, primary_key);
  if (!error)
    update_rows_read();
  table->status=error ? STATUS_NOT_FOUND: 0;
  return error;
}

inline int handler::ha_write_tmp_row(uchar *buf)
{
  int error;
  MYSQL_INSERT_ROW_START(table_share->db.str, table_share->table_name.str);
  increment_statistics(&SSV::ha_tmp_write_count);
  MYSQL_TABLE_IO_WAIT(m_psi, PSI_TABLE_WRITE_ROW, MAX_KEY, 0,
                      { error= write_row(buf); })
  MYSQL_INSERT_ROW_DONE(error);
  return error;
}

inline int handler::ha_update_tmp_row(const uchar *old_data, uchar *new_data)
{
  int error;
  MYSQL_UPDATE_ROW_START(table_share->db.str, table_share->table_name.str);
  increment_statistics(&SSV::ha_tmp_update_count);
  MYSQL_TABLE_IO_WAIT(m_psi, PSI_TABLE_UPDATE_ROW, active_index, 0,
                      { error= update_row(old_data, new_data);})
  MYSQL_UPDATE_ROW_DONE(error);
  return error;
}

extern pthread_attr_t *get_connection_attrib(void);

/**
   Set thread entering a condition

   This function should be called before putting a thread to wait for
   a condition. @a mutex should be held before calling this
   function. After being waken up, @f thd_exit_cond should be called.

   @param thd      The thread entering the condition, NULL means current thread
   @param cond     The condition the thread is going to wait for
   @param mutex    The mutex associated with the condition, this must be
                   held before call this function
   @param stage    The new process message for the thread
   @param old_stage The old process message for the thread
   @param src_function The caller source function name
   @param src_file The caller source file name
   @param src_line The caller source line number
*/
void thd_enter_cond(MYSQL_THD thd, mysql_cond_t *cond, mysql_mutex_t *mutex,
                    const PSI_stage_info *stage, PSI_stage_info *old_stage,
                    const char *src_function, const char *src_file,
                    int src_line);

#define THD_ENTER_COND(P1, P2, P3, P4, P5) \
  thd_enter_cond(P1, P2, P3, P4, P5, __func__, __FILE__, __LINE__)

/**
   Set thread leaving a condition

   This function should be called after a thread being waken up for a
   condition.

   @param thd      The thread entering the condition, NULL means current thread
   @param stage    The process message, ususally this should be the old process
                   message before calling @f thd_enter_cond
   @param src_function The caller source function name
   @param src_file The caller source file name
   @param src_line The caller source line number
*/
void thd_exit_cond(MYSQL_THD thd, const PSI_stage_info *stage,
                   const char *src_function, const char *src_file,
                   int src_line);

#define THD_EXIT_COND(P1, P2) \
  thd_exit_cond(P1, P2, __func__, __FILE__, __LINE__)

#endif /* MYSQL_SERVER */

#endif /* SQL_CLASS_INCLUDED */<|MERGE_RESOLUTION|>--- conflicted
+++ resolved
@@ -2118,8 +2118,7 @@
   int is_current_stmt_binlog_format_row() const {
     DBUG_ASSERT(current_stmt_binlog_format == BINLOG_FORMAT_STMT ||
                 current_stmt_binlog_format == BINLOG_FORMAT_ROW);
-<<<<<<< HEAD
-    return (WSREP_FORMAT((ulong)current_stmt_binlog_format) == BINLOG_FORMAT_ROW);
+    return current_stmt_binlog_format == BINLOG_FORMAT_ROW;
   }
 
   enum binlog_filter_state
@@ -2149,9 +2148,6 @@
   inline binlog_filter_state get_binlog_local_stmt_filter()
   {
     return m_binlog_filter_state;
-=======
-    return current_stmt_binlog_format == BINLOG_FORMAT_ROW;
->>>>>>> 9c89b84d
   }
 
 private:
