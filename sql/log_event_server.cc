/*
   Copyright (c) 2000, 2019, Oracle and/or its affiliates.
   Copyright (c) 2009, 2022, MariaDB

   This program is free software; you can redistribute it and/or modify
   it under the terms of the GNU General Public License as published by
   the Free Software Foundation; version 2 of the License.

   This program is distributed in the hope that it will be useful,
   but WITHOUT ANY WARRANTY; without even the implied warranty of
   MERCHANTABILITY or FITNESS FOR A PARTICULAR PURPOSE.  See the
   GNU General Public License for more details.

   You should have received a copy of the GNU General Public License
   along with this program; if not, write to the Free Software
   Foundation, Inc., 51 Franklin St, Fifth Floor, Boston, MA 02110-1335  USA */


#include "mariadb.h"
#include "sql_priv.h"

#ifdef MYSQL_CLIENT
#error MYSQL_CLIENT must not be defined here
#endif

#ifndef MYSQL_SERVER
#error MYSQL_SERVER must be defined here
#endif

#include "unireg.h"
#include "log_event.h"
#include "sql_base.h"                           // close_thread_tables
#include "sql_cache.h"                       // QUERY_CACHE_FLAGS_SIZE
#include "sql_locale.h" // MY_LOCALE, my_locale_by_number, my_locale_en_US
#include "key.h"        // key_copy
#include "lock.h"       // mysql_unlock_tables
#include "sql_parse.h"  // mysql_test_parse_for_slave
#include "tztime.h"     // struct Time_zone
#include "sql_load.h"   // mysql_load
#include "sql_db.h"     // load_db_opt_by_name
#include "slave.h"
#include "rpl_rli.h"
#include "rpl_mi.h"
#include "rpl_filter.h"
#include "rpl_record.h"
#include "transaction.h"
#include <my_dir.h>
#include "sql_show.h"    // append_identifier
#include "debug_sync.h"  // debug_sync
#include <mysql/psi/mysql_statement.h>
#include <strfunc.h>
#include "compat56.h"
#include "wsrep_mysqld.h"
#include "sql_insert.h"

#include <my_bitmap.h>
#include "rpl_utility.h"
#include "rpl_constants.h"
#include "sql_digest.h"
#include "zlib.h"


#define log_cs  &my_charset_latin1


#if defined(HAVE_REPLICATION)
static int rows_event_stmt_cleanup(rpl_group_info *rgi, THD* thd);

static const char *HA_ERR(int i)
{
  /* 
    This function should only be called in case of an error
    was detected 
   */
  DBUG_ASSERT(i != 0);
  switch (i) {
  case HA_ERR_KEY_NOT_FOUND: return "HA_ERR_KEY_NOT_FOUND";
  case HA_ERR_FOUND_DUPP_KEY: return "HA_ERR_FOUND_DUPP_KEY";
  case HA_ERR_RECORD_CHANGED: return "HA_ERR_RECORD_CHANGED";
  case HA_ERR_WRONG_INDEX: return "HA_ERR_WRONG_INDEX";
  case HA_ERR_CRASHED: return "HA_ERR_CRASHED";
  case HA_ERR_WRONG_IN_RECORD: return "HA_ERR_WRONG_IN_RECORD";
  case HA_ERR_OUT_OF_MEM: return "HA_ERR_OUT_OF_MEM";
  case HA_ERR_NOT_A_TABLE: return "HA_ERR_NOT_A_TABLE";
  case HA_ERR_WRONG_COMMAND: return "HA_ERR_WRONG_COMMAND";
  case HA_ERR_OLD_FILE: return "HA_ERR_OLD_FILE";
  case HA_ERR_NO_ACTIVE_RECORD: return "HA_ERR_NO_ACTIVE_RECORD";
  case HA_ERR_RECORD_DELETED: return "HA_ERR_RECORD_DELETED";
  case HA_ERR_RECORD_FILE_FULL: return "HA_ERR_RECORD_FILE_FULL";
  case HA_ERR_INDEX_FILE_FULL: return "HA_ERR_INDEX_FILE_FULL";
  case HA_ERR_END_OF_FILE: return "HA_ERR_END_OF_FILE";
  case HA_ERR_UNSUPPORTED: return "HA_ERR_UNSUPPORTED";
  case HA_ERR_TO_BIG_ROW: return "HA_ERR_TO_BIG_ROW";
  case HA_WRONG_CREATE_OPTION: return "HA_WRONG_CREATE_OPTION";
  case HA_ERR_FOUND_DUPP_UNIQUE: return "HA_ERR_FOUND_DUPP_UNIQUE";
  case HA_ERR_UNKNOWN_CHARSET: return "HA_ERR_UNKNOWN_CHARSET";
  case HA_ERR_WRONG_MRG_TABLE_DEF: return "HA_ERR_WRONG_MRG_TABLE_DEF";
  case HA_ERR_CRASHED_ON_REPAIR: return "HA_ERR_CRASHED_ON_REPAIR";
  case HA_ERR_CRASHED_ON_USAGE: return "HA_ERR_CRASHED_ON_USAGE";
  case HA_ERR_LOCK_WAIT_TIMEOUT: return "HA_ERR_LOCK_WAIT_TIMEOUT";
  case HA_ERR_LOCK_TABLE_FULL: return "HA_ERR_LOCK_TABLE_FULL";
  case HA_ERR_READ_ONLY_TRANSACTION: return "HA_ERR_READ_ONLY_TRANSACTION";
  case HA_ERR_LOCK_DEADLOCK: return "HA_ERR_LOCK_DEADLOCK";
  case HA_ERR_CANNOT_ADD_FOREIGN: return "HA_ERR_CANNOT_ADD_FOREIGN";
  case HA_ERR_NO_REFERENCED_ROW: return "HA_ERR_NO_REFERENCED_ROW";
  case HA_ERR_ROW_IS_REFERENCED: return "HA_ERR_ROW_IS_REFERENCED";
  case HA_ERR_NO_SAVEPOINT: return "HA_ERR_NO_SAVEPOINT";
  case HA_ERR_NON_UNIQUE_BLOCK_SIZE: return "HA_ERR_NON_UNIQUE_BLOCK_SIZE";
  case HA_ERR_NO_SUCH_TABLE: return "HA_ERR_NO_SUCH_TABLE";
  case HA_ERR_TABLE_EXIST: return "HA_ERR_TABLE_EXIST";
  case HA_ERR_NO_CONNECTION: return "HA_ERR_NO_CONNECTION";
  case HA_ERR_NULL_IN_SPATIAL: return "HA_ERR_NULL_IN_SPATIAL";
  case HA_ERR_TABLE_DEF_CHANGED: return "HA_ERR_TABLE_DEF_CHANGED";
  case HA_ERR_NO_PARTITION_FOUND: return "HA_ERR_NO_PARTITION_FOUND";
  case HA_ERR_RBR_LOGGING_FAILED: return "HA_ERR_RBR_LOGGING_FAILED";
  case HA_ERR_DROP_INDEX_FK: return "HA_ERR_DROP_INDEX_FK";
  case HA_ERR_FOREIGN_DUPLICATE_KEY: return "HA_ERR_FOREIGN_DUPLICATE_KEY";
  case HA_ERR_TABLE_NEEDS_UPGRADE: return "HA_ERR_TABLE_NEEDS_UPGRADE";
  case HA_ERR_TABLE_READONLY: return "HA_ERR_TABLE_READONLY";
  case HA_ERR_AUTOINC_READ_FAILED: return "HA_ERR_AUTOINC_READ_FAILED";
  case HA_ERR_AUTOINC_ERANGE: return "HA_ERR_AUTOINC_ERANGE";
  case HA_ERR_GENERIC: return "HA_ERR_GENERIC";
  case HA_ERR_RECORD_IS_THE_SAME: return "HA_ERR_RECORD_IS_THE_SAME";
  case HA_ERR_LOGGING_IMPOSSIBLE: return "HA_ERR_LOGGING_IMPOSSIBLE";
  case HA_ERR_CORRUPT_EVENT: return "HA_ERR_CORRUPT_EVENT";
  case HA_ERR_ROWS_EVENT_APPLY : return "HA_ERR_ROWS_EVENT_APPLY";
  case HA_ERR_PARTITION_LIST : return "HA_ERR_PARTITION_LIST";
  }
  return "No Error!";
}


/*
  Return true if an error caught during event execution is a temporary error
  that will cause automatic retry of the event group during parallel
  replication, false otherwise.

  In parallel replication, conflicting transactions can occasionally cause
  deadlocks; such errors are handled automatically by rolling back re-trying
  the transactions, so should not pollute the error log.
*/
static bool
is_parallel_retry_error(rpl_group_info *rgi, int err)
{
  if (!rgi->is_parallel_exec)
    return false;
  if (rgi->speculation == rpl_group_info::SPECULATE_OPTIMISTIC)
    return true;
  if (rgi->killed_for_retry &&
      (err == ER_QUERY_INTERRUPTED || err == ER_CONNECTION_KILLED))
    return true;
  return has_temporary_error(rgi->thd);
}

/**
  Accumulate a Diagnostics_area's errors and warnings into an output buffer

    @param errbuf       The output buffer to write error messages
    @param errbuf_size  The size of the output buffer
    @param da           The Diagnostics_area to check for errors
*/
static void inline aggregate_da_errors(char *errbuf, size_t errbuf_size,
                                       Diagnostics_area *da)
{
  const char *errbuf_end= errbuf + errbuf_size;
  char *slider;
  Diagnostics_area::Sql_condition_iterator it= da->sql_conditions();
  const Sql_condition *err;
  size_t len;
  for (err= it++, slider= errbuf; err && slider < errbuf_end - 1;
       slider += len, err= it++)
  {
    len= my_snprintf(slider, errbuf_end - slider,
                     " %s, Error_code: %d;", err->get_message_text(),
                     err->get_sql_errno());
  }
}


/**
   Error reporting facility for Rows_log_event::do_apply_event

   @param level     error, warning or info
   @param ha_error  HA_ERR_ code
   @param rli       pointer to the active Relay_log_info instance
   @param thd       pointer to the slave thread's thd
   @param table     pointer to the event's table object
   @param type      the type of the event
   @param log_name  the master binlog file name
   @param pos       the master binlog file pos (the next after the event)

*/
static void inline slave_rows_error_report(enum loglevel level, int ha_error,
                                           rpl_group_info *rgi, THD *thd,
                                           TABLE *table, const char * type,
                                           const char *log_name, my_off_t pos)
{
  const char *handler_error= (ha_error ? HA_ERR(ha_error) : NULL);
  char buff[MAX_SLAVE_ERRMSG];
  Relay_log_info const *rli= rgi->rli;
  buff[0]= 0;
  int errcode= thd->is_error() ? thd->get_stmt_da()->sql_errno() : 0;

  /*
    In parallel replication, deadlocks or other temporary errors can happen
    occasionally in normal operation, they will be handled correctly and
    automatically by re-trying the transactions. So do not pollute the error
    log with messages about them.
  */
  if (is_parallel_retry_error(rgi, errcode))
    return;

  aggregate_da_errors(buff, sizeof(buff), thd->get_stmt_da());

  if (ha_error != 0)
    rli->report(level, errcode, rgi->gtid_info(),
                "Could not execute %s event on table %s.%s;"
                "%s handler error %s; "
                "the event's master log %s, end_log_pos %llu",
                type, table->s->db.str, table->s->table_name.str,
                buff, handler_error == NULL ? "<unknown>" : handler_error,
                log_name, pos);
  else
    rli->report(level, errcode, rgi->gtid_info(),
                "Could not execute %s event on table %s.%s;"
                "%s the event's master log %s, end_log_pos %llu",
                type, table->s->db.str, table->s->table_name.str,
                buff, log_name, pos);
}
#endif

#if defined(HAVE_REPLICATION)
static void set_thd_db(THD *thd, Rpl_filter *rpl_filter,
                       const char *db, uint32 db_len)
{
  char lcase_db_buf[NAME_LEN +1];
  LEX_CSTRING new_db;
  new_db.length= db_len;
  if (lower_case_table_names == 1)
  {
    strmov(lcase_db_buf, db);
    my_casedn_str(system_charset_info, lcase_db_buf);
    new_db.str= lcase_db_buf;
  }
  else
    new_db.str= db;
  /* TODO WARNING this makes rewrite_db respect lower_case_table_names values
   * for more info look MDEV-17446 */
  new_db.str= rpl_filter->get_rewrite_db(new_db.str, &new_db.length);
  thd->set_db(&new_db);
}
#endif


#if defined(HAVE_REPLICATION)

inline int idempotent_error_code(int err_code)
{
  int ret= 0;

  switch (err_code)
  {
    case 0:
      ret= 1;
    break;
    /*
      The following list of "idempotent" errors
      means that an error from the list might happen
      because of idempotent (more than once)
      applying of a binlog file.
      Notice, that binlog has a  ddl operation its
      second applying may cause

      case HA_ERR_TABLE_DEF_CHANGED:
      case HA_ERR_CANNOT_ADD_FOREIGN:

      which are not included into to the list.

      Note that HA_ERR_RECORD_DELETED is not in the list since
      do_exec_row() should not return that error code.
    */
    case HA_ERR_RECORD_CHANGED:
    case HA_ERR_KEY_NOT_FOUND:
    case HA_ERR_END_OF_FILE:
    case HA_ERR_FOUND_DUPP_KEY:
    case HA_ERR_FOUND_DUPP_UNIQUE:
    case HA_ERR_FOREIGN_DUPLICATE_KEY:
    case HA_ERR_NO_REFERENCED_ROW:
    case HA_ERR_ROW_IS_REFERENCED:
      ret= 1;
    break;
    default:
      ret= 0;
    break;
  }
  return (ret);
}

/**
  Ignore error code specified on command line.
*/

inline int ignored_error_code(int err_code)
{
  if (use_slave_mask && bitmap_is_set(&slave_error_mask, err_code))
  {
    statistic_increment(slave_skipped_errors, LOCK_status);
    return 1;
  }
  return err_code == ER_SLAVE_IGNORED_TABLE;
}

/*
  This function converts an engine's error to a server error.
   
  If the thread does not have an error already reported, it tries to 
  define it by calling the engine's method print_error. However, if a 
  mapping is not found, it uses the ER_UNKNOWN_ERROR and prints out a 
  warning message.
*/ 
int convert_handler_error(int error, THD* thd, TABLE *table)
{
  uint actual_error= (thd->is_error() ? thd->get_stmt_da()->sql_errno() :
                           0);

  if (actual_error == 0)
  {
    table->file->print_error(error, MYF(0));
    actual_error= (thd->is_error() ? thd->get_stmt_da()->sql_errno() :
                        ER_UNKNOWN_ERROR);
    if (actual_error == ER_UNKNOWN_ERROR)
      if (global_system_variables.log_warnings)
        sql_print_warning("Unknown error detected %d in handler", error);
  }

  return (actual_error);
}

inline bool concurrency_error_code(int error)
{
  switch (error)
  {
  case ER_LOCK_WAIT_TIMEOUT:
  case ER_LOCK_DEADLOCK:
  case ER_XA_RBDEADLOCK:
    return TRUE;
  default: 
    return (FALSE);
  }
}

inline bool unexpected_error_code(int unexpected_error)
{
  switch (unexpected_error) 
  {
  case ER_NET_READ_ERROR:
  case ER_NET_ERROR_ON_WRITE:
  case ER_QUERY_INTERRUPTED:
  case ER_STATEMENT_TIMEOUT:
  case ER_CONNECTION_KILLED:
  case ER_SERVER_SHUTDOWN:
  case ER_NEW_ABORTING_CONNECTION:
    return(TRUE);
  default:
    return(FALSE);
  }
}

/*
  pretty_print_str()
*/

static void
pretty_print_str(String *packet, const char *str, int len)
{
  const char *end= str + len;
  packet->append(STRING_WITH_LEN("'"));
  while (str < end)
  {
    char c;
    switch ((c=*str++)) {
    case '\n': packet->append(STRING_WITH_LEN("\\n")); break;
    case '\r': packet->append(STRING_WITH_LEN("\\r")); break;
    case '\\': packet->append(STRING_WITH_LEN("\\\\")); break;
    case '\b': packet->append(STRING_WITH_LEN("\\b")); break;
    case '\t': packet->append(STRING_WITH_LEN("\\t")); break;
    case '\'': packet->append(STRING_WITH_LEN("\\'")); break;
    case 0   : packet->append(STRING_WITH_LEN("\\0")); break;
    default:
      packet->append(&c, 1);
      break;
    }
  }
  packet->append(STRING_WITH_LEN("'"));
}
#endif /* HAVE_REPLICATION */


#if defined(HAVE_REPLICATION)

/**
  Create a prefix for the temporary files that is to be used for
  load data file name for this master

  @param name	           Store prefix of name here
  @param connection_name   Connection name
 
  @return pointer to end of name

  @description
  We assume that FN_REFLEN is big enough to hold
  MAX_CONNECTION_NAME * MAX_FILENAME_MBWIDTH characters + 2 numbers +
  a short extension.

  The resulting file name has the following parts, each separated with a '-'
  - PREFIX_SQL_LOAD (SQL_LOAD-)
  - If a connection name is given (multi-master setup):
    - Add an extra '-' to mark that this is a multi-master file
    - connection name in lower case, converted to safe file characters.
    (see create_logfile_name_with_suffix()).
  - server_id
  - A last '-' (after server_id).
*/

static char *load_data_tmp_prefix(char *name,
                                  LEX_CSTRING *connection_name)
{
  name= strmov(name, PREFIX_SQL_LOAD);
  if (connection_name->length)
  {
    uint buf_length;
    uint errors;
    /* Add marker that this is a multi-master-file */
    *name++='-';
    /* Convert connection_name to a safe filename */
    buf_length= strconvert(system_charset_info, connection_name->str, FN_REFLEN,
                           &my_charset_filename, name, FN_REFLEN, &errors);
    name+= buf_length;
    *name++= '-';
  }
  name= int10_to_str(global_system_variables.server_id, name, 10);
  *name++ = '-';
  *name= '\0';                                  // For testing prefixes
  return name;
}


/**
  Creates a temporary name for LOAD DATA INFILE

  @param buf		      Store new filename here
  @param file_id	      File_id (part of file name)
  @param event_server_id      Event_id (part of file name)
  @param ext		      Extension for file name

  @return
    Pointer to start of extension
*/

static char *slave_load_file_stem(char *buf, uint file_id,
                                  int event_server_id, const char *ext,
                                  LEX_CSTRING *connection_name)
{
  char *res;
  res= buf+ unpack_dirname(buf, slave_load_tmpdir);
  to_unix_path(buf);
  buf= load_data_tmp_prefix(res, connection_name);
  buf= int10_to_str(event_server_id, buf, 10);
  *buf++ = '-';
  res= int10_to_str(file_id, buf, 10);
  strmov(res, ext);                             // Add extension last
  return res;                                   // Pointer to extension
}
#endif


#if defined(HAVE_REPLICATION)

/**
  Delete all temporary files used for SQL_LOAD.
*/

static void cleanup_load_tmpdir(LEX_CSTRING *connection_name)
{
  MY_DIR *dirp;
  FILEINFO *file;
  uint i;
  char dir[FN_REFLEN], fname[FN_REFLEN];
  char prefbuf[31 + MAX_CONNECTION_NAME* MAX_FILENAME_MBWIDTH + 1];
  DBUG_ENTER("cleanup_load_tmpdir");

  unpack_dirname(dir, slave_load_tmpdir);
  if (!(dirp=my_dir(dir, MYF(MY_WME))))
    return;

  /* 
     When we are deleting temporary files, we should only remove
     the files associated with the server id of our server.
     We don't use event_server_id here because since we've disabled
     direct binlogging of Create_file/Append_file/Exec_load events
     we cannot meet Start_log event in the middle of events from one 
     LOAD DATA.
  */

  load_data_tmp_prefix(prefbuf, connection_name);
  DBUG_PRINT("enter", ("dir: '%s'  prefix: '%s'", dir, prefbuf));

  for (i=0 ; i < (uint)dirp->number_of_files; i++)
  {
    file=dirp->dir_entry+i;
    if (is_prefix(file->name, prefbuf))
    {
      fn_format(fname,file->name,slave_load_tmpdir,"",MY_UNPACK_FILENAME);
      mysql_file_delete(key_file_misc, fname, MYF(0));
    }
  }

  my_dirend(dirp);
  DBUG_VOID_RETURN;
}
#endif


/**
  Append a version of the 'str' string suitable for use in a query to
  the 'to' string.  To generate a correct escaping, the character set
  information in 'csinfo' is used.
*/

int append_query_string(CHARSET_INFO *csinfo, String *to,
                        const char *str, size_t len, bool no_backslash)
{
  char *beg, *ptr;
  my_bool overflow;
  uint32 const orig_len= to->length();
  if (to->reserve(orig_len + len * 2 + 4))
    return 1;

  beg= (char*) to->ptr() + to->length();
  ptr= beg;
  if (csinfo->escape_with_backslash_is_dangerous)
    ptr= str_to_hex(ptr, str, len);
  else
  {
    *ptr++= '\'';
    if (!no_backslash)
    {
      ptr+= escape_string_for_mysql(csinfo, ptr, 0, str, len, &overflow);
    }
    else
    {
      const char *frm_str= str;

      for (; frm_str < (str + len); frm_str++)
      {
        /* Using '' way to represent "'" */
        if (*frm_str == '\'')
          *ptr++= *frm_str;

        *ptr++= *frm_str;
      }
    }

    *ptr++= '\'';
  }
  to->length((uint32)(orig_len + ptr - beg));
  return 0;
}


/**************************************************************************
	Log_event methods (= the parent class of all events)
**************************************************************************/

Log_event::Log_event(THD* thd_arg, uint16 flags_arg, bool using_trans)
  :log_pos(0), temp_buf(0), exec_time(0), thd(thd_arg),
   checksum_alg(BINLOG_CHECKSUM_ALG_UNDEF)
{
  server_id=	thd->variables.server_id;
  when=         thd->start_time;
  when_sec_part=thd->start_time_sec_part;

  if (using_trans)
    cache_type= Log_event::EVENT_TRANSACTIONAL_CACHE;
  else
    cache_type= Log_event::EVENT_STMT_CACHE;
  flags= flags_arg |
    (thd->variables.option_bits & OPTION_SKIP_REPLICATION ?
     LOG_EVENT_SKIP_REPLICATION_F : 0);
}

/**
  This minimal constructor is for when you are not even sure that there
  is a valid THD. For example in the server when we are shutting down or
  flushing logs after receiving a SIGHUP (then we must write a Rotate to
  the binlog but we have no THD, so we need this minimal constructor).
*/

Log_event::Log_event()
  :temp_buf(0), exec_time(0), flags(0), cache_type(EVENT_INVALID_CACHE),
   thd(0), checksum_alg(BINLOG_CHECKSUM_ALG_UNDEF)
{
  server_id=	global_system_variables.server_id;
  /*
    We can't call my_time() here as this would cause a call before
    my_init() is called
  */
  when=         0;
  when_sec_part=0;
  log_pos=	0;
}



#ifdef HAVE_REPLICATION

int Log_event::do_update_pos(rpl_group_info *rgi)
{
  Relay_log_info *rli= rgi->rli;
  DBUG_ENTER("Log_event::do_update_pos");

  DBUG_ASSERT(!rli->belongs_to_client());
  /*
    rli is null when (as far as I (Guilhem) know) the caller is
    Load_log_event::do_apply_event *and* that one is called from
    Execute_load_log_event::do_apply_event.  In this case, we don't
    do anything here ; Execute_load_log_event::do_apply_event will
    call Log_event::do_apply_event again later with the proper rli.
    Strictly speaking, if we were sure that rli is null only in the
    case discussed above, 'if (rli)' is useless here.  But as we are
    not 100% sure, keep it for now.

    Matz: I don't think we will need this check with this refactoring.
  */
  if (rli)
  {
    /*
      In parallel execution, delay position update for the events that are
      not part of event groups (format description, rotate, and such) until
      the actual event execution reaches that point.
    */
    if (!rgi->is_parallel_exec || is_group_event(get_type_code()))
      rli->stmt_done(log_pos, thd, rgi);
  }
  DBUG_RETURN(0);                                  // Cannot fail currently
}


Log_event::enum_skip_reason
Log_event::do_shall_skip(rpl_group_info *rgi)
{
  Relay_log_info *rli= rgi->rli;
  DBUG_PRINT("info", ("ev->server_id: %lu, ::server_id: %lu,"
                      " rli->replicate_same_server_id: %d,"
                      " rli->slave_skip_counter: %llu",
                      (ulong) server_id,
                      (ulong) global_system_variables.server_id,
                      rli->replicate_same_server_id,
                      rli->slave_skip_counter));
  if ((server_id == global_system_variables.server_id &&
       !(rli->replicate_same_server_id || (flags &  LOG_EVENT_ACCEPT_OWN_F))) ||
      (rli->slave_skip_counter == 1 && rli->is_in_group()) ||
      (flags & LOG_EVENT_SKIP_REPLICATION_F &&
       opt_replicate_events_marked_for_skip != RPL_SKIP_REPLICATE))
    return EVENT_SKIP_IGNORE;
  if (rli->slave_skip_counter > 0)
    return EVENT_SKIP_COUNT;
  return EVENT_SKIP_NOT;
}


/*
  Log_event::pack_info()
*/

void Log_event::pack_info(Protocol *protocol)
{
  protocol->store("", 0, &my_charset_bin);
}


/**
  Only called by SHOW BINLOG EVENTS
*/
int Log_event::net_send(Protocol *protocol, const char* log_name, my_off_t pos)
{
  const char *p= strrchr(log_name, FN_LIBCHAR);
  const char *event_type;
  if (p)
    log_name = p + 1;

  protocol->prepare_for_resend();
  protocol->store(log_name, strlen(log_name), &my_charset_bin);
  protocol->store((ulonglong) pos);
  event_type = get_type_str();
  protocol->store(event_type, strlen(event_type), &my_charset_bin);
  protocol->store((uint32) server_id);
  protocol->store((ulonglong) log_pos);
  pack_info(protocol);
  return protocol->write();
}
#endif /* HAVE_REPLICATION */


/**
  init_show_field_list() prepares the column names and types for the
  output of SHOW BINLOG EVENTS; it is used only by SHOW BINLOG
  EVENTS.
*/

void Log_event::init_show_field_list(THD *thd, List<Item>* field_list)
{
  MEM_ROOT *mem_root= thd->mem_root;
  field_list->push_back(new (mem_root)
                        Item_empty_string(thd, "Log_name", 20),
                        mem_root);
  field_list->push_back(new (mem_root)
                        Item_return_int(thd, "Pos",
                                        MY_INT64_NUM_DECIMAL_DIGITS,
                                        MYSQL_TYPE_LONGLONG),
                        mem_root);
  field_list->push_back(new (mem_root)
                        Item_empty_string(thd, "Event_type", 20),
                        mem_root);
  field_list->push_back(new (mem_root)
                        Item_return_int(thd, "Server_id", 10,
                                        MYSQL_TYPE_LONG),
                        mem_root);
  field_list->push_back(new (mem_root)
                        Item_return_int(thd, "End_log_pos",
                                        MY_INT64_NUM_DECIMAL_DIGITS,
                                        MYSQL_TYPE_LONGLONG),
                        mem_root);
  field_list->push_back(new (mem_root) Item_empty_string(thd, "Info", 20),
                        mem_root);
}

/**
   A decider of whether to trigger checksum computation or not.
   To be invoked in Log_event::write() stack.
   The decision is positive 

    S,M) if it's been marked for checksumming with @c checksum_alg
    
    M) otherwise, if @@global.binlog_checksum is not NONE and the event is 
       directly written to the binlog file.
       The to-be-cached event decides at @c write_cache() time.

   Otherwise the decision is negative.

   @note   A side effect of the method is altering Log_event::checksum_alg
           it the latter was undefined at calling.

   @return true   Checksum should be used. Log_event::checksum_alg is set.
   @return false  No checksum
*/

my_bool Log_event::need_checksum()
{
  my_bool ret;
  DBUG_ENTER("Log_event::need_checksum");

  /* 
     few callers of Log_event::write 
     (incl FD::write, FD constructing code on the slave side, Rotate relay log
     and Stop event) 
     provides their checksum alg preference through Log_event::checksum_alg.
  */
  if (checksum_alg != BINLOG_CHECKSUM_ALG_UNDEF)
    ret= checksum_alg != BINLOG_CHECKSUM_ALG_OFF;
  else
  {
    ret= binlog_checksum_options && cache_type == Log_event::EVENT_NO_CACHE;
    checksum_alg= ret ? (enum_binlog_checksum_alg)binlog_checksum_options
                      : BINLOG_CHECKSUM_ALG_OFF;
  }
  /*
    FD calls the methods before data_written has been calculated.
    The following invariant claims if the current is not the first
    call (and therefore data_written is not zero) then `ret' must be
    TRUE. It may not be null because FD is always checksummed.
  */
  
  DBUG_ASSERT(get_type_code() != FORMAT_DESCRIPTION_EVENT || ret ||
              data_written == 0);

  DBUG_ASSERT(!ret || 
              ((checksum_alg == binlog_checksum_options ||
               /* 
                  Stop event closes the relay-log and its checksum alg
                  preference is set by the caller can be different
                  from the server's binlog_checksum_options.
               */
               get_type_code() == STOP_EVENT ||
               /* 
                  Rotate:s can be checksummed regardless of the server's
                  binlog_checksum_options. That applies to both
                  the local RL's Rotate and the master's Rotate
                  which IO thread instantiates via queue_binlog_ver_3_event.
               */
               get_type_code() == ROTATE_EVENT ||
               get_type_code() == START_ENCRYPTION_EVENT ||
               /* FD is always checksummed */
               get_type_code() == FORMAT_DESCRIPTION_EVENT) && 
               checksum_alg != BINLOG_CHECKSUM_ALG_OFF));

  DBUG_ASSERT(checksum_alg != BINLOG_CHECKSUM_ALG_UNDEF);

  DBUG_ASSERT(((get_type_code() != ROTATE_EVENT &&
                get_type_code() != STOP_EVENT) ||
               get_type_code() != FORMAT_DESCRIPTION_EVENT) ||
              cache_type == Log_event::EVENT_NO_CACHE);

  DBUG_RETURN(ret);
}

int Log_event_writer::write_internal(const uchar *pos, size_t len)
{
  DBUG_ASSERT(!ctx || encrypt_or_write == &Log_event_writer::encrypt_and_write);
  if (my_b_safe_write(file, pos, len))
  {
    DBUG_PRINT("error", ("write to log failed: %d", my_errno));
    return 1;
  }
  bytes_written+= len;
  return 0;
}

/*
  as soon as encryption produces the first output block, write event_len
  where it should be in a valid event header
*/
int Log_event_writer::maybe_write_event_len(uchar *pos, size_t len)
{
  if (len && event_len)
  {
    DBUG_ASSERT(len >= EVENT_LEN_OFFSET);
    if (write_internal(pos + EVENT_LEN_OFFSET - 4, 4))
      return 1;
    int4store(pos + EVENT_LEN_OFFSET - 4, event_len);
    event_len= 0;
  }
  return 0;
}

int Log_event_writer::encrypt_and_write(const uchar *pos, size_t len)
{
  uchar *dst;
  size_t dstsize;
  uint dstlen;
  int res;                                      // Safe as res is always set
  DBUG_ASSERT(ctx);

  if (!len)
    return 0;

  dstsize= encryption_encrypted_length((uint)len, ENCRYPTION_KEY_SYSTEM_DATA,
                                       crypto->key_version);
  if (!(dst= (uchar*)my_safe_alloca(dstsize)))
    return 1;

  if (encryption_ctx_update(ctx, pos, (uint)len, dst, &dstlen))
  {
    res= 1;
    goto err;
  }

  if (maybe_write_event_len(dst, dstlen))
  {
    res= 1;
    goto err;
  }

  res= write_internal(dst, dstlen);

err:
  my_safe_afree(dst, dstsize);
  return res;
}

int Log_event_writer::write_header(uchar *pos, size_t len)
{
  DBUG_ENTER("Log_event_writer::write_header");
  /*
    recording checksum of FD event computed with dropped
    possibly active LOG_EVENT_BINLOG_IN_USE_F flag.
    Similar step at verication: the active flag is dropped before
    checksum computing.
  */
  if (checksum_len)
  {
    uchar save=pos[FLAGS_OFFSET];
    pos[FLAGS_OFFSET]&= ~LOG_EVENT_BINLOG_IN_USE_F;
    crc= my_checksum(0, pos, len);
    pos[FLAGS_OFFSET]= save;
  }

  if (ctx)
  {
    uchar iv[BINLOG_IV_LENGTH];
    crypto->set_iv(iv, (uint32)my_b_safe_tell(file));
    if (encryption_ctx_init(ctx, crypto->key, crypto->key_length,
           iv, sizeof(iv), ENCRYPTION_FLAG_ENCRYPT | ENCRYPTION_FLAG_NOPAD,
           ENCRYPTION_KEY_SYSTEM_DATA, crypto->key_version))
      DBUG_RETURN(1);

    DBUG_ASSERT(len >= LOG_EVENT_HEADER_LEN);
    event_len= uint4korr(pos + EVENT_LEN_OFFSET);
    DBUG_ASSERT(event_len >= len);
    memcpy(pos + EVENT_LEN_OFFSET, pos, 4);
    pos+= 4;
    len-= 4;
  }
  DBUG_RETURN((this->*encrypt_or_write)(pos, len));
}

int Log_event_writer::write_data(const uchar *pos, size_t len)
{
  DBUG_ENTER("Log_event_writer::write_data");
  if (checksum_len)
    crc= my_checksum(crc, pos, len);

  DBUG_RETURN((this->*encrypt_or_write)(pos, len));
}

int Log_event_writer::write_footer()
{
  DBUG_ENTER("Log_event_writer::write_footer");
  if (checksum_len)
  {
    uchar checksum_buf[BINLOG_CHECKSUM_LEN];
    int4store(checksum_buf, crc);
    if ((this->*encrypt_or_write)(checksum_buf, BINLOG_CHECKSUM_LEN))
      DBUG_RETURN(ER_ERROR_ON_WRITE);
  }
  if (ctx)
  {
    uint dstlen;
    uchar dst[MY_AES_BLOCK_SIZE*2];
    if (encryption_ctx_finish(ctx, dst, &dstlen))
      DBUG_RETURN(1);
    if (maybe_write_event_len(dst, dstlen) || write_internal(dst, dstlen))
      DBUG_RETURN(ER_ERROR_ON_WRITE);
  }
  DBUG_RETURN(0);
}

/*
  Log_event::write_header()
*/

bool Log_event::write_header(size_t event_data_length)
{
  uchar header[LOG_EVENT_HEADER_LEN];
  ulong now;
  DBUG_ENTER("Log_event::write_header");
  DBUG_PRINT("enter", ("filepos: %lld  length: %zu type: %d",
                       (longlong) writer->pos(), event_data_length,
                       (int) get_type_code()));

  writer->checksum_len= need_checksum() ? BINLOG_CHECKSUM_LEN : 0;

  /* Store number of bytes that will be written by this event */
  data_written= event_data_length + sizeof(header) + writer->checksum_len;

  /*
    log_pos != 0 if this is relay-log event. In this case we should not
    change the position
  */

  if (is_artificial_event())
  {
    /*
      Artificial events are automatically generated and do not exist
      in master's binary log, so log_pos should be set to 0.
    */
    log_pos= 0;
  }
  else  if (!log_pos)
  {
    /*
      Calculate the position of where the next event will start
      (end of this event, that is).
    */

    log_pos= writer->pos() + data_written;
    
    DBUG_EXECUTE_IF("dbug_master_binlog_over_2GB", log_pos += (1ULL <<31););
  }

  now= get_time();                               // Query start time

  /*
    Header will be of size LOG_EVENT_HEADER_LEN for all events, except for
    FORMAT_DESCRIPTION_EVENT and ROTATE_EVENT, where it will be
    LOG_EVENT_MINIMAL_HEADER_LEN (remember these 2 have a frozen header,
    because we read them before knowing the format).
  */

  int4store(header, now);              // timestamp
  header[EVENT_TYPE_OFFSET]= get_type_code();
  int4store(header+ SERVER_ID_OFFSET, server_id);
  int4store(header+ EVENT_LEN_OFFSET, data_written);
  int4store(header+ LOG_POS_OFFSET, log_pos);
  int2store(header + FLAGS_OFFSET, flags);

  bool ret= writer->write_header(header, sizeof(header));
  DBUG_RETURN(ret);
}



#if defined(HAVE_REPLICATION)
inline Log_event::enum_skip_reason
Log_event::continue_group(rpl_group_info *rgi)
{
  if (rgi->rli->slave_skip_counter == 1)
    return Log_event::EVENT_SKIP_IGNORE;
  return Log_event::do_shall_skip(rgi);
}
#endif

/**************************************************************************
	Query_log_event methods
**************************************************************************/

#if defined(HAVE_REPLICATION)

/**
  This (which is used only for SHOW BINLOG EVENTS) could be updated to
  print SET @@session_var=. But this is not urgent, as SHOW BINLOG EVENTS is
  only an information, it does not produce suitable queries to replay (for
  example it does not print LOAD DATA INFILE).
  @todo
    show the catalog ??
*/

void Query_log_event::pack_info(Protocol *protocol)
{
  // TODO: show the catalog ??
  char buf_mem[1024];
  String buf(buf_mem, sizeof(buf_mem), system_charset_info);
  buf.real_alloc(9 + db_len + q_len);
  if (!(flags & LOG_EVENT_SUPPRESS_USE_F)
      && db && db_len)
  {
    buf.append(STRING_WITH_LEN("use "));
    append_identifier(protocol->thd, &buf, db, db_len);
    buf.append(STRING_WITH_LEN("; "));
  }

  DBUG_ASSERT(!flags2 || flags2_inited);

  if (flags2 & (OPTION_NO_FOREIGN_KEY_CHECKS | OPTION_AUTO_IS_NULL |
                OPTION_RELAXED_UNIQUE_CHECKS |
                OPTION_NO_CHECK_CONSTRAINT_CHECKS |
                OPTION_IF_EXISTS))
  {
    buf.append(STRING_WITH_LEN("set "));
    if (flags2 & OPTION_NO_FOREIGN_KEY_CHECKS)
      buf.append(STRING_WITH_LEN("foreign_key_checks=1, "));
    if (flags2 & OPTION_AUTO_IS_NULL)
      buf.append(STRING_WITH_LEN("sql_auto_is_null, "));
    if (flags2 & OPTION_RELAXED_UNIQUE_CHECKS)
      buf.append(STRING_WITH_LEN("unique_checks=1, "));
    if (flags2 & OPTION_NO_CHECK_CONSTRAINT_CHECKS)
      buf.append(STRING_WITH_LEN("check_constraint_checks=1, "));
    if (flags2 & OPTION_IF_EXISTS)
      buf.append(STRING_WITH_LEN("@@sql_if_exists=1, "));
    buf[buf.length()-2]=';';
  }
  if (query && q_len)
    buf.append(query, q_len);
  protocol->store(&buf);
}
#endif


/**
  Utility function for the next method (Query_log_event::write()) .
*/
static void store_str_with_code_and_len(uchar **dst, const char *src,
                                        uint len, uint code)
{
  /*
    only 1 byte to store the length of catalog, so it should not
    surpass 255
  */
  DBUG_ASSERT(len <= 255);
  DBUG_ASSERT(src);
  *((*dst)++)= (uchar) code;
  *((*dst)++)= (uchar) len;
  bmove(*dst, src, len);
  (*dst)+= len;
}


/**
  Query_log_event::write().

  @note
    In this event we have to modify the header to have the correct
    EVENT_LEN_OFFSET as we don't yet know how many status variables we
    will print!
*/

bool Query_log_event::write()
{
  uchar buf[QUERY_HEADER_LEN + MAX_SIZE_LOG_EVENT_STATUS];
  uchar *start, *start_of_status;
  ulong event_length;

  if (!query)
    return 1;                                   // Something wrong with event

  /*
    We want to store the thread id:
    (- as an information for the user when he reads the binlog)
    - if the query uses temporary table: for the slave SQL thread to know to
    which master connection the temp table belongs.
    Now imagine we (write()) are called by the slave SQL thread (we are
    logging a query executed by this thread; the slave runs with
    --log-slave-updates). Then this query will be logged with
    thread_id=the_thread_id_of_the_SQL_thread. Imagine that 2 temp tables of
    the same name were created simultaneously on the master (in the master
    binlog you have
    CREATE TEMPORARY TABLE t; (thread 1)
    CREATE TEMPORARY TABLE t; (thread 2)
    ...)
    then in the slave's binlog there will be
    CREATE TEMPORARY TABLE t; (thread_id_of_the_slave_SQL_thread)
    CREATE TEMPORARY TABLE t; (thread_id_of_the_slave_SQL_thread)
    which is bad (same thread id!).

    To avoid this, we log the thread's thread id EXCEPT for the SQL
    slave thread for which we log the original (master's) thread id.
    Now this moves the bug: what happens if the thread id on the
    master was 10 and when the slave replicates the query, a
    connection number 10 is opened by a normal client on the slave,
    and updates a temp table of the same name? We get a problem
    again. To avoid this, in the handling of temp tables (sql_base.cc)
    we use thread_id AND server_id.  TODO when this is merged into
    4.1: in 4.1, slave_proxy_id has been renamed to pseudo_thread_id
    and is a session variable: that's to make mysqlbinlog work with
    temp tables. We probably need to introduce

    SET PSEUDO_SERVER_ID
    for mysqlbinlog in 4.1. mysqlbinlog would print:
    SET PSEUDO_SERVER_ID=
    SET PSEUDO_THREAD_ID=
    for each query using temp tables.
  */
  int4store(buf + Q_THREAD_ID_OFFSET, slave_proxy_id);
  int4store(buf + Q_EXEC_TIME_OFFSET, exec_time);
  buf[Q_DB_LEN_OFFSET] = (char) db_len;
  int2store(buf + Q_ERR_CODE_OFFSET, error_code);

  /*
    You MUST always write status vars in increasing order of code. This
    guarantees that a slightly older slave will be able to parse those he
    knows.
  */
  start_of_status= start= buf+QUERY_HEADER_LEN;
  if (flags2_inited)
  {
    *start++= Q_FLAGS2_CODE;
    int4store(start, flags2);
    start+= 4;
  }
  if (sql_mode_inited)
  {
    *start++= Q_SQL_MODE_CODE;
    int8store(start, (ulonglong)sql_mode);
    start+= 8;
  }
  if (catalog_len) // i.e. this var is inited (false for 4.0 events)
  {
    store_str_with_code_and_len(&start,
                                catalog, catalog_len, Q_CATALOG_NZ_CODE);
    /*
      In 5.0.x where x<4 masters we used to store the end zero here. This was
      a waste of one byte so we don't do it in x>=4 masters. We change code to
      Q_CATALOG_NZ_CODE, because re-using the old code would make x<4 slaves
      of this x>=4 master segfault (expecting a zero when there is
      none). Remaining compatibility problems are: the older slave will not
      find the catalog; but it is will not crash, and it's not an issue
      that it does not find the catalog as catalogs were not used in these
      older MySQL versions (we store it in binlog and read it from relay log
      but do nothing useful with it). What is an issue is that the older slave
      will stop processing the Q_* blocks (and jumps to the db/query) as soon
      as it sees unknown Q_CATALOG_NZ_CODE; so it will not be able to read
      Q_AUTO_INCREMENT*, Q_CHARSET and so replication will fail silently in
      various ways. Documented that you should not mix alpha/beta versions if
      they are not exactly the same version, with example of 5.0.3->5.0.2 and
      5.0.4->5.0.3. If replication is from older to new, the new will
      recognize Q_CATALOG_CODE and have no problem.
    */
  }
  if (auto_increment_increment != 1 || auto_increment_offset != 1)
  {
    *start++= Q_AUTO_INCREMENT;
    int2store(start, auto_increment_increment);
    int2store(start+2, auto_increment_offset);
    start+= 4;
  }
  if (charset_inited)
  {
    *start++= Q_CHARSET_CODE;
    memcpy(start, charset, 6);
    start+= 6;
  }
  if (time_zone_len)
  {
    /* In the TZ sys table, column Name is of length 64 so this should be ok */
    DBUG_ASSERT(time_zone_len <= MAX_TIME_ZONE_NAME_LENGTH);
    store_str_with_code_and_len(&start,
                                time_zone_str, time_zone_len, Q_TIME_ZONE_CODE);
  }
  if (lc_time_names_number)
  {
    DBUG_ASSERT(lc_time_names_number <= 0xFFFF);
    *start++= Q_LC_TIME_NAMES_CODE;
    int2store(start, lc_time_names_number);
    start+= 2;
  }
  if (charset_database_number)
  {
    DBUG_ASSERT(charset_database_number <= 0xFFFF);
    *start++= Q_CHARSET_DATABASE_CODE;
    int2store(start, charset_database_number);
    start+= 2;
  }
  if (table_map_for_update)
  {
    *start++= Q_TABLE_MAP_FOR_UPDATE_CODE;
    int8store(start, table_map_for_update);
    start+= 8;
  }
  if (master_data_written != 0)
  {
    /*
      Q_MASTER_DATA_WRITTEN_CODE only exists in relay logs where the master
      has binlog_version<4 and the slave has binlog_version=4. See comment
      for master_data_written in log_event.h for details.
    */
    *start++= Q_MASTER_DATA_WRITTEN_CODE;
    int4store(start, master_data_written);
    start+= 4;
  }

  if (thd && thd->need_binlog_invoker())
  {
    LEX_CSTRING user;
    LEX_CSTRING host;
    memset(&user, 0, sizeof(user));
    memset(&host, 0, sizeof(host));

    if (thd->slave_thread && thd->has_invoker())
    {
      /* user will be null, if master is older than this patch */
      user= thd->get_invoker_user();
      host= thd->get_invoker_host();
    }
    else
    {
      Security_context *ctx= thd->security_ctx;

      if (thd->need_binlog_invoker() == THD::INVOKER_USER)
      {
        user.str= ctx->priv_user;
        host.str= ctx->priv_host;
        host.length= strlen(host.str);
      }
      else
      {
        user.str= ctx->priv_role;
        host= empty_clex_str;
      }
      user.length= strlen(user.str);
    }

    if (user.length > 0)
    {
      *start++= Q_INVOKER;

      /*
        Store user length and user. The max length of use is 16, so 1 byte is
        enough to store the user's length.
       */
      *start++= (uchar)user.length;
      memcpy(start, user.str, user.length);
      start+= user.length;

      /*
        Store host length and host. The max length of host is 60, so 1 byte is
        enough to store the host's length.
       */
      *start++= (uchar)host.length;
      memcpy(start, host.str, host.length);
      start+= host.length;
    }
  }

  if (thd && thd->query_start_sec_part_used)
  {
    *start++= Q_HRNOW;
    get_time();
    int3store(start, when_sec_part);
    start+= 3;
  }

  /* xid's is used with ddl_log handling */
  if (thd && thd->binlog_xid)
  {
    *start++= Q_XID;
    int8store(start, thd->binlog_xid);
    start+= 8;
  }

  /*
    NOTE: When adding new status vars, please don't forget to update
    the MAX_SIZE_LOG_EVENT_STATUS in log_event.h and update the function
    code_name() in this file.
   
    Here there could be code like
    if (command-line-option-which-says-"log_this_variable" && inited)
    {
    *start++= Q_THIS_VARIABLE_CODE;
    int4store(start, this_variable);
    start+= 4;
    }
  */
  
  /* Store length of status variables */
  status_vars_len= (uint) (start-start_of_status);
  DBUG_ASSERT(status_vars_len <= MAX_SIZE_LOG_EVENT_STATUS);
  int2store(buf + Q_STATUS_VARS_LEN_OFFSET, status_vars_len);

  /*
    Calculate length of whole event
    The "1" below is the \0 in the db's length
  */
  event_length= ((uint) (start-buf) + get_post_header_size_for_derived() +
                 db_len + 1 + q_len);

  return write_header(event_length) ||
         write_data(buf, QUERY_HEADER_LEN) ||
         write_post_header_for_derived() ||
         write_data(start_of_status, (uint) status_vars_len) ||
         write_data(db, db_len + 1) ||
         write_data(query, q_len) ||
         write_footer();
}

bool Query_compressed_log_event::write()
{
  uchar *buffer;
  uint32 alloc_size, compressed_size;
  bool ret= true;

  compressed_size= alloc_size= binlog_get_compress_len(q_len);
  buffer= (uchar*) my_safe_alloca(alloc_size);
  if (buffer &&
      !binlog_buf_compress((uchar*) query, buffer, q_len, &compressed_size))
  {
    /*
      Write the compressed event. We have to temporarily store the event
      in query and q_len as Query_log_event::write() uses these.
    */
    const char *query_tmp= query;
    uint32 q_len_tmp= q_len;
    query= (char*) buffer;
    q_len= compressed_size;
    ret= Query_log_event::write();
    query= query_tmp;
    q_len= q_len_tmp;
  }
  my_safe_afree(buffer, alloc_size);
  return ret;
}


/**
  The simplest constructor that could possibly work.  This is used for
  creating static objects that have a special meaning and are invisible
  to the log.  
*/
Query_log_event::Query_log_event()
  :Log_event(), data_buf(0)
{
  memset(&user, 0, sizeof(user));
  memset(&host, 0, sizeof(host));
}


/*
  SYNOPSIS
    Query_log_event::Query_log_event()
      thd_arg           - thread handle
      query_arg         - array of char representing the query
      query_length      - size of the  `query_arg' array
      using_trans       - there is a modified transactional table
      direct            - Don't cache statement
      suppress_use      - suppress the generation of 'USE' statements
      errcode           - the error code of the query
      
  DESCRIPTION
  Creates an event for binlogging
  The value for `errcode' should be supplied by caller.
*/
Query_log_event::Query_log_event(THD* thd_arg, const char* query_arg,
                                 size_t query_length, bool using_trans,
				 bool direct, bool suppress_use, int errcode)

  :Log_event(thd_arg,
             (thd_arg->thread_specific_used ? LOG_EVENT_THREAD_SPECIFIC_F :
              0) |
             (suppress_use ? LOG_EVENT_SUPPRESS_USE_F : 0),
	     using_trans),
   data_buf(0), query(query_arg), catalog(thd_arg->catalog),
   q_len((uint32) query_length),
   thread_id(thd_arg->thread_id),
   /* save the original thread id; we already know the server id */
   slave_proxy_id((ulong)thd_arg->variables.pseudo_thread_id),
   flags2_inited(1), sql_mode_inited(1), charset_inited(1), flags2(0),
   sql_mode(thd_arg->variables.sql_mode),
   auto_increment_increment(thd_arg->variables.auto_increment_increment),
   auto_increment_offset(thd_arg->variables.auto_increment_offset),
   lc_time_names_number(thd_arg->variables.lc_time_names->number),
   charset_database_number(0),
   table_map_for_update((ulonglong)thd_arg->table_map_for_update),
   master_data_written(0)
{
  /* status_vars_len is set just before writing the event */

  time_t end_time;

#ifdef WITH_WSREP
  /*
    If Query_log_event will contain non trans keyword (not BEGIN, COMMIT,
    SAVEPOINT or ROLLBACK) we disable PA for this transaction.
    Note that here WSREP(thd) might not be true e.g. when wsrep_shcema
    is created we create tables with thd->variables.wsrep_on=false
    to avoid replicating wsrep_schema tables to other nodes.
   */
  if (WSREP_ON && !is_trans_keyword())
  {
    thd->wsrep_PA_safe= false;
  }
#endif /* WITH_WSREP */

  memset(&user, 0, sizeof(user));
  memset(&host, 0, sizeof(host));
  error_code= errcode;

  end_time= my_time(0);
  exec_time = (ulong) (end_time  - thd_arg->start_time);
  /**
    @todo this means that if we have no catalog, then it is replicated
    as an existing catalog of length zero. is that safe? /sven
  */
  catalog_len = (catalog) ? (uint32) strlen(catalog) : 0;

  if (!(db= thd->db.str))
    db= "";
  db_len= (uint32) strlen(db);
  if (thd_arg->variables.collation_database != thd_arg->db_charset)
    charset_database_number= thd_arg->variables.collation_database->number;
  
  /*
    We only replicate over the bits of flags2 that we need: the rest
    are masked out by "& OPTIONS_WRITTEN_TO_BINLOG".

    We also force AUTOCOMMIT=1.  Rationale (cf. BUG#29288): After
    fixing BUG#26395, we always write BEGIN and COMMIT around all
    transactions (even single statements in autocommit mode).  This is
    so that replication from non-transactional to transactional table
    and error recovery from XA to non-XA table should work as
    expected.  The BEGIN/COMMIT are added in log.cc. However, there is
    one exception: MyISAM bypasses log.cc and writes directly to the
    binlog.  So if autocommit is off, master has MyISAM, and slave has
    a transactional engine, then the slave will just see one long
    never-ending transaction.  The only way to bypass explicit
    BEGIN/COMMIT in the binlog is by using a non-transactional table.
    So setting AUTOCOMMIT=1 will make this work as expected.

    Note: explicitly replicate AUTOCOMMIT=1 from master. We do not
    assume AUTOCOMMIT=1 on slave; the slave still reads the state of
    the autocommit flag as written by the master to the binlog. This
    behavior may change after WL#4162 has been implemented.
  */
  flags2= (uint32) (thd_arg->variables.option_bits &
                    (OPTIONS_WRITTEN_TO_BIN_LOG & ~OPTION_NOT_AUTOCOMMIT));
  DBUG_ASSERT(thd_arg->variables.character_set_client->number < 256*256);
  DBUG_ASSERT(thd_arg->variables.collation_connection->number < 256*256);
  DBUG_ASSERT(thd_arg->variables.collation_server->number < 256*256);
  DBUG_ASSERT(thd_arg->variables.character_set_client->mbminlen == 1);
  int2store(charset, thd_arg->variables.character_set_client->number);
  int2store(charset+2, thd_arg->variables.collation_connection->number);
  int2store(charset+4, thd_arg->variables.collation_server->number);
  if (thd_arg->time_zone_used)
  {
    /*
      Note that our event becomes dependent on the Time_zone object
      representing the time zone. Fortunately such objects are never deleted
      or changed during mysqld's lifetime.
    */
    time_zone_len= thd_arg->variables.time_zone->get_name()->length();
    time_zone_str= thd_arg->variables.time_zone->get_name()->ptr();
  }
  else
    time_zone_len= 0;

  LEX *lex= thd->lex;
  /*
    Defines that the statement will be written directly to the binary log
    without being wrapped by a BEGIN...COMMIT. Otherwise, the statement
    will be written to either the trx-cache or stmt-cache.

    Note that a cache will not be used if the parameter direct is TRUE.
  */
  bool use_cache= FALSE;
  /*
    TRUE defines that the trx-cache must be used and by consequence the
    use_cache is TRUE.

    Note that a cache will not be used if the parameter direct is TRUE.
  */
  bool trx_cache= FALSE;
  cache_type= Log_event::EVENT_INVALID_CACHE;

  if (!direct)
  {
    switch (lex->sql_command)
    {
      case SQLCOM_DROP_TABLE:
      case SQLCOM_DROP_SEQUENCE:
        use_cache= (lex->tmp_table() && thd->in_multi_stmt_transaction_mode());
        break;

      case SQLCOM_CREATE_TABLE:
      case SQLCOM_CREATE_SEQUENCE:
        /*
           If we are using CREATE ... SELECT or if we are a slave
           executing BEGIN...COMMIT (generated by CREATE...SELECT) we
           have to use the transactional cache to ensure we don't
           calculate any checksum for the CREATE part.
         */
        trx_cache= (lex->first_select_lex()->item_list.elements &&
            thd->is_current_stmt_binlog_format_row()) ||
          (thd->variables.option_bits & OPTION_GTID_BEGIN);
        use_cache= (lex->tmp_table() &&
            thd->in_multi_stmt_transaction_mode()) || trx_cache;
        break;
      case SQLCOM_SET_OPTION:
        if (lex->autocommit)
          use_cache= trx_cache= FALSE;
        else
          use_cache= TRUE;
        break;
      case SQLCOM_RELEASE_SAVEPOINT:
      case SQLCOM_ROLLBACK_TO_SAVEPOINT:
      case SQLCOM_SAVEPOINT:
      case SQLCOM_XA_END:
        use_cache= trx_cache= TRUE;
        break;
      default:
        use_cache= sqlcom_can_generate_row_events(thd);
        break;
    }
  }

  if (!use_cache || direct)
  {
    cache_type= Log_event::EVENT_NO_CACHE;
  }
  else if (using_trans || trx_cache || stmt_has_updated_trans_table(thd) ||
           thd->lex->is_mixed_stmt_unsafe(thd->in_multi_stmt_transaction_mode(),
                                          thd->variables.binlog_direct_non_trans_update,
                                          trans_has_updated_trans_table(thd),
                                          thd->tx_isolation))
    cache_type= Log_event::EVENT_TRANSACTIONAL_CACHE;
  else
    cache_type= Log_event::EVENT_STMT_CACHE;
  DBUG_ASSERT(cache_type != Log_event::EVENT_INVALID_CACHE);
  DBUG_PRINT("info",("Query_log_event has flags2: %lu  sql_mode: %llu  cache_tye: %d",
                     (ulong) flags2, sql_mode, cache_type));
}

Query_compressed_log_event::Query_compressed_log_event(THD* thd_arg, const char* query_arg,
    ulong query_length, bool using_trans,
    bool direct, bool suppress_use, int errcode)
    :Query_log_event(thd_arg, query_arg, query_length, using_trans, direct,
                     suppress_use, errcode),
     query_buf(0)
{

}


#if defined(HAVE_REPLICATION)

int Query_log_event::do_apply_event(rpl_group_info *rgi)
{
  return do_apply_event(rgi, query, q_len);
}

/**
   Compare if two errors should be regarded as equal.
   This is to handle the case when you can get slightly different errors
   on master and slave for the same thing.
   @param
   expected_error	Error we got on master
   actual_error		Error we got on slave

   @return
   1 Errors are equal
   0 Errors are different
*/

bool test_if_equal_repl_errors(int expected_error, int actual_error)
{
  if (expected_error == actual_error)
    return 1;
  switch (expected_error) {
  case ER_DUP_ENTRY:
  case ER_DUP_ENTRY_WITH_KEY_NAME:
  case ER_DUP_KEY:
  case ER_AUTOINC_READ_FAILED:
    return (actual_error == ER_DUP_ENTRY ||
            actual_error == ER_DUP_ENTRY_WITH_KEY_NAME ||
            actual_error == ER_DUP_KEY ||
            actual_error == ER_AUTOINC_READ_FAILED ||
            actual_error == HA_ERR_AUTOINC_ERANGE);
  case ER_UNKNOWN_TABLE:
    return actual_error == ER_IT_IS_A_VIEW;
  default:
    break;
  }
  return 0;
}


/**
  @todo
  Compare the values of "affected rows" around here. Something
  like:
  @code
     if ((uint32) affected_in_event != (uint32) affected_on_slave)
     {
     sql_print_error("Slave: did not get the expected number of affected \
     rows running query from master - expected %d, got %d (this numbers \
     should have matched modulo 4294967296).", 0, ...);
     thd->query_error = 1;
     }
  @endcode
  We may also want an option to tell the slave to ignore "affected"
  mismatch. This mismatch could be implemented with a new ER_ code, and
  to ignore it you would use --slave-skip-errors...
*/
int Query_log_event::do_apply_event(rpl_group_info *rgi,
                                    const char *query_arg, uint32 q_len_arg)
{
  int expected_error,actual_error= 0;
  Schema_specification_st db_options;
  uint64 sub_id= 0;
  void *hton= NULL;
  rpl_gtid gtid;
  Relay_log_info const *rli= rgi->rli;
  Rpl_filter *rpl_filter= rli->mi->rpl_filter;
  bool current_stmt_is_commit;
  DBUG_ENTER("Query_log_event::do_apply_event");

  /*
    Colleagues: please never free(thd->catalog) in MySQL. This would
    lead to bugs as here thd->catalog is a part of an alloced block,
    not an entire alloced block (see
    Query_log_event::do_apply_event()). Same for thd->db.  Thank
    you.
  */
  thd->catalog= catalog_len ? (char *) catalog : (char *)"";

  size_t valid_len= Well_formed_prefix(system_charset_info,
                                       db, db_len, NAME_LEN).length();

  if (valid_len != db_len)
  {
    rli->report(ERROR_LEVEL, ER_SLAVE_FATAL_ERROR,
                ER_THD(thd, ER_SLAVE_FATAL_ERROR),
                "Invalid database name in Query event.");
    thd->is_slave_error= true;
    goto end;
  }

  set_thd_db(thd, rpl_filter, db, db_len);

  /*
    Setting the character set and collation of the current database thd->db.
   */
  load_db_opt_by_name(thd, thd->db.str, &db_options);
  if (db_options.default_table_charset)
    thd->db_charset= db_options.default_table_charset;
  thd->variables.auto_increment_increment= auto_increment_increment;
  thd->variables.auto_increment_offset=    auto_increment_offset;

  DBUG_PRINT("info", ("log_pos: %lu", (ulong) log_pos));

  thd->clear_error(1);
  current_stmt_is_commit= is_commit();

  DBUG_ASSERT(!current_stmt_is_commit || !rgi->tables_to_lock);
  rgi->slave_close_thread_tables(thd);

  /*
    Note:   We do not need to execute reset_one_shot_variables() if this
            db_ok() test fails.
    Reason: The db stored in binlog events is the same for SET and for
            its companion query.  If the SET is ignored because of
            db_ok(), the companion query will also be ignored, and if
            the companion query is ignored in the db_ok() test of
            ::do_apply_event(), then the companion SET also have so
            we don't need to reset_one_shot_variables().
  */
  if (is_trans_keyword() || rpl_filter->db_ok(thd->db.str))
  {
    thd->set_time(when, when_sec_part);
    thd->set_query_and_id((char*)query_arg, q_len_arg,
                          thd->charset(), next_query_id());
    thd->variables.pseudo_thread_id= thread_id;		// for temp tables
    DBUG_PRINT("query",("%s", thd->query()));

    if (unlikely(!(expected_error= error_code)) ||
        ignored_error_code(expected_error) ||
        !unexpected_error_code(expected_error))
    {
      thd->slave_expected_error= expected_error;
      if (flags2_inited)
      {
        ulonglong mask= flags2_inited;
        thd->variables.option_bits= (flags2 & mask) |
                                    (thd->variables.option_bits & ~mask);
      }
      /*
        else, we are in a 3.23/4.0 binlog; we previously received a
        Rotate_log_event which reset thd->variables.option_bits and
        sql_mode etc, so nothing to do.
      */
      /*
        We do not replicate MODE_NO_DIR_IN_CREATE. That is, if the master is a
        slave which runs with SQL_MODE=MODE_NO_DIR_IN_CREATE, this should not
        force us to ignore the dir too. Imagine you are a ring of machines, and
        one has a disk problem so that you temporarily need
        MODE_NO_DIR_IN_CREATE on this machine; you don't want it to propagate
        elsewhere (you don't want all slaves to start ignoring the dirs).
      */
      if (sql_mode_inited)
        thd->variables.sql_mode=
          (sql_mode_t) ((thd->variables.sql_mode & MODE_NO_DIR_IN_CREATE) |
                        (sql_mode & ~(sql_mode_t) MODE_NO_DIR_IN_CREATE));
      if (charset_inited)
      {
        rpl_sql_thread_info *sql_info= thd->system_thread_info.rpl_sql_info;
        if (sql_info->cached_charset_compare(charset))
        {
          /* Verify that we support the charsets found in the event. */
          if (!(thd->variables.character_set_client=
                get_charset(uint2korr(charset), MYF(MY_WME))) ||
              !(thd->variables.collation_connection=
                get_charset(uint2korr(charset+2), MYF(MY_WME))) ||
              !(thd->variables.collation_server=
                get_charset(uint2korr(charset+4), MYF(MY_WME))))
          {
            /*
              We updated the thd->variables with nonsensical values (0). Let's
              set them to something safe (i.e. which avoids crash), and we'll
              stop with EE_UNKNOWN_CHARSET in compare_errors (unless set to
              ignore this error).
            */
            set_slave_thread_default_charset(thd, rgi);
            goto compare_errors;
          }
          thd->update_charset(); // for the charset change to take effect
          /*
            Reset thd->query_string.cs to the newly set value.
            Note, there is a small flaw here. For a very short time frame
            if the new charset is different from the old charset and
            if another thread executes "SHOW PROCESSLIST" after
            the above thd->set_query_and_id() and before this thd->set_query(),
            and if the current query has some non-ASCII characters,
            the another thread may see some '?' marks in the PROCESSLIST
            result. This should be acceptable now. This is a reminder
            to fix this if any refactoring happens here sometime.
          */
          thd->set_query((char*) query_arg, q_len_arg, thd->charset());
        }
      }
      if (time_zone_len)
      {
        String tmp(time_zone_str, time_zone_len, &my_charset_bin);
        if (!(thd->variables.time_zone= my_tz_find(thd, &tmp)))
        {
          my_error(ER_UNKNOWN_TIME_ZONE, MYF(0), tmp.c_ptr());
          thd->variables.time_zone= global_system_variables.time_zone;
          goto compare_errors;
        }
      }
      if (lc_time_names_number)
      {
        if (!(thd->variables.lc_time_names=
              my_locale_by_number(lc_time_names_number)))
        {
          my_printf_error(ER_UNKNOWN_ERROR,
                      "Unknown locale: '%d'", MYF(0), lc_time_names_number);
          thd->variables.lc_time_names= &my_locale_en_US;
          goto compare_errors;
        }
      }
      else
        thd->variables.lc_time_names= &my_locale_en_US;
      if (charset_database_number)
      {
        CHARSET_INFO *cs;
        if (!(cs= get_charset(charset_database_number, MYF(0))))
        {
          char buf[20];
          int10_to_str((int) charset_database_number, buf, -10);
          my_error(ER_UNKNOWN_COLLATION, MYF(0), buf);
          goto compare_errors;
        }
        thd->variables.collation_database= cs;
      }
      else
        thd->variables.collation_database= thd->db_charset;

      {
        const CHARSET_INFO *cs= thd->charset();
        /*
          We cannot ask for parsing a statement using a character set
          without state_maps (parser internal data).
        */
        if (!cs->state_map)
        {
          rli->report(ERROR_LEVEL, ER_SLAVE_FATAL_ERROR,
                      ER_THD(thd, ER_SLAVE_FATAL_ERROR),
                      "character_set cannot be parsed");
          thd->is_slave_error= true;
          goto end;
        }
      }

      /*
        Record any GTID in the same transaction, so slave state is
        transactionally consistent.
      */
      if (current_stmt_is_commit)
      {
        thd->variables.option_bits&= ~OPTION_GTID_BEGIN;
        if (rgi->gtid_pending)
        {
          sub_id= rgi->gtid_sub_id;
          rgi->gtid_pending= false;

          gtid= rgi->current_gtid;
          if (unlikely(rpl_global_gtid_slave_state->record_gtid(thd, &gtid,
                                                                sub_id,
                                                                true, false,
                                                                &hton)))
          {
            int errcode= thd->get_stmt_da()->sql_errno();
            if (!is_parallel_retry_error(rgi, errcode))
              rli->report(ERROR_LEVEL, ER_CANNOT_UPDATE_GTID_STATE,
                          rgi->gtid_info(),
                          "Error during COMMIT: failed to update GTID state in "
                        "%s.%s: %d: %s",
                          "mysql", rpl_gtid_slave_state_table_name.str,
                          errcode,
                          thd->get_stmt_da()->message());
            sub_id= 0;
            thd->is_slave_error= 1;
            goto end;
          }
        }
      }

      thd->table_map_for_update= (table_map)table_map_for_update;
      thd->set_invoker(&user, &host);
      /*
        Flag if we need to rollback the statement transaction on
        slave if it by chance succeeds.
        If we expected a non-zero error code and get nothing and,
        it is a concurrency issue or ignorable issue, effects
        of the statement should be rolled back.
      */
      if (unlikely(expected_error) &&
          (ignored_error_code(expected_error) ||
           concurrency_error_code(expected_error)))
      {
        thd->variables.option_bits|= OPTION_MASTER_SQL_ERROR;
        thd->variables.option_bits&= ~OPTION_GTID_BEGIN;
      }
      /* Execute the query (note that we bypass dispatch_command()) */
      Parser_state parser_state;
      if (!parser_state.init(thd, thd->query(), thd->query_length()))
      {
        DBUG_ASSERT(thd->m_digest == NULL);
        thd->m_digest= & thd->m_digest_state;
        DBUG_ASSERT(thd->m_statement_psi == NULL);
        thd->m_statement_psi= MYSQL_START_STATEMENT(&thd->m_statement_state,
                                                    stmt_info_rpl.m_key,
                                                    thd->db.str, thd->db.length,
                                                    thd->charset(), NULL);
        THD_STAGE_INFO(thd, stage_starting);
        MYSQL_SET_STATEMENT_TEXT(thd->m_statement_psi, thd->query(), thd->query_length());
        if (thd->m_digest != NULL)
          thd->m_digest->reset(thd->m_token_array, max_digest_length);

         if (thd->slave_thread)
         {
           /*
             To be compatible with previous releases, the slave thread uses the global
             log_slow_disabled_statements value, wich can be changed dynamically, so we
             have to set the sql_log_slow respectively.
           */
           thd->variables.sql_log_slow= !MY_TEST(global_system_variables.log_slow_disabled_statements & LOG_SLOW_DISABLE_SLAVE);
         }

        mysql_parse(thd, thd->query(), thd->query_length(), &parser_state);
        /* Finalize server status flags after executing a statement. */
        thd->update_server_status();
        log_slow_statement(thd);
        thd->lex->restore_set_statement_var();

        /*
          When THD::slave_expected_error gets reset inside execution stack
          that is the case of to be ignored event. In this case the expected
          error must change to the reset value as well.
        */
        expected_error= thd->slave_expected_error;
      }

      thd->variables.option_bits&= ~OPTION_MASTER_SQL_ERROR;
    }
    else
    {
      /*
        The query got a really bad error on the master (thread killed etc),
        which could be inconsistent. Parse it to test the table names: if the
        replicate-*-do|ignore-table rules say "this query must be ignored" then
        we exit gracefully; otherwise we warn about the bad error and tell DBA
        to check/fix it.
      */
      if (mysql_test_parse_for_slave(thd, thd->query(), thd->query_length()))
        thd->clear_error(1);
      else
      {
        rli->report(ERROR_LEVEL, expected_error, rgi->gtid_info(),
                          "\
Query partially completed on the master (error on master: %d) \
and was aborted. There is a chance that your master is inconsistent at this \
point. If you are sure that your master is ok, run this query manually on the \
slave and then restart the slave with SET GLOBAL SQL_SLAVE_SKIP_COUNTER=1; \
START SLAVE; . Query: '%s'", expected_error, thd->query());
        thd->is_slave_error= 1;
      }
      goto end;
    }

    /* If the query was not ignored, it is printed to the general log */
    if (likely(!thd->is_error()) ||
        thd->get_stmt_da()->sql_errno() != ER_SLAVE_IGNORED_TABLE)
      general_log_write(thd, COM_QUERY, thd->query(), thd->query_length());
    else
    {
      /*
        Bug#54201: If we skip an INSERT query that uses auto_increment, then we
        should reset any @@INSERT_ID set by an Intvar_log_event associated with
        the query; otherwise the @@INSERT_ID will linger until the next INSERT
        that uses auto_increment and may affect extra triggers on the slave etc.

        We reset INSERT_ID unconditionally; it is probably cheaper than
        checking if it is necessary.
      */
      thd->auto_inc_intervals_forced.empty();
    }

compare_errors:
    /*
      In the slave thread, we may sometimes execute some DROP / * 40005
      TEMPORARY * / TABLE that come from parts of binlogs (likely if we
      use RESET SLAVE or CHANGE MASTER TO), while the temporary table
      has already been dropped. To ignore such irrelevant "table does
      not exist errors", we silently clear the error if TEMPORARY was used.
    */
    if ((thd->lex->sql_command == SQLCOM_DROP_TABLE ||
         thd->lex->sql_command == SQLCOM_DROP_SEQUENCE) &&
        thd->lex->tmp_table() &&
        thd->is_error() && thd->get_stmt_da()->sql_errno() == ER_BAD_TABLE_ERROR &&
        !expected_error)
      thd->get_stmt_da()->reset_diagnostics_area();
    /*
      If we expected a non-zero error code, and we don't get the same error
      code, and it should be ignored or is related to a concurrency issue.
    */
    actual_error= thd->is_error() ? thd->get_stmt_da()->sql_errno() : 0;
    DBUG_PRINT("info",("expected_error: %d  sql_errno: %d",
                       expected_error, actual_error));

    if ((unlikely(expected_error) &&
         !test_if_equal_repl_errors(expected_error, actual_error) &&
         !concurrency_error_code(expected_error)) &&
        !ignored_error_code(actual_error) &&
        !ignored_error_code(expected_error))
    {
      rli->report(ERROR_LEVEL, 0, rgi->gtid_info(),
                  "Query caused different errors on master and slave.     "
                  "Error on master: message (format)='%s' error code=%d ; "
                  "Error on slave: actual message='%s', error code=%d. "
                  "Default database: '%s'. Query: '%s'",
                  ER_THD(thd, expected_error),
                  expected_error,
                  actual_error ? thd->get_stmt_da()->message() : "no error",
                  actual_error,
                  print_slave_db_safe(db), query_arg);
      thd->is_slave_error= 1;
    }
    /*
      If we get the same error code as expected and it is not a concurrency
      issue, or should be ignored.
    */
    else if ((test_if_equal_repl_errors(expected_error, actual_error) &&
              !concurrency_error_code(expected_error)) ||
             ignored_error_code(actual_error))
    {
      DBUG_PRINT("info",("error ignored"));
      thd->clear_error(1);
      if (actual_error == ER_QUERY_INTERRUPTED ||
          actual_error == ER_CONNECTION_KILLED)
        thd->reset_killed();
    }
    /*
      Other cases: mostly we expected no error and get one.
    */
    else if (unlikely(thd->is_slave_error || thd->is_fatal_error))
    {
      if (!is_parallel_retry_error(rgi, actual_error))
        rli->report(ERROR_LEVEL, actual_error, rgi->gtid_info(),
                    "Error '%s' on query. Default database: '%s'. Query: '%s'",
                    (actual_error ? thd->get_stmt_da()->message() :
                     "unexpected success or fatal error"),
                    thd->get_db(), query_arg);
      thd->is_slave_error= 1;
#ifdef WITH_WSREP
      if (wsrep_thd_is_toi(thd) && wsrep_must_ignore_error(thd))
      {
        thd->clear_error(1);
        thd->killed= NOT_KILLED;
        thd->wsrep_has_ignored_error= true;
      }
#endif /* WITH_WSREP */
    }

    /*
      TODO: compare the values of "affected rows" around here. Something
      like:
      if ((uint32) affected_in_event != (uint32) affected_on_slave)
      {
      sql_print_error("Slave: did not get the expected number of affected \
      rows running query from master - expected %d, got %d (this numbers \
      should have matched modulo 4294967296).", 0, ...);
      thd->is_slave_error = 1;
      }
      We may also want an option to tell the slave to ignore "affected"
      mismatch. This mismatch could be implemented with a new ER_ code, and
      to ignore it you would use --slave-skip-errors...

      To do the comparison we need to know the value of "affected" which the
      above mysql_parse() computed. And we need to know the value of
      "affected" in the master's binlog. Both will be implemented later. The
      important thing is that we now have the format ready to log the values
      of "affected" in the binlog. So we can release 5.0.0 before effectively
      logging "affected" and effectively comparing it.
    */
  } /* End of if (db_ok(... */

  {
    /**
      The following failure injecion works in cooperation with tests
      setting @@global.debug= 'd,stop_slave_middle_group'.
      The sql thread receives the killed status and will proceed
      to shutdown trying to finish incomplete events group.
    */
    DBUG_EXECUTE_IF("stop_slave_middle_group",
                    if (!current_stmt_is_commit && is_begin() == 0)
                    {
                      if (thd->transaction->all.modified_non_trans_table)
                        const_cast<Relay_log_info*>(rli)->abort_slave= 1;
                    };);
  }

end:
  if (unlikely(sub_id && !thd->is_slave_error))
    rpl_global_gtid_slave_state->update_state_hash(sub_id, &gtid, hton, rgi);

  /*
    Probably we have set thd->query, thd->db, thd->catalog to point to places
    in the data_buf of this event. Now the event is going to be deleted
    probably, so data_buf will be freed, so the thd->... listed above will be
    pointers to freed memory.
    So we must set them to 0, so that those bad pointers values are not later
    used. Note that "cleanup" queries like automatic DROP TEMPORARY TABLE
    don't suffer from these assignments to 0 as DROP TEMPORARY
    TABLE uses the db.table syntax.
  */
  thd->catalog= 0;
  thd->set_db(&null_clex_str);    /* will free the current database */
  thd->reset_query();
  DBUG_PRINT("info", ("end: query= 0"));

  /* Mark the statement completed. */
  MYSQL_END_STATEMENT(thd->m_statement_psi, thd->get_stmt_da());
  thd->m_statement_psi= NULL;
  thd->m_digest= NULL;

  /*
    As a disk space optimization, future masters will not log an event for
    LAST_INSERT_ID() if that function returned 0 (and thus they will be able
    to replace the THD::stmt_depends_on_first_successful_insert_id_in_prev_stmt
    variable by (THD->first_successful_insert_id_in_prev_stmt > 0) ; with the
    resetting below we are ready to support that.
  */
  thd->first_successful_insert_id_in_prev_stmt_for_binlog= 0;
  thd->first_successful_insert_id_in_prev_stmt= 0;
  thd->stmt_depends_on_first_successful_insert_id_in_prev_stmt= 0;
  free_root(thd->mem_root,MYF(MY_KEEP_PREALLOC));
  DBUG_RETURN(thd->is_slave_error);
}

Log_event::enum_skip_reason
Query_log_event::do_shall_skip(rpl_group_info *rgi)
{
  Relay_log_info *rli= rgi->rli;
  DBUG_ENTER("Query_log_event::do_shall_skip");
  DBUG_PRINT("debug", ("query: '%s'  q_len: %d", query, q_len));
  DBUG_ASSERT(query && q_len > 0);
  DBUG_ASSERT(thd == rgi->thd);

  /*
    An event skipped due to @@skip_replication must not be counted towards the
    number of events to be skipped due to @@sql_slave_skip_counter.
  */
  if (flags & LOG_EVENT_SKIP_REPLICATION_F &&
      opt_replicate_events_marked_for_skip != RPL_SKIP_REPLICATE)
    DBUG_RETURN(Log_event::EVENT_SKIP_IGNORE);

  if (rli->slave_skip_counter > 0)
  {
    if (is_begin())
    {
      thd->variables.option_bits|= OPTION_BEGIN | OPTION_GTID_BEGIN;
      DBUG_RETURN(Log_event::continue_group(rgi));
    }

    if (is_commit() || is_rollback())
    {
      thd->variables.option_bits&= ~(OPTION_BEGIN | OPTION_GTID_BEGIN);
      DBUG_RETURN(Log_event::EVENT_SKIP_COUNT);
    }
  }
#ifdef WITH_WSREP
  else if (WSREP(thd) && wsrep_mysql_replication_bundle &&
           opt_slave_domain_parallel_threads == 0 &&
           thd->wsrep_mysql_replicated > 0 &&
           (is_begin() || is_commit()))
  {
    if (++thd->wsrep_mysql_replicated < (int)wsrep_mysql_replication_bundle)
    {
      WSREP_DEBUG("skipping wsrep commit %d", thd->wsrep_mysql_replicated);
      DBUG_RETURN(Log_event::EVENT_SKIP_IGNORE);
    }
    else
    {
      thd->wsrep_mysql_replicated = 0;
    }
  }
#endif /* WITH_WSREP */
  DBUG_RETURN(Log_event::do_shall_skip(rgi));
}


bool
Query_log_event::peek_is_commit_rollback(const uchar *event_start,
                                         size_t event_len,
                                         enum enum_binlog_checksum_alg
                                         checksum_alg)
{
  if (checksum_alg == BINLOG_CHECKSUM_ALG_CRC32)
  {
    if (event_len > BINLOG_CHECKSUM_LEN)
      event_len-= BINLOG_CHECKSUM_LEN;
    else
      event_len= 0;
  }
  else
    DBUG_ASSERT(checksum_alg == BINLOG_CHECKSUM_ALG_UNDEF ||
                checksum_alg == BINLOG_CHECKSUM_ALG_OFF);

  if (event_len < LOG_EVENT_HEADER_LEN + QUERY_HEADER_LEN || event_len < 9)
    return false;
  return !memcmp(event_start + (event_len-7), "\0COMMIT", 7) ||
         !memcmp(event_start + (event_len-9), "\0ROLLBACK", 9);
}

#endif


/**************************************************************************
	Start_log_event_v3 methods
**************************************************************************/

Start_log_event_v3::Start_log_event_v3()
  :Log_event(), created(0), binlog_version(BINLOG_VERSION),
   dont_set_created(0)
{
  memcpy(server_version, ::server_version, ST_SERVER_VER_LEN);
}


#if defined(HAVE_REPLICATION)
void Start_log_event_v3::pack_info(Protocol *protocol)
{
  char buf[12 + ST_SERVER_VER_LEN + 14 + 22], *pos;
  pos= strmov(buf, "Server ver: ");
  pos= strmov(pos, server_version);
  pos= strmov(pos, ", Binlog ver: ");
  pos= int10_to_str(binlog_version, pos, 10);
  protocol->store(buf, (uint) (pos-buf), &my_charset_bin);
}
#endif


bool Start_log_event_v3::write()
{
  char buff[START_V3_HEADER_LEN];
  int2store(buff + ST_BINLOG_VER_OFFSET,binlog_version);
  memcpy(buff + ST_SERVER_VER_OFFSET,server_version,ST_SERVER_VER_LEN);
  if (!dont_set_created)
    created= get_time(); // this sets when and when_sec_part as a side effect
  int4store(buff + ST_CREATED_OFFSET,created);
  return write_header(sizeof(buff)) ||
         write_data(buff, sizeof(buff)) ||
         write_footer();
}


#if defined(HAVE_REPLICATION)

/**
  Start_log_event_v3::do_apply_event() .
  The master started

    IMPLEMENTATION
    - To handle the case where the master died without having time to write
    DROP TEMPORARY TABLE, DO RELEASE_LOCK (prepared statements' deletion is
    TODO), we clean up all temporary tables that we got, if we are sure we
    can (see below).

  @todo
    - Remove all active user locks.
    Guilhem 2003-06: this is true but not urgent: the worst it can cause is
    the use of a bit of memory for a user lock which will not be used
    anymore. If the user lock is later used, the old one will be released. In
    other words, no deadlock problem.
*/

int Start_log_event_v3::do_apply_event(rpl_group_info *rgi)
{
  DBUG_ENTER("Start_log_event_v3::do_apply_event");
  int error= 0;
  Relay_log_info *rli= rgi->rli;

  switch (binlog_version)
  {
  case 3:
  case 4:
    /*
      This can either be 4.x (then a Start_log_event_v3 is only at master
      startup so we are sure the master has restarted and cleared his temp
      tables; the event always has 'created'>0) or 5.0 (then we have to test
      'created').
    */
    if (created)
    {
      rli->close_temporary_tables();
      
      /*
        The following is only false if we get here with a BINLOG statement
      */
      if (rli->mi)
        cleanup_load_tmpdir(&rli->mi->cmp_connection_name);
    }
    break;

    /*
       Now the older formats; in that case load_tmpdir is cleaned up by the I/O
       thread.
    */
  case 1:
    if (strncmp(rli->relay_log.description_event_for_exec->server_version,
                "3.23.57",7) >= 0 && created)
    {
      /*
        Can distinguish, based on the value of 'created': this event was
        generated at master startup.
      */
      rli->close_temporary_tables();
    }
    /*
      Otherwise, can't distinguish a Start_log_event generated at
      master startup and one generated by master FLUSH LOGS, so cannot
      be sure temp tables have to be dropped. So do nothing.
    */
    break;
  default:
    /*
      This case is not expected. It can be either an event corruption or an
      unsupported binary log version.
    */
    rli->report(ERROR_LEVEL, ER_SLAVE_FATAL_ERROR,
                ER_THD(thd, ER_SLAVE_FATAL_ERROR),
                "Binlog version not supported");
    DBUG_RETURN(1);
  }
  DBUG_RETURN(error);
}
#endif /* defined(HAVE_REPLICATION) */

/***************************************************************************
       Format_description_log_event methods
****************************************************************************/

bool Format_description_log_event::write()
{
  bool ret;
  bool no_checksum;
  /*
    We don't call Start_log_event_v3::write() because this would make 2
    my_b_safe_write().
  */
  uchar buff[START_V3_HEADER_LEN+1];
  size_t rec_size= sizeof(buff) + BINLOG_CHECKSUM_ALG_DESC_LEN +
                   number_of_event_types;
  int2store(buff + ST_BINLOG_VER_OFFSET,binlog_version);
  memcpy((char*) buff + ST_SERVER_VER_OFFSET,server_version,ST_SERVER_VER_LEN);
  if (!dont_set_created)
    created= get_time();
  int4store(buff + ST_CREATED_OFFSET,created);
  buff[ST_COMMON_HEADER_LEN_OFFSET]= common_header_len;
  /*
    if checksum is requested
    record the checksum-algorithm descriptor next to
    post_header_len vector which will be followed by the checksum value.
    Master is supposed to trigger checksum computing by binlog_checksum_options,
    slave does it via marking the event according to
    FD_queue checksum_alg value.
  */
  compile_time_assert(BINLOG_CHECKSUM_ALG_DESC_LEN == 1);
#ifdef DBUG_ASSERT_EXISTS
  data_written= 0; // to prepare for need_checksum assert
#endif
  uint8 checksum_byte= (uint8)
    (need_checksum() ? checksum_alg : BINLOG_CHECKSUM_ALG_OFF);
  /* 
     FD of checksum-aware server is always checksum-equipped, (V) is in,
     regardless of @@global.binlog_checksum policy.
     Thereby a combination of (A) == 0, (V) != 0 means
     it's the checksum-aware server's FD event that heads checksum-free binlog
     file. 
     Here 0 stands for checksumming OFF to evaluate (V) as 0 is that case.
     A combination of (A) != 0, (V) != 0 denotes FD of the checksum-aware server
     heading the checksummed binlog.
     (A), (V) presence in FD of the checksum-aware server makes the event
     1 + 4 bytes bigger comparing to the former FD.
  */

  if ((no_checksum= (checksum_alg == BINLOG_CHECKSUM_ALG_OFF)))
  {
    checksum_alg= BINLOG_CHECKSUM_ALG_CRC32;  // Forcing (V) room to fill anyway
  }
  ret= write_header(rec_size) ||
       write_data(buff, sizeof(buff)) ||
       write_data(post_header_len, number_of_event_types) ||
       write_data(&checksum_byte, sizeof(checksum_byte)) ||
       write_footer();
  if (no_checksum)
    checksum_alg= BINLOG_CHECKSUM_ALG_OFF;
  return ret;
}

#if defined(HAVE_REPLICATION)
int Format_description_log_event::do_apply_event(rpl_group_info *rgi)
{
  int ret= 0;
  Relay_log_info *rli= rgi->rli;
  DBUG_ENTER("Format_description_log_event::do_apply_event");

  /*
    As a transaction NEVER spans on 2 or more binlogs:
    if we have an active transaction at this point, the master died
    while writing the transaction to the binary log, i.e. while
    flushing the binlog cache to the binlog. XA guarantees that master has
    rolled back. So we roll back.
    Note: this event could be sent by the master to inform us of the
    format of its binlog; in other words maybe it is not at its
    original place when it comes to us; we'll know this by checking
    log_pos ("artificial" events have log_pos == 0).
  */
  if (!thd->rli_fake &&
      !is_artificial_event() && created && thd->transaction->all.ha_list)
  {
    /* This is not an error (XA is safe), just an information */
    rli->report(INFORMATION_LEVEL, 0, NULL,
                "Rolling back unfinished transaction (no COMMIT "
                "or ROLLBACK in relay log). A probable cause is that "
                "the master died while writing the transaction to "
                "its binary log, thus rolled back too."); 
    rgi->cleanup_context(thd, 1);
  }

  /*
    If this event comes from ourselves, there is no cleaning task to
    perform, we don't call Start_log_event_v3::do_apply_event()
    (this was just to update the log's description event).
  */
  if (server_id != (uint32) global_system_variables.server_id)
  {
    /*
      If the event was not requested by the slave i.e. the master sent
      it while the slave asked for a position >4, the event will make
      rli->group_master_log_pos advance. Say that the slave asked for
      position 1000, and the Format_desc event's end is 96. Then in
      the beginning of replication rli->group_master_log_pos will be
      0, then 96, then jump to first really asked event (which is
      >96). So this is ok.
    */
    ret= Start_log_event_v3::do_apply_event(rgi);
  }

  if (!ret)
  {
    /* Save the information describing this binlog */
    copy_crypto_data(rli->relay_log.description_event_for_exec);
    delete rli->relay_log.description_event_for_exec;
    rli->relay_log.description_event_for_exec= this;
  }

  DBUG_RETURN(ret);
}

int Format_description_log_event::do_update_pos(rpl_group_info *rgi)
{
  if (server_id == (uint32) global_system_variables.server_id)
  {
    /*
      We only increase the relay log position if we are skipping
      events and do not touch any group_* variables, nor flush the
      relay log info.  If there is a crash, we will have to re-skip
      the events again, but that is a minor issue.

      If we do not skip stepping the group log position (and the
      server id was changed when restarting the server), it might well
      be that we start executing at a position that is invalid, e.g.,
      at a Rows_log_event or a Query_log_event preceeded by a
      Intvar_log_event instead of starting at a Table_map_log_event or
      the Intvar_log_event respectively.
     */
    rgi->inc_event_relay_log_pos();
    return 0;
  }
  else
  {
    return Log_event::do_update_pos(rgi);
  }
}

Log_event::enum_skip_reason
Format_description_log_event::do_shall_skip(rpl_group_info *rgi)
{
  return Log_event::EVENT_SKIP_NOT;
}

#endif


#if defined(HAVE_REPLICATION)
int Start_encryption_log_event::do_apply_event(rpl_group_info* rgi)
{
  return rgi->rli->relay_log.description_event_for_exec->start_decryption(this);
}

int Start_encryption_log_event::do_update_pos(rpl_group_info *rgi)
{
  /*
    master never sends Start_encryption_log_event, any SELE that a slave
    might see was created locally in MYSQL_BIN_LOG::open() on the slave
  */
  rgi->inc_event_relay_log_pos();
  return 0;
}

#endif


/**************************************************************************
      Load_log_event methods
**************************************************************************/

#if defined(HAVE_REPLICATION)
bool Load_log_event::print_query(THD *thd, bool need_db, const char *cs,
                                 String *buf, my_off_t *fn_start,
                                 my_off_t *fn_end, const char *qualify_db)
{
  if (need_db && db && db_len)
  {
    buf->append(STRING_WITH_LEN("use "));
    append_identifier(thd, buf, db, db_len);
    buf->append(STRING_WITH_LEN("; "));
  }

  buf->append(STRING_WITH_LEN("LOAD DATA "));

  if (is_concurrent)
    buf->append(STRING_WITH_LEN("CONCURRENT "));

  if (fn_start)
    *fn_start= buf->length();

  if (check_fname_outside_temp_buf())
    buf->append(STRING_WITH_LEN("LOCAL "));
  buf->append(STRING_WITH_LEN("INFILE '"));
  buf->append_for_single_quote(fname, fname_len);
  buf->append(STRING_WITH_LEN("' "));

  if (sql_ex.opt_flags & REPLACE_FLAG)
    buf->append(STRING_WITH_LEN("REPLACE "));
  else if (sql_ex.opt_flags & IGNORE_FLAG)
    buf->append(STRING_WITH_LEN("IGNORE "));

  buf->append(STRING_WITH_LEN("INTO"));

  if (fn_end)
    *fn_end= buf->length();

  buf->append(STRING_WITH_LEN(" TABLE "));
  if (qualify_db)
  {
    append_identifier(thd, buf, qualify_db, strlen(qualify_db));
    buf->append(STRING_WITH_LEN("."));
  }
  append_identifier(thd, buf, table_name, table_name_len);

  if (cs != NULL)
  {
    buf->append(STRING_WITH_LEN(" CHARACTER SET "));
    buf->append(cs, strlen(cs));
  }

  /* We have to create all optional fields as the default is not empty */
  buf->append(STRING_WITH_LEN(" FIELDS TERMINATED BY "));
  pretty_print_str(buf, sql_ex.field_term, sql_ex.field_term_len);
  if (sql_ex.opt_flags & OPT_ENCLOSED_FLAG)
    buf->append(STRING_WITH_LEN(" OPTIONALLY "));
  buf->append(STRING_WITH_LEN(" ENCLOSED BY "));
  pretty_print_str(buf, sql_ex.enclosed, sql_ex.enclosed_len);

  buf->append(STRING_WITH_LEN(" ESCAPED BY "));
  pretty_print_str(buf, sql_ex.escaped, sql_ex.escaped_len);

  buf->append(STRING_WITH_LEN(" LINES TERMINATED BY "));
  pretty_print_str(buf, sql_ex.line_term, sql_ex.line_term_len);
  if (sql_ex.line_start_len)
  {
    buf->append(STRING_WITH_LEN(" STARTING BY "));
    pretty_print_str(buf, sql_ex.line_start, sql_ex.line_start_len);
  }

  if ((long) skip_lines > 0)
  {
    buf->append(STRING_WITH_LEN(" IGNORE "));
    buf->append_ulonglong(skip_lines);
    buf->append(STRING_WITH_LEN(" LINES "));
  }

  if (num_fields)
  {
    uint i;
    const char *field= fields;
    buf->append(STRING_WITH_LEN(" ("));
    for (i = 0; i < num_fields; i++)
    {
      if (i)
      {
        /*
          Yes, the space and comma is reversed here. But this is mostly dead
          code, at most used when reading really old binlogs from old servers,
          so better just leave it as is...
        */
        buf->append(STRING_WITH_LEN(" ,"));
      }
      append_identifier(thd, buf, field, field_lens[i]);
      field+= field_lens[i]  + 1;
    }
    buf->append(STRING_WITH_LEN(")"));
  }
  return 0;
}


void Load_log_event::pack_info(Protocol *protocol)
{
  char query_buffer[1024];
  String query_str(query_buffer, sizeof(query_buffer), system_charset_info);

  query_str.length(0);
  print_query(protocol->thd, TRUE, NULL, &query_str, 0, 0, NULL);
  protocol->store(query_str.ptr(), query_str.length(), &my_charset_bin);
}
#endif /* defined(HAVE_REPLICATION) */


bool Load_log_event::write_data_header()
{
  char buf[LOAD_HEADER_LEN];
  int4store(buf + L_THREAD_ID_OFFSET, slave_proxy_id);
  int4store(buf + L_EXEC_TIME_OFFSET, exec_time);
  int4store(buf + L_SKIP_LINES_OFFSET, skip_lines);
  buf[L_TBL_LEN_OFFSET] = (char)table_name_len;
  buf[L_DB_LEN_OFFSET] = (char)db_len;
  int4store(buf + L_NUM_FIELDS_OFFSET, num_fields);
  return write_data(buf, LOAD_HEADER_LEN) != 0;
}


bool Load_log_event::write_data_body()
{
  if (sql_ex.write_data(writer))
    return 1;
  if (num_fields && fields && field_lens)
  {
    if (write_data(field_lens, num_fields) ||
	write_data(fields, field_block_len))
      return 1;
  }
  return (write_data(table_name, table_name_len + 1) ||
	  write_data(db, db_len + 1) ||
	  write_data(fname, fname_len));
}


Load_log_event::Load_log_event(THD *thd_arg, const sql_exchange *ex,
			       const char *db_arg, const char *table_name_arg,
			       List<Item> &fields_arg,
                               bool is_concurrent_arg,
			       enum enum_duplicates handle_dup,
			       bool ignore, bool using_trans)
  :Log_event(thd_arg,
             thd_arg->thread_specific_used ? LOG_EVENT_THREAD_SPECIFIC_F : 0,
             using_trans),
   thread_id(thd_arg->thread_id),
   slave_proxy_id((ulong)thd_arg->variables.pseudo_thread_id),
   num_fields(0),fields(0),
   field_lens(0),field_block_len(0),
   table_name(table_name_arg ? table_name_arg : ""),
   db(db_arg), fname(ex->file_name), local_fname(FALSE),
   is_concurrent(is_concurrent_arg)
{
  time_t end_time;
  time(&end_time);
  exec_time = (ulong) (end_time  - thd_arg->start_time);
  /* db can never be a zero pointer in 4.0 */
  db_len = (uint32) strlen(db);
  table_name_len = (uint32) strlen(table_name);
  fname_len = (fname) ? (uint) strlen(fname) : 0;
  sql_ex.field_term = ex->field_term->ptr();
  sql_ex.field_term_len = (uint8) ex->field_term->length();
  sql_ex.enclosed = ex->enclosed->ptr();
  sql_ex.enclosed_len = (uint8) ex->enclosed->length();
  sql_ex.line_term = ex->line_term->ptr();
  sql_ex.line_term_len = (uint8) ex->line_term->length();
  sql_ex.line_start = ex->line_start->ptr();
  sql_ex.line_start_len = (uint8) ex->line_start->length();
  sql_ex.escaped = ex->escaped->ptr();
  sql_ex.escaped_len = (uint8) ex->escaped->length();
  sql_ex.opt_flags = 0;
  sql_ex.cached_new_format = -1;
    
  if (ex->dumpfile)
    sql_ex.opt_flags|= DUMPFILE_FLAG;
  if (ex->opt_enclosed)
    sql_ex.opt_flags|= OPT_ENCLOSED_FLAG;

  sql_ex.empty_flags= 0;

  switch (handle_dup) {
  case DUP_REPLACE:
    sql_ex.opt_flags|= REPLACE_FLAG;
    break;
  case DUP_UPDATE:				// Impossible here
  case DUP_ERROR:
    break;	
  }
  if (ignore)
    sql_ex.opt_flags|= IGNORE_FLAG;

  if (!ex->field_term->length())
    sql_ex.empty_flags |= FIELD_TERM_EMPTY;
  if (!ex->enclosed->length())
    sql_ex.empty_flags |= ENCLOSED_EMPTY;
  if (!ex->line_term->length())
    sql_ex.empty_flags |= LINE_TERM_EMPTY;
  if (!ex->line_start->length())
    sql_ex.empty_flags |= LINE_START_EMPTY;
  if (!ex->escaped->length())
    sql_ex.empty_flags |= ESCAPED_EMPTY;
    
  skip_lines = ex->skip_lines;

  List_iterator<Item> li(fields_arg);
  field_lens_buf.length(0);
  fields_buf.length(0);
  Item* item;
  while ((item = li++))
  {
    num_fields++;
    uchar len= (uchar) item->name.length;
    field_block_len += len + 1;
    fields_buf.append(item->name.str, len + 1);
    field_lens_buf.append((char*)&len, 1);
  }

  field_lens = (const uchar*)field_lens_buf.ptr();
  fields = fields_buf.ptr();
}


/**
  Load_log_event::set_fields()

  @note
    This function can not use the member variable 
    for the database, since LOAD DATA INFILE on the slave
    can be for a different database than the current one.
    This is the reason for the affected_db argument to this method.
*/

void Load_log_event::set_fields(const char* affected_db, 
				List<Item> &field_list,
                                Name_resolution_context *context)
{
  uint i;
  const char* field = fields;
  for (i= 0; i < num_fields; i++)
  {
    LEX_CSTRING field_name= {field, field_lens[i] };
    field_list.push_back(new (thd->mem_root)
                         Item_field(thd, context,
                                    Lex_cstring_strlen(affected_db),
                                    Lex_cstring_strlen(table_name),
                                    field_name),
                         thd->mem_root);
    field+= field_lens[i]  + 1;
  }
}


#if defined(HAVE_REPLICATION)
/**
  Does the data loading job when executing a LOAD DATA on the slave.

  @param net
  @param rli
  @param use_rli_only_for_errors     If set to 1, rli is provided to
                                     Load_log_event::exec_event only for this
                                     function to have RPL_LOG_NAME and
                                     rli->last_slave_error, both being used by
                                     error reports. rli's position advancing
                                     is skipped (done by the caller which is
                                     Execute_load_log_event::exec_event).
                                     If set to 0, rli is provided for full use,
                                     i.e. for error reports and position
                                     advancing.

  @todo
    fix this; this can be done by testing rules in
    Create_file_log_event::exec_event() and then discarding Append_block and
    al.
  @todo
    this is a bug - this needs to be moved to the I/O thread

  @retval
    0           Success
  @retval
    1           Failure
*/

int Load_log_event::do_apply_event(NET* net, rpl_group_info *rgi,
                                   bool use_rli_only_for_errors)
{
  Relay_log_info const *rli= rgi->rli;
  Rpl_filter *rpl_filter= rli->mi->rpl_filter;
  DBUG_ENTER("Load_log_event::do_apply_event");

  DBUG_ASSERT(thd->query() == 0);
  set_thd_db(thd, rpl_filter, db, db_len);
  thd->clear_error(1);

  /* see Query_log_event::do_apply_event() and BUG#13360 */
  DBUG_ASSERT(!rgi->m_table_map.count());
  /*
    Usually lex_start() is called by mysql_parse(), but we need it here
    as the present method does not call mysql_parse().
  */
  lex_start(thd);
  thd->lex->local_file= local_fname;
  thd->reset_for_next_command(0);               // Errors are cleared above

   /*
    We test replicate_*_db rules. Note that we have already prepared
    the file to load, even if we are going to ignore and delete it
    now. So it is possible that we did a lot of disk writes for
    nothing. In other words, a big LOAD DATA INFILE on the master will
    still consume a lot of space on the slave (space in the relay log
    + space of temp files: twice the space of the file to load...)
    even if it will finally be ignored.  TODO: fix this; this can be
    done by testing rules in Create_file_log_event::do_apply_event()
    and then discarding Append_block and al. Another way is do the
    filtering in the I/O thread (more efficient: no disk writes at
    all).


    Note:   We do not need to execute reset_one_shot_variables() if this
            db_ok() test fails.
    Reason: The db stored in binlog events is the same for SET and for
            its companion query.  If the SET is ignored because of
            db_ok(), the companion query will also be ignored, and if
            the companion query is ignored in the db_ok() test of
            ::do_apply_event(), then the companion SET also have so
            we don't need to reset_one_shot_variables().
  */
  if (rpl_filter->db_ok(thd->db.str))
  {
    thd->set_time(when, when_sec_part);
    thd->set_query_id(next_query_id());
    thd->get_stmt_da()->opt_clear_warning_info(thd->query_id);

    TABLE_LIST tables;
    LEX_CSTRING db_name= { thd->strmake(thd->db.str, thd->db.length), thd->db.length };
    if (lower_case_table_names)
      my_casedn_str(system_charset_info, (char *)table_name);
    LEX_CSTRING tbl_name=   { table_name, strlen(table_name) };
    tables.init_one_table(&db_name, &tbl_name, 0, TL_WRITE);
    tables.updating= 1;

    // the table will be opened in mysql_load    
    if (rpl_filter->is_on() && !rpl_filter->tables_ok(thd->db.str, &tables))
    {
      // TODO: this is a bug - this needs to be moved to the I/O thread
      if (net)
        skip_load_data_infile(net);
    }
    else
    {
      enum enum_duplicates handle_dup;
      bool ignore= 0;
      char query_buffer[1024];
      String query_str(query_buffer, sizeof(query_buffer), system_charset_info);
      char *load_data_query;

      query_str.length(0);
      /*
        Forge LOAD DATA INFILE query which will be used in SHOW PROCESS LIST
        and written to slave's binlog if binlogging is on.
      */
      print_query(thd, FALSE, NULL, &query_str, NULL, NULL, NULL);
      if (!(load_data_query= (char *)thd->strmake(query_str.ptr(),
                                                  query_str.length())))
      {
        /*
          This will set thd->fatal_error in case of OOM. So we surely will notice
          that something is wrong.
        */
        goto error;
      }

      thd->set_query(load_data_query, (uint) (query_str.length()));

      if (sql_ex.opt_flags & REPLACE_FLAG)
        handle_dup= DUP_REPLACE;
      else if (sql_ex.opt_flags & IGNORE_FLAG)
      {
        ignore= 1;
        handle_dup= DUP_ERROR;
      }
      else
      {
        /*
          When replication is running fine, if it was DUP_ERROR on the
          master then we could choose IGNORE here, because if DUP_ERROR
          suceeded on master, and data is identical on the master and slave,
          then there should be no uniqueness errors on slave, so IGNORE is
          the same as DUP_ERROR. But in the unlikely case of uniqueness errors
          (because the data on the master and slave happen to be different
          (user error or bug), we want LOAD DATA to print an error message on
          the slave to discover the problem.

          If reading from net (a 3.23 master), mysql_load() will change this
          to IGNORE.
        */
        handle_dup= DUP_ERROR;
      }
      /*
        We need to set thd->lex->sql_command and thd->lex->duplicates
        since InnoDB tests these variables to decide if this is a LOAD
        DATA ... REPLACE INTO ... statement even though mysql_parse()
        is not called.  This is not needed in 5.0 since there the LOAD
        DATA ... statement is replicated using mysql_parse(), which
        sets the thd->lex fields correctly.
      */
      thd->lex->sql_command= SQLCOM_LOAD;
      thd->lex->duplicates= handle_dup;

      sql_exchange ex((char*)fname, sql_ex.opt_flags & DUMPFILE_FLAG);
      String field_term(sql_ex.field_term,sql_ex.field_term_len,log_cs);
      String enclosed(sql_ex.enclosed,sql_ex.enclosed_len,log_cs);
      String line_term(sql_ex.line_term,sql_ex.line_term_len,log_cs);
      String line_start(sql_ex.line_start,sql_ex.line_start_len,log_cs);
      String escaped(sql_ex.escaped,sql_ex.escaped_len, log_cs);
      ex.field_term= &field_term;
      ex.enclosed= &enclosed;
      ex.line_term= &line_term;
      ex.line_start= &line_start;
      ex.escaped= &escaped;

      ex.opt_enclosed = (sql_ex.opt_flags & OPT_ENCLOSED_FLAG);
      if (sql_ex.empty_flags & FIELD_TERM_EMPTY)
        ex.field_term->length(0);

      ex.skip_lines = skip_lines;
      List<Item> field_list;
      thd->lex->first_select_lex()->context.resolve_in_table_list_only(&tables);
      set_fields(tables.db.str,
                 field_list, &thd->lex->first_select_lex()->context);
      thd->variables.pseudo_thread_id= thread_id;
      if (net)
      {
        // mysql_load will use thd->net to read the file
        thd->net.vio = net->vio;
        // Make sure the client does not get confused about the packet sequence
        thd->net.pkt_nr = net->pkt_nr;
      }
      /*
        It is safe to use tmp_list twice because we are not going to
        update it inside mysql_load().
      */
      List<Item> tmp_list;
      if (thd->open_temporary_tables(&tables) ||
          mysql_load(thd, &ex, &tables, field_list, tmp_list, tmp_list,
                     handle_dup, ignore, net != 0))
        thd->is_slave_error= 1;
      if (thd->cuted_fields)
      {
        /* log_pos is the position of the LOAD event in the master log */
        sql_print_warning("Slave: load data infile on table '%s' at "
                          "log position %llu in log '%s' produced %ld "
                          "warning(s). Default database: '%s'",
                          (char*) table_name, log_pos, RPL_LOG_NAME,
                          (ulong) thd->cuted_fields,
                          thd->get_db());
      }
      if (net)
        net->pkt_nr= thd->net.pkt_nr;
    }
  }
  else
  {
    /*
      We will just ask the master to send us /dev/null if we do not
      want to load the data.
      TODO: this a bug - needs to be done in I/O thread
    */
    if (net)
      skip_load_data_infile(net);
  }

error:
  thd->net.vio = 0; 
  const char *remember_db= thd->get_db();
  thd->catalog= 0;
  thd->set_db(&null_clex_str);     /* will free the current database */
  thd->reset_query();
  thd->get_stmt_da()->set_overwrite_status(true);
  thd->is_error() ? trans_rollback_stmt(thd) : trans_commit_stmt(thd);
  thd->variables.option_bits&= ~(OPTION_BEGIN | OPTION_GTID_BEGIN);
  thd->get_stmt_da()->set_overwrite_status(false);
  close_thread_tables(thd);
  /*
    - If transaction rollback was requested due to deadlock
      perform it and release metadata locks.
    - If inside a multi-statement transaction,
    defer the release of metadata locks until the current
    transaction is either committed or rolled back. This prevents
    other statements from modifying the table for the entire
    duration of this transaction.  This provides commit ordering
    and guarantees serializability across multiple transactions.
    - If in autocommit mode, or outside a transactional context,
    automatically release metadata locks of the current statement.
  */
  if (thd->transaction_rollback_request)
  {
    trans_rollback_implicit(thd);
    thd->release_transactional_locks();
  }
  else if (! thd->in_multi_stmt_transaction_mode())
    thd->release_transactional_locks();
  else
    thd->mdl_context.release_statement_locks();

  DBUG_EXECUTE_IF("LOAD_DATA_INFILE_has_fatal_error",
                  thd->is_slave_error= 0; thd->is_fatal_error= 1;);

  if (unlikely(thd->is_slave_error))
  {
    /* this err/sql_errno code is copy-paste from net_send_error() */
    const char *err;
    int sql_errno;
    if (thd->is_error())
    {
      err= thd->get_stmt_da()->message();
      sql_errno= thd->get_stmt_da()->sql_errno();
    }
    else
    {
      sql_errno=ER_UNKNOWN_ERROR;
      err= ER_THD(thd, sql_errno);
    }
    rli->report(ERROR_LEVEL, sql_errno, rgi->gtid_info(), "\
Error '%s' running LOAD DATA INFILE on table '%s'. Default database: '%s'",
                    err, (char*)table_name, remember_db);
    free_root(thd->mem_root,MYF(MY_KEEP_PREALLOC));
    DBUG_RETURN(1);
  }
  free_root(thd->mem_root,MYF(MY_KEEP_PREALLOC));

  if (unlikely(thd->is_fatal_error))
  {
    char buf[256];
    my_snprintf(buf, sizeof(buf),
                "Running LOAD DATA INFILE on table '%-.64s'."
                " Default database: '%-.64s'",
                (char*)table_name,
                remember_db);

    rli->report(ERROR_LEVEL, ER_SLAVE_FATAL_ERROR, rgi->gtid_info(),
                ER_THD(thd, ER_SLAVE_FATAL_ERROR), buf);
    DBUG_RETURN(1);
  }

  DBUG_RETURN( use_rli_only_for_errors ? 0 : Log_event::do_apply_event(rgi) );
}
#endif


/**************************************************************************
  Rotate_log_event methods
**************************************************************************/

#if defined(HAVE_REPLICATION)
void Rotate_log_event::pack_info(Protocol *protocol)
{
  StringBuffer<256> tmp(log_cs);
  tmp.length(0);
  tmp.append(new_log_ident, ident_len);
  tmp.append(STRING_WITH_LEN(";pos="));
  tmp.append_ulonglong(pos);
  protocol->store(tmp.ptr(), tmp.length(), &my_charset_bin);
}
#endif


Rotate_log_event::Rotate_log_event(const char* new_log_ident_arg,
                                   uint ident_len_arg, ulonglong pos_arg,
                                   uint flags_arg)
  :Log_event(), new_log_ident(new_log_ident_arg),
   pos(pos_arg),ident_len(ident_len_arg ? ident_len_arg :
                          (uint) strlen(new_log_ident_arg)), flags(flags_arg)
{
  DBUG_ENTER("Rotate_log_event::Rotate_log_event(...,flags)");
  DBUG_PRINT("enter",("new_log_ident: %s  pos: %llu  flags: %lu", new_log_ident_arg,
                      pos_arg, (ulong) flags));
  cache_type= EVENT_NO_CACHE;
  if (flags & DUP_NAME)
    new_log_ident= my_strndup(PSI_INSTRUMENT_ME, new_log_ident_arg, ident_len, MYF(MY_WME));
  if (flags & RELAY_LOG)
    set_relay_log_event();
  DBUG_VOID_RETURN;
}


bool Rotate_log_event::write()
{
  char buf[ROTATE_HEADER_LEN];
  int8store(buf + R_POS_OFFSET, pos);
  return (write_header(ROTATE_HEADER_LEN + ident_len) ||
          write_data(buf, ROTATE_HEADER_LEN) ||
          write_data(new_log_ident, (uint) ident_len) ||
          write_footer());
}


#if defined(HAVE_REPLICATION)

/*
  Got a rotate log event from the master.

  This is mainly used so that we can later figure out the logname and
  position for the master.

  We can't rotate the slave's BINlog as this will cause infinitive rotations
  in a A -> B -> A setup.
  The NOTES below is a wrong comment which will disappear when 4.1 is merged.

  This must only be called from the Slave SQL thread, since it calls
  Relay_log_info::flush().

  @retval
    0	ok
    1   error
*/
int Rotate_log_event::do_update_pos(rpl_group_info *rgi)
{
  int error= 0;
  Relay_log_info *rli= rgi->rli;
  DBUG_ENTER("Rotate_log_event::do_update_pos");

  DBUG_PRINT("info", ("server_id=%lu; ::server_id=%lu",
                      (ulong) this->server_id, (ulong) global_system_variables.server_id));
  DBUG_PRINT("info", ("new_log_ident: %s", this->new_log_ident));
  DBUG_PRINT("info", ("pos: %llu", this->pos));

  /*
    If we are in a transaction or in a group: the only normal case is
    when the I/O thread was copying a big transaction, then it was
    stopped and restarted: we have this in the relay log:

    BEGIN
    ...
    ROTATE (a fake one)
    ...
    COMMIT or ROLLBACK

    In that case, we don't want to touch the coordinates which
    correspond to the beginning of the transaction.  Starting from
    5.0.0, there also are some rotates from the slave itself, in the
    relay log, which shall not change the group positions.

    In parallel replication, rotate event is executed out-of-band with normal
    events, so we cannot update group_master_log_name or _pos here, it will
    be updated with the next normal event instead.
  */
  if ((server_id != global_system_variables.server_id ||
       rli->replicate_same_server_id) &&
      !is_relay_log_event() &&
      !rli->is_in_group() &&
      !rgi->is_parallel_exec)
  {
    mysql_mutex_lock(&rli->data_lock);
    DBUG_PRINT("info", ("old group_master_log_name: '%s'  "
                        "old group_master_log_pos: %lu",
                        rli->group_master_log_name,
                        (ulong) rli->group_master_log_pos));
    memcpy(rli->group_master_log_name, new_log_ident, ident_len+1);
    rli->notify_group_master_log_name_update();
    rli->inc_group_relay_log_pos(pos, rgi, TRUE /* skip_lock */);
    DBUG_PRINT("info", ("new group_master_log_name: '%s'  "
                        "new group_master_log_pos: %lu",
                        rli->group_master_log_name,
                        (ulong) rli->group_master_log_pos));
    mysql_mutex_unlock(&rli->data_lock);
    rpl_global_gtid_slave_state->record_and_update_gtid(thd, rgi);
    error= rli->flush();
    
    /*
      Reset thd->variables.option_bits and sql_mode etc, because this could
      be the signal of a master's downgrade from 5.0 to 4.0.
      However, no need to reset description_event_for_exec: indeed, if the next
      master is 5.0 (even 5.0.1) we will soon get a Format_desc; if the next
      master is 4.0 then the events are in the slave's format (conversion).
    */
    set_slave_thread_options(thd);
    set_slave_thread_default_charset(thd, rgi);
    thd->variables.sql_mode= global_system_variables.sql_mode;
    thd->variables.auto_increment_increment=
      thd->variables.auto_increment_offset= 1;
  }
  else
    rgi->inc_event_relay_log_pos();

  DBUG_RETURN(error);
}


Log_event::enum_skip_reason
Rotate_log_event::do_shall_skip(rpl_group_info *rgi)
{
  enum_skip_reason reason= Log_event::do_shall_skip(rgi);

  switch (reason) {
  case Log_event::EVENT_SKIP_NOT:
  case Log_event::EVENT_SKIP_COUNT:
    return Log_event::EVENT_SKIP_NOT;

  case Log_event::EVENT_SKIP_IGNORE:
    return Log_event::EVENT_SKIP_IGNORE;
  }
  DBUG_ASSERT(0);
  return Log_event::EVENT_SKIP_NOT;             // To keep compiler happy
}

#endif


/**************************************************************************
  Binlog_checkpoint_log_event methods
**************************************************************************/

#if defined(HAVE_REPLICATION)
void Binlog_checkpoint_log_event::pack_info(Protocol *protocol)
{
  protocol->store(binlog_file_name, binlog_file_len, &my_charset_bin);
}


Log_event::enum_skip_reason
Binlog_checkpoint_log_event::do_shall_skip(rpl_group_info *rgi)
{
  enum_skip_reason reason= Log_event::do_shall_skip(rgi);
  if (reason == EVENT_SKIP_COUNT)
    reason= EVENT_SKIP_NOT;
  return reason;
}
#endif


Binlog_checkpoint_log_event::Binlog_checkpoint_log_event(
        const char *binlog_file_name_arg,
        uint binlog_file_len_arg)
  :Log_event(),
   binlog_file_name(my_strndup(PSI_INSTRUMENT_ME, binlog_file_name_arg, binlog_file_len_arg,
                               MYF(MY_WME))),
   binlog_file_len(binlog_file_len_arg)
{
  cache_type= EVENT_NO_CACHE;
}


bool Binlog_checkpoint_log_event::write()
{
  uchar buf[BINLOG_CHECKPOINT_HEADER_LEN];
  int4store(buf, binlog_file_len);
  return write_header(BINLOG_CHECKPOINT_HEADER_LEN + binlog_file_len) ||
         write_data(buf, BINLOG_CHECKPOINT_HEADER_LEN) ||
         write_data(binlog_file_name, binlog_file_len) ||
         write_footer();
}


/**************************************************************************
        Global transaction ID stuff
**************************************************************************/

Gtid_log_event::Gtid_log_event(THD *thd_arg, uint64 seq_no_arg,
                               uint32 domain_id_arg, bool standalone,
                               uint16 flags_arg, bool is_transactional,
                               uint64 commit_id_arg, bool has_xid,
                               bool ro_1pc)
  : Log_event(thd_arg, flags_arg, is_transactional),
    seq_no(seq_no_arg), commit_id(commit_id_arg), domain_id(domain_id_arg),
    flags2((standalone ? FL_STANDALONE : 0) |
           (commit_id_arg ? FL_GROUP_COMMIT_ID : 0)),
    flags_extra(0), extra_engines(0)
{
  cache_type= Log_event::EVENT_NO_CACHE;
  bool is_tmp_table= thd_arg->lex->stmt_accessed_temp_table();
  if (thd_arg->transaction->stmt.trans_did_wait() ||
      thd_arg->transaction->all.trans_did_wait())
    flags2|= FL_WAITED;
  if (thd_arg->transaction->stmt.trans_did_ddl() ||
      thd_arg->transaction->stmt.has_created_dropped_temp_table() ||
      thd_arg->transaction->stmt.trans_executed_admin_cmd() ||
      thd_arg->transaction->all.trans_did_ddl() ||
      thd_arg->transaction->all.has_created_dropped_temp_table() ||
      thd_arg->transaction->all.trans_executed_admin_cmd())
    flags2|= FL_DDL;
  else if (is_transactional && !is_tmp_table &&
           !(thd_arg->transaction->all.modified_non_trans_table &&
             thd->variables.binlog_direct_non_trans_update == 0 &&
             !thd->is_current_stmt_binlog_format_row()))
    flags2|= FL_TRANSACTIONAL;
  if (!(thd_arg->variables.option_bits & OPTION_RPL_SKIP_PARALLEL))
    flags2|= FL_ALLOW_PARALLEL;
  /* Preserve any DDL or WAITED flag in the slave's binlog. */
  if (thd_arg->rgi_slave)
    flags2|= (thd_arg->rgi_slave->gtid_ev_flags2 & (FL_DDL|FL_WAITED));

  XID_STATE &xid_state= thd->transaction->xid_state;
  if (is_transactional)
  {
    if (xid_state.is_explicit_XA() &&
        (thd->lex->sql_command == SQLCOM_XA_PREPARE ||
         xid_state.get_state_code() == XA_PREPARED))
    {
      DBUG_ASSERT(!(thd->lex->sql_command == SQLCOM_XA_COMMIT &&
                    thd->lex->xa_opt == XA_ONE_PHASE));

      flags2|= thd->lex->sql_command == SQLCOM_XA_PREPARE ?
        FL_PREPARED_XA : FL_COMPLETED_XA;
      xid.set(xid_state.get_xid());
    }
    /* count non-zero extra recoverable engines; total = extra + 1 */
    if (has_xid)
    {
      DBUG_ASSERT(ha_count_rw_2pc(thd_arg,
                                  thd_arg->in_multi_stmt_transaction_mode()));

      extra_engines=
        ha_count_rw_2pc(thd_arg, thd_arg->in_multi_stmt_transaction_mode()) - 1;
    }
    else if (ro_1pc)
    {
      extra_engines= UCHAR_MAX;
    }
    else if (thd->lex->sql_command == SQLCOM_XA_PREPARE)
    {
      DBUG_ASSERT(thd_arg->in_multi_stmt_transaction_mode());

      uint8 count= ha_count_rw_2pc(thd_arg, true);
      extra_engines= count > 1 ? 0 : UCHAR_MAX;
    }
    if (extra_engines > 0)
      flags_extra|= FL_EXTRA_MULTI_ENGINE;
  }

  DBUG_ASSERT(thd_arg->lex->sql_command != SQLCOM_CREATE_SEQUENCE ||
              (flags2 & FL_DDL) || thd_arg->in_multi_stmt_transaction_mode());
}


/*
  Used to record GTID while sending binlog to slave, without having to
  fully contruct every Gtid_log_event() needlessly.
*/
bool
Gtid_log_event::peek(const uchar *event_start, size_t event_len,
                     enum enum_binlog_checksum_alg checksum_alg,
                     uint32 *domain_id, uint32 *server_id, uint64 *seq_no,
                     uchar *flags2, const Format_description_log_event *fdev)
{
  const uchar *p;

  if (checksum_alg == BINLOG_CHECKSUM_ALG_CRC32)
  {
    if (event_len > BINLOG_CHECKSUM_LEN)
      event_len-= BINLOG_CHECKSUM_LEN;
    else
      event_len= 0;
  }
  else
    DBUG_ASSERT(checksum_alg == BINLOG_CHECKSUM_ALG_UNDEF ||
                checksum_alg == BINLOG_CHECKSUM_ALG_OFF);

  if (event_len < (uint32)fdev->common_header_len + GTID_HEADER_LEN)
    return true;
  *server_id= uint4korr(event_start + SERVER_ID_OFFSET);
  p= event_start + fdev->common_header_len;
  *seq_no= uint8korr(p);
  p+= 8;
  *domain_id= uint4korr(p);
  p+= 4;
  *flags2= *p;
  return false;
}


bool
Gtid_log_event::write()
{
  uchar buf[GTID_HEADER_LEN+2+sizeof(XID) + /* flags_extra: */ 1+4];
  size_t write_len= 13;

  int8store(buf, seq_no);
  int4store(buf+8, domain_id);
  buf[12]= flags2;
  if (flags2 & FL_GROUP_COMMIT_ID)
  {
    DBUG_ASSERT(write_len + 8 == GTID_HEADER_LEN + 2);

    int8store(buf+write_len, commit_id);
    write_len= GTID_HEADER_LEN + 2;
  }

  if (flags2 & (FL_PREPARED_XA | FL_COMPLETED_XA))
  {
    int4store(&buf[write_len],   xid.formatID);
    buf[write_len +4]=   (uchar) xid.gtrid_length;
    buf[write_len +4+1]= (uchar) xid.bqual_length;
    write_len+= 6;
    long data_length= xid.bqual_length + xid.gtrid_length;
    memcpy(buf+write_len, xid.data, data_length);
    write_len+= data_length;
  }
  if (flags_extra > 0)
  {
    buf[write_len]= flags_extra;
    write_len++;
  }
  if (flags_extra & FL_EXTRA_MULTI_ENGINE)
  {
    buf[write_len]= extra_engines;
    write_len++;
  }

  if (write_len < GTID_HEADER_LEN)
  {
    bzero(buf+write_len, GTID_HEADER_LEN-write_len);
    write_len= GTID_HEADER_LEN;
  }
  return write_header(write_len) ||
         write_data(buf, write_len) ||
         write_footer();
}


/*
  Replace a GTID event with either a BEGIN event, dummy event, or nothing, as
  appropriate to work with old slave that does not know global transaction id.

  The need_dummy_event argument is an IN/OUT argument. It is passed as TRUE
  if slave has capability lower than MARIA_SLAVE_CAPABILITY_TOLERATE_HOLES.
  It is returned TRUE if we return a BEGIN (or dummy) event to be sent to the
  slave, FALSE if event should be skipped completely.
*/
int
Gtid_log_event::make_compatible_event(String *packet, bool *need_dummy_event,
                                      ulong ev_offset,
                                      enum enum_binlog_checksum_alg checksum_alg)
{
  uchar flags2;
  if (packet->length() - ev_offset < LOG_EVENT_HEADER_LEN + GTID_HEADER_LEN)
    return 1;
  flags2= (*packet)[ev_offset + LOG_EVENT_HEADER_LEN + 12];
  if (flags2 & FL_STANDALONE)
  {
    if (*need_dummy_event)
      return Query_log_event::dummy_event(packet, ev_offset, checksum_alg);
    return 0;
  }

  *need_dummy_event= true;
  return Query_log_event::begin_event(packet, ev_offset, checksum_alg);
}


#ifdef HAVE_REPLICATION
void
Gtid_log_event::pack_info(Protocol *protocol)
{
  char buf[6+5+10+1+10+1+20+1+4+20+1+ ser_buf_size+5 /* sprintf */];
  char *p;
  p = strmov(buf, (flags2 & FL_STANDALONE  ? "GTID " :
                   flags2 & FL_PREPARED_XA ? "XA START " : "BEGIN GTID "));
  if (flags2 & FL_PREPARED_XA)
  {
    p+= sprintf(p, "%s GTID ", xid.serialize());
  }
  p= longlong10_to_str(domain_id, p, 10);
  *p++= '-';
  p= longlong10_to_str(server_id, p, 10);
  *p++= '-';
  p= longlong10_to_str(seq_no, p, 10);
  if (flags2 & FL_GROUP_COMMIT_ID)
  {
    p= strmov(p, " cid=");
    p= longlong10_to_str(commit_id, p, 10);
  }

  protocol->store(buf, p-buf, &my_charset_bin);
}

static char gtid_begin_string[] = "BEGIN";

int
Gtid_log_event::do_apply_event(rpl_group_info *rgi)
{
  ulonglong bits= thd->variables.option_bits;
  thd->variables.server_id= this->server_id;
  thd->variables.gtid_domain_id= this->domain_id;
  thd->variables.gtid_seq_no= this->seq_no;
  rgi->gtid_ev_flags2= flags2;
  thd->reset_for_next_command();

  if (opt_gtid_strict_mode && opt_bin_log && opt_log_slave_updates)
  {
    if (mysql_bin_log.check_strict_gtid_sequence(this->domain_id,
                                                 this->server_id, this->seq_no))
      return 1;
  }

  DBUG_ASSERT((bits & OPTION_GTID_BEGIN) == 0);

  Master_info *mi=rgi->rli->mi;
  switch (flags2 & (FL_DDL | FL_TRANSACTIONAL))
  {
    case FL_TRANSACTIONAL:
      mi->total_trans_groups++;
      break;
    case FL_DDL:
      mi->total_ddl_groups++;
    break;
    default:
      mi->total_non_trans_groups++;
  }

  if (flags2 & FL_STANDALONE)
    return 0;

  /* Execute this like a BEGIN query event. */
  bits|= OPTION_GTID_BEGIN;
  if (flags2 & FL_ALLOW_PARALLEL)
    bits&= ~(ulonglong)OPTION_RPL_SKIP_PARALLEL;
  else
    bits|= (ulonglong)OPTION_RPL_SKIP_PARALLEL;
  thd->variables.option_bits= bits;
  DBUG_PRINT("info", ("Set OPTION_GTID_BEGIN"));
  thd->is_slave_error= 0;

  char buf_xa[sizeof("XA START") + 1 + ser_buf_size];
  if (flags2 & FL_PREPARED_XA)
  {
    const char fmt[]= "XA START %s";

    thd->lex->xid= &xid;
    thd->lex->xa_opt= XA_NONE;
    sprintf(buf_xa, fmt, xid.serialize());
    thd->set_query_and_id(buf_xa, static_cast<uint32>(strlen(buf_xa)),
                          &my_charset_bin, next_query_id());
    thd->lex->sql_command= SQLCOM_XA_START;
    if (trans_xa_start(thd))
    {
      DBUG_PRINT("error", ("trans_xa_start() failed"));
      thd->is_slave_error= 1;
    }
  }
  else
  {
    thd->set_query_and_id(gtid_begin_string, sizeof(gtid_begin_string)-1,
                          &my_charset_bin, next_query_id());
    thd->lex->sql_command= SQLCOM_BEGIN;
    if (trans_begin(thd, 0))
    {
      DBUG_PRINT("error", ("trans_begin() failed"));
      thd->is_slave_error= 1;
    }
  }
  status_var_increment(thd->status_var.com_stat[thd->lex->sql_command]);
  thd->update_stats();

  if (likely(!thd->is_slave_error))
    general_log_write(thd, COM_QUERY, thd->query(), thd->query_length());

  thd->reset_query();
  free_root(thd->mem_root,MYF(MY_KEEP_PREALLOC));
  return thd->is_slave_error;
}


int
Gtid_log_event::do_update_pos(rpl_group_info *rgi)
{
  rgi->inc_event_relay_log_pos();
  return 0;
}


Log_event::enum_skip_reason
Gtid_log_event::do_shall_skip(rpl_group_info *rgi)
{
  Relay_log_info *rli= rgi->rli;
  /*
    An event skipped due to @@skip_replication must not be counted towards the
    number of events to be skipped due to @@sql_slave_skip_counter.
  */
  if (flags & LOG_EVENT_SKIP_REPLICATION_F &&
      opt_replicate_events_marked_for_skip != RPL_SKIP_REPLICATE)
    return Log_event::EVENT_SKIP_IGNORE;

  if (rli->slave_skip_counter > 0)
  {
    if (!(flags2 & FL_STANDALONE))
    {
      thd->variables.option_bits|= OPTION_BEGIN;
      DBUG_ASSERT(rgi->rli->get_flag(Relay_log_info::IN_TRANSACTION));
    }
    return Log_event::continue_group(rgi);
  }
  return Log_event::do_shall_skip(rgi);
}


#endif  /* HAVE_REPLICATION */



Gtid_list_log_event::Gtid_list_log_event(rpl_binlog_state *gtid_set,
                                         uint32 gl_flags_)
  : count(gtid_set->count()), gl_flags(gl_flags_), list(0), sub_id_list(0)
{
  cache_type= EVENT_NO_CACHE;
  /* Failure to allocate memory will be caught by is_valid() returning false. */
  if (count < (1<<28) &&
      (list = (rpl_gtid *)my_malloc(PSI_INSTRUMENT_ME,
                           count * sizeof(*list) + (count == 0), MYF(MY_WME))))
    gtid_set->get_gtid_list(list, count);
}


Gtid_list_log_event::Gtid_list_log_event(slave_connection_state *gtid_set,
                                         uint32 gl_flags_)
  : count(gtid_set->count()), gl_flags(gl_flags_), list(0), sub_id_list(0)
{
  cache_type= EVENT_NO_CACHE;
  /* Failure to allocate memory will be caught by is_valid() returning false. */
  if (count < (1<<28) &&
      (list = (rpl_gtid *)my_malloc(PSI_INSTRUMENT_ME,
                          count * sizeof(*list) + (count == 0), MYF(MY_WME))))
  {
    gtid_set->get_gtid_list(list, count);
#if defined(HAVE_REPLICATION)
    if (gl_flags & FLAG_IGN_GTIDS)
    {
      uint32 i;

      if (!(sub_id_list= (uint64 *)my_malloc(PSI_INSTRUMENT_ME,
                                         count * sizeof(uint64), MYF(MY_WME))))
      {
        my_free(list);
        list= NULL;
        return;
      }
      for (i= 0; i < count; ++i)
      {
        if (!(sub_id_list[i]=
              rpl_global_gtid_slave_state->next_sub_id(list[i].domain_id)))
        {
          my_free(list);
          my_free(sub_id_list);
          list= NULL;
          sub_id_list= NULL;
          return;
        }
      }
    }
#endif
  }
}


#if defined(HAVE_REPLICATION)
bool
Gtid_list_log_event::to_packet(String *packet)
{
  uint32 i;
  uchar *p;
  uint32 needed_length;

  DBUG_ASSERT(count < 1<<28);

  needed_length= packet->length() + get_data_size();
  if (packet->reserve(needed_length))
    return true;
  p= (uchar *)packet->ptr() + packet->length();;
  packet->length(needed_length);
  int4store(p, (count & ((1<<28)-1)) | gl_flags);
  p += 4;
  /* Initialise the padding for empty Gtid_list. */
  if (count == 0)
    int2store(p, 0);
  for (i= 0; i < count; ++i)
  {
    int4store(p, list[i].domain_id);
    int4store(p+4, list[i].server_id);
    int8store(p+8, list[i].seq_no);
    p += 16;
  }

  return false;
}


bool
Gtid_list_log_event::write()
{
  char buf[128];
  String packet(buf, sizeof(buf), system_charset_info);

  packet.length(0);
  if (to_packet(&packet))
    return true;
  return write_header(get_data_size()) ||
         write_data(packet.ptr(), packet.length()) ||
         write_footer();
}


int
Gtid_list_log_event::do_apply_event(rpl_group_info *rgi)
{
  Relay_log_info *rli= const_cast<Relay_log_info*>(rgi->rli);
  int ret;
  if (gl_flags & FLAG_IGN_GTIDS)
  {
    void *hton= NULL;
    uint32 i;

    for (i= 0; i < count; ++i)
    {
      if ((ret= rpl_global_gtid_slave_state->record_gtid(thd, &list[i],
                                                         sub_id_list[i],
                                                         false, false, &hton)))
        return ret;
      rpl_global_gtid_slave_state->update_state_hash(sub_id_list[i], &list[i],
                                                     hton, NULL);
    }
  }
  ret= Log_event::do_apply_event(rgi);
  if (rli->until_condition == Relay_log_info::UNTIL_GTID &&
      (gl_flags & FLAG_UNTIL_REACHED))
  {
    char str_buf[128];
    String str(str_buf, sizeof(str_buf), system_charset_info);
    rli->until_gtid_pos.to_string(&str);
    sql_print_information("Slave SQL thread stops because it reached its"
                          " UNTIL master_gtid_pos %s", str.c_ptr_safe());
    rli->abort_slave= true;
    rli->stop_for_until= true;
  }
  free_root(thd->mem_root, MYF(MY_KEEP_PREALLOC));
  return ret;
}


Log_event::enum_skip_reason
Gtid_list_log_event::do_shall_skip(rpl_group_info *rgi)
{
  enum_skip_reason reason= Log_event::do_shall_skip(rgi);
  if (reason == EVENT_SKIP_COUNT)
    reason= EVENT_SKIP_NOT;
  return reason;
}


void
Gtid_list_log_event::pack_info(Protocol *protocol)
{
  char buf_mem[1024];
  String buf(buf_mem, sizeof(buf_mem), system_charset_info);
  uint32 i;
  bool first;

  buf.length(0);
  buf.append(STRING_WITH_LEN("["));
  first= true;
  for (i= 0; i < count; ++i)
    rpl_slave_state_tostring_helper(&buf, &list[i], &first);
  buf.append(STRING_WITH_LEN("]"));

  protocol->store(&buf);
}
#endif  /* HAVE_REPLICATION */



/**************************************************************************
	Intvar_log_event methods
**************************************************************************/

#if defined(HAVE_REPLICATION)
void Intvar_log_event::pack_info(Protocol *protocol)
{
  char buf[256], *pos;
  pos= strmake(buf, get_var_type_name(), sizeof(buf)-23);
  *pos++= '=';
  pos= longlong10_to_str(val, pos, -10);
  protocol->store(buf, (uint) (pos-buf), &my_charset_bin);
}
#endif


bool Intvar_log_event::write()
{
  uchar buf[9];
  buf[I_TYPE_OFFSET]= (uchar) type;
  int8store(buf + I_VAL_OFFSET, val);
  return write_header(sizeof(buf)) ||
         write_data(buf, sizeof(buf)) ||
         write_footer();
}


#if defined(HAVE_REPLICATION)

/*
  Intvar_log_event::do_apply_event()
*/

int Intvar_log_event::do_apply_event(rpl_group_info *rgi)
{
  DBUG_ENTER("Intvar_log_event::do_apply_event");
  if (rgi->deferred_events_collecting)
  {
    DBUG_PRINT("info",("deferring event"));
    DBUG_RETURN(rgi->deferred_events->add(this));
  }

  switch (type) {
  case LAST_INSERT_ID_EVENT:
    thd->first_successful_insert_id_in_prev_stmt= val;
    DBUG_PRINT("info",("last_insert_id_event: %ld", (long) val));
    break;
  case INSERT_ID_EVENT:
    thd->force_one_auto_inc_interval(val);
    break;
  }
  DBUG_RETURN(0);
}

int Intvar_log_event::do_update_pos(rpl_group_info *rgi)
{
  rgi->inc_event_relay_log_pos();
  return 0;
}


Log_event::enum_skip_reason
Intvar_log_event::do_shall_skip(rpl_group_info *rgi)
{
  /*
    It is a common error to set the slave skip counter to 1 instead of
    2 when recovering from an insert which used a auto increment,
    rand, or user var.  Therefore, if the slave skip counter is 1, we
    just say that this event should be skipped by ignoring it, meaning
    that we do not change the value of the slave skip counter since it
    will be decreased by the following insert event.
  */
  return continue_group(rgi);
}

#endif


/**************************************************************************
  Rand_log_event methods
**************************************************************************/

#if defined(HAVE_REPLICATION)
void Rand_log_event::pack_info(Protocol *protocol)
{
  char buf1[256], *pos;
  pos= strmov(buf1,"rand_seed1=");
  pos= int10_to_str((long) seed1, pos, 10);
  pos= strmov(pos, ",rand_seed2=");
  pos= int10_to_str((long) seed2, pos, 10);
  protocol->store(buf1, (uint) (pos-buf1), &my_charset_bin);
}
#endif


bool Rand_log_event::write()
{
  uchar buf[16];
  int8store(buf + RAND_SEED1_OFFSET, seed1);
  int8store(buf + RAND_SEED2_OFFSET, seed2);
  return write_header(sizeof(buf)) ||
         write_data(buf, sizeof(buf)) ||
         write_footer();
}


#if defined(HAVE_REPLICATION)
int Rand_log_event::do_apply_event(rpl_group_info *rgi)
{
  if (rgi->deferred_events_collecting)
    return rgi->deferred_events->add(this);

  thd->rand.seed1= (ulong) seed1;
  thd->rand.seed2= (ulong) seed2;
  return 0;
}

int Rand_log_event::do_update_pos(rpl_group_info *rgi)
{
  rgi->inc_event_relay_log_pos();
  return 0;
}


Log_event::enum_skip_reason
Rand_log_event::do_shall_skip(rpl_group_info *rgi)
{
  /*
    It is a common error to set the slave skip counter to 1 instead of
    2 when recovering from an insert which used a auto increment,
    rand, or user var.  Therefore, if the slave skip counter is 1, we
    just say that this event should be skipped by ignoring it, meaning
    that we do not change the value of the slave skip counter since it
    will be decreased by the following insert event.
  */
  return continue_group(rgi);
}

/**
   Exec deferred Int-, Rand- and User- var events prefixing
   a Query-log-event event.

   @param thd THD handle

   @return false on success, true if a failure in an event applying occurred.
*/
bool slave_execute_deferred_events(THD *thd)
{
  bool res= false;
  rpl_group_info *rgi= thd->rgi_slave;

  DBUG_ASSERT(rgi && (!rgi->deferred_events_collecting || rgi->deferred_events));

  if (!rgi->deferred_events_collecting || rgi->deferred_events->is_empty())
    return res;

  res= rgi->deferred_events->execute(rgi);
  rgi->deferred_events->rewind();

  return res;
}

#endif /* HAVE_REPLICATION */


/**************************************************************************
  Xid_apply_log_event methods
**************************************************************************/

#if defined(HAVE_REPLICATION)

int Xid_apply_log_event::do_record_gtid(THD *thd, rpl_group_info *rgi,
                                        bool in_trans, void **out_hton,
                                        bool force_err)
{
  int err= 0;
  Relay_log_info const *rli= rgi->rli;

  rgi->gtid_pending= false;
  err= rpl_global_gtid_slave_state->record_gtid(thd, &rgi->current_gtid,
                                                rgi->gtid_sub_id,
                                                in_trans, false, out_hton);

  if (unlikely(err))
  {
    int ec= thd->get_stmt_da()->sql_errno();
    /*
      Do not report an error if this is really a kill due to a deadlock.
      In this case, the transaction will be re-tried instead. Unless force_err
      is set, as in the case of XA PREPARE, as the GTID state is updated as a
      separate transaction, and if that fails, we should not retry but exit in
      error immediately.
    */
    if (!is_parallel_retry_error(rgi, ec) || force_err)
    {
      char buff[MAX_SLAVE_ERRMSG];
      buff[0]= 0;
      aggregate_da_errors(buff, sizeof(buff), thd->get_stmt_da());

      if (force_err)
        thd->clear_error();

      rli->report(ERROR_LEVEL, ER_CANNOT_UPDATE_GTID_STATE, rgi->gtid_info(),
                  "Error during XID COMMIT: failed to update GTID state in "
                  "%s.%s: %d: %s the event's master log %s, end_log_pos %llu",
                  "mysql", rpl_gtid_slave_state_table_name.str, ec,
                  buff, RPL_LOG_NAME, log_pos);
    }
    thd->is_slave_error= 1;
  }

  return err;
}

static bool wsrep_must_replay(THD *thd)
{
#ifdef WITH_WSREP
  mysql_mutex_lock(&thd->LOCK_thd_data);
  bool res= WSREP(thd) && thd->wsrep_trx().state() == wsrep::transaction::s_must_replay;
  mysql_mutex_unlock(&thd->LOCK_thd_data);
  return res;
#else
  return false;
#endif
}


int Xid_apply_log_event::do_apply_event(rpl_group_info *rgi)
{
  bool res;
  int err;
  uint64 sub_id= 0;
  void *hton= NULL;
  rpl_gtid gtid;

  /*
    An instance of this class such as XID_EVENT works like a COMMIT
    statement. It updates mysql.gtid_slave_pos with the GTID of the
    current transaction.
    Therefore, it acts much like a normal SQL statement, so we need to do
    THD::reset_for_next_command() as if starting a new statement.

    XA_PREPARE_LOG_EVENT also updates the gtid table *but* the update gets
    committed as separate "autocommit" transaction.
  */
  thd->reset_for_next_command();
  /*
    Record any GTID in the same transaction, so slave state is transactionally
    consistent.
  */
#ifdef WITH_WSREP
  thd->wsrep_affected_rows= 0;
#endif

  if (rgi->gtid_pending)
  {
    sub_id= rgi->gtid_sub_id;
    gtid= rgi->current_gtid;

    if (!thd->transaction->xid_state.is_explicit_XA())
    {
      if ((err= do_record_gtid(thd, rgi, true /* in_trans */, &hton)))
        return err;

      DBUG_EXECUTE_IF("gtid_fail_after_record_gtid",
                      {
                        my_error(ER_ERROR_DURING_COMMIT, MYF(0),
                                 HA_ERR_WRONG_COMMAND);
                        thd->is_slave_error= 1;
                        return 1;
                      });
    }
  }

  general_log_print(thd, COM_QUERY, get_query());
  thd->variables.option_bits&= ~OPTION_GTID_BEGIN;
  res= do_commit();
  if (!res && rgi->gtid_pending)
  {
    DBUG_ASSERT(!thd->transaction->xid_state.is_explicit_XA());

    if ((err= do_record_gtid(thd, rgi, false, &hton, true)))
      return err;
  }

  if (sub_id && (!res || wsrep_must_replay(thd)))
    rpl_global_gtid_slave_state->update_state_hash(sub_id, &gtid, hton, rgi);
  /*
    Increment the global status commit count variable
  */
  enum enum_sql_command cmd= !thd->transaction->xid_state.is_explicit_XA()
    ? SQLCOM_COMMIT : SQLCOM_XA_PREPARE;
  status_var_increment(thd->status_var.com_stat[cmd]);

  return res;
}

Log_event::enum_skip_reason
Xid_apply_log_event::do_shall_skip(rpl_group_info *rgi)
{
  DBUG_ENTER("Xid_apply_log_event::do_shall_skip");
  if (rgi->rli->slave_skip_counter > 0)
  {
    DBUG_ASSERT(!rgi->rli->get_flag(Relay_log_info::IN_TRANSACTION));
    thd->variables.option_bits&= ~(OPTION_BEGIN | OPTION_GTID_BEGIN);
    DBUG_RETURN(Log_event::EVENT_SKIP_COUNT);
  }
#ifdef WITH_WSREP
  else if (wsrep_mysql_replication_bundle && WSREP(thd) &&
           opt_slave_domain_parallel_threads == 0)
  {
    if (++thd->wsrep_mysql_replicated < (int)wsrep_mysql_replication_bundle)
    {
      WSREP_DEBUG("skipping wsrep commit %d", thd->wsrep_mysql_replicated);
      DBUG_RETURN(Log_event::EVENT_SKIP_IGNORE);
    }
    else
    {
      thd->wsrep_mysql_replicated = 0;
    }
  }
#endif
  DBUG_RETURN(Log_event::do_shall_skip(rgi));
}
#endif /* HAVE_REPLICATION */

/**************************************************************************
  Xid_log_event methods
**************************************************************************/

#if defined(HAVE_REPLICATION)
void Xid_log_event::pack_info(Protocol *protocol)
{
  char buf[128], *pos;
  pos= strmov(buf, "COMMIT /* xid=");
  pos= longlong10_to_str(xid, pos, 10);
  pos= strmov(pos, " */");
  protocol->store(buf, (uint) (pos-buf), &my_charset_bin);
}


int Xid_log_event::do_commit()
{
  bool res;
  res= trans_commit(thd); /* Automatically rolls back on error. */
  thd->release_transactional_locks();
  return res;
}
#endif


bool Xid_log_event::write()
{
  DBUG_EXECUTE_IF("do_not_write_xid", return 0;);
  return write_header(sizeof(xid)) ||
         write_data((uchar*)&xid, sizeof(xid)) ||
         write_footer();
}

/**************************************************************************
  XA_prepare_log_event methods
**************************************************************************/

#if defined(HAVE_REPLICATION)
void XA_prepare_log_event::pack_info(Protocol *protocol)
{
  char query[sizeof("XA COMMIT ONE PHASE") + 1 + ser_buf_size];

  sprintf(query,
          (one_phase ? "XA COMMIT %s ONE PHASE" :  "XA PREPARE %s"),
          m_xid.serialize());

  protocol->store(query, strlen(query), &my_charset_bin);
}


int XA_prepare_log_event::do_commit()
{
  int res;
  xid_t xid;
  xid.set(m_xid.formatID,
          m_xid.data, m_xid.gtrid_length,
          m_xid.data + m_xid.gtrid_length, m_xid.bqual_length);

  thd->lex->xid= &xid;
  if (!one_phase)
  {
    if ((res= thd->wait_for_prior_commit()))
      return res;

    thd->lex->sql_command= SQLCOM_XA_PREPARE;
    res= trans_xa_prepare(thd);
  }
  else
    res= trans_xa_commit(thd);

  return res;
}
#endif // HAVE_REPLICATION


bool XA_prepare_log_event::write()
{
  uchar data[1 + 4 + 4 + 4]= {one_phase,};
  uint8 one_phase_byte= one_phase;

  int4store(data+1, static_cast<XID*>(xid)->formatID);
  int4store(data+(1+4), static_cast<XID*>(xid)->gtrid_length);
  int4store(data+(1+4+4), static_cast<XID*>(xid)->bqual_length);

  DBUG_ASSERT(xid_subheader_no_data == sizeof(data) - 1);

  return write_header(sizeof(one_phase_byte) + xid_subheader_no_data +
                      static_cast<XID*>(xid)->gtrid_length +
                      static_cast<XID*>(xid)->bqual_length) ||
         write_data(data, sizeof(data)) ||
         write_data((uchar*) static_cast<XID*>(xid)->data,
                     static_cast<XID*>(xid)->gtrid_length +
                     static_cast<XID*>(xid)->bqual_length) ||
         write_footer();
}


/**************************************************************************
  User_var_log_event methods
**************************************************************************/

#if defined(HAVE_REPLICATION)
static bool
user_var_append_name_part(THD *thd, String *buf,
                          const char *name, size_t name_len,
                          const LEX_CSTRING &data_type_name)
{
  return buf->append('@') ||
    append_identifier(thd, buf, name, name_len) ||
<<<<<<< HEAD
    buf->append('=');
=======
    buf->append("=") ||
    (data_type_name.length &&
     (buf->append("/*") ||
      buf->append(data_type_name.str, data_type_name.length) ||
      buf->append("*/")));
>>>>>>> fa3171df
}

void User_var_log_event::pack_info(Protocol* protocol)
{
  if (is_null)
  {
    char buf_mem[FN_REFLEN+7];
    String buf(buf_mem, sizeof(buf_mem), system_charset_info);
    buf.length(0);
<<<<<<< HEAD
    if (user_var_append_name_part(protocol->thd, &buf, name, name_len) ||
        buf.append(NULL_clex_str))
=======
    if (user_var_append_name_part(protocol->thd, &buf, name, name_len,
                                  m_data_type_name) ||
        buf.append("NULL"))
>>>>>>> fa3171df
      return;
    protocol->store(buf.ptr(), buf.length(), &my_charset_bin);
  }
  else
  {
    switch (m_type) {
    case REAL_RESULT:
    {
      double real_val;
      char buf2[MY_GCVT_MAX_FIELD_WIDTH+1];
      char buf_mem[FN_REFLEN + MY_GCVT_MAX_FIELD_WIDTH + 1];
      String buf(buf_mem, sizeof(buf_mem), system_charset_info);
      float8get(real_val, val);
      buf.length(0);
      if (user_var_append_name_part(protocol->thd, &buf, name, name_len,
                                    m_data_type_name) ||
          buf.append(buf2, my_gcvt(real_val, MY_GCVT_ARG_DOUBLE,
                                   MY_GCVT_MAX_FIELD_WIDTH, buf2, NULL)))
        return;
      protocol->store(buf.ptr(), buf.length(), &my_charset_bin);
      break;
    }
    case INT_RESULT:
    {
      char buf2[22];
      char buf_mem[FN_REFLEN + 22];
      String buf(buf_mem, sizeof(buf_mem), system_charset_info);
      buf.length(0);
      if (user_var_append_name_part(protocol->thd, &buf, name, name_len,
                                    m_data_type_name) ||
          buf.append(buf2,
                 longlong10_to_str(uint8korr(val), buf2,
                   (is_unsigned() ? 10 : -10))-buf2))
        return;
      protocol->store(buf.ptr(), buf.length(), &my_charset_bin);
      break;
    }
    case DECIMAL_RESULT:
    {
      char buf_mem[FN_REFLEN + DECIMAL_MAX_STR_LENGTH];
      String buf(buf_mem, sizeof(buf_mem), system_charset_info);
      char buf2[DECIMAL_MAX_STR_LENGTH+1];
      String str(buf2, sizeof(buf2), &my_charset_bin);
      buf.length(0);
      my_decimal((const uchar *) (val + 2), val[0], val[1]).to_string(&str);
<<<<<<< HEAD
      if (user_var_append_name_part(protocol->thd, &buf, name, name_len) ||
          buf.append(str))
=======
      if (user_var_append_name_part(protocol->thd, &buf, name, name_len,
                                    m_data_type_name) ||
          buf.append(buf2))
>>>>>>> fa3171df
        return;
      protocol->store(buf.ptr(), buf.length(), &my_charset_bin);

      break;
    }
    case STRING_RESULT:
    {
      /* 15 is for 'COLLATE' and other chars */
      char buf_mem[FN_REFLEN + 512 + 1 + 2*MY_CS_NAME_SIZE+15];
      String buf(buf_mem, sizeof(buf_mem), system_charset_info);
      CHARSET_INFO *cs;
      buf.length(0);
      if (!(cs= get_charset(m_charset_number, MYF(0))))
      {
        if (buf.append(STRING_WITH_LEN("???")))
          return;
      }
      else
      {
        size_t old_len;
        char *beg, *end;
<<<<<<< HEAD
        if (user_var_append_name_part(protocol->thd, &buf, name, name_len) ||
            buf.append('_') ||
            buf.append(cs->cs_name) ||
            buf.append(' '))
=======
        if (user_var_append_name_part(protocol->thd, &buf, name, name_len,
                                      m_data_type_name) ||
            buf.append("_") ||
            buf.append(cs->csname) ||
            buf.append(" "))
>>>>>>> fa3171df
          return;
        old_len= buf.length();
        if (buf.reserve(old_len + val_len * 2 + 3 + sizeof(" COLLATE ") +
                        MY_CS_NAME_SIZE))
          return;
        beg= const_cast<char *>(buf.ptr()) + old_len;
        end= str_to_hex(beg, val, val_len);
        buf.length(old_len + (end - beg));
        if (buf.append(STRING_WITH_LEN(" COLLATE ")) ||
            buf.append(cs->coll_name))
          return;
      }
      protocol->store(buf.ptr(), buf.length(), &my_charset_bin);
      break;
    }
    case ROW_RESULT:
    default:
      DBUG_ASSERT(0);
      return;
    }
  }
}
#endif // HAVE_REPLICATION


bool User_var_log_event::write()
{
  char buf[UV_NAME_LEN_SIZE];
  char buf1[UV_VAL_IS_NULL + UV_VAL_TYPE_SIZE + 
	    UV_CHARSET_NUMBER_SIZE + UV_VAL_LEN_SIZE];
  uchar buf2[MY_MAX(8, DECIMAL_MAX_FIELD_SIZE + 2)], *pos= buf2;
  uint unsigned_len= 0;
  uint buf1_length;
  size_t event_length;

  int4store(buf, name_len);
  
  if ((buf1[0]= is_null))
  {
    buf1_length= 1;
    val_len= 0;                                 // Length of 'pos'
  }    
  else
  {
    buf1[1]= m_type;
    int4store(buf1 + 2, m_charset_number);

    switch (m_type) {
    case REAL_RESULT:
      float8store(buf2, *(double*) val);
      break;
    case INT_RESULT:
      int8store(buf2, *(longlong*) val);
      unsigned_len= 1;
      break;
    case DECIMAL_RESULT:
    {
      my_decimal *dec= (my_decimal *)val;
      dec->fix_buffer_pointer();
      buf2[0]= (char)(dec->intg + dec->frac);
      buf2[1]= (char)dec->frac;
      decimal2bin((decimal_t*)val, buf2+2, buf2[0], buf2[1]);
      val_len= decimal_bin_size(buf2[0], buf2[1]) + 2;
      break;
    }
    case STRING_RESULT:
      pos= (uchar*) val;
      break;
    case ROW_RESULT:
    default:
      DBUG_ASSERT(0);
      return 0;
    }
    int4store(buf1 + 2 + UV_CHARSET_NUMBER_SIZE, val_len);
    buf1_length= 10;
  }

  uchar data_type_name_chunk_signature= (uchar) CHUNK_DATA_TYPE_NAME;
  uint data_type_name_chunk_signature_length= m_data_type_name.length ? 1 : 0;
  uchar data_type_name_length_length= m_data_type_name.length ? 1 : 0;

  /* Length of the whole event */
  event_length= sizeof(buf)+ name_len + buf1_length + val_len + unsigned_len +
                data_type_name_chunk_signature_length +
                data_type_name_length_length +
                (uint) m_data_type_name.length;

  uchar unsig= m_is_unsigned ? CHUNK_UNSIGNED : CHUNK_SIGNED;
  uchar data_type_name_length= (uchar) m_data_type_name.length;
  return write_header(event_length) ||
         write_data(buf, sizeof(buf))   ||
         write_data(name, name_len)     ||
         write_data(buf1, buf1_length) ||
         write_data(pos, val_len) ||
         write_data(&unsig, unsigned_len) ||
         write_data(&data_type_name_chunk_signature,
                    data_type_name_chunk_signature_length) ||
         write_data(&data_type_name_length, data_type_name_length_length) ||
         write_data(m_data_type_name.str, (uint) m_data_type_name.length) ||
         write_footer();
}


#if defined(HAVE_REPLICATION)
int User_var_log_event::do_apply_event(rpl_group_info *rgi)
{
  Item *it= 0;
  CHARSET_INFO *charset;
  DBUG_ENTER("User_var_log_event::do_apply_event");
  query_id_t sav_query_id= 0; /* memorize orig id when deferred applying */

  if (rgi->deferred_events_collecting)
  {
    set_deferred(current_thd->query_id);
    DBUG_RETURN(rgi->deferred_events->add(this));
  }
  else if (is_deferred())
  {
    sav_query_id= current_thd->query_id;
    current_thd->query_id= query_id; /* recreating original time context */
  }

  if (!(charset= get_charset(m_charset_number, MYF(MY_WME))))
  {
    rgi->rli->report(ERROR_LEVEL, ER_SLAVE_FATAL_ERROR,
                ER_THD(thd, ER_SLAVE_FATAL_ERROR),
                "Invalid character set for User var event");
    DBUG_RETURN(1);
  }
  LEX_CSTRING user_var_name;
  user_var_name.str= name;
  user_var_name.length= name_len;
  double real_val;
  longlong int_val;

  if (is_null)
  {
    it= new (thd->mem_root) Item_null(thd);
  }
  else
  {
    switch (m_type) {
    case REAL_RESULT:
      if (val_len != 8)
      {
        rgi->rli->report(ERROR_LEVEL, ER_SLAVE_FATAL_ERROR,
                    ER_THD(thd, ER_SLAVE_FATAL_ERROR),
                    "Invalid variable length at User var event");
        return 1;
      }
      float8get(real_val, val);
      it= new (thd->mem_root) Item_float(thd, real_val, 0);
      val= (char*) &real_val;		// Pointer to value in native format
      val_len= 8;
      break;
    case INT_RESULT:
      if (val_len != 8)
      {
        rgi->rli->report(ERROR_LEVEL, ER_SLAVE_FATAL_ERROR,
                    ER_THD(thd, ER_SLAVE_FATAL_ERROR),
                    "Invalid variable length at User var event");
        return 1;
      }
      int_val= (longlong) uint8korr(val);
      it= new (thd->mem_root) Item_int(thd, int_val);
      val= (char*) &int_val;		// Pointer to value in native format
      val_len= 8;
      break;
    case DECIMAL_RESULT:
    {
      if (val_len < 3)
      {
        rgi->rli->report(ERROR_LEVEL, ER_SLAVE_FATAL_ERROR,
                    ER_THD(thd, ER_SLAVE_FATAL_ERROR),
                    "Invalid variable length at User var event");
        return 1;
      }
      Item_decimal *dec= new (thd->mem_root) Item_decimal(thd, (uchar*) val+2, val[0], val[1]);
      it= dec;
      val= (char *)dec->val_decimal(NULL);
      val_len= sizeof(my_decimal);
      break;
    }
    case STRING_RESULT:
      it= new (thd->mem_root) Item_string(thd, val, (uint)val_len, charset);
      break;
    case ROW_RESULT:
    default:
      DBUG_ASSERT(0);
      DBUG_RETURN(0);
    }
  }

  Item_func_set_user_var *e= new (thd->mem_root) Item_func_set_user_var(thd, &user_var_name, it);
  /*
    Item_func_set_user_var can't substitute something else on its place =>
    0 can be passed as last argument (reference on item)

    Fix_fields() can fail, in which case a call of update_hash() might
    crash the server, so if fix fields fails, we just return with an
    error.
  */
  if (e->fix_fields(thd, 0))
    DBUG_RETURN(1);

  const Type_handler *th= Type_handler::handler_by_log_event_data_type(thd,
                                                                       *this);
  e->update_hash((void*) val, val_len, th, charset);

  if (!is_deferred())
    free_root(thd->mem_root, 0);
  else
    current_thd->query_id= sav_query_id; /* restore current query's context */

  DBUG_RETURN(0);
}

int User_var_log_event::do_update_pos(rpl_group_info *rgi)
{
  rgi->inc_event_relay_log_pos();
  return 0;
}

Log_event::enum_skip_reason
User_var_log_event::do_shall_skip(rpl_group_info *rgi)
{
  /*
    It is a common error to set the slave skip counter to 1 instead
    of 2 when recovering from an insert which used a auto increment,
    rand, or user var.  Therefore, if the slave skip counter is 1, we
    just say that this event should be skipped by ignoring it, meaning
    that we do not change the value of the slave skip counter since it
    will be decreased by the following insert event.
  */
  return continue_group(rgi);
}
#endif // HAVE_REPLICATION


#ifdef HAVE_REPLICATION

/**************************************************************************
	Stop_log_event methods
**************************************************************************/

/*
  The master stopped.  We used to clean up all temporary tables but
  this is useless as, as the master has shut down properly, it has
  written all DROP TEMPORARY TABLE (prepared statements' deletion is
  TODO only when we binlog prep stmts).  We used to clean up
  slave_load_tmpdir, but this is useless as it has been cleared at the
  end of LOAD DATA INFILE.  So we have nothing to do here.  The place
  were we must do this cleaning is in
  Start_log_event_v3::do_apply_event(), not here. Because if we come
  here, the master was sane.

  This must only be called from the Slave SQL thread, since it calls
  Relay_log_info::flush().
*/

int Stop_log_event::do_update_pos(rpl_group_info *rgi)
{
  int error= 0;
  Relay_log_info *rli= rgi->rli;
  DBUG_ENTER("Stop_log_event::do_update_pos");
  /*
    We do not want to update master_log pos because we get a rotate event
    before stop, so by now group_master_log_name is set to the next log.
    If we updated it, we will have incorrect master coordinates and this
    could give false triggers in MASTER_POS_WAIT() that we have reached
    the target position when in fact we have not.
  */
  if (rli->get_flag(Relay_log_info::IN_TRANSACTION))
    rgi->inc_event_relay_log_pos();
  else if (!rgi->is_parallel_exec)
  {
    rpl_global_gtid_slave_state->record_and_update_gtid(thd, rgi);
    rli->inc_group_relay_log_pos(0, rgi);
    if (rli->flush())
      error= 1;
  }
  DBUG_RETURN(error);
}

#endif /* HAVE_REPLICATION */


/**************************************************************************
	Create_file_log_event methods
**************************************************************************/

Create_file_log_event::
Create_file_log_event(THD* thd_arg, sql_exchange* ex,
		      const char* db_arg, const char* table_name_arg,
                      List<Item>& fields_arg,
                      bool is_concurrent_arg,
                      enum enum_duplicates handle_dup,
                      bool ignore,
		      uchar* block_arg, uint block_len_arg, bool using_trans)
  :Load_log_event(thd_arg, ex, db_arg, table_name_arg, fields_arg,
                  is_concurrent_arg,
                  handle_dup, ignore, using_trans),
   fake_base(0), block(block_arg), event_buf(0), block_len(block_len_arg),
   file_id(thd_arg->file_id = mysql_bin_log.next_file_id())
{
  DBUG_ENTER("Create_file_log_event");
  sql_ex.force_new_format();
  DBUG_VOID_RETURN;
}


/*
  Create_file_log_event::write_data_body()
*/

bool Create_file_log_event::write_data_body()
{
  bool res;
  if ((res= Load_log_event::write_data_body()) || fake_base)
    return res;
  return write_data("", 1) ||
         write_data(block, block_len);
}


/*
  Create_file_log_event::write_data_header()
*/

bool Create_file_log_event::write_data_header()
{
  bool res;
  uchar buf[CREATE_FILE_HEADER_LEN];
  if ((res= Load_log_event::write_data_header()) || fake_base)
    return res;
  int4store(buf + CF_FILE_ID_OFFSET, file_id);
  return write_data(buf, CREATE_FILE_HEADER_LEN) != 0;
}


/*
  Create_file_log_event::write_base()
*/

bool Create_file_log_event::write_base()
{
  bool res;
  fake_base= 1;                                 // pretend we are Load event
  res= write();
  fake_base= 0;
  return res;
}


#if defined(HAVE_REPLICATION)
void Create_file_log_event::pack_info(Protocol *protocol)
{
  char buf[SAFE_NAME_LEN*2 + 30 + 21*2], *pos;
  pos= strmov(buf, "db=");
  memcpy(pos, db, db_len);
  pos= strmov(pos + db_len, ";table=");
  memcpy(pos, table_name, table_name_len);
  pos= strmov(pos + table_name_len, ";file_id=");
  pos= int10_to_str((long) file_id, pos, 10);
  pos= strmov(pos, ";block_len=");
  pos= int10_to_str((long) block_len, pos, 10);
  protocol->store(buf, (uint) (pos-buf), &my_charset_bin);
}
#endif /* defined(HAVE_REPLICATION) */


/**
  Create_file_log_event::do_apply_event()
  Constructor for Create_file_log_event to intantiate an event
  from the relay log on the slave.

  @retval
    0           Success
  @retval
    1           Failure
*/

#if defined(HAVE_REPLICATION)
int Create_file_log_event::do_apply_event(rpl_group_info *rgi)
{
  char fname_buf[FN_REFLEN];
  char *ext;
  int fd = -1;
  IO_CACHE file;
  Log_event_writer lew(&file, 0);
  int error = 1;
  Relay_log_info const *rli= rgi->rli;

  THD_STAGE_INFO(thd, stage_making_temp_file_create_before_load_data);
  bzero((char*)&file, sizeof(file));
  ext= slave_load_file_stem(fname_buf, file_id, server_id, ".info",
                            &rli->mi->connection_name);
  /* old copy may exist already */
  mysql_file_delete(key_file_log_event_info, fname_buf, MYF(0));
  if ((fd= mysql_file_create(key_file_log_event_info,
                             fname_buf, CREATE_MODE,
                             O_WRONLY | O_BINARY | O_EXCL | O_NOFOLLOW,
                             MYF(MY_WME))) < 0 ||
      init_io_cache(&file, fd, IO_SIZE, WRITE_CACHE, (my_off_t)0, 0,
		    MYF(MY_WME|MY_NABP)))
  {
    rli->report(ERROR_LEVEL, my_errno, rgi->gtid_info(),
                "Error in Create_file event: could not open file '%s'",
                fname_buf);
    goto err;
  }

  // a trick to avoid allocating another buffer
  fname= fname_buf;
  fname_len= (uint) (strmov(ext, ".data") - fname);
  writer= &lew;
  if (write_base())
  {
    strmov(ext, ".info"); // to have it right in the error message
    rli->report(ERROR_LEVEL, my_errno, rgi->gtid_info(),
                "Error in Create_file event: could not write to file '%s'",
                fname_buf);
    goto err;
  }
  end_io_cache(&file);
  mysql_file_close(fd, MYF(0));

  // fname_buf now already has .data, not .info, because we did our trick
  /* old copy may exist already */
  mysql_file_delete(key_file_log_event_data, fname_buf, MYF(0));
  if ((fd= mysql_file_create(key_file_log_event_data,
                             fname_buf, CREATE_MODE,
                             O_WRONLY | O_BINARY | O_EXCL | O_NOFOLLOW,
                             MYF(MY_WME))) < 0)
  {
    rli->report(ERROR_LEVEL, my_errno, rgi->gtid_info(),
                "Error in Create_file event: could not open file '%s'",
                fname_buf);
    goto err;
  }
  if (mysql_file_write(fd, (uchar*) block, block_len, MYF(MY_WME+MY_NABP)))
  {
    rli->report(ERROR_LEVEL, my_errno, rgi->gtid_info(),
                "Error in Create_file event: write to '%s' failed",
                fname_buf);
    goto err;
  }
  error=0;					// Everything is ok

err:
  if (unlikely(error))
    end_io_cache(&file);
  if (likely(fd >= 0))
    mysql_file_close(fd, MYF(0));
  return error != 0;
}
#endif /* defined(HAVE_REPLICATION) */


/**************************************************************************
	Append_block_log_event methods
**************************************************************************/

Append_block_log_event::Append_block_log_event(THD *thd_arg,
                                               const char *db_arg,
					       uchar *block_arg,
					       uint block_len_arg,
					       bool using_trans)
  :Log_event(thd_arg,0, using_trans), block(block_arg),
   block_len(block_len_arg), file_id(thd_arg->file_id), db(db_arg)
{
}


bool Append_block_log_event::write()
{
  uchar buf[APPEND_BLOCK_HEADER_LEN];
  int4store(buf + AB_FILE_ID_OFFSET, file_id);
  return write_header(APPEND_BLOCK_HEADER_LEN + block_len) ||
         write_data(buf, APPEND_BLOCK_HEADER_LEN) ||
         write_data(block, block_len) ||
         write_footer();
}


#if defined(HAVE_REPLICATION)
void Append_block_log_event::pack_info(Protocol *protocol)
{
  char buf[256];
  uint length;
  length= (uint) sprintf(buf, ";file_id=%u;block_len=%u", file_id, block_len);
  protocol->store(buf, length, &my_charset_bin);
}


/*
  Append_block_log_event::get_create_or_append()
*/

int Append_block_log_event::get_create_or_append() const
{
  return 0; /* append to the file, fail if not exists */
}

/*
  Append_block_log_event::do_apply_event()
*/

int Append_block_log_event::do_apply_event(rpl_group_info *rgi)
{
  char fname[FN_REFLEN];
  int fd;
  int error = 1;
  Relay_log_info const *rli= rgi->rli;
  DBUG_ENTER("Append_block_log_event::do_apply_event");

  THD_STAGE_INFO(thd, stage_making_temp_file_append_before_load_data);
  slave_load_file_stem(fname, file_id, server_id, ".data",
                       &rli->mi->cmp_connection_name);
  if (get_create_or_append())
  {
    /*
      Usually lex_start() is called by mysql_parse(), but we need it here
      as the present method does not call mysql_parse().
    */
    lex_start(thd);
    thd->reset_for_next_command();
    /* old copy may exist already */
    mysql_file_delete(key_file_log_event_data, fname, MYF(0));
    if ((fd= mysql_file_create(key_file_log_event_data,
                               fname, CREATE_MODE,
                               O_WRONLY | O_BINARY | O_EXCL | O_NOFOLLOW,
                               MYF(MY_WME))) < 0)
    {
      rli->report(ERROR_LEVEL, my_errno, rgi->gtid_info(),
                  "Error in %s event: could not create file '%s'",
                  get_type_str(), fname);
      goto err;
    }
  }
  else if ((fd= mysql_file_open(key_file_log_event_data,
                                fname,
                                O_WRONLY | O_APPEND | O_BINARY | O_NOFOLLOW,
                                MYF(MY_WME))) < 0)
  {
    rli->report(ERROR_LEVEL, my_errno, rgi->gtid_info(),
                "Error in %s event: could not open file '%s'",
                get_type_str(), fname);
    goto err;
  }

  DBUG_EXECUTE_IF("remove_slave_load_file_before_write",
                  {
                    my_delete(fname, MYF(0));
                  });

  if (mysql_file_write(fd, (uchar*) block, block_len, MYF(MY_WME+MY_NABP)))
  {
    rli->report(ERROR_LEVEL, my_errno, rgi->gtid_info(),
                "Error in %s event: write to '%s' failed",
                get_type_str(), fname);
    goto err;
  }
  error=0;

err:
  if (fd >= 0)
    mysql_file_close(fd, MYF(0));
  DBUG_RETURN(error);
}
#endif // HAVE_REPLICATION


/**************************************************************************
	Delete_file_log_event methods
**************************************************************************/

Delete_file_log_event::Delete_file_log_event(THD *thd_arg, const char* db_arg,
					     bool using_trans)
  :Log_event(thd_arg, 0, using_trans), file_id(thd_arg->file_id), db(db_arg)
{
}


bool Delete_file_log_event::write()
{
 uchar buf[DELETE_FILE_HEADER_LEN];
 int4store(buf + DF_FILE_ID_OFFSET, file_id);
 return write_header(sizeof(buf)) ||
        write_data(buf, sizeof(buf)) ||
        write_footer();
}


#if defined(HAVE_REPLICATION)
void Delete_file_log_event::pack_info(Protocol *protocol)
{
  char buf[64];
  uint length;
  length= (uint) sprintf(buf, ";file_id=%u", (uint) file_id);
  protocol->store(buf, (int32) length, &my_charset_bin);
}
#endif


#if defined(HAVE_REPLICATION)
int Delete_file_log_event::do_apply_event(rpl_group_info *rgi)
{
  char fname[FN_REFLEN+10];
  Relay_log_info const *rli= rgi->rli;
  char *ext= slave_load_file_stem(fname, file_id, server_id, ".data",
                                  &rli->mi->cmp_connection_name);
  mysql_file_delete(key_file_log_event_data, fname, MYF(MY_WME));
  strmov(ext, ".info");
  mysql_file_delete(key_file_log_event_info, fname, MYF(MY_WME));
  return 0;
}
#endif /* defined(HAVE_REPLICATION) */


/**************************************************************************
	Execute_load_log_event methods
**************************************************************************/

Execute_load_log_event::Execute_load_log_event(THD *thd_arg,
                                               const char* db_arg,
					       bool using_trans)
  :Log_event(thd_arg, 0, using_trans), file_id(thd_arg->file_id), db(db_arg)
{
}
  

bool Execute_load_log_event::write()
{
  uchar buf[EXEC_LOAD_HEADER_LEN];
  int4store(buf + EL_FILE_ID_OFFSET, file_id);
  return write_header(sizeof(buf)) ||
         write_data(buf, sizeof(buf)) ||
         write_footer();
}


#if defined(HAVE_REPLICATION)
void Execute_load_log_event::pack_info(Protocol *protocol)
{
  char buf[64];
  uint length;
  length= (uint) sprintf(buf, ";file_id=%u", (uint) file_id);
  protocol->store(buf, (int32) length, &my_charset_bin);
}


/*
  Execute_load_log_event::do_apply_event()
*/

int Execute_load_log_event::do_apply_event(rpl_group_info *rgi)
{
  char fname[FN_REFLEN+10];
  char *ext;
  int fd;
  int error= 1;
  IO_CACHE file;
  Load_log_event *lev= 0;
  Relay_log_info const *rli= rgi->rli;

  ext= slave_load_file_stem(fname, file_id, server_id, ".info",
                            &rli->mi->cmp_connection_name);
  if ((fd= mysql_file_open(key_file_log_event_info,
                           fname, O_RDONLY | O_BINARY | O_NOFOLLOW,
                           MYF(MY_WME))) < 0 ||
      init_io_cache(&file, fd, IO_SIZE, READ_CACHE, (my_off_t)0, 0,
		    MYF(MY_WME|MY_NABP)))
  {
    rli->report(ERROR_LEVEL, my_errno, rgi->gtid_info(),
                "Error in Exec_load event: could not open file '%s'",
                fname);
    goto err;
  }
  if (!(lev= (Load_log_event*)
        Log_event::read_log_event(&file,
                                  rli->relay_log.description_event_for_exec,
                                  opt_slave_sql_verify_checksum)) ||
      lev->get_type_code() != NEW_LOAD_EVENT)
  {
    rli->report(ERROR_LEVEL, 0, rgi->gtid_info(), "Error in Exec_load event: "
                    "file '%s' appears corrupted", fname);
    goto err;
  }
  lev->thd = thd;
  /*
    lev->do_apply_event should use rli only for errors i.e. should
    not advance rli's position.

    lev->do_apply_event is the place where the table is loaded (it
    calls mysql_load()).
  */

  if (lev->do_apply_event(0,rgi,1)) 
  {
    /*
      We want to indicate the name of the file that could not be loaded
      (SQL_LOADxxx).
      But as we are here we are sure the error is in rli->last_slave_error and
      rli->last_slave_errno (example of error: duplicate entry for key), so we
      don't want to overwrite it with the filename.
      What we want instead is add the filename to the current error message.
    */
    char *tmp= my_strdup(PSI_INSTRUMENT_ME, rli->last_error().message, MYF(MY_WME));
    if (tmp)
    {
      rli->report(ERROR_LEVEL, rli->last_error().number, rgi->gtid_info(),
                  "%s. Failed executing load from '%s'", tmp, fname);
      my_free(tmp);
    }
    goto err;
  }
  /*
    We have an open file descriptor to the .info file; we need to close it
    or Windows will refuse to delete the file in mysql_file_delete().
  */
  if (fd >= 0)
  {
    mysql_file_close(fd, MYF(0));
    end_io_cache(&file);
    fd= -1;
  }
  mysql_file_delete(key_file_log_event_info, fname, MYF(MY_WME));
  memcpy(ext, ".data", 6);
  mysql_file_delete(key_file_log_event_data, fname, MYF(MY_WME));
  error = 0;

err:
  delete lev;
  if (fd >= 0)
  {
    mysql_file_close(fd, MYF(0));
    end_io_cache(&file);
  }
  return error;
}

#endif /* defined(HAVE_REPLICATION) */

/**************************************************************************
	Begin_load_query_log_event methods
**************************************************************************/

Begin_load_query_log_event::
Begin_load_query_log_event(THD* thd_arg, const char* db_arg, uchar* block_arg,
                           uint block_len_arg, bool using_trans)
  :Append_block_log_event(thd_arg, db_arg, block_arg, block_len_arg,
                          using_trans)
{
   file_id= thd_arg->file_id= mysql_bin_log.next_file_id();
}


#if defined( HAVE_REPLICATION)
int Begin_load_query_log_event::get_create_or_append() const
{
  return 1; /* create the file */
}


Log_event::enum_skip_reason
Begin_load_query_log_event::do_shall_skip(rpl_group_info *rgi)
{
  /*
    If the slave skip counter is 1, then we should not start executing
    on the next event.
  */
  return continue_group(rgi);
}
#endif /* defined( HAVE_REPLICATION) */


/**************************************************************************
	Execute_load_query_log_event methods
**************************************************************************/

Execute_load_query_log_event::
Execute_load_query_log_event(THD *thd_arg, const char* query_arg,
                             ulong query_length_arg, uint fn_pos_start_arg,
                             uint fn_pos_end_arg,
                             enum_load_dup_handling dup_handling_arg,
                             bool using_trans, bool direct, bool suppress_use,
                             int errcode):
  Query_log_event(thd_arg, query_arg, query_length_arg, using_trans, direct,
                  suppress_use, errcode),
  file_id(thd_arg->file_id), fn_pos_start(fn_pos_start_arg),
  fn_pos_end(fn_pos_end_arg), dup_handling(dup_handling_arg)
{
}


bool
Execute_load_query_log_event::write_post_header_for_derived()
{
  uchar buf[EXECUTE_LOAD_QUERY_EXTRA_HEADER_LEN];
  int4store(buf, file_id);
  int4store(buf + 4, fn_pos_start);
  int4store(buf + 4 + 4, fn_pos_end);
  *(buf + 4 + 4 + 4)= (uchar) dup_handling;
  return write_data(buf, EXECUTE_LOAD_QUERY_EXTRA_HEADER_LEN);
}


#if defined(HAVE_REPLICATION)
void Execute_load_query_log_event::pack_info(Protocol *protocol)
{
  char buf_mem[1024];
  String buf(buf_mem, sizeof(buf_mem), system_charset_info);
  buf.real_alloc(9 + db_len + q_len + 10 + 21);
  if (db && db_len)
  {
    if (buf.append(STRING_WITH_LEN("use ")) ||
        append_identifier(protocol->thd, &buf, db, db_len) ||
        buf.append(STRING_WITH_LEN("; ")))
      return;
  }
  if (query && q_len && buf.append(query, q_len))
    return;
  if (buf.append(STRING_WITH_LEN(" ;file_id=")) ||
      buf.append_ulonglong(file_id))
    return;
  protocol->store(buf.ptr(), buf.length(), &my_charset_bin);
}


int
Execute_load_query_log_event::do_apply_event(rpl_group_info *rgi)
{
  char *p;
  char *buf;
  char *fname;
  char *fname_end;
  int error;
  Relay_log_info const *rli= rgi->rli;

  buf= (char*) my_malloc(PSI_INSTRUMENT_ME, q_len + 1 -
     (fn_pos_end - fn_pos_start) + (FN_REFLEN + 10) + 10 + 8 + 5, MYF(MY_WME));

  DBUG_EXECUTE_IF("LOAD_DATA_INFILE_has_fatal_error", my_free(buf); buf= NULL;);

  /* Replace filename and LOCAL keyword in query before executing it */
  if (buf == NULL)
  {
    rli->report(ERROR_LEVEL, ER_SLAVE_FATAL_ERROR, rgi->gtid_info(),
                ER_THD(rgi->thd, ER_SLAVE_FATAL_ERROR), "Not enough memory");
    return 1;
  }

  p= buf;
  memcpy(p, query, fn_pos_start);
  p+= fn_pos_start;
  fname= (p= strmake(p, STRING_WITH_LEN(" INFILE \'")));
  p= slave_load_file_stem(p, file_id, server_id, ".data",
                          &rli->mi->cmp_connection_name);
  fname_end= p= strend(p);                      // Safer than p=p+5
  *(p++)='\'';
  switch (dup_handling) {
  case LOAD_DUP_IGNORE:
    p= strmake(p, STRING_WITH_LEN(" IGNORE"));
    break;
  case LOAD_DUP_REPLACE:
    p= strmake(p, STRING_WITH_LEN(" REPLACE"));
    break;
  default:
    /* Ordinary load data */
    break;
  }
  p= strmake(p, STRING_WITH_LEN(" INTO "));
  p= strmake(p, query+fn_pos_end, q_len-fn_pos_end);

  error= Query_log_event::do_apply_event(rgi, buf, (uint32)(p-buf));

  /* Forging file name for deletion in same buffer */
  *fname_end= 0;

  /*
    If there was an error the slave is going to stop, leave the
    file so that we can re-execute this event at START SLAVE.
  */
  if (unlikely(!error))
    mysql_file_delete(key_file_log_event_data, fname, MYF(MY_WME));

  my_free(buf);
  return error;
}
#endif // HAVE_REPLICATION


/**************************************************************************
	sql_ex_info methods
**************************************************************************/

static bool write_str(Log_event_writer *writer, const char *str, uint length)
{
  uchar tmp[1];
  tmp[0]= (uchar) length;
  return (writer->write_data(tmp, sizeof(tmp)) ||
	  writer->write_data((uchar*) str, length));
}

bool sql_ex_info::write_data(Log_event_writer *writer)
{
  if (new_format())
  {
    return write_str(writer, field_term, field_term_len) ||
	   write_str(writer, enclosed,   enclosed_len) ||
	   write_str(writer, line_term,  line_term_len) ||
	   write_str(writer, line_start, line_start_len) ||
	   write_str(writer, escaped,    escaped_len) ||
	   writer->write_data((uchar*) &opt_flags, 1);
  }
  else
  {
    uchar old_ex[7];
    old_ex[0]= *field_term;
    old_ex[1]= *enclosed;
    old_ex[2]= *line_term;
    old_ex[3]= *line_start;
    old_ex[4]= *escaped;
    old_ex[5]=  opt_flags;
    old_ex[6]=  empty_flags;
    return writer->write_data(old_ex, sizeof(old_ex));
  }
}



/**************************************************************************
	Rows_log_event member functions
**************************************************************************/

Rows_log_event::Rows_log_event(THD *thd_arg, TABLE *tbl_arg, ulong tid,
                               MY_BITMAP const *cols, bool is_transactional,
                               Log_event_type event_type)
  : Log_event(thd_arg, 0, is_transactional),
    m_row_count(0),
    m_table(tbl_arg),
    m_table_id(tid),
    m_width(tbl_arg ? tbl_arg->s->fields : 1),
    m_rows_buf(0), m_rows_cur(0), m_rows_end(0), m_flags(0),
    m_type(event_type), m_extra_row_data(0)
#ifdef HAVE_REPLICATION
    , m_curr_row(NULL), m_curr_row_end(NULL),
    m_key(NULL), m_key_info(NULL), m_key_nr(0),
    master_had_triggers(0)
#endif
{
  /*
    We allow a special form of dummy event when the table, and cols
    are null and the table id is ~0UL.  This is a temporary
    solution, to be able to terminate a started statement in the
    binary log: the extraneous events will be removed in the future.
   */
  DBUG_ASSERT((tbl_arg && tbl_arg->s && tid != ~0UL) ||
              (!tbl_arg && !cols && tid == ~0UL));

  if (thd_arg->variables.option_bits & OPTION_NO_FOREIGN_KEY_CHECKS)
    set_flags(NO_FOREIGN_KEY_CHECKS_F);
  if (thd_arg->variables.option_bits & OPTION_RELAXED_UNIQUE_CHECKS)
    set_flags(RELAXED_UNIQUE_CHECKS_F);
  if (thd_arg->variables.option_bits & OPTION_NO_CHECK_CONSTRAINT_CHECKS)
    set_flags(NO_CHECK_CONSTRAINT_CHECKS_F);
  /* if my_bitmap_init fails, caught in is_valid() */
  if (likely(!my_bitmap_init(&m_cols,
                          m_width <= sizeof(m_bitbuf)*8 ? m_bitbuf : NULL,
                          m_width,
                          false)))
  {
    /* Cols can be zero if this is a dummy binrows event */
    if (likely(cols != NULL))
    {
      memcpy(m_cols.bitmap, cols->bitmap, no_bytes_in_map(cols));
      create_last_word_mask(&m_cols);
    }
  }
  else
  {
    // Needed because my_bitmap_init() does not set it to null on failure
    m_cols.bitmap= 0;
  }
}


int Rows_log_event::do_add_row_data(uchar *row_data, size_t length)
{
  /*
    When the table has a primary key, we would probably want, by default, to
    log only the primary key value instead of the entire "before image". This
    would save binlog space. TODO
  */
  DBUG_ENTER("Rows_log_event::do_add_row_data");
  DBUG_PRINT("enter", ("row_data:%p  length: %lu", row_data,
                       (ulong) length));

  /*
    If length is zero, there is nothing to write, so we just
    return. Note that this is not an optimization, since calling
    realloc() with size 0 means free().
   */
  if (length == 0)
  {
    m_row_count++;
    DBUG_RETURN(0);
  }

  /*
    Don't print debug messages when running valgrind since they can
    trigger false warnings.
   */
#ifndef HAVE_valgrind
  DBUG_DUMP("row_data", row_data, MY_MIN(length, 32));
#endif

  DBUG_ASSERT(m_rows_buf <= m_rows_cur);
  DBUG_ASSERT(!m_rows_buf || (m_rows_end && m_rows_buf < m_rows_end));
  DBUG_ASSERT(m_rows_cur <= m_rows_end);

  /* The cast will always work since m_rows_cur <= m_rows_end */
  if (static_cast<size_t>(m_rows_end - m_rows_cur) <= length)
  {
    size_t const block_size= 1024;
    size_t cur_size= m_rows_cur - m_rows_buf;
    DBUG_EXECUTE_IF("simulate_too_big_row_case1",
                     cur_size= UINT_MAX32 - (block_size * 10);
                     length= UINT_MAX32 - (block_size * 10););
    DBUG_EXECUTE_IF("simulate_too_big_row_case2",
                     cur_size= UINT_MAX32 - (block_size * 10);
                     length= block_size * 10;);
    DBUG_EXECUTE_IF("simulate_too_big_row_case3",
                     cur_size= block_size * 10;
                     length= UINT_MAX32 - (block_size * 10););
    DBUG_EXECUTE_IF("simulate_too_big_row_case4",
                     cur_size= UINT_MAX32 - (block_size * 10);
                     length= (block_size * 10) - block_size + 1;);
    size_t remaining_space= UINT_MAX32 - cur_size;
    /* Check that the new data fits within remaining space and we can add
       block_size without wrapping.
     */
    if (cur_size > UINT_MAX32 || length > remaining_space ||
        ((length + block_size) > remaining_space))
    {
      sql_print_error("The row data is greater than 4GB, which is too big to "
                      "write to the binary log.");
      DBUG_RETURN(ER_BINLOG_ROW_LOGGING_FAILED);
    }
    size_t const new_alloc= 
        block_size * ((cur_size + length + block_size - 1) / block_size);

    uchar* const new_buf= (uchar*)my_realloc(PSI_INSTRUMENT_ME, m_rows_buf,
                                    new_alloc, MYF(MY_ALLOW_ZERO_PTR|MY_WME));
    if (unlikely(!new_buf))
      DBUG_RETURN(HA_ERR_OUT_OF_MEM);

    /* If the memory moved, we need to move the pointers */
    if (new_buf != m_rows_buf)
    {
      m_rows_buf= new_buf;
      m_rows_cur= m_rows_buf + cur_size;
    }

    /*
       The end pointer should always be changed to point to the end of
       the allocated memory.
    */
    m_rows_end= m_rows_buf + new_alloc;
  }

  DBUG_ASSERT(m_rows_cur + length <= m_rows_end);
  memcpy(m_rows_cur, row_data, length);
  m_rows_cur+= length;
  m_row_count++;
  DBUG_RETURN(0);
}


#if defined(HAVE_REPLICATION)

/**
  Restores empty table list as it was before trigger processing.

  @note We have a lot of ASSERTS that check the lists when we close tables.
  There was the same problem with MERGE MYISAM tables and so here we try to
  go the same way.
*/
inline void restore_empty_query_table_list(LEX *lex)
{
  if (lex->first_not_own_table())
      (*lex->first_not_own_table()->prev_global)= NULL;
  lex->query_tables= NULL;
  lex->query_tables_last= &lex->query_tables;
}


int Rows_log_event::do_apply_event(rpl_group_info *rgi)
{
  Relay_log_info const *rli= rgi->rli;
  TABLE* table;
  DBUG_ENTER("Rows_log_event::do_apply_event(Relay_log_info*)");
  int error= 0;
  LEX *lex= thd->lex;
  uint8 new_trg_event_map= get_trg_event_map();
  /*
    If m_table_id == ~0ULL, then we have a dummy event that does not
    contain any data.  In that case, we just remove all tables in the
    tables_to_lock list, close the thread tables, and return with
    success.
   */
  if (m_table_id == ~0ULL)
  {
    /*
       This one is supposed to be set: just an extra check so that
       nothing strange has happened.
     */
    DBUG_ASSERT(get_flags(STMT_END_F));

    rgi->slave_close_thread_tables(thd);
    thd->clear_error();
    DBUG_RETURN(0);
  }

  /*
    'thd' has been set by exec_relay_log_event(), just before calling
    do_apply_event(). We still check here to prevent future coding
    errors.
  */
  DBUG_ASSERT(rgi->thd == thd);

  /*
    If there is no locks taken, this is the first binrow event seen
    after the table map events.  We should then lock all the tables
    used in the transaction and proceed with execution of the actual
    event.
  */
  if (!thd->lock)
  {
    /*
      Lock_tables() reads the contents of thd->lex, so they must be
      initialized.

      We also call the THD::reset_for_next_command(), since this
      is the logical start of the next "statement". Note that this
      call might reset the value of current_stmt_binlog_format, so
      we need to do any changes to that value after this function.
    */
    delete_explain_query(thd->lex);
    lex_start(thd);
    thd->reset_for_next_command();
    /*
      The current statement is just about to begin and 
      has not yet modified anything. Note, all.modified is reset
      by THD::reset_for_next_command().
    */
    thd->transaction->stmt.modified_non_trans_table= FALSE;
    thd->transaction->stmt.m_unsafe_rollback_flags&= ~THD_TRANS::DID_WAIT;
    /*
      This is a row injection, so we flag the "statement" as
      such. Note that this code is called both when the slave does row
      injections and when the BINLOG statement is used to do row
      injections.
    */
    thd->lex->set_stmt_row_injection();

    /*
      There are a few flags that are replicated with each row event.
      Make sure to set/clear them before executing the main body of
      the event.
    */
    if (get_flags(NO_FOREIGN_KEY_CHECKS_F))
        thd->variables.option_bits|= OPTION_NO_FOREIGN_KEY_CHECKS;
    else
        thd->variables.option_bits&= ~OPTION_NO_FOREIGN_KEY_CHECKS;

    if (get_flags(RELAXED_UNIQUE_CHECKS_F))
        thd->variables.option_bits|= OPTION_RELAXED_UNIQUE_CHECKS;
    else
        thd->variables.option_bits&= ~OPTION_RELAXED_UNIQUE_CHECKS;

    if (get_flags(NO_CHECK_CONSTRAINT_CHECKS_F))
      thd->variables.option_bits|= OPTION_NO_CHECK_CONSTRAINT_CHECKS;
    else
      thd->variables.option_bits&= ~OPTION_NO_CHECK_CONSTRAINT_CHECKS;

    /* A small test to verify that objects have consistent types */
    DBUG_ASSERT(sizeof(thd->variables.option_bits) == sizeof(OPTION_RELAXED_UNIQUE_CHECKS));

    DBUG_EXECUTE_IF("rows_log_event_before_open_table",
                    {
                      const char action[] = "now SIGNAL before_open_table WAIT_FOR go_ahead_sql";
                      DBUG_ASSERT(!debug_sync_set_action(thd, STRING_WITH_LEN(action)));
                    };);


    /*
      Trigger's procedures work with global table list. So we have to add
      rgi->tables_to_lock content there to get trigger's in the list.

      Then restore_empty_query_table_list() restore the list as it was
    */
    DBUG_ASSERT(lex->query_tables == NULL);
    if ((lex->query_tables= rgi->tables_to_lock))
      rgi->tables_to_lock->prev_global= &lex->query_tables;

    for (TABLE_LIST *tables= rgi->tables_to_lock; tables;
         tables= tables->next_global)
    {
      if (slave_run_triggers_for_rbr)
      {
        tables->trg_event_map= new_trg_event_map;
        lex->query_tables_last= &tables->next_global;
      }
      else
      {
        tables->slave_fk_event_map= new_trg_event_map;
        lex->query_tables_last= &tables->next_global;
      }
    }
    if (unlikely(open_and_lock_tables(thd, rgi->tables_to_lock, FALSE, 0)))
    {
#ifdef WITH_WSREP
      if (WSREP(thd))
      {
        WSREP_WARN("BF applier failed to open_and_lock_tables: %u, fatal: %d "
                   "wsrep = (exec_mode: %d conflict_state: %d seqno: %lld)",
                    thd->get_stmt_da()->sql_errno(),
                    thd->is_fatal_error,
                    thd->wsrep_cs().mode(),
                    thd->wsrep_trx().state(),
                    (long long) wsrep_thd_trx_seqno(thd));
      }
#endif /* WITH_WSREP */
      if (thd->is_error() &&
          !is_parallel_retry_error(rgi, error= thd->get_stmt_da()->sql_errno()))
      {
        /*
          Error reporting borrowed from Query_log_event with many excessive
          simplifications.
          We should not honour --slave-skip-errors at this point as we are
          having severe errors which should not be skipped.
        */
        rli->report(ERROR_LEVEL, error, rgi->gtid_info(),
                    "Error executing row event: '%s'",
                    (error ? thd->get_stmt_da()->message() :
                     "unexpected success or fatal error"));
        thd->is_slave_error= 1;
      }
      /* remove trigger's tables */
      goto err;
    }

    /*
      When the open and locking succeeded, we check all tables to
      ensure that they still have the correct type.
    */

    {
      DBUG_PRINT("debug", ("Checking compatibility of tables to lock - tables_to_lock: %p",
                           rgi->tables_to_lock));

      /**
        When using RBR and MyISAM MERGE tables the base tables that make
        up the MERGE table can be appended to the list of tables to lock.
  
        Thus, we just check compatibility for those that tables that have
        a correspondent table map event (ie, those that are actually going
        to be accessed while applying the event). That's why the loop stops
        at rli->tables_to_lock_count .

        NOTE: The base tables are added here are removed when 
              close_thread_tables is called.
       */
      TABLE_LIST *table_list_ptr= rgi->tables_to_lock;
      for (uint i=0 ; table_list_ptr && (i < rgi->tables_to_lock_count);
           table_list_ptr= table_list_ptr->next_global, i++)
      {
        /*
          Below if condition takes care of skipping base tables that
          make up the MERGE table (which are added by open_tables()
          call). They are added next to the merge table in the list.
          For eg: If RPL_TABLE_LIST is t3->t1->t2 (where t1 and t2
          are base tables for merge table 't3'), open_tables will modify
          the list by adding t1 and t2 again immediately after t3 in the
          list (*not at the end of the list*). New table_to_lock list will
          look like t3->t1'->t2'->t1->t2 (where t1' and t2' are TABLE_LIST
          objects added by open_tables() call). There is no flag(or logic) in
          open_tables() that can skip adding these base tables to the list.
          So the logic here should take care of skipping them.

          tables_to_lock_count logic will take care of skipping base tables
          that are added at the end of the list.
          For eg: If RPL_TABLE_LIST is t1->t2->t3, open_tables will modify
          the list into t1->t2->t3->t1'->t2'. t1' and t2' will be skipped
          because tables_to_lock_count logic in this for loop.
        */
        if (table_list_ptr->parent_l)
          continue;
        /*
          We can use a down cast here since we know that every table added
          to the tables_to_lock is a RPL_TABLE_LIST (or child table which is
          skipped above).
        */
        RPL_TABLE_LIST *ptr= static_cast<RPL_TABLE_LIST*>(table_list_ptr);
        DBUG_ASSERT(ptr->m_tabledef_valid);
        TABLE *conv_table;
        if (!ptr->m_tabledef.compatible_with(thd, rgi, ptr->table, &conv_table))
        {
          DBUG_PRINT("debug", ("Table: %s.%s is not compatible with master",
                               ptr->table->s->db.str,
                               ptr->table->s->table_name.str));
          /*
            We should not honour --slave-skip-errors at this point as we are
            having severe errors which should not be skiped.
          */
          thd->is_slave_error= 1;
          /* remove trigger's tables */
          error= ERR_BAD_TABLE_DEF;
          goto err;
        }
        DBUG_PRINT("debug", ("Table: %s.%s is compatible with master"
                             " - conv_table: %p",
                             ptr->table->s->db.str,
                             ptr->table->s->table_name.str, conv_table));
        ptr->m_conv_table= conv_table;
      }
    }

    /*
      ... and then we add all the tables to the table map and but keep
      them in the tables to lock list.

      We also invalidate the query cache for all the tables, since
      they will now be changed.

      TODO [/Matz]: Maybe the query cache should not be invalidated
      here? It might be that a table is not changed, even though it
      was locked for the statement.  We do know that each
      Rows_log_event contain at least one row, so after processing one
      Rows_log_event, we can invalidate the query cache for the
      associated table.
     */
    TABLE_LIST *ptr= rgi->tables_to_lock;
    for (uint i=0 ;  ptr && (i < rgi->tables_to_lock_count); ptr= ptr->next_global, i++)
    {
      /*
        Please see comment in above 'for' loop to know the reason
        for this if condition
      */
      if (ptr->parent_l)
        continue;
      rgi->m_table_map.set_table(ptr->table_id, ptr->table);
      /*
        Following is passing flag about triggers on the server. The problem was
        to pass it between table map event and row event. I do it via extended
        TABLE_LIST (RPL_TABLE_LIST) but row event uses only TABLE so I need to
        find somehow the corresponding TABLE_LIST.
      */
      if (m_table_id == ptr->table_id)
      {
        ptr->table->master_had_triggers=
          ((RPL_TABLE_LIST*)ptr)->master_had_triggers;
      }
    }

#ifdef HAVE_QUERY_CACHE
    /*
      Moved invalidation right before the call to rows_event_stmt_cleanup(),
      to avoid query cache being polluted with stale entries,
    */
# ifdef WITH_WSREP
    /* Query cache is not invalidated on wsrep applier here */
    if (!(WSREP(thd) && wsrep_thd_is_applying(thd)))
# endif /* WITH_WSREP */
      query_cache.invalidate_locked_for_write(thd, rgi->tables_to_lock);
#endif /* HAVE_QUERY_CACHE */
  }

  table= m_table= rgi->m_table_map.get_table(m_table_id);

  DBUG_PRINT("debug", ("m_table:%p, m_table_id: %llu%s",
                       m_table, m_table_id,
                       table && master_had_triggers ?
                       " (master had triggers)" : ""));
  if (table)
  {
    Rows_log_event::Db_restore_ctx restore_ctx(this);
    master_had_triggers= table->master_had_triggers;
    bool transactional_table= table->file->has_transactions_and_rollback();
    table->file->prepare_for_insert(get_general_type_code() != WRITE_ROWS_EVENT);

    /*
      table == NULL means that this table should not be replicated
      (this was set up by Table_map_log_event::do_apply_event()
      which tested replicate-* rules).
    */

    /*
      It's not needed to set_time() but
      1) it continues the property that "Time" in SHOW PROCESSLIST shows how
      much slave is behind
      2) it will be needed when we allow replication from a table with no
      TIMESTAMP column to a table with one.
      So we call set_time(), like in SBR. Presently it changes nothing.
    */
    thd->set_time(when, when_sec_part);

     if (m_width == table->s->fields && bitmap_is_set_all(&m_cols))
      set_flags(COMPLETE_ROWS_F);

    /* 
      Set tables write and read sets.
      
      Read_set contains all slave columns (in case we are going to fetch
      a complete record from slave)
      
      Write_set equals the m_cols bitmap sent from master but it can be 
      longer if slave has extra columns. 
     */ 

    DBUG_PRINT_BITSET("debug", "Setting table's read_set from: %s", &m_cols);
    
    bitmap_set_all(table->read_set);
    if (get_general_type_code() == DELETE_ROWS_EVENT ||
        get_general_type_code() == UPDATE_ROWS_EVENT)
      bitmap_intersect(table->read_set,&m_cols);

    bitmap_set_all(table->write_set);
    table->rpl_write_set= table->write_set;

    /* WRITE ROWS EVENTS store the bitmap in m_cols instead of m_cols_ai */
    MY_BITMAP *after_image= ((get_general_type_code() == UPDATE_ROWS_EVENT) ?
                             &m_cols_ai : &m_cols);
    bitmap_intersect(table->write_set, after_image);

    this->slave_exec_mode= slave_exec_mode_options; // fix the mode

    // Do event specific preparations 
    error= do_before_row_operations(rli);

    /*
      Bug#56662 Assertion failed: next_insert_id == 0, file handler.cc
      Don't allow generation of auto_increment value when processing
      rows event by setting 'MODE_NO_AUTO_VALUE_ON_ZERO'. The exception
      to this rule happens when the auto_inc column exists on some
      extra columns on the slave. In that case, do not force
      MODE_NO_AUTO_VALUE_ON_ZERO.
    */
    sql_mode_t saved_sql_mode= thd->variables.sql_mode;
    if (!is_auto_inc_in_extra_columns())
      thd->variables.sql_mode= MODE_NO_AUTO_VALUE_ON_ZERO;

    // row processing loop

    /* 
      set the initial time of this ROWS statement if it was not done
      before in some other ROWS event. 
     */
    rgi->set_row_stmt_start_timestamp();

    THD_STAGE_INFO(thd, stage_executing);
    do
    {
      /* in_use can have been set to NULL in close_tables_for_reopen */
      THD* old_thd= table->in_use;
      if (!table->in_use)
        table->in_use= thd;

      error= do_exec_row(rgi);

      if (unlikely(error))
        DBUG_PRINT("info", ("error: %s", HA_ERR(error)));
      DBUG_ASSERT(error != HA_ERR_RECORD_DELETED);

      table->in_use = old_thd;

      if (unlikely(error))
      {
        int actual_error= convert_handler_error(error, thd, table);
        bool idempotent_error= (idempotent_error_code(error) &&
                               (slave_exec_mode == SLAVE_EXEC_MODE_IDEMPOTENT));
        bool ignored_error= (idempotent_error == 0 ?
                             ignored_error_code(actual_error) : 0);

#ifdef WITH_WSREP
        if (WSREP(thd) && thd->wsrep_applier &&
            wsrep_ignored_error_code(this, actual_error))
        {
          idempotent_error= true;
          thd->wsrep_has_ignored_error= true;
        }
#endif /* WITH_WSREP */
        if (idempotent_error || ignored_error)
        {
          if (global_system_variables.log_warnings)
            slave_rows_error_report(WARNING_LEVEL, error, rgi, thd, table,
                                    get_type_str(),
                                    RPL_LOG_NAME, log_pos);
          thd->clear_error(1);
          error= 0;
          if (idempotent_error == 0)
            break;
        }
      }

      /*
       If m_curr_row_end  was not set during event execution (e.g., because
       of errors) we can't proceed to the next row. If the error is transient
       (i.e., error==0 at this point) we must call unpack_current_row() to set 
       m_curr_row_end.
      */ 
   
      DBUG_PRINT("info", ("curr_row: %p; curr_row_end: %p; rows_end:%p",
                          m_curr_row, m_curr_row_end, m_rows_end));

      if (!m_curr_row_end && likely(!error))
        error= unpack_current_row(rgi);

      m_curr_row= m_curr_row_end;
 
      if (likely(error == 0) && !transactional_table)
        thd->transaction->all.modified_non_trans_table=
          thd->transaction->stmt.modified_non_trans_table= TRUE;
    } // row processing loop
    while (error == 0 && (m_curr_row != m_rows_end));

    /*
      Restore the sql_mode after the rows event is processed.
    */
    thd->variables.sql_mode= saved_sql_mode;

    {/**
         The following failure injecion works in cooperation with tests 
         setting @@global.debug= 'd,stop_slave_middle_group'.
         The sql thread receives the killed status and will proceed 
         to shutdown trying to finish incomplete events group.
     */
      DBUG_EXECUTE_IF("stop_slave_middle_group",
                      if (thd->transaction->all.modified_non_trans_table)
                        const_cast<Relay_log_info*>(rli)->abort_slave= 1;);
    }

    if (unlikely(error= do_after_row_operations(rli, error)) &&
        ignored_error_code(convert_handler_error(error, thd, table)))
    {

      if (global_system_variables.log_warnings)
        slave_rows_error_report(WARNING_LEVEL, error, rgi, thd, table,
                                get_type_str(),
                                RPL_LOG_NAME, log_pos);
      thd->clear_error(1);
      error= 0;
    }
  } // if (table)

  
  if (unlikely(error))
  {
    slave_rows_error_report(ERROR_LEVEL, error, rgi, thd, table,
                             get_type_str(),
                             RPL_LOG_NAME, log_pos);
    /*
      @todo We should probably not call
      reset_current_stmt_binlog_format_row() from here.

      Note: this applies to log_event_old.cc too.
      /Sven
    */
    thd->reset_current_stmt_binlog_format_row();
    thd->is_slave_error= 1;
    /* remove trigger's tables */
    goto err;
  }

  /* remove trigger's tables */
  restore_empty_query_table_list(thd->lex);

#if defined(WITH_WSREP) && defined(HAVE_QUERY_CACHE)
  if (WSREP(thd) && wsrep_thd_is_applying(thd))
    query_cache.invalidate_locked_for_write(thd, rgi->tables_to_lock);
#endif /* WITH_WSREP && HAVE_QUERY_CACHE */

  if (get_flags(STMT_END_F))
  {
    if (unlikely((error= rows_event_stmt_cleanup(rgi, thd))))
      slave_rows_error_report(ERROR_LEVEL, thd->is_error() ? 0 : error,
                              rgi, thd, table, get_type_str(),
                              RPL_LOG_NAME, log_pos);
    if (thd->slave_thread)
      free_root(thd->mem_root, MYF(MY_KEEP_PREALLOC));
  }

  DBUG_RETURN(error);

err:
  restore_empty_query_table_list(thd->lex);
  rgi->slave_close_thread_tables(thd);
  DBUG_RETURN(error);
}

Log_event::enum_skip_reason
Rows_log_event::do_shall_skip(rpl_group_info *rgi)
{
  /*
    If the slave skip counter is 1 and this event does not end a
    statement, then we should not start executing on the next event.
    Otherwise, we defer the decision to the normal skipping logic.
  */
  if (rgi->rli->slave_skip_counter == 1 && !get_flags(STMT_END_F))
    return Log_event::EVENT_SKIP_IGNORE;
  else
    return Log_event::do_shall_skip(rgi);
}

/**
   The function is called at Rows_log_event statement commit time,
   normally from Rows_log_event::do_update_pos() and possibly from
   Query_log_event::do_apply_event() of the COMMIT.
   The function commits the last statement for engines, binlog and
   releases resources have been allocated for the statement.
  
   @retval  0         Ok.
   @retval  non-zero  Error at the commit.
 */

static int rows_event_stmt_cleanup(rpl_group_info *rgi, THD * thd)
{
  int error;
  DBUG_ENTER("rows_event_stmt_cleanup");

  {
    /*
      This is the end of a statement or transaction, so close (and
      unlock) the tables we opened when processing the
      Table_map_log_event starting the statement.

      OBSERVER.  This will clear *all* mappings, not only those that
      are open for the table. There is not good handle for on-close
      actions for tables.

      NOTE. Even if we have no table ('table' == 0) we still need to be
      here, so that we increase the group relay log position. If we didn't, we
      could have a group relay log position which lags behind "forever"
      (assume the last master's transaction is ignored by the slave because of
      replicate-ignore rules).
    */
    error= thd->binlog_flush_pending_rows_event(TRUE);

    /*
      If this event is not in a transaction, the call below will, if some
      transactional storage engines are involved, commit the statement into
      them and flush the pending event to binlog.
      If this event is in a transaction, the call will do nothing, but a
      Xid_log_event will come next which will, if some transactional engines
      are involved, commit the transaction and flush the pending event to the
      binlog.
      If there was a deadlock the transaction should have been rolled back
      already. So there should be no need to rollback the transaction.
    */
    DBUG_ASSERT(! thd->transaction_rollback_request);
    error|= (int)(error ? trans_rollback_stmt(thd) : trans_commit_stmt(thd));

    /*
      Now what if this is not a transactional engine? we still need to
      flush the pending event to the binlog; we did it with
      thd->binlog_flush_pending_rows_event(). Note that we imitate
      what is done for real queries: a call to
      ha_autocommit_or_rollback() (sometimes only if involves a
      transactional engine), and a call to be sure to have the pending
      event flushed.
    */

    /*
      @todo We should probably not call
      reset_current_stmt_binlog_format_row() from here.

      Note: this applies to log_event_old.cc too

      Btw, the previous comment about transactional engines does not
      seem related to anything that happens here.
      /Sven
    */
    thd->reset_current_stmt_binlog_format_row();

    /*
      Reset modified_non_trans_table that we have set in
      rows_log_event::do_apply_event()
    */
    if (!thd->in_multi_stmt_transaction_mode())
    {
      thd->transaction->all.modified_non_trans_table= 0;
      thd->transaction->all.m_unsafe_rollback_flags&= ~THD_TRANS::DID_WAIT;
    }

    rgi->cleanup_context(thd, 0);
  }
  DBUG_RETURN(error);
}

/**
   The method either increments the relay log position or
   commits the current statement and increments the master group 
   possition if the event is STMT_END_F flagged and
   the statement corresponds to the autocommit query (i.e replicated
   without wrapping in BEGIN/COMMIT)

   @retval 0         Success
   @retval non-zero  Error in the statement commit
 */
int
Rows_log_event::do_update_pos(rpl_group_info *rgi)
{
  Relay_log_info *rli= rgi->rli;
  int error= 0;
  DBUG_ENTER("Rows_log_event::do_update_pos");

  DBUG_PRINT("info", ("flags: %s",
                      get_flags(STMT_END_F) ? "STMT_END_F " : ""));

  if (get_flags(STMT_END_F))
  {
    /*
      Indicate that a statement is finished.
      Step the group log position if we are not in a transaction,
      otherwise increase the event log position.
    */
    error= rli->stmt_done(log_pos, thd, rgi);
    /*
      Clear any errors in thd->net.last_err*. It is not known if this is
      needed or not. It is believed that any errors that may exist in
      thd->net.last_err* are allowed. Examples of errors are "key not
      found", which is produced in the test case rpl_row_conflicts.test
    */
    thd->clear_error();
  }
  else
  {
    rgi->inc_event_relay_log_pos();
  }

  DBUG_RETURN(error);
}

#endif /* defined(HAVE_REPLICATION) */


bool Rows_log_event::write_data_header()
{
  uchar buf[ROWS_HEADER_LEN_V2];        // No need to init the buffer
  DBUG_ASSERT(m_table_id != ~0ULL);
  DBUG_EXECUTE_IF("old_row_based_repl_4_byte_map_id_master",
                  {
                    int4store(buf + 0, m_table_id);
                    int2store(buf + 4, m_flags);
                    return (write_data(buf, 6));
                  });
  int6store(buf + RW_MAPID_OFFSET, m_table_id);
  int2store(buf + RW_FLAGS_OFFSET, m_flags);
  return write_data(buf, ROWS_HEADER_LEN);
}

bool Rows_log_event::write_data_body()
{
  /*
     Note that this should be the number of *bits*, not the number of
     bytes.
  */
  uchar sbuf[MAX_INT_WIDTH];
  my_ptrdiff_t const data_size= m_rows_cur - m_rows_buf;
  bool res= false;
  uchar *const sbuf_end= net_store_length(sbuf, (size_t) m_width);
  DBUG_ASSERT(static_cast<size_t>(sbuf_end - sbuf) <= sizeof(sbuf));

  DBUG_DUMP("m_width", sbuf, (size_t) (sbuf_end - sbuf));
  res= res || write_data(sbuf, (size_t) (sbuf_end - sbuf));

  DBUG_DUMP("m_cols", (uchar*) m_cols.bitmap, no_bytes_in_map(&m_cols));
  res= res || write_data((uchar*)m_cols.bitmap, no_bytes_in_map(&m_cols));
  /*
    TODO[refactor write]: Remove the "down cast" here (and elsewhere).
   */
  if (get_general_type_code() == UPDATE_ROWS_EVENT)
  {
    DBUG_DUMP("m_cols_ai", (uchar*) m_cols_ai.bitmap,
              no_bytes_in_map(&m_cols_ai));
    res= res || write_data((uchar*)m_cols_ai.bitmap,
                           no_bytes_in_map(&m_cols_ai));
  }
  DBUG_DUMP("rows", m_rows_buf, data_size);
  res= res || write_data(m_rows_buf, (size_t) data_size);

  return res;

}

bool Rows_log_event::write_compressed()
{
  uchar *m_rows_buf_tmp= m_rows_buf;
  uchar *m_rows_cur_tmp= m_rows_cur;
  bool ret= true;
  uint32 comlen, alloc_size;
  comlen= alloc_size= binlog_get_compress_len((uint32)(m_rows_cur_tmp -
                                                       m_rows_buf_tmp));
  m_rows_buf= (uchar*) my_safe_alloca(alloc_size);
  if(m_rows_buf &&
     !binlog_buf_compress(m_rows_buf_tmp, m_rows_buf,
                          (uint32)(m_rows_cur_tmp - m_rows_buf_tmp), &comlen))
  {
    m_rows_cur= comlen + m_rows_buf;
    ret= Log_event::write();
  }
  my_safe_afree(m_rows_buf, alloc_size);
  m_rows_buf= m_rows_buf_tmp;
  m_rows_cur= m_rows_cur_tmp;
  return ret;
}


#if defined(HAVE_REPLICATION)
void Rows_log_event::pack_info(Protocol *protocol)
{
  char buf[256];
  char const *const flagstr=
    get_flags(STMT_END_F) ? " flags: STMT_END_F" : "";
  size_t bytes= my_snprintf(buf, sizeof(buf),
                               "table_id: %llu%s", m_table_id, flagstr);
  protocol->store(buf, bytes, &my_charset_bin);
}
#endif


/**************************************************************************
	Annotate_rows_log_event member functions
**************************************************************************/

Annotate_rows_log_event::Annotate_rows_log_event(THD *thd,
                                                 bool using_trans,
                                                 bool direct)
  : Log_event(thd, 0, using_trans),
    m_save_thd_query_txt(0),
    m_save_thd_query_len(0),
    m_saved_thd_query(false),
    m_used_query_txt(0)
{
  m_query_txt= thd->query();
  m_query_len= thd->query_length();
  if (direct)
    cache_type= Log_event::EVENT_NO_CACHE;
}


bool Annotate_rows_log_event::write_data_header()
{ 
  return 0;
}


bool Annotate_rows_log_event::write_data_body()
{
  return write_data(m_query_txt, m_query_len);
}


#if defined(HAVE_REPLICATION)
void Annotate_rows_log_event::pack_info(Protocol* protocol)
{
  if (m_query_txt && m_query_len)
    protocol->store(m_query_txt, m_query_len, &my_charset_bin);
}
#endif


#if defined(HAVE_REPLICATION)
int Annotate_rows_log_event::do_apply_event(rpl_group_info *rgi)
{
  rgi->free_annotate_event();
  m_save_thd_query_txt= thd->query();
  m_save_thd_query_len= thd->query_length();
  m_saved_thd_query= true;
  m_used_query_txt= 1;
  thd->set_query(m_query_txt, m_query_len);
  return 0;
}
#endif


#if defined(HAVE_REPLICATION)
int Annotate_rows_log_event::do_update_pos(rpl_group_info *rgi)
{
  rgi->inc_event_relay_log_pos();
  return 0;
}
#endif


#if defined(HAVE_REPLICATION)
Log_event::enum_skip_reason
Annotate_rows_log_event::do_shall_skip(rpl_group_info *rgi)
{
  return continue_group(rgi);
}
#endif

/**************************************************************************
	Table_map_log_event member functions and support functions
**************************************************************************/

/**
  Save the field metadata based on the real_type of the field.
  The metadata saved depends on the type of the field. Some fields
  store a single byte for pack_length() while others store two bytes
  for field_length (max length).
  
  @retval  0  Ok.

  @todo
  We may want to consider changing the encoding of the information.
  Currently, the code attempts to minimize the number of bytes written to 
  the tablemap. There are at least two other alternatives; 1) using 
  net_store_length() to store the data allowing it to choose the number of
  bytes that are appropriate thereby making the code much easier to 
  maintain (only 1 place to change the encoding), or 2) use a fixed number
  of bytes for each field. The problem with option 1 is that net_store_length()
  will use one byte if the value < 251, but 3 bytes if it is > 250. Thus,
  for fields like CHAR which can be no larger than 255 characters, the method
  will use 3 bytes when the value is > 250. Further, every value that is
  encoded using 2 parts (e.g., pack_length, field_length) will be numerically
  > 250 therefore will use 3 bytes for eah value. The problem with option 2
  is less wasteful for space but does waste 1 byte for every field that does
  not encode 2 parts. 
*/
int Table_map_log_event::save_field_metadata()
{
  DBUG_ENTER("Table_map_log_event::save_field_metadata");
  int index= 0;
  Binlog_type_info *info;
  for (unsigned int i= 0 ; i < m_table->s->fields ; i++)
  {
    DBUG_PRINT("debug", ("field_type: %d", m_coltype[i]));
    info= binlog_type_info_array + i;
    int2store(&m_field_metadata[index], info->m_metadata);
    index+= info->m_metadata_size;
    DBUG_EXECUTE_IF("inject_invalid_blob_size",
                    {
                      if (m_coltype[i] == MYSQL_TYPE_BLOB)
                        m_field_metadata[index-1] = 5;
                    });
  }
  DBUG_RETURN(index);
}


/*
  Constructor used to build an event for writing to the binary log.
  Mats says tbl->s lives longer than this event so it's ok to copy pointers
  (tbl->s->db etc) and not pointer content.
 */
Table_map_log_event::Table_map_log_event(THD *thd, TABLE *tbl, ulong tid,
                                         bool is_transactional)
  : Log_event(thd, 0, is_transactional),
    m_table(tbl),
    m_dbnam(tbl->s->db.str),
    m_dblen(m_dbnam ? tbl->s->db.length : 0),
    m_tblnam(tbl->s->table_name.str),
    m_tbllen(tbl->s->table_name.length),
    m_colcnt(tbl->s->fields),
    m_memory(NULL),
    m_table_id(tid),
    m_flags(TM_BIT_LEN_EXACT_F),
    m_data_size(0),
    m_field_metadata(0),
    m_field_metadata_size(0),
    m_null_bits(0),
    m_meta_memory(NULL),
    m_optional_metadata_len(0),
    m_optional_metadata(NULL)
{
  uchar cbuf[MAX_INT_WIDTH];
  uchar *cbuf_end;
  DBUG_ENTER("Table_map_log_event::Table_map_log_event(TABLE)");
  DBUG_ASSERT(m_table_id != ~0ULL);
  /*
    In TABLE_SHARE, "db" and "table_name" are 0-terminated (see this comment in
    table.cc / alloc_table_share():
      Use the fact the key is db/0/table_name/0
    As we rely on this let's assert it.
  */
  DBUG_ASSERT((tbl->s->db.str == 0) ||
              (tbl->s->db.str[tbl->s->db.length] == 0));
  DBUG_ASSERT(tbl->s->table_name.str[tbl->s->table_name.length] == 0);

  binlog_type_info_array= (Binlog_type_info *)thd->alloc(m_table->s->fields *
                                                   sizeof(Binlog_type_info));
  for (uint i= 0; i <  m_table->s->fields; i++)
    binlog_type_info_array[i]= m_table->field[i]->binlog_type_info();

  m_data_size=  TABLE_MAP_HEADER_LEN;
  DBUG_EXECUTE_IF("old_row_based_repl_4_byte_map_id_master", m_data_size= 6;);
  m_data_size+= m_dblen + 2;	// Include length and terminating \0
  m_data_size+= m_tbllen + 2;	// Include length and terminating \0
  cbuf_end= net_store_length(cbuf, (size_t) m_colcnt);
  DBUG_ASSERT(static_cast<size_t>(cbuf_end - cbuf) <= sizeof(cbuf));
  m_data_size+= (cbuf_end - cbuf) + m_colcnt;	// COLCNT and column types

  if (tbl->triggers)
    m_flags|= TM_BIT_HAS_TRIGGERS_F;

  /* If malloc fails, caught in is_valid() */
  if ((m_memory= (uchar*) my_malloc(PSI_INSTRUMENT_ME, m_colcnt, MYF(MY_WME))))
  {
    m_coltype= reinterpret_cast<uchar*>(m_memory);
    for (unsigned int i= 0 ; i < m_table->s->fields ; ++i)
      m_coltype[i]= binlog_type_info_array[i].m_type_code;
    DBUG_EXECUTE_IF("inject_invalid_column_type", m_coltype[1]= 230;);
  }

  /*
    Calculate a bitmap for the results of maybe_null() for all columns.
    The bitmap is used to determine when there is a column from the master
    that is not on the slave and is null and thus not in the row data during
    replication.
  */
  uint num_null_bytes= (m_table->s->fields + 7) / 8;
  m_data_size+= num_null_bytes;
  m_meta_memory= (uchar *)my_multi_malloc(PSI_INSTRUMENT_ME, MYF(MY_WME),
                                 &m_null_bits, num_null_bytes,
                                 &m_field_metadata, (m_colcnt * 2),
                                 NULL);

  bzero(m_field_metadata, (m_colcnt * 2));

  /*
    Create an array for the field metadata and store it.
  */
  m_field_metadata_size= save_field_metadata();
  DBUG_ASSERT(m_field_metadata_size <= (m_colcnt * 2));

  /*
    Now set the size of the data to the size of the field metadata array
    plus one or three bytes (see pack.c:net_store_length) for number of 
    elements in the field metadata array.
  */
  if (m_field_metadata_size < 251)
    m_data_size+= m_field_metadata_size + 1; 
  else
    m_data_size+= m_field_metadata_size + 3; 

  bzero(m_null_bits, num_null_bytes);
  for (unsigned int i= 0 ; i < m_table->s->fields ; ++i)
    if (m_table->field[i]->maybe_null())
      m_null_bits[(i / 8)]+= 1 << (i % 8);

  init_metadata_fields();
  m_data_size+= m_metadata_buf.length();

  DBUG_VOID_RETURN;
}


/*
  Return value is an error code, one of:

      -1     Failure to open table   [from open_tables()]
       0     Success
       1     No room for more tables [from set_table()]
       2     Out of memory           [from set_table()]
       3     Wrong table definition
       4     Daisy-chaining RBR with SBR not possible
 */

#if defined(HAVE_REPLICATION)

enum enum_tbl_map_status
{
  /* no duplicate identifier found */
  OK_TO_PROCESS= 0,

  /* this table map must be filtered out */
  FILTERED_OUT= 1,

  /* identifier mapping table with different properties */
  SAME_ID_MAPPING_DIFFERENT_TABLE= 2,
  
  /* a duplicate identifier was found mapping the same table */
  SAME_ID_MAPPING_SAME_TABLE= 3
};

/*
  Checks if this table map event should be processed or not. First
  it checks the filtering rules, and then looks for duplicate identifiers
  in the existing list of rli->tables_to_lock.

  It checks that there hasn't been any corruption by verifying that there
  are no duplicate entries with different properties.

  In some cases, some binary logs could get corrupted, showing several
  tables mapped to the same table_id, 0 (see: BUG#56226). Thus we do this
  early sanity check for such cases and avoid that the server crashes 
  later.

  In some corner cases, the master logs duplicate table map events, i.e.,
  same id, same database name, same table name (see: BUG#37137). This is
  different from the above as it's the same table that is mapped again 
  to the same identifier. Thus we cannot just check for same ids and 
  assume that the event is corrupted we need to check every property. 

  NOTE: in the event that BUG#37137 ever gets fixed, this extra check 
        will still be valid because we would need to support old binary 
        logs anyway.

  @param rli The relay log info reference.
  @param table_list A list element containing the table to check against.
  @return OK_TO_PROCESS 
            if there was no identifier already in rli->tables_to_lock 
            
          FILTERED_OUT
            if the event is filtered according to the filtering rules

          SAME_ID_MAPPING_DIFFERENT_TABLE 
            if the same identifier already maps a different table in 
            rli->tables_to_lock

          SAME_ID_MAPPING_SAME_TABLE 
            if the same identifier already maps the same table in 
            rli->tables_to_lock.
*/
static enum_tbl_map_status
check_table_map(rpl_group_info *rgi, RPL_TABLE_LIST *table_list)
{
  DBUG_ENTER("check_table_map");
  enum_tbl_map_status res= OK_TO_PROCESS;
  Relay_log_info *rli= rgi->rli;
  if ((rgi->thd->slave_thread /* filtering is for slave only */ ||
        IF_WSREP((WSREP(rgi->thd) && rgi->thd->wsrep_applier), 0)) &&
      (!rli->mi->rpl_filter->db_ok(table_list->db.str) ||
       (rli->mi->rpl_filter->is_on() && !rli->mi->rpl_filter->tables_ok("", table_list))))
    res= FILTERED_OUT;
  else
  {
    RPL_TABLE_LIST *ptr= static_cast<RPL_TABLE_LIST*>(rgi->tables_to_lock);
    for(uint i=0 ; ptr && (i< rgi->tables_to_lock_count); 
        ptr= static_cast<RPL_TABLE_LIST*>(ptr->next_local), i++)
    {
      if (ptr->table_id == table_list->table_id)
      {

        if (cmp(&ptr->db, &table_list->db) ||
            cmp(&ptr->alias, &table_list->table_name) ||
            ptr->lock_type != TL_WRITE) // the ::do_apply_event always sets TL_WRITE
          res= SAME_ID_MAPPING_DIFFERENT_TABLE;
        else
          res= SAME_ID_MAPPING_SAME_TABLE;

        break;
      }
    }
  }

  DBUG_PRINT("debug", ("check of table map ended up with: %u", res));

  DBUG_RETURN(res);
}

int Table_map_log_event::do_apply_event(rpl_group_info *rgi)
{
  RPL_TABLE_LIST *table_list;
  char *db_mem, *tname_mem, *ptr;
  size_t dummy_len, db_mem_length, tname_mem_length;
  void *memory;
  Rpl_filter *filter;
  Relay_log_info const *rli= rgi->rli;
  DBUG_ENTER("Table_map_log_event::do_apply_event(Relay_log_info*)");

  /* Step the query id to mark what columns that are actually used. */
  thd->set_query_id(next_query_id());

  if (!(memory= my_multi_malloc(PSI_INSTRUMENT_ME, MYF(MY_WME),
                                &table_list, (uint) sizeof(RPL_TABLE_LIST),
                                &db_mem, (uint) NAME_LEN + 1,
                                &tname_mem, (uint) NAME_LEN + 1,
                                NullS)))
    DBUG_RETURN(HA_ERR_OUT_OF_MEM);

  db_mem_length= strmov(db_mem, m_dbnam) - db_mem;
  tname_mem_length= strmov(tname_mem, m_tblnam) - tname_mem;
  if (lower_case_table_names)
  {
    my_casedn_str(files_charset_info, (char*)tname_mem);
    my_casedn_str(files_charset_info, (char*)db_mem);
  }

  /* call from mysql_client_binlog_statement() will not set rli->mi */
  filter= rgi->thd->slave_thread ? rli->mi->rpl_filter : global_rpl_filter;

  /* rewrite rules changed the database */
  if (((ptr= (char*) filter->get_rewrite_db(db_mem, &dummy_len)) != db_mem))
    db_mem_length= strmov(db_mem, ptr) - db_mem;

  LEX_CSTRING tmp_db_name=  {db_mem, db_mem_length };
  LEX_CSTRING tmp_tbl_name= {tname_mem, tname_mem_length };

  table_list->init_one_table(&tmp_db_name, &tmp_tbl_name, 0, TL_WRITE);
  table_list->table_id= DBUG_EVALUATE_IF("inject_tblmap_same_id_maps_diff_table", 0, m_table_id);
  table_list->updating= 1;
  table_list->required_type= TABLE_TYPE_NORMAL;

  DBUG_PRINT("debug", ("table: %s is mapped to %llu",
                       table_list->table_name.str,
                       table_list->table_id));
  table_list->master_had_triggers= ((m_flags & TM_BIT_HAS_TRIGGERS_F) ? 1 : 0);
  DBUG_PRINT("debug", ("table->master_had_triggers=%d", 
                       (int)table_list->master_had_triggers));

  enum_tbl_map_status tblmap_status= check_table_map(rgi, table_list);
  if (tblmap_status == OK_TO_PROCESS)
  {
    DBUG_ASSERT(thd->lex->query_tables != table_list);

    /*
      Use placement new to construct the table_def instance in the
      memory allocated for it inside table_list.

      The memory allocated by the table_def structure (i.e., not the
      memory allocated *for* the table_def structure) is released
      inside Relay_log_info::clear_tables_to_lock() by calling the
      table_def destructor explicitly.
    */
    new (&table_list->m_tabledef)
      table_def(m_coltype, m_colcnt,
                m_field_metadata, m_field_metadata_size,
                m_null_bits, m_flags);
    table_list->m_tabledef_valid= TRUE;
    table_list->m_conv_table= NULL;
    table_list->open_type= OT_BASE_ONLY;

    /*
      We record in the slave's information that the table should be
      locked by linking the table into the list of tables to lock.
    */
    table_list->next_global= table_list->next_local= rgi->tables_to_lock;
    rgi->tables_to_lock= table_list;
    rgi->tables_to_lock_count++;
    /* 'memory' is freed in clear_tables_to_lock */
  }
  else  // FILTERED_OUT, SAME_ID_MAPPING_*
  {
    /*
      If mapped already but with different properties, we raise an
      error.
      If mapped already but with same properties we skip the event.
      If filtered out we skip the event.

      In all three cases, we need to free the memory previously 
      allocated.
     */
    if (tblmap_status == SAME_ID_MAPPING_DIFFERENT_TABLE)
    {
      /*
        Something bad has happened. We need to stop the slave as strange things
        could happen if we proceed: slave crash, wrong table being updated, ...
        As a consequence we push an error in this case.
       */

      char buf[256];

      my_snprintf(buf, sizeof(buf), 
                  "Found table map event mapping table id %u which "
                  "was already mapped but with different settings.",
                  table_list->table_id);

      if (thd->slave_thread)
        rli->report(ERROR_LEVEL, ER_SLAVE_FATAL_ERROR, rgi->gtid_info(),
                    ER_THD(thd, ER_SLAVE_FATAL_ERROR), buf);
      else
        /* 
          For the cases in which a 'BINLOG' statement is set to 
          execute in a user session 
         */
        my_error(ER_SLAVE_FATAL_ERROR, MYF(0), buf);
    } 
    
    my_free(memory);
  }

  DBUG_RETURN(tblmap_status == SAME_ID_MAPPING_DIFFERENT_TABLE);
}

Log_event::enum_skip_reason
Table_map_log_event::do_shall_skip(rpl_group_info *rgi)
{
  /*
    If the slave skip counter is 1, then we should not start executing
    on the next event.
  */
  return continue_group(rgi);
}

int Table_map_log_event::do_update_pos(rpl_group_info *rgi)
{
  rgi->inc_event_relay_log_pos();
  return 0;
}

#endif /* defined(HAVE_REPLICATION) */

bool Table_map_log_event::write_data_header()
{
  DBUG_ASSERT(m_table_id != ~0ULL);
  uchar buf[TABLE_MAP_HEADER_LEN];
  DBUG_EXECUTE_IF("old_row_based_repl_4_byte_map_id_master",
                  {
                    int4store(buf + 0, m_table_id);
                    int2store(buf + 4, m_flags);
                    return (write_data(buf, 6));
                  });
  int6store(buf + TM_MAPID_OFFSET, m_table_id);
  int2store(buf + TM_FLAGS_OFFSET, m_flags);
  return write_data(buf, TABLE_MAP_HEADER_LEN);
}

bool Table_map_log_event::write_data_body()
{
  DBUG_ASSERT(m_dbnam != NULL);
  DBUG_ASSERT(m_tblnam != NULL);
  /* We use only one byte per length for storage in event: */
  DBUG_ASSERT(m_dblen <= MY_MIN(NAME_LEN, 255));
  DBUG_ASSERT(m_tbllen <= MY_MIN(NAME_LEN, 255));

  uchar const dbuf[]= { (uchar) m_dblen };
  uchar const tbuf[]= { (uchar) m_tbllen };

  uchar cbuf[MAX_INT_WIDTH];
  uchar *const cbuf_end= net_store_length(cbuf, (size_t) m_colcnt);
  DBUG_ASSERT(static_cast<size_t>(cbuf_end - cbuf) <= sizeof(cbuf));

  /*
    Store the size of the field metadata.
  */
  uchar mbuf[MAX_INT_WIDTH];
  uchar *const mbuf_end= net_store_length(mbuf, m_field_metadata_size);

  return write_data(dbuf,      sizeof(dbuf)) ||
         write_data(m_dbnam,   m_dblen+1) ||
         write_data(tbuf,      sizeof(tbuf)) ||
         write_data(m_tblnam,  m_tbllen+1) ||
         write_data(cbuf, (size_t) (cbuf_end - cbuf)) ||
         write_data(m_coltype, m_colcnt) ||
         write_data(mbuf, (size_t) (mbuf_end - mbuf)) ||
         write_data(m_field_metadata, m_field_metadata_size),
         write_data(m_null_bits, (m_colcnt + 7) / 8) ||
         write_data((const uchar*) m_metadata_buf.ptr(),
                                  m_metadata_buf.length());
 }

/**
   stores an integer into packed format.

   @param[out] str_buf  a buffer where the packed integer will be stored.
   @param[in] length  the integer will be packed.
 */
static inline
void store_compressed_length(String &str_buf, ulonglong length)
{
  // Store Type and packed length
  uchar buf[4];
  uchar *buf_ptr = net_store_length(buf, length);

  str_buf.append(reinterpret_cast<char *>(buf), buf_ptr-buf);
}

/**
  Write data into str_buf with Type|Length|Value(TLV) format.

  @param[out] str_buf a buffer where the field is stored.
  @param[in] type  type of the field
  @param[in] length  length of the field value
  @param[in] value  value of the field
*/
static inline
bool write_tlv_field(String &str_buf,
                     enum Table_map_log_event::Optional_metadata_field_type
                     type, uint length, const uchar *value)
{
  /* type is stored in one byte, so it should never bigger than 255. */
  DBUG_ASSERT(static_cast<int>(type) <= 255);
  str_buf.append((char) type);
  store_compressed_length(str_buf, length);
  return str_buf.append(reinterpret_cast<const char *>(value), length);
}

/**
  Write data into str_buf with Type|Length|Value(TLV) format.

  @param[out] str_buf a buffer where the field is stored.
  @param[in] type  type of the field
  @param[in] value  value of the field
*/
static inline
bool write_tlv_field(String &str_buf,
                     enum Table_map_log_event::Optional_metadata_field_type
                     type, const String &value)
{
  return write_tlv_field(str_buf, type, value.length(),
                         reinterpret_cast<const uchar *>(value.ptr()));
}

static inline bool is_character_field(Binlog_type_info *info_array, Field *field)
{
  Binlog_type_info *info= info_array + field->field_index;
  if (!info->m_cs)
    return 0;
  if (info->m_set_typelib || info->m_enum_typelib)
    return 0;
  return 1;
}

static inline bool is_enum_or_set_field(Binlog_type_info *info_array, Field *field) {
  Binlog_type_info *info= info_array + field->field_index;
  if (info->m_set_typelib || info->m_enum_typelib)
    return 1;
  return 0;
}


void Table_map_log_event::init_metadata_fields()
{
  DBUG_ENTER("init_metadata_fields");
  DBUG_EXECUTE_IF("simulate_no_optional_metadata", DBUG_VOID_RETURN;);

  if (binlog_row_metadata == BINLOG_ROW_METADATA_NO_LOG)
    DBUG_VOID_RETURN;
  if (init_signedness_field() ||
      init_charset_field(&is_character_field, DEFAULT_CHARSET,
                         COLUMN_CHARSET) ||
      init_geometry_type_field())
  {
    m_metadata_buf.length(0);
    DBUG_VOID_RETURN;
  }

  if (binlog_row_metadata == BINLOG_ROW_METADATA_FULL)
  {
    if (DBUG_EVALUATE_IF("dont_log_column_name", 0, init_column_name_field()) ||
        init_charset_field(&is_enum_or_set_field, ENUM_AND_SET_DEFAULT_CHARSET,
                           ENUM_AND_SET_COLUMN_CHARSET) ||
        init_set_str_value_field() ||
        init_enum_str_value_field() ||
        init_primary_key_field())
      m_metadata_buf.length(0);
  }
  DBUG_VOID_RETURN;
}

bool Table_map_log_event::init_signedness_field()
{
  /* use it to store signed flags, each numeric column take a bit. */
  StringBuffer<128> buf;
  unsigned char flag= 0;
  unsigned char mask= 0x80;
  Binlog_type_info *info;

  for (unsigned int i= 0 ; i < m_table->s->fields ; ++i)
  {
    info= binlog_type_info_array + i;
    if (info->m_signedness != Binlog_type_info::SIGN_NOT_APPLICABLE)
    {
      if (info->m_signedness == Binlog_type_info::SIGN_UNSIGNED)
        flag|= mask;
      mask >>= 1;

      // 8 fields are tested, store the result and clear the flag.
      if (mask == 0)
      {
        buf.append(flag);
        flag= 0;
        mask= 0x80;
      }
    }
  }

  // Stores the signedness flags of last few columns
  if (mask != 0x80)
    buf.append(flag);

  // The table has no numeric column, so don't log SIGNEDNESS field
  if (buf.is_empty())
    return false;

  return write_tlv_field(m_metadata_buf, SIGNEDNESS, buf);
}

bool Table_map_log_event::init_charset_field(
    bool (* include_type)(Binlog_type_info *, Field *),
    Optional_metadata_field_type default_charset_type,
    Optional_metadata_field_type column_charset_type)
{
  DBUG_EXECUTE_IF("simulate_init_charset_field_error", return true;);

  std::map<uint, uint> collation_map;
  // For counting characters columns
  uint char_col_cnt= 0;

  /* Find the collation number used by most fields */
  for (unsigned int i= 0 ; i < m_table->s->fields ; ++i)
  {
    if ((*include_type)(binlog_type_info_array, m_table->field[i]))
    {
      collation_map[binlog_type_info_array[i].m_cs->number]++;
      char_col_cnt++;
    }
  }

  if (char_col_cnt == 0)
    return false;

  /* Find the most used collation */
  uint most_used_collation= 0;
  uint most_used_count= 0;
  for (std::map<uint, uint>::iterator it= collation_map.begin();
       it != collation_map.end(); it++)
  {
    if (it->second > most_used_count)
    {
      most_used_count= it->second;
      most_used_collation= it->first;
    }
  }

  /*
    Comparing length of COLUMN_CHARSET field and COLUMN_CHARSET_WITH_DEFAULT
    field to decide which field should be logged.

    Length of COLUMN_CHARSET = character column count * collation id size.
    Length of COLUMN_CHARSET_WITH_DEFAULT =
     default collation_id size + count of columns not use default charset *
     (column index size + collation id size)

    Assume column index just uses 1 byte and collation number also uses 1 byte.
  */
  if (char_col_cnt * 1 < (1 + (char_col_cnt - most_used_count) * 2))
  {
    StringBuffer<512> buf;

    /*
      Stores character set information into COLUMN_CHARSET format,
      character sets of all columns are stored one by one.
      -----------------------------------------
      | Charset number | .... |Charset number |
      -----------------------------------------
    */
    for (unsigned int i= 0 ; i < m_table->s->fields ; ++i)
    {
      if (include_type(binlog_type_info_array, m_table->field[i]))
        store_compressed_length(buf, binlog_type_info_array[i].m_cs->number);
    }
    return write_tlv_field(m_metadata_buf, column_charset_type, buf);
  }
  else
  {
    StringBuffer<512> buf;
    uint char_column_index= 0;
    uint default_collation= most_used_collation;

    /*
      Stores character set information into DEFAULT_CHARSET format,
      First stores the default character set, and then stores the character
      sets different to default character with their column index one by one.
      --------------------------------------------------------
      | Default Charset | Col Index | Charset number | ...   |
      --------------------------------------------------------
    */

    // Store the default collation number
    store_compressed_length(buf, default_collation);

    for (unsigned int i= 0 ; i < m_table->s->fields ; ++i)
    {
      if (include_type(binlog_type_info_array, m_table->field[i]))
      {
        CHARSET_INFO *cs= binlog_type_info_array[i].m_cs;
        DBUG_ASSERT(cs);
        if (cs->number != default_collation)
        {
          store_compressed_length(buf, char_column_index);
          store_compressed_length(buf, cs->number);
        }
        char_column_index++;
      }
    }
    return write_tlv_field(m_metadata_buf, default_charset_type, buf);
  }
}

bool Table_map_log_event::init_column_name_field()
{
  StringBuffer<2048> buf;

  for (unsigned int i= 0 ; i < m_table->s->fields ; ++i)
  {
    size_t len= m_table->field[i]->field_name.length;

    store_compressed_length(buf, len);
    buf.append(m_table->field[i]->field_name.str, len);
  }
  return write_tlv_field(m_metadata_buf, COLUMN_NAME, buf);
}

bool Table_map_log_event::init_set_str_value_field()
{
  StringBuffer<1024> buf;
  TYPELIB *typelib;

  /*
    SET string values are stored in the same format:
    ----------------------------------------------
    | Value number | value1 len | value 1|  .... |  // first SET column
    ----------------------------------------------
    | Value number | value1 len | value 1|  .... |  // second SET column
    ----------------------------------------------
   */
  for (unsigned int i= 0 ; i < m_table->s->fields ; ++i)
  {
    if ((typelib= binlog_type_info_array[i].m_set_typelib))
    {
      store_compressed_length(buf, typelib->count);
      for (unsigned int i= 0; i < typelib->count; i++)
      {
        store_compressed_length(buf, typelib->type_lengths[i]);
        buf.append(typelib->type_names[i], typelib->type_lengths[i]);
      }
    }
  }
  if (buf.length() > 0)
    return write_tlv_field(m_metadata_buf, SET_STR_VALUE, buf);
  return false;
}

bool Table_map_log_event::init_enum_str_value_field()
{
  StringBuffer<1024> buf;
  TYPELIB *typelib;

  /* ENUM is same to SET columns, see comment in init_set_str_value_field */
  for (unsigned int i= 0 ; i < m_table->s->fields ; ++i)
  {
    if ((typelib= binlog_type_info_array[i].m_enum_typelib))
    {
      store_compressed_length(buf, typelib->count);
      for (unsigned int i= 0; i < typelib->count; i++)
      {
        store_compressed_length(buf, typelib->type_lengths[i]);
        buf.append(typelib->type_names[i], typelib->type_lengths[i]);
      }
    }
  }

  if (buf.length() > 0)
    return write_tlv_field(m_metadata_buf, ENUM_STR_VALUE, buf);
  return false;
}

bool Table_map_log_event::init_geometry_type_field()
{
  StringBuffer<256> buf;
  uint geom_type;

  /* Geometry type of geometry columns is stored one by one as packed length */
  for (unsigned int i= 0 ; i < m_table->s->fields ; ++i)
  {
    if (binlog_type_info_array[i].m_type_code == MYSQL_TYPE_GEOMETRY)
    {
      geom_type= binlog_type_info_array[i].m_geom_type;
      DBUG_EXECUTE_IF("inject_invalid_geometry_type", geom_type= 100;);
      store_compressed_length(buf, geom_type);
    }
  }

  if (buf.length() > 0)
    return write_tlv_field(m_metadata_buf, GEOMETRY_TYPE, buf);
  return false;
}

bool Table_map_log_event::init_primary_key_field()
{
  DBUG_EXECUTE_IF("simulate_init_primary_key_field_error", return true;);

  if (unlikely(m_table->s->primary_key == MAX_KEY))
    return false;

  // If any key column uses prefix like KEY(c1(10)) */
  bool has_prefix= false;
  KEY *pk= m_table->key_info + m_table->s->primary_key;

  DBUG_ASSERT(pk->user_defined_key_parts > 0);

  /* Check if any key column uses prefix */
  for (uint i= 0; i < pk->user_defined_key_parts; i++)
  {
    KEY_PART_INFO *key_part= pk->key_part+i;
    if (key_part->length != m_table->field[key_part->fieldnr-1]->key_length())
    {
      has_prefix= true;
      break;
    }
  }

  StringBuffer<128> buf;

  if (!has_prefix)
  {
    /* Index of PK columns are stored one by one. */
    for (uint i= 0; i < pk->user_defined_key_parts; i++)
    {
      KEY_PART_INFO *key_part= pk->key_part+i;
      store_compressed_length(buf, key_part->fieldnr-1);
    }
    return write_tlv_field(m_metadata_buf, SIMPLE_PRIMARY_KEY, buf);
  }
  else
  {
    /* Index of PK columns are stored with a prefix length one by one. */
    for (uint i= 0; i < pk->user_defined_key_parts; i++)
    {
      KEY_PART_INFO *key_part= pk->key_part+i;
      size_t prefix= 0;

      store_compressed_length(buf, key_part->fieldnr-1);

      // Store character length but not octet length
      if (key_part->length != m_table->field[key_part->fieldnr-1]->key_length())
        prefix= key_part->length / key_part->field->charset()->mbmaxlen;
      store_compressed_length(buf, prefix);
    }
    return write_tlv_field(m_metadata_buf, PRIMARY_KEY_WITH_PREFIX, buf);
  }
}

#if defined(HAVE_REPLICATION)
/*
  Print some useful information for the SHOW BINARY LOG information
  field.
 */

void Table_map_log_event::pack_info(Protocol *protocol)
{
    char buf[256];
    size_t bytes= my_snprintf(buf, sizeof(buf),
                                 "table_id: %llu (%s.%s)",
                              m_table_id, m_dbnam, m_tblnam);
    protocol->store(buf, bytes, &my_charset_bin);
}
#endif


/**************************************************************************
	Write_rows_log_event member functions
**************************************************************************/

/*
  Constructor used to build an event for writing to the binary log.
 */
Write_rows_log_event::Write_rows_log_event(THD *thd_arg, TABLE *tbl_arg,
                                           ulong tid_arg,
                                           bool is_transactional)
  :Rows_log_event(thd_arg, tbl_arg, tid_arg, tbl_arg->rpl_write_set,
                  is_transactional, WRITE_ROWS_EVENT_V1)
{
}

Write_rows_compressed_log_event::Write_rows_compressed_log_event(
                                           THD *thd_arg,
                                           TABLE *tbl_arg,
                                           ulong tid_arg,
                                           bool is_transactional)
  : Write_rows_log_event(thd_arg, tbl_arg, tid_arg, is_transactional)
{
  m_type = WRITE_ROWS_COMPRESSED_EVENT_V1;
}

bool Write_rows_compressed_log_event::write()
{
  return Rows_log_event::write_compressed();
}


#if defined(HAVE_REPLICATION)
int 
Write_rows_log_event::do_before_row_operations(const Slave_reporting_capability *const)
{
  int error= 0;

  /*
    Increment the global status insert count variable
  */
  if (get_flags(STMT_END_F))
    status_var_increment(thd->status_var.com_stat[SQLCOM_INSERT]);

  /**
     todo: to introduce a property for the event (handler?) which forces
     applying the event in the replace (idempotent) fashion.
  */
  if (slave_exec_mode == SLAVE_EXEC_MODE_IDEMPOTENT)
  {
    /*
      We are using REPLACE semantics and not INSERT IGNORE semantics
      when writing rows, that is: new rows replace old rows.  We need to
      inform the storage engine that it should use this behaviour.
    */
    
    /* Tell the storage engine that we are using REPLACE semantics. */
    thd->lex->duplicates= DUP_REPLACE;
    
    /*
      Pretend we're executing a REPLACE command: this is needed for
      InnoDB since it is not (properly) checking the lex->duplicates flag.
    */
    thd->lex->sql_command= SQLCOM_REPLACE;
    /* 
       Do not raise the error flag in case of hitting to an unique attribute
    */
    m_table->file->extra(HA_EXTRA_IGNORE_DUP_KEY);
    /* 
       The following is needed in case if we have AFTER DELETE triggers.
    */
    m_table->file->extra(HA_EXTRA_WRITE_CAN_REPLACE);
    m_table->file->extra(HA_EXTRA_IGNORE_NO_KEY);
  }
  if (m_table->triggers && do_invoke_trigger())
    m_table->prepare_triggers_for_insert_stmt_or_event();

  /* Honor next number column if present */
  m_table->next_number_field= m_table->found_next_number_field;
  /*
   * Fixed Bug#45999, In RBR, Store engine of Slave auto-generates new
   * sequence numbers for auto_increment fields if the values of them are 0.
   * If generateing a sequence number is decided by the values of
   * table->auto_increment_field_not_null and SQL_MODE(if includes
   * MODE_NO_AUTO_VALUE_ON_ZERO) in update_auto_increment function.
   * SQL_MODE of slave sql thread is always consistency with master's.
   * In RBR, auto_increment fields never are NULL, except if the auto_inc
   * column exists only on the slave side (i.e., in an extra column
   * on the slave's table).
   */
  if (!is_auto_inc_in_extra_columns())
    m_table->auto_increment_field_not_null= TRUE;
  else
  {
    /*
      Here we have checked that there is an extra field
      on this server's table that has an auto_inc column.

      Mark that the auto_increment field is null and mark
      the read and write set bits.

      (There can only be one AUTO_INC column, it is always
       indexed and it cannot have a DEFAULT value).
    */
    m_table->auto_increment_field_not_null= FALSE;
    m_table->mark_auto_increment_column(true);
  }

  return error;
}

int 
Write_rows_log_event::do_after_row_operations(const Slave_reporting_capability *const,
                                              int error)
{
  int local_error= 0;

  /**
    Clear the write_set bit for auto_inc field that only
    existed on the destination table as an extra column.
   */
  if (is_auto_inc_in_extra_columns())
  {
    bitmap_clear_bit(m_table->rpl_write_set,
                     m_table->next_number_field->field_index);
    bitmap_clear_bit(m_table->read_set,
                     m_table->next_number_field->field_index);

    if (get_flags(STMT_END_F))
      m_table->file->ha_release_auto_increment();
  }
  m_table->next_number_field=0;
  m_table->auto_increment_field_not_null= FALSE;
  if (slave_exec_mode == SLAVE_EXEC_MODE_IDEMPOTENT)
  {
    m_table->file->extra(HA_EXTRA_NO_IGNORE_DUP_KEY);
    m_table->file->extra(HA_EXTRA_WRITE_CANNOT_REPLACE);
    /*
      resetting the extra with 
      table->file->extra(HA_EXTRA_NO_IGNORE_NO_KEY); 
      fires bug#27077
      explanation: file->reset() performs this duty
      ultimately. Still todo: fix
    */
  }
  if (unlikely((local_error= m_table->file->ha_end_bulk_insert())))
  {
    m_table->file->print_error(local_error, MYF(0));
  }
  return error? error : local_error;
}

bool Rows_log_event::process_triggers(trg_event_type event,
                                      trg_action_time_type time_type,
                                      bool old_row_is_record1)
{
  bool result;
  DBUG_ENTER("Rows_log_event::process_triggers");
  m_table->triggers->mark_fields_used(event);
  if (slave_run_triggers_for_rbr == SLAVE_RUN_TRIGGERS_FOR_RBR_YES)
  {
    result= m_table->triggers->process_triggers(thd, event,
                                                time_type,
                                                old_row_is_record1);
  }
  else
    result= m_table->triggers->process_triggers(thd, event,
                                                time_type,
                                                old_row_is_record1);

  DBUG_RETURN(result);
}
/*
  Check if there are more UNIQUE keys after the given key.
*/
static int
last_uniq_key(TABLE *table, uint keyno)
{
  while (++keyno < table->s->keys)
    if (table->key_info[keyno].flags & HA_NOSAME)
      return 0;
  return 1;
}

/**
   Check if an error is a duplicate key error.

   This function is used to check if an error code is one of the
   duplicate key error, i.e., and error code for which it is sensible
   to do a <code>get_dup_key()</code> to retrieve the duplicate key.

   @param errcode The error code to check.

   @return <code>true</code> if the error code is such that
   <code>get_dup_key()</code> will return true, <code>false</code>
   otherwise.
 */
bool
is_duplicate_key_error(int errcode)
{
  switch (errcode)
  {
  case HA_ERR_FOUND_DUPP_KEY:
  case HA_ERR_FOUND_DUPP_UNIQUE:
    return true;
  }
  return false;
}

/**
  Write the current row into event's table.

  The row is located in the row buffer, pointed by @c m_curr_row member.
  Number of columns of the row is stored in @c m_width member (it can be 
  different from the number of columns in the table to which we insert). 
  Bitmap @c m_cols indicates which columns are present in the row. It is assumed 
  that event's table is already open and pointed by @c m_table.

  If the same record already exists in the table it can be either overwritten 
  or an error is reported depending on the value of @c overwrite flag 
  (error reporting not yet implemented). Note that the matching record can be
  different from the row we insert if we use primary keys to identify records in
  the table.

  The row to be inserted can contain values only for selected columns. The 
  missing columns are filled with default values using @c prepare_record() 
  function. If a matching record is found in the table and @c overwritte is
  true, the missing columns are taken from it.

  @param  rli   Relay log info (needed for row unpacking).
  @param  overwrite  
                Shall we overwrite if the row already exists or signal 
                error (currently ignored).

  @returns Error code on failure, 0 on success.

  This method, if successful, sets @c m_curr_row_end pointer to point at the
  next row in the rows buffer. This is done when unpacking the row to be 
  inserted.

  @note If a matching record is found, it is either updated using 
  @c ha_update_row() or first deleted and then new record written.
*/ 

int
Rows_log_event::write_row(rpl_group_info *rgi,
                          const bool overwrite)
{
  DBUG_ENTER("write_row");
  DBUG_ASSERT(m_table != NULL && thd != NULL);

  TABLE *table= m_table;  // pointer to event's table
  int error;
  int UNINIT_VAR(keynum);
  const bool invoke_triggers= (m_table->triggers && do_invoke_trigger());
  auto_afree_ptr<char> key(NULL);

  prepare_record(table, m_width, true);

  /* unpack row into table->record[0] */
  if (unlikely((error= unpack_current_row(rgi))))
  {
    table->file->print_error(error, MYF(0));
    DBUG_RETURN(error);
  }

  if (m_curr_row == m_rows_buf && !invoke_triggers && !table->s->long_unique_table)
  {
    /*
       This table has no triggers so we can do bulk insert.

       This is the first row to be inserted, we estimate the rows with
       the size of the first row and use that value to initialize
       storage engine for bulk insertion.
    */
    /* this is the first row to be inserted, we estimate the rows with
       the size of the first row and use that value to initialize
       storage engine for bulk insertion */
    DBUG_ASSERT(!(m_curr_row > m_curr_row_end));
    ha_rows estimated_rows= 0;
    if (m_curr_row < m_curr_row_end)
      estimated_rows= (m_rows_end - m_curr_row) / (m_curr_row_end - m_curr_row);
    else if (m_curr_row == m_curr_row_end)
      estimated_rows= 1;

    table->file->ha_start_bulk_insert(estimated_rows);
  }

  /*
    Explicitly set the auto_inc to null to make sure that
    it gets an auto_generated value.
  */
  if (is_auto_inc_in_extra_columns())
    m_table->next_number_field->set_null();
  
  DBUG_DUMP("record[0]", table->record[0], table->s->reclength);
  DBUG_PRINT_BITSET("debug", "rpl_write_set: %s", table->rpl_write_set);
  DBUG_PRINT_BITSET("debug", "read_set:      %s", table->read_set);

  if (table->s->long_unique_table)
    table->update_virtual_fields(table->file, VCOL_UPDATE_FOR_WRITE);

  if (invoke_triggers &&
      unlikely(process_triggers(TRG_EVENT_INSERT, TRG_ACTION_BEFORE, TRUE)))
  {
    DBUG_RETURN(HA_ERR_GENERIC); // in case if error is not set yet
  }

  // Handle INSERT.
  if (table->versioned(VERS_TIMESTAMP))
  {
    ulong sec_part;
    bitmap_set_bit(table->read_set, table->vers_start_field()->field_index);
    table->file->column_bitmaps_signal();
    // Check whether a row came from unversioned table and fix vers fields.
    if (table->vers_start_field()->get_timestamp(&sec_part) == 0 && sec_part == 0)
      table->vers_update_fields();
  }

  /* 
    Try to write record. If a corresponding record already exists in the table,
    we try to change it using ha_update_row() if possible. Otherwise we delete
    it and repeat the whole process again. 

    TODO: Add safety measures against infinite looping. 
   */

  if (table->s->sequence)
    error= update_sequence();
  else while (unlikely(error= table->file->ha_write_row(table->record[0])))
  {
    if (error == HA_ERR_LOCK_DEADLOCK ||
        error == HA_ERR_LOCK_WAIT_TIMEOUT ||
        (keynum= table->file->get_dup_key(error)) < 0 ||
        !overwrite)
    {
      DBUG_PRINT("info",("get_dup_key returns %d)", keynum));
      /*
        Deadlock, waiting for lock or just an error from the handler
        such as HA_ERR_FOUND_DUPP_KEY when overwrite is false.
        Retrieval of the duplicate key number may fail
        - either because the error was not "duplicate key" error
        - or because the information which key is not available
      */
      table->file->print_error(error, MYF(0));
      DBUG_RETURN(error);
    }
    /*
       We need to retrieve the old row into record[1] to be able to
       either update or delete the offending record.  We either:

       - use rnd_pos() with a row-id (available as dupp_row) to the
         offending row, if that is possible (MyISAM and Blackhole), or else

       - use index_read_idx() with the key that is duplicated, to
         retrieve the offending row.
     */
    if (table->file->ha_table_flags() & HA_DUPLICATE_POS)
    {
      DBUG_PRINT("info",("Locating offending record using rnd_pos()"));

      if ((error= table->file->ha_rnd_init_with_error(0)))
      {
        DBUG_RETURN(error);
      }

      error= table->file->ha_rnd_pos(table->record[1], table->file->dup_ref);
      if (unlikely(error))
      {
        DBUG_PRINT("info",("rnd_pos() returns error %d",error));
        table->file->print_error(error, MYF(0));
        DBUG_RETURN(error);
      }
      table->file->ha_rnd_end();
    }
    else
    {
      DBUG_PRINT("info",("Locating offending record using index_read_idx()"));

      if (table->file->extra(HA_EXTRA_FLUSH_CACHE))
      {
        DBUG_PRINT("info",("Error when setting HA_EXTRA_FLUSH_CACHE"));
        DBUG_RETURN(my_errno);
      }

      if (key.get() == NULL)
      {
        key.assign(static_cast<char*>(my_alloca(table->s->max_unique_length)));
        if (key.get() == NULL)
        {
          DBUG_PRINT("info",("Can't allocate key buffer"));
          DBUG_RETURN(ENOMEM);
        }
      }

      key_copy((uchar*)key.get(), table->record[0], table->key_info + keynum,
               0);
      error= table->file->ha_index_read_idx_map(table->record[1], keynum,
                                                (const uchar*)key.get(),
                                                HA_WHOLE_KEY,
                                                HA_READ_KEY_EXACT);
      if (unlikely(error))
      {
        DBUG_PRINT("info",("index_read_idx() returns %s", HA_ERR(error)));
        table->file->print_error(error, MYF(0));
        DBUG_RETURN(error);
      }
    }

    /*
       Now, record[1] should contain the offending row.  That
       will enable us to update it or, alternatively, delete it (so
       that we can insert the new row afterwards).
    */
    if (table->s->long_unique_table)
    {
      /* same as for REPLACE/ODKU */
      table->move_fields(table->field, table->record[1], table->record[0]);
      table->update_virtual_fields(table->file, VCOL_UPDATE_FOR_REPLACE);
      table->move_fields(table->field, table->record[0], table->record[1]);
    }

    /*
      If row is incomplete we will use the record found to fill 
      missing columns.  
    */
    if (!get_flags(COMPLETE_ROWS_F))
    {
      restore_record(table,record[1]);
      error= unpack_current_row(rgi);
      if (table->s->long_unique_table)
        table->update_virtual_fields(table->file, VCOL_UPDATE_FOR_WRITE);
    }

    DBUG_PRINT("debug",("preparing for update: before and after image"));
    DBUG_DUMP("record[1] (before)", table->record[1], table->s->reclength);
    DBUG_DUMP("record[0] (after)", table->record[0], table->s->reclength);

    /*
       REPLACE is defined as either INSERT or DELETE + INSERT.  If
       possible, we can replace it with an UPDATE, but that will not
       work on InnoDB if FOREIGN KEY checks are necessary.

       I (Matz) am not sure of the reason for the last_uniq_key()
       check as, but I'm guessing that it's something along the
       following lines.

       Suppose that we got the duplicate key to be a key that is not
       the last unique key for the table and we perform an update:
       then there might be another key for which the unique check will
       fail, so we're better off just deleting the row and inserting
       the correct row.

       Additionally we don't use UPDATE if rbr triggers should be invoked -
       when triggers are used we want a simple and predictable execution path.
     */
    if (last_uniq_key(table, keynum) && !invoke_triggers &&
        !table->file->referenced_by_foreign_key())
    {
      DBUG_PRINT("info",("Updating row using ha_update_row()"));
      error= table->file->ha_update_row(table->record[1],
                                       table->record[0]);
      switch (error) {

      case HA_ERR_RECORD_IS_THE_SAME:
        DBUG_PRINT("info",("ignoring HA_ERR_RECORD_IS_THE_SAME error from"
                           " ha_update_row()"));
        error= 0;

      case 0:
        break;

      default:
        DBUG_PRINT("info",("ha_update_row() returns error %d",error));
        table->file->print_error(error, MYF(0));
      }

      DBUG_RETURN(error);
    }
    else
    {
      DBUG_PRINT("info",("Deleting offending row and trying to write new one again"));
      if (invoke_triggers &&
          unlikely(process_triggers(TRG_EVENT_DELETE, TRG_ACTION_BEFORE,
                                    TRUE)))
        error= HA_ERR_GENERIC; // in case if error is not set yet
      else
      {
        if (unlikely((error= table->file->ha_delete_row(table->record[1]))))
        {
          DBUG_PRINT("info",("ha_delete_row() returns error %d",error));
          table->file->print_error(error, MYF(0));
          DBUG_RETURN(error);
        }
        if (invoke_triggers &&
            unlikely(process_triggers(TRG_EVENT_DELETE, TRG_ACTION_AFTER,
                                      TRUE)))
          DBUG_RETURN(HA_ERR_GENERIC); // in case if error is not set yet
      }
      /* Will retry ha_write_row() with the offending row removed. */
    }
  }

  if (invoke_triggers &&
      unlikely(process_triggers(TRG_EVENT_INSERT, TRG_ACTION_AFTER, TRUE)))
    error= HA_ERR_GENERIC; // in case if error is not set yet

  DBUG_RETURN(error);
}


int Rows_log_event::update_sequence()
{
  TABLE *table= m_table;  // pointer to event's table
  bool old_master= false;
  int err= 0;

  if (!bitmap_is_set(table->rpl_write_set, MIN_VALUE_FIELD_NO) ||
      (
#if defined(WITH_WSREP)
       ! WSREP(thd) &&
#endif
       !(table->in_use->rgi_slave->gtid_ev_flags2 & Gtid_log_event::FL_DDL) &&
       !(old_master=
         rpl_master_has_bug(thd->rgi_slave->rli,
                            29621, FALSE, FALSE, FALSE, TRUE))))
  {
    /* This event come from a setval function executed on the master.
       Update the sequence next_number and round, like we do with setval()
    */
    MY_BITMAP *old_map= dbug_tmp_use_all_columns(table,
                                                 &table->read_set);
    longlong nextval= table->field[NEXT_FIELD_NO]->val_int();
    longlong round= table->field[ROUND_FIELD_NO]->val_int();
    dbug_tmp_restore_column_map(&table->read_set, old_map);

    return table->s->sequence->set_value(table, nextval, round, 0) > 0;
  }
  if (old_master && !WSREP(thd) && thd->rgi_slave->is_parallel_exec)
  {
    DBUG_ASSERT(thd->rgi_slave->parallel_entry);
    /*
      With parallel replication enabled, we can't execute alongside any other
      transaction in which we may depend, so we force retry to release
      the server layer table lock for possible prior in binlog order
      same table transactions.
    */
    if (thd->rgi_slave->parallel_entry->last_committed_sub_id <
        thd->rgi_slave->wait_commit_sub_id)
    {
      err= ER_LOCK_DEADLOCK;
      my_error(err, MYF(0));
    }
  }
  /*
    Update all fields in table and update the active sequence, like with
    ALTER SEQUENCE
  */
  return err == 0 ? table->file->ha_write_row(table->record[0]) : err;
}


#endif


#if defined(HAVE_REPLICATION)

int
Write_rows_log_event::do_exec_row(rpl_group_info *rgi)
{
  DBUG_ASSERT(m_table != NULL);
  const char *tmp= thd->get_proc_info();
  char *message, msg[128];
  const LEX_CSTRING &table_name= m_table->s->table_name;
  const char quote_char=
    get_quote_char_for_identifier(thd, table_name.str, table_name.length);
  my_snprintf(msg, sizeof msg,
              "Write_rows_log_event::write_row() on table %c%.*s%c",
              quote_char, int(table_name.length), table_name.str, quote_char);
  message= msg;
  int error;

#ifdef WSREP_PROC_INFO
  my_snprintf(thd->wsrep_info, sizeof(thd->wsrep_info) - 1,
              "Write_rows_log_event::write_row(%lld) on table %c%.*s%c",
              (long long) wsrep_thd_trx_seqno(thd), quote_char,
              int(table_name.length), table_name.str, quote_char);
  message= thd->wsrep_info;
#endif /* WSREP_PROC_INFO */

  thd_proc_info(thd, message);
  error= write_row(rgi, slave_exec_mode == SLAVE_EXEC_MODE_IDEMPOTENT);
  thd_proc_info(thd, tmp);

  if (unlikely(error) && unlikely(!thd->is_error()))
  {
    DBUG_ASSERT(0);
    my_error(ER_UNKNOWN_ERROR, MYF(0));
  }

  return error;
}

#endif /* defined(HAVE_REPLICATION) */


#if defined(HAVE_REPLICATION)
uint8 Write_rows_log_event::get_trg_event_map()
{
  return trg2bit(TRG_EVENT_INSERT) | trg2bit(TRG_EVENT_UPDATE) |
         trg2bit(TRG_EVENT_DELETE);
}
#endif

/**************************************************************************
	Delete_rows_log_event member functions
**************************************************************************/

#if defined(HAVE_REPLICATION)
/*
  Compares table->record[0] and table->record[1]

  Returns TRUE if different.
*/
static bool record_compare(TABLE *table, bool vers_from_plain= false)
{
  bool result= FALSE;
  /**
    Compare full record only if:
    - there are no blob fields (otherwise we would also need 
      to compare blobs contents as well);
    - there are no varchar fields (otherwise we would also need
      to compare varchar contents as well);
    - there are no null fields, otherwise NULLed fields 
      contents (i.e., the don't care bytes) may show arbitrary 
      values, depending on how each engine handles internally.
    */
  if ((table->s->blob_fields + 
       table->s->varchar_fields + 
       table->s->null_fields) == 0)
  {
    result= cmp_record(table,record[1]);
    goto record_compare_exit;
  }

  /* Compare null bits */
  if (memcmp(table->null_flags,
	     table->null_flags+table->s->rec_buff_length,
	     table->s->null_bytes))
  {
    result= TRUE;				// Diff in NULL value
    goto record_compare_exit;
  }

  /* Compare fields */
  for (Field **ptr=table->field ; *ptr ; ptr++)
  {
    /*
      If the table is versioned, don't compare using the version if there is a
      primary key. If there isn't a primary key, we need the version to
      identify the correct record if there are duplicate rows in the data set.
      However, if the primary server is unversioned (vers_from_plain is true),
      then we implicitly use row_end as the primary key on our side. This is
      because the implicit row_end value will be set to the maximum value for
      the latest row update (which is what we care about).
    */
    if (table->versioned() && (*ptr)->vers_sys_field() &&
        (table->s->primary_key < MAX_KEY ||
         (vers_from_plain && table->vers_start_field() == (*ptr))))
      continue;
    /**
      We only compare field contents that are not null.
      NULL fields (i.e., their null bits) were compared 
      earlier.
    */
    if (!(*(ptr))->is_null())
    {
      if ((*ptr)->cmp_binary_offset(table->s->rec_buff_length))
      {
        result= TRUE;
        goto record_compare_exit;
      }
    }
  }

record_compare_exit:
  return result;
}


/**
  Find the best key to use when locating the row in @c find_row().

  A primary key is preferred if it exists; otherwise a unique index is
  preferred. Else we pick the index with the smalles rec_per_key value.

  If a suitable key is found, set @c m_key, @c m_key_nr and @c m_key_info
  member fields appropriately.

  @returns Error code on failure, 0 on success.
*/
int Rows_log_event::find_key()
{
  uint i, best_key_nr, last_part;
  KEY *key, *UNINIT_VAR(best_key);
  ulong UNINIT_VAR(best_rec_per_key), tmp;
  DBUG_ENTER("Rows_log_event::find_key");
  DBUG_ASSERT(m_table);

  best_key_nr= MAX_KEY;

  /*
    Keys are sorted so that any primary key is first, followed by unique keys,
    followed by any other. So we will automatically pick the primary key if
    it exists.
  */
  for (i= 0, key= m_table->key_info; i < m_table->s->keys; i++, key++)
  {
    if (!m_table->s->keys_in_use.is_set(i))
      continue;
    /*
      We cannot use a unique key with NULL-able columns to uniquely identify
      a row (but we can still select it for range scan below if nothing better
      is available).
    */
    if ((key->flags & (HA_NOSAME | HA_NULL_PART_KEY)) == HA_NOSAME)
    {
      best_key_nr= i;
      best_key= key;
      break;
    }
    /*
      We can only use a non-unique key if it allows range scans (ie. skip
      FULLTEXT indexes and such).
    */
    last_part= key->user_defined_key_parts - 1;
    DBUG_PRINT("info", ("Index %s rec_per_key[%u]= %lu",
                        key->name.str, last_part, key->rec_per_key[last_part]));
    if (!(m_table->file->index_flags(i, last_part, 1) & HA_READ_NEXT))
      continue;

    tmp= key->rec_per_key[last_part];
    if (best_key_nr == MAX_KEY || (tmp > 0 && tmp < best_rec_per_key))
    {
      best_key_nr= i;
      best_key= key;
      best_rec_per_key= tmp;
    }
  }

  if (best_key_nr == MAX_KEY)
  {
    m_key_info= NULL;
    DBUG_RETURN(0);
  }

  // Allocate buffer for key searches
  m_key= (uchar *) my_malloc(PSI_INSTRUMENT_ME, best_key->key_length, MYF(MY_WME));
  if (m_key == NULL)
    DBUG_RETURN(HA_ERR_OUT_OF_MEM);
  m_key_info= best_key;
  m_key_nr= best_key_nr;

  DBUG_RETURN(0);;
}


/* 
  Check if we are already spending too much time on this statement.
  if we are, warn user that it might be because table does not have
  a PK, but only if the warning was not printed before for this STMT.

  @param type          The event type code.
  @param table_name    The name of the table that the slave is 
                       operating.
  @param is_index_scan States whether the slave is doing an index scan 
                       or not.
  @param rli           The relay metadata info.
*/
static inline 
void issue_long_find_row_warning(Log_event_type type, 
                                 const char *table_name,
                                 bool is_index_scan,
                                 rpl_group_info *rgi)
{
  if ((global_system_variables.log_warnings > 1 && 
       !rgi->is_long_find_row_note_printed()))
  {
    ulonglong now= microsecond_interval_timer();
    ulonglong stmt_ts= rgi->get_row_stmt_start_timestamp();
    
    DBUG_EXECUTE_IF("inject_long_find_row_note", 
                    stmt_ts-=(LONG_FIND_ROW_THRESHOLD*2*HRTIME_RESOLUTION););

    longlong delta= (now - stmt_ts)/HRTIME_RESOLUTION;

    if (delta > LONG_FIND_ROW_THRESHOLD)
    {
      rgi->set_long_find_row_note_printed();
      const char* evt_type= LOG_EVENT_IS_DELETE_ROW(type) ? " DELETE" : "n UPDATE";
      const char* scan_type= is_index_scan ? "scanning an index" : "scanning the table";

      sql_print_information("The slave is applying a ROW event on behalf of a%s statement "
                            "on table %s and is currently taking a considerable amount "
                            "of time (%lld seconds). This is due to the fact that it is %s "
                            "while looking up records to be processed. Consider adding a "
                            "primary key (or unique key) to the table to improve "
                            "performance.",
                            evt_type, table_name, (long) delta, scan_type);
    }
  }
}


/*
  HA_ERR_KEY_NOT_FOUND is a fatal error normally, but it's an expected
  error in speculate optimistic mode, so use something non-fatal instead
*/
static int row_not_found_error(rpl_group_info *rgi)
{
  return rgi->speculation != rpl_group_info::SPECULATE_OPTIMISTIC
         ? HA_ERR_KEY_NOT_FOUND : HA_ERR_RECORD_CHANGED;
}

/**
  Locate the current row in event's table.

  The current row is pointed by @c m_curr_row. Member @c m_width tells
  how many columns are there in the row (this can be differnet from
  the number of columns in the table). It is assumed that event's
  table is already open and pointed by @c m_table.

  If a corresponding record is found in the table it is stored in 
  @c m_table->record[0]. Note that when record is located based on a primary 
  key, it is possible that the record found differs from the row being located.

  If no key is specified or table does not have keys, a table scan is used to 
  find the row. In that case the row should be complete and contain values for
  all columns. However, it can still be shorter than the table, i.e. the table 
  can contain extra columns not present in the row. It is also possible that 
  the table has fewer columns than the row being located. 

  @returns Error code on failure, 0 on success. 
  
  @post In case of success @c m_table->record[0] contains the record found. 
  Also, the internal "cursor" of the table is positioned at the record found.

  @note If the engine allows random access of the records, a combination of
  @c position() and @c rnd_pos() will be used. 

  Note that one MUST call ha_index_or_rnd_end() after this function if
  it returns 0 as we must leave the row position in the handler intact
  for any following update/delete command.
*/

int Rows_log_event::find_row(rpl_group_info *rgi)
{
  DBUG_ENTER("Rows_log_event::find_row");

  DBUG_ASSERT(m_table && m_table->in_use != NULL);

  TABLE *table= m_table;
  int error= 0;
  bool is_table_scan= false, is_index_scan= false;

  /*
    rpl_row_tabledefs.test specifies that
    if the extra field on the slave does not have a default value
    and this is okay with Delete or Update events.
    Todo: fix wl3228 hld that requires defauls for all types of events
  */
  
  prepare_record(table, m_width, FALSE);
  error= unpack_current_row(rgi);

  m_vers_from_plain= false;
  if (table->versioned())
  {
    Field *row_end= table->vers_end_field();
    DBUG_ASSERT(table->read_set);
    bitmap_set_bit(table->read_set, row_end->field_index);
    // check whether master table is unversioned
    if (row_end->val_int() == 0)
    {
      bitmap_set_bit(table->write_set, row_end->field_index);
      // Plain source table may have a PRIMARY KEY. And row_end is always
      // a part of PRIMARY KEY. Set it to max value for engine to find it in
      // index. Needed for an UPDATE/DELETE cases.
      table->vers_end_field()->set_max();
      m_vers_from_plain= true;
    }
    table->file->column_bitmaps_signal();
  }

  DBUG_PRINT("info",("looking for the following record"));
  DBUG_DUMP("record[0]", table->record[0], table->s->reclength);

  if ((table->file->ha_table_flags() & HA_PRIMARY_KEY_REQUIRED_FOR_POSITION) &&
      table->s->primary_key < MAX_KEY)
  {
    /*
      Use a more efficient method to fetch the record given by
      table->record[0] if the engine allows it.  We first compute a
      row reference using the position() member function (it will be
      stored in table->file->ref) and the use rnd_pos() to position
      the "cursor" (i.e., record[0] in this case) at the correct row.

      TODO: Add a check that the correct record has been fetched by
      comparing with the original record. Take into account that the
      record on the master and slave can be of different
      length. Something along these lines should work:

      ADD>>>  store_record(table,record[1]);
              int error= table->file->ha_rnd_pos(table->record[0],
              table->file->ref);
      ADD>>>  DBUG_ASSERT(memcmp(table->record[1], table->record[0],
                                 table->s->reclength) == 0);

    */
    int error;
    DBUG_PRINT("info",("locating record using primary key (position)"));

    error= table->file->ha_rnd_pos_by_record(table->record[0]);
    if (unlikely(error))
    {
      DBUG_PRINT("info",("rnd_pos returns error %d",error));
      if (error == HA_ERR_KEY_NOT_FOUND)
        error= row_not_found_error(rgi);
      table->file->print_error(error, MYF(0));
    }
    DBUG_RETURN(error);
  }

  // We can't use position() - try other methods.
  
  /* 
    We need to retrieve all fields
    TODO: Move this out from this function to main loop 
   */
  table->use_all_columns();

  /*
    Save copy of the record in table->record[1]. It might be needed 
    later if linear search is used to find exact match.
   */ 
  store_record(table,record[1]);    

  if (m_key_info)
  {
    DBUG_PRINT("info",("locating record using key #%u [%s] (index_read)",
                       m_key_nr, m_key_info->name.str));
    /* We use this to test that the correct key is used in test cases. */
    DBUG_EXECUTE_IF("slave_crash_if_wrong_index",
                    if(0 != strcmp(m_key_info->name.str,"expected_key")) abort(););

    /* The key is active: search the table using the index */
    if (!table->file->inited &&
        (error= table->file->ha_index_init(m_key_nr, FALSE)))
    {
      DBUG_PRINT("info",("ha_index_init returns error %d",error));
      table->file->print_error(error, MYF(0));
      goto end;
    }

    /* Fill key data for the row */

    DBUG_ASSERT(m_key);
    key_copy(m_key, table->record[0], m_key_info, 0);

    /*
      Don't print debug messages when running valgrind since they can
      trigger false warnings.
     */
#ifndef HAVE_valgrind
    DBUG_DUMP("key data", m_key, m_key_info->key_length);
#endif

    /*
      We need to set the null bytes to ensure that the filler bit are
      all set when returning.  There are storage engines that just set
      the necessary bits on the bytes and don't set the filler bits
      correctly.
    */
    if (table->s->null_bytes > 0)
      table->record[0][table->s->null_bytes - 1]|=
        256U - (1U << table->s->last_null_bit_pos);

    if (unlikely((error= table->file->ha_index_read_map(table->record[0],
                                                        m_key,
                                                        HA_WHOLE_KEY,
                                                        HA_READ_KEY_EXACT))))
    {
      DBUG_PRINT("info",("no record matching the key found in the table"));
      if (error == HA_ERR_KEY_NOT_FOUND)
        error= row_not_found_error(rgi);
      table->file->print_error(error, MYF(0));
      table->file->ha_index_end();
      goto end;
    }

  /*
    Don't print debug messages when running valgrind since they can
    trigger false warnings.
   */
#ifndef HAVE_valgrind
    DBUG_PRINT("info",("found first matching record")); 
    DBUG_DUMP("record[0]", table->record[0], table->s->reclength);
#endif
    /*
      Below is a minor "optimization".  If the key (i.e., key number
      0) has the HA_NOSAME flag set, we know that we have found the
      correct record (since there can be no duplicates); otherwise, we
      have to compare the record with the one found to see if it is
      the correct one.

      CAVEAT! This behaviour is essential for the replication of,
      e.g., the mysql.proc table since the correct record *shall* be
      found using the primary key *only*.  There shall be no
      comparison of non-PK columns to decide if the correct record is
      found.  I can see no scenario where it would be incorrect to
      chose the row to change only using a PK or an UNNI.
    */
    if (table->key_info->flags & HA_NOSAME)
    {
      /* Unique does not have non nullable part */
      if (!(table->key_info->flags & (HA_NULL_PART_KEY)))
      {
        error= 0;
        goto end;
      }
      else
      {
        KEY *keyinfo= table->key_info;
        /*
          Unique has nullable part. We need to check if there is any
          field in the BI image that is null and part of UNNI.
        */
        bool null_found= FALSE;
        for (uint i=0; i < keyinfo->user_defined_key_parts && !null_found; i++)
        {
          uint fieldnr= keyinfo->key_part[i].fieldnr - 1;
          Field **f= table->field+fieldnr;
          null_found= (*f)->is_null();
        }

        if (!null_found)
        {
          error= 0;
          goto end;
        }

        /* else fall through to index scan */
      }
    }

    is_index_scan=true;

    /*
      In case key is not unique, we still have to iterate over records found
      and find the one which is identical to the row given. A copy of the 
      record we are looking for is stored in record[1].
     */ 
    DBUG_PRINT("info",("non-unique index, scanning it to find matching record")); 
    /* We use this to test that the correct key is used in test cases. */
    DBUG_EXECUTE_IF("slave_crash_if_index_scan", abort(););

    while (record_compare(table, m_vers_from_plain))
    {
      while ((error= table->file->ha_index_next(table->record[0])))
      {
        DBUG_PRINT("info",("no record matching the given row found"));
        table->file->print_error(error, MYF(0));
        table->file->ha_index_end();
        goto end;
      }
    }
  }
  else
  {
    DBUG_PRINT("info",("locating record using table scan (rnd_next)"));
    /* We use this to test that the correct key is used in test cases. */
    DBUG_EXECUTE_IF("slave_crash_if_table_scan", abort(););

    /* We don't have a key: search the table using rnd_next() */
    if (unlikely((error= table->file->ha_rnd_init_with_error(1))))
    {
      DBUG_PRINT("info",("error initializing table scan"
                         " (ha_rnd_init returns %d)",error));
      goto end;
    }

    is_table_scan= true;

    /* Continue until we find the right record or have made a full loop */
    do
    {
      error= table->file->ha_rnd_next(table->record[0]);

      if (unlikely(error))
        DBUG_PRINT("info", ("error: %s", HA_ERR(error)));
      switch (error) {

      case 0:
        DBUG_DUMP("record found", table->record[0], table->s->reclength);
        break;

      case HA_ERR_END_OF_FILE:
        DBUG_PRINT("info", ("Record not found"));
        table->file->ha_rnd_end();
        goto end;

      default:
        DBUG_PRINT("info", ("Failed to get next record"
                            " (rnd_next returns %d)",error));
        table->file->print_error(error, MYF(0));
        table->file->ha_rnd_end();
        goto end;
      }
    }
    while (record_compare(table, m_vers_from_plain));
    
    /* 
      Note: above record_compare will take into accout all record fields 
      which might be incorrect in case a partial row was given in the event
     */

    DBUG_ASSERT(error == HA_ERR_END_OF_FILE || error == 0);
  }

end:
  if (is_table_scan || is_index_scan)
    issue_long_find_row_warning(get_general_type_code(), m_table->alias.c_ptr(), 
                                is_index_scan, rgi);
  DBUG_RETURN(error);
}

#endif

/*
  Constructor used to build an event for writing to the binary log.
 */

Delete_rows_log_event::Delete_rows_log_event(THD *thd_arg, TABLE *tbl_arg,
                                             ulong tid, bool is_transactional)
  : Rows_log_event(thd_arg, tbl_arg, tid, tbl_arg->read_set, is_transactional,
                   DELETE_ROWS_EVENT_V1)
{
}

Delete_rows_compressed_log_event::Delete_rows_compressed_log_event(
                                           THD *thd_arg, TABLE *tbl_arg,
                                           ulong tid_arg,
                                           bool is_transactional)
  : Delete_rows_log_event(thd_arg, tbl_arg, tid_arg, is_transactional)
{
  m_type= DELETE_ROWS_COMPRESSED_EVENT_V1;
}

bool Delete_rows_compressed_log_event::write()
{
  return Rows_log_event::write_compressed();    
}


#if defined(HAVE_REPLICATION)

int 
Delete_rows_log_event::do_before_row_operations(const Slave_reporting_capability *const)
{
  /*
    Increment the global status delete count variable
   */
  if (get_flags(STMT_END_F))
    status_var_increment(thd->status_var.com_stat[SQLCOM_DELETE]);

  if ((m_table->file->ha_table_flags() & HA_PRIMARY_KEY_REQUIRED_FOR_POSITION) &&
      m_table->s->primary_key < MAX_KEY)
  {
    /*
      We don't need to allocate any memory for m_key since it is not used.
    */
    return 0;
  }
  if (do_invoke_trigger())
    m_table->prepare_triggers_for_delete_stmt_or_event();

  return find_key();
}

int 
Delete_rows_log_event::do_after_row_operations(const Slave_reporting_capability *const, 
                                               int error)
{
  m_table->file->ha_index_or_rnd_end();
  my_free(m_key);
  m_key= NULL;
  m_key_info= NULL;

  return error;
}

int Delete_rows_log_event::do_exec_row(rpl_group_info *rgi)
{
  int error;
  const char *tmp= thd->get_proc_info();
  char *message, msg[128];
  const LEX_CSTRING &table_name= m_table->s->table_name;
  const char quote_char=
    get_quote_char_for_identifier(thd, table_name.str, table_name.length);
  my_snprintf(msg, sizeof msg,
              "Delete_rows_log_event::find_row() on table %c%.*s%c",
              quote_char, int(table_name.length), table_name.str, quote_char);
  message= msg;
  const bool invoke_triggers= (m_table->triggers && do_invoke_trigger());
  DBUG_ASSERT(m_table != NULL);

#ifdef WSREP_PROC_INFO
  my_snprintf(thd->wsrep_info, sizeof(thd->wsrep_info) - 1,
              "Delete_rows_log_event::find_row(%lld) on table %c%.*s%c",
              (long long) wsrep_thd_trx_seqno(thd), quote_char,
              int(table_name.length), table_name.str,
              quote_char);
  message= thd->wsrep_info;
#endif /* WSREP_PROC_INFO */

  thd_proc_info(thd, message);
  if (likely(!(error= find_row(rgi))))
  {
    /*
      Delete the record found, located in record[0]
    */
    my_snprintf(msg, sizeof msg,
                "Delete_rows_log_event::ha_delete_row() on table %c%.*s%c",
                quote_char, int(table_name.length), table_name.str,
                quote_char);
    message= msg;
#ifdef WSREP_PROC_INFO
    snprintf(thd->wsrep_info, sizeof(thd->wsrep_info) - 1,
             "Delete_rows_log_event::ha_delete_row(%lld) on table %c%.*s%c",
             (long long) wsrep_thd_trx_seqno(thd), quote_char,
             int(table_name.length), table_name.str, quote_char);
    message= thd->wsrep_info;
#endif
    thd_proc_info(thd, message);

    if (invoke_triggers &&
        unlikely(process_triggers(TRG_EVENT_DELETE, TRG_ACTION_BEFORE, FALSE)))
      error= HA_ERR_GENERIC; // in case if error is not set yet
    if (likely(!error))
    {
      m_table->mark_columns_per_binlog_row_image();
      if (m_vers_from_plain && m_table->versioned(VERS_TIMESTAMP))
      {
        Field *end= m_table->vers_end_field();
        bitmap_set_bit(m_table->write_set, end->field_index);
        store_record(m_table, record[1]);
        end->set_time();
        error= m_table->file->ha_update_row(m_table->record[1],
                                            m_table->record[0]);
      }
      else
      {
        error= m_table->file->ha_delete_row(m_table->record[0]);
      }
      m_table->default_column_bitmaps();
    }
    if (invoke_triggers && likely(!error) &&
        unlikely(process_triggers(TRG_EVENT_DELETE, TRG_ACTION_AFTER, FALSE)))
      error= HA_ERR_GENERIC; // in case if error is not set yet
    m_table->file->ha_index_or_rnd_end();
  }
  thd_proc_info(thd, tmp);
  return error;
}

#endif /* defined(HAVE_REPLICATION) */

#if defined(HAVE_REPLICATION)
uint8 Delete_rows_log_event::get_trg_event_map()
{
  return trg2bit(TRG_EVENT_DELETE);
}
#endif

/**************************************************************************
	Update_rows_log_event member functions
**************************************************************************/

/*
  Constructor used to build an event for writing to the binary log.
 */
Update_rows_log_event::Update_rows_log_event(THD *thd_arg, TABLE *tbl_arg,
                                             ulong tid,
                                             bool is_transactional)
: Rows_log_event(thd_arg, tbl_arg, tid, tbl_arg->read_set, is_transactional,
                 UPDATE_ROWS_EVENT_V1)
{
  init(tbl_arg->rpl_write_set);
}

Update_rows_compressed_log_event::Update_rows_compressed_log_event(THD *thd_arg, TABLE *tbl_arg,
                                                                   ulong tid,
                                                                   bool is_transactional)
: Update_rows_log_event(thd_arg, tbl_arg, tid, is_transactional)
{
  m_type = UPDATE_ROWS_COMPRESSED_EVENT_V1;
}

bool Update_rows_compressed_log_event::write()
{
  return Rows_log_event::write_compressed();
}

void Update_rows_log_event::init(MY_BITMAP const *cols)
{
  /* if my_bitmap_init fails, caught in is_valid() */
  if (likely(!my_bitmap_init(&m_cols_ai,
                          m_width <= sizeof(m_bitbuf_ai)*8 ? m_bitbuf_ai : NULL,
                          m_width,
                          false)))
  {
    /* Cols can be zero if this is a dummy binrows event */
    if (likely(cols != NULL))
    {
      memcpy(m_cols_ai.bitmap, cols->bitmap, no_bytes_in_map(cols));
      create_last_word_mask(&m_cols_ai);
    }
  }
}


#if defined(HAVE_REPLICATION)

int 
Update_rows_log_event::do_before_row_operations(const Slave_reporting_capability *const)
{
  /*
    Increment the global status update count variable
  */
  if (get_flags(STMT_END_F))
    status_var_increment(thd->status_var.com_stat[SQLCOM_UPDATE]);

  int err;
  if ((err= find_key()))
    return err;

  if (do_invoke_trigger())
    m_table->prepare_triggers_for_update_stmt_or_event();

  return 0;
}

int 
Update_rows_log_event::do_after_row_operations(const Slave_reporting_capability *const, 
                                               int error)
{
  /*error= ToDo:find out what this should really be, this triggers close_scan in nbd, returning error?*/
  m_table->file->ha_index_or_rnd_end();
  my_free(m_key); // Free for multi_malloc
  m_key= NULL;
  m_key_info= NULL;

  return error;
}

int
Update_rows_log_event::do_exec_row(rpl_group_info *rgi)
{
  const bool invoke_triggers= (m_table->triggers && do_invoke_trigger());
  const char *tmp= thd->get_proc_info();
  DBUG_ASSERT(m_table != NULL);
  char *message, msg[128];
  const LEX_CSTRING &table_name= m_table->s->table_name;
  const char quote_char=
    get_quote_char_for_identifier(thd, table_name.str, table_name.length);
  my_snprintf(msg, sizeof msg,
              "Update_rows_log_event::find_row() on table %c%.*s%c",
              quote_char, int(table_name.length), table_name.str, quote_char);
  message= msg;

#ifdef WSREP_PROC_INFO
  my_snprintf(thd->wsrep_info, sizeof(thd->wsrep_info) - 1,
              "Update_rows_log_event::find_row(%lld) on table %c%.*s%c",
              (long long) wsrep_thd_trx_seqno(thd), quote_char,
              int(table_name.length), table_name.str,
              quote_char);
  message= thd->wsrep_info;
#endif /* WSREP_PROC_INFO */

  thd_proc_info(thd, message);
  // Temporary fix to find out why it fails [/Matz]
  memcpy(m_table->read_set->bitmap, m_cols.bitmap, (m_table->read_set->n_bits + 7) / 8);
  memcpy(m_table->write_set->bitmap, m_cols_ai.bitmap, (m_table->write_set->n_bits + 7) / 8);

  m_table->mark_columns_per_binlog_row_image();

  int error= find_row(rgi);
  if (unlikely(error))
  {
    /*
      We need to read the second image in the event of error to be
      able to skip to the next pair of updates
    */
    if ((m_curr_row= m_curr_row_end))
      unpack_current_row(rgi, &m_cols_ai);
    thd_proc_info(thd, tmp);
    return error;
  }

  const bool history_change= m_table->versioned() ?
    !m_table->vers_end_field()->is_max() : false;
  TABLE_LIST *tl= m_table->pos_in_table_list;
  uint8 trg_event_map_save= tl->trg_event_map;

  /*
    This is the situation after locating BI:

    ===|=== before image ====|=== after image ===|===
       ^                     ^
       m_curr_row            m_curr_row_end

    BI found in the table is stored in record[0]. We copy it to record[1]
    and unpack AI to record[0].
   */

  store_record(m_table,record[1]);

  m_curr_row= m_curr_row_end;
  my_snprintf(msg, sizeof msg,
              "Update_rows_log_event::unpack_current_row() on table %c%.*s%c",
              quote_char, int(table_name.length), table_name.str, quote_char);
  message= msg;
#ifdef WSREP_PROC_INFO
  my_snprintf(thd->wsrep_info, sizeof(thd->wsrep_info) - 1,
              "Update_rows_log_event::unpack_current_row(%lld) on table %c%.*s%c",
              (long long) wsrep_thd_trx_seqno(thd), quote_char,
              int(table_name.length), table_name.str, quote_char);
  message= thd->wsrep_info;
#endif /* WSREP_PROC_INFO */

  /* this also updates m_curr_row_end */
  thd_proc_info(thd, message);
  if (unlikely((error= unpack_current_row(rgi, &m_cols_ai))))
    goto err;
  if (m_table->s->long_unique_table)
    m_table->update_virtual_fields(m_table->file, VCOL_UPDATE_FOR_WRITE);

  /*
    Now we have the right row to update.  The old row (the one we're
    looking for) is in record[1] and the new row is in record[0].
  */
#ifndef HAVE_valgrind
  /*
    Don't print debug messages when running valgrind since they can
    trigger false warnings.
   */
  DBUG_PRINT("info",("Updating row in table"));
  DBUG_DUMP("old record", m_table->record[1], m_table->s->reclength);
  DBUG_DUMP("new values", m_table->record[0], m_table->s->reclength);
#endif

  my_snprintf(msg, sizeof msg,
              "Update_rows_log_event::ha_update_row() on table %c%.*s%c",
              quote_char, int(table_name.length), table_name.str, quote_char);
  message= msg;
#ifdef WSREP_PROC_INFO
  my_snprintf(thd->wsrep_info, sizeof(thd->wsrep_info) - 1,
              "Update_rows_log_event::ha_update_row(%lld) on table %c%.*s%c",
              (long long) wsrep_thd_trx_seqno(thd), quote_char,
              int(table_name.length), table_name.str, quote_char);
  message= thd->wsrep_info;
#endif /* WSREP_PROC_INFO */

  thd_proc_info(thd, message);
  if (invoke_triggers &&
      unlikely(process_triggers(TRG_EVENT_UPDATE, TRG_ACTION_BEFORE, TRUE)))
  {
    error= HA_ERR_GENERIC; // in case if error is not set yet
    goto err;
  }

  if (m_table->versioned())
  {
    if (m_vers_from_plain && m_table->versioned(VERS_TIMESTAMP))
      m_table->vers_update_fields();
    if (!history_change && !m_table->vers_end_field()->is_max())
    {
      tl->trg_event_map|= trg2bit(TRG_EVENT_DELETE);
    }
  }
  error= m_table->file->ha_update_row(m_table->record[1], m_table->record[0]);
  tl->trg_event_map= trg_event_map_save;
  if (unlikely(error == HA_ERR_RECORD_IS_THE_SAME))
    error= 0;
  if (m_vers_from_plain && m_table->versioned(VERS_TIMESTAMP))
  {
    store_record(m_table, record[2]);
    error= vers_insert_history_row(m_table);
    restore_record(m_table, record[2]);
  }
  m_table->default_column_bitmaps();

  if (invoke_triggers && likely(!error) &&
      unlikely(process_triggers(TRG_EVENT_UPDATE, TRG_ACTION_AFTER, TRUE)))
    error= HA_ERR_GENERIC; // in case if error is not set yet


err:
  thd_proc_info(thd, tmp);
  m_table->file->ha_index_or_rnd_end();
  return error;
}

#endif /* defined(HAVE_REPLICATION) */


#if defined(HAVE_REPLICATION)
uint8 Update_rows_log_event::get_trg_event_map()
{
  return trg2bit(TRG_EVENT_UPDATE);
}
#endif


void Incident_log_event::pack_info(Protocol *protocol)
{
  char buf[256];
  size_t bytes;
  if (m_message.length > 0)
    bytes= my_snprintf(buf, sizeof(buf), "#%d (%s)",
                       m_incident, description());
  else
    bytes= my_snprintf(buf, sizeof(buf), "#%d (%s): %s",
                       m_incident, description(), m_message.str);
  protocol->store(buf, bytes, &my_charset_bin);
}


#if defined(WITH_WSREP)
/*
  read the first event from (*buf). The size of the (*buf) is (*buf_len).
  At the end (*buf) is shitfed to point to the following event or NULL and
  (*buf_len) will be changed to account just being read bytes of the 1st event.
*/
#define WSREP_MAX_ALLOWED_PACKET 1024*1024*1024 // current protocol max

Log_event* wsrep_read_log_event(
  char **arg_buf, size_t *arg_buf_len,
  const Format_description_log_event *description_event)
{
  uchar *head= (uchar*) (*arg_buf);
  uint data_len = uint4korr(head + EVENT_LEN_OFFSET);
  const char *error= 0;
  Log_event *res=  0;
  DBUG_ENTER("wsrep_read_log_event");

  if (data_len > WSREP_MAX_ALLOWED_PACKET)
  {
    error = "Event too big";
    goto err;
  }

  res= Log_event::read_log_event(head, data_len, &error, description_event,
                                 false);

err:
  if (!res)
  {
    DBUG_ASSERT(error != 0);
    sql_print_error("Error in Log_event::read_log_event(): "
                    "'%s', data_len: %u, event_type: %d",
		    error, data_len, (int) head[EVENT_TYPE_OFFSET]);
  }
  (*arg_buf)+= data_len;
  (*arg_buf_len)-= data_len;
  DBUG_RETURN(res);
}
#endif


#if defined(HAVE_REPLICATION)
int Incident_log_event::do_apply_event(rpl_group_info *rgi)
{
  Relay_log_info const *rli= rgi->rli;
  DBUG_ENTER("Incident_log_event::do_apply_event");

  if (ignored_error_code(ER_SLAVE_INCIDENT))
  {
    DBUG_PRINT("info", ("Ignoring Incident"));
    DBUG_RETURN(0);
  }

  rli->report(ERROR_LEVEL, ER_SLAVE_INCIDENT, NULL,
              ER_THD(rgi->thd, ER_SLAVE_INCIDENT),
              description(),
              m_message.length > 0 ? m_message.str : "<none>");
  DBUG_RETURN(1);
}
#endif


bool
Incident_log_event::write_data_header()
{
  DBUG_ENTER("Incident_log_event::write_data_header");
  DBUG_PRINT("enter", ("m_incident: %d", m_incident));
  uchar buf[sizeof(int16)];
  int2store(buf, (int16) m_incident);
  DBUG_RETURN(write_data(buf, sizeof(buf)));
}

bool
Incident_log_event::write_data_body()
{
  uchar tmp[1];
  DBUG_ENTER("Incident_log_event::write_data_body");
  tmp[0]= (uchar) m_message.length;
  DBUG_RETURN(write_data(tmp, sizeof(tmp)) ||
              write_data(m_message.str, m_message.length));
}


/* Pack info for its unrecognized ignorable event */
void Ignorable_log_event::pack_info(Protocol *protocol)
{
  char buf[256];
  size_t bytes;
  bytes= my_snprintf(buf, sizeof(buf), "# Ignorable event type %d (%s)",
                     number, description);
  protocol->store(buf, bytes, &my_charset_bin);
}


#if defined(HAVE_REPLICATION)
Heartbeat_log_event::Heartbeat_log_event(const uchar *buf, uint event_len,
                    const Format_description_log_event* description_event)
  :Log_event(buf, description_event)
{
  uint8 header_size= description_event->common_header_len;
  if (log_pos == 0)
  {
    log_pos= uint8korr(buf + header_size);
    log_ident= buf + header_size + HB_SUB_HEADER_LEN;
    ident_len= event_len - (header_size + HB_SUB_HEADER_LEN);
  }
  else
  {
    log_ident= buf + header_size;
    ident_len = event_len - header_size;
  }
}
#endif


/**
   Check if we should write event to the relay log

   This is used to skip events that is only supported by MySQL

   Return:
   0 ok
   1 Don't write event
*/

bool event_that_should_be_ignored(const uchar *buf)
{
  uint event_type= buf[EVENT_TYPE_OFFSET];
  if (event_type == GTID_LOG_EVENT ||
      event_type == ANONYMOUS_GTID_LOG_EVENT ||
      event_type == PREVIOUS_GTIDS_LOG_EVENT ||
      event_type == TRANSACTION_CONTEXT_EVENT ||
      event_type == VIEW_CHANGE_EVENT ||
      (uint2korr(buf + FLAGS_OFFSET) & LOG_EVENT_IGNORABLE_F))
    return 1;
  return 0;
}<|MERGE_RESOLUTION|>--- conflicted
+++ resolved
@@ -4223,15 +4223,11 @@
 {
   return buf->append('@') ||
     append_identifier(thd, buf, name, name_len) ||
-<<<<<<< HEAD
-    buf->append('=');
-=======
-    buf->append("=") ||
+    buf->append('=') ||
     (data_type_name.length &&
-     (buf->append("/*") ||
+     (buf->append(STRING_WITH_LEN("/*")) ||
       buf->append(data_type_name.str, data_type_name.length) ||
-      buf->append("*/")));
->>>>>>> fa3171df
+      buf->append(STRING_WITH_LEN("*/"))));
 }
 
 void User_var_log_event::pack_info(Protocol* protocol)
@@ -4241,14 +4237,9 @@
     char buf_mem[FN_REFLEN+7];
     String buf(buf_mem, sizeof(buf_mem), system_charset_info);
     buf.length(0);
-<<<<<<< HEAD
-    if (user_var_append_name_part(protocol->thd, &buf, name, name_len) ||
-        buf.append(NULL_clex_str))
-=======
     if (user_var_append_name_part(protocol->thd, &buf, name, name_len,
                                   m_data_type_name) ||
-        buf.append("NULL"))
->>>>>>> fa3171df
+        buf.append(NULL_clex_str))
       return;
     protocol->store(buf.ptr(), buf.length(), &my_charset_bin);
   }
@@ -4294,14 +4285,9 @@
       String str(buf2, sizeof(buf2), &my_charset_bin);
       buf.length(0);
       my_decimal((const uchar *) (val + 2), val[0], val[1]).to_string(&str);
-<<<<<<< HEAD
-      if (user_var_append_name_part(protocol->thd, &buf, name, name_len) ||
-          buf.append(str))
-=======
       if (user_var_append_name_part(protocol->thd, &buf, name, name_len,
                                     m_data_type_name) ||
-          buf.append(buf2))
->>>>>>> fa3171df
+          buf.append(str))
         return;
       protocol->store(buf.ptr(), buf.length(), &my_charset_bin);
 
@@ -4323,18 +4309,11 @@
       {
         size_t old_len;
         char *beg, *end;
-<<<<<<< HEAD
-        if (user_var_append_name_part(protocol->thd, &buf, name, name_len) ||
+        if (user_var_append_name_part(protocol->thd, &buf, name, name_len,
+                                      m_data_type_name) ||
             buf.append('_') ||
             buf.append(cs->cs_name) ||
             buf.append(' '))
-=======
-        if (user_var_append_name_part(protocol->thd, &buf, name, name_len,
-                                      m_data_type_name) ||
-            buf.append("_") ||
-            buf.append(cs->csname) ||
-            buf.append(" "))
->>>>>>> fa3171df
           return;
         old_len= buf.length();
         if (buf.reserve(old_len + val_len * 2 + 3 + sizeof(" COLLATE ") +
