/*
   Copyright (c) 2000, 2019, Oracle and/or its affiliates.
   Copyright (c) 2010, 2022, MariaDB

   This program is free software; you can redistribute it and/or modify
   it under the terms of the GNU General Public License as published by
   the Free Software Foundation; version 2 of the License.

   This program is distributed in the hope that it will be useful,
   but WITHOUT ANY WARRANTY; without even the implied warranty of
   MERCHANTABILITY or FITNESS FOR A PARTICULAR PURPOSE.  See the
   GNU General Public License for more details.

   You should have received a copy of the GNU General Public License
   along with this program; if not, write to the Free Software
   Foundation, Inc., 51 Franklin St, Fifth Floor, Boston, MA 02110-1335  USA
*/

/* drop and alter of tables */

#include "mariadb.h"
#include "sql_priv.h"
#include "unireg.h"
#include "debug_sync.h"
#include "sql_table.h"
#include "sql_parse.h"                        // test_if_data_home_dir
#include "sql_cache.h"                          // query_cache_*
#include "sql_base.h"   // lock_table_names
#include "lock.h"       // mysql_unlock_tables
#include "strfunc.h"    // find_type2, find_set
#include "sql_truncate.h"                       // regenerate_locked_table
#include "ha_partition.h"                       // PAR_EXT
                                                // mem_alloc_error,
                                                // partition_info
                                                // NOT_A_PARTITION_ID
#include "sql_db.h"                             // load_db_opt_by_name
#include "records.h"             // init_read_record, end_read_record
#include "filesort.h"            // filesort_free_buffers
#include "sql_select.h"                // setup_order
#include "sql_handler.h"               // mysql_ha_rm_tables
#include "discover.h"                  // readfrm
#include "my_pthread.h"                // pthread_mutex_t
#include "log_event.h"                 // Query_log_event
#include "sql_statistics.h"
#include <hash.h>
#include <myisam.h>
#include <my_dir.h>
#include "create_options.h"
#include "sp_head.h"
#include "sp.h"
#include "sql_trigger.h"
#include "sql_parse.h"
#include "sql_show.h"
#include "transaction.h"
#include "sql_audit.h"
#include "sql_sequence.h"
#include "tztime.h"
#include "sql_insert.h"                        // binlog_drop_table
#include <algorithm>
#include "wsrep_mysqld.h"
<<<<<<< HEAD
=======

/** RAII class for temporarily enabling wsrep_ctas in the connection. */
class Enable_wsrep_ctas_guard
{
 public:
  /**
    @param thd  - pointer to the context of connection in which
                  wsrep_ctas mode needs to be enabled.
    @param ctas - true if this is CREATE TABLE AS SELECT and
                  wsrep_on
  */
  explicit Enable_wsrep_ctas_guard(THD *thd, const bool ctas)
    : m_thd(thd)
  {
    if (ctas)
      thd->wsrep_ctas= true;
  }

  ~Enable_wsrep_ctas_guard()
  {
    m_thd->wsrep_ctas= false;
  }
 private:
  THD* m_thd;
};

#endif /* WITH_WSREP */
>>>>>>> c4143f90
#include "sql_debug.h"

#ifdef __WIN__
#include <io.h>
#endif

const char *primary_key_name="PRIMARY";

static int check_if_keyname_exists(const char *name,KEY *start, KEY *end);
static char *make_unique_key_name(THD *, const char *, KEY *, KEY *);
static bool make_unique_constraint_name(THD *, LEX_CSTRING *, const char *,
                                        List<Virtual_column_info> *, uint *);
static const char *make_unique_invisible_field_name(THD *, const char *,
                                                    List<Create_field> *);
static int copy_data_between_tables(THD *, TABLE *,TABLE *, bool, uint,
                                    ORDER *, ha_rows *, ha_rows *,
                                    Alter_info *, Alter_table_ctx *);
static int append_system_key_parts(THD *, HA_CREATE_INFO *, Key *);
static int mysql_prepare_create_table(THD *, HA_CREATE_INFO *, Alter_info *,
                                      uint *, handler *, KEY **, uint *, int);
static uint blob_length_by_type(enum_field_types type);
static bool fix_constraints_names(THD *, List<Virtual_column_info> *,
                                  const HA_CREATE_INFO *);

/**
  @brief Helper function for explain_filename
  @param thd          Thread handle
  @param to_p         Explained name in system_charset_info
  @param end_p        End of the to_p buffer
  @param name         Name to be converted
  @param name_len     Length of the name, in bytes
*/
static char* add_identifier(THD* thd, char *to_p, const char * end_p,
                            const char* name, size_t name_len)
{
  uint res;
  uint errors;
  const char *conv_name, *conv_name_end;
  char tmp_name[FN_REFLEN];
  char conv_string[FN_REFLEN];
  int quote;

  DBUG_ENTER("add_identifier");
  if (!name[name_len])
    conv_name= name;
  else
  {
    strnmov(tmp_name, name, name_len);
    tmp_name[name_len]= 0;
    conv_name= tmp_name;
  }
  res= strconvert(&my_charset_filename, conv_name, name_len,
                  system_charset_info,
                  conv_string, FN_REFLEN, &errors);
  if (unlikely(!res || errors))
  {
    DBUG_PRINT("error", ("strconvert of '%s' failed with %u (errors: %u)", conv_name, res, errors));
    conv_name= name;
    conv_name_end= name + name_len;
  }
  else
  {
    DBUG_PRINT("info", ("conv '%s' -> '%s'", conv_name, conv_string));
    conv_name= conv_string;
    conv_name_end= conv_string + res;
  }

  quote= (likely(thd) ?
          get_quote_char_for_identifier(thd, conv_name, res - 1) :
          '`');

  if (quote != EOF && (end_p - to_p > 2))
  {
    *(to_p++)= (char) quote;
    while (*conv_name && (end_p - to_p - 1) > 0)
    {
      int length= system_charset_info->charlen(conv_name, conv_name_end);
      if (length <= 0)
        length= 1;
      if (length == 1 && *conv_name == (char) quote)
      { 
        if ((end_p - to_p) < 3)
          break;
        *(to_p++)= (char) quote;
        *(to_p++)= *(conv_name++);
      }
      else if (((long) length) < (end_p - to_p))
      {
        to_p= strnmov(to_p, conv_name, length);
        conv_name+= length;
      }
      else
        break;                               /* string already filled */
    }
    if (end_p > to_p) {
      *(to_p++)= (char) quote;
      if (end_p > to_p)
	*to_p= 0; /* terminate by NUL, but do not include it in the count */
    }
  }
  else
    to_p= strnmov(to_p, conv_name, end_p - to_p);
  DBUG_RETURN(to_p);
}


/**
  @brief Explain a path name by split it to database, table etc.
  
  @details Break down the path name to its logic parts
  (database, table, partition, subpartition).
  filename_to_tablename cannot be used on partitions, due to the #P# part.
  There can be up to 6 '#', #P# for partition, #SP# for subpartition
  and #TMP# or #REN# for temporary or renamed partitions.
  This should be used when something should be presented to a user in a
  diagnostic, error etc. when it would be useful to know what a particular
  file [and directory] means. Such as SHOW ENGINE STATUS, error messages etc.

  Examples:

    t1#P#p1                 table t1 partition p1
    t1#P#p1#SP#sp1          table t1 partition p1 subpartition sp1
    t1#P#p1#SP#sp1#TMP#     table t1 partition p1 subpartition sp1 temporary
    t1#P#p1#SP#sp1#REN#     table t1 partition p1 subpartition sp1 renamed

   @param      thd          Thread handle
   @param      from         Path name in my_charset_filename
                            Null terminated in my_charset_filename, normalized
                            to use '/' as directory separation character.
   @param      to           Explained name in system_charset_info
   @param      to_length    Size of to buffer
   @param      explain_mode Requested output format.
                            EXPLAIN_ALL_VERBOSE ->
                            [Database `db`, ]Table `tbl`[,[ Temporary| Renamed]
                            Partition `p` [, Subpartition `sp`]]
                            EXPLAIN_PARTITIONS_VERBOSE -> `db`.`tbl`
                            [[ Temporary| Renamed] Partition `p`
                            [, Subpartition `sp`]]
                            EXPLAIN_PARTITIONS_AS_COMMENT -> `db`.`tbl` |*
                            [,[ Temporary| Renamed] Partition `p`
                            [, Subpartition `sp`]] *|
                            (| is really a /, and it is all in one line)

   @retval     Length of returned string
*/

uint explain_filename(THD* thd,
		      const char *from,
                      char *to,
                      uint to_length,
                      enum_explain_filename_mode explain_mode)
{
  char *to_p= to;
  char *end_p= to_p + to_length;
  const char *db_name= NULL;
  size_t  db_name_len= 0;
  const char *table_name;
  size_t  table_name_len= 0;
  const char *part_name= NULL;
  size_t  part_name_len= 0;
  const char *subpart_name= NULL;
  size_t  subpart_name_len= 0;
  uint part_type= NORMAL_PART_NAME;

  const char *tmp_p;
  DBUG_ENTER("explain_filename");
  DBUG_PRINT("enter", ("from '%s'", from));
  tmp_p= from;
  table_name= from;
  /*
    If '/' then take last directory part as database.
    '/' is the directory separator, not FN_LIB_CHAR
  */
  while ((tmp_p= strchr(tmp_p, '/')))
  {
    db_name= table_name;
    /* calculate the length */
    db_name_len= (int)(tmp_p - db_name);
    tmp_p++;
    table_name= tmp_p;
  }
  tmp_p= table_name;
  /* Look if there are partition tokens in the table name. */
  while ((tmp_p= strchr(tmp_p, '#')))
  {
    tmp_p++;
    switch (tmp_p[0]) {
    case 'P':
    case 'p':
      if (tmp_p[1] == '#')
      {
        part_name= tmp_p + 2;
        tmp_p+= 2;
      }
      break;
    case 'S':
    case 's':
      if ((tmp_p[1] == 'P' || tmp_p[1] == 'p') && tmp_p[2] == '#')
      {
        part_name_len= (int)(tmp_p - part_name - 1);
        subpart_name= tmp_p + 3;
	tmp_p+= 3;
      }
      break;
    case 'T':
    case 't':
      if ((tmp_p[1] == 'M' || tmp_p[1] == 'm') &&
          (tmp_p[2] == 'P' || tmp_p[2] == 'p') &&
          tmp_p[3] == '#' && !tmp_p[4])
      {
        part_type= TEMP_PART_NAME;
        tmp_p+= 4;
      }
      break;
    case 'R':
    case 'r':
      if ((tmp_p[1] == 'E' || tmp_p[1] == 'e') &&
          (tmp_p[2] == 'N' || tmp_p[2] == 'n') &&
          tmp_p[3] == '#' && !tmp_p[4])
      {
        part_type= RENAMED_PART_NAME;
        tmp_p+= 4;
      }
      break;
    default:
      /* Not partition name part. */
      ;
    }
  }
  if (part_name)
  {
    table_name_len= (int)(part_name - table_name - 3);
    if (subpart_name)
      subpart_name_len= strlen(subpart_name);
    else
      part_name_len= strlen(part_name);
    if (part_type != NORMAL_PART_NAME)
    {
      if (subpart_name)
        subpart_name_len-= 5;
      else
        part_name_len-= 5;
    }
  }
  else
    table_name_len= strlen(table_name);
  if (db_name)
  {
    if (explain_mode == EXPLAIN_ALL_VERBOSE)
    {
      to_p= strnmov(to_p, ER_THD_OR_DEFAULT(thd, ER_DATABASE_NAME),
                                            end_p - to_p);
      *(to_p++)= ' ';
      to_p= add_identifier(thd, to_p, end_p, db_name, db_name_len);
      to_p= strnmov(to_p, ", ", end_p - to_p);
    }
    else
    {
      to_p= add_identifier(thd, to_p, end_p, db_name, db_name_len);
      to_p= strnmov(to_p, ".", end_p - to_p);
    }
  }
  if (explain_mode == EXPLAIN_ALL_VERBOSE)
  {
    to_p= strnmov(to_p, ER_THD_OR_DEFAULT(thd, ER_TABLE_NAME), end_p - to_p);
    *(to_p++)= ' ';
    to_p= add_identifier(thd, to_p, end_p, table_name, table_name_len);
  }
  else
    to_p= add_identifier(thd, to_p, end_p, table_name, table_name_len);
  if (part_name)
  {
    if (explain_mode == EXPLAIN_PARTITIONS_AS_COMMENT)
      to_p= strnmov(to_p, " /* ", end_p - to_p);
    else if (explain_mode == EXPLAIN_PARTITIONS_VERBOSE)
      to_p= strnmov(to_p, " ", end_p - to_p);
    else
      to_p= strnmov(to_p, ", ", end_p - to_p);
    if (part_type != NORMAL_PART_NAME)
    {
      if (part_type == TEMP_PART_NAME)
        to_p= strnmov(to_p, ER_THD_OR_DEFAULT(thd, ER_TEMPORARY_NAME),
                      end_p - to_p);
      else
        to_p= strnmov(to_p, ER_THD_OR_DEFAULT(thd, ER_RENAMED_NAME),
                      end_p - to_p);
      to_p= strnmov(to_p, " ", end_p - to_p);
    }
    to_p= strnmov(to_p, ER_THD_OR_DEFAULT(thd, ER_PARTITION_NAME),
                  end_p - to_p);
    *(to_p++)= ' ';
    to_p= add_identifier(thd, to_p, end_p, part_name, part_name_len);
    if (subpart_name)
    {
      to_p= strnmov(to_p, ", ", end_p - to_p);
      to_p= strnmov(to_p, ER_THD_OR_DEFAULT(thd, ER_SUBPARTITION_NAME),
                    end_p - to_p);
      *(to_p++)= ' ';
      to_p= add_identifier(thd, to_p, end_p, subpart_name, subpart_name_len);
    }
    if (explain_mode == EXPLAIN_PARTITIONS_AS_COMMENT)
      to_p= strnmov(to_p, " */", end_p - to_p);
  }
  DBUG_PRINT("exit", ("to '%s'", to));
  DBUG_RETURN((uint)(to_p - to));
}


/*
  Translate a file name to a table name (WL #1324).

  SYNOPSIS
    filename_to_tablename()
      from                      The file name in my_charset_filename.
      to                OUT     The table name in system_charset_info.
      to_length                 The size of the table name buffer.

  RETURN
    Table name length.
*/

uint filename_to_tablename(const char *from, char *to, size_t to_length, 
                           bool stay_quiet)
{
  uint errors;
  size_t res;
  DBUG_ENTER("filename_to_tablename");
  DBUG_PRINT("enter", ("from '%s'", from));

  res= strconvert(&my_charset_filename, from, FN_REFLEN,
                  system_charset_info,  to, to_length, &errors);
  if (unlikely(errors)) // Old 5.0 name
  {
    res= strxnmov(to, to_length, MYSQL50_TABLE_NAME_PREFIX, from, NullS) - to;
    if (!stay_quiet)
      sql_print_error("Invalid (old?) table or database name '%s'", from);
  }

  DBUG_PRINT("exit", ("to '%s'", to));
  DBUG_RETURN((uint)res);
}


/**
  Check if given string begins with "#mysql50#" prefix
  
  @param   name          string to check cut 
  
  @retval
    FALSE  no prefix found
  @retval
    TRUE   prefix found
*/

bool check_mysql50_prefix(const char *name)
{
  return (name[0] == '#' && 
         !strncmp(name, MYSQL50_TABLE_NAME_PREFIX,
                  MYSQL50_TABLE_NAME_PREFIX_LENGTH));
}


/**
  Check if given string begins with "#mysql50#" prefix, cut it if so.
  
  @param   from          string to check and cut 
  @param   to[out]       buffer for result string
  @param   to_length     its size
  
  @retval
    0      no prefix found
  @retval
    non-0  result string length
*/

uint check_n_cut_mysql50_prefix(const char *from, char *to, size_t to_length)
{
  if (check_mysql50_prefix(from))
    return (uint) (strmake(to, from + MYSQL50_TABLE_NAME_PREFIX_LENGTH,
                           to_length - 1) - to);
  return 0;
}


static bool check_if_frm_exists(char *path, const char *db, const char *table)
{
  fn_format(path, table, db, reg_ext, MYF(0));
  return !access(path, F_OK);
}


/*
  Translate a table name to a file name (WL #1324).

  SYNOPSIS
    tablename_to_filename()
      from                      The table name in system_charset_info.
      to                OUT     The file name in my_charset_filename.
      to_length                 The size of the file name buffer.

  RETURN
    File name length.
*/

uint tablename_to_filename(const char *from, char *to, size_t to_length)
{
  uint errors, length;
  DBUG_ENTER("tablename_to_filename");
  DBUG_PRINT("enter", ("from '%s'", from));

  if ((length= check_n_cut_mysql50_prefix(from, to, to_length)))
  {
    /*
      Check if the name supplied is a valid mysql 5.0 name and 
      make the name a zero length string if it's not.
      Note that just returning zero length is not enough : 
      a lot of places don't check the return value and expect 
      a zero terminated string.
    */  
    if (check_table_name(to, length, TRUE))
    {
      to[0]= 0;
      length= 0;
    }
    DBUG_RETURN(length);
  }
  length= strconvert(system_charset_info, from, FN_REFLEN,
                     &my_charset_filename, to, to_length, &errors);
  if (check_if_legal_tablename(to) &&
      length + 4 < to_length)
  {
    memcpy(to + length, "@@@", 4);
    length+= 3;
  }
  DBUG_PRINT("exit", ("to '%s'", to));
  DBUG_RETURN(length);
}


/*
  Creates path to a file: mysql_data_dir/db/table.ext

  SYNOPSIS
   build_table_filename()
     buff                       Where to write result in my_charset_filename.
                                This may be the same as table_name.
     bufflen                    buff size
     db                         Database name in system_charset_info.
     table_name                 Table name in system_charset_info.
     ext                        File extension.
     flags                      FN_FROM_IS_TMP or FN_TO_IS_TMP or FN_IS_TMP
                                table_name is temporary, do not change.

  NOTES

    Uses database and table name, and extension to create
    a file name in mysql_data_dir. Database and table
    names are converted from system_charset_info into "fscs".
    Unless flags indicate a temporary table name.
    'db' is always converted.
    'ext' is not converted.

    The conversion suppression is required for ALTER TABLE. This
    statement creates intermediate tables. These are regular
    (non-temporary) tables with a temporary name. Their path names must
    be derivable from the table name. So we cannot use
    build_tmptable_filename() for them.

  RETURN
    path length
*/

uint build_table_filename(char *buff, size_t bufflen, const char *db,
                          const char *table_name, const char *ext, uint flags)
{
  char dbbuff[FN_REFLEN];
  char tbbuff[FN_REFLEN];
  DBUG_ENTER("build_table_filename");
  DBUG_PRINT("enter", ("db: '%s'  table_name: '%s'  ext: '%s'  flags: %x",
                       db, table_name, ext, flags));

  (void) tablename_to_filename(db, dbbuff, sizeof(dbbuff));

  /* Check if this is a temporary table name. Allow it if a corresponding .frm file exists */
  if (is_prefix(table_name, tmp_file_prefix) && strlen(table_name) < NAME_CHAR_LEN &&
      check_if_frm_exists(tbbuff, dbbuff, table_name))
    flags|= FN_IS_TMP;

  if (flags & FN_IS_TMP) // FN_FROM_IS_TMP | FN_TO_IS_TMP
    strmake(tbbuff, table_name, sizeof(tbbuff)-1);
  else
    (void) tablename_to_filename(table_name, tbbuff, sizeof(tbbuff));

  char *end = buff + bufflen;
  /* Don't add FN_ROOTDIR if mysql_data_home already includes it */
  char *pos = strnmov(buff, mysql_data_home, bufflen);
  size_t rootdir_len= strlen(FN_ROOTDIR);
  if (pos - rootdir_len >= buff &&
      memcmp(pos - rootdir_len, FN_ROOTDIR, rootdir_len) != 0)
    pos= strnmov(pos, FN_ROOTDIR, end - pos);
  pos= strxnmov(pos, end - pos, dbbuff, FN_ROOTDIR, NullS);
#ifdef USE_SYMDIR
  if (!(flags & SKIP_SYMDIR_ACCESS))
  {
    unpack_dirname(buff, buff);
    pos= strend(buff);
  }
#endif
  pos= strxnmov(pos, end - pos, tbbuff, ext, NullS);

  DBUG_PRINT("exit", ("buff: '%s'", buff));
  DBUG_RETURN((uint)(pos - buff));
}


/**
  Create path to a temporary table mysql_tmpdir/#sql-temptable-1234-12-1
  (i.e. to its .FRM file but without an extension).

  @param thd      The thread handle.
  @param buff     Where to write result in my_charset_filename.
  @param bufflen  buff size

  @note
    Uses current_pid, thread_id, and tmp_table counter to create
    a file name in mysql_tmpdir.

  @return Path length.
*/

uint build_tmptable_filename(THD* thd, char *buff, size_t bufflen)
{
  DBUG_ENTER("build_tmptable_filename");

  char *p= strnmov(buff, mysql_tmpdir, bufflen);
  my_snprintf(p, bufflen - (p - buff), "/%s-temptable-%lx-%llx-%x",
              tmp_file_prefix, current_pid,
              thd->thread_id, thd->tmp_table++);

  if (lower_case_table_names)
  {
    /* Convert all except tmpdir to lower case */
    my_casedn_str(files_charset_info, p);
  }

  size_t length= unpack_filename(buff, buff);
  DBUG_PRINT("exit", ("buff: '%s'", buff));
  DBUG_RETURN((uint)length);
}

/*
--------------------------------------------------------------------------

   MODULE: DDL log
   -----------------

   This module is used to ensure that we can recover from crashes that occur
   in the middle of a meta-data operation in MySQL. E.g. DROP TABLE t1, t2;
   We need to ensure that both t1 and t2 are dropped and not only t1 and
   also that each table drop is entirely done and not "half-baked".

   To support this we create log entries for each meta-data statement in the
   ddl log while we are executing. These entries are dropped when the
   operation is completed.

   At recovery those entries that were not completed will be executed.

   There is only one ddl log in the system and it is protected by a mutex
   and there is a global struct that contains information about its current
   state.

   History:
   First version written in 2006 by Mikael Ronstrom
--------------------------------------------------------------------------
*/

struct st_global_ddl_log
{
  /*
    We need to adjust buffer size to be able to handle downgrades/upgrades
    where IO_SIZE has changed. We'll set the buffer size such that we can
    handle that the buffer size was upto 4 times bigger in the version
    that wrote the DDL log.
  */
  char file_entry_buf[4*IO_SIZE];
  char file_name_str[FN_REFLEN];
  char *file_name;
  DDL_LOG_MEMORY_ENTRY *first_free;
  DDL_LOG_MEMORY_ENTRY *first_used;
  uint num_entries;
  File file_id;
  uint name_len;
  uint io_size;
  bool inited;
  bool do_release;
  bool recovery_phase;
  st_global_ddl_log() : inited(false), do_release(false) {}
};

st_global_ddl_log global_ddl_log;

mysql_mutex_t LOCK_gdl;

#define DDL_LOG_ENTRY_TYPE_POS 0
#define DDL_LOG_ACTION_TYPE_POS 1
#define DDL_LOG_PHASE_POS 2
#define DDL_LOG_NEXT_ENTRY_POS 4
#define DDL_LOG_NAME_POS 8

#define DDL_LOG_NUM_ENTRY_POS 0
#define DDL_LOG_NAME_LEN_POS 4
#define DDL_LOG_IO_SIZE_POS 8

/**
  Read one entry from ddl log file.

  @param entry_no                     Entry number to read

  @return Operation status
    @retval true   Error
    @retval false  Success
*/

static bool read_ddl_log_file_entry(uint entry_no)
{
  bool error= FALSE;
  File file_id= global_ddl_log.file_id;
  uchar *file_entry_buf= (uchar*)global_ddl_log.file_entry_buf;
  size_t io_size= global_ddl_log.io_size;
  DBUG_ENTER("read_ddl_log_file_entry");

  mysql_mutex_assert_owner(&LOCK_gdl);
  if (mysql_file_pread(file_id, file_entry_buf, io_size, io_size * entry_no,
                       MYF(MY_WME)) != io_size)
    error= TRUE;
  DBUG_RETURN(error);
}


/**
  Write one entry to ddl log file.

  @param entry_no                     Entry number to write

  @return Operation status
    @retval true   Error
    @retval false  Success
*/

static bool write_ddl_log_file_entry(uint entry_no)
{
  bool error= FALSE;
  File file_id= global_ddl_log.file_id;
  uchar *file_entry_buf= (uchar*)global_ddl_log.file_entry_buf;
  DBUG_ENTER("write_ddl_log_file_entry");

  mysql_mutex_assert_owner(&LOCK_gdl);
  if (mysql_file_pwrite(file_id, file_entry_buf,
                        IO_SIZE, IO_SIZE * entry_no, MYF(MY_WME)) != IO_SIZE)
    error= TRUE;
  DBUG_RETURN(error);
}


/**
  Sync the ddl log file.

  @return Operation status
    @retval FALSE  Success
    @retval TRUE   Error
*/


static bool sync_ddl_log_file()
{
  DBUG_ENTER("sync_ddl_log_file");
  DBUG_RETURN(mysql_file_sync(global_ddl_log.file_id, MYF(MY_WME)));
}


/**
  Write ddl log header.

  @return Operation status
    @retval TRUE                      Error
    @retval FALSE                     Success
*/

static bool write_ddl_log_header()
{
  uint16 const_var;
  DBUG_ENTER("write_ddl_log_header");

  int4store(&global_ddl_log.file_entry_buf[DDL_LOG_NUM_ENTRY_POS],
            global_ddl_log.num_entries);
  const_var= FN_REFLEN;
  int4store(&global_ddl_log.file_entry_buf[DDL_LOG_NAME_LEN_POS],
            (ulong) const_var);
  const_var= IO_SIZE;
  int4store(&global_ddl_log.file_entry_buf[DDL_LOG_IO_SIZE_POS],
            (ulong) const_var);
  if (write_ddl_log_file_entry(0UL))
  {
    sql_print_error("Error writing ddl log header");
    DBUG_RETURN(TRUE);
  }
  DBUG_RETURN(sync_ddl_log_file());
}


/**
  Create ddl log file name.
  @param file_name                   Filename setup
*/

static inline void create_ddl_log_file_name(char *file_name)
{
  strxmov(file_name, mysql_data_home, "/", "ddl_log.log", NullS);
}


/**
  Read header of ddl log file.

  When we read the ddl log header we get information about maximum sizes
  of names in the ddl log and we also get information about the number
  of entries in the ddl log.

  @return Last entry in ddl log (0 if no entries)
*/

static uint read_ddl_log_header()
{
  uchar *file_entry_buf= (uchar*)global_ddl_log.file_entry_buf;
  char file_name[FN_REFLEN];
  uint entry_no;
  bool successful_open= FALSE;
  DBUG_ENTER("read_ddl_log_header");

  mysql_mutex_init(key_LOCK_gdl, &LOCK_gdl, MY_MUTEX_INIT_SLOW);
  mysql_mutex_lock(&LOCK_gdl);
  create_ddl_log_file_name(file_name);
  if ((global_ddl_log.file_id= mysql_file_open(key_file_global_ddl_log,
                                               file_name,
                                               O_RDWR | O_BINARY, MYF(0))) >= 0)
  {
    if (read_ddl_log_file_entry(0UL))
    {
      /* Write message into error log */
      sql_print_error("Failed to read ddl log file in recovery");
    }
    else
      successful_open= TRUE;
  }
  if (successful_open)
  {
    entry_no= uint4korr(&file_entry_buf[DDL_LOG_NUM_ENTRY_POS]);
    global_ddl_log.name_len= uint4korr(&file_entry_buf[DDL_LOG_NAME_LEN_POS]);
    global_ddl_log.io_size= uint4korr(&file_entry_buf[DDL_LOG_IO_SIZE_POS]);
    DBUG_ASSERT(global_ddl_log.io_size <=
                sizeof(global_ddl_log.file_entry_buf));
  }
  else
  {
    entry_no= 0;
  }
  global_ddl_log.first_free= NULL;
  global_ddl_log.first_used= NULL;
  global_ddl_log.num_entries= 0;
  global_ddl_log.do_release= true;
  mysql_mutex_unlock(&LOCK_gdl);
  DBUG_RETURN(entry_no);
}


/**
  Convert from ddl_log_entry struct to file_entry_buf binary blob.

  @param ddl_log_entry   filled in ddl_log_entry struct.
*/

static void set_global_from_ddl_log_entry(const DDL_LOG_ENTRY *ddl_log_entry)
{
  mysql_mutex_assert_owner(&LOCK_gdl);
  global_ddl_log.file_entry_buf[DDL_LOG_ENTRY_TYPE_POS]=
                                    (char)DDL_LOG_ENTRY_CODE;
  global_ddl_log.file_entry_buf[DDL_LOG_ACTION_TYPE_POS]=
                                    (char)ddl_log_entry->action_type;
  global_ddl_log.file_entry_buf[DDL_LOG_PHASE_POS]= 0;
  int4store(&global_ddl_log.file_entry_buf[DDL_LOG_NEXT_ENTRY_POS],
            ddl_log_entry->next_entry);
  DBUG_ASSERT(strlen(ddl_log_entry->name) < FN_REFLEN);
  strmake(&global_ddl_log.file_entry_buf[DDL_LOG_NAME_POS],
          ddl_log_entry->name, FN_REFLEN - 1);
  if (ddl_log_entry->action_type == DDL_LOG_RENAME_ACTION ||
      ddl_log_entry->action_type == DDL_LOG_REPLACE_ACTION ||
      ddl_log_entry->action_type == DDL_LOG_EXCHANGE_ACTION)
  {
    DBUG_ASSERT(strlen(ddl_log_entry->from_name) < FN_REFLEN);
    strmake(&global_ddl_log.file_entry_buf[DDL_LOG_NAME_POS + FN_REFLEN],
          ddl_log_entry->from_name, FN_REFLEN - 1);
  }
  else
    global_ddl_log.file_entry_buf[DDL_LOG_NAME_POS + FN_REFLEN]= 0;
  DBUG_ASSERT(strlen(ddl_log_entry->handler_name) < FN_REFLEN);
  strmake(&global_ddl_log.file_entry_buf[DDL_LOG_NAME_POS + (2*FN_REFLEN)],
          ddl_log_entry->handler_name, FN_REFLEN - 1);
  if (ddl_log_entry->action_type == DDL_LOG_EXCHANGE_ACTION)
  {
    DBUG_ASSERT(strlen(ddl_log_entry->tmp_name) < FN_REFLEN);
    strmake(&global_ddl_log.file_entry_buf[DDL_LOG_NAME_POS + (3*FN_REFLEN)],
          ddl_log_entry->tmp_name, FN_REFLEN - 1);
  }
  else
    global_ddl_log.file_entry_buf[DDL_LOG_NAME_POS + (3*FN_REFLEN)]= 0;
}


/**
  Convert from file_entry_buf binary blob to ddl_log_entry struct.

  @param[out] ddl_log_entry   struct to fill in.

  @note Strings (names) are pointing to the global_ddl_log structure,
  so LOCK_gdl needs to be hold until they are read or copied.
*/

static void set_ddl_log_entry_from_global(DDL_LOG_ENTRY *ddl_log_entry,
                                          const uint read_entry)
{
  char *file_entry_buf= (char*) global_ddl_log.file_entry_buf;
  uint inx;
  uchar single_char;

  mysql_mutex_assert_owner(&LOCK_gdl);
  ddl_log_entry->entry_pos= read_entry;
  single_char= file_entry_buf[DDL_LOG_ENTRY_TYPE_POS];
  ddl_log_entry->entry_type= (enum ddl_log_entry_code)single_char;
  single_char= file_entry_buf[DDL_LOG_ACTION_TYPE_POS];
  ddl_log_entry->action_type= (enum ddl_log_action_code)single_char;
  ddl_log_entry->phase= file_entry_buf[DDL_LOG_PHASE_POS];
  ddl_log_entry->next_entry= uint4korr(&file_entry_buf[DDL_LOG_NEXT_ENTRY_POS]);
  ddl_log_entry->name= &file_entry_buf[DDL_LOG_NAME_POS];
  inx= DDL_LOG_NAME_POS + global_ddl_log.name_len;
  ddl_log_entry->from_name= &file_entry_buf[inx];
  inx+= global_ddl_log.name_len;
  ddl_log_entry->handler_name= &file_entry_buf[inx];
  if (ddl_log_entry->action_type == DDL_LOG_EXCHANGE_ACTION)
  {
    inx+= global_ddl_log.name_len;
    ddl_log_entry->tmp_name= &file_entry_buf[inx];
  }
  else
    ddl_log_entry->tmp_name= NULL;
}


/**
  Read a ddl log entry.

  Read a specified entry in the ddl log.

  @param read_entry               Number of entry to read
  @param[out] entry_info          Information from entry

  @return Operation status
    @retval TRUE                     Error
    @retval FALSE                    Success
*/

static bool read_ddl_log_entry(uint read_entry, DDL_LOG_ENTRY *ddl_log_entry)
{
  DBUG_ENTER("read_ddl_log_entry");

  if (read_ddl_log_file_entry(read_entry))
  {
    DBUG_RETURN(TRUE);
  }
  set_ddl_log_entry_from_global(ddl_log_entry, read_entry);
  DBUG_RETURN(FALSE);
}


/**
  Initialise ddl log.

  Write the header of the ddl log file and length of names. Also set
  number of entries to zero.

  @return Operation status
    @retval TRUE                     Error
    @retval FALSE                    Success
*/

static bool init_ddl_log()
{
  char file_name[FN_REFLEN];
  DBUG_ENTER("init_ddl_log");

  if (global_ddl_log.inited)
    goto end;

  global_ddl_log.io_size= IO_SIZE;
  global_ddl_log.name_len= FN_REFLEN;
  create_ddl_log_file_name(file_name);
  if ((global_ddl_log.file_id= mysql_file_create(key_file_global_ddl_log,
                                                 file_name, CREATE_MODE,
                                                 O_RDWR | O_TRUNC | O_BINARY,
                                                 MYF(MY_WME))) < 0)
  {
    /* Couldn't create ddl log file, this is serious error */
    sql_print_error("Failed to open ddl log file");
    DBUG_RETURN(TRUE);
  }
  global_ddl_log.inited= TRUE;
  if (write_ddl_log_header())
  {
    (void) mysql_file_close(global_ddl_log.file_id, MYF(MY_WME));
    global_ddl_log.inited= FALSE;
    DBUG_RETURN(TRUE);
  }

end:
  DBUG_RETURN(FALSE);
}


/**
  Sync ddl log file.

  @return Operation status
    @retval TRUE        Error
    @retval FALSE       Success
*/

static bool sync_ddl_log_no_lock()
{
  DBUG_ENTER("sync_ddl_log_no_lock");

  mysql_mutex_assert_owner(&LOCK_gdl);
  if ((!global_ddl_log.recovery_phase) &&
      init_ddl_log())
  {
    DBUG_RETURN(TRUE);
  }
  DBUG_RETURN(sync_ddl_log_file());
}


/**
  @brief Deactivate an individual entry.

  @details For complex rename operations we need to deactivate individual
  entries.

  During replace operations where we start with an existing table called
  t1 and a replacement table called t1#temp or something else and where
  we want to delete t1 and rename t1#temp to t1 this is not possible to
  do in a safe manner unless the ddl log is informed of the phases in
  the change.

  Delete actions are 1-phase actions that can be ignored immediately after
  being executed.
  Rename actions from x to y is also a 1-phase action since there is no
  interaction with any other handlers named x and y.
  Replace action where drop y and x -> y happens needs to be a two-phase
  action. Thus the first phase will drop y and the second phase will
  rename x -> y.

  @param entry_no     Entry position of record to change

  @return Operation status
    @retval TRUE      Error
    @retval FALSE     Success
*/

static bool deactivate_ddl_log_entry_no_lock(uint entry_no)
{
  uchar *file_entry_buf= (uchar*)global_ddl_log.file_entry_buf;
  DBUG_ENTER("deactivate_ddl_log_entry_no_lock");

  mysql_mutex_assert_owner(&LOCK_gdl);
  if (!read_ddl_log_file_entry(entry_no))
  {
    if (file_entry_buf[DDL_LOG_ENTRY_TYPE_POS] == DDL_LOG_ENTRY_CODE)
    {
      /*
        Log entry, if complete mark it done (IGNORE).
        Otherwise increase the phase by one.
      */
      if (file_entry_buf[DDL_LOG_ACTION_TYPE_POS] == DDL_LOG_DELETE_ACTION ||
          file_entry_buf[DDL_LOG_ACTION_TYPE_POS] == DDL_LOG_RENAME_ACTION ||
          (file_entry_buf[DDL_LOG_ACTION_TYPE_POS] == DDL_LOG_REPLACE_ACTION &&
           file_entry_buf[DDL_LOG_PHASE_POS] == 1) ||
          (file_entry_buf[DDL_LOG_ACTION_TYPE_POS] == DDL_LOG_EXCHANGE_ACTION &&
           file_entry_buf[DDL_LOG_PHASE_POS] >= EXCH_PHASE_TEMP_TO_FROM))
        file_entry_buf[DDL_LOG_ENTRY_TYPE_POS]= DDL_IGNORE_LOG_ENTRY_CODE;
      else if (file_entry_buf[DDL_LOG_ACTION_TYPE_POS] == DDL_LOG_REPLACE_ACTION)
      {
        DBUG_ASSERT(file_entry_buf[DDL_LOG_PHASE_POS] == 0);
        file_entry_buf[DDL_LOG_PHASE_POS]= 1;
      }
      else if (file_entry_buf[DDL_LOG_ACTION_TYPE_POS] == DDL_LOG_EXCHANGE_ACTION)
      {
        DBUG_ASSERT(file_entry_buf[DDL_LOG_PHASE_POS] <=
                                                 EXCH_PHASE_FROM_TO_NAME);
        file_entry_buf[DDL_LOG_PHASE_POS]++;
      }
      else
      {
        DBUG_ASSERT(0);
      }
      if (write_ddl_log_file_entry(entry_no))
      {
        sql_print_error("Error in deactivating log entry. Position = %u",
                        entry_no);
        DBUG_RETURN(TRUE);
      }
    }
  }
  else
  {
    sql_print_error("Failed in reading entry before deactivating it");
    DBUG_RETURN(TRUE);
  }
  DBUG_RETURN(FALSE);
}


/**
  Execute one action in a ddl log entry

  @param ddl_log_entry              Information in action entry to execute

  @return Operation status
    @retval TRUE                       Error
    @retval FALSE                      Success
*/

static int execute_ddl_log_action(THD *thd, DDL_LOG_ENTRY *ddl_log_entry)
{
  bool frm_action= FALSE;
  LEX_CSTRING handler_name;
  handler *file= NULL;
  MEM_ROOT mem_root;
  int error= 1;
  char to_path[FN_REFLEN];
  char from_path[FN_REFLEN];
  handlerton *hton;
  DBUG_ENTER("execute_ddl_log_action");

  mysql_mutex_assert_owner(&LOCK_gdl);
  if (ddl_log_entry->entry_type == DDL_IGNORE_LOG_ENTRY_CODE)
  {
    DBUG_RETURN(FALSE);
  }
  DBUG_PRINT("ddl_log",
             ("execute type %c next %u name '%s' from_name '%s' handler '%s'"
              " tmp_name '%s'",
             ddl_log_entry->action_type,
             ddl_log_entry->next_entry,
             ddl_log_entry->name,
             ddl_log_entry->from_name,
             ddl_log_entry->handler_name,
             ddl_log_entry->tmp_name));
  handler_name.str= (char*)ddl_log_entry->handler_name;
  handler_name.length= strlen(ddl_log_entry->handler_name);
  init_sql_alloc(key_memory_gdl, &mem_root, TABLE_ALLOC_BLOCK_SIZE, 0,
                 MYF(MY_THREAD_SPECIFIC));
  if (!strcmp(ddl_log_entry->handler_name, reg_ext))
    frm_action= TRUE;
  else
  {
    plugin_ref plugin= ha_resolve_by_name(thd, &handler_name, false);
    if (!plugin)
    {
      my_error(ER_UNKNOWN_STORAGE_ENGINE, MYF(0), ddl_log_entry->handler_name);
      goto error;
    }
    hton= plugin_data(plugin, handlerton*);
    file= get_new_handler((TABLE_SHARE*)0, &mem_root, hton);
    if (unlikely(!file))
      goto error;
  }
  switch (ddl_log_entry->action_type)
  {
    case DDL_LOG_REPLACE_ACTION:
    case DDL_LOG_DELETE_ACTION:
    {
      if (ddl_log_entry->phase == 0)
      {
        if (frm_action)
        {
          strxmov(to_path, ddl_log_entry->name, reg_ext, NullS);
          if (unlikely((error= mysql_file_delete(key_file_frm, to_path,
                                                 MYF(MY_WME |
                                                     MY_IGNORE_ENOENT)))))
            break;
#ifdef WITH_PARTITION_STORAGE_ENGINE
          strxmov(to_path, ddl_log_entry->name, PAR_EXT, NullS);
          (void) mysql_file_delete(key_file_partition_ddl_log, to_path,
                                   MYF(0));
#endif
        }
        else
        {
          if (unlikely((error= hton->drop_table(hton, ddl_log_entry->name))))
          {
            if (!non_existing_table_error(error))
              break;
          }
        }
        if ((deactivate_ddl_log_entry_no_lock(ddl_log_entry->entry_pos)))
          break;
        (void) sync_ddl_log_no_lock();
        error= 0;
        if (ddl_log_entry->action_type == DDL_LOG_DELETE_ACTION)
          break;
      }
      DBUG_ASSERT(ddl_log_entry->action_type == DDL_LOG_REPLACE_ACTION);
      /*
        Fall through and perform the rename action of the replace
        action. We have already indicated the success of the delete
        action in the log entry by stepping up the phase.
      */
    }
    /* fall through */
    case DDL_LOG_RENAME_ACTION:
    {
      error= TRUE;
      if (frm_action)
      {
        strxmov(to_path, ddl_log_entry->name, reg_ext, NullS);
        strxmov(from_path, ddl_log_entry->from_name, reg_ext, NullS);
        if (mysql_file_rename(key_file_frm, from_path, to_path, MYF(MY_WME)))
          break;
#ifdef WITH_PARTITION_STORAGE_ENGINE
        strxmov(to_path, ddl_log_entry->name, PAR_EXT, NullS);
        strxmov(from_path, ddl_log_entry->from_name, PAR_EXT, NullS);
        (void) mysql_file_rename(key_file_partition_ddl_log, from_path, to_path, MYF(MY_WME));
#endif
      }
      else
      {
        if (file->ha_rename_table(ddl_log_entry->from_name,
                                  ddl_log_entry->name))
          break;
      }
      if ((deactivate_ddl_log_entry_no_lock(ddl_log_entry->entry_pos)))
        break;
      (void) sync_ddl_log_no_lock();
      error= FALSE;
      break;
    }
    case DDL_LOG_EXCHANGE_ACTION:
    {
      /* We hold LOCK_gdl, so we can alter global_ddl_log.file_entry_buf */
      char *file_entry_buf= (char*)&global_ddl_log.file_entry_buf;
      /* not yet implemented for frm */
      DBUG_ASSERT(!frm_action);
      /*
        Using a case-switch here to revert all currently done phases,
        since it will fall through until the first phase is undone.
      */
      switch (ddl_log_entry->phase) {
        case EXCH_PHASE_TEMP_TO_FROM:
          /* tmp_name -> from_name possibly done */
          (void) file->ha_rename_table(ddl_log_entry->from_name,
                                       ddl_log_entry->tmp_name);
          /* decrease the phase and sync */
          file_entry_buf[DDL_LOG_PHASE_POS]--;
          if (write_ddl_log_file_entry(ddl_log_entry->entry_pos))
            break;
          if (sync_ddl_log_no_lock())
            break;
          /* fall through */
        case EXCH_PHASE_FROM_TO_NAME:
          /* from_name -> name possibly done */
          (void) file->ha_rename_table(ddl_log_entry->name,
                                       ddl_log_entry->from_name);
          /* decrease the phase and sync */
          file_entry_buf[DDL_LOG_PHASE_POS]--;
          if (write_ddl_log_file_entry(ddl_log_entry->entry_pos))
            break;
          if (sync_ddl_log_no_lock())
            break;
          /* fall through */
        case EXCH_PHASE_NAME_TO_TEMP:
          /* name -> tmp_name possibly done */
          (void) file->ha_rename_table(ddl_log_entry->tmp_name,
                                       ddl_log_entry->name);
          /* disable the entry and sync */
          file_entry_buf[DDL_LOG_ENTRY_TYPE_POS]= DDL_IGNORE_LOG_ENTRY_CODE;
          if (write_ddl_log_file_entry(ddl_log_entry->entry_pos))
            break;
          if (sync_ddl_log_no_lock())
            break;
          error= FALSE;
          break;
        default:
          DBUG_ASSERT(0);
          break;
      }

      break;
    }
    default:
      DBUG_ASSERT(0);
      break;
  }
  delete file;
error:
  free_root(&mem_root, MYF(0)); 
  DBUG_RETURN(error);
}


/**
  Get a free entry in the ddl log

  @param[out] active_entry     A ddl log memory entry returned

  @return Operation status
    @retval TRUE               Error
    @retval FALSE              Success
*/

static bool get_free_ddl_log_entry(DDL_LOG_MEMORY_ENTRY **active_entry,
                                   bool *write_header)
{
  DDL_LOG_MEMORY_ENTRY *used_entry;
  DDL_LOG_MEMORY_ENTRY *first_used= global_ddl_log.first_used;
  DBUG_ENTER("get_free_ddl_log_entry");

  if (global_ddl_log.first_free == NULL)
  {
    if (!(used_entry= (DDL_LOG_MEMORY_ENTRY*)my_malloc(key_memory_DDL_LOG_MEMORY_ENTRY,
                              sizeof(DDL_LOG_MEMORY_ENTRY), MYF(MY_WME))))
    {
      sql_print_error("Failed to allocate memory for ddl log free list");
      DBUG_RETURN(TRUE);
    }
    global_ddl_log.num_entries++;
    used_entry->entry_pos= global_ddl_log.num_entries;
    *write_header= TRUE;
  }
  else
  {
    used_entry= global_ddl_log.first_free;
    global_ddl_log.first_free= used_entry->next_log_entry;
    *write_header= FALSE;
  }
  /*
    Move from free list to used list
  */
  used_entry->next_log_entry= first_used;
  used_entry->prev_log_entry= NULL;
  used_entry->next_active_log_entry= NULL;
  global_ddl_log.first_used= used_entry;
  if (first_used)
    first_used->prev_log_entry= used_entry;

  *active_entry= used_entry;
  DBUG_RETURN(FALSE);
}


/**
  Execute one entry in the ddl log.
  
  Executing an entry means executing a linked list of actions.

  @param first_entry           Reference to first action in entry

  @return Operation status
    @retval TRUE               Error
    @retval FALSE              Success
*/

static bool execute_ddl_log_entry_no_lock(THD *thd, uint first_entry)
{
  DDL_LOG_ENTRY ddl_log_entry;
  uint read_entry= first_entry;
  DBUG_ENTER("execute_ddl_log_entry_no_lock");

  mysql_mutex_assert_owner(&LOCK_gdl);
  do
  {
    if (read_ddl_log_entry(read_entry, &ddl_log_entry))
    {
      /* Write to error log and continue with next log entry */
      sql_print_error("Failed to read entry = %u from ddl log",
                      read_entry);
      break;
    }
    DBUG_ASSERT(ddl_log_entry.entry_type == DDL_LOG_ENTRY_CODE ||
                ddl_log_entry.entry_type == DDL_IGNORE_LOG_ENTRY_CODE);

    if (execute_ddl_log_action(thd, &ddl_log_entry))
    {
      /* Write to error log and continue with next log entry */
      sql_print_error("Failed to execute action for entry = %u from ddl log",
                      read_entry);
      break;
    }
    read_entry= ddl_log_entry.next_entry;
  } while (read_entry);
  DBUG_RETURN(FALSE);
}


/*
  External interface methods for the DDL log Module
  ---------------------------------------------------
*/

/**
  Write a ddl log entry.

  A careful write of the ddl log is performed to ensure that we can
  handle crashes occurring during CREATE and ALTER TABLE processing.

  @param ddl_log_entry         Information about log entry
  @param[out] entry_written    Entry information written into   

  @return Operation status
    @retval TRUE               Error
    @retval FALSE              Success
*/

bool write_ddl_log_entry(DDL_LOG_ENTRY *ddl_log_entry,
                         DDL_LOG_MEMORY_ENTRY **active_entry)
{
  bool error, write_header;
  DBUG_ENTER("write_ddl_log_entry");

  mysql_mutex_assert_owner(&LOCK_gdl);
  if (init_ddl_log())
  {
    DBUG_RETURN(TRUE);
  }
  set_global_from_ddl_log_entry(ddl_log_entry);
  if (get_free_ddl_log_entry(active_entry, &write_header))
  {
    DBUG_RETURN(TRUE);
  }
  error= FALSE;
  DBUG_PRINT("ddl_log",
             ("write type %c next %u name '%s' from_name '%s' handler '%s'"
              " tmp_name '%s'",
             (char) global_ddl_log.file_entry_buf[DDL_LOG_ACTION_TYPE_POS],
             ddl_log_entry->next_entry,
             (char*) &global_ddl_log.file_entry_buf[DDL_LOG_NAME_POS],
             (char*) &global_ddl_log.file_entry_buf[DDL_LOG_NAME_POS
                                                    + FN_REFLEN],
             (char*) &global_ddl_log.file_entry_buf[DDL_LOG_NAME_POS
                                                    + (2*FN_REFLEN)],
             (char*) &global_ddl_log.file_entry_buf[DDL_LOG_NAME_POS
                                                    + (3*FN_REFLEN)]));
  if (unlikely(write_ddl_log_file_entry((*active_entry)->entry_pos)))
  {
    error= TRUE;
    sql_print_error("Failed to write entry_no = %u",
                    (*active_entry)->entry_pos);
  }
  if (write_header && likely(!error))
  {
    (void) sync_ddl_log_no_lock();
    if (write_ddl_log_header())
      error= TRUE;
  }
  if (unlikely(error))
    release_ddl_log_memory_entry(*active_entry);
  DBUG_RETURN(error);
}


/**
  @brief Write final entry in the ddl log.

  @details This is the last write in the ddl log. The previous log entries
  have already been written but not yet synched to disk.
  We write a couple of log entries that describes action to perform.
  This entries are set-up in a linked list, however only when a first
  execute entry is put as the first entry these will be executed.
  This routine writes this first.

  @param first_entry               First entry in linked list of entries
                                   to execute, if 0 = NULL it means that
                                   the entry is removed and the entries
                                   are put into the free list.
  @param complete                  Flag indicating we are simply writing
                                   info about that entry has been completed
  @param[in,out] active_entry      Entry to execute, 0 = NULL if the entry
                                   is written first time and needs to be
                                   returned. In this case the entry written
                                   is returned in this parameter

  @return Operation status
    @retval TRUE                   Error
    @retval FALSE                  Success
*/ 

bool write_execute_ddl_log_entry(uint first_entry,
                                 bool complete,
                                 DDL_LOG_MEMORY_ENTRY **active_entry)
{
  bool write_header= FALSE;
  char *file_entry_buf= (char*)global_ddl_log.file_entry_buf;
  DBUG_ENTER("write_execute_ddl_log_entry");

  mysql_mutex_assert_owner(&LOCK_gdl);
  if (init_ddl_log())
  {
    DBUG_RETURN(TRUE);
  }
  if (!complete)
  {
    /*
      We haven't synched the log entries yet, we synch them now before
      writing the execute entry. If complete is true we haven't written
      any log entries before, we are only here to write the execute
      entry to indicate it is done.
    */
    (void) sync_ddl_log_no_lock();
    file_entry_buf[DDL_LOG_ENTRY_TYPE_POS]= (char)DDL_LOG_EXECUTE_CODE;
  }
  else
    file_entry_buf[DDL_LOG_ENTRY_TYPE_POS]= (char)DDL_IGNORE_LOG_ENTRY_CODE;
  file_entry_buf[DDL_LOG_ACTION_TYPE_POS]= 0; /* Ignored for execute entries */
  file_entry_buf[DDL_LOG_PHASE_POS]= 0;
  int4store(&file_entry_buf[DDL_LOG_NEXT_ENTRY_POS], first_entry);
  file_entry_buf[DDL_LOG_NAME_POS]= 0;
  file_entry_buf[DDL_LOG_NAME_POS + FN_REFLEN]= 0;
  file_entry_buf[DDL_LOG_NAME_POS + 2*FN_REFLEN]= 0;
  if (!(*active_entry))
  {
    if (get_free_ddl_log_entry(active_entry, &write_header))
    {
      DBUG_RETURN(TRUE);
    }
    write_header= TRUE;
  }
  if (write_ddl_log_file_entry((*active_entry)->entry_pos))
  {
    sql_print_error("Error writing execute entry in ddl log");
    release_ddl_log_memory_entry(*active_entry);
    DBUG_RETURN(TRUE);
  }
  (void) sync_ddl_log_no_lock();
  if (write_header)
  {
    if (write_ddl_log_header())
    {
      release_ddl_log_memory_entry(*active_entry);
      DBUG_RETURN(TRUE);
    }
  }
  DBUG_RETURN(FALSE);
}


/**
  Deactivate an individual entry.

  @details see deactivate_ddl_log_entry_no_lock.

  @param entry_no     Entry position of record to change

  @return Operation status
    @retval TRUE      Error
    @retval FALSE     Success
*/

bool deactivate_ddl_log_entry(uint entry_no)
{
  bool error;
  DBUG_ENTER("deactivate_ddl_log_entry");

  mysql_mutex_lock(&LOCK_gdl);
  error= deactivate_ddl_log_entry_no_lock(entry_no);
  mysql_mutex_unlock(&LOCK_gdl);
  DBUG_RETURN(error);
}


/**
  Sync ddl log file.

  @return Operation status
    @retval TRUE        Error
    @retval FALSE       Success
*/

bool sync_ddl_log()
{
  bool error;
  DBUG_ENTER("sync_ddl_log");

  mysql_mutex_lock(&LOCK_gdl);
  error= sync_ddl_log_no_lock();
  mysql_mutex_unlock(&LOCK_gdl);

  DBUG_RETURN(error);
}


/**
  Release a log memory entry.
  @param log_memory_entry                Log memory entry to release
*/

void release_ddl_log_memory_entry(DDL_LOG_MEMORY_ENTRY *log_entry)
{
  DDL_LOG_MEMORY_ENTRY *first_free= global_ddl_log.first_free;
  DDL_LOG_MEMORY_ENTRY *next_log_entry= log_entry->next_log_entry;
  DDL_LOG_MEMORY_ENTRY *prev_log_entry= log_entry->prev_log_entry;
  DBUG_ENTER("release_ddl_log_memory_entry");

  mysql_mutex_assert_owner(&LOCK_gdl);
  global_ddl_log.first_free= log_entry;
  log_entry->next_log_entry= first_free;

  if (prev_log_entry)
    prev_log_entry->next_log_entry= next_log_entry;
  else
    global_ddl_log.first_used= next_log_entry;
  if (next_log_entry)
    next_log_entry->prev_log_entry= prev_log_entry;
  DBUG_VOID_RETURN;
}


/**
  Execute one entry in the ddl log.
  
  Executing an entry means executing a linked list of actions.

  @param first_entry           Reference to first action in entry

  @return Operation status
    @retval TRUE               Error
    @retval FALSE              Success
*/

bool execute_ddl_log_entry(THD *thd, uint first_entry)
{
  bool error;
  DBUG_ENTER("execute_ddl_log_entry");

  mysql_mutex_lock(&LOCK_gdl);
  error= execute_ddl_log_entry_no_lock(thd, first_entry);
  mysql_mutex_unlock(&LOCK_gdl);
  DBUG_RETURN(error);
}


/**
  Close the ddl log.
*/

static void close_ddl_log()
{
  DBUG_ENTER("close_ddl_log");
  if (global_ddl_log.file_id >= 0)
  {
    (void) mysql_file_close(global_ddl_log.file_id, MYF(MY_WME));
    global_ddl_log.file_id= (File) -1;
  }
  DBUG_VOID_RETURN;
}


/**
  Execute the ddl log at recovery of MySQL Server.
*/

void execute_ddl_log_recovery()
{
  uint num_entries, i;
  THD *thd;
  DDL_LOG_ENTRY ddl_log_entry;
  char file_name[FN_REFLEN];
  static char recover_query_string[]= "INTERNAL DDL LOG RECOVER IN PROGRESS";
  DBUG_ENTER("execute_ddl_log_recovery");

  /*
    Initialise global_ddl_log struct
  */
  bzero(global_ddl_log.file_entry_buf, sizeof(global_ddl_log.file_entry_buf));
  global_ddl_log.inited= FALSE;
  global_ddl_log.recovery_phase= TRUE;
  global_ddl_log.io_size= IO_SIZE;
  global_ddl_log.file_id= (File) -1;

  /*
    To be able to run this from boot, we allocate a temporary THD
  */
  if (!(thd=new THD(0)))
    DBUG_VOID_RETURN;
  thd->thread_stack= (char*) &thd;
  thd->store_globals();

  thd->set_query(recover_query_string, strlen(recover_query_string));

  /* this also initialize LOCK_gdl */
  num_entries= read_ddl_log_header();
  mysql_mutex_lock(&LOCK_gdl);
  for (i= 1; i < num_entries + 1; i++)
  {
    if (read_ddl_log_entry(i, &ddl_log_entry))
    {
      sql_print_error("Failed to read entry no = %u from ddl log",
                       i);
      continue;
    }
    if (ddl_log_entry.entry_type == DDL_LOG_EXECUTE_CODE)
    {
      if (execute_ddl_log_entry_no_lock(thd, ddl_log_entry.next_entry))
      {
        /* Real unpleasant scenario but we continue anyways.  */
        continue;
      }
    }
  }
  close_ddl_log();
  create_ddl_log_file_name(file_name);
  (void) mysql_file_delete(key_file_global_ddl_log, file_name, MYF(0));
  global_ddl_log.recovery_phase= FALSE;
  mysql_mutex_unlock(&LOCK_gdl);
  thd->reset_query();
  delete thd;
  DBUG_VOID_RETURN;
}


/**
  Release all memory allocated to the ddl log.
*/

void release_ddl_log()
{
  DDL_LOG_MEMORY_ENTRY *free_list;
  DDL_LOG_MEMORY_ENTRY *used_list;
  DBUG_ENTER("release_ddl_log");

  if (!global_ddl_log.do_release)
    DBUG_VOID_RETURN;

  mysql_mutex_lock(&LOCK_gdl);
  free_list= global_ddl_log.first_free;
  used_list= global_ddl_log.first_used;
  while (used_list)
  {
    DDL_LOG_MEMORY_ENTRY *tmp= used_list->next_log_entry;
    my_free(used_list);
    used_list= tmp;
  }
  while (free_list)
  {
    DDL_LOG_MEMORY_ENTRY *tmp= free_list->next_log_entry;
    my_free(free_list);
    free_list= tmp;
  }
  close_ddl_log();
  global_ddl_log.inited= 0;
  mysql_mutex_unlock(&LOCK_gdl);
  mysql_mutex_destroy(&LOCK_gdl);
  global_ddl_log.do_release= false;
  DBUG_VOID_RETURN;
}


/*
---------------------------------------------------------------------------

  END MODULE DDL log
  --------------------

---------------------------------------------------------------------------
*/


/**
   @brief construct a temporary shadow file name.

   @details Make a shadow file name used by ALTER TABLE to construct the
   modified table (with keeping the original). The modified table is then
   moved back as original table. The name must start with the temp file
   prefix so it gets filtered out by table files listing routines. 
    
   @param[out] buff      buffer to receive the constructed name
   @param      bufflen   size of buff
   @param      lpt       alter table data structure

   @retval     path length
*/

uint build_table_shadow_filename(char *buff, size_t bufflen, 
                                 ALTER_PARTITION_PARAM_TYPE *lpt)
{
  char tmp_name[FN_REFLEN];
  my_snprintf(tmp_name, sizeof (tmp_name), "%s-shadow-%lx-%s", tmp_file_prefix,
              (ulong) current_thd->thread_id, lpt->alter_info->table_name.str);
  return build_table_filename(buff, bufflen, lpt->alter_info->db.str, tmp_name,
                              "", FN_IS_TMP);
}


/*
  SYNOPSIS
    mysql_write_frm()
    lpt                    Struct carrying many parameters needed for this
                           method
    flags                  Flags as defined below
      WFRM_INITIAL_WRITE        If set we need to prepare table before
                                creating the frm file
      WFRM_INSTALL_SHADOW       If set we should install the new frm
      WFRM_KEEP_SHARE           If set we know that the share is to be
                                retained and thus we should ensure share
                                object is correct, if not set we don't
                                set the new partition syntax string since
                                we know the share object is destroyed.
      WFRM_PACK_FRM             If set we should pack the frm file and delete
                                the frm file

  RETURN VALUES
    TRUE                   Error
    FALSE                  Success

  DESCRIPTION
    A support method that creates a new frm file and in this process it
    regenerates the partition data. It works fine also for non-partitioned
    tables since it only handles partitioned data if it exists.
*/

bool mysql_write_frm(ALTER_PARTITION_PARAM_TYPE *lpt, uint flags)
{
  /*
    Prepare table to prepare for writing a new frm file where the
    partitions in add/drop state have temporarily changed their state
    We set tmp_table to avoid get errors on naming of primary key index.
  */
  int error= 0;
  char path[FN_REFLEN+1];
  char shadow_path[FN_REFLEN+1];
  char shadow_frm_name[FN_REFLEN+1];
  char frm_name[FN_REFLEN+1];
#ifdef WITH_PARTITION_STORAGE_ENGINE
  char *part_syntax_buf;
  uint syntax_len;
#endif
  DBUG_ENTER("mysql_write_frm");

  /*
    Build shadow frm file name
  */
  build_table_shadow_filename(shadow_path, sizeof(shadow_path) - 1, lpt);
  strxmov(shadow_frm_name, shadow_path, reg_ext, NullS);
  if (flags & WFRM_WRITE_SHADOW)
  {
    if (mysql_prepare_create_table(lpt->thd, lpt->create_info, lpt->alter_info,
                                   &lpt->db_options, lpt->table->file,
                                   &lpt->key_info_buffer, &lpt->key_count,
                                   C_ALTER_TABLE))
    {
      DBUG_RETURN(TRUE);
    }
#ifdef WITH_PARTITION_STORAGE_ENGINE
    {
      partition_info *part_info= lpt->table->part_info;
      if (part_info)
      {
        part_syntax_buf= generate_partition_syntax_for_frm(lpt->thd, part_info,
                               &syntax_len, lpt->create_info, lpt->alter_info);
        if (!part_syntax_buf)
          DBUG_RETURN(TRUE);
        part_info->part_info_string= part_syntax_buf;
        part_info->part_info_len= syntax_len;
      }
    }
#endif
    /* Write shadow frm file */
    lpt->create_info->table_options= lpt->db_options;
    LEX_CUSTRING frm= build_frm_image(lpt->thd, lpt->alter_info->table_name,
                                      lpt->create_info,
                                      lpt->alter_info->create_list,
                                      lpt->key_count, lpt->key_info_buffer,
                                      lpt->table->file);
    if (!frm.str)
    {
      error= 1;
      goto end;
    }

    int error= writefile(shadow_frm_name, lpt->alter_info->db.str,
                         lpt->alter_info->table_name.str,
                         lpt->create_info->tmp_table(), frm.str, frm.length);
    my_free(const_cast<uchar*>(frm.str));

    if (unlikely(error) ||
        unlikely(lpt->table->file->
                 ha_create_partitioning_metadata(shadow_path,
                                                 NULL, CHF_CREATE_FLAG)))
    {
      mysql_file_delete(key_file_frm, shadow_frm_name, MYF(0));
      error= 1;
      goto end;
    }
  }
  if (flags & WFRM_INSTALL_SHADOW)
  {
#ifdef WITH_PARTITION_STORAGE_ENGINE
    partition_info *part_info= lpt->part_info;
#endif
    /*
      Build frm file name
    */
    build_table_filename(path, sizeof(path) - 1, lpt->alter_info->db.str,
                         lpt->alter_info->table_name.str, "", 0);
    strxnmov(frm_name, sizeof(frm_name), path, reg_ext, NullS);
    /*
      When we are changing to use new frm file we need to ensure that we
      don't collide with another thread in process to open the frm file.
      We start by deleting the .frm file and possible .par file. Then we
      write to the DDL log that we have completed the delete phase by
      increasing the phase of the log entry. Next step is to rename the
      new .frm file and the new .par file to the real name. After
      completing this we write a new phase to the log entry that will
      deactivate it.
    */
    if (mysql_file_delete(key_file_frm, frm_name, MYF(MY_WME)) ||
#ifdef WITH_PARTITION_STORAGE_ENGINE
        lpt->table->file->ha_create_partitioning_metadata(path, shadow_path,
                                                          CHF_DELETE_FLAG) ||
        deactivate_ddl_log_entry(part_info->frm_log_entry->entry_pos) ||
        (sync_ddl_log(), FALSE) ||
        mysql_file_rename(key_file_frm,
                          shadow_frm_name, frm_name, MYF(MY_WME)) ||
        lpt->table->file->ha_create_partitioning_metadata(path, shadow_path,
                                                          CHF_RENAME_FLAG))
#else
        mysql_file_rename(key_file_frm,
                          shadow_frm_name, frm_name, MYF(MY_WME)))
#endif
    {
      error= 1;
      goto err;
    }
#ifdef WITH_PARTITION_STORAGE_ENGINE
    if (part_info && (flags & WFRM_KEEP_SHARE))
    {
      TABLE_SHARE *share= lpt->table->s;
      char *tmp_part_syntax_str;
      part_syntax_buf= generate_partition_syntax_for_frm(lpt->thd,
                   part_info, &syntax_len, lpt->create_info, lpt->alter_info);
      if (!part_syntax_buf)
      {
        error= 1;
        goto err;
      }
      if (share->partition_info_buffer_size < syntax_len + 1)
      {
        share->partition_info_buffer_size= syntax_len+1;
        if (!(tmp_part_syntax_str= (char*) strmake_root(&share->mem_root,
                                                        part_syntax_buf,
                                                        syntax_len)))
        {
          error= 1;
          goto err;
        }
        share->partition_info_str= tmp_part_syntax_str;
      }
      else
        memcpy((char*) share->partition_info_str, part_syntax_buf,
               syntax_len + 1);
      share->partition_info_str_len= part_info->part_info_len= syntax_len;
      part_info->part_info_string= part_syntax_buf;
    }
#endif

err:
#ifdef WITH_PARTITION_STORAGE_ENGINE
    deactivate_ddl_log_entry(part_info->frm_log_entry->entry_pos);
    part_info->frm_log_entry= NULL;
    (void) sync_ddl_log();
#endif
    ;
  }

end:
  DBUG_RETURN(error);
}


/*
  SYNOPSIS
    write_bin_log()
    thd                           Thread object
    clear_error                   is clear_error to be called
    query                         Query to log
    query_length                  Length of query
    is_trans                      if the event changes either
                                  a trans or non-trans engine.

  RETURN VALUES
    NONE

  DESCRIPTION
    Write the binlog if open, routine used in multiple places in this
    file
*/

int write_bin_log(THD *thd, bool clear_error,
                  char const *query, ulong query_length, bool is_trans)
{
  int error= 0;
  if (mysql_bin_log.is_open())
  {
    int errcode= 0;
    thd_proc_info(thd, "Writing to binlog");
    if (clear_error)
      thd->clear_error();
    else
      errcode= query_error_code(thd, TRUE);
    error= thd->binlog_query(THD::STMT_QUERY_TYPE,
                             query, query_length, is_trans, FALSE, FALSE,
                             errcode) > 0;
    thd_proc_info(thd, 0);
  }
  return error;
}


/*
  Write to binary log with optional adding "IF EXISTS"

  The query is taken from thd->query()
*/

int write_bin_log_with_if_exists(THD *thd, bool clear_error,
                                 bool is_trans, bool add_if_exists)
{
  int result;
  ulonglong save_option_bits= thd->variables.option_bits;
  if (add_if_exists)
    thd->variables.option_bits|= OPTION_IF_EXISTS;
  result= write_bin_log(thd, clear_error, thd->query(), thd->query_length(),
                        is_trans);
  thd->variables.option_bits= save_option_bits;
  return result;
}


/*
 delete (drop) tables.

  SYNOPSIS
   mysql_rm_table()
   thd			Thread handle
   tables		List of tables to delete
   if_exists		If 1, don't give error if one table doesn't exists
   drop_temporary       1 if DROP TEMPORARY
   drop_sequence        1 if DROP SEQUENCE
   dont_log_query       1 if no write to binary log and no send of ok

  NOTES
    Will delete all tables that can be deleted and give a compact error
    messages for tables that could not be deleted.
    If a table is in use, we will wait for all users to free the table
    before dropping it

    Wait if global_read_lock (FLUSH TABLES WITH READ LOCK) is set, but
    not if under LOCK TABLES.

  RETURN
    FALSE OK.  In this case ok packet is sent to user
    TRUE  Error

*/

bool mysql_rm_table(THD *thd,TABLE_LIST *tables, bool if_exists,
                    bool drop_temporary, bool drop_sequence,
                    bool dont_log_query)
{
  bool error;
  Drop_table_error_handler err_handler;
  TABLE_LIST *table;
  DBUG_ENTER("mysql_rm_table");

  /* Disable drop of enabled log tables, must be done before name locking */
  for (table= tables; table; table= table->next_local)
  {
    if (check_if_log_table(table, TRUE, "DROP"))
      DBUG_RETURN(true);
  }

  if (!drop_temporary)
  {
    if (!thd->locked_tables_mode)
    {
      if (drop_sequence)
      {
        /* We are trying to drop a sequence.
           Change all temporary tables that are not sequences to
           normal tables so that we can try to drop them instead.
           If we don't do this, we will get an error 'not a sequence'
           when trying to drop a sequence that is hidden by a temporary
           table.
        */
        for (table= tables; table; table= table->next_global)
        {
          if (table->open_type == OT_TEMPORARY_OR_BASE &&
            is_temporary_table(table) && !table->table->s->sequence)
          {
            thd->mark_tmp_table_as_free_for_reuse(table->table);
            table->table= NULL;
          }
        }
      }
      if (lock_table_names(thd, tables, NULL,
                           thd->variables.lock_wait_timeout, 0))
        DBUG_RETURN(true);
    }
    else
    {
      for (table= tables; table; table= table->next_local)
      {
        if (is_temporary_table(table))
        {
          /*
            A temporary table.

            Don't try to find a corresponding MDL lock or assign it
            to table->mdl_request.ticket. There can't be metadata
            locks for temporary tables: they are local to the session.

            Later in this function we release the MDL lock only if
            table->mdl_requeset.ticket is not NULL. Thus here we
            ensure that we won't release the metadata lock on the base
            table locked with LOCK TABLES as a side effect of temporary
            table drop.
          */
          DBUG_ASSERT(table->mdl_request.ticket == NULL);
        }
        else
        {
          /*
            Not a temporary table.

            Since 'tables' list can't contain duplicates (this is ensured
            by parser) it is safe to cache pointer to the TABLE instances
            in its elements.
          */
          table->table= find_table_for_mdl_upgrade(thd, table->db.str,
                                                   table->table_name.str, NULL);
          if (!table->table)
            DBUG_RETURN(true);
          table->mdl_request.ticket= table->table->mdl_ticket;
        }
      }
    }
    /* We remove statistics for table last, after we have the DDL lock */
    for (table= tables; table; table= table->next_local)
    {
      LEX_CSTRING db_name= table->db;
      LEX_CSTRING table_name= table->table_name;
      if (table->open_type == OT_BASE_ONLY ||
          !thd->find_temporary_table(table))
        (void) delete_statistics_for_table(thd, &db_name, &table_name);
    }
  }

  /* mark for close and remove all cached entries */
  thd->push_internal_handler(&err_handler);
  error= mysql_rm_table_no_locks(thd, tables, if_exists, drop_temporary,
                                 false, drop_sequence, dont_log_query,
                                 false);
  thd->pop_internal_handler();

  if (unlikely(error))
    DBUG_RETURN(TRUE);
  if (!dont_log_query)
    my_ok(thd);
  DBUG_RETURN(FALSE);
}


/**
  Find the comment in the query.
  That's auxiliary function to be used handling DROP TABLE [comment].

  @param  thd             Thread handler
  @param  comment_pos     How many characters to skip before the comment.
                          Can be either 9 for DROP TABLE or
                          17 for DROP TABLE IF EXISTS
  @param  comment_start   returns the beginning of the comment if found.

  @retval  0  no comment found
  @retval  >0 the lenght of the comment found

*/
static uint32 comment_length(THD *thd, uint32 comment_pos,
                             const char **comment_start)
{
  /* We use uchar * here to make array indexing portable */
  const uchar *query= (uchar*) thd->query();
  const uchar *query_end= (uchar*) query + thd->query_length();
  const uchar *const state_map= thd->charset()->state_map;

  for (; query < query_end; query++)
  {
    if (state_map[static_cast<uchar>(*query)] == MY_LEX_SKIP)
      continue;
    if (comment_pos-- == 0)
      break;
  }
  if (query > query_end - 3 /* comment can't be shorter than 4 */ ||
      state_map[static_cast<uchar>(*query)] != MY_LEX_LONG_COMMENT || query[1] != '*')
    return 0;
  
  *comment_start= (char*) query;
  
  for (query+= 3; query < query_end; query++)
  {
    if (query[-1] == '*' && query[0] == '/')
      return (uint32)((char*) query - *comment_start + 1);
  }
  return 0;
}

/**
  Execute the drop of a normal or temporary table.

  @param  thd             Thread handler
  @param  tables          Tables to drop
  @param  if_exists       If set, don't give an error if table doesn't exists.
                          In this case we give an warning of level 'NOTE'
  @param  drop_temporary  Only drop temporary tables
  @param  drop_view       Allow to delete VIEW .frm
  @param  dont_log_query  Don't write query to log files. This will also not
                          generate warnings if the handler files doesn't exists
  @param  dont_free_locks Don't do automatic UNLOCK TABLE if no more locked
                          tables

  @retval  0  ok
  @retval  1  Error
  @retval -1  Thread was killed

  @note This function assumes that metadata locks have already been taken.
        It is also assumed that the tables have been removed from TDC.

  @note This function assumes that temporary tables to be dropped have
        been pre-opened using corresponding table list elements.

  @todo When logging to the binary log, we should log
        tmp_tables and transactional tables as separate statements if we
        are in a transaction;  This is needed to get these tables into the
        cached binary log that is only written on COMMIT.
        The current code only writes DROP statements that only uses temporary
        tables to the cache binary log.  This should be ok on most cases, but
        not all.
*/

int mysql_rm_table_no_locks(THD *thd, TABLE_LIST *tables, bool if_exists,
                            bool drop_temporary, bool drop_view,
                            bool drop_sequence,
                            bool dont_log_query,
                            bool dont_free_locks)
{
  TABLE_LIST *table;
  char path[FN_REFLEN + 1];
  LEX_CSTRING alias= null_clex_str;
  StringBuffer<160> unknown_tables(system_charset_info);
  int error= 0;
  int non_temp_tables_count= 0;
  bool trans_tmp_table_deleted= 0, non_trans_tmp_table_deleted= 0;
  bool non_tmp_table_deleted= 0;
  bool is_drop_tmp_if_exists_added= 0;
  bool was_view= 0, log_if_exists= if_exists;
  const char *object_to_drop= (drop_sequence) ? "SEQUENCE" : "TABLE";
  String normal_tables;
  String built_trans_tmp_query, built_non_trans_tmp_query;
  DBUG_ENTER("mysql_rm_table_no_locks");

  unknown_tables.length(0);
  /*
    Prepares the drop statements that will be written into the binary
    log as follows:

    1 - If we are not processing a "DROP TEMPORARY" it prepares a
    "DROP".

    2 - A "DROP" may result in a "DROP TEMPORARY" but the opposite is
    not true.

    3 - If the current format is row, the IF EXISTS token needs to be
    appended because one does not know if CREATE TEMPORARY was previously
    written to the binary log.

    4 - Add the IF_EXISTS token if necessary, i.e. if_exists is TRUE.

    5 - For temporary tables, there is a need to differentiate tables
    in transactional and non-transactional storage engines. For that,
    reason, two types of drop statements are prepared.

    The need to different the type of tables when dropping a temporary
    table stems from the fact that such drop does not commit an ongoing
    transaction and changes to non-transactional tables must be written
    ahead of the transaction in some circumstances.

    6- Slave SQL thread ignores all replicate-* filter rules
    for temporary tables with 'IF EXISTS' clause. (See sql/sql_parse.cc:
    mysql_execute_command() for details). These commands will be binlogged
    as they are, even if the default database (from USE `db`) is not present
    on the Slave. This can cause point in time recovery failures later
    when user uses the slave's binlog to re-apply. Hence at the time of binary
    logging, these commands will be written with fully qualified table names
    and use `db` will be suppressed.
  */

  normal_tables.set_charset(thd->charset());
  if (!dont_log_query)
  {
    built_trans_tmp_query.set_charset(system_charset_info);
    built_trans_tmp_query.append("DROP TEMPORARY ");
    built_trans_tmp_query.append(object_to_drop);
    built_trans_tmp_query.append(' ');
    if (thd->is_current_stmt_binlog_format_row() || if_exists)
    {
      is_drop_tmp_if_exists_added= true;
      built_trans_tmp_query.append("IF EXISTS ");
    }
    built_non_trans_tmp_query.set_charset(system_charset_info);
    built_non_trans_tmp_query.copy(built_trans_tmp_query);
  }

  for (table= tables; table; table= table->next_local)
  {
    bool is_trans= 0, temporary_table_was_dropped= 0;
    bool table_creation_was_logged= 0;
    bool wrong_drop_sequence= 0;
    bool table_dropped= 0;
    const LEX_CSTRING db= table->db;
    const LEX_CSTRING table_name= table->table_name;
    handlerton *hton= 0;
    Table_type table_type;
    size_t path_length= 0;
    char *path_end= 0;
    error= 0;

    DBUG_PRINT("table", ("table_l: '%s'.'%s'  table: %p  s: %p",
                         db.str, table_name.str,  table->table,
                         table->table ?  table->table->s : NULL));

    /*
      If we are in locked tables mode and are dropping a temporary table,
      the ticket should be NULL to ensure that we don't release a lock
      on a base table later.
    */
    DBUG_ASSERT(!(thd->locked_tables_mode &&
                  table->open_type != OT_BASE_ONLY &&
                  thd->find_temporary_table(table) &&
                  table->mdl_request.ticket != NULL));

    if (drop_sequence && table->table &&
        table->table->s->table_type != TABLE_TYPE_SEQUENCE)
    {
      if (if_exists)
      {
        char buff[FN_REFLEN];
        String tbl_name(buff, sizeof(buff), system_charset_info);
        tbl_name.length(0);
        tbl_name.append(&db);
        tbl_name.append('.');
        tbl_name.append(&table->table_name);
        push_warning_printf(thd, Sql_condition::WARN_LEVEL_NOTE,
                            ER_NOT_SEQUENCE2, ER_THD(thd, ER_NOT_SEQUENCE2),
                            tbl_name.c_ptr_safe());

        /*
          Our job is done here. This statement was added to avoid executing
          unnecessary code farther below which in some strange corner cases
          caused the server to crash (see MDEV-17896).
        */
        continue;
      }
      /* "DROP SEQUENCE" but a sequence table was not found */
      unknown_tables.append(&db);
      unknown_tables.append('.');
      unknown_tables.append(&table_name);
      unknown_tables.append(',');
      error= ENOENT;
      continue;
    }

    /* First try to delete temporary tables and temporary sequences */
    if ((table->open_type != OT_BASE_ONLY && is_temporary_table(table)))
    {
      table_creation_was_logged= table->table->s->table_creation_was_logged;
      if (thd->drop_temporary_table(table->table, &is_trans, true))
        error= 1;
      else
      {
        table->table= 0;
        temporary_table_was_dropped= 1;
      }
    }

    if ((drop_temporary && if_exists) || temporary_table_was_dropped)
    {
      /*
        This handles the case of temporary tables. We have the following cases:

          - "DROP TEMPORARY" was executed and table was dropped
            temporary_table_was_dropped == 1
          - "DROP TEMPORARY IF EXISTS" was specified but no temporary table
            existed
            temporary_table_was_dropped == 0
      */
      if (!dont_log_query && table_creation_was_logged)
      {
        if (is_trans)
          trans_tmp_table_deleted= TRUE;
        else
          non_trans_tmp_table_deleted= TRUE;

        String *built_ptr_query=
          (is_trans ? &built_trans_tmp_query : &built_non_trans_tmp_query);
        /*
          Write the database name if it is not the current one or if
          thd->db is NULL or 'IF EXISTS' clause is present in 'DROP TEMPORARY'
          query.
        */
        if (thd->db.str == NULL || cmp(&db, &thd->db) ||
            is_drop_tmp_if_exists_added )
        {
          append_identifier(thd, built_ptr_query, &db);
          built_ptr_query->append(".");
        }
        append_identifier(thd, built_ptr_query, &table_name);
        built_ptr_query->append(",");
      }
      /*
        This means that a temporary table was droped and as such there
        is no need to proceed with the code that tries to drop a regular
        table.
      */
      if (temporary_table_was_dropped)
        continue;
    }
    else if (!drop_temporary)
    {
      non_temp_tables_count++;

      DBUG_ASSERT(thd->mdl_context.is_lock_owner(MDL_key::TABLE, db.str,
                                                 table_name.str, MDL_SHARED));

      alias= (lower_case_table_names == 2) ? table->alias : table_name;
      /* remove .frm file and engine files */
      path_length= build_table_filename(path, sizeof(path) - 1, db.str,
                                        alias.str, reg_ext, 0);
      path_end= path + path_length - reg_ext_length;
    }

    DEBUG_SYNC(thd, "rm_table_no_locks_before_delete_table");
    if (drop_temporary)
    {
      /* "DROP TEMPORARY" but a temporary table was not found */
      unknown_tables.append(&db);
      unknown_tables.append('.');
      unknown_tables.append(&table_name);
      unknown_tables.append(',');
      error= ENOENT;
      continue;
    }

    {
      char engine_buf[NAME_CHAR_LEN + 1];
      LEX_CSTRING engine= { engine_buf, 0 };

      table_type= dd_frm_type(thd, path, &engine);
      if (table_type == TABLE_TYPE_NORMAL || table_type == TABLE_TYPE_SEQUENCE)
      {
        plugin_ref p= plugin_lock_by_name(thd, &engine,
                                           MYSQL_STORAGE_ENGINE_PLUGIN);
        hton= p ? plugin_hton(p) : NULL;
      }
      // note that for TABLE_TYPE_VIEW and TABLE_TYPE_UNKNOWN hton == NULL
    }

    thd->replication_flags= 0;
    was_view= table_type == TABLE_TYPE_VIEW;
    if ((table_type == TABLE_TYPE_UNKNOWN) || (was_view && !drop_view) ||
        (table_type != TABLE_TYPE_SEQUENCE && drop_sequence))
    {
      /*
        One of the following cases happened:
          . "DROP" but table was not found
          . "DROP TABLE" statement, but it's a view.
          . "DROP SEQUENCE", but it's not a sequence
      */
      wrong_drop_sequence= drop_sequence && hton;
      error= table_type == TABLE_TYPE_UNKNOWN ? ENOENT : -1;
      tdc_remove_table(thd, db.str, table_name.str);
    }
    else
    {
      if (WSREP(thd) && hton && !wsrep_should_replicate_ddl(thd, hton->db_type))
      {
        error= 1;
        goto err;
      }

      if (thd->locked_tables_mode == LTM_LOCK_TABLES ||
          thd->locked_tables_mode == LTM_PRELOCKED_UNDER_LOCK_TABLES)
      {
        if (wait_while_table_is_used(thd, table->table, HA_EXTRA_NOT_USED))
        {
          error= -1;
          goto err;
        }
        close_all_tables_for_name(thd, table->table->s,
                                  HA_EXTRA_PREPARE_FOR_DROP, NULL);
        table->table= 0;
      }
      else
        tdc_remove_table(thd, db.str, table_name.str);

      /* Check that we have an exclusive lock on the table to be dropped. */
      DBUG_ASSERT(thd->mdl_context.is_lock_owner(MDL_key::TABLE, db.str,
                                                table_name.str, MDL_EXCLUSIVE));

      // Remove extension for delete
      *path_end= '\0';

      if (hton && hton->flags & HTON_TABLE_MAY_NOT_EXIST_ON_SLAVE)
        log_if_exists= 1;

      bool enoent_warning= !dont_log_query && !(hton && hton->discover_table);
      error= ha_delete_table(thd, hton, path, &db, &table_name, enoent_warning);

      if (!error)
        table_dropped= 1;
      else if (error < 0)
        error= 0;                            // Table didn't exists
      else if (error)
      {
        if (thd->is_killed())
        {
          error= -1;
          goto err;
        }
      }

      /*
        Delete the .frm file if we managed to delete the table from the
        engine or the table didn't exists in the engine
      */
      strmov(path_end, reg_ext);
      if ((likely(!error) || non_existing_table_error(error)) &&
          !access(path, F_OK))
      {
        int frm_delete_error= 0;
        /* Delete the table definition file */
        if (hton && (hton->discover_table || error))
        {
          /*
            Table type is using discovery and may not need a .frm file
            or the .frm file existed but no table in engine.
            Delete it silently if it exists
          */
          if (mysql_file_delete(key_file_frm, path,
                                MYF(MY_WME | MY_IGNORE_ENOENT)))
            frm_delete_error= my_errno;
        }
        else if (unlikely(mysql_file_delete(key_file_frm, path,
                                            !error ? MYF(MY_WME) :
                                            MYF(MY_WME | MY_IGNORE_ENOENT))))
        {
          frm_delete_error= my_errno;
          DBUG_ASSERT(frm_delete_error);
        }

        if (frm_delete_error)
        {
          /* Remember unexpected error from dropping the .frm file */
          error= frm_delete_error;
        }
        else
        {
          error= 0;                         // We succeeded to delete the frm
          table_dropped= 1;
        }
      }
    }

    /*
      If there was no .frm file and the table is not temporary,
      scan all engines try to drop the table from there.
      This is to ensure we don't have any partial table files left.
    */
    if (non_existing_table_error(error) && !wrong_drop_sequence)
    {
      int ferror= 0;
      DBUG_ASSERT(!was_view);

      /* Remove extension for delete */
      *path_end= '\0';
      ferror= ha_delete_table_force(thd, path, &db, &table_name);
      if (!ferror)
      {
        table_dropped= 1;
        error= 0;
      }
      if (ferror <= 0)
      {
        ferror= 0;                              // Ignore table not found

        /* Delete the frm file again (just in case it was rediscovered) */
        strmov(path_end, reg_ext);
        if (mysql_file_delete(key_file_frm, path, MYF(MY_WME|MY_IGNORE_ENOENT)))
          ferror= my_errno;
      }
      if (!error)
        error= ferror;
    }

    /*
      This may be set
       - by the storage engine in handler::delete_table()
       - when deleting a table without .frm file: delete_table_force() will
         check if the storage engine that had the table had
         HTON_TABLE_MAY_NOT_EXIST_ON_SLAVE flag
    */
    if (thd->replication_flags & OPTION_IF_EXISTS)
      log_if_exists= 1;

    if (likely(!error) || non_existing_table_error(error))
    {
      if (Table_triggers_list::drop_all_triggers(thd, &db, &table_name,
                                               MYF(MY_WME | MY_IGNORE_ENOENT)))
        error= error ? error : -1;
    }

    if (error)
    {
      StringBuffer<FN_REFLEN> tbl_name(system_charset_info);
      uint is_note= (if_exists && (was_view || wrong_drop_sequence) ?
                     ME_NOTE : 0);

      tbl_name.length(0);
      tbl_name.append(&db);
      tbl_name.append('.');
      tbl_name.append(&table_name);

      if (!non_existing_table_error(error) || is_note)
      {
        /*
          Error from engine already given. Here we only have to take
          care about errors for trying to drop view or sequence
        */
        if (was_view)
          my_error(ER_IT_IS_A_VIEW, MYF(is_note), tbl_name.c_ptr_safe());
        else if (wrong_drop_sequence)
          my_error(ER_NOT_SEQUENCE2, MYF(is_note), tbl_name.c_ptr_safe());
        if (is_note)
          error= ENOENT;
      }
      else
      {
        if (unknown_tables.append(tbl_name) || unknown_tables.append(','))
        {
          error= 1;
          goto err;
        }
      }
    }

    /*
      Don't give an error if we are using IF EXISTS for a table that
      didn't exists
    */
    if (if_exists && non_existing_table_error(error))
      error= 0;

    if (!error && table_dropped)
    {
      PSI_CALL_drop_table_share(temporary_table_was_dropped,
                                db.str, (uint)db.length,
                                table_name.str, (uint)table_name.length);
      mysql_audit_drop_table(thd, table);
    }

    if (!dont_log_query &&
        (!error || table_dropped || non_existing_table_error(error)))
    {
      non_tmp_table_deleted|= (if_exists || table_dropped);
      /*
         Don't write the database name if it is the current one (or if
         thd->db is NULL).
       */
      if (thd->db.str == NULL || cmp(&db, &thd->db) != 0)
      {
        append_identifier(thd, &normal_tables, &db);
        normal_tables.append(".");
      }

      append_identifier(thd, &normal_tables, &table_name);
      normal_tables.append(",");
    }
    DBUG_PRINT("table", ("table: %p  s: %p", table->table,
                         table->table ?  table->table->s :  NULL));
  }
  DEBUG_SYNC(thd, "rm_table_no_locks_before_binlog");
  thd->thread_specific_used= TRUE;
  error= 0;

err:
  if (unknown_tables.length() > 1)
  {
    uint is_note= if_exists ? ME_NOTE : 0;
    unknown_tables.chop();
    my_error((drop_sequence ? ER_UNKNOWN_SEQUENCES : ER_BAD_TABLE_ERROR),
             MYF(is_note), unknown_tables.c_ptr_safe());
  }
  error= thd->is_error();

  if (non_temp_tables_count)
    query_cache_invalidate3(thd, tables, 0);

  /*
    We are always logging drop of temporary tables.
    The reason is to handle the following case:
    - Use statement based replication
    - CREATE TEMPORARY TABLE foo (logged)
    - set row based replication
    - DROP TEMPORARY TABLE foo   (needs to be logged)
    This should be fixed so that we remember if creation of the
    temporary table was logged and only log it if the creation was
    logged.
  */

  if (non_trans_tmp_table_deleted ||
      trans_tmp_table_deleted || non_tmp_table_deleted)
  {
    if (non_trans_tmp_table_deleted || trans_tmp_table_deleted)
      thd->transaction->stmt.mark_dropped_temp_table();

    if (!dont_log_query && mysql_bin_log.is_open())
    {
      if (non_trans_tmp_table_deleted)
      {
          /* Chop of the last comma */
          built_non_trans_tmp_query.chop();
          built_non_trans_tmp_query.append(" /* generated by server */");
          error |= (thd->binlog_query(THD::STMT_QUERY_TYPE,
                                      built_non_trans_tmp_query.ptr(),
                                      built_non_trans_tmp_query.length(),
                                      FALSE, FALSE,
                                      is_drop_tmp_if_exists_added,
                                      0) > 0);
      }
      if (trans_tmp_table_deleted)
      {
          /* Chop of the last comma */
          built_trans_tmp_query.chop();
          built_trans_tmp_query.append(" /* generated by server */");
          error |= (thd->binlog_query(THD::STMT_QUERY_TYPE,
                                      built_trans_tmp_query.ptr(),
                                      built_trans_tmp_query.length(),
                                      TRUE, FALSE,
                                      is_drop_tmp_if_exists_added,
                                      0) > 0);
      }
      if (non_tmp_table_deleted)
      {
        String built_query;
        const char *comment_start;
        uint32 comment_len;

        built_query.set_charset(thd->charset());
        built_query.append("DROP ");
        built_query.append(object_to_drop);
        built_query.append(' ');
        if (log_if_exists)
          built_query.append("IF EXISTS ");

        /* Preserve comment in original query */
        if ((comment_len= comment_length(thd, if_exists ? 17:9,
                                         &comment_start)))
        {
          built_query.append(comment_start, comment_len);
          built_query.append(" ");
        }

        /* Chop of the last comma */
        normal_tables.chop();
        built_query.append(normal_tables.ptr(), normal_tables.length());
        built_query.append(" /* generated by server */");
        error |= (thd->binlog_query(THD::STMT_QUERY_TYPE,
                                    built_query.ptr(),
                                    built_query.length(),
                                    TRUE, FALSE, FALSE, 0) > 0);
      }
    }
  }

  if (!drop_temporary)
  {
    /*
      Under LOCK TABLES we should release meta-data locks on the tables
      which were dropped.

      Leave LOCK TABLES mode if we managed to drop all tables which were
      locked. Additional check for 'non_temp_tables_count' is to avoid
      leaving LOCK TABLES mode if we have dropped only temporary tables.
    */
    if (thd->locked_tables_mode)
    {
      if (thd->lock && thd->lock->table_count == 0 &&
          non_temp_tables_count > 0 && !dont_free_locks)
      {
        if (thd->locked_tables_list.unlock_locked_tables(thd))
          error= 1;
        goto end;
      }
      for (table= tables; table; table= table->next_local)
      {
        /* Drop locks for all successfully dropped tables. */
        if (table->table == NULL && table->mdl_request.ticket)
        {
          /*
            Under LOCK TABLES we may have several instances of table open
            and locked and therefore have to remove several metadata lock
            requests associated with them.
          */
          thd->mdl_context.release_all_locks_for_name(table->mdl_request.ticket);
        }
      }
    }
    /*
      Rely on the caller to implicitly commit the transaction
      and release metadata locks.
    */
  }

end:
  DBUG_RETURN(error || thd->is_error());
}


/**
  Log the drop of a table.

  @param thd	           Thread handler
  @param db_name           Database name
  @param table_name        Table name
  @param temporary_table   1 if table was a temporary table

  This code is only used in the case of failed CREATE OR REPLACE TABLE
  when the original table was dropped but we could not create the new one.
*/

bool log_drop_table(THD *thd, const LEX_CSTRING *db_name,
                    const LEX_CSTRING *table_name,
                    bool temporary_table)
{
  char buff[NAME_LEN*2 + 80];
  String query(buff, sizeof(buff), system_charset_info);
  bool error;
  DBUG_ENTER("log_drop_table");

  if (!mysql_bin_log.is_open())
    DBUG_RETURN(0);
  
  query.length(0);
  query.append(STRING_WITH_LEN("DROP "));
  if (temporary_table)
    query.append(STRING_WITH_LEN("TEMPORARY "));
  query.append(STRING_WITH_LEN("TABLE IF EXISTS "));
  append_identifier(thd, &query, db_name);
  query.append(".");
  append_identifier(thd, &query, table_name);
  query.append(STRING_WITH_LEN("/* Generated to handle "
                               "failed CREATE OR REPLACE */"));

  /*
    In case of temporary tables we don't have to log the database name
    in the binary log. We log this for non temporary tables, as the slave
    may use a filter to ignore queries for a specific database.
  */
  error= thd->binlog_query(THD::STMT_QUERY_TYPE,
                           query.ptr(), query.length(),
                           FALSE, FALSE, temporary_table, 0) > 0;
  DBUG_RETURN(error);
}


/**
  Quickly remove a table without bin logging

  @param thd         Thread context.
  @param base        The handlerton handle.
  @param db          The database name.
  @param table_name  The table name.
  @param flags       Flags for build_table_filename() as well as describing
                     if handler files / .FRM should be deleted as well.

  @return False in case of success, True otherwise.
*/

bool quick_rm_table(THD *thd, handlerton *base, const LEX_CSTRING *db,
                    const LEX_CSTRING *table_name, uint flags,
                    const char *table_path)
{
  char path[FN_REFLEN + 1];
  const size_t pathmax = sizeof(path) - 1 - reg_ext_length;
  int error= 0;
  DBUG_ENTER("quick_rm_table");

  size_t path_length= table_path ?
    (strxnmov(path, pathmax, table_path, NullS) - path) :
    build_table_filename(path, pathmax, db->str, table_name->str, "", flags);
  if ((flags & (NO_HA_TABLE | NO_PAR_TABLE)) == NO_HA_TABLE)
  {
    handler *file= get_new_handler((TABLE_SHARE*) 0, thd->mem_root, base);
    if (!file)
      DBUG_RETURN(true);
    (void) file->ha_create_partitioning_metadata(path, NULL, CHF_DELETE_FLAG);
    delete file;
  }
  if (!(flags & (FRM_ONLY|NO_HA_TABLE)))
    error|= ha_delete_table(thd, base, path, db, table_name, 0) > 0;

  if (!(flags & NO_FRM_RENAME))
  {
    memcpy(path + path_length, reg_ext, reg_ext_length + 1);
    if (mysql_file_delete(key_file_frm, path, MYF(0)))
      error= 1; /* purecov: inspected */
  }

  if (likely(error == 0))
  {
    PSI_CALL_drop_table_share(flags & FN_IS_TMP, db->str, (uint)db->length,
                              table_name->str, (uint)table_name->length);
  }

  DBUG_RETURN(error);
}


/*
  Sort keys in the following order:
  - PRIMARY KEY
  - UNIQUE keys where all column are NOT NULL
  - UNIQUE keys that don't contain partial segments
  - Other UNIQUE keys
  - LONG UNIQUE keys
  - Normal keys
  - Fulltext keys

  This will make checking for duplicated keys faster and ensure that
  PRIMARY keys are prioritized.
*/

static int sort_keys(KEY *a, KEY *b)
{
  ulong a_flags= a->flags, b_flags= b->flags;
  
  /*
    Do not reorder LONG_HASH indexes, because they must match the order
    of their LONG_UNIQUE_HASH_FIELD's.
  */
  if (a->algorithm == HA_KEY_ALG_LONG_HASH &&
      b->algorithm == HA_KEY_ALG_LONG_HASH)
    return a->usable_key_parts - b->usable_key_parts;

  if (a_flags & HA_NOSAME)
  {
    if (!(b_flags & HA_NOSAME))
      return -1;
    /*
      Long Unique keys should always be last unique key.
      Before this patch they used to change order wrt to partial keys (MDEV-19049)
    */
    if (a->algorithm == HA_KEY_ALG_LONG_HASH)
      return 1;
    if (b->algorithm == HA_KEY_ALG_LONG_HASH)
      return -1;
    if ((a_flags ^ b_flags) & HA_NULL_PART_KEY)
    {
      /* Sort NOT NULL keys before other keys */
      return (a_flags & HA_NULL_PART_KEY) ? 1 : -1;
    }
    if (a->name.str == primary_key_name)
      return -1;
    if (b->name.str == primary_key_name)
      return 1;
    /* Sort keys don't containing partial segments before others */
    if ((a_flags ^ b_flags) & HA_KEY_HAS_PART_KEY_SEG)
      return (a_flags & HA_KEY_HAS_PART_KEY_SEG) ? 1 : -1;
  }
  else if (b_flags & HA_NOSAME)
    return 1;					// Prefer b

  if ((a_flags ^ b_flags) & HA_FULLTEXT)
  {
    return (a_flags & HA_FULLTEXT) ? 1 : -1;
  }
  /*
    Prefer original key order.	usable_key_parts contains here
    the original key position.
  */
  return a->usable_key_parts - b->usable_key_parts;
}

/*
  Check TYPELIB (set or enum) for duplicates

  SYNOPSIS
    check_duplicates_in_interval()
    set_or_name   "SET" or "ENUM" string for warning message
    name	  name of the checked column
    typelib	  list of values for the column
    dup_val_count  returns count of duplicate elements

  DESCRIPTION
    This function prints an warning for each value in list
    which has some duplicates on its right

  RETURN VALUES
    0             ok
    1             Error
*/

bool check_duplicates_in_interval(const char *set_or_name,
                                  const char *name, const TYPELIB *typelib,
                                  CHARSET_INFO *cs, unsigned int *dup_val_count)
{
  TYPELIB tmp= *typelib;
  const char **cur_value= typelib->type_names;
  unsigned int *cur_length= typelib->type_lengths;
  *dup_val_count= 0;  
  
  for ( ; tmp.count > 1; cur_value++, cur_length++)
  {
    tmp.type_names++;
    tmp.type_lengths++;
    tmp.count--;
    if (find_type2(&tmp, (const char*)*cur_value, *cur_length, cs))
    {
      THD *thd= current_thd;
      ErrConvString err(*cur_value, *cur_length, cs);
      if (current_thd->is_strict_mode())
      {
        my_error(ER_DUPLICATED_VALUE_IN_TYPE, MYF(0),
                 name, err.ptr(), set_or_name);
        return 1;
      }
      push_warning_printf(thd,Sql_condition::WARN_LEVEL_NOTE,
                          ER_DUPLICATED_VALUE_IN_TYPE,
                          ER_THD(thd, ER_DUPLICATED_VALUE_IN_TYPE),
                          name, err.ptr(), set_or_name);
      (*dup_val_count)++;
    }
  }
  return 0;
}


bool Column_definition::
       prepare_charset_for_string(const Column_derived_attributes *dattr)
{
  if (!charset)
    charset= dattr->charset();
  return (flags & BINCMP_FLAG) && !(charset= find_bin_collation(charset));
}


bool Column_definition::prepare_stage2_blob(handler *file,
                                            ulonglong table_flags,
                                            uint field_flags)
{
  if (table_flags & HA_NO_BLOBS)
  {
    my_error(ER_TABLE_CANT_HANDLE_BLOB, MYF(0), file->table_type());
    return true;
  }
  pack_flag= field_flags |
             pack_length_to_packflag(pack_length - portable_sizeof_char_ptr);
  if (charset->state & MY_CS_BINSORT)
    pack_flag|= FIELDFLAG_BINARY;
  length= 8;                        // Unireg field length
  return false;
}


bool Column_definition::prepare_stage2_typelib(const char *type_name,
                                               uint field_flags,
                                               uint *dup_val_count)
{
  pack_flag= pack_length_to_packflag(pack_length) | field_flags;
  if (charset->state & MY_CS_BINSORT)
    pack_flag|= FIELDFLAG_BINARY;
  return check_duplicates_in_interval(type_name, field_name.str, interval,
                                      charset, dup_val_count);
}


uint Column_definition::pack_flag_numeric() const
{
  return (FIELDFLAG_NUMBER |
          (flags & UNSIGNED_FLAG ? 0 : FIELDFLAG_DECIMAL)  |
          (flags & ZEROFILL_FLAG ? FIELDFLAG_ZEROFILL : 0));
}


bool Column_definition::prepare_stage2_varchar(ulonglong table_flags)
{
  pack_flag= (charset->state & MY_CS_BINSORT) ? FIELDFLAG_BINARY : 0;
  return false;
}


/*
  Prepare a Column_definition instance for packing
  Members such as pack_flag are valid after this call.

  @param IN     handler      - storage engine handler,
                               or NULL if preparing for an SP variable
  @param IN     table_flags  - table flags

  @retval false  -  ok
  @retval true   -  error (not supported type, bad definition, etc)
*/

bool Column_definition::prepare_stage2(handler *file,
                                       ulonglong table_flags)
{
  DBUG_ENTER("Column_definition::prepare_stage2");

  /*
    This code came from mysql_prepare_create_table.
    Indent preserved to make patching easier
  */
  DBUG_ASSERT(charset);

  if (type_handler()->Column_definition_prepare_stage2(this, file, table_flags))
    DBUG_RETURN(true);

  if (!(flags & NOT_NULL_FLAG) ||
      (vcol_info))  /* Make virtual columns allow NULL values */
    pack_flag|= FIELDFLAG_MAYBE_NULL;
  if (flags & NO_DEFAULT_VALUE_FLAG)
    pack_flag|= FIELDFLAG_NO_DEFAULT;
  DBUG_RETURN(false);
}


/**
   Modifies the first column definition whose SQL type is TIMESTAMP
   by adding the features DEFAULT CURRENT_TIMESTAMP ON UPDATE CURRENT_TIMESTAMP.

   If the first TIMESTAMP column appears to be nullable, or to have an
   explicit default, or to be a virtual column, or to be part of table period,
   then no promotion is done.

   @param column_definitions The list of column definitions, in the physical
                             order in which they appear in the table.
*/

void promote_first_timestamp_column(List<Create_field> *column_definitions)
{
  bool first= true;
  for (Create_field &column_definition : *column_definitions)
  {
    if (column_definition.is_timestamp_type() ||    // TIMESTAMP
        column_definition.unireg_check == Field::TIMESTAMP_OLD_FIELD) // Legacy
    {
      if (!column_definition.explicitly_nullable)
        column_definition.flags|= NOT_NULL_FLAG;
      DBUG_PRINT("info", ("field-ptr:%p", column_definition.field));
      if (first &&
          (column_definition.flags & NOT_NULL_FLAG) != 0 && // NOT NULL,
          column_definition.default_value == NULL &&   // no constant default,
          column_definition.unireg_check == Field::NONE && // no function default
          column_definition.vcol_info == NULL &&
          column_definition.period == NULL &&
          !(column_definition.flags & VERS_SYSTEM_FIELD)) // column isn't generated
      {
        DBUG_PRINT("info", ("First TIMESTAMP column '%s' was promoted to "
                            "DEFAULT CURRENT_TIMESTAMP ON UPDATE "
                            "CURRENT_TIMESTAMP",
                            column_definition.field_name.str
                            ));
        column_definition.unireg_check= Field::TIMESTAMP_DNUN_FIELD;
      }
      first= false;
    }
  }
}

static bool key_cmp(const Key_part_spec &a, const Key_part_spec &b)
{
  return a.length == b.length &&
         !lex_string_cmp(system_charset_info, &a.field_name, &b.field_name);
}

/**
  Check if there is a duplicate key. Report a warning for every duplicate key.

  @param thd              Thread context.
  @param key              Key to be checked.
  @param key_info         Key meta-data info.
  @param key_list         List of existing keys.
*/
static void check_duplicate_key(THD *thd, const Key *key, const KEY *key_info,
                                const List<Key> *key_list)
{
  /*
    We only check for duplicate indexes if it is requested and the
    key is not auto-generated.

    Check is requested if the key was explicitly created or altered
    by the user (unless it's a foreign key).
  */
  if (key->old || key->type == Key::FOREIGN_KEY || key->generated)
    return;

  for (const Key &k : *key_list)
  {
    // Looking for a similar key...

    if (&k == key)
      break;

    if (k.generated ||
        (key->type != k.type) ||
        (key->key_create_info.algorithm != k.key_create_info.algorithm) ||
        (key->columns.elements != k.columns.elements))
    {
      // Keys are different.
      continue;
    }

    if (std::equal(key->columns.begin(), key->columns.end(), k.columns.begin(),
                   key_cmp))
    {
      push_warning_printf(thd, Sql_condition::WARN_LEVEL_NOTE, ER_DUP_INDEX,
                          ER_THD(thd, ER_DUP_INDEX), key_info->name.str);
      return;
    }
  }
}


bool Column_definition::prepare_stage1_typelib(THD *thd,
                                               MEM_ROOT *mem_root,
                                               handler *file,
                                               ulonglong table_flags)
{
  /*
    Pass the last parameter to prepare_interval_field() as follows:
    - If we are preparing for an SP variable (file is NULL), we pass "false",
      to force allocation and full copying of TYPELIB values on the given
      mem_root, even if no character set conversion is needed. This is needed
      because a life cycle of an SP variable is longer than the current query.

    - If we are preparing for a CREATE TABLE, (file != NULL), we pass "true".
      This will create the typelib in runtime memory - we will free the
      occupied memory at the same time when we free this
      sql_field -- at the end of execution.
      Pass "true" as the last argument to reuse "interval_list"
      values in "interval" in cases when no character conversion is needed,
      to avoid extra copying.
  */
  if (prepare_interval_field(mem_root, file != NULL))
    return true; // E.g. wrong values with commas: SET('a,b')
  create_length_to_internal_length_typelib();

  DBUG_ASSERT(file || !default_value); // SP variables have no default_value
  if (default_value && default_value->expr->basic_const_item())
  {
    if ((charset != default_value->expr->collation.collation &&
         prepare_stage1_convert_default(thd, mem_root, charset)) ||
         prepare_stage1_check_typelib_default())
      return true;
  }
  return false;
}


bool Column_definition::prepare_stage1_string(THD *thd,
                                              MEM_ROOT *mem_root,
                                              handler *file,
                                              ulonglong table_flags)
{
  create_length_to_internal_length_string();
  if (prepare_blob_field(thd))
    return true;
  DBUG_ASSERT(file || !default_value); // SP variables have no default_value
  /*
    Convert the default value from client character
    set into the column character set if necessary.
    We can only do this for constants as we have not yet run fix_fields.
    But not for blobs, as they will be stored as SQL expressions, not
    written down into the record image.
  */
  if (!(flags & BLOB_FLAG) && default_value &&
      default_value->expr->basic_const_item() &&
      charset != default_value->expr->collation.collation)
  {
    if (prepare_stage1_convert_default(thd, mem_root, charset))
      return true;
  }
  return false;
}


bool Column_definition::prepare_stage1_bit(THD *thd,
                                           MEM_ROOT *mem_root,
                                           handler *file,
                                           ulonglong table_flags)
{
  pack_flag= FIELDFLAG_NUMBER;
  if (!(table_flags & HA_CAN_BIT_FIELD))
    pack_flag|= FIELDFLAG_TREAT_BIT_AS_CHAR;
  create_length_to_internal_length_bit();
  return false;
}


bool Column_definition::prepare_stage1(THD *thd,
                                       MEM_ROOT *mem_root,
                                       handler *file,
                                       ulonglong table_flags,
                                       const Column_derived_attributes
                                             *derived_attr)
{
  return type_handler()->Column_definition_prepare_stage1(thd, mem_root,
                                                          this, file,
                                                          table_flags,
                                                          derived_attr);
}


bool Column_definition::prepare_stage1_convert_default(THD *thd,
                                                       MEM_ROOT *mem_root,
                                                       CHARSET_INFO *cs)
{
  DBUG_ASSERT(thd->mem_root == mem_root);
  Item *item;
  if (!(item= default_value->expr->safe_charset_converter(thd, cs)))
  {
    my_error(ER_INVALID_DEFAULT, MYF(0), field_name.str);
    return true; // Could not convert
  }
  /* Fix for prepare statement */
  thd->change_item_tree(&default_value->expr, item);
  return false;
}


bool Column_definition::prepare_stage1_check_typelib_default()
{
  StringBuffer<MAX_FIELD_WIDTH> str;
  String *def= default_value->expr->val_str(&str);
  bool not_found;
  if (def == NULL) /* SQL "NULL" maps to NULL */
  {
    not_found= flags & NOT_NULL_FLAG;
  }
  else
  {
    not_found= false;
    if (real_field_type() == MYSQL_TYPE_SET)
    {
      char *not_used;
      uint not_used2;
      find_set(interval, def->ptr(), def->length(),
               charset, &not_used, &not_used2, &not_found);
    }
    else /* MYSQL_TYPE_ENUM */
    {
      def->length(charset->lengthsp(def->ptr(), def->length()));
      not_found= !find_type2(interval, def->ptr(), def->length(), charset);
    }
  }
  if (not_found)
  {
    my_error(ER_INVALID_DEFAULT, MYF(0), field_name.str);
    return true;
  }
  return false;
}
/*
   This function adds a invisible field to field_list
   SYNOPSIS
    mysql_add_invisible_field()
      thd                      Thread Object
      field_list               list of all table fields
      field_name               name/prefix of invisible field
                               ( Prefix in the case when it is
                                *INVISIBLE_FULL*
                               and given name is duplicate)
      type_handler             field data type
      invisible
      default value
    RETURN VALUE
      Create_field pointer
*/
int mysql_add_invisible_field(THD *thd, List<Create_field> * field_list,
        const char *field_name, Type_handler *type_handler,
        field_visibility_t invisible, Item* default_value)
{
  Create_field *fld= new(thd->mem_root)Create_field();
  const char *new_name= NULL;
  /* Get unique field name if invisible == INVISIBLE_FULL */
  if (invisible == INVISIBLE_FULL)
  {
    if ((new_name= make_unique_invisible_field_name(thd, field_name,
                                                     field_list)))
    {
      fld->field_name.str= new_name;
      fld->field_name.length= strlen(new_name);
    }
    else
      return 1;  //Should not happen
  }
  else
  {
    fld->field_name.str= thd->strmake(field_name, strlen(field_name));
    fld->field_name.length= strlen(field_name);
  }
  fld->set_handler(type_handler);
  fld->invisible= invisible;
  if (default_value)
  {
    Virtual_column_info *v= new (thd->mem_root) Virtual_column_info();
    v->expr= default_value;
    v->utf8= 0;
    fld->default_value= v;
  }
  field_list->push_front(fld, thd->mem_root);
  return 0;
}

#define LONG_HASH_FIELD_NAME_LENGTH 30
static inline void make_long_hash_field_name(LEX_CSTRING *buf, uint num)
{
  buf->length= my_snprintf((char *)buf->str,
          LONG_HASH_FIELD_NAME_LENGTH, "DB_ROW_HASH_%u", num);
}

/**
  Add fully invisible hash field to table in case of long
  unique column
  @param  thd           Thread Context.
  @param  create_list   List of table fields.
  @param  key_info      current long unique key info
*/
static Create_field * add_hash_field(THD * thd, List<Create_field> *create_list,
                                      KEY *key_info)
{
  List_iterator<Create_field> it(*create_list);
  Create_field *dup_field, *cf= new (thd->mem_root) Create_field();
  cf->flags|= UNSIGNED_FLAG | LONG_UNIQUE_HASH_FIELD;
  cf->decimals= 0;
  cf->length= cf->char_length= cf->pack_length= HA_HASH_FIELD_LENGTH;
  cf->invisible= INVISIBLE_FULL;
  cf->pack_flag|= FIELDFLAG_MAYBE_NULL;
  cf->vcol_info= new (thd->mem_root) Virtual_column_info();
  cf->vcol_info->stored_in_db= false;
  uint num= 1;
  LEX_CSTRING field_name;
  field_name.str= (char *)thd->alloc(LONG_HASH_FIELD_NAME_LENGTH);
  make_long_hash_field_name(&field_name, num);
  /*
    Check for collisions
   */
  while ((dup_field= it++))
  {
    if (!my_strcasecmp(system_charset_info, field_name.str, dup_field->field_name.str))
    {
      num++;
      make_long_hash_field_name(&field_name, num);
      it.rewind();
    }
  }
  cf->field_name= field_name;
  cf->set_handler(&type_handler_slonglong);
  key_info->algorithm= HA_KEY_ALG_LONG_HASH;
  create_list->push_back(cf,thd->mem_root);
  return cf;
}

Key *
mysql_add_invisible_index(THD *thd, List<Key> *key_list,
        LEX_CSTRING* field_name, enum Key::Keytype type)
{
  Key *key= new (thd->mem_root) Key(type, &null_clex_str, HA_KEY_ALG_UNDEF,
                                    false, DDL_options(DDL_options::OPT_NONE));
  key->columns.push_back(new(thd->mem_root) Key_part_spec(field_name, 0, true),
          thd->mem_root);
  key_list->push_back(key, thd->mem_root);
  return key;
}


bool Type_handler_string::Key_part_spec_init_ft(Key_part_spec *part,
                                                const Column_definition &def)
                                                const
{
  /*
    Set length to 0. It's set to the real column width later for CHAR.
    It has to be the correct col width for CHAR, as its data are not
    prefixed with length (unlike blobs).
  */
  part->length= 0;
  return !Charset(def.charset).is_good_for_ft();
}


bool Type_handler_varchar::Key_part_spec_init_ft(Key_part_spec *part,
                                                 const Column_definition &def)
                                                 const
{
  part->length= 0;
  return !Charset(def.charset).is_good_for_ft();
}


bool
Type_handler_blob_common::Key_part_spec_init_ft(Key_part_spec *part,
                                                const Column_definition &def)
                                                const
{
  /*
    Set keyseg length to 1 for blobs.
    It's ignored in ft code: the data length is taken from the length prefix.
  */
  part->length= 1;
  return !Charset(def.charset).is_good_for_ft();
}


static bool
key_add_part_check_null(const handler *file, KEY *key_info,
                        const Column_definition *sql_field,
                        const Key_part_spec *column)
{
  if (!(sql_field->flags & NOT_NULL_FLAG))
  {
    key_info->flags|= HA_NULL_PART_KEY;
    if (!(file->ha_table_flags() & HA_NULL_IN_KEY))
    {
      my_error(ER_NULL_COLUMN_IN_INDEX, MYF(0), column->field_name.str);
      return true;
    }
  }
  return false;
}


/*
  Preparation for table creation

  SYNOPSIS
    mysql_prepare_create_table()
      thd                       Thread object.
      create_info               Create information (like MAX_ROWS).
      alter_info                List of columns and indexes to create
      db_options          INOUT Table options (like HA_OPTION_PACK_RECORD).
      file                      The handler for the new table.
      key_info_buffer     OUT   An array of KEY structs for the indexes.
      key_count           OUT   The number of elements in the array.
      create_table_mode         C_ORDINARY_CREATE, C_ALTER_TABLE,
                                C_CREATE_SELECT, C_ASSISTED_DISCOVERY

  DESCRIPTION
    Prepares the table and key structures for table creation.

  NOTES
    sets create_info->varchar if the table has a varchar

  RETURN VALUES
    FALSE    OK
    TRUE     error
*/

static int
mysql_prepare_create_table(THD *thd, HA_CREATE_INFO *create_info,
                           Alter_info *alter_info, uint *db_options,
                           handler *file, KEY **key_info_buffer,
                           uint *key_count, int create_table_mode)
{
  const char	*key_name;
  Create_field	*sql_field,*dup_field;
  uint		field,null_fields,max_key_length;
  ulong		record_offset= 0;
  KEY_PART_INFO *key_part_info;
  int		field_no,dup_no;
  int		select_field_pos,auto_increment=0;
  List_iterator_fast<Create_field> it(alter_info->create_list);
  List_iterator<Create_field> it2(alter_info->create_list);
  uint total_uneven_bit_length= 0;
  int select_field_count= C_CREATE_SELECT(create_table_mode);
  bool tmp_table= create_table_mode == C_ALTER_TABLE;
  const bool create_simple= thd->lex->create_simple();
  bool is_hash_field_needed= false;
  const Column_derived_attributes dattr(create_info->default_table_charset);
  const Column_bulk_alter_attributes
    battr(create_info->alter_table_convert_to_charset);
  const CHARSET_INFO *scs= system_charset_info;
  DBUG_ENTER("mysql_prepare_create_table");

  DBUG_EXECUTE_IF("test_pseudo_invisible",{
          mysql_add_invisible_field(thd, &alter_info->create_list,
                      "invisible", &type_handler_slong, INVISIBLE_SYSTEM,
                      new (thd->mem_root)Item_int(thd, 9));
          });
  DBUG_EXECUTE_IF("test_completely_invisible",{
          mysql_add_invisible_field(thd, &alter_info->create_list,
                      "invisible", &type_handler_slong, INVISIBLE_FULL,
                      new (thd->mem_root)Item_int(thd, 9));
          });
  DBUG_EXECUTE_IF("test_invisible_index",{
          LEX_CSTRING temp= { STRING_WITH_LEN("invisible") };
          mysql_add_invisible_index(thd, &alter_info->key_list, &temp,
                                    Key::MULTIPLE);
          });
  LEX_CSTRING* connstr = &create_info->connect_string;
  if (connstr->length > CONNECT_STRING_MAXLEN &&
      scs->charpos(connstr->str, connstr->str + connstr->length,
                   CONNECT_STRING_MAXLEN) < connstr->length)
  {
    my_error(ER_WRONG_STRING_LENGTH, MYF(0), connstr->str, "CONNECTION",
             CONNECT_STRING_MAXLEN);
    DBUG_RETURN(TRUE);
  }

  select_field_pos= alter_info->create_list.elements - select_field_count;
  null_fields= 0;
  create_info->varchar= 0;
  max_key_length= file->max_key_length();

  /* Handle creation of sequences */
  if (create_info->sequence)
  {
    if (!(file->ha_table_flags() & HA_CAN_TABLES_WITHOUT_ROLLBACK))
    {
      my_error(ER_ILLEGAL_HA_CREATE_OPTION, MYF(0), file->table_type(),
               "SEQUENCE");
      DBUG_RETURN(TRUE);
    }

    /* The user specified fields: check that structure is ok */
    if (check_sequence_fields(thd->lex, &alter_info->create_list,
                              db, table_name))
      DBUG_RETURN(TRUE);
  }

  for (field_no=0; (sql_field=it++) ; field_no++)
  {
    /* Virtual fields are always NULL */
    if (sql_field->vcol_info)
      sql_field->flags&= ~NOT_NULL_FLAG;

    /*
      Initialize length from its original value (number of characters),
      which was set in the parser. This is necessary if we're
      executing a prepared statement for the second time.
    */
    sql_field->length= sql_field->char_length;

    if (sql_field->bulk_alter(&dattr, &battr))
      DBUG_RETURN(true);

    if (sql_field->prepare_stage1(thd, thd->mem_root,
                                  file, file->ha_table_flags(),
                                  &dattr))
      DBUG_RETURN(true);

    DBUG_ASSERT(sql_field->charset);

    if (sql_field->real_field_type() == MYSQL_TYPE_BIT &&
        file->ha_table_flags() & HA_CAN_BIT_FIELD)
      total_uneven_bit_length+= sql_field->length & 7;

    if (!(sql_field->flags & NOT_NULL_FLAG))
      null_fields++;

    if (check_column_name(sql_field->field_name.str))
    {
      my_error(ER_WRONG_COLUMN_NAME, MYF(0), sql_field->field_name.str);
      DBUG_RETURN(TRUE);
    }

    /* Check if we have used the same field name before */
    for (dup_no=0; (dup_field=it2++) != sql_field; dup_no++)
    {
      if (lex_string_cmp(scs, &sql_field->field_name, &dup_field->field_name) == 0)
      {
	/*
	  If this was a CREATE ... SELECT statement, accept a field
	  redefinition if we are changing a field in the SELECT part
	*/
	if (field_no < select_field_pos || dup_no >= select_field_pos ||
            dup_field->invisible >= INVISIBLE_SYSTEM)
	{
	  my_error(ER_DUP_FIELDNAME, MYF(0), sql_field->field_name.str);
	  DBUG_RETURN(TRUE);
	}
	else
	{
	  /* Field redefined */

          /*
            If we are replacing a BIT field, revert the increment
            of total_uneven_bit_length that was done above.
          */
          if (sql_field->real_field_type() == MYSQL_TYPE_BIT &&
              file->ha_table_flags() & HA_CAN_BIT_FIELD)
            total_uneven_bit_length-= sql_field->length & 7;

          /* 
            We're making one field from two, the result field will have
            dup_field->flags as flags. If we've incremented null_fields
            because of sql_field->flags, decrement it back.
          */
          if (!(sql_field->flags & NOT_NULL_FLAG))
            null_fields--;

          if (sql_field->redefine_stage1(dup_field, file))
            DBUG_RETURN(true);

	  it2.remove();			// Remove first (create) definition
	  select_field_pos--;
	  break;
	}
      }
    }
    /* Don't pack rows in old tables if the user has requested this */
    if ((sql_field->flags & BLOB_FLAG) ||
	(sql_field->real_field_type() == MYSQL_TYPE_VARCHAR &&
         create_info->row_type != ROW_TYPE_FIXED))
      (*db_options)|= HA_OPTION_PACK_RECORD;
    it2.rewind();
  }

  /* record_offset will be increased with 'length-of-null-bits' later */
  record_offset= 0;
  null_fields+= total_uneven_bit_length;

  it.rewind();
  while ((sql_field=it++))
  {
    DBUG_ASSERT(sql_field->charset != 0);
    if (sql_field->prepare_stage2(file, file->ha_table_flags()))
      DBUG_RETURN(TRUE);
    if (sql_field->real_field_type() == MYSQL_TYPE_VARCHAR)
      create_info->varchar= TRUE;
    sql_field->offset= record_offset;
    if (MTYP_TYPENR(sql_field->unireg_check) == Field::NEXT_NUMBER)
      auto_increment++;
    if (parse_option_list(thd, create_info->db_type, &sql_field->option_struct,
                          &sql_field->option_list,
                          create_info->db_type->field_options, FALSE,
                          thd->mem_root))
      DBUG_RETURN(TRUE);
    /*
      For now skip fields that are not physically stored in the database
      (virtual fields) and update their offset later 
      (see the next loop).
    */
    if (sql_field->stored_in_db())
      record_offset+= sql_field->pack_length;
    if (sql_field->flags & VERS_SYSTEM_FIELD)
      continue;
  }
  /* Update virtual fields' offset and give error if
     All fields are invisible */
  bool is_all_invisible= true;
  it.rewind();
  while ((sql_field=it++))
  {
    if (!sql_field->stored_in_db())
    {
      sql_field->offset= record_offset;
      record_offset+= sql_field->pack_length;
    }
    if (sql_field->invisible == VISIBLE)
      is_all_invisible= false;
  }
  if (is_all_invisible)
  {
    my_error(ER_TABLE_MUST_HAVE_COLUMNS, MYF(0));
    DBUG_RETURN(TRUE);
  }
  if (auto_increment > 1)
  {
    my_message(ER_WRONG_AUTO_KEY, ER_THD(thd, ER_WRONG_AUTO_KEY), MYF(0));
    DBUG_RETURN(TRUE);
  }
  if (auto_increment &&
      (file->ha_table_flags() & HA_NO_AUTO_INCREMENT))
  {
    my_error(ER_TABLE_CANT_HANDLE_AUTO_INCREMENT, MYF(0), file->table_type());
    DBUG_RETURN(TRUE);
  }

  /*
   CREATE TABLE[with auto_increment column] SELECT is unsafe as the rows
   inserted in the created table depends on the order of the rows fetched
   from the select tables. This order may differ on master and slave. We
   therefore mark it as unsafe.
  */
  if (select_field_count > 0 && auto_increment)
    thd->lex->set_stmt_unsafe(LEX::BINLOG_STMT_UNSAFE_CREATE_SELECT_AUTOINC);

  /* Create keys */

  List_iterator<Key> key_iterator(alter_info->key_list);
  List_iterator<Key> key_iterator2(alter_info->key_list);
  uint key_parts=0;
  bool primary_key=0,unique_key=0;
  Key *key, *key2;
  uint tmp, key_number;
  /* special marker for keys to be ignored */
  static char ignore_key[1];

  /* Calculate number of key segements */
  *key_count= 0;

  while ((key=key_iterator++))
  {
    DBUG_PRINT("info", ("key name: '%s'  type: %d", key->name.str ? key->name.str :
                        "(none)" , key->type));
    if (key->type == Key::FOREIGN_KEY)
    {
      Foreign_key *fk_key= (Foreign_key*) key;
      if (fk_key->validate(alter_info->create_list))
        DBUG_RETURN(TRUE);
      if (fk_key->ref_columns.elements)
      {
        if (fk_key->ref_columns.elements != fk_key->columns.elements)
        {
          my_error(ER_WRONG_FK_DEF, MYF(0),
                  (fk_key->name.str ? fk_key->name.str :
                                      "foreign key without name"),
                  ER_THD(thd, ER_KEY_REF_DO_NOT_MATCH_TABLE_REF));
          DBUG_RETURN(TRUE);
        }
      }
      else
        fk_key->ref_columns.append(&fk_key->columns);
      continue;
    }
    (*key_count)++;
    tmp=file->max_key_parts();
    if (key->columns.elements > tmp)
    {
      my_error(ER_TOO_MANY_KEY_PARTS,MYF(0),tmp);
      DBUG_RETURN(TRUE);
    }
    if (check_ident_length(&key->name))
      DBUG_RETURN(TRUE);
    key_iterator2.rewind ();
    if (key->type != Key::FOREIGN_KEY)
    {
      while ((key2 = key_iterator2++) != key)
      {
	/*
          is_foreign_key_prefix(key, key2) returns true if key or key2, or
          both, is 'generated', and a generated key is a prefix of the other
          key. Then we do not need the generated shorter key.
        */
        if (key2->type != Key::FOREIGN_KEY && key2->name.str != ignore_key &&
            is_foreign_key_prefix(key, key2))
        {
          /* mark that the generated key should be ignored */
          if (!key2->generated ||
              (key->generated && key->columns.elements <
               key2->columns.elements))
            key->name.str= ignore_key;
          else
          {
            key2->name.str= ignore_key;
            key_parts-= key2->columns.elements;
            (*key_count)--;
          }
          break;
        }
      }
    }
    if (key->name.str != ignore_key)
      key_parts+=key->columns.elements;
    else
      (*key_count)--;
    if (key->name.str && !tmp_table && (key->type != Key::PRIMARY) &&
	!my_strcasecmp(scs, key->name.str, primary_key_name))
    {
      my_error(ER_WRONG_NAME_FOR_INDEX, MYF(0), key->name.str);
      DBUG_RETURN(TRUE);
    }
    if (key->type == Key::PRIMARY && key->name.str &&
        my_strcasecmp(scs, key->name.str, primary_key_name) != 0)
    {
      bool sav_abort_on_warning= thd->abort_on_warning;
      thd->abort_on_warning= FALSE; /* Don't make an error out of this. */
      push_warning_printf(thd, Sql_condition::WARN_LEVEL_WARN,
                          ER_WRONG_NAME_FOR_INDEX,
                          "Name '%-.100s' ignored for PRIMARY key.",
                          key->name.str);
      thd->abort_on_warning= sav_abort_on_warning;
    }
  }

  KEY *key_info= *key_info_buffer= (KEY*)thd->calloc(sizeof(KEY) * (*key_count));
  if (!*key_info_buffer)
    DBUG_RETURN(true);				// Out of memory

  key_iterator.rewind();
  while ((key=key_iterator++))
  {
    if (key->name.str == ignore_key || key->type == Key::FOREIGN_KEY)
      continue;
    /* Create the key->ame based on the first column (if not given) */
    if (key->type == Key::PRIMARY)
    {
      if (primary_key)
      {
        my_message(ER_MULTIPLE_PRI_KEY, ER_THD(thd, ER_MULTIPLE_PRI_KEY),
                   MYF(0));
        DBUG_RETURN(true);
      }
      key_name=primary_key_name;
      primary_key=1;
    }
    else if (!(key_name= key->name.str))
    {
      auto field_name= key->columns.elem(0)->field_name;
      it.rewind();
      while ((sql_field=it++) &&
             lex_string_cmp(scs, &field_name, &sql_field->field_name));
      if (sql_field)
        field_name= sql_field->field_name;
      key_name=make_unique_key_name(thd, field_name.str,
                                    *key_info_buffer, key_info);
    }
    if (check_if_keyname_exists(key_name, *key_info_buffer, key_info))
    {
      my_error(ER_DUP_KEYNAME, MYF(0), key_name);
      DBUG_RETURN(true);
    }

    key_info->name.str= (char*) key_name;
    key_info->name.length= strlen(key_name);
    key->name= key_info->name;

    int parts_added= append_system_key_parts(thd, create_info, key);
    if (parts_added < 0)
      DBUG_RETURN(true);
    key_parts += parts_added;
    key_info++;
  }
  tmp=file->max_keys();
  if (*key_count > tmp)
  {
    my_error(ER_TOO_MANY_KEYS,MYF(0),tmp);
    DBUG_RETURN(TRUE);
  }

  key_part_info=(KEY_PART_INFO*) thd->calloc(sizeof(KEY_PART_INFO)*key_parts);
  if (!key_part_info)
    DBUG_RETURN(true);				// Out of memory

  key_info= *key_info_buffer;
  key_iterator.rewind();
  key_number=0;
  for (; (key=key_iterator++) ; key_number++)
  {
    uint key_length=0;
    Create_field *auto_increment_key= 0;
    Key_part_spec *column;

    is_hash_field_needed= false;
    if (key->name.str == ignore_key)
    {
      /* ignore redundant keys */
      do
	key=key_iterator++;
      while (key && key->name.str == ignore_key);
      if (!key)
	break;
    }

    switch (key->type) {
    case Key::MULTIPLE:
	key_info->flags= 0;
	break;
    case Key::FULLTEXT:
	key_info->flags= HA_FULLTEXT;
	if ((key_info->parser_name= &key->key_create_info.parser_name)->str)
          key_info->flags|= HA_USES_PARSER;
        else
          key_info->parser_name= 0;
	break;
    case Key::SPATIAL:
#ifdef HAVE_SPATIAL
	key_info->flags= HA_SPATIAL;
	break;
#else
	my_error(ER_FEATURE_DISABLED, MYF(0),
                 sym_group_geom.name, sym_group_geom.needed_define);
	DBUG_RETURN(TRUE);
#endif
    case Key::FOREIGN_KEY:
      key_number--;				// Skip this key
      continue;
    default:
      key_info->flags = HA_NOSAME;
      break;
    }
    if (key->generated)
      key_info->flags|= HA_GENERATED_KEY;

    key_info->user_defined_key_parts=(uint8) key->columns.elements;
    key_info->key_part=key_part_info;
    key_info->usable_key_parts= key_number;
    key_info->algorithm= key->key_create_info.algorithm;
    key_info->option_list= key->option_list;
    if (parse_option_list(thd, create_info->db_type, &key_info->option_struct,
                          &key_info->option_list,
                          create_info->db_type->index_options, FALSE,
                          thd->mem_root))
      DBUG_RETURN(TRUE);

    if (key->type == Key::FULLTEXT)
    {
      if (!(file->ha_table_flags() & HA_CAN_FULLTEXT))
      {
	my_error(ER_TABLE_CANT_HANDLE_FT, MYF(0), file->table_type());
	DBUG_RETURN(TRUE);
      }
    }
    /*
       Make SPATIAL to be RTREE by default
       SPATIAL only on BLOB or at least BINARY, this
       actually should be replaced by special GEOM type
       in near future when new frm file is ready
       checking for proper key parts number:
    */

    /* TODO: Add proper checks if handler supports key_type and algorithm */
    if (key_info->flags & HA_SPATIAL)
    {
      if (!(file->ha_table_flags() & HA_CAN_RTREEKEYS))
      {
	my_error(ER_TABLE_CANT_HANDLE_SPKEYS, MYF(0), file->table_type());
        DBUG_RETURN(TRUE);
      }
      if (key_info->user_defined_key_parts != 1)
      {
	my_error(ER_WRONG_ARGUMENTS, MYF(0), "SPATIAL INDEX");
	DBUG_RETURN(TRUE);
      }
    }
    else if (key_info->algorithm == HA_KEY_ALG_RTREE)
    {
#ifdef HAVE_RTREE_KEYS
      if ((key_info->user_defined_key_parts & 1) == 1)
      {
	my_error(ER_WRONG_ARGUMENTS, MYF(0), "RTREE INDEX");
	DBUG_RETURN(TRUE);
      }
      /* TODO: To be deleted */
      my_error(ER_NOT_SUPPORTED_YET, MYF(0), "RTREE INDEX");
      DBUG_RETURN(TRUE);
#else
      my_error(ER_FEATURE_DISABLED, MYF(0),
               sym_group_rtree.name, sym_group_rtree.needed_define);
      DBUG_RETURN(TRUE);
#endif
    }

    /* Take block size from key part or table part */
    /*
      TODO: Add warning if block size changes. We can't do it here, as
      this may depend on the size of the key
    */
    key_info->block_size= (key->key_create_info.block_size ?
                           key->key_create_info.block_size :
                           create_info->key_block_size);

    /*
      Remember block_size for the future if the block size was given
      either for key or table and it was given for the key during
      create/alter table or we have an active key_block_size for the
      table.
      The idea is that table specific key_block_size > 0 will only affect
      new keys and old keys will remember their original value.
    */
    if (key_info->block_size &&
        ((key->key_create_info.flags & HA_USES_BLOCK_SIZE) ||
         create_info->key_block_size))
      key_info->flags|= HA_USES_BLOCK_SIZE;

    List_iterator<Key_part_spec> cols(key->columns), cols2(key->columns);
    CHARSET_INFO *ft_key_charset=0;  // for FULLTEXT
    for (uint column_nr=0 ; (column=cols++) ; column_nr++)
    {
      Key_part_spec *dup_column;

      it.rewind();
      field=0;
      while ((sql_field=it++) &&
	     lex_string_cmp(scs, &column->field_name, &sql_field->field_name))
	field++;
      /*
         Either field is not present or field visibility is > INVISIBLE_USER
      */
      if (!sql_field || (sql_field->invisible > INVISIBLE_USER &&
                         !column->generated))
      {
	my_error(ER_KEY_COLUMN_DOES_NOT_EXITS, MYF(0), column->field_name.str);
	DBUG_RETURN(TRUE);
      }
      if (sql_field->invisible > INVISIBLE_USER &&
          !(sql_field->flags & VERS_SYSTEM_FIELD) &&
          !key->invisible && DBUG_EVALUATE_IF("test_invisible_index", 0, 1))
      {
        my_error(ER_KEY_COLUMN_DOES_NOT_EXITS, MYF(0), column->field_name.str);
        DBUG_RETURN(TRUE);
      }
      while ((dup_column= cols2++) != column)
      {
        if (!lex_string_cmp(scs, &column->field_name, &dup_column->field_name))
	{
	  my_error(ER_DUP_FIELDNAME, MYF(0), column->field_name.str);
	  DBUG_RETURN(TRUE);
	}
      }

      if (sql_field->compression_method())
      {
        my_error(ER_COMPRESSED_COLUMN_USED_AS_KEY, MYF(0),
                 column->field_name.str);
        DBUG_RETURN(TRUE);
      }

      cols2.rewind();
      switch(key->type) {

      case Key::FULLTEXT:
        if (sql_field->type_handler()->Key_part_spec_init_ft(column,
	                                                     *sql_field) ||
            (ft_key_charset && sql_field->charset != ft_key_charset))
        {
          my_error(ER_BAD_FT_COLUMN, MYF(0), column->field_name.str);
          DBUG_RETURN(-1);
        }
        ft_key_charset= sql_field->charset;
        break;

      case Key::SPATIAL:
        if (sql_field->type_handler()->Key_part_spec_init_spatial(column,
                                                                  *sql_field) ||
            sql_field->check_vcol_for_key(thd))
          DBUG_RETURN(TRUE);
        if (!(sql_field->flags & NOT_NULL_FLAG))
        {
          my_message(ER_SPATIAL_CANT_HAVE_NULL,
                     ER_THD(thd, ER_SPATIAL_CANT_HAVE_NULL), MYF(0));
          DBUG_RETURN(TRUE);
        }
        break;

      case Key::PRIMARY:
        if (sql_field->vcol_info)
        {
          my_error(ER_PRIMARY_KEY_BASED_ON_GENERATED_COLUMN, MYF(0));
          DBUG_RETURN(TRUE);
        }
        if (sql_field->type_handler()->Key_part_spec_init_primary(column,
	                                                          *sql_field,
	                                                          file))
          DBUG_RETURN(TRUE);
        if (!(sql_field->flags & NOT_NULL_FLAG))
        {
          /* Implicitly set primary key fields to NOT NULL for ISO conf. */
          sql_field->flags|= NOT_NULL_FLAG;
          sql_field->pack_flag&= ~FIELDFLAG_MAYBE_NULL;
          null_fields--;
        }
        break;

      case Key::MULTIPLE:
        if (sql_field->type_handler()->Key_part_spec_init_multiple(column,
                                                                   *sql_field,
                                                                   file) ||
            sql_field->check_vcol_for_key(thd) ||
            key_add_part_check_null(file, key_info, sql_field, column))
          DBUG_RETURN(TRUE);
        break;

      case Key::FOREIGN_KEY:
        if (sql_field->type_handler()->Key_part_spec_init_foreign(column,
                                                                  *sql_field,
                                                                  file) ||
            sql_field->check_vcol_for_key(thd) ||
            key_add_part_check_null(file, key_info, sql_field, column))
          DBUG_RETURN(TRUE);
        break;

      case Key::UNIQUE:
        if (sql_field->type_handler()->Key_part_spec_init_unique(column,
                                                      *sql_field, file,
                                                      &is_hash_field_needed) ||
            sql_field->check_vcol_for_key(thd) ||
            key_add_part_check_null(file, key_info, sql_field, column))
          DBUG_RETURN(TRUE);
        break;
      }

      if (MTYP_TYPENR(sql_field->unireg_check) == Field::NEXT_NUMBER)
      {
        DBUG_ASSERT(key->type != Key::FULLTEXT);
        DBUG_ASSERT(key->type != Key::SPATIAL);
        if (column_nr == 0 || (file->ha_table_flags() & HA_AUTO_PART_KEY))
         auto_increment--;                        // Field is used
        auto_increment_key= sql_field;
      }

      key_part_info->fieldnr= field;
      key_part_info->offset=  (uint16) sql_field->offset;
      key_part_info->key_type=sql_field->pack_flag;
      uint key_part_length= sql_field->type_handler()->
                              calc_key_length(*sql_field);

      if (column->length)
      {
        if (f_is_blob(sql_field->pack_flag))
        {
          key_part_length= MY_MIN(column->length,
                                  blob_length_by_type(sql_field->real_field_type())
                                  * sql_field->charset->mbmaxlen);
          if (key_part_length > max_key_length ||
              key_part_length > file->max_key_part_length())
          {
            if (key->type == Key::MULTIPLE)
            {
              key_part_length= MY_MIN(max_key_length, file->max_key_part_length());
              /* not a critical problem */
              push_warning_printf(thd, Sql_condition::WARN_LEVEL_NOTE,
                                  ER_TOO_LONG_KEY, ER_THD(thd, ER_TOO_LONG_KEY),
                                  key_part_length);
              /* Align key length to multibyte char boundary */
              key_part_length-= key_part_length % sql_field->charset->mbmaxlen;
            }
          }
        }
        // Catch invalid use of partial keys 
        else if (!f_is_geom(sql_field->pack_flag) &&
                 // is the key partial? 
                 column->length != key_part_length &&
                 // is prefix length bigger than field length? 
                 (column->length > key_part_length ||
                  // can the field have a partial key? 
                  !sql_field->type_handler()->type_can_have_key_part() ||
                  // a packed field can't be used in a partial key
                  f_is_packed(sql_field->pack_flag) ||
                  // does the storage engine allow prefixed search?
                  ((file->ha_table_flags() & HA_NO_PREFIX_CHAR_KEYS) &&
                   // and is this a 'unique' key?
                   (key_info->flags & HA_NOSAME))))
        {
          my_message(ER_WRONG_SUB_KEY, ER_THD(thd, ER_WRONG_SUB_KEY), MYF(0));
          DBUG_RETURN(TRUE);
        }
        else if (!(file->ha_table_flags() & HA_NO_PREFIX_CHAR_KEYS))
          key_part_length= column->length;
      }
      else if (key_part_length == 0 && (sql_field->flags & NOT_NULL_FLAG) &&
              !is_hash_field_needed)
      {
	my_error(ER_WRONG_KEY_COLUMN, MYF(0), file->table_type(),
                 column->field_name.str);
	  DBUG_RETURN(TRUE);
      }
      if (key_part_length > file->max_key_part_length() &&
          key->type != Key::FULLTEXT)
      {
        if (key->type == Key::MULTIPLE)
        {
          key_part_length= file->max_key_part_length();
          /* not a critical problem */
          push_warning_printf(thd, Sql_condition::WARN_LEVEL_NOTE,
                              ER_TOO_LONG_KEY, ER_THD(thd, ER_TOO_LONG_KEY),
                              key_part_length);
          /* Align key length to multibyte char boundary */
          key_part_length-= key_part_length % sql_field->charset->mbmaxlen;
        }
        else
        {
          if (key->type != Key::UNIQUE)
          {
            key_part_length= MY_MIN(max_key_length, file->max_key_part_length());
            my_error(ER_TOO_LONG_KEY, MYF(0), key_part_length);
            DBUG_RETURN(TRUE);
          }
        }
      }

      if (key->type == Key::UNIQUE
          && key_part_length > MY_MIN(max_key_length,
                                      file->max_key_part_length()))
        is_hash_field_needed= true;

      /* We can not store key_part_length more then 2^16 - 1 in frm */
      if (is_hash_field_needed && column->length > UINT_MAX16)
      {
        my_error(ER_TOO_LONG_KEYPART, MYF(0),  UINT_MAX16);
        DBUG_RETURN(TRUE);
      }
      else
        key_part_info->length= (uint16) key_part_length;
      /* Use packed keys for long strings on the first column */
      if (!((*db_options) & HA_OPTION_NO_PACK_KEYS) &&
          !((create_info->table_options & HA_OPTION_NO_PACK_KEYS)) &&
          (key_part_length >= KEY_DEFAULT_PACK_LENGTH) &&
          !is_hash_field_needed)
      {
        key_info->flags|= sql_field->type_handler()->KEY_pack_flags(column_nr);
      }
      /* Check if the key segment is partial, set the key flag accordingly */
      if (key_part_length != sql_field->type_handler()->
                                          calc_key_length(*sql_field) &&
          key_part_length != sql_field->type_handler()->max_octet_length())
        key_info->flags|= HA_KEY_HAS_PART_KEY_SEG;

      key_length+= key_part_length;
      key_part_info++;
    }
    if (!key_info->name.str || check_column_name(key_info->name.str))
    {
      my_error(ER_WRONG_NAME_FOR_INDEX, MYF(0), key_info->name.str);
      DBUG_RETURN(TRUE);
    }
    if (key->type == Key::UNIQUE && !(key_info->flags & HA_NULL_PART_KEY))
      unique_key=1;
    key_info->key_length=(uint16) key_length;
    if (key_info->key_length > max_key_length && key->type == Key::UNIQUE)
      is_hash_field_needed= true;  // for case "a BLOB UNIQUE"
    if (key_length > max_key_length && key->type != Key::FULLTEXT &&
        !is_hash_field_needed)
    {
      my_error(ER_TOO_LONG_KEY, MYF(0), max_key_length);
      DBUG_RETURN(TRUE);
    }

    /* Check long unique keys */
    if (is_hash_field_needed)
    {
      if (auto_increment_key)
      {
        my_error(ER_NO_AUTOINCREMENT_WITH_UNIQUE, MYF(0),
                 sql_field->field_name.str,
                 key_info->name.str);
        DBUG_RETURN(TRUE);
      }
      if (key_info->algorithm != HA_KEY_ALG_UNDEF &&
          key_info->algorithm != HA_KEY_ALG_HASH )
      {
        my_error(ER_TOO_LONG_KEY, MYF(0), max_key_length);
        DBUG_RETURN(TRUE);
      }
    }
    if (is_hash_field_needed ||
        (key_info->algorithm == HA_KEY_ALG_HASH &&
         key->type != Key::PRIMARY &&
         key_info->flags & HA_NOSAME &&
         !(file->ha_table_flags() & HA_CAN_HASH_KEYS ) &&
         file->ha_table_flags() & HA_CAN_VIRTUAL_COLUMNS))
    {
      Create_field *hash_fld= add_hash_field(thd, &alter_info->create_list,
                                             key_info);
      if (!hash_fld)
        DBUG_RETURN(TRUE);
      hash_fld->offset= record_offset;
      hash_fld->charset= create_info->default_table_charset;
      record_offset+= hash_fld->pack_length;
      if (key_info->flags & HA_NULL_PART_KEY)
        null_fields++;
      else
      {
        hash_fld->flags|= NOT_NULL_FLAG;
        hash_fld->pack_flag&= ~FIELDFLAG_MAYBE_NULL;
      }
    }
    if (validate_comment_length(thd, &key->key_create_info.comment,
                                INDEX_COMMENT_MAXLEN,
                                ER_TOO_LONG_INDEX_COMMENT,
                                key_info->name.str))
       DBUG_RETURN(TRUE);

    key_info->comment.length= key->key_create_info.comment.length;
    if (key_info->comment.length > 0)
    {
      key_info->flags|= HA_USES_COMMENT;
      key_info->comment.str= key->key_create_info.comment.str;
    }

    // Check if a duplicate index is defined.
    check_duplicate_key(thd, key, key_info, &alter_info->key_list);

    key_info->without_overlaps= key->without_overlaps;
    if (key_info->without_overlaps)
    {
      if (key_info->algorithm == HA_KEY_ALG_HASH ||
          key_info->algorithm == HA_KEY_ALG_LONG_HASH)

      {
without_overlaps_err:
        my_error(ER_KEY_CANT_HAVE_WITHOUT_OVERLAPS, MYF(0), key_info->name.str);
        DBUG_RETURN(true);
      }
      key_iterator2.rewind();
      while ((key2 = key_iterator2++))
      {
        if (key2->type != Key::FOREIGN_KEY)
          continue;
        DBUG_ASSERT(key != key2);
        Foreign_key *fk= (Foreign_key*) key2;
        if (fk->update_opt != FK_OPTION_CASCADE)
          continue;
        for (Key_part_spec& kp: key->columns)
        {
          for (Key_part_spec& kp2: fk->columns)
          {
            if (!lex_string_cmp(scs, &kp.field_name, &kp2.field_name))
            {
              goto without_overlaps_err;
            }
          }
        }
      }
      create_info->period_info.unique_keys++;
    }

    key_info++;
  }

  if (!unique_key && !primary_key && !create_info->sequence &&
      (file->ha_table_flags() & HA_REQUIRE_PRIMARY_KEY))
  {
    my_message(ER_REQUIRES_PRIMARY_KEY, ER_THD(thd, ER_REQUIRES_PRIMARY_KEY),
               MYF(0));
    DBUG_RETURN(TRUE);
  }
  if (auto_increment > 0)
  {
    my_message(ER_WRONG_AUTO_KEY, ER_THD(thd, ER_WRONG_AUTO_KEY), MYF(0));
    DBUG_RETURN(TRUE);
  }
  /*
    We cannot do qsort of key info if MyISAM/Aria does inplace. These engines
    do not synchronise key info on inplace alter and that qsort is
    indeterministic (MDEV-25803).

    Yet we do not know whether we do inplace or not. That detection is done
    after this create_table_impl() and that cannot be changed because of chicken
    and egg problem (inplace processing requires key info made by
    create_table_impl()).

    MyISAM/Aria cannot add index inplace so we are safe to qsort key info in
    that case. And if we don't add index then we do not need qsort at all.
  */
  if (!(create_info->options & HA_SKIP_KEY_SORT))
  {
    /*
      Sort keys in optimized order.

      Note: PK must be always first key, otherwise init_from_binary_frm_image()
      can not understand it.
    */
    my_qsort((uchar*) *key_info_buffer, *key_count, sizeof(KEY),
             (qsort_cmp) sort_keys);
  }
  create_info->null_bits= null_fields;

  /* Check fields. */
  it.rewind();
  while ((sql_field=it++))
  {
    Field::utype type= (Field::utype) MTYP_TYPENR(sql_field->unireg_check);

    /*
      Set NO_DEFAULT_VALUE_FLAG if this field doesn't have a default value and
      it is NOT NULL, not an AUTO_INCREMENT field, not a TIMESTAMP and not
      updated trough a NOW() function.
    */
    if (!sql_field->default_value &&
        !sql_field->has_default_function() &&
        (sql_field->flags & NOT_NULL_FLAG) &&
        (!sql_field->is_timestamp_type() ||
         (thd->variables.option_bits & OPTION_EXPLICIT_DEF_TIMESTAMP))&&
        !sql_field->vers_sys_field())
    {
      sql_field->flags|= NO_DEFAULT_VALUE_FLAG;
      sql_field->pack_flag|= FIELDFLAG_NO_DEFAULT;
    }

    if (thd->variables.sql_mode & MODE_NO_ZERO_DATE &&
        !sql_field->default_value && !sql_field->vcol_info &&
        !sql_field->vers_sys_field() &&
        sql_field->is_timestamp_type() &&
        !(thd->variables.option_bits & OPTION_EXPLICIT_DEF_TIMESTAMP) &&
        (sql_field->flags & NOT_NULL_FLAG) &&
        (type == Field::NONE || type == Field::TIMESTAMP_UN_FIELD))
    {
      /*
        An error should be reported if:
          - NO_ZERO_DATE SQL mode is active;
          - there is no explicit DEFAULT clause (default column value);
          - this is a TIMESTAMP column;
          - the column is not NULL;
          - this is not the DEFAULT CURRENT_TIMESTAMP column.

        In other words, an error should be reported if
          - NO_ZERO_DATE SQL mode is active;
          - the column definition is equivalent to
            'column_name TIMESTAMP DEFAULT 0'.
      */

      my_error(ER_INVALID_DEFAULT, MYF(0), sql_field->field_name.str);
      DBUG_RETURN(TRUE);
    }
    if (sql_field->invisible == INVISIBLE_USER &&
        sql_field->flags & NOT_NULL_FLAG &&
        sql_field->flags & NO_DEFAULT_VALUE_FLAG)
    {
      my_error(ER_INVISIBLE_NOT_NULL_WITHOUT_DEFAULT, MYF(0),
                          sql_field->field_name.str);
      DBUG_RETURN(TRUE);
    }

    if (create_simple)
    {
      if (sql_field->vcol_info && sql_field->vcol_info->expr &&
          check_expression(sql_field->vcol_info, &sql_field->field_name,
                           sql_field->vcol_info->stored_in_db
                           ? VCOL_GENERATED_STORED : VCOL_GENERATED_VIRTUAL,
                           alter_info))
        DBUG_RETURN(TRUE);

      if (sql_field->default_value &&
          check_expression(sql_field->default_value, &sql_field->field_name,
                           VCOL_DEFAULT, alter_info))
        DBUG_RETURN(TRUE);

      if (sql_field->check_constraint &&
          check_expression(sql_field->check_constraint, &sql_field->field_name,
                           VCOL_CHECK_FIELD, alter_info))
        DBUG_RETURN(TRUE);
    }
  }

  /* Check table level constraints */
  create_info->check_constraint_list= &alter_info->check_constraint_list;
  {
    List_iterator_fast<Virtual_column_info> c_it(alter_info->check_constraint_list);
    while (Virtual_column_info *check= c_it++)
    {
      if (check->name.length && !check->automatic_name)
      {
        /* Check that there's no repeating table CHECK constraint names. */
        List_iterator_fast<Virtual_column_info>
          dup_it(alter_info->check_constraint_list);
        const Virtual_column_info *dup_check;
        while ((dup_check= dup_it++) && dup_check != check)
        {
          if (check->name.streq(dup_check->name))
          {
            my_error(ER_DUP_CONSTRAINT_NAME, MYF(0), "CHECK", check->name.str);
            DBUG_RETURN(TRUE);
          }
        }

        /* Check that there's no repeating key constraint names. */
        List_iterator_fast<Key> key_it(alter_info->key_list);
        while (const Key *key= key_it++)
        {
          if (key->type != Key::PRIMARY && key->type != Key::UNIQUE &&
              key->type != Key::FOREIGN_KEY)
            continue;

          if (check->name.length == key->name.length &&
              my_strcasecmp(scs, check->name.str, key->name.str) == 0)
          {
            my_error(ER_DUP_CONSTRAINT_NAME, MYF(0), "CHECK", check->name.str);
            DBUG_RETURN(TRUE);
          }
        }

        if (check_string_char_length(&check->name, 0, NAME_CHAR_LEN, scs, 1))
        {
          my_error(ER_TOO_LONG_IDENT, MYF(0), check->name.str);
          DBUG_RETURN(TRUE);
        }
      }
      if (check_expression(check, &check->name, VCOL_CHECK_TABLE, alter_info))
        DBUG_RETURN(TRUE);
    }
  }

  /* Give warnings for not supported table options */
  if (create_info->used_fields & HA_CREATE_USED_TRANSACTIONAL &&
      !file->has_transactional_option())
    push_warning_printf(thd, Sql_condition::WARN_LEVEL_WARN, ER_UNKNOWN_OPTION,
                        ER_THD(thd, ER_UNKNOWN_OPTION), "transactional");

  if (parse_option_list(thd, file->partition_ht(), &create_info->option_struct,
                          &create_info->option_list,
                          file->partition_ht()->table_options, FALSE,
                          thd->mem_root))
      DBUG_RETURN(TRUE);

  DBUG_EXECUTE_IF("key",
    Debug_key::print_keys(thd, "prep_create_table: ",
                          *key_info_buffer, *key_count);
  );

  DBUG_RETURN(FALSE);
}

/**
  check comment length of table, column, index and partition

  If comment length is more than the standard length
  truncate it and store the comment length upto the standard
  comment length size

  @param          thd             Thread handle
  @param[in,out]  comment         Comment
  @param          max_len         Maximum allowed comment length
  @param          err_code        Error message
  @param          name            Name of commented object

  @return Operation status
    @retval       true            Error found
    @retval       false           On Success
*/
bool validate_comment_length(THD *thd, LEX_CSTRING *comment, size_t max_len,
                             uint err_code, const char *name)
{
  DBUG_ENTER("validate_comment_length");
  if (comment->length == 0)
    DBUG_RETURN(false);

  size_t tmp_len=
      Well_formed_prefix(system_charset_info, *comment, max_len).length();
  if (tmp_len < comment->length)
  {
    if (comment->length <= max_len)
    {
      if (thd->is_strict_mode())
      {
         my_error(ER_INVALID_CHARACTER_STRING, MYF(0),
                  system_charset_info->csname, comment->str);
         DBUG_RETURN(true);
      }
      push_warning_printf(thd, Sql_condition::WARN_LEVEL_WARN,
                          ER_INVALID_CHARACTER_STRING,
                          ER_THD(thd, ER_INVALID_CHARACTER_STRING),
                          system_charset_info->csname, comment->str);
      comment->length= tmp_len;
      DBUG_RETURN(false);
    }
    if (thd->is_strict_mode())
    {
       my_error(err_code, MYF(0), name, static_cast<ulong>(max_len));
       DBUG_RETURN(true);
    }
    push_warning_printf(thd, Sql_condition::WARN_LEVEL_WARN, err_code,
                        ER_THD(thd, err_code), name,
                        static_cast<ulong>(max_len));
    comment->length= tmp_len;
  }
  DBUG_RETURN(false);
}


/*
  Set table default charset, if not set

  SYNOPSIS
    set_table_default_charset()
    create_info        Table create information

  DESCRIPTION
    If the table character set was not given explicitly,
    let's fetch the database default character set and
    apply it to the table.
*/

static void set_table_default_charset(THD *thd, HA_CREATE_INFO *create_info,
                                      const LEX_CSTRING &db)
{
  /*
    If the table character set was not given explicitly,
    let's fetch the database default character set and
    apply it to the table.
  */
  if (!create_info->default_table_charset)
  {
    Schema_specification_st db_info;

    load_db_opt_by_name(thd, db.str, &db_info);

    create_info->default_table_charset= db_info.default_table_charset;
  }
}


/*
  Extend long VARCHAR fields to blob & prepare field if it's a blob

  SYNOPSIS
    prepare_blob_field()

  RETURN
    0	ok
    1	Error (sql_field can't be converted to blob)
        In this case the error is given
*/

bool Column_definition::prepare_blob_field(THD *thd)
{
  DBUG_ENTER("Column_definition::prepare_blob_field");

  if (length > MAX_FIELD_VARCHARLENGTH && !(flags & BLOB_FLAG))
  {
    /* Convert long VARCHAR columns to TEXT or BLOB */
    char warn_buff[MYSQL_ERRMSG_SIZE];

    if (thd->is_strict_mode())
    {
      my_error(ER_TOO_BIG_FIELDLENGTH, MYF(0), field_name.str,
               static_cast<ulong>(MAX_FIELD_VARCHARLENGTH / charset->mbmaxlen));
      DBUG_RETURN(1);
    }
    set_handler(&type_handler_blob);
    flags|= BLOB_FLAG;
    my_snprintf(warn_buff, sizeof(warn_buff), ER_THD(thd, ER_AUTO_CONVERT),
                field_name.str,
                (charset == &my_charset_bin) ? "VARBINARY" : "VARCHAR",
                (charset == &my_charset_bin) ? "BLOB" : "TEXT");
    push_warning(thd, Sql_condition::WARN_LEVEL_NOTE, ER_AUTO_CONVERT,
                 warn_buff);
  }

  if ((flags & BLOB_FLAG) && length)
  {
    if (real_field_type() == FIELD_TYPE_BLOB ||
        real_field_type() == FIELD_TYPE_TINY_BLOB ||
        real_field_type() == FIELD_TYPE_MEDIUM_BLOB)
    {
      /* The user has given a length to the blob column */
      set_handler(Type_handler::blob_type_handler((uint) length));
      pack_length= type_handler()->calc_pack_length(0);
    }
    length= 0;
  }
  DBUG_RETURN(0);
}


/*
  Preparation of Create_field for SP function return values.
  Based on code used in the inner loop of mysql_prepare_create_table()
  above.

  SYNOPSIS
    sp_prepare_create_field()
    thd                 Thread object
    mem_root            Memory root to allocate components on (e.g. interval)

  DESCRIPTION
    Prepares the field structures for field creation.

*/

bool Column_definition::sp_prepare_create_field(THD *thd, MEM_ROOT *mem_root)
{
  DBUG_ASSERT(charset);
  const Column_derived_attributes dattr(&my_charset_bin);
  return prepare_stage1(thd, mem_root, NULL, HA_CAN_GEOMETRY, &dattr) ||
         prepare_stage2(NULL, HA_CAN_GEOMETRY);
}


/**
  Appends key parts generated by mariadb server.
  Adds row_end in UNIQUE keys for system versioning,
  and period fields for WITHOUT OVERLAPS.
  @param thd Thread data
  @param create_info Table create info
  @param key Parsed key
  @return a number of key parts added to key.
 */
static int append_system_key_parts(THD *thd, HA_CREATE_INFO *create_info,
                                    Key *key)
{
  const Lex_ident &row_start_field= create_info->vers_info.as_row.start;
  const Lex_ident &row_end_field= create_info->vers_info.as_row.end;
  DBUG_ASSERT(!create_info->versioned() || (row_start_field && row_end_field));

  int result = 0;
  if (create_info->versioned() && (key->type == Key::PRIMARY
                                   || key->type == Key::UNIQUE))
  {
    Key_part_spec *key_part=NULL;
    List_iterator<Key_part_spec> part_it(key->columns);
    while ((key_part=part_it++))
    {
      if (row_start_field.streq(key_part->field_name) ||
          row_end_field.streq(key_part->field_name))
        break;
    }
    if (!key_part)
    {
      key->columns.push_back(new (thd->mem_root)
                               Key_part_spec(&row_end_field, 0, true));
      result++;
    }

  }

  if (key->without_overlaps)
  {
    DBUG_ASSERT(key->type == Key::PRIMARY || key->type == Key::UNIQUE);
    if (!create_info->period_info.is_set()
        || !key->period.streq(create_info->period_info.name))
    {
      my_error(ER_PERIOD_NOT_FOUND, MYF(0), key->period.str);
      return -1;
    }

    const auto &period_start= create_info->period_info.period.start;
    const auto &period_end= create_info->period_info.period.end;
    List_iterator<Key_part_spec> part_it(key->columns);
    while (Key_part_spec *key_part= part_it++)
    {
      if (period_start.streq(key_part->field_name)
          || period_end.streq(key_part->field_name))
      {
        my_error(ER_KEY_CONTAINS_PERIOD_FIELDS, MYF(0), key->name.str,
                 key_part->field_name.str);
        return -1;
      }
    }
    const auto &period= create_info->period_info.period;
    key->columns.push_back(new (thd->mem_root)
                           Key_part_spec(&period.end, 0, true));
    key->columns.push_back(new (thd->mem_root)
                           Key_part_spec(&period.start, 0, true));
    result += 2;
  }

  return result;
}

handler *mysql_create_frm_image(THD *thd, HA_CREATE_INFO *create_info,
                                Alter_info *alter_info, int create_table_mode,
                                KEY **key_info, uint *key_count,
                                LEX_CUSTRING *frm)
{
  uint		db_options;
  handler       *file;
  DBUG_ENTER("mysql_create_frm_image");

  if (!alter_info->create_list.elements)
  {
    my_error(ER_TABLE_MUST_HAVE_COLUMNS, MYF(0));
    DBUG_RETURN(NULL);
  }

  set_table_default_charset(thd, create_info, alter_info->db);

  db_options= create_info->table_options_with_row_type();

  if (unlikely(!(file= get_new_handler((TABLE_SHARE*) 0, thd->mem_root,
                                       create_info->db_type))))
    DBUG_RETURN(NULL);

#ifdef WITH_PARTITION_STORAGE_ENGINE
  partition_info *part_info= thd->work_part_info;

  if (!part_info && create_info->db_type->partition_flags &&
      (create_info->db_type->partition_flags() & HA_USE_AUTO_PARTITION))
  {
    /*
      Table is not defined as a partitioned table but the engine handles
      all tables as partitioned. The handler will set up the partition info
      object with the default settings.
    */
    thd->work_part_info= part_info= new partition_info();
    if (unlikely(!part_info))
      goto err;

    file->set_auto_partitions(part_info);
    part_info->default_engine_type= create_info->db_type;
    part_info->is_auto_partitioned= TRUE;
  }
  if (part_info)
  {
    /*
      The table has been specified as a partitioned table.
      If this is part of an ALTER TABLE the handler will be the partition
      handler but we need to specify the default handler to use for
      partitions also in the call to check_partition_info. We transport
      this information in the default_db_type variable, it is either
      DB_TYPE_DEFAULT or the engine set in the ALTER TABLE command.
    */
    handlerton *part_engine_type= create_info->db_type;
    char *part_syntax_buf;
    uint syntax_len;
    handlerton *engine_type;
    List_iterator<partition_element> part_it(part_info->partitions);
    partition_element *part_elem;

    while ((part_elem= part_it++))
    {
      if (part_elem->part_comment)
      {
        LEX_CSTRING comment= { part_elem->part_comment,
                               strlen(part_elem->part_comment)
        };
        if (validate_comment_length(thd, &comment,
                                     TABLE_PARTITION_COMMENT_MAXLEN,
                                     ER_TOO_LONG_TABLE_PARTITION_COMMENT,
                                     part_elem->partition_name))
          DBUG_RETURN(NULL);
        /* cut comment length. Safe to do in all cases */
        ((char*)part_elem->part_comment)[comment.length]= '\0';
      }
      if (part_elem->subpartitions.elements)
      {
        List_iterator<partition_element> sub_it(part_elem->subpartitions);
        partition_element *subpart_elem;
        while ((subpart_elem= sub_it++))
        {
          if (subpart_elem->part_comment)
          {
            LEX_CSTRING comment= {
              subpart_elem->part_comment, strlen(subpart_elem->part_comment)
            };
            if (validate_comment_length(thd, &comment,
                                         TABLE_PARTITION_COMMENT_MAXLEN,
                                         ER_TOO_LONG_TABLE_PARTITION_COMMENT,
                                         subpart_elem->partition_name))
              DBUG_RETURN(NULL);
            /* cut comment length. Safe to do in all cases */
            ((char*)subpart_elem->part_comment)[comment.length]= '\0';
          }
        }
      }
    } 

    if (create_info->tmp_table())
    {
      my_error(ER_FEATURE_NOT_SUPPORTED_WITH_PARTITIONING, MYF(0), "CREATE TEMPORARY TABLE");
      goto err;
    }
    if ((part_engine_type == partition_hton) &&
        part_info->default_engine_type)
    {
      /*
        This only happens at ALTER TABLE.
        default_engine_type was assigned from the engine set in the ALTER
        TABLE command.
      */
      ;
    }
    else
    {
      if (create_info->used_fields & HA_CREATE_USED_ENGINE)
      {
        part_info->default_engine_type= create_info->db_type;
      }
      else
      {
        if (part_info->default_engine_type == NULL)
        {
          part_info->default_engine_type= ha_default_handlerton(thd);
        }
      }
    }
    DBUG_PRINT("info", ("db_type = %s create_info->db_type = %s",
             ha_resolve_storage_engine_name(part_info->default_engine_type),
             ha_resolve_storage_engine_name(create_info->db_type)));
    if (part_info->check_partition_info(thd, &engine_type, file,
                                        create_info, FALSE))
      goto err;
    part_info->default_engine_type= engine_type;

    if (part_info->vers_info && !create_info->versioned())
    {
      my_error(ER_VERS_NOT_VERSIONED, MYF(0), alter_info->table_name.str);
      goto err;
    }

    /*
      We reverse the partitioning parser and generate a standard format
      for syntax stored in frm file.
    */
    part_syntax_buf= generate_partition_syntax_for_frm(thd, part_info,
                                      &syntax_len, create_info, alter_info);
    if (!part_syntax_buf)
      goto err;
    part_info->part_info_string= part_syntax_buf;
    part_info->part_info_len= syntax_len;
    if ((!(engine_type->partition_flags &&
           ((engine_type->partition_flags() & HA_CAN_PARTITION) ||
            (part_info->part_type == VERSIONING_PARTITION &&
            engine_type->partition_flags() & HA_ONLY_VERS_PARTITION))
          )) ||
        create_info->db_type == partition_hton)
    {
      /*
        The handler assigned to the table cannot handle partitioning.
        Assign the partition handler as the handler of the table.
      */
      DBUG_PRINT("info", ("db_type: %s",
                        ha_resolve_storage_engine_name(create_info->db_type)));
      delete file;
      create_info->db_type= partition_hton;
      if (!(file= get_ha_partition(part_info)))
        DBUG_RETURN(NULL);

      /*
        If we have default number of partitions or subpartitions we
        might require to set-up the part_info object such that it
        creates a proper .par file. The current part_info object is
        only used to create the frm-file and .par-file.
      */
      if (part_info->use_default_num_partitions &&
          part_info->num_parts &&
          (int)part_info->num_parts !=
          file->get_default_no_partitions(create_info))
      {
        uint i;
        List_iterator<partition_element> part_it(part_info->partitions);
        part_it++;
        DBUG_ASSERT(thd->lex->sql_command != SQLCOM_CREATE_TABLE);
        for (i= 1; i < part_info->partitions.elements; i++)
          (part_it++)->part_state= PART_TO_BE_DROPPED;
      }
      else if (part_info->is_sub_partitioned() &&
               part_info->use_default_num_subpartitions &&
               part_info->num_subparts &&
               (int)part_info->num_subparts !=
                 file->get_default_no_partitions(create_info))
      {
        DBUG_ASSERT(thd->lex->sql_command != SQLCOM_CREATE_TABLE);
        part_info->num_subparts= file->get_default_no_partitions(create_info);
      }
    }
    else if (create_info->db_type != engine_type)
    {
      /*
        We come here when we don't use a partitioned handler.
        Since we use a partitioned table it must be "native partitioned".
        We have switched engine from defaults, most likely only specified
        engines in partition clauses.
      */
      delete file;
      if (unlikely(!(file= get_new_handler((TABLE_SHARE*) 0, thd->mem_root,
                                           engine_type))))
        DBUG_RETURN(NULL);
    }
  }
  /*
    Unless table's storage engine supports partitioning natively
    don't allow foreign keys on partitioned tables (they won't
    work work even with InnoDB beneath of partitioning engine).
    If storage engine handles partitioning natively (like NDB)
    foreign keys support is possible, so we let the engine decide.
  */
  if (create_info->db_type == partition_hton)
  {
    List_iterator_fast<Key> key_iterator(alter_info->key_list);
    Key *key;
    while ((key= key_iterator++))
    {
      if (key->type == Key::FOREIGN_KEY)
      {
        my_error(ER_FEATURE_NOT_SUPPORTED_WITH_PARTITIONING, MYF(0), 
                 "FOREIGN KEY");
        goto err;
      }
    }
  }
#endif

  if (mysql_prepare_create_table(thd, create_info, alter_info, &db_options,
                                 file, key_info, key_count, create_table_mode))
    goto err;
  create_info->table_options=db_options;

  *frm= build_frm_image(thd, alter_info->table_name, create_info,
                        alter_info->create_list, *key_count, *key_info, file);

  if (frm->str)
    DBUG_RETURN(file);

err:
  delete file;
  DBUG_RETURN(NULL);
}


/**
  Create a table

  @param thd                 Thread object
  @param orig_db             Database for error messages
  @param orig_table_name     Table name for error messages
                             (it's different from table_name for ALTER TABLE)
  @param db                  Database
  @param table_name          Table name
  @param path                Path to table (i.e. to its .FRM file without
                             the extension).
  @param create_info         Create information (like MAX_ROWS)
  @param alter_info          Description of fields and keys for new table
  @param create_table_mode   C_ORDINARY_CREATE, C_ALTER_TABLE, C_ASSISTED_DISCOVERY
                             or any positive number (for C_CREATE_SELECT).
  @param[out] is_trans       Identifies the type of engine where the table
                             was created: either trans or non-trans.
  @param[out] key_info       Array of KEY objects describing keys in table
                             which was created.
  @param[out] key_count      Number of keys in table which was created.

  If one creates a temporary table, its is automatically opened and its
  TABLE_SHARE is added to THD::all_temp_tables list.

  Note that this function assumes that caller already have taken
  exclusive metadata lock on table being created or used some other
  way to ensure that concurrent operations won't intervene.
  mysql_create_table() is a wrapper that can be used for this.

  @retval 0 OK
  @retval 1 error
  @retval -1 table existed but IF NOT EXISTS was used
*/

static
int create_table_impl(THD *thd, const LEX_CSTRING &orig_db,
                      const LEX_CSTRING &orig_table_name,
                      const LEX_CSTRING &db, const LEX_CSTRING &table_name,
                      const char *path, const DDL_options_st options,
                      HA_CREATE_INFO *create_info, Alter_info *alter_info,
                      int create_table_mode, bool *is_trans, KEY **key_info,
                      uint *key_count, LEX_CUSTRING *frm)
{
  LEX_CSTRING	*alias;
  handler	*file= 0;
  int		error= 1;
  bool          frm_only= create_table_mode == C_ALTER_TABLE_FRM_ONLY;
  bool          internal_tmp_table= create_table_mode == C_ALTER_TABLE || frm_only;
  handlerton *exists_hton;
  DBUG_ENTER("mysql_create_table_no_lock");
  DBUG_PRINT("enter", ("db: '%s'  table: '%s'  tmp: %d  path: %s",
                       db.str, table_name.str, internal_tmp_table, path));

  if (fix_constraints_names(thd, &alter_info->check_constraint_list,
                            create_info))
    DBUG_RETURN(1);

  if (thd->variables.sql_mode & MODE_NO_DIR_IN_CREATE)
  {
    if (create_info->data_file_name)
      push_warning_printf(thd, Sql_condition::WARN_LEVEL_WARN,
                          WARN_OPTION_IGNORED,
                          ER_THD(thd, WARN_OPTION_IGNORED),
                          "DATA DIRECTORY");
    if (create_info->index_file_name)
      push_warning_printf(thd, Sql_condition::WARN_LEVEL_WARN,
                          WARN_OPTION_IGNORED,
                          ER_THD(thd, WARN_OPTION_IGNORED),
                          "INDEX DIRECTORY");
    create_info->data_file_name= create_info->index_file_name= 0;
  }
  else
  {
    if (unlikely(error_if_data_home_dir(create_info->data_file_name,
                                        "DATA DIRECTORY")) ||
        unlikely(error_if_data_home_dir(create_info->index_file_name,
                                        "INDEX DIRECTORY")) ||
        unlikely(check_partition_dirs(thd->lex->part_info)))
      goto err;
  }

  alias= const_cast<LEX_CSTRING*>(table_case_name(create_info, &table_name));

  /* Check if table exists */
  if (create_info->tmp_table())
  {
    /*
      If a table exists, it must have been pre-opened. Try looking for one
      in-use in THD::all_temp_tables list of TABLE_SHAREs.
    */
    TABLE *tmp_table= thd->find_temporary_table(db.str, table_name.str,
                                                THD::TMP_TABLE_ANY);

    if (tmp_table)
    {
      bool table_creation_was_logged= tmp_table->s->table_creation_was_logged;
      if (options.or_replace())
      {
        /*
          We are using CREATE OR REPLACE on an existing temporary table
          Remove the old table so that we can re-create it.
        */
        if (thd->drop_temporary_table(tmp_table, NULL, true))
          goto err;
      }
      else if (options.if_not_exists())
        goto warn;
      else
      {
        my_error(ER_TABLE_EXISTS_ERROR, MYF(0), alias->str);
        goto err;
      }
      /*
        We have to log this query, even if it failed later to ensure the
        drop is done.
      */
      if (table_creation_was_logged)
      {
        thd->variables.option_bits|= OPTION_KEEP_LOG;
        thd->log_current_statement= 1;
        create_info->table_was_deleted= 1;
      }
    }
  }
  else
  {
    if (ha_check_if_updates_are_ignored(thd, create_info->db_type, "CREATE"))
    {
      /*
        Don't create table. CREATE will still be logged in binary log
        This can happen for shared storage engines that supports
        ENGINE= in the create statement (Note that S3 doesn't support this.
      */
      error= 0;
      goto err;
    }

    if (!internal_tmp_table && ha_table_exists(thd, &db, &table_name,
                                               &exists_hton))
    {
      if (ha_check_if_updates_are_ignored(thd, exists_hton, "CREATE"))
      {
        /* Don't create table. CREATE will still be logged in binary log */
        error= 0;
        goto err;
      }

      if (options.or_replace())
      {
        (void) delete_statistics_for_table(thd, &db, &table_name);

        TABLE_LIST table_list;
        table_list.init_one_table(&db, &table_name, 0, TL_WRITE_ALLOW_WRITE);
        table_list.table= create_info->table;

        if (check_if_log_table(&table_list, TRUE, "CREATE OR REPLACE"))
          goto err;
        
        /*
          Rollback the empty transaction started in mysql_create_table()
          call to open_and_lock_tables() when we are using LOCK TABLES.
        */
        {
          uint save_unsafe_rollback_flags=
            thd->transaction.stmt.m_unsafe_rollback_flags;
          (void) trans_rollback_stmt(thd);
          thd->transaction.stmt.m_unsafe_rollback_flags=
            save_unsafe_rollback_flags;
        }
        /* Remove normal table without logging. Keep tables locked */
        if (mysql_rm_table_no_locks(thd, &table_list, 0, 0, 0, 0, 1, 1))
          goto err;

        /*
          We have to log this query, even if it failed later to ensure the
          drop is done.
        */
        thd->variables.option_bits|= OPTION_KEEP_LOG;
        thd->log_current_statement= 1;
        create_info->table_was_deleted= 1;
        DBUG_EXECUTE_IF("send_kill_after_delete",
                        thd->set_killed(KILL_QUERY); );

        /*
          Restart statement transactions for the case of CREATE ... SELECT.
        */
        if (thd->lex->first_select_lex()->item_list.elements &&
            restart_trans_for_tables(thd, thd->lex->query_tables))
          goto err;
      }
      else if (options.if_not_exists())
      {
        /*
          We never come here as part of normal create table as table existance
          is  checked in open_and_lock_tables(). We may come here as part of
          ALTER TABLE when converting a table for a distributed engine to a
          a local one.
        */

        /* Log CREATE IF NOT EXISTS on slave for distributed engines */
        if (thd->slave_thread && (exists_hton && exists_hton->flags &
                                  HTON_IGNORE_UPDATES))
          thd->log_current_statement= 1;
        goto warn;
      }
      else
      {
        my_error(ER_TABLE_EXISTS_ERROR, MYF(0), table_name.str);
        goto err;
      }
    }
  }

  THD_STAGE_INFO(thd, stage_creating_table);

  if (check_engine(thd, orig_db.str, orig_table_name.str, create_info))
    goto err;

  if (create_table_mode == C_ASSISTED_DISCOVERY)
  {
    /* check that it's used correctly */
    DBUG_ASSERT(alter_info->create_list.elements == 0);
    DBUG_ASSERT(alter_info->key_list.elements == 0);

    TABLE_SHARE share;
    handlerton *hton= create_info->db_type;
    int ha_err;
    Field *no_fields= 0;

    if (!hton->discover_table_structure)
    {
      my_error(ER_TABLE_MUST_HAVE_COLUMNS, MYF(0));
      goto err;
    }

    init_tmp_table_share(thd, &share, db.str, 0, table_name.str, path);

    /* prepare everything for discovery */
    share.field= &no_fields;
    share.db_plugin= ha_lock_engine(thd, hton);
    share.option_list= create_info->option_list;
    share.connect_string= create_info->connect_string;

    if (parse_engine_table_options(thd, hton, &share))
      goto err;

    ha_err= hton->discover_table_structure(hton, thd, &share, create_info);

    /*
      if discovery failed, the plugin will be auto-unlocked, as it
      was locked on the THD, see above.
      if discovery succeeded, the plugin was replaced by a globally
      locked plugin, that will be unlocked by free_table_share()
    */
    if (ha_err)
      share.db_plugin= 0; // will be auto-freed, locked above on the THD

    free_table_share(&share);

    if (ha_err)
    {
      my_error(ER_GET_ERRNO, MYF(0), ha_err, hton_name(hton)->str);
      goto err;
    }
  }
  else
  {
    alter_info->db= orig_db;
    alter_info->table_name= orig_table_name;
    file= mysql_create_frm_image(thd, create_info, alter_info,
                                 create_table_mode, key_info, key_count, frm);
    /*
    TODO: remove this check of thd->is_error() (now it intercept
    errors in some val_*() methoids and bring some single place to
    such error interception).
    */
    if (!file || thd->is_error())
      goto err;

    if (thd->variables.keep_files_on_create)
      create_info->options|= HA_CREATE_KEEP_FILES;

    if (file->ha_create_partitioning_metadata(path, NULL, CHF_CREATE_FLAG))
      goto err;

    if (!frm_only)
    {
      if (ha_create_table(thd, path, db.str, table_name.str, create_info, frm))
      {
        file->ha_create_partitioning_metadata(path, NULL, CHF_DELETE_FLAG);
        deletefrm(path);
        goto err;
      }
    }
  }

  create_info->table= 0;
  if (!frm_only && create_info->tmp_table())
  {
    TABLE *table= thd->create_and_open_tmp_table(frm, path, db.str,
                                                 table_name.str,
                                                 false);

    if (!table)
    {
      (void) thd->rm_temporary_table(create_info->db_type, path);
      goto err;
    }

    if (is_trans != NULL)
      *is_trans= table->file->has_transactions();

    thd->thread_specific_used= TRUE;
    create_info->table= table;                  // Store pointer to table
  }

  error= 0;
err:
  THD_STAGE_INFO(thd, stage_after_create);
  delete file;
  DBUG_PRINT("exit", ("return: %d", error));
  DBUG_RETURN(error);

warn:
  error= -1;
  push_warning_printf(thd, Sql_condition::WARN_LEVEL_NOTE,
                      ER_TABLE_EXISTS_ERROR,
                      ER_THD(thd, ER_TABLE_EXISTS_ERROR),
                      alias->str);
  goto err;
}

/**
  Simple wrapper around create_table_impl() to be used
  in various version of CREATE TABLE statement.

  @result
    1 unspefied error
    2 error; Don't log create statement
    0 ok
    -1 Table was used with IF NOT EXISTS and table existed (warning, not error)
*/

int mysql_create_table_no_lock(THD *thd, Table_specification_st *create_info,
                               Alter_info *alter_info, bool *is_trans,
                               int create_table_mode, TABLE_LIST *table_list)
{
  KEY *not_used_1;
  uint not_used_2;
  int res;
  char path[FN_REFLEN + 1];
  const LEX_CSTRING *db= &table_list->db;
  const LEX_CSTRING *table_name= &table_list->table_name;
  LEX_CUSTRING frm= {0,0};

  if (create_info->tmp_table())
    build_tmptable_filename(thd, path, sizeof(path));
  else
  {
    int length;
    const LEX_CSTRING *alias= table_case_name(create_info, table_name);
    length= build_table_filename(path, sizeof(path) - 1, db->str, alias->str, "", 0);
    // Check if we hit FN_REFLEN bytes along with file extension.
    if (length+reg_ext_length > FN_REFLEN)
    {
      my_error(ER_IDENT_CAUSES_TOO_LONG_PATH, MYF(0), (int) sizeof(path)-1,
               path);
      return true;
    }
  }

  res= create_table_impl(thd, *db, *table_name, *db, *table_name, path,
                         *create_info, create_info,
                         alter_info, create_table_mode,
                         is_trans, &not_used_1, &not_used_2, &frm);
  my_free(const_cast<uchar*>(frm.str));

  if (!res && create_info->sequence)
  {
    /* Set create_info.table if temporary table */
    if (create_info->tmp_table())
      table_list->table= create_info->table;
    else
      table_list->table= 0;
    res= sequence_insert(thd, thd->lex, table_list);
    if (res)
    {
      DBUG_ASSERT(thd->is_error());
      /*
        Drop the new table, we were not completely done.

        Temporarily modify table_list to avoid dropping source sequence
        in CREATE TABLE LIKE <SEQUENCE>.
      */
      TABLE_LIST *tail= table_list->next_local;
      table_list->next_local= NULL;
      if (!mysql_rm_table_no_locks(thd, table_list, 1,
                                   create_info->tmp_table(),
                                   false, true /* Sequence*/,
                                   true /* Don't log_query */,
                                   true /* Don't free locks */ ))
      {
        /*
          From the user point of view, the table creation failed
          We return 2 to indicate that this statement doesn't have
          to be logged.
        */
        res= 2;
      }
      table_list->next_local= tail;
    }
  }

  return res;
}

#ifdef WITH_WSREP
/** Additional sequence checks for Galera cluster.

@param thd    thread handle
@param seq    sequence definition
@retval false success
@retval true  failure
*/
bool wsrep_check_sequence(THD* thd, const sequence_definition *seq)
{
    enum legacy_db_type db_type;

    DBUG_ASSERT(WSREP(thd));

    if (thd->lex->create_info.used_fields & HA_CREATE_USED_ENGINE)
    {
      db_type= thd->lex->create_info.db_type->db_type;
    }
    else
    {
      const handlerton *hton= ha_default_handlerton(thd);
      db_type= hton->db_type;
    }

    // In Galera cluster we support only InnoDB sequences
    if (db_type != DB_TYPE_INNODB)
    {
      my_error(ER_NOT_SUPPORTED_YET, MYF(0),
               "non-InnoDB sequences in Galera cluster");
      return(true);
    }

    // In Galera cluster it is best to use INCREMENT BY 0 with CACHE
    // or NOCACHE
    if (seq &&
	seq->increment &&
        seq->cache)
    {
      my_error(ER_NOT_SUPPORTED_YET, MYF(0),
               "CACHE without INCREMENT BY 0 in Galera cluster");
      return(true);
    }

    return (false);
}
#endif /* WITH_WSREP */

/**
  Implementation of SQLCOM_CREATE_TABLE.

  Take the metadata locks (including a shared lock on the affected
  schema) and create the table. Is written to be called from
  mysql_execute_command(), to which it delegates the common parts
  with other commands (i.e. implicit commit before and after,
  close of thread tables.
*/

bool mysql_create_table(THD *thd, TABLE_LIST *create_table,
                        Table_specification_st *create_info,
                        Alter_info *alter_info)
{
  bool is_trans= FALSE;
  bool result;
  int create_table_mode;
  TABLE_LIST *pos_in_locked_tables= 0;
  MDL_ticket *mdl_ticket= 0;
  DBUG_ENTER("mysql_create_table");

  DBUG_ASSERT(create_table == thd->lex->query_tables);

  /* Copy temporarily the statement flags to thd for lock_table_names() */
  uint save_thd_create_info_options= thd->lex->create_info.options;
  thd->lex->create_info.options|= create_info->options;

  /* Open or obtain an exclusive metadata lock on table being created  */
  create_table->db_type= 0;
  result= open_and_lock_tables(thd, *create_info, create_table, FALSE, 0);

  thd->lex->create_info.options= save_thd_create_info_options;

  if (result)
  {
    if (thd->slave_thread &&
        !thd->is_error() && create_table->db_type &&
        (create_table->db_type->flags & HTON_IGNORE_UPDATES))
    {
      /* Table existed in distributed engine. Log query to binary log */
      result= 0;
      goto err;
    }
    /* is_error() may be 0 if table existed and we generated a warning */
    DBUG_RETURN(thd->is_error());
  }
  /* The following is needed only in case of lock tables */
  if ((create_info->table= create_table->table))
  {
    pos_in_locked_tables= create_info->table->pos_in_locked_tables;
    mdl_ticket= create_table->table->mdl_ticket;
  }
  
  /* Got lock. */
  DEBUG_SYNC(thd, "locked_table_name");

  if (alter_info->create_list.elements || alter_info->key_list.elements)
    create_table_mode= C_ORDINARY_CREATE;
  else
    create_table_mode= C_ASSISTED_DISCOVERY;

  if (!(thd->variables.option_bits & OPTION_EXPLICIT_DEF_TIMESTAMP))
    promote_first_timestamp_column(&alter_info->create_list);

#ifdef WITH_WSREP
  if (thd->lex->sql_command == SQLCOM_CREATE_SEQUENCE &&
      WSREP(thd) && wsrep_thd_is_local_toi(thd))
  {
    if (wsrep_check_sequence(thd, create_info->seq_create_info))
      DBUG_RETURN(true);
  }
#endif /* WITH_WSREP */

  /* We can abort create table for any table type */
  thd->abort_on_warning= thd->is_strict_mode();

  if (mysql_create_table_no_lock(thd, create_info, alter_info, &is_trans,
                                 create_table_mode, create_table) > 0)
  {
    result= 1;
    goto err;
  }

  /*
    Check if we are doing CREATE OR REPLACE TABLE under LOCK TABLES
    on a non temporary table
  */
  if (thd->locked_tables_mode && pos_in_locked_tables &&
      create_info->or_replace())
  {
    DBUG_ASSERT(thd->variables.option_bits & OPTION_TABLE_LOCK);
    /*
      Add back the deleted table and re-created table as a locked table
      This should always work as we have a meta lock on the table.
     */
    thd->locked_tables_list.add_back_last_deleted_lock(pos_in_locked_tables);
    if (thd->locked_tables_list.reopen_tables(thd, false))
    {
      thd->locked_tables_list.unlink_all_closed_tables(thd, NULL, 0);
      result= 1;
      goto err;
    }
    else
    {
      TABLE *table= pos_in_locked_tables->table;
      table->mdl_ticket->downgrade_lock(MDL_SHARED_NO_READ_WRITE);
    }
  }

err:
  thd->abort_on_warning= 0;

  /* In RBR or readonly server we don't need to log CREATE TEMPORARY TABLE */
  if (!result && create_info->tmp_table() &&
      (thd->is_current_stmt_binlog_format_row() || (opt_readonly && !thd->slave_thread)))
  {
    /* Note that table->s->table_creation_was_logged is not set! */
    DBUG_RETURN(result);
  }

  if (create_info->tmp_table())
    thd->transaction->stmt.mark_created_temp_table();

  /* Write log if no error or if we already deleted a table */
  if (likely(!result) || thd->log_current_statement)
  {
    if (unlikely(result) && create_info->table_was_deleted &&
        pos_in_locked_tables)
    {
      /*
        Possible locked table was dropped. We should remove meta data locks
        associated with it and do UNLOCK_TABLES if no more locked tables.
      */
      (void) thd->locked_tables_list.unlock_locked_table(thd, mdl_ticket);
    }
    else if (likely(!result) && create_info->table)
    {
      /*
        Remember that table creation was logged so that we know if
        we should log a delete of it.
        If create_info->table was not set, it's a normal table and
        table_creation_was_logged will be set when the share is created.
      */
      create_info->table->s->table_creation_was_logged= 1;
    }
    if (unlikely(write_bin_log(thd, result ? FALSE : TRUE, thd->query(),
                               thd->query_length(), is_trans)))
      result= 1;
  }
  DBUG_RETURN(result);
}


/*
** Give the key name after the first field with an optional '_#' after
   @returns
    0        if keyname does not exists
    [1..)    index + 1 of duplicate key name
**/

static int
check_if_keyname_exists(const char *name, KEY *start, KEY *end)
{
  uint i= 1;
  for (KEY *key=start; key != end ; key++, i++)
    if (!my_strcasecmp(system_charset_info, name, key->name.str))
      return i;
  return 0;
}

/**
 Returns 1 if field name exists otherwise 0
*/
static bool
check_if_field_name_exists(const char *name, List<Create_field> * fields)
{
  Create_field *fld;
  List_iterator<Create_field>it(*fields);
  while ((fld = it++))
  {
    if (!my_strcasecmp(system_charset_info, fld->field_name.str, name))
      return 1;
  }
  return 0;
}

static char *
make_unique_key_name(THD *thd, const char *field_name,KEY *start,KEY *end)
{
  char buff[MAX_FIELD_NAME],*buff_end;

  if (!check_if_keyname_exists(field_name,start,end) &&
      my_strcasecmp(system_charset_info,field_name,primary_key_name))
    return (char*) field_name;			// Use fieldname
  buff_end=strmake(buff,field_name, sizeof(buff)-4);

  /*
    Only 3 chars + '\0' left, so need to limit to 2 digit
    This is ok as we can't have more than 100 keys anyway
  */
  for (uint i=2 ; i< 100; i++)
  {
    *buff_end= '_';
    int10_to_str(i, buff_end+1, 10);
    if (!check_if_keyname_exists(buff,start,end))
      return thd->strdup(buff);
  }
  return (char*) "not_specified";		// Should never happen
}

/**
   Make an unique name for constraints without a name
*/

static bool make_unique_constraint_name(THD *thd, LEX_CSTRING *name,
                                        const char *own_name_base,
                                        List<Virtual_column_info> *vcol,
                                        uint *nr)
{
  char buff[MAX_FIELD_NAME], *end;
  List_iterator_fast<Virtual_column_info> it(*vcol);
  end=strmov(buff, own_name_base ? own_name_base : "CONSTRAINT_");
  for (int round= 0;; round++)
  {
    Virtual_column_info *check;
    char *real_end= end;
    if (round == 1 && own_name_base)
        *end++= '_';
    // if own_base_name provided, try it first
    if (round != 0 || !own_name_base)
      real_end= int10_to_str((*nr)++, end, 10);
    it.rewind();
    while ((check= it++))
    {
      if (check->name.str &&
          !my_strcasecmp(system_charset_info, buff, check->name.str))
        break;
    }
    if (!check)                                 // Found unique name
    {
      name->length= (size_t) (real_end - buff);
      name->str= strmake_root(thd->stmt_arena->mem_root, buff, name->length);
      return (name->str == NULL);
    }
  }
  return FALSE;
}

/**
  INVISIBLE_FULL are internally created. They are completely invisible
  to Alter command (Opposite of SYSTEM_INVISIBLE which throws an
  error when same name column is added by Alter). So in the case of when
  user added a same column name as of INVISIBLE_FULL , we change
  INVISIBLE_FULL column name.
*/
static const
char * make_unique_invisible_field_name(THD *thd, const char *field_name,
                        List<Create_field> *fields)
{
  if (!check_if_field_name_exists(field_name, fields))
    return field_name;
  char buff[MAX_FIELD_NAME], *buff_end;
  buff_end= strmake_buf(buff, field_name);
  if (buff_end - buff < 5)
    return NULL; // Should not happen

  for (uint i=1 ; i < 10000; i++)
  {
    char *real_end= int10_to_str(i, buff_end, 10);
    if (check_if_field_name_exists(buff, fields))
      continue;
    return (const char *)thd->strmake(buff, real_end - buff);
  }
  return NULL; //Should not happen
}

/****************************************************************************
** Alter a table definition
****************************************************************************/

bool operator!=(const MYSQL_TIME &lhs, const MYSQL_TIME &rhs)
{
  return lhs.year != rhs.year || lhs.month != rhs.month || lhs.day != rhs.day ||
         lhs.hour != rhs.hour || lhs.minute != rhs.minute ||
         lhs.second_part != rhs.second_part || lhs.neg != rhs.neg ||
         lhs.time_type != rhs.time_type;
}

/**
  Rename a table.

  @param base      The handlerton handle.
  @param old_db    The old database name.
  @param old_name  The old table name.
  @param new_db    The new database name.
  @param new_name  The new table name.
  @param flags     flags
                   FN_FROM_IS_TMP old_name is temporary.
                   FN_TO_IS_TMP   new_name is temporary.
                   NO_FRM_RENAME  Don't rename the FRM file
                                  but only the table in the storage engine.
                   NO_HA_TABLE    Don't rename table in engine.
                   NO_FK_CHECKS   Don't check FK constraints during rename.

  @return false    OK
  @return true     Error
*/

bool
mysql_rename_table(handlerton *base, const LEX_CSTRING *old_db,
                   const LEX_CSTRING *old_name, const LEX_CSTRING *new_db,
                   const LEX_CSTRING *new_name, uint flags)
{
  THD *thd= current_thd;
  char from[FN_REFLEN + 1], to[FN_REFLEN + 1],
    lc_from[FN_REFLEN + 1], lc_to[FN_REFLEN + 1];
  char *from_base= from, *to_base= to;
  char tmp_name[SAFE_NAME_LEN+1], tmp_db_name[SAFE_NAME_LEN+1];
  handler *file;
  int error=0;
  ulonglong save_bits= thd->variables.option_bits;
  int length;
  DBUG_ENTER("mysql_rename_table");
  DBUG_ASSERT(base);
  DBUG_PRINT("enter", ("old: '%s'.'%s'  new: '%s'.'%s'",
                       old_db->str, old_name->str, new_db->str,
                       new_name->str));

  // Temporarily disable foreign key checks
  if (flags & NO_FK_CHECKS) 
    thd->variables.option_bits|= OPTION_NO_FOREIGN_KEY_CHECKS;

  file= get_new_handler((TABLE_SHARE*) 0, thd->mem_root, base);

  build_table_filename(from, sizeof(from) - 1, old_db->str, old_name->str, "",
                       flags & FN_FROM_IS_TMP);
  length= build_table_filename(to, sizeof(to) - 1, new_db->str,
                               new_name->str, "", flags & FN_TO_IS_TMP);
  // Check if we hit FN_REFLEN bytes along with file extension.
  if (length+reg_ext_length > FN_REFLEN)
  {
    my_error(ER_IDENT_CAUSES_TOO_LONG_PATH, MYF(0), (int) sizeof(to)-1, to);
    DBUG_RETURN(TRUE);
  }

  /*
    If lower_case_table_names == 2 (case-preserving but case-insensitive
    file system) and the storage is not HA_FILE_BASED, we need to provide
    a lowercase file name, but we leave the .frm in mixed case.
   */
  if (lower_case_table_names == 2 && file &&
      !(file->ha_table_flags() & HA_FILE_BASED))
  {
    strmov(tmp_name, old_name->str);
    my_casedn_str(files_charset_info, tmp_name);
    strmov(tmp_db_name, old_db->str);
    my_casedn_str(files_charset_info, tmp_db_name);

    build_table_filename(lc_from, sizeof(lc_from) - 1, tmp_db_name, tmp_name,
                         "", flags & FN_FROM_IS_TMP);
    from_base= lc_from;

    strmov(tmp_name, new_name->str);
    my_casedn_str(files_charset_info, tmp_name);
    strmov(tmp_db_name, new_db->str);
    my_casedn_str(files_charset_info, tmp_db_name);

    build_table_filename(lc_to, sizeof(lc_to) - 1, tmp_db_name, tmp_name, "",
                         flags & FN_TO_IS_TMP);
    to_base= lc_to;
  }

  if (flags & NO_HA_TABLE)
  {
    if (rename_file_ext(from,to,reg_ext))
      error= my_errno;
    if (!(flags & NO_PAR_TABLE))
      (void) file->ha_create_partitioning_metadata(to, from, CHF_RENAME_FLAG);
  }
  else if (!file || likely(!(error=file->ha_rename_table(from_base, to_base))))
  {
    if (!(flags & NO_FRM_RENAME) && unlikely(rename_file_ext(from,to,reg_ext)))
    {
      error=my_errno;
      if (file)
      {
        if (error == ENOENT)
          error= 0; // this is ok if file->ha_rename_table() succeeded
        else
          file->ha_rename_table(to_base, from_base); // Restore old file name
      }
    }
  }
  delete file;

  if (error == HA_ERR_WRONG_COMMAND)
    my_error(ER_NOT_SUPPORTED_YET, MYF(0), "ALTER TABLE");
  else if (error ==  ENOTDIR)
    my_error(ER_BAD_DB_ERROR, MYF(0), new_db->str);
  else if (error)
    my_error(ER_ERROR_ON_RENAME, MYF(0), from, to, error);
  else if (!(flags & FN_IS_TMP))
    mysql_audit_rename_table(thd, old_db, old_name, new_db, new_name);

  /*
    Remove the old table share from the pfs table share array. The new table
    share will be created when the renamed table is first accessed.
   */
  if (likely(error == 0))
  {
    PSI_CALL_drop_table_share(flags & FN_FROM_IS_TMP,
                              old_db->str, (uint)old_db->length,
                              old_name->str, (uint)old_name->length);
  }

  // Restore options bits to the original value
  thd->variables.option_bits= save_bits;

  DBUG_RETURN(error != 0);
}


/*
  Create a table identical to the specified table

  SYNOPSIS
    mysql_create_like_table()
    thd		Thread object
    table       Table list element for target table
    src_table   Table list element for source table
    create_info Create info

  RETURN VALUES
    FALSE OK
    TRUE  error
*/

bool mysql_create_like_table(THD* thd, TABLE_LIST* table,
                             TABLE_LIST* src_table,
                             Table_specification_st *create_info)
{
  Table_specification_st local_create_info;
  TABLE_LIST *pos_in_locked_tables= 0;
  Alter_info local_alter_info;
  Alter_table_ctx local_alter_ctx; // Not used
  int res= 1;
  bool is_trans= FALSE;
  bool do_logging= FALSE;
  bool force_generated_create= false;
  uint not_used;
  int create_res;
  DBUG_ENTER("mysql_create_like_table");

#ifdef WITH_WSREP
  if (WSREP(thd) && !thd->wsrep_applier &&
      wsrep_create_like_table(thd, table, src_table, create_info))
  {
    DBUG_RETURN(res);
  }
#endif

  /*
    We the open source table to get its description in HA_CREATE_INFO
    and Alter_info objects. This also acquires a shared metadata lock
    on this table which ensures that no concurrent DDL operation will
    mess with it.
    Also in case when we create non-temporary table open_tables()
    call obtains an exclusive metadata lock on target table ensuring
    that we can safely perform table creation.
    Thus by holding both these locks we ensure that our statement is
    properly isolated from all concurrent operations which matter.
  */

  res= open_tables(thd, *create_info, &thd->lex->query_tables, &not_used, 0);

  if (res)
  {
    /* is_error() may be 0 if table existed and we generated a warning */
    res= thd->is_error();
    goto err;
  }
  /* Ensure we don't try to create something from which we select from */
  if (create_info->or_replace() && !create_info->tmp_table())
  {
    TABLE_LIST *duplicate;
    if ((duplicate= unique_table(thd, table, src_table, 0)))
    {
      update_non_unique_table_error(src_table, "CREATE", duplicate);
      res= 1;
      goto err;
    }
  }

  src_table->table->use_all_columns();

  DEBUG_SYNC(thd, "create_table_like_after_open");

  /*
    Fill Table_specification_st and Alter_info with the source table description.
    Set OR REPLACE and IF NOT EXISTS option as in the CREATE TABLE LIKE
    statement.
  */
  local_create_info.init(create_info->create_like_options());
  local_create_info.db_type= src_table->table->s->db_type();
  local_create_info.row_type= src_table->table->s->row_type;
  local_create_info.alter_info= &local_alter_info;
  if (mysql_prepare_alter_table(thd, src_table->table, &local_create_info,
                                &local_alter_info, &local_alter_ctx))
    goto err;
#ifdef WITH_PARTITION_STORAGE_ENGINE
  /* Partition info is not handled by mysql_prepare_alter_table() call. */
  if (src_table->table->part_info)
  {
    /*
      The CREATE TABLE LIKE should not inherit the DATA DIRECTORY
      and INDEX DIRECTORY from the base table.
      So that TRUE argument for the get_clone.
    */
    thd->work_part_info= src_table->table->part_info->get_clone(thd, TRUE);
  }
#endif /*WITH_PARTITION_STORAGE_ENGINE*/

  /*
    Adjust description of source table before using it for creation of
    target table.

    Similarly to SHOW CREATE TABLE we ignore MAX_ROWS attribute of
    temporary table which represents I_S table.
  */
  if (src_table->schema_table)
    local_create_info.max_rows= 0;
  /* Replace type of source table with one specified in the statement. */
  local_create_info.options&= ~HA_LEX_CREATE_TMP_TABLE;
  local_create_info.options|= create_info->options;
  /* Reset auto-increment counter for the new table. */
  local_create_info.auto_increment_value= 0;
  /*
    Do not inherit values of DATA and INDEX DIRECTORY options from
    the original table. This is documented behavior.
  */
  local_create_info.data_file_name= local_create_info.index_file_name= NULL;

  if (src_table->table->versioned() &&
      local_create_info.vers_info.fix_create_like(local_alter_info, local_create_info,
                                                  *src_table, *table))
  {
    goto err;
  }

  /* The following is needed only in case of lock tables */
  if ((local_create_info.table= thd->lex->query_tables->table))
    pos_in_locked_tables= local_create_info.table->pos_in_locked_tables;    

  res= ((create_res=
         mysql_create_table_no_lock(thd, &local_create_info, &local_alter_info,
                                    &is_trans, C_ORDINARY_CREATE, table)) > 0);
  /* Remember to log if we deleted something */
  do_logging= thd->log_current_statement;
  if (res)
    goto err;

  /*
    Check if we are doing CREATE OR REPLACE TABLE under LOCK TABLES
    on a non temporary table
  */
  if (thd->locked_tables_mode && pos_in_locked_tables &&
      create_info->or_replace())
  {
    /*
      Add back the deleted table and re-created table as a locked table
      This should always work as we have a meta lock on the table.
     */
    thd->locked_tables_list.add_back_last_deleted_lock(pos_in_locked_tables);
    if (thd->locked_tables_list.reopen_tables(thd, false))
    {
      thd->locked_tables_list.unlink_all_closed_tables(thd, NULL, 0);
      res= 1;                                   // We got an error
    }
    else
    {
      /*
        Get pointer to the newly opened table. We need this to ensure we
        don't reopen the table when doing statment logging below.
      */
      table->table= pos_in_locked_tables->table;
      table->table->mdl_ticket->downgrade_lock(MDL_SHARED_NO_READ_WRITE);
    }
  }
  else
  {
    /*
      Ensure that we have an exclusive lock on target table if we are creating
      non-temporary table.
      If we're creating non-temporary table, then either
     - there is an exclusive lock on the table
     or
     - there was CREATE IF EXIST, and the table was not created
      (it existed), and was previously locked
    */
    DBUG_ASSERT((create_info->tmp_table()) ||
                thd->mdl_context.is_lock_owner(MDL_key::TABLE, table->db.str,
                                               table->table_name.str,
                                               MDL_EXCLUSIVE) ||
                (thd->locked_tables_mode && pos_in_locked_tables &&
                 create_info->if_not_exists()));
  }

  DEBUG_SYNC(thd, "create_table_like_before_binlog");

  /*
    We have to write the query before we unlock the tables.
  */
  if (thd->is_current_stmt_binlog_disabled())
    goto err;

#ifdef ENABLE_WHEN_S3_CAN_CREATE_TABLES
  /*
    If we do a create based on a shared table, log the full create of the
    resulting table. This is needed as a shared table may look different
    when the slave executes the command.
  */
  force_generated_create=
    (((src_table->table->file->partition_ht()->flags &
       HTON_TABLE_MAY_NOT_EXIST_ON_SLAVE) &&
      src_table->table->s->db_type() != local_create_info.db_type));
#endif

  if (thd->is_current_stmt_binlog_format_row() || force_generated_create)
  {
    /*
       Since temporary tables are not replicated under row-based
       replication, CREATE TABLE ... LIKE ... needs special
       treatement.  We have some cases to consider, according to the
       following decision table:

           ==== ========= ========= ==============================
           Case    Target    Source Write to binary log
           ==== ========= ========= ==============================
           1       normal    normal Original statement
           2       normal temporary Generated statement if the table
                                    was created.
           3    temporary    normal Nothing
           4    temporary temporary Nothing
           5       any       shared Generated statement if the table
                                    was created if engine changed
           ==== ========= ========= ==============================
    */
    if (!(create_info->tmp_table()) || force_generated_create)
    {
      // Case 2 & 5
      if (src_table->table->s->tmp_table || force_generated_create)
      {
        char buf[2048];
        String query(buf, sizeof(buf), system_charset_info);
        query.length(0);  // Have to zero it since constructor doesn't
        Open_table_context ot_ctx(thd, MYSQL_OPEN_REOPEN |
                                  MYSQL_OPEN_IGNORE_KILLED);
        bool new_table= FALSE; // Whether newly created table is open.

        if (create_res != 0)
        {
          /*
            Table or view with same name already existed and we where using
            IF EXISTS. Continue without logging anything.
          */
          do_logging= 0;
          goto err;
        }
        if (!table->table)
        {
          TABLE_LIST::enum_open_strategy save_open_strategy;
          int open_res;
          /* Force the newly created table to be opened */
          save_open_strategy= table->open_strategy;
          table->open_strategy= TABLE_LIST::OPEN_NORMAL;

          /*
            In order for show_create_table() to work we need to open
            destination table if it is not already open (i.e. if it
            has not existed before). We don't need acquire metadata
            lock in order to do this as we already hold exclusive
            lock on this table. The table will be closed by
            close_thread_table() at the end of this branch.
          */
          open_res= open_table(thd, table, &ot_ctx);
          /* Restore */
          table->open_strategy= save_open_strategy;
          if (open_res)
          {
            res= 1;
            goto err;
          }
          new_table= TRUE;
        }
        /*
          We have to re-test if the table was a view as the view may not
          have been opened until just above.
        */
        if (!table->view)
        {
          /*
            After opening a MERGE table add the children to the query list of
            tables, so that children tables info can be used on "CREATE TABLE"
            statement generation by the binary log.
            Note that placeholders don't have the handler open.
          */
          if (table->table->file->extra(HA_EXTRA_ADD_CHILDREN_LIST))
            goto err;

          /*
            As the reference table is temporary and may not exist on slave, we
            must force the ENGINE to be present into CREATE TABLE.
          */
          create_info->used_fields|= HA_CREATE_USED_ENGINE;

          int result __attribute__((unused))=
            show_create_table(thd, table, &query, create_info, WITH_DB_NAME);

          DBUG_ASSERT(result == 0); // show_create_table() always return 0
          do_logging= FALSE;
          if (write_bin_log(thd, TRUE, query.ptr(), query.length()))
          {
            res= 1;
            do_logging= 0;
            goto err;
          }

          if (new_table)
          {
            DBUG_ASSERT(thd->open_tables == table->table);
            /*
              When opening the table, we ignored the locked tables
              (MYSQL_OPEN_GET_NEW_TABLE). Now we can close the table
              without risking to close some locked table.
            */
            close_thread_table(thd, &thd->open_tables);
          }
        }
      }
      else                                      // Case 1
        do_logging= TRUE;
    }
    /*
      Case 3 and 4 does nothing under RBR
    */
  }
  else
  {
    DBUG_PRINT("info",
               ("res: %d  tmp_table: %d  create_info->table: %p",
                res, create_info->tmp_table(), local_create_info.table));
    if (create_info->tmp_table())
    {
      thd->transaction->stmt.mark_created_temp_table();
      if (!res && local_create_info.table)
      {
        /*
          Remember that tmp table creation was logged so that we know if
          we should log a delete of it.
        */
        local_create_info.table->s->table_creation_was_logged= 1;
      }
    }
    do_logging= TRUE;
  }

err:
  if (do_logging)
  {
    if (res && create_info->table_was_deleted)
    {
      /*
        Table was not deleted. Original table was deleted.
        We have to log it.
      */
      log_drop_table(thd, &table->db, &table->table_name, create_info->tmp_table());
    }
    else if (res != 2)                         // Table was not dropped
    {
      if (write_bin_log(thd, res ? FALSE : TRUE, thd->query(),
                        thd->query_length(), is_trans))
      res= 1;
    }
  }

  DBUG_RETURN(res != 0);
}


/* table_list should contain just one table */
int mysql_discard_or_import_tablespace(THD *thd,
                                       TABLE_LIST *table_list,
                                       bool discard)
{
  Alter_table_prelocking_strategy alter_prelocking_strategy;
  int error;
  DBUG_ENTER("mysql_discard_or_import_tablespace");

  mysql_audit_alter_table(thd, table_list);

  /*
    Note that DISCARD/IMPORT TABLESPACE always is the only operation in an
    ALTER TABLE
  */

  THD_STAGE_INFO(thd, stage_discard_or_import_tablespace);

 /*
   We set this flag so that ha_innobase::open and ::external_lock() do
   not complain when we lock the table
 */
  thd->tablespace_op= TRUE;
  /*
    Adjust values of table-level and metadata which was set in parser
    for the case general ALTER TABLE.
  */
  table_list->mdl_request.set_type(MDL_EXCLUSIVE);
  table_list->lock_type= TL_WRITE;
  /* Do not open views. */
  table_list->required_type= TABLE_TYPE_NORMAL;

  if (open_and_lock_tables(thd, table_list, FALSE, 0,
                           &alter_prelocking_strategy))
  {
    thd->tablespace_op=FALSE;
    DBUG_RETURN(-1);
  }

  error= table_list->table->file->ha_discard_or_import_tablespace(discard);

  THD_STAGE_INFO(thd, stage_end);

  if (unlikely(error))
    goto err;

  if (discard)
    table_list->table->s->tdc->flush(thd, true);

  /*
    The 0 in the call below means 'not in a transaction', which means
    immediate invalidation; that is probably what we wish here
  */
  query_cache_invalidate3(thd, table_list, 0);

  /* The ALTER TABLE is always in its own transaction */
  error= trans_commit_stmt(thd);
  if (unlikely(trans_commit_implicit(thd)))
    error=1;
  if (likely(!error))
    error= write_bin_log(thd, FALSE, thd->query(), thd->query_length());

err:
  thd->tablespace_op=FALSE;

  if (likely(error == 0))
  {
    my_ok(thd);
    DBUG_RETURN(0);
  }

  table_list->table->file->print_error(error, MYF(0));

  DBUG_RETURN(-1);
}


/**
  Check if key is a candidate key, i.e. a unique index with no index
  fields partial or nullable.
*/

static bool is_candidate_key(KEY *key)
{
  KEY_PART_INFO *key_part;
  KEY_PART_INFO *key_part_end= key->key_part + key->user_defined_key_parts;

  if (!(key->flags & HA_NOSAME) || (key->flags & HA_NULL_PART_KEY) ||
      (key->flags & HA_KEY_HAS_PART_KEY_SEG))
    return false;

  for (key_part= key->key_part; key_part < key_part_end; key_part++)
  {
    if (key_part->key_part_flag & HA_PART_KEY_SEG)
      return false;
  }
  return true;
}


/*
   Preparation for table creation

   SYNOPSIS
     handle_if_exists_option()
       thd                       Thread object.
       table                     The altered table.
       alter_info                List of columns and indexes to create
       period_info               Application-time period info

   DESCRIPTION
     Looks for the IF [NOT] EXISTS options, checks the states and remove items
     from the list if existing found.

   RETURN VALUES
     TRUE error
     FALSE OK
*/

static bool
handle_if_exists_options(THD *thd, TABLE *table, Alter_info *alter_info,
                         Table_period_info *period_info)
{
  Field **f_ptr;
  DBUG_ENTER("handle_if_exists_option");

  /* Handle ADD COLUMN IF NOT EXISTS. */
  {
    List_iterator<Create_field> it(alter_info->create_list);
    Create_field *sql_field;

    while ((sql_field=it++))
    {
      if (!sql_field->create_if_not_exists || sql_field->change.str)
        continue;
      /*
         If there is a field with the same name in the table already,
         remove the sql_field from the list.
      */
      for (f_ptr=table->field; *f_ptr; f_ptr++)
      {
        if (lex_string_cmp(system_charset_info,
                           &sql_field->field_name,
                           &(*f_ptr)->field_name) == 0)
          goto drop_create_field;
      }
      {
        /*
          If in the ADD list there is a field with the same name,
          remove the sql_field from the list.
        */
        List_iterator<Create_field> chk_it(alter_info->create_list);
        Create_field *chk_field;
        while ((chk_field= chk_it++) && chk_field != sql_field)
        {
          if (lex_string_cmp(system_charset_info,
                             &sql_field->field_name,
                             &chk_field->field_name) == 0)
            goto drop_create_field;
        }
      }
      continue;
drop_create_field:
      push_warning_printf(thd, Sql_condition::WARN_LEVEL_NOTE,
                          ER_DUP_FIELDNAME, ER_THD(thd, ER_DUP_FIELDNAME),
                          sql_field->field_name.str);
      it.remove();
      if (alter_info->create_list.is_empty())
      {
        alter_info->flags&= ~ALTER_PARSER_ADD_COLUMN;
        if (alter_info->key_list.is_empty())
          alter_info->flags&= ~(ALTER_ADD_INDEX | ALTER_ADD_FOREIGN_KEY);
      }
    }
  }

  /* Handle MODIFY COLUMN IF EXISTS. */
  {
    List_iterator<Create_field> it(alter_info->create_list);
    Create_field *sql_field;

    while ((sql_field=it++))
    {
      if (!sql_field->create_if_not_exists || !sql_field->change.str)
        continue;
      /*
         If there is NO field with the same name in the table already,
         remove the sql_field from the list.
      */
      for (f_ptr=table->field; *f_ptr; f_ptr++)
      {
        if (lex_string_cmp(system_charset_info,
                           &sql_field->change,
                           &(*f_ptr)->field_name) == 0)
        {
          break;
        }
      }
      if (unlikely(*f_ptr == NULL))
      {
        push_warning_printf(thd, Sql_condition::WARN_LEVEL_NOTE,
                            ER_BAD_FIELD_ERROR,
                            ER_THD(thd, ER_BAD_FIELD_ERROR),
                            sql_field->change.str, table->s->table_name.str);
        it.remove();
        if (alter_info->create_list.is_empty())
        {
          alter_info->flags&= ~(ALTER_PARSER_ADD_COLUMN | ALTER_CHANGE_COLUMN);
          if (alter_info->key_list.is_empty())
            alter_info->flags&= ~ALTER_ADD_INDEX;
        }
      }
    }
  }

  /* Handle ALTER/RENAME COLUMN IF EXISTS. */
  {
    List_iterator<Alter_column> it(alter_info->alter_list);
    Alter_column *acol;

    while ((acol=it++))
    {
      if (!acol->alter_if_exists)
        continue;
      /*
         If there is NO field with the same name in the table already,
         remove the acol from the list.
      */
      for (f_ptr=table->field; *f_ptr; f_ptr++)
      {
        if (my_strcasecmp(system_charset_info,
                           acol->name.str, (*f_ptr)->field_name.str) == 0)
          break;
      }
      if (unlikely(*f_ptr == NULL))
      {
        push_warning_printf(thd, Sql_condition::WARN_LEVEL_NOTE,
                            ER_BAD_FIELD_ERROR,
                            ER_THD(thd, ER_BAD_FIELD_ERROR),
                            acol->name.str, table->s->table_name.str);
        it.remove();
        if (alter_info->alter_list.is_empty())
        {
          alter_info->flags&= ~(ALTER_CHANGE_COLUMN_DEFAULT);
        }
      }
    }
  }

  /* Handle DROP COLUMN/KEY IF EXISTS. */
  {
    List_iterator<Alter_drop> drop_it(alter_info->drop_list);
    Alter_drop *drop;
    bool remove_drop;
    ulonglong left_flags= 0;
    while ((drop= drop_it++))
    {
      ulonglong cur_flag= 0;
      switch (drop->type) {
      case Alter_drop::COLUMN:
        cur_flag= ALTER_PARSER_DROP_COLUMN;
        break;
      case Alter_drop::FOREIGN_KEY:
        cur_flag= ALTER_DROP_FOREIGN_KEY;
        break;
      case Alter_drop::KEY:
        cur_flag= ALTER_DROP_INDEX;
        break;
      default:
        break;
      }
      if (!drop->drop_if_exists)
      {
        left_flags|= cur_flag;
        continue;
      }
      remove_drop= TRUE;
      if (drop->type == Alter_drop::COLUMN)
      {
        /*
           If there is NO field with that name in the table,
           remove the 'drop' from the list.
        */
        for (f_ptr=table->field; *f_ptr; f_ptr++)
        {
          if (my_strcasecmp(system_charset_info,
                            drop->name, (*f_ptr)->field_name.str) == 0)
          {
            remove_drop= FALSE;
            break;
          }
        }
      }
      else if (drop->type == Alter_drop::CHECK_CONSTRAINT)
      {
        for (uint i=table->s->field_check_constraints;
             i < table->s->table_check_constraints;
             i++)
        {
          if (my_strcasecmp(system_charset_info, drop->name,
                            table->check_constraints[i]->name.str) == 0)
          {
            remove_drop= FALSE;
            break;
          }
        }
      }
      else if (drop->type == Alter_drop::PERIOD)
      {
        if (table->s->period.name.streq(drop->name))
          remove_drop= FALSE;
      }
      else /* Alter_drop::KEY and Alter_drop::FOREIGN_KEY */
      {
        uint n_key;
        if (drop->type != Alter_drop::FOREIGN_KEY)
        {
          for (n_key=0; n_key < table->s->keys; n_key++)
          {
            if (my_strcasecmp(system_charset_info,
                              drop->name,
                              table->key_info[n_key].name.str) == 0)
            {
              remove_drop= FALSE;
              break;
            }
          }
        }
        else
        {
          List <FOREIGN_KEY_INFO> fk_child_key_list;
          FOREIGN_KEY_INFO *f_key;
          table->file->get_foreign_key_list(thd, &fk_child_key_list);
          List_iterator<FOREIGN_KEY_INFO> fk_key_it(fk_child_key_list);
          while ((f_key= fk_key_it++))
          {
            if (my_strcasecmp(system_charset_info, f_key->foreign_id->str,
                  drop->name) == 0)
            {
              remove_drop= FALSE;
              break;
            }
          }
        }
      }

      if (!remove_drop)
      {
        /*
          Check if the name appears twice in the DROP list.
        */
        List_iterator<Alter_drop> chk_it(alter_info->drop_list);
        Alter_drop *chk_drop;
        while ((chk_drop= chk_it++) && chk_drop != drop)
        {
          if (drop->type == chk_drop->type &&
              my_strcasecmp(system_charset_info,
                            drop->name, chk_drop->name) == 0)
          {
            remove_drop= TRUE;
            break;
          }
        }
      }

      if (remove_drop)
      {
        push_warning_printf(thd, Sql_condition::WARN_LEVEL_NOTE,
                            ER_CANT_DROP_FIELD_OR_KEY,
                            ER_THD(thd, ER_CANT_DROP_FIELD_OR_KEY),
                            drop->type_name(), drop->name);
        drop_it.remove();
      }
      else
        left_flags|= cur_flag;
    }
    /* Reset state to what's left in drop list */
    alter_info->flags&= ~(ALTER_PARSER_DROP_COLUMN |
                          ALTER_DROP_INDEX |
                          ALTER_DROP_FOREIGN_KEY);
    alter_info->flags|= left_flags;
  }

  /* Handle RENAME KEY IF EXISTS. */
  {
    List_iterator<Alter_rename_key> rename_key_it(alter_info->alter_rename_key_list);
    Alter_rename_key *rename_key;
    while ((rename_key= rename_key_it++))
    {
      if (!rename_key->alter_if_exists)
        continue;
      bool exists= false;
      for (uint n_key= 0; n_key < table->s->keys; n_key++)
      {
        if (my_strcasecmp(system_charset_info,
                          rename_key->old_name.str,
                          table->key_info[n_key].name.str) == 0)
        {
          exists= true;
          break;
        }
      }
      if (exists)
        continue;
      push_warning_printf(thd, Sql_condition::WARN_LEVEL_NOTE,
                          ER_KEY_DOES_NOT_EXISTS,
                          ER_THD(thd, ER_KEY_DOES_NOT_EXISTS),
                          rename_key->old_name.str, table->s->table_name.str);
      rename_key_it.remove();
    }
  }

  /* ALTER TABLE ADD KEY IF NOT EXISTS */
  /* ALTER TABLE ADD FOREIGN KEY IF NOT EXISTS */
  {
    Key *key;
    List_iterator<Key> key_it(alter_info->key_list);
    uint n_key;
    const char *keyname= NULL;
    while ((key=key_it++))
    {
      if (!key->if_not_exists() && !key->or_replace())
        continue;

      /* Check if the table already has a PRIMARY KEY */
      bool dup_primary_key=
            key->type == Key::PRIMARY &&
            table->s->primary_key != MAX_KEY &&
            (keyname= table->s->key_info[table->s->primary_key].name.str) &&
            my_strcasecmp(system_charset_info, keyname, primary_key_name) == 0;
      if (dup_primary_key)
        goto remove_key;

      /* If the name of the key is not specified,     */
      /* let us check the name of the first key part. */
      if ((keyname= key->name.str) == NULL)
      {
        if (key->type == Key::PRIMARY)
          keyname= primary_key_name;
        else
        {
          List_iterator<Key_part_spec> part_it(key->columns);
          Key_part_spec *kp;
          if ((kp= part_it++))
            keyname= kp->field_name.str;
          if (keyname == NULL)
            continue;
        }
      }
      if (key->type != Key::FOREIGN_KEY)
      {
        for (n_key=0; n_key < table->s->keys; n_key++)
        {
          if (my_strcasecmp(system_charset_info,
                keyname, table->key_info[n_key].name.str) == 0)
          {
            goto remove_key;
          }
        }
      }
      else
      {
        List <FOREIGN_KEY_INFO> fk_child_key_list;
        FOREIGN_KEY_INFO *f_key;
        table->file->get_foreign_key_list(thd, &fk_child_key_list);
        List_iterator<FOREIGN_KEY_INFO> fk_key_it(fk_child_key_list);
        while ((f_key= fk_key_it++))
        {
          if (my_strcasecmp(system_charset_info, f_key->foreign_id->str,
                keyname) == 0)
            goto remove_key;
        }
      }

      {
        Key *chk_key;
        List_iterator<Key> chk_it(alter_info->key_list);
        const char *chkname;
        while ((chk_key=chk_it++) && chk_key != key)
        {
          if ((chkname= chk_key->name.str) == NULL)
          {
            List_iterator<Key_part_spec> part_it(chk_key->columns);
            Key_part_spec *kp;
            if ((kp= part_it++))
              chkname= kp->field_name.str;
            if (chkname == NULL)
              continue;
          }
          if (key->type == chk_key->type &&
              my_strcasecmp(system_charset_info, keyname, chkname) == 0)
            goto remove_key;
        }
      }
      continue;

remove_key:
      if (key->if_not_exists())
      {
        push_warning_printf(thd, Sql_condition::WARN_LEVEL_NOTE,
                            ER_DUP_KEYNAME, ER_THD(thd, dup_primary_key
                            ? ER_MULTIPLE_PRI_KEY : ER_DUP_KEYNAME), keyname);
        key_it.remove();
        if (key->type == Key::FOREIGN_KEY)
        {
          /* ADD FOREIGN KEY appends two items. */
          key_it.remove();
        }
        if (alter_info->key_list.is_empty())
          alter_info->flags&= ~(ALTER_ADD_INDEX | ALTER_ADD_FOREIGN_KEY);
      }
      else
      {
        DBUG_ASSERT(key->or_replace());
        Alter_drop::drop_type type= (key->type == Key::FOREIGN_KEY) ?
          Alter_drop::FOREIGN_KEY : Alter_drop::KEY;
        Alter_drop *ad= new (thd->mem_root) Alter_drop(type, key->name.str, FALSE);
        if (ad != NULL)
        {
          // Adding the index into the drop list for replacing
          alter_info->flags |= ALTER_DROP_INDEX;
          alter_info->drop_list.push_back(ad, thd->mem_root);
        }
      }
    }
  }

#ifdef WITH_PARTITION_STORAGE_ENGINE
  partition_info *tab_part_info= table->part_info;
  thd->work_part_info= thd->lex->part_info;
  if (tab_part_info)
  {
    /* ALTER TABLE ADD PARTITION IF NOT EXISTS */
    if ((alter_info->partition_flags & ALTER_PARTITION_ADD) &&
        thd->lex->create_info.if_not_exists())
    {
      partition_info *alt_part_info= thd->lex->part_info;
      if (alt_part_info)
      {
        List_iterator<partition_element> new_part_it(alt_part_info->partitions);
        partition_element *pe;
        while ((pe= new_part_it++))
        {
          if (!tab_part_info->has_unique_name(pe))
          {
            push_warning_printf(thd, Sql_condition::WARN_LEVEL_NOTE,
                                ER_SAME_NAME_PARTITION,
                                ER_THD(thd, ER_SAME_NAME_PARTITION),
                                pe->partition_name);
            alter_info->partition_flags&= ~ALTER_PARTITION_ADD;
            thd->work_part_info= NULL;
            break;
          }
        }
      }
    }
    /* ALTER TABLE DROP PARTITION IF EXISTS */
    if ((alter_info->partition_flags & ALTER_PARTITION_DROP) &&
        thd->lex->if_exists())
    {
      List_iterator<const char> names_it(alter_info->partition_names);
      const char *name;

      while ((name= names_it++))
      {
        List_iterator<partition_element> part_it(tab_part_info->partitions);
        partition_element *part_elem;
        while ((part_elem= part_it++))
        {
          if (my_strcasecmp(system_charset_info,
                              part_elem->partition_name, name) == 0)
            break;
        }
        if (!part_elem)
        {
          push_warning_printf(thd, Sql_condition::WARN_LEVEL_NOTE,
                              ER_DROP_PARTITION_NON_EXISTENT,
                              ER_THD(thd, ER_DROP_PARTITION_NON_EXISTENT),
                              "DROP");
          names_it.remove();
        }
      }
      if (alter_info->partition_names.elements == 0)
        alter_info->partition_flags&= ~ALTER_PARTITION_DROP;
    }
  }
#endif /*WITH_PARTITION_STORAGE_ENGINE*/

  /* ADD CONSTRAINT IF NOT EXISTS. */
  {
    List_iterator<Virtual_column_info> it(alter_info->check_constraint_list);
    Virtual_column_info *check;
    TABLE_SHARE *share= table->s;
    uint c;

    while ((check=it++))
    {
      if (!check->if_not_exists && check->name.length)
        continue;
      for (c= share->field_check_constraints;
           c < share->table_check_constraints ; c++)
      {
        Virtual_column_info *dup= table->check_constraints[c];
        if (dup->name.length == check->name.length &&
            lex_string_cmp(system_charset_info,
                           &check->name, &dup->name) == 0)
        {
          push_warning_printf(thd, Sql_condition::WARN_LEVEL_NOTE,
            ER_DUP_CONSTRAINT_NAME, ER_THD(thd, ER_DUP_CONSTRAINT_NAME),
            "CHECK", check->name.str);
          it.remove();
          if (alter_info->check_constraint_list.elements == 0)
            alter_info->flags&= ~ALTER_ADD_CHECK_CONSTRAINT;

          break;
        }
      }
    }
  }

  /* ADD PERIOD */

  if (period_info->create_if_not_exists && table->s->period.name
      && table->s->period.name.streq(period_info->name))
  {
    DBUG_ASSERT(period_info->is_set());
    push_warning_printf(thd, Sql_condition::WARN_LEVEL_NOTE,
                        ER_DUP_FIELDNAME, ER_THD(thd, ER_DUP_FIELDNAME),
                        period_info->name.str, table->s->table_name.str);

    List_iterator<Virtual_column_info> vit(alter_info->check_constraint_list);
    while (vit++ != period_info->constr)
    {
      // do nothing
    }
    vit.remove();

    *period_info= {};
  }

  DBUG_RETURN(false);
}


static bool fix_constraints_names(THD *thd, List<Virtual_column_info>
                                  *check_constraint_list,
                                  const HA_CREATE_INFO *create_info)
{
  List_iterator<Virtual_column_info> it((*check_constraint_list));
  Virtual_column_info *check;
  uint nr= 1;
  DBUG_ENTER("fix_constraints_names");
  if (!check_constraint_list)
    DBUG_RETURN(FALSE);
  // Prevent accessing freed memory during generating unique names
  while ((check=it++))
  {
    if (check->automatic_name)
    {
      check->name.str= NULL;
      check->name.length= 0;
    }
  }
  it.rewind();
  // Generate unique names if needed
  while ((check=it++))
  {
    if (!check->name.length)
    {
      check->automatic_name= TRUE;

      const char *own_name_base= create_info->period_info.constr == check
        ? create_info->period_info.name.str : NULL;

      if (make_unique_constraint_name(thd, &check->name,
                                      own_name_base,
                                      check_constraint_list,
                                      &nr))
        DBUG_RETURN(TRUE);
    }
  }
  DBUG_RETURN(FALSE);
}


static int compare_uint(const uint *s, const uint *t)
{
  return (*s < *t) ? -1 : ((*s > *t) ? 1 : 0);
}

static Compare_keys merge(Compare_keys current, Compare_keys add) {
  if (current == Compare_keys::Equal)
    return add;

  if (add == Compare_keys::Equal)
    return current;

  if (current == add)
    return current;

  if (current == Compare_keys::EqualButComment) {
    return Compare_keys::NotEqual;
  }

  if (current == Compare_keys::EqualButKeyPartLength) {
    if (add == Compare_keys::EqualButComment)
      return Compare_keys::NotEqual;
    DBUG_ASSERT(add == Compare_keys::NotEqual);
    return Compare_keys::NotEqual;
  }

  DBUG_ASSERT(current == Compare_keys::NotEqual);
  return current;
}

Compare_keys compare_keys_but_name(const KEY *table_key, const KEY *new_key,
                                   Alter_info *alter_info, const TABLE *table,
                                   const KEY *const new_pk,
                                   const KEY *const old_pk)
{
  if (table_key->algorithm != new_key->algorithm)
    return Compare_keys::NotEqual;

  if ((table_key->flags & HA_KEYFLAG_MASK) !=
      (new_key->flags & HA_KEYFLAG_MASK))
    return Compare_keys::NotEqual;

  if (table_key->user_defined_key_parts != new_key->user_defined_key_parts)
    return Compare_keys::NotEqual;

  if (table_key->block_size != new_key->block_size)
    return Compare_keys::NotEqual;

  /*
  Rebuild the index if following condition get satisfied:

  (i) Old table doesn't have primary key, new table has it and vice-versa
  (ii) Primary key changed to another existing index
  */
  if ((new_key == new_pk) != (table_key == old_pk))
    return Compare_keys::NotEqual;

  if (engine_options_differ(table_key->option_struct, new_key->option_struct,
                            table->file->ht->index_options))
    return Compare_keys::NotEqual;

  Compare_keys result= Compare_keys::Equal;

  for (const KEY_PART_INFO *
           key_part= table_key->key_part,
          *new_part= new_key->key_part,
          *end= table_key->key_part + table_key->user_defined_key_parts;
       key_part < end; key_part++, new_part++)
  {
    /*
      For prefix keys KEY_PART_INFO::field points to cloned Field
      object with adjusted length. So below we have to check field
      indexes instead of simply comparing pointers to Field objects.
    */
    const Create_field &new_field=
        *alter_info->create_list.elem(new_part->fieldnr);

    if (!new_field.field ||
        new_field.field->field_index != key_part->fieldnr - 1)
    {
      return Compare_keys::NotEqual;
    }

    auto compare= table->file->compare_key_parts(
        *table->field[key_part->fieldnr - 1], new_field, *key_part, *new_part);
    result= merge(result, compare);
  }

  /* Check that key comment is not changed. */
  if (cmp(table_key->comment, new_key->comment) != 0)
    result= merge(result, Compare_keys::EqualButComment);

  return result;
}

/**
   Compare original and new versions of a table and fill Alter_inplace_info
   describing differences between those versions.

   @param          thd                Thread
   @param          table              The original table.
   @param          varchar            Indicates that new definition has new
                                      VARCHAR column.
   @param[in/out]  ha_alter_info      Data structure which already contains
                                      basic information about create options,
                                      field and keys for the new version of
                                      table and which should be completed with
                                      more detailed information needed for
                                      in-place ALTER.

   First argument 'table' contains information of the original
   table, which includes all corresponding parts that the new
   table has in arguments create_list, key_list and create_info.

   Compare the changes between the original and new table definitions.
   The result of this comparison is then passed to SE which determines
   whether it can carry out these changes in-place.

   Mark any changes detected in the ha_alter_flags.
   We generally try to specify handler flags only if there are real
   changes. But in cases when it is cumbersome to determine if some
   attribute has really changed we might choose to set flag
   pessimistically, for example, relying on parser output only.

   If there are no data changes, but index changes, 'index_drop_buffer'
   and/or 'index_add_buffer' are populated with offsets into
   table->key_info or key_info_buffer respectively for the indexes
   that need to be dropped and/or (re-)created.

   Note that this function assumes that it is OK to change Alter_info
   and HA_CREATE_INFO which it gets. It is caller who is responsible
   for creating copies for this structures if he needs them unchanged.

   @retval true  error
   @retval false success
*/

static bool fill_alter_inplace_info(THD *thd, TABLE *table, bool varchar,
                                    Alter_inplace_info *ha_alter_info)
{
  Field **f_ptr, *field;
  List_iterator_fast<Create_field> new_field_it;
  Create_field *new_field;
  Alter_info *alter_info= ha_alter_info->alter_info;
  DBUG_ENTER("fill_alter_inplace_info");
  DBUG_PRINT("info", ("alter_info->flags: %llu", alter_info->flags));

  /* Allocate result buffers. */
  DBUG_ASSERT(ha_alter_info->rename_keys.mem_root() == thd->mem_root);
  if (! (ha_alter_info->index_drop_buffer=
          (KEY**) thd->alloc(sizeof(KEY*) * table->s->keys)) ||
      ! (ha_alter_info->index_add_buffer=
          (uint*) thd->alloc(sizeof(uint) *
                            alter_info->key_list.elements)) ||
      ha_alter_info->rename_keys.reserve(ha_alter_info->index_add_count))
    DBUG_RETURN(true);

  /*
    Copy parser flags, but remove some flags that handlers doesn't
    need to care about (old engines may not ignore these parser flags).
    ALTER_RENAME_COLUMN is replaced by ALTER_COLUMN_NAME.
    ALTER_CHANGE_COLUMN_DEFAULT is replaced by ALTER_CHANGE_COLUMN
    ALTER_PARSE_ADD_COLUMN, ALTER_PARSE_DROP_COLUMN, ALTER_ADD_INDEX and
    ALTER_DROP_INDEX are replaced with versions that have higher granuality.
  */

  alter_table_operations flags_to_remove=
      ALTER_ADD_INDEX | ALTER_DROP_INDEX | ALTER_PARSER_ADD_COLUMN |
      ALTER_PARSER_DROP_COLUMN | ALTER_COLUMN_ORDER | ALTER_RENAME_COLUMN |
      ALTER_CHANGE_COLUMN;

  if (!table->file->native_versioned())
    flags_to_remove|= ALTER_COLUMN_UNVERSIONED;

  ha_alter_info->handler_flags|= (alter_info->flags & ~flags_to_remove);
  /*
    Comparing new and old default values of column is cumbersome.
    So instead of using such a comparison for detecting if default
    has really changed we rely on flags set by parser to get an
    approximate value for storage engine flag.
  */
  if (alter_info->flags & ALTER_CHANGE_COLUMN)
    ha_alter_info->handler_flags|= ALTER_COLUMN_DEFAULT;

  /*
    If we altering table with old VARCHAR fields we will be automatically
    upgrading VARCHAR column types.
  */
  if (table->s->frm_version < FRM_VER_TRUE_VARCHAR && varchar)
    ha_alter_info->handler_flags|=  ALTER_STORED_COLUMN_TYPE;

  DBUG_PRINT("info", ("handler_flags: %llu", ha_alter_info->handler_flags));

  /*
    Go through fields in old version of table and detect changes to them.
    We don't want to rely solely on Alter_info flags for this since:
    a) new definition of column can be fully identical to the old one
       despite the fact that this column is mentioned in MODIFY clause.
    b) even if new column type differs from its old column from metadata
       point of view, it might be identical from storage engine point
       of view (e.g. when ENUM('a','b') is changed to ENUM('a','b',c')).
    c) flags passed to storage engine contain more detailed information
       about nature of changes than those provided from parser.
  */
  bool maybe_alter_vcol= false;
  uint field_stored_index= 0;
  for (f_ptr= table->field; (field= *f_ptr); f_ptr++,
                               field_stored_index+= field->stored_in_db())
  {
    /* Clear marker for renamed or dropped field
    which we are going to set later. */
    field->flags&= ~(FIELD_IS_RENAMED | FIELD_IS_DROPPED);

    /* Use transformed info to evaluate flags for storage engine. */
    uint new_field_index= 0, new_field_stored_index= 0;
    new_field_it.init(alter_info->create_list);
    while ((new_field= new_field_it++))
    {
      if (new_field->field == field)
        break;
      new_field_index++;
      new_field_stored_index+= new_field->stored_in_db();
    }

    if (new_field)
    {
      /* Field is not dropped. Evaluate changes bitmap for it. */

      /*
        Check if type of column has changed.
      */
      bool is_equal= field->is_equal(*new_field);
      if (!is_equal)
      {
        if (field->table->file->can_convert_nocopy(*field, *new_field))
        {
          /*
            New column type differs from the old one, but storage engine can
            change it by itself.
            (for example, VARCHAR(300) is changed to VARCHAR(400)).
          */
          ha_alter_info->handler_flags|= ALTER_COLUMN_TYPE_CHANGE_BY_ENGINE;
        }
        else
        {
          /* New column type is incompatible with old one. */
          ha_alter_info->handler_flags|= field->stored_in_db()
                                             ? ALTER_STORED_COLUMN_TYPE
                                             : ALTER_VIRTUAL_COLUMN_TYPE;

          if (table->s->tmp_table == NO_TMP_TABLE)
          {
            delete_statistics_for_column(thd, table, field);
            KEY *key_info= table->key_info;
            for (uint i= 0; i < table->s->keys; i++, key_info++)
            {
              if (!field->part_of_key.is_set(i))
                continue;

              uint key_parts= table->actual_n_key_parts(key_info);
              for (uint j= 0; j < key_parts; j++)
              {
                if (key_info->key_part[j].fieldnr - 1 == field->field_index)
                {
                  delete_statistics_for_index(
                      thd, table, key_info,
                      j >= key_info->user_defined_key_parts);
                  break;
                }
              }
            }
          }
        }
      }

      if (field->vcol_info || new_field->vcol_info)
      {
        /* base <-> virtual or stored <-> virtual */
        if (field->stored_in_db() != new_field->stored_in_db())
          ha_alter_info->handler_flags|= ( ALTER_STORED_COLUMN_TYPE |
                                           ALTER_VIRTUAL_COLUMN_TYPE);
        if (field->vcol_info && new_field->vcol_info)
        {
          bool value_changes= !is_equal;
          alter_table_operations alter_expr;
          if (field->stored_in_db())
            alter_expr= ALTER_STORED_GCOL_EXPR;
          else
            alter_expr= ALTER_VIRTUAL_GCOL_EXPR;
          if (!field->vcol_info->is_equal(new_field->vcol_info))
          {
            ha_alter_info->handler_flags|= alter_expr;
            value_changes= true;
          }

          if ((ha_alter_info->handler_flags & ALTER_COLUMN_DEFAULT)
              && !(ha_alter_info->handler_flags & alter_expr))
          { /*
              a DEFAULT value of a some column was changed.  see if this vcol
              uses DEFAULT() function. The check is kind of expensive, so don't
              do it if ALTER_COLUMN_VCOL is already set.
            */
            if (field->vcol_info->expr->walk(
                                 &Item::check_func_default_processor, 0, 0))
            {
              ha_alter_info->handler_flags|= alter_expr;
              value_changes= true;
            }
          }

          if (field->vcol_info->is_in_partitioning_expr() ||
              field->flags & PART_KEY_FLAG || field->stored_in_db())
          {
            if (value_changes)
              ha_alter_info->handler_flags|= ALTER_COLUMN_VCOL;
            else
              maybe_alter_vcol= true;
          }
        }
        else /* base <-> stored */
          ha_alter_info->handler_flags|= ALTER_STORED_COLUMN_TYPE;
      }

      /* Check if field was renamed (case-sensitive for detecting case change) */
      if (cmp(&field->field_name, &new_field->field_name))
      {
        field->flags|= FIELD_IS_RENAMED;
        ha_alter_info->handler_flags|= ALTER_COLUMN_NAME;
        rename_column_in_stat_tables(thd, table, field,
                                     new_field->field_name.str);
      }

      /* Check that NULL behavior is same for old and new fields */
      if ((new_field->flags & NOT_NULL_FLAG) !=
          (uint) (field->flags & NOT_NULL_FLAG))
      {
        if (new_field->flags & NOT_NULL_FLAG)
          ha_alter_info->handler_flags|= ALTER_COLUMN_NOT_NULLABLE;
        else
          ha_alter_info->handler_flags|= ALTER_COLUMN_NULLABLE;
      }

      /*
        We do not detect changes to default values in this loop.
        See comment above for more details.
      */

      /*
        Detect changes in column order.
      */
      if (field->stored_in_db())
      {
        if (field_stored_index != new_field_stored_index)
          ha_alter_info->handler_flags|= ALTER_STORED_COLUMN_ORDER;
      }
      else
      {
        if (field->field_index != new_field_index)
          ha_alter_info->handler_flags|= ALTER_VIRTUAL_COLUMN_ORDER;
      }

      /* Detect changes in storage type of column */
      if (new_field->field_storage_type() != field->field_storage_type())
        ha_alter_info->handler_flags|= ALTER_COLUMN_STORAGE_TYPE;

      /* Detect changes in column format of column */
      if (new_field->column_format() != field->column_format())
        ha_alter_info->handler_flags|= ALTER_COLUMN_COLUMN_FORMAT;

      if (engine_options_differ(field->option_struct, new_field->option_struct,
                                table->file->ht->field_options))
      {
        ha_alter_info->handler_flags|= ALTER_COLUMN_OPTION;
        ha_alter_info->create_info->fields_option_struct[f_ptr - table->field]=
          new_field->option_struct;
      }
    }
    else
    {
      // Field is not present in new version of table and therefore was dropped.
      field->flags|= FIELD_IS_DROPPED;
      if (field->stored_in_db())
        ha_alter_info->handler_flags|= ALTER_DROP_STORED_COLUMN;
      else
        ha_alter_info->handler_flags|= ALTER_DROP_VIRTUAL_COLUMN;
    }
  }

  if (maybe_alter_vcol)
  {
    /*
      What if one of the normal columns was altered and it was part of the some
      virtual column expression?  Currently we don't detect this correctly
      (FIXME), so let's just say that a vcol *might* be affected if any other
      column was altered.
    */
    if (ha_alter_info->handler_flags & (ALTER_STORED_COLUMN_TYPE |
                                        ALTER_VIRTUAL_COLUMN_TYPE |
                                        ALTER_COLUMN_NOT_NULLABLE |
                                        ALTER_COLUMN_OPTION))
      ha_alter_info->handler_flags|= ALTER_COLUMN_VCOL;
  }

  new_field_it.init(alter_info->create_list);
  while ((new_field= new_field_it++))
  {
    if (! new_field->field)
    {
      // Field is not present in old version of table and therefore was added.
      if (new_field->vcol_info)
      {
        if (new_field->stored_in_db())
          ha_alter_info->handler_flags|= ALTER_ADD_STORED_GENERATED_COLUMN;
        else
          ha_alter_info->handler_flags|= ALTER_ADD_VIRTUAL_COLUMN;
      }
      else
        ha_alter_info->handler_flags|= ALTER_ADD_STORED_BASE_COLUMN;
    }
  }

  /*
    Go through keys and check if the original ones are compatible
    with new table.
  */
  KEY *table_key;
  KEY *table_key_end= table->key_info + table->s->keys;
  KEY *new_key;
  KEY *new_key_end=
    ha_alter_info->key_info_buffer + ha_alter_info->key_count;
  /*
    Primary key index for the new table
  */
  const KEY* const new_pk= (ha_alter_info->key_count > 0 &&
                            (!my_strcasecmp(system_charset_info,
                                ha_alter_info->key_info_buffer->name.str,
                                primary_key_name) ||
                            is_candidate_key(ha_alter_info->key_info_buffer))) ?
                           ha_alter_info->key_info_buffer : NULL;
  const KEY *const old_pk= table->s->primary_key == MAX_KEY ? NULL :
                           table->key_info + table->s->primary_key;

  DBUG_PRINT("info", ("index count old: %d  new: %d",
                      table->s->keys, ha_alter_info->key_count));

  /*
    Step through all keys of the old table and search matching new keys.
  */
  ha_alter_info->index_drop_count= 0;
  ha_alter_info->index_add_count= 0;
  for (table_key= table->key_info; table_key < table_key_end; table_key++)
  {
    /* Search a new key with the same name. */
    for (new_key= ha_alter_info->key_info_buffer;
         new_key < new_key_end;
         new_key++)
    {
      if (!lex_string_cmp(system_charset_info, &table_key->name,
                          &new_key->name))
        break;
    }
    if (new_key >= new_key_end)
    {
      /* Key not found. Add the key to the drop buffer. */
      ha_alter_info->index_drop_buffer
        [ha_alter_info->index_drop_count++]=
        table_key;
      DBUG_PRINT("info", ("index dropped: '%s'", table_key->name.str));
      continue;
    }

    switch (compare_keys_but_name(table_key, new_key, alter_info, table, new_pk,
                                  old_pk))
    {
    case Compare_keys::Equal:
      continue;
    case Compare_keys::EqualButKeyPartLength:
      ha_alter_info->handler_flags|= ALTER_COLUMN_INDEX_LENGTH;
      continue;
    case Compare_keys::EqualButComment:
      ha_alter_info->handler_flags|= ALTER_CHANGE_INDEX_COMMENT;
      continue;
    case Compare_keys::NotEqual:
      break;
    }

    /* Key modified. Add the key / key offset to both buffers. */
    ha_alter_info->index_drop_buffer
      [ha_alter_info->index_drop_count++]=
      table_key;
    ha_alter_info->index_add_buffer
      [ha_alter_info->index_add_count++]=
      (uint)(new_key - ha_alter_info->key_info_buffer);
    /* Mark all old fields which are used in newly created index. */
    DBUG_PRINT("info", ("index changed: '%s'", table_key->name.str));
  }
  /*end of for (; table_key < table_key_end;) */

  /*
    Step through all keys of the new table and find matching old keys.
  */
  for (new_key= ha_alter_info->key_info_buffer;
       new_key < new_key_end;
       new_key++)
  {
    /* Search an old key with the same name. */
    for (table_key= table->key_info; table_key < table_key_end; table_key++)
    {
      if (!lex_string_cmp(system_charset_info, &table_key->name,
                          &new_key->name))
        break;
    }
    if (table_key >= table_key_end)
    {
      /* Key not found. Add the offset of the key to the add buffer. */
      ha_alter_info->index_add_buffer
        [ha_alter_info->index_add_count++]=
        (uint)(new_key - ha_alter_info->key_info_buffer);
      DBUG_PRINT("info", ("index added: '%s'", new_key->name.str));
    }
    else
      ha_alter_info->create_info->indexes_option_struct[table_key - table->key_info]=
        new_key->option_struct;
  }

  for (uint i= 0; i < ha_alter_info->index_add_count; i++)
  {
    uint *add_buffer= ha_alter_info->index_add_buffer;
    const KEY *new_key= ha_alter_info->key_info_buffer + add_buffer[i];

    for (uint j= 0; j < ha_alter_info->index_drop_count; j++)
    {
      KEY **drop_buffer= ha_alter_info->index_drop_buffer;
      const KEY *old_key= drop_buffer[j];

      if (compare_keys_but_name(old_key, new_key, alter_info, table, new_pk,
                                old_pk) != Compare_keys::Equal)
      {
        continue;
      }

      DBUG_ASSERT(
          lex_string_cmp(system_charset_info, &old_key->name, &new_key->name));

      ha_alter_info->handler_flags|= ALTER_RENAME_INDEX;
      ha_alter_info->rename_keys.push_back(
          Alter_inplace_info::Rename_key_pair(old_key, new_key));

      --ha_alter_info->index_add_count;
      --ha_alter_info->index_drop_count;
      memmove(add_buffer + i, add_buffer + i + 1,
              sizeof(add_buffer[0]) * (ha_alter_info->index_add_count - i));
      memmove(drop_buffer + j, drop_buffer + j + 1,
              sizeof(drop_buffer[0]) * (ha_alter_info->index_drop_count - j));
      --i; // this index once again
      break;
    }
  }

  /*
    Sort index_add_buffer according to how key_info_buffer is sorted.
    I.e. with primary keys first - see sort_keys().
  */
  my_qsort(ha_alter_info->index_add_buffer,
           ha_alter_info->index_add_count,
           sizeof(uint), (qsort_cmp) compare_uint);

  /* Now let us calculate flags for storage engine API. */

  /* Figure out what kind of indexes we are dropping. */
  KEY **dropped_key;
  KEY **dropped_key_end= ha_alter_info->index_drop_buffer +
                         ha_alter_info->index_drop_count;

  for (dropped_key= ha_alter_info->index_drop_buffer;
       dropped_key < dropped_key_end; dropped_key++)
  {
    table_key= *dropped_key;

    if (table_key->flags & HA_NOSAME)
    {
      if (table_key == old_pk)
        ha_alter_info->handler_flags|= ALTER_DROP_PK_INDEX;
      else
        ha_alter_info->handler_flags|= ALTER_DROP_UNIQUE_INDEX;
    }
    else
      ha_alter_info->handler_flags|= ALTER_DROP_NON_UNIQUE_NON_PRIM_INDEX;
  }

  /* Now figure out what kind of indexes we are adding. */
  for (uint add_key_idx= 0; add_key_idx < ha_alter_info->index_add_count; add_key_idx++)
  {
    new_key= ha_alter_info->key_info_buffer + ha_alter_info->index_add_buffer[add_key_idx];

    if (new_key->flags & HA_NOSAME)
    {
      if (new_key == new_pk)
        ha_alter_info->handler_flags|= ALTER_ADD_PK_INDEX;
      else
        ha_alter_info->handler_flags|= ALTER_ADD_UNIQUE_INDEX;
    }
    else
      ha_alter_info->handler_flags|= ALTER_ADD_NON_UNIQUE_NON_PRIM_INDEX;
  }

  DBUG_PRINT("exit", ("handler_flags: %llu", ha_alter_info->handler_flags));
  DBUG_RETURN(false);
}


/**
  Mark fields participating in newly added indexes in TABLE object which
  corresponds to new version of altered table.

  @param ha_alter_info  Alter_inplace_info describing in-place ALTER.
  @param altered_table  TABLE object for new version of TABLE in which
                        fields should be marked.
*/

static void update_altered_table(const Alter_inplace_info &ha_alter_info,
                                 TABLE *altered_table)
{
  uint field_idx, add_key_idx;
  KEY *key;
  KEY_PART_INFO *end, *key_part;

  /*
    Clear marker for all fields, as we are going to set it only
    for fields which participate in new indexes.
  */
  for (field_idx= 0; field_idx < altered_table->s->fields; ++field_idx)
    altered_table->field[field_idx]->flags&= ~FIELD_IN_ADD_INDEX;

  /*
    Go through array of newly added indexes and mark fields
    participating in them.
  */
  for (add_key_idx= 0; add_key_idx < ha_alter_info.index_add_count;
       add_key_idx++)
  {
    key= ha_alter_info.key_info_buffer +
         ha_alter_info.index_add_buffer[add_key_idx];

    end= key->key_part + key->user_defined_key_parts;
    for (key_part= key->key_part; key_part < end; key_part++)
      altered_table->field[key_part->fieldnr]->flags|= FIELD_IN_ADD_INDEX;
  }
}


/**
  Compare two tables to see if their metadata are compatible.
  One table specified by a TABLE instance, the other using Alter_info
  and HA_CREATE_INFO.

  @param[in]  table          The first table.
  @param[in]  alter_info     Alter options, fields and keys for the
                             second table.
  @param[in]  create_info    Create options for the second table.
  @param[out] metadata_equal Result of comparison.

  @retval true   error
  @retval false  success
*/

bool mysql_compare_tables(TABLE *table, Alter_info *alter_info,
                          HA_CREATE_INFO *create_info, bool *metadata_equal)
{
  DBUG_ENTER("mysql_compare_tables");

  uint changes= IS_EQUAL_NO;
  uint key_count;
  List_iterator_fast<Create_field> tmp_new_field_it;
  THD *thd= table->in_use;
  *metadata_equal= false;

  /*
    Create a copy of alter_info.
    To compare definitions, we need to "prepare" the definition - transform it
    from parser output to a format that describes the table layout (all column
    defaults are initialized, duplicate columns are removed). This is done by
    mysql_prepare_create_table.  Unfortunately, mysql_prepare_create_table
    performs its transformations "in-place", that is, modifies the argument.
    Since we would like to keep mysql_compare_tables() idempotent (not altering
    any of the arguments) we create a copy of alter_info here and pass it to
    mysql_prepare_create_table, then use the result to compare the tables, and
    then destroy the copy.
  */
  Alter_info tmp_alter_info(*alter_info, thd->mem_root);
  uint db_options= 0; /* not used */
  KEY *key_info_buffer= NULL;

  tmp_alter_info.db= table->s->db;
  tmp_alter_info.table_name= table->s->table_name;

  /* Create the prepared information. */
  int create_table_mode= table->s->tmp_table == NO_TMP_TABLE ?
                           C_ORDINARY_CREATE : C_ALTER_TABLE;
  if (mysql_prepare_create_table(thd, create_info, &tmp_alter_info,
                                 &db_options, table->file, &key_info_buffer,
                                 &key_count, create_table_mode))
    DBUG_RETURN(1);

  /* Some very basic checks. */
  if (table->s->fields != alter_info->create_list.elements ||
      table->s->db_type() != create_info->db_type ||
      table->s->tmp_table ||
      (table->s->row_type != create_info->row_type))
    DBUG_RETURN(false);

  /* Go through fields and check if they are compatible. */
  tmp_new_field_it.init(tmp_alter_info.create_list);
  for (Field **f_ptr= table->field; *f_ptr; f_ptr++)
  {
    Field *field= *f_ptr;
    Create_field *tmp_new_field= tmp_new_field_it++;

    /* Check that NULL behavior is the same. */
    if ((tmp_new_field->flags & NOT_NULL_FLAG) !=
	(uint) (field->flags & NOT_NULL_FLAG))
      DBUG_RETURN(false);

    /*
      mysql_prepare_alter_table() clears HA_OPTION_PACK_RECORD bit when
      preparing description of existing table. In ALTER TABLE it is later
      updated to correct value by create_table_impl() call.
      So to get correct value of this bit in this function we have to
      mimic behavior of create_table_impl().
    */
    if (create_info->row_type == ROW_TYPE_DYNAMIC ||
        create_info->row_type == ROW_TYPE_PAGE ||
	(tmp_new_field->flags & BLOB_FLAG) ||
	(tmp_new_field->real_field_type() == MYSQL_TYPE_VARCHAR &&
	create_info->row_type != ROW_TYPE_FIXED))
      create_info->table_options|= HA_OPTION_PACK_RECORD;

    /* Check if field was renamed */
    if (lex_string_cmp(system_charset_info,
                       &field->field_name,
                       &tmp_new_field->field_name))
      DBUG_RETURN(false);

    /* Evaluate changes bitmap and send to check_if_incompatible_data() */
    uint field_changes= field->is_equal(*tmp_new_field);
    if (field_changes != IS_EQUAL_YES)
      DBUG_RETURN(false);

    changes|= field_changes;
  }

  /* Check if changes are compatible with current handler. */
  if (table->file->check_if_incompatible_data(create_info, changes))
    DBUG_RETURN(false);

  /* Go through keys and check if they are compatible. */
  KEY *table_key;
  KEY *table_key_end= table->key_info + table->s->keys;
  KEY *new_key;
  KEY *new_key_end= key_info_buffer + key_count;

  /* Step through all keys of the first table and search matching keys. */
  for (table_key= table->key_info; table_key < table_key_end; table_key++)
  {
    /* Search a key with the same name. */
    for (new_key= key_info_buffer; new_key < new_key_end; new_key++)
    {
      if (!lex_string_cmp(system_charset_info, &table_key->name,
                          &new_key->name))
        break;
    }
    if (new_key >= new_key_end)
      DBUG_RETURN(false);

    /* Check that the key types are compatible. */
    if ((table_key->algorithm != new_key->algorithm) ||
	((table_key->flags & HA_KEYFLAG_MASK) !=
         (new_key->flags & HA_KEYFLAG_MASK)) ||
        (table_key->user_defined_key_parts !=
         new_key->user_defined_key_parts))
      DBUG_RETURN(false);

    /* Check that the key parts remain compatible. */
    KEY_PART_INFO *table_part;
    KEY_PART_INFO *table_part_end= table_key->key_part + table_key->user_defined_key_parts;
    KEY_PART_INFO *new_part;
    for (table_part= table_key->key_part, new_part= new_key->key_part;
         table_part < table_part_end;
         table_part++, new_part++)
    {
      /*
	Key definition is different if we are using a different field or
	if the used key part length is different. We know that the fields
        are equal. Comparing field numbers is sufficient.
      */
      if ((table_part->length != new_part->length) ||
          (table_part->fieldnr - 1 != new_part->fieldnr))
        DBUG_RETURN(false);
    }
  }

  /* Step through all keys of the second table and find matching keys. */
  for (new_key= key_info_buffer; new_key < new_key_end; new_key++)
  {
    /* Search a key with the same name. */
    for (table_key= table->key_info; table_key < table_key_end; table_key++)
    {
      if (!lex_string_cmp(system_charset_info, &table_key->name,
                          &new_key->name))
        break;
    }
    if (table_key >= table_key_end)
      DBUG_RETURN(false);
  }

  *metadata_equal= true; // Tables are compatible
  DBUG_RETURN(false);
}


/*
  Manages enabling/disabling of indexes for ALTER TABLE

  SYNOPSIS
    alter_table_manage_keys()
      table                  Target table
      indexes_were_disabled  Whether the indexes of the from table
                             were disabled
      keys_onoff             ENABLE | DISABLE | LEAVE_AS_IS

  RETURN VALUES
    FALSE  OK
    TRUE   Error
*/

static
bool alter_table_manage_keys(TABLE *table, int indexes_were_disabled,
                             Alter_info::enum_enable_or_disable keys_onoff)
{
  int error= 0;
  DBUG_ENTER("alter_table_manage_keys");
  DBUG_PRINT("enter", ("table=%p were_disabled=%d on_off=%d",
             table, indexes_were_disabled, keys_onoff));

  switch (keys_onoff) {
  case Alter_info::ENABLE:
    DEBUG_SYNC(table->in_use, "alter_table_enable_indexes");
    error= table->file->ha_enable_indexes(HA_KEY_SWITCH_NONUNIQ_SAVE);
    break;
  case Alter_info::LEAVE_AS_IS:
    if (!indexes_were_disabled)
      break;
    /* fall through */
  case Alter_info::DISABLE:
    error= table->file->ha_disable_indexes(HA_KEY_SWITCH_NONUNIQ_SAVE);
  }

  if (unlikely(error))
  {
    if (error == HA_ERR_WRONG_COMMAND)
    {
      THD *thd= table->in_use;
      push_warning_printf(thd, Sql_condition::WARN_LEVEL_NOTE,
                          ER_ILLEGAL_HA, ER_THD(thd, ER_ILLEGAL_HA),
                          table->file->table_type(),
                          table->s->db.str, table->s->table_name.str);
      error= 0;
    }
    else
      table->file->print_error(error, MYF(0));
  }
  DBUG_RETURN(error);
}


/**
  Check if the pending ALTER TABLE operations support the in-place
  algorithm based on restrictions in the SQL layer or given the
  nature of the operations themselves. If in-place isn't supported,
  it won't be necessary to check with the storage engine.

  @param table        The original TABLE.
  @param create_info  Information from the parsing phase about new
                      table properties.
  @param alter_info   Data related to detected changes.

  @return false       In-place is possible, check with storage engine.
  @return true        Incompatible operations, must use table copy.
*/

static bool is_inplace_alter_impossible(TABLE *table,
                                        HA_CREATE_INFO *create_info,
                                        const Alter_info *alter_info)
{
  DBUG_ENTER("is_inplace_alter_impossible");

  /* At the moment we can't handle altering temporary tables without a copy. */
  if (table->s->tmp_table)
    DBUG_RETURN(true);

  /*
    For the ALTER TABLE tbl_name ORDER BY ... we always use copy
    algorithm. In theory, this operation can be done in-place by some
    engine, but since a) no current engine does this and b) our current
    API lacks infrastructure for passing information about table ordering
    to storage engine we simply always do copy now.

    ENABLE/DISABLE KEYS is a MyISAM/Heap specific operation that is
    not supported for in-place in combination with other operations.
    Alone, it will be done by simple_rename_or_index_change().
  */
  if (alter_info->flags & (ALTER_ORDER | ALTER_KEYS_ONOFF))
    DBUG_RETURN(true);

  /*
    If the table engine is changed explicitly (using ENGINE clause)
    or implicitly (e.g. when non-partitioned table becomes
    partitioned) a regular alter table (copy) needs to be
    performed.
  */
  if (create_info->db_type != table->s->db_type())
    DBUG_RETURN(true);

  /*
    There was a bug prior to mysql-4.0.25. Number of null fields was
    calculated incorrectly. As a result frm and data files gets out of
    sync after fast alter table. There is no way to determine by which
    mysql version (in 4.0 and 4.1 branches) table was created, thus we
    disable fast alter table for all tables created by mysql versions
    prior to 5.0 branch.
    See BUG#6236.
  */
  if (!table->s->mysql_version)
    DBUG_RETURN(true);

  /*
    If we are using a MySQL 5.7 table with virtual fields, ALTER TABLE must
    recreate the table as we need to rewrite generated fields
  */
  if (table->s->mysql_version > 50700 && table->s->mysql_version < 100000 &&
      table->s->virtual_fields)
    DBUG_RETURN(TRUE);

  DBUG_RETURN(false);
}


/**
  Perform in-place alter table.

  @param thd                Thread handle.
  @param table_list         TABLE_LIST for the table to change.
  @param table              The original TABLE.
  @param altered_table      TABLE object for new version of the table.
  @param ha_alter_info      Structure describing ALTER TABLE to be carried
                            out and serving as a storage place for data
                            used during different phases.
  @param target_mdl_request Metadata request/lock on the target table name.
  @param alter_ctx          ALTER TABLE runtime context.

  @retval   true              Error
  @retval   false             Success

  @note
    If mysql_alter_table does not need to copy the table, it is
    either an alter table where the storage engine does not
    need to know about the change, only the frm will change,
    or the storage engine supports performing the alter table
    operation directly, in-place without mysql having to copy
    the table.

  @note This function frees the TABLE object associated with the new version of
        the table and removes the .FRM file for it in case of both success and
        failure.
*/

static bool mysql_inplace_alter_table(THD *thd,
                                      TABLE_LIST *table_list,
                                      TABLE *table,
                                      TABLE *altered_table,
                                      Alter_inplace_info *ha_alter_info,
                                      MDL_request *target_mdl_request,
                                      Alter_table_ctx *alter_ctx)
{
  Open_table_context ot_ctx(thd, MYSQL_OPEN_REOPEN | MYSQL_OPEN_IGNORE_KILLED);
  handlerton *db_type= table->s->db_type();
  Alter_info *alter_info= ha_alter_info->alter_info;
  bool reopen_tables= false;
  bool res;

  const enum_alter_inplace_result inplace_supported=
    ha_alter_info->inplace_supported;

  DBUG_ENTER("mysql_inplace_alter_table");

  /* Downgrade DDL lock while we are waiting for exclusive lock below */
  backup_set_alter_copy_lock(thd, table);

  /*
    Upgrade to EXCLUSIVE lock if:
    - This is requested by the storage engine
    - Or the storage engine needs exclusive lock for just the prepare
      phase
    - Or requested by the user

    Note that we handle situation when storage engine needs exclusive
    lock for prepare phase under LOCK TABLES in the same way as when
    exclusive lock is required for duration of the whole statement.
  */
  if (inplace_supported == HA_ALTER_INPLACE_EXCLUSIVE_LOCK ||
      ((inplace_supported == HA_ALTER_INPLACE_COPY_NO_LOCK ||
        inplace_supported == HA_ALTER_INPLACE_COPY_LOCK ||
        inplace_supported == HA_ALTER_INPLACE_NOCOPY_NO_LOCK ||
        inplace_supported == HA_ALTER_INPLACE_NOCOPY_LOCK ||
        inplace_supported == HA_ALTER_INPLACE_INSTANT) &&
       (thd->locked_tables_mode == LTM_LOCK_TABLES ||
        thd->locked_tables_mode == LTM_PRELOCKED_UNDER_LOCK_TABLES)) ||
      alter_info->requested_lock == Alter_info::ALTER_TABLE_LOCK_EXCLUSIVE)
  {
    if (wait_while_table_is_used(thd, table, HA_EXTRA_FORCE_REOPEN))
      goto cleanup;
    /*
      Get rid of all TABLE instances belonging to this thread
      except one to be used for in-place ALTER TABLE.

      This is mostly needed to satisfy InnoDB assumptions/asserts.
    */
    close_all_tables_for_name(thd, table->s,
                              alter_ctx->is_table_renamed() ?
                              HA_EXTRA_PREPARE_FOR_RENAME :
			      HA_EXTRA_NOT_USED,
                              table);
    /*
      If we are under LOCK TABLES we will need to reopen tables which we
      just have closed in case of error.
    */
    reopen_tables= true;
  }
  else if (inplace_supported == HA_ALTER_INPLACE_COPY_LOCK ||
           inplace_supported == HA_ALTER_INPLACE_COPY_NO_LOCK ||
           inplace_supported == HA_ALTER_INPLACE_NOCOPY_LOCK ||
           inplace_supported == HA_ALTER_INPLACE_NOCOPY_NO_LOCK ||
           inplace_supported == HA_ALTER_INPLACE_INSTANT)
  {
    /*
      Storage engine has requested exclusive lock only for prepare phase
      and we are not under LOCK TABLES.
      Don't mark TABLE_SHARE as old in this case, as this won't allow opening
      of table by other threads during main phase of in-place ALTER TABLE.
    */
    if (thd->mdl_context.upgrade_shared_lock(table->mdl_ticket, MDL_EXCLUSIVE,
                                             thd->variables.lock_wait_timeout))
      goto cleanup;

    table->s->tdc->flush(thd, false);
  }

  /*
    Upgrade to SHARED_NO_WRITE lock if:
    - The storage engine needs writes blocked for the whole duration
    - Or this is requested by the user
    Note that under LOCK TABLES, we will already have SHARED_NO_READ_WRITE.
  */
  if ((inplace_supported == HA_ALTER_INPLACE_SHARED_LOCK ||
       alter_info->requested_lock == Alter_info::ALTER_TABLE_LOCK_SHARED) &&
      thd->mdl_context.upgrade_shared_lock(table->mdl_ticket,
                                           MDL_SHARED_NO_WRITE,
                                           thd->variables.lock_wait_timeout))
    goto cleanup;

  // It's now safe to take the table level lock.
  if (lock_tables(thd, table_list, alter_ctx->tables_opened, 0))
    goto cleanup;

  DEBUG_SYNC(thd, "alter_table_inplace_after_lock_upgrade");
  THD_STAGE_INFO(thd, stage_alter_inplace_prepare);

  switch (inplace_supported) {
  case HA_ALTER_ERROR:
  case HA_ALTER_INPLACE_NOT_SUPPORTED:
    DBUG_ASSERT(0);
    // fall through
  case HA_ALTER_INPLACE_NO_LOCK:
  case HA_ALTER_INPLACE_INSTANT:
  case HA_ALTER_INPLACE_COPY_NO_LOCK:
  case HA_ALTER_INPLACE_NOCOPY_NO_LOCK:
    switch (alter_info->requested_lock) {
    case Alter_info::ALTER_TABLE_LOCK_DEFAULT:
    case Alter_info::ALTER_TABLE_LOCK_NONE:
      ha_alter_info->online= true;
      break;
    case Alter_info::ALTER_TABLE_LOCK_SHARED:
    case Alter_info::ALTER_TABLE_LOCK_EXCLUSIVE:
      break;
    }
    break;
  case HA_ALTER_INPLACE_EXCLUSIVE_LOCK:
  case HA_ALTER_INPLACE_SHARED_LOCK:
  case HA_ALTER_INPLACE_COPY_LOCK:
  case HA_ALTER_INPLACE_NOCOPY_LOCK:
    break;
  }

  if (table->file->ha_prepare_inplace_alter_table(altered_table,
                                                  ha_alter_info))
    goto rollback;

  /*
    Downgrade the lock if storage engine has told us that exclusive lock was
    necessary only for prepare phase (unless we are not under LOCK TABLES) and
    user has not explicitly requested exclusive lock.
  */
  if (!ha_alter_info->mdl_exclusive_after_prepare &&
      (inplace_supported == HA_ALTER_INPLACE_COPY_NO_LOCK ||
       inplace_supported == HA_ALTER_INPLACE_COPY_LOCK ||
       inplace_supported == HA_ALTER_INPLACE_NOCOPY_LOCK ||
       inplace_supported == HA_ALTER_INPLACE_NOCOPY_NO_LOCK) &&
      !(thd->locked_tables_mode == LTM_LOCK_TABLES ||
        thd->locked_tables_mode == LTM_PRELOCKED_UNDER_LOCK_TABLES) &&
      (alter_info->requested_lock != Alter_info::ALTER_TABLE_LOCK_EXCLUSIVE))
  {
    /* If storage engine or user requested shared lock downgrade to SNW. */
    if (inplace_supported == HA_ALTER_INPLACE_COPY_LOCK ||
        inplace_supported == HA_ALTER_INPLACE_NOCOPY_LOCK ||
        alter_info->requested_lock == Alter_info::ALTER_TABLE_LOCK_SHARED)
      table->mdl_ticket->downgrade_lock(MDL_SHARED_NO_WRITE);
    else
    {
      DBUG_ASSERT(inplace_supported == HA_ALTER_INPLACE_COPY_NO_LOCK ||
                  inplace_supported == HA_ALTER_INPLACE_NOCOPY_NO_LOCK);
      table->mdl_ticket->downgrade_lock(MDL_SHARED_UPGRADABLE);
    }
  }

  DEBUG_SYNC(thd, "alter_table_inplace_after_lock_downgrade");
  THD_STAGE_INFO(thd, stage_alter_inplace);

  /* We can abort alter table for any table type */
  thd->abort_on_warning= !ha_alter_info->ignore && thd->is_strict_mode();
  res= table->file->ha_inplace_alter_table(altered_table, ha_alter_info);
  thd->abort_on_warning= false;
  if (res)
    goto rollback;

  DEBUG_SYNC(thd, "alter_table_inplace_before_lock_upgrade");
  // Upgrade to EXCLUSIVE before commit.
  if (wait_while_table_is_used(thd, table, HA_EXTRA_PREPARE_FOR_RENAME))
    goto rollback;

  /* Set MDL_BACKUP_DDL */
  if (backup_reset_alter_copy_lock(thd))
    goto rollback;

  /*
    If we are killed after this point, we should ignore and continue.
    We have mostly completed the operation at this point, there should
    be no long waits left.
  */

  DBUG_EXECUTE_IF("alter_table_rollback_new_index", {
      table->file->ha_commit_inplace_alter_table(altered_table,
                                                 ha_alter_info,
                                                 false);
      my_error(ER_UNKNOWN_ERROR, MYF(0));
      goto cleanup;
    });

  DEBUG_SYNC(thd, "alter_table_inplace_before_commit");
  THD_STAGE_INFO(thd, stage_alter_inplace_commit);

  {
    TR_table trt(thd, true);
    if (trt != *table_list && table->file->ht->prepare_commit_versioned)
    {
      ulonglong trx_start_id= 0;
      ulonglong trx_end_id= table->file->ht->prepare_commit_versioned(thd, &trx_start_id);
      if (trx_end_id)
      {
        if (!TR_table::use_transaction_registry)
        {
          my_error(ER_VERS_TRT_IS_DISABLED, MYF(0));
          goto rollback;
        }
        if (trt.update(trx_start_id, trx_end_id))
        {
          goto rollback;
        }
      }
    }

    if (table->file->ha_commit_inplace_alter_table(altered_table,
                                                  ha_alter_info,
                                                  true))
    {
      goto rollback;
    }
    DEBUG_SYNC(thd, "alter_table_inplace_after_commit");
  }

  /* Notify the engine that the table definition has changed */

  if (table->file->partition_ht()->notify_tabledef_changed)
  {
    char db_buff[FN_REFLEN], table_buff[FN_REFLEN];
    handlerton *hton= table->file->ht;
    LEX_CSTRING tmp_db, tmp_table;

    tmp_db.str=       db_buff;
    tmp_table.str=    table_buff;
    tmp_db.length=    tablename_to_filename(table_list->db.str,
                                         db_buff, sizeof(db_buff));
    tmp_table.length= tablename_to_filename(table_list->table_name.str,
                                            table_buff, sizeof(table_buff));
    if ((hton->notify_tabledef_changed)(hton, &tmp_db, &tmp_table,
                                        table->s->frm_image,
                                        &table->s->tabledef_version,
                                        table->file))
    {
      my_error(HA_ERR_INCOMPATIBLE_DEFINITION, MYF(0));
      DBUG_RETURN(true);
    }
  }

  close_all_tables_for_name(thd, table->s,
                            alter_ctx->is_table_renamed() ?
                            HA_EXTRA_PREPARE_FOR_RENAME :
                            HA_EXTRA_NOT_USED,
                            NULL);
  table_list->table= table= NULL;

  /*
    Replace the old .FRM with the new .FRM, but keep the old name for now.
    Rename to the new name (if needed) will be handled separately below.

    TODO: remove this check of thd->is_error() (now it intercept
    errors in some val_*() methods and bring some single place to
    such error interception).
  */
  if (mysql_rename_table(db_type, &alter_ctx->new_db, &alter_ctx->tmp_name,
                         &alter_ctx->db, &alter_ctx->alias,
                         FN_FROM_IS_TMP | NO_HA_TABLE) ||
                         thd->is_error())
  {
    // Since changes were done in-place, we can't revert them.
    DBUG_RETURN(true);
  }

  // Rename altered table if requested.
  if (alter_ctx->is_table_renamed())
  {
    DBUG_ASSERT(!tdc_share_is_cached(thd, alter_ctx->db.str,
                                     alter_ctx->table_name.str));
    if (mysql_rename_table(db_type, &alter_ctx->db, &alter_ctx->table_name,
                           &alter_ctx->new_db, &alter_ctx->new_alias, 0))
    {
      /*
        If the rename fails we will still have a working table
        with the old name, but with other changes applied.
      */
      DBUG_RETURN(true);
    }
    if (Table_triggers_list::change_table_name(thd,
                                               &alter_ctx->db,
                                               &alter_ctx->alias,
                                               &alter_ctx->table_name,
                                               &alter_ctx->new_db,
                                               &alter_ctx->new_alias))
    {
      /*
        If the rename of trigger files fails, try to rename the table
        back so we at least have matching table and trigger files.
      */
      (void) mysql_rename_table(db_type,
                                &alter_ctx->new_db, &alter_ctx->new_alias,
                                &alter_ctx->db, &alter_ctx->alias, NO_FK_CHECKS);
      DBUG_RETURN(true);
    }
    rename_table_in_stat_tables(thd, &alter_ctx->db, &alter_ctx->alias,
                                &alter_ctx->new_db, &alter_ctx->new_alias);
  }

  DBUG_RETURN(false);

 rollback:
  table->file->ha_commit_inplace_alter_table(altered_table,
                                             ha_alter_info,
                                             false);
 cleanup:
  if (reopen_tables)
  {
    /* Close the only table instance which is still around. */
    close_all_tables_for_name(thd, table->s,
                              alter_ctx->is_table_renamed() ?
                              HA_EXTRA_PREPARE_FOR_RENAME :
                              HA_EXTRA_NOT_USED,
                              NULL);
    if (thd->locked_tables_list.reopen_tables(thd, false))
      thd->locked_tables_list.unlink_all_closed_tables(thd, NULL, 0);
    /* QQ; do something about metadata locks ? */
  }
  DBUG_RETURN(true);
}

/**
  maximum possible length for certain blob types.

  @param[in]      type        Blob type (e.g. MYSQL_TYPE_TINY_BLOB)

  @return
    length
*/

static uint
blob_length_by_type(enum_field_types type)
{
  switch (type)
  {
  case MYSQL_TYPE_TINY_BLOB:
    return 255;
  case MYSQL_TYPE_BLOB:
    return 65535;
  case MYSQL_TYPE_MEDIUM_BLOB:
    return 16777215;
  case MYSQL_TYPE_LONG_BLOB:
    return (uint) UINT_MAX32;
  default:
    DBUG_ASSERT(0); // we should never go here
    return 0;
  }
}


static inline
void append_drop_column(THD *thd, String *str, Field *field)
{
  if (str->length())
    str->append(STRING_WITH_LEN(", "));
  str->append(STRING_WITH_LEN("DROP COLUMN "));
  append_identifier(thd, str, &field->field_name);
}


static inline
void rename_field_in_list(Create_field *field, List<const char> *field_list)
{
  DBUG_ASSERT(field->change.str);
  List_iterator<const char> it(*field_list);
  while (const char *name= it++)
  {
    if (my_strcasecmp(system_charset_info, name, field->change.str))
      continue;
    it.replace(field->field_name.str);
  }
}


/**
  Prepare column and key definitions for CREATE TABLE in ALTER TABLE.

  This function transforms parse output of ALTER TABLE - lists of
  columns and keys to add, drop or modify into, essentially,
  CREATE TABLE definition - a list of columns and keys of the new
  table. While doing so, it also performs some (bug not all)
  semantic checks.

  This function is invoked when we know that we're going to
  perform ALTER TABLE via a temporary table -- i.e. in-place ALTER TABLE
  is not possible, perhaps because the ALTER statement contains
  instructions that require change in table data, not only in
  table definition or indexes.

  @param[in,out]  thd         thread handle. Used as a memory pool
                              and source of environment information.
  @param[in]      table       the source table, open and locked
                              Used as an interface to the storage engine
                              to acquire additional information about
                              the original table.
  @param[in,out]  create_info A blob with CREATE/ALTER TABLE
                              parameters
  @param[in,out]  alter_info  Another blob with ALTER/CREATE parameters.
                              Originally create_info was used only in
                              CREATE TABLE and alter_info only in ALTER TABLE.
                              But since ALTER might end-up doing CREATE,
                              this distinction is gone and we just carry
                              around two structures.
  @param[in,out]  alter_ctx   Runtime context for ALTER TABLE.

  @return
    Fills various create_info members based on information retrieved
    from the storage engine.
    Sets create_info->varchar if the table has a VARCHAR column.
    Prepares alter_info->create_list and alter_info->key_list with
    columns and keys of the new table.

  @retval TRUE   error, out of memory or a semantical error in ALTER
                 TABLE instructions
  @retval FALSE  success
*/

bool
mysql_prepare_alter_table(THD *thd, TABLE *table,
                          HA_CREATE_INFO *create_info,
                          Alter_info *alter_info,
                          Alter_table_ctx *alter_ctx)
{
  /* New column definitions are added here */
  List<Create_field> new_create_list;
  /* System-invisible fields must be added last */
  List<Create_field> new_create_tail;
  /* New key definitions are added here */
  List<Key> new_key_list;
  List<FOREIGN_KEY_INFO> fk_list;
  List<Alter_rename_key> rename_key_list(alter_info->alter_rename_key_list);
  List_iterator<Alter_drop> drop_it(alter_info->drop_list);
  List_iterator<Create_field> def_it(alter_info->create_list);
  List_iterator<Alter_column> alter_it(alter_info->alter_list);
  List_iterator<Key> key_it(alter_info->key_list);
  List_iterator<Create_field> find_it(new_create_list);
  List_iterator<Create_field> field_it(new_create_list);
  List<Key_part_spec> key_parts;
  List<Virtual_column_info> new_constraint_list;
  uint db_create_options= (table->s->db_create_options
                           & ~(HA_OPTION_PACK_RECORD));
  Item::func_processor_rename column_rename_param;
  uint used_fields, dropped_sys_vers_fields= 0;
  KEY *key_info=table->key_info;
  bool rc= TRUE;
  bool vers_system_invisible= false;
  Create_field *def;
  Field **f_ptr,*field;
  MY_BITMAP *dropped_fields= NULL; // if it's NULL - no dropped fields
  bool drop_period= false;
  LEX_CSTRING period_start_name= {nullptr, 0};
  LEX_CSTRING period_end_name= {nullptr, 0};
  DBUG_ENTER("mysql_prepare_alter_table");

  if (table->s->period.name)
  {
    period_start_name= table->s->period_start_field()->field_name;
    period_end_name= table->s->period_end_field()->field_name;
  }

  /*
    Merge incompatible changes flag in case of upgrade of a table from an
    old MariaDB or MySQL version.  This ensures that we don't try to do an
    online alter table if field packing or character set changes are required.
  */
  create_info->used_fields|= table->s->incompatible_version;
  used_fields= create_info->used_fields;

  create_info->varchar= FALSE;
  /* Let new create options override the old ones */
  if (!(used_fields & HA_CREATE_USED_MIN_ROWS))
    create_info->min_rows= table->s->min_rows;
  if (!(used_fields & HA_CREATE_USED_MAX_ROWS))
    create_info->max_rows= table->s->max_rows;
  if (!(used_fields & HA_CREATE_USED_AVG_ROW_LENGTH))
    create_info->avg_row_length= table->s->avg_row_length;
  if (!(used_fields & HA_CREATE_USED_DEFAULT_CHARSET))
    create_info->default_table_charset= table->s->table_charset;
  if (!(used_fields & HA_CREATE_USED_AUTO) && table->found_next_number_field)
  {
    /* Table has an autoincrement, copy value to new table */
    table->file->info(HA_STATUS_AUTO);
    create_info->auto_increment_value= table->file->stats.auto_increment_value;
  }

  if (!(used_fields & HA_CREATE_USED_KEY_BLOCK_SIZE))
    create_info->key_block_size= table->s->key_block_size;

  if (!(used_fields & HA_CREATE_USED_STATS_SAMPLE_PAGES))
    create_info->stats_sample_pages= table->s->stats_sample_pages;

  if (!(used_fields & HA_CREATE_USED_STATS_AUTO_RECALC))
    create_info->stats_auto_recalc= table->s->stats_auto_recalc;

  if (!(used_fields & HA_CREATE_USED_TRANSACTIONAL))
    create_info->transactional= table->s->transactional;

  if (!(used_fields & HA_CREATE_USED_CONNECTION))
    create_info->connect_string= table->s->connect_string;

  if (!(used_fields & HA_CREATE_USED_SEQUENCE))
    create_info->sequence= table->s->table_type == TABLE_TYPE_SEQUENCE;

  column_rename_param.db_name=       table->s->db;
  column_rename_param.table_name=    table->s->table_name;
  if (column_rename_param.fields.copy(&alter_info->create_list, thd->mem_root))
    DBUG_RETURN(1);                             // OOM

  restore_record(table, s->default_values);     // Empty record for DEFAULT

  if ((create_info->fields_option_struct= (ha_field_option_struct**)
         thd->calloc(sizeof(void*) * table->s->fields)) == NULL ||
      (create_info->indexes_option_struct= (ha_index_option_struct**)
         thd->calloc(sizeof(void*) * table->s->keys)) == NULL)
    DBUG_RETURN(1);

  create_info->option_list= merge_engine_table_options(table->s->option_list,
                                        create_info->option_list, thd->mem_root);

  table->file->get_foreign_key_list(thd, &fk_list);

  /*
    First collect all fields from table which isn't in drop_list
  */
  bitmap_clear_all(&table->tmp_set);
  for (f_ptr=table->field ; (field= *f_ptr) ; f_ptr++)
  {
    if (field->invisible == INVISIBLE_FULL)
        continue;
    Alter_drop *drop;
    if (field->type() == MYSQL_TYPE_VARCHAR)
      create_info->varchar= TRUE;
    /* Check if field should be dropped */
    drop_it.rewind();
    while ((drop=drop_it++))
    {
      if (drop->type == Alter_drop::COLUMN &&
          !my_strcasecmp(system_charset_info,field->field_name.str, drop->name))
        break;
    }
    /*
      DROP COLULMN xxx
      1. it does not see INVISIBLE_SYSTEM columns
      2. otherwise, normally a column is dropped
      3. unless it's a system versioning column (but see below).
    */
    if (drop && field->invisible < INVISIBLE_SYSTEM &&
        !(field->flags & VERS_SYSTEM_FIELD &&
          !(alter_info->flags & ALTER_DROP_SYSTEM_VERSIONING)))
    {
      /* Reset auto_increment value if it was dropped */
      if (MTYP_TYPENR(field->unireg_check) == Field::NEXT_NUMBER &&
          !(used_fields & HA_CREATE_USED_AUTO))
      {
        create_info->auto_increment_value=0;
        create_info->used_fields|=HA_CREATE_USED_AUTO;
      }
      if (table->s->tmp_table == NO_TMP_TABLE)
        (void) delete_statistics_for_column(thd, table, field);
      dropped_sys_vers_fields|= field->flags;
      drop_it.remove();
      dropped_fields= &table->tmp_set;
      bitmap_set_bit(dropped_fields, field->field_index);
      continue;
    }
    if (field->invisible == INVISIBLE_SYSTEM &&
        field->flags & VERS_SYSTEM_FIELD)
    {
      vers_system_invisible= true;
    }
    /* invisible versioning column is dropped automatically on DROP SYSTEM VERSIONING */
    if (!drop && field->invisible >= INVISIBLE_SYSTEM &&
        field->flags & VERS_SYSTEM_FIELD &&
        alter_info->flags & ALTER_DROP_SYSTEM_VERSIONING)
    {
      if (table->s->tmp_table == NO_TMP_TABLE)
        (void) delete_statistics_for_column(thd, table, field);
      continue;
    }

    /* Check if field is changed */
    def_it.rewind();
    while ((def=def_it++))
    {
      if (def->change.str &&
	  !lex_string_cmp(system_charset_info, &field->field_name,
                          &def->change))
	break;
    }
    if (def && field->invisible < INVISIBLE_SYSTEM)
    {						// Field is changed
      def->field=field;
      /*
        Add column being updated to the list of new columns.
        Note that columns with AFTER clauses are added to the end
        of the list for now. Their positions will be corrected later.
      */
      new_create_list.push_back(def, thd->mem_root);
      if (field->stored_in_db() != def->stored_in_db())
      {
        my_error(ER_UNSUPPORTED_ACTION_ON_GENERATED_COLUMN, MYF(0));
        goto err;
      }
      if (!def->after.str)
      {
        /*
          If this ALTER TABLE doesn't have an AFTER clause for the modified
          column then remove this column from the list of columns to be
          processed. So later we can iterate over the columns remaining
          in this list and process modified columns with AFTER clause or
          add new columns.
        */
	def_it.remove();
      }
    }
    else if (alter_info->flags & ALTER_DROP_SYSTEM_VERSIONING &&
             field->flags & VERS_SYSTEM_FIELD &&
             field->invisible < INVISIBLE_SYSTEM)
    {
      StringBuffer<NAME_LEN*3> tmp;
      append_drop_column(thd, &tmp, field);
      my_error(ER_MISSING, MYF(0), table->s->table_name.str, tmp.c_ptr());
      goto err;
    }
    else if (drop && field->invisible < INVISIBLE_SYSTEM &&
             field->flags & VERS_SYSTEM_FIELD &&
             !(alter_info->flags & ALTER_DROP_SYSTEM_VERSIONING))
    {
      /* "dropping" a versioning field only hides it from the user */
      def= new (thd->mem_root) Create_field(thd, field, field);
      def->invisible= INVISIBLE_SYSTEM;
      alter_info->flags|= ALTER_CHANGE_COLUMN;
      if (field->flags & VERS_ROW_START)
        create_info->vers_info.period.start=
          create_info->vers_info.as_row.start=
          def->field_name= Vers_parse_info::default_start;

      else
        create_info->vers_info.period.end=
          create_info->vers_info.as_row.end=
          def->field_name= Vers_parse_info::default_end;
      new_create_list.push_back(def, thd->mem_root);
      dropped_sys_vers_fields|= field->flags;
      drop_it.remove();
    }
    else if (field->invisible < INVISIBLE_SYSTEM)
    {
      /*
        This field was not dropped and not changed, add it to the list
        for the new table.
      */
      def= new (thd->mem_root) Create_field(thd, field, field);
      new_create_list.push_back(def, thd->mem_root);
      alter_it.rewind();			// Change default if ALTER
      Alter_column *alter;
      while ((alter=alter_it++))
      {
	if (!my_strcasecmp(system_charset_info,field->field_name.str,
                           alter->name.str))
	  break;
      }
      if (alter && field->invisible < INVISIBLE_SYSTEM)
      {
        if (alter->is_rename())
        {
          def->change= alter->name;
          def->field_name= alter->new_name;
          column_rename_param.fields.push_back(def);
          if (field->flags & VERS_ROW_START)
          {
            create_info->vers_info.as_row.start= alter->new_name;
            create_info->vers_info.period.start= alter->new_name;
          }
          else if (field->flags & VERS_ROW_END)
          {
            create_info->vers_info.as_row.end= alter->new_name;
            create_info->vers_info.period.end= alter->new_name;
          }
          if (table->s->period.name)
          {
            if (field == table->period_start_field())
              period_start_name= alter->new_name;
            else if (field == table->period_end_field())
              period_end_name= alter->new_name;
          }
        }
        else
        {
          if ((def->default_value= alter->default_value))
            def->flags&= ~NO_DEFAULT_VALUE_FLAG;
          else
            def->flags|= NO_DEFAULT_VALUE_FLAG;
        }
	alter_it.remove();
      }
    }
    else
    {
      DBUG_ASSERT(field->invisible == INVISIBLE_SYSTEM);
      def= new (thd->mem_root) Create_field(thd, field, field);
      new_create_tail.push_back(def, thd->mem_root);
    }
  }

  /*
    If we are doing a rename of a column, update all references in virtual
    column expressions, constraints and defaults to use the new column name
  */
  if (alter_info->flags & ALTER_RENAME_COLUMN)
  {
    alter_it.rewind();
    Alter_column *alter;
    while ((alter=alter_it++))
    {
      if (alter->is_rename())
      {
        my_error(ER_BAD_FIELD_ERROR, MYF(0), alter->name.str,
                 table->s->table_name.str);
        goto err;
      }
    }
    for (f_ptr=table->field ; (field= *f_ptr) ; f_ptr++)
    {
      if (field->vcol_info)
        field->vcol_info->expr->walk(&Item::rename_fields_processor, 1,
                                    &column_rename_param);
      if (field->check_constraint)
        field->check_constraint->expr->walk(&Item::rename_fields_processor, 1,
                                            &column_rename_param);
      if (field->default_value)
        field->default_value->expr->walk(&Item::rename_fields_processor, 1,
                                        &column_rename_param);
    }
#ifdef WITH_PARTITION_STORAGE_ENGINE
    if (thd->work_part_info)
    {
      partition_info *part_info= thd->work_part_info;
      List_iterator<Create_field> def_it(column_rename_param.fields);
      const bool part_field_list= !part_info->part_field_list.is_empty();
      const bool subpart_field_list= !part_info->subpart_field_list.is_empty();
      if (part_info->part_expr)
        part_info->part_expr->walk(&Item::rename_fields_processor, 1,
                                  &column_rename_param);
      if (part_info->subpart_expr)
        part_info->subpart_expr->walk(&Item::rename_fields_processor, 1,
                                      &column_rename_param);
      if (part_field_list || subpart_field_list)
      {
        while (Create_field *def= def_it++)
        {
          if (def->change.str)
          {
            if (part_field_list)
              rename_field_in_list(def, &part_info->part_field_list);
            if (subpart_field_list)
              rename_field_in_list(def, &part_info->subpart_field_list);
          } /* if (def->change.str) */
        } /* while (def) */
      } /* if (part_field_list || subpart_field_list) */
      // Force reopen because new column name is on thd->mem_root
      table->mark_table_for_reopen();
    } /* if (part_info) */
#endif
    // Force reopen because new column name is on thd->mem_root
    table->mark_table_for_reopen();
  }

  dropped_sys_vers_fields &= VERS_SYSTEM_FIELD;
  if ((dropped_sys_vers_fields ||
       alter_info->flags & ALTER_DROP_PERIOD) &&
      dropped_sys_vers_fields != VERS_SYSTEM_FIELD &&
      !vers_system_invisible)
  {
    StringBuffer<NAME_LEN*3> tmp;
    if (!(dropped_sys_vers_fields & VERS_ROW_START))
      append_drop_column(thd, &tmp, table->vers_start_field());
    if (!(dropped_sys_vers_fields & VERS_ROW_END))
      append_drop_column(thd, &tmp, table->vers_end_field());
    my_error(ER_MISSING, MYF(0), table->s->table_name.str, tmp.c_ptr());
    goto err;
  }
  else if (alter_info->flags & ALTER_DROP_PERIOD && vers_system_invisible)
  {
    my_error(ER_CANT_DROP_FIELD_OR_KEY, MYF(0), "PERIOD FOR SYSTEM_TIME on", table->s->table_name.str);
    goto err;
  }
  alter_info->flags &= ~(ALTER_DROP_PERIOD | ALTER_ADD_PERIOD);
  def_it.rewind();
  while ((def=def_it++))			// Add new columns
  {
    Create_field *find;
    if (def->change.str && ! def->field)
    {
      /*
        Check if there is modify for newly added field.
      */
      find_it.rewind();
      while((find=find_it++))
      {
        if (!my_strcasecmp(system_charset_info,find->field_name.str,
                           def->field_name.str))
          break;
      }

      if (likely(find && !find->field))
	find_it.remove();
      else
      {
        my_error(ER_BAD_FIELD_ERROR, MYF(0), def->change.str,
                 table->s->table_name.str);
        goto err;
      }
    }
    /*
      Check that the DATE/DATETIME not null field we are going to add is
      either has a default value or the '0000-00-00' is allowed by the
      set sql mode.
      If the '0000-00-00' value isn't allowed then raise the error_if_not_empty
      flag to allow ALTER TABLE only if the table to be altered is empty.
    */
    if (!alter_ctx->implicit_default_value_error_field && !def->field &&
        !(~def->flags & (NO_DEFAULT_VALUE_FLAG | NOT_NULL_FLAG)) &&
        def->type_handler()->validate_implicit_default_value(thd, *def))
    {
        alter_ctx->implicit_default_value_error_field= def;
        alter_ctx->error_if_not_empty= TRUE;
    }
    if (!def->after.str)
      new_create_list.push_back(def, thd->mem_root);
    else
    {
      if (def->change.str)
      {
        find_it.rewind();
        /*
          For columns being modified with AFTER clause we should first remove
          these columns from the list and then add them back at their correct
          positions.
        */
        while ((find=find_it++))
        {
          /*
            Create_fields representing changed columns are added directly
            from Alter_info::create_list to new_create_list. We can therefore
            safely use pointer equality rather than name matching here.
            This prevents removing the wrong column in case of column rename.
          */
          if (find == def)
          {
            find_it.remove();
            break;
          }
        }
      }
      if (def->after.str == first_keyword)
        new_create_list.push_front(def, thd->mem_root);
      else
      {
        find_it.rewind();
        while ((find=find_it++))
        {
          if (!lex_string_cmp(system_charset_info, &def->after,
                              &find->field_name))
            break;
        }
        if (unlikely(!find))
        {
          my_error(ER_BAD_FIELD_ERROR, MYF(0), def->after.str,
                   table->s->table_name.str);
          goto err;
        }
        find_it.after(def);			// Put column after this
      }
    }
    /*
      Check if there is alter for newly added field.
    */
    alter_it.rewind();
    Alter_column *alter;
    while ((alter=alter_it++))
    {
      if (!my_strcasecmp(system_charset_info,def->field_name.str,
                         alter->name.str))
        break;
    }
    if (alter)
    {
      if ((def->default_value= alter->default_value)) // Use new default
        def->flags&= ~NO_DEFAULT_VALUE_FLAG;
      else
        def->flags|= NO_DEFAULT_VALUE_FLAG;
      alter_it.remove();
    }
  }

  new_create_list.append(&new_create_tail);

  if (unlikely(alter_info->alter_list.elements))
  {
    my_error(ER_BAD_FIELD_ERROR, MYF(0),
             alter_info->alter_list.head()->name.str, table->s->table_name.str);
    goto err;
  }
  if (unlikely(!new_create_list.elements))
  {
    my_message(ER_CANT_REMOVE_ALL_FIELDS,
               ER_THD(thd, ER_CANT_REMOVE_ALL_FIELDS),
               MYF(0));
    goto err;
  }

  /*
    Collect all keys which isn't in drop list. Add only those
    for which some fields exists.
  */
  for (uint i=0 ; i < table->s->keys ; i++,key_info++)
  {
    bool long_hash_key= false;
    if (key_info->flags & HA_INVISIBLE_KEY)
      continue;
    const char *key_name= key_info->name.str;
    const bool primary_key= table->s->primary_key == i;
    const bool explicit_pk= primary_key &&
                            !my_strcasecmp(system_charset_info, key_name,
                                           primary_key_name);
    const bool implicit_pk= primary_key && !explicit_pk;

    Alter_drop *drop;
    drop_it.rewind();
    while ((drop=drop_it++))
    {
      if (drop->type == Alter_drop::KEY &&
	  !my_strcasecmp(system_charset_info,key_name, drop->name))
	break;
    }
    if (drop)
    {
      if (table->s->tmp_table == NO_TMP_TABLE)
      {
        (void) delete_statistics_for_index(thd, table, key_info, FALSE);
        if (primary_key)
	{
          KEY *tab_key_info= table->key_info;
	  for (uint j=0; j < table->s->keys; j++, tab_key_info++)
	  {
            if (tab_key_info->user_defined_key_parts !=
                tab_key_info->ext_key_parts)
	      (void) delete_statistics_for_index(thd, table, tab_key_info,
                                                 TRUE);
	  }
	}
      }  
      drop_it.remove();
      continue;
    }

    /* If this index is to stay in the table check if it has to be renamed. */
    List_iterator<Alter_rename_key> rename_key_it(rename_key_list);
    Alter_rename_key *rename_key;

    while ((rename_key= rename_key_it++))
    {
      if (!my_strcasecmp(system_charset_info, key_name, rename_key->old_name.str))
      {
        if (!my_strcasecmp(system_charset_info, key_name, primary_key_name))
        {
          my_error(ER_WRONG_NAME_FOR_INDEX, MYF(0), rename_key->old_name.str);
          goto err;
        }
        else if (!my_strcasecmp(system_charset_info, rename_key->new_name.str,
                                primary_key_name))
        {
          my_error(ER_WRONG_NAME_FOR_INDEX, MYF(0), rename_key->new_name.str);
          goto err;
        }

        key_name= rename_key->new_name.str;
        rename_key_it.remove();
        /*
          If the user has explicitly renamed the key, we should no longer
          treat it as generated. Otherwise this key might be automatically
          dropped by mysql_prepare_create_table() and this will confuse
          code in fill_alter_inplace_info().
        */
        key_info->flags&= ~HA_GENERATED_KEY;
        break;
      }
    }

    if (key_info->algorithm == HA_KEY_ALG_LONG_HASH)
    {
      setup_keyinfo_hash(key_info);
      long_hash_key= true;
    }
    const char *dropped_key_part= NULL;
    bool user_keyparts= false; // some user-defined keyparts left
    KEY_PART_INFO *key_part= key_info->key_part;
    key_parts.empty();
    uint key_parts_nr= key_info->user_defined_key_parts;
    if (key_info->without_overlaps)
      key_parts_nr-= 2;

    bool delete_index_stat= FALSE;
    for (uint j=0 ; j < key_parts_nr ; j++,key_part++)
    {
      Field *kfield= key_part->field;
      if (!kfield)
	continue;				// Wrong field (from UNIREG)
      const char *key_part_name=kfield->field_name.str;
      Create_field *cfield;
      uint key_part_length;

      field_it.rewind();
      while ((cfield=field_it++))
      {
	if (cfield->change.str)
	{
	  if (!my_strcasecmp(system_charset_info, key_part_name,
			     cfield->change.str))
	    break;
	}
	else if (!my_strcasecmp(system_charset_info,
				key_part_name, cfield->field_name.str))
	  break;
      }
      if (!cfield)
      {
        if (primary_key)
          alter_ctx->modified_primary_key= true;
        delete_index_stat= TRUE;
        if (!(kfield->flags & VERS_SYSTEM_FIELD))
          dropped_key_part= key_part_name;
	continue;				// Field is removed
      }

      DBUG_ASSERT(!primary_key || kfield->flags & NOT_NULL_FLAG);
      if (implicit_pk && !alter_ctx->modified_primary_key &&
          !(cfield->flags & NOT_NULL_FLAG))
        alter_ctx->modified_primary_key= true;

      key_part_length= key_part->length;
      if (cfield->field)			// Not new field
      {
        /*
          If the field can't have only a part used in a key according to its
          new type, or should not be used partially according to its
          previous type, or the field length is less than the key part
          length, unset the key part length.

          We also unset the key part length if it is the same as the
          old field's length, so the whole new field will be used.

          BLOBs may have cfield->length == 0, which is why we test it before
          checking whether cfield->length < key_part_length (in chars).
          
          In case of TEXTs we check the data type maximum length *in bytes*
          to key part length measured *in characters* (i.e. key_part_length
          devided to mbmaxlen). This is because it's OK to have:
          CREATE TABLE t1 (a tinytext, key(a(254)) character set utf8);
          In case of this example:
          - data type maximum length is 255.
          - key_part_length is 1016 (=254*4, where 4 is mbmaxlen)
         */
        if (!cfield->field->type_handler()->type_can_have_key_part() ||
            !cfield->type_handler()->type_can_have_key_part() ||
            /* spatial keys can't have sub-key length */
            (key_info->flags & HA_SPATIAL) ||
            (cfield->field->field_length == key_part_length &&
             !f_is_blob(key_part->key_type)) ||
            (cfield->length &&
             (((cfield->real_field_type() >= MYSQL_TYPE_TINY_BLOB &&
                cfield->real_field_type() <= MYSQL_TYPE_BLOB) ?
                blob_length_by_type(cfield->real_field_type()) :
                cfield->length) <
	     key_part_length / kfield->charset()->mbmaxlen)))
	  key_part_length= 0;			// Use whole field
      }
      key_part_length /= kfield->charset()->mbmaxlen;
      key_parts.push_back(new (thd->mem_root) Key_part_spec(&cfield->field_name,
                                                            key_part_length, true),
                          thd->mem_root);
      if (!(cfield->invisible == INVISIBLE_SYSTEM && cfield->vers_sys_field()))
        user_keyparts= true;
    }
    if (table->s->tmp_table == NO_TMP_TABLE)
    {
      if (delete_index_stat) 
        (void) delete_statistics_for_index(thd, table, key_info, FALSE);
      else if (alter_ctx->modified_primary_key &&
               key_info->user_defined_key_parts != key_info->ext_key_parts)
        (void) delete_statistics_for_index(thd, table, key_info, TRUE);
    }

    if (!user_keyparts && key_parts.elements)
    {
      /*
        If we dropped all user key-parts we also drop implicit system fields.
      */
      key_parts.empty();
    }

    if (key_parts.elements)
    {
      KEY_CREATE_INFO key_create_info;
      Key *key;
      enum Key::Keytype key_type;
      LEX_CSTRING tmp_name;
      bzero((char*) &key_create_info, sizeof(key_create_info));
      if (key_info->algorithm == HA_KEY_ALG_LONG_HASH)
        key_info->algorithm= HA_KEY_ALG_UNDEF;
      key_create_info.algorithm= key_info->algorithm;
      /*
        We copy block size directly as some engines, like Area, sets this
        automatically
      */
      key_create_info.block_size= key_info->block_size;
      key_create_info.flags=      key_info->flags;  // HA_USE_BLOCK_SIZE
      if (key_info->flags & HA_USES_PARSER)
        key_create_info.parser_name= *plugin_name(key_info->parser);
      if (key_info->flags & HA_USES_COMMENT)
        key_create_info.comment= key_info->comment;

      if (key_info->flags & HA_SPATIAL)
        key_type= Key::SPATIAL;
      else if (key_info->flags & HA_NOSAME)
      {
        if (explicit_pk)
          key_type= Key::PRIMARY;
        else
          key_type= Key::UNIQUE;
        if (dropped_key_part)
        {
          my_error(ER_KEY_COLUMN_DOES_NOT_EXITS, MYF(0), dropped_key_part);
          if (long_hash_key)
          {
            key_info->algorithm= HA_KEY_ALG_LONG_HASH;
            re_setup_keyinfo_hash(key_info);
          }
          goto err;
        }
      }
      else if (key_info->flags & HA_FULLTEXT)
        key_type= Key::FULLTEXT;
      else
        key_type= Key::MULTIPLE;

      tmp_name.str= key_name;
      tmp_name.length= strlen(key_name);
      /* We dont need LONG_UNIQUE_HASH_FIELD flag because it will be autogenerated */
      key= new (thd->mem_root) Key(key_type, &tmp_name, &key_create_info,
                   key_info->flags & HA_GENERATED_KEY,
                   &key_parts, key_info->option_list, DDL_options());
      key->without_overlaps= key_info->without_overlaps;
      key->period= table->s->period.name;
      key->old= true;
      new_key_list.push_back(key, thd->mem_root);
    }
    if (long_hash_key)
    {
      key_info->algorithm= HA_KEY_ALG_LONG_HASH;
      re_setup_keyinfo_hash(key_info);
    }
  }
  {
    // add existing foreign keys
    for (auto &fk : fk_list)
    {
      Alter_drop *drop;
      for(drop_it.rewind(); (drop=drop_it++); )
        if (drop->type == Alter_drop::FOREIGN_KEY &&
            !my_strcasecmp(system_charset_info, fk.foreign_id->str, drop->name))
          break;
      if (drop)
        continue;
      List<Key_part_spec> cols, ref_cols;
      for (LEX_CSTRING &c : fk.foreign_fields)
        cols.push_back(new (thd->mem_root) Key_part_spec(&c, 0));
      for (LEX_CSTRING &c : fk.referenced_fields)
        ref_cols.push_back(new (thd->mem_root) Key_part_spec(&c, 0));
      auto key= new (thd->mem_root)
        Foreign_key(fk.foreign_id, &cols, fk.foreign_id, fk.referenced_db,
          fk.referenced_table, &ref_cols, fk.delete_method, fk.update_method,
          Foreign_key::FK_MATCH_UNDEF, DDL_options());
      key->old= true;
      new_key_list.push_back(key, thd->mem_root);
    }
  }
  {
    Key *key;
    while ((key=key_it++))			// Add new keys
    {
      if (key->type == Key::FOREIGN_KEY &&
          ((Foreign_key *)key)->validate(new_create_list))
        goto err;
      new_key_list.push_back(key, thd->mem_root);
      if (key->name.str &&
	  !my_strcasecmp(system_charset_info, key->name.str, primary_key_name))
      {
	my_error(ER_WRONG_NAME_FOR_INDEX, MYF(0), key->name.str);
        goto err;
      }
    }
  }

  if (table->s->period.name)
  {
    drop_it.rewind();
    Alter_drop *drop;
    for (bool found= false; !found && (drop= drop_it++); )
    {
      found= drop->type == Alter_drop::PERIOD &&
             table->s->period.name.streq(drop->name);
    }

    if (drop)
    {
      drop_period= true;
      drop_it.remove();
    }
    else if (create_info->period_info.is_set() && table->s->period.name)
    {
      my_error(ER_MORE_THAN_ONE_PERIOD, MYF(0));
      goto err;
    }
    else
    {
      create_info->period_info.set_period(period_start_name, period_end_name);
      create_info->period_info.name= table->s->period.name;
    }
  }

  /* Add all table level constraints which are not in the drop list */
  if (table->s->table_check_constraints)
  {
    TABLE_SHARE *share= table->s;

    for (uint i= share->field_check_constraints;
         i < share->table_check_constraints ; i++)
    {
      Virtual_column_info *check= table->check_constraints[i];
      Alter_drop *drop;
      bool keep= true;
      drop_it.rewind();
      while ((drop=drop_it++))
      {
        if (drop->type == Alter_drop::CHECK_CONSTRAINT &&
            !my_strcasecmp(system_charset_info, check->name.str, drop->name))
        {
          drop_it.remove();
          keep= false;
          break;
        }
      }

      if (share->period.constr_name.streq(check->name.str))
      {
        if (!drop_period && !keep)
        {
          my_error(ER_PERIOD_CONSTRAINT_DROP, MYF(0), check->name.str,
                   share->period.name.str);
          goto err;
        }
        keep= keep && !drop_period;

        DBUG_ASSERT(create_info->period_info.constr == NULL || drop_period);

        if (keep)
        {
          Item *expr_copy= check->expr->get_copy(thd);
          check= new Virtual_column_info();
          check->name= share->period.constr_name;
          check->automatic_name= true;
          check->expr= expr_copy;
          create_info->period_info.constr= check;
        }
      }
      /* see if the constraint depends on *only* on dropped fields */
      if (keep && dropped_fields)
      {
        table->default_column_bitmaps();
        bitmap_clear_all(table->read_set);
        check->expr->walk(&Item::register_field_in_read_map, 1, 0);
        if (bitmap_is_subset(table->read_set, dropped_fields))
          keep= false;
        else if (bitmap_is_overlapping(dropped_fields, table->read_set))
        {
          bitmap_intersect(table->read_set, dropped_fields);
          uint field_nr= bitmap_get_first_set(table->read_set);
          my_error(ER_BAD_FIELD_ERROR, MYF(0),
                   table->field[field_nr]->field_name.str, "CHECK");
          goto err;
        }
      }
      if (keep)
      {
        if (alter_info->flags & ALTER_RENAME_COLUMN)
        {
          check->expr->walk(&Item::rename_fields_processor, 1,
                            &column_rename_param);
          // Force reopen because new column name is on thd->mem_root
          table->mark_table_for_reopen();
        }
        new_constraint_list.push_back(check, thd->mem_root);
      }
    }
  }

  if (!alter_info->check_constraint_list.is_empty())
  {
    /* Check the table FOREIGN KEYs for name duplications. */
    FOREIGN_KEY_INFO *f_key;
    List_iterator<FOREIGN_KEY_INFO> fk_key_it(fk_list);
    while ((f_key= fk_key_it++))
    {
      List_iterator_fast<Virtual_column_info>
        c_it(alter_info->check_constraint_list);
      Virtual_column_info *check;
      while ((check= c_it++))
      {
        if (!check->name.length || check->automatic_name)
          continue;

        if (check->name.length == f_key->foreign_id->length &&
            my_strcasecmp(system_charset_info, f_key->foreign_id->str,
                          check->name.str) == 0)
        {
          my_error(ER_DUP_CONSTRAINT_NAME, MYF(0), "CHECK", check->name.str);
          goto err;
        }
      }
    }
  }

  /* Add new constraints */
  new_constraint_list.append(&alter_info->check_constraint_list);

  if (alter_info->drop_list.elements)
  {
    Alter_drop *drop;
    drop_it.rewind();
    while ((drop=drop_it++)) {
      switch (drop->type) {
      case Alter_drop::KEY:
      case Alter_drop::COLUMN:
      case Alter_drop::CHECK_CONSTRAINT:
      case Alter_drop::PERIOD:
        my_error(ER_CANT_DROP_FIELD_OR_KEY, MYF(0), drop->type_name(),
                 alter_info->drop_list.head()->name);
        goto err;
      case Alter_drop::FOREIGN_KEY:
        // Leave the DROP FOREIGN KEY names in the alter_info->drop_list.
        break;
      }
    }
  }

  if (rename_key_list.elements)
  {
    my_error(ER_KEY_DOES_NOT_EXISTS, MYF(0), rename_key_list.head()->old_name.str,
             table->s->table_name.str);
    goto err;
  }

  if (!create_info->comment.str)
  {
    create_info->comment.str= table->s->comment.str;
    create_info->comment.length= table->s->comment.length;
  }

  table->file->update_create_info(create_info);
  if ((create_info->table_options &
       (HA_OPTION_PACK_KEYS | HA_OPTION_NO_PACK_KEYS)) ||
      (used_fields & HA_CREATE_USED_PACK_KEYS))
    db_create_options&= ~(HA_OPTION_PACK_KEYS | HA_OPTION_NO_PACK_KEYS);
  if ((create_info->table_options &
       (HA_OPTION_STATS_PERSISTENT | HA_OPTION_NO_STATS_PERSISTENT)) ||
      (used_fields & HA_CREATE_USED_STATS_PERSISTENT))
    db_create_options&= ~(HA_OPTION_STATS_PERSISTENT | HA_OPTION_NO_STATS_PERSISTENT);

  if (create_info->table_options &
      (HA_OPTION_CHECKSUM | HA_OPTION_NO_CHECKSUM))
    db_create_options&= ~(HA_OPTION_CHECKSUM | HA_OPTION_NO_CHECKSUM);
  if (create_info->table_options &
      (HA_OPTION_DELAY_KEY_WRITE | HA_OPTION_NO_DELAY_KEY_WRITE))
    db_create_options&= ~(HA_OPTION_DELAY_KEY_WRITE |
			  HA_OPTION_NO_DELAY_KEY_WRITE);
  create_info->table_options|= db_create_options;

  if (table->s->tmp_table)
    create_info->options|=HA_LEX_CREATE_TMP_TABLE;

  rc= FALSE;
  alter_info->create_list.swap(new_create_list);
  alter_info->key_list.swap(new_key_list);
  alter_info->check_constraint_list.swap(new_constraint_list);
err:
  DBUG_RETURN(rc);
}


/**
  Get Create_field object for newly created table by its name
  in the old version of table.

  @param alter_info  Alter_info describing newly created table.
  @param old_name    Name of field in old table.

  @returns Pointer to Create_field object, NULL - if field is
           not present in new version of table.
*/

static Create_field *get_field_by_old_name(Alter_info *alter_info,
                                           const char *old_name)
{
  List_iterator_fast<Create_field> new_field_it(alter_info->create_list);
  Create_field *new_field;

  while ((new_field= new_field_it++))
  {
    if (new_field->field &&
        (my_strcasecmp(system_charset_info,
                       new_field->field->field_name.str,
                       old_name) == 0))
      break;
  }
  return new_field;
}


/** Type of change to foreign key column, */

enum fk_column_change_type
{
  FK_COLUMN_NO_CHANGE, FK_COLUMN_DATA_CHANGE,
  FK_COLUMN_RENAMED, FK_COLUMN_DROPPED
};

/**
  Check that ALTER TABLE's changes on columns of a foreign key are allowed.

  @param[in]   thd              Thread context.
  @param[in]   alter_info       Alter_info describing changes to be done
                                by ALTER TABLE.
  @param[in]   fk_columns       List of columns of the foreign key to check.
  @param[out]  bad_column_name  Name of field on which ALTER TABLE tries to
                                do prohibited operation.

  @note This function takes into account value of @@foreign_key_checks
        setting.

  @retval FK_COLUMN_NO_CHANGE    No significant changes are to be done on
                                 foreign key columns.
  @retval FK_COLUMN_DATA_CHANGE  ALTER TABLE might result in value
                                 change in foreign key column.
  @retval FK_COLUMN_RENAMED      Foreign key column is renamed.
  @retval FK_COLUMN_DROPPED      Foreign key column is dropped.
*/

static enum fk_column_change_type
fk_check_column_changes(THD *thd, Alter_info *alter_info,
                        List<LEX_CSTRING> &fk_columns,
                        const char **bad_column_name)
{
  List_iterator_fast<LEX_CSTRING> column_it(fk_columns);
  LEX_CSTRING *column;

  *bad_column_name= NULL;

  while ((column= column_it++))
  {
    Create_field *new_field= get_field_by_old_name(alter_info, column->str);

    if (new_field)
    {
      Field *old_field= new_field->field;

      if (lex_string_cmp(system_charset_info, &old_field->field_name,
                         &new_field->field_name))
      {
        /*
          Copy algorithm doesn't support proper renaming of columns in
          the foreign key yet. At the moment we lack API which will tell
          SE that foreign keys should be updated to use new name of column
          like it happens in case of in-place algorithm.
        */
        *bad_column_name= column->str;
        return FK_COLUMN_RENAMED;
      }

      /*
        Field_{num|decimal}::is_equal evaluates to IS_EQUAL_NO where
        the new_field adds an AUTO_INCREMENT flag on a column due to a
	limitation in MyISAM/ARIA. For the purposes of FK determination
        it doesn't matter if AUTO_INCREMENT is there or not.
      */
      const uint flags= new_field->flags;
      new_field->flags&= ~AUTO_INCREMENT_FLAG;
      const bool equal_result= old_field->is_equal(*new_field);
      new_field->flags= flags;

      if ((equal_result == IS_EQUAL_NO) ||
          ((new_field->flags & NOT_NULL_FLAG) &&
           !(old_field->flags & NOT_NULL_FLAG)))
      {
        /*
          Column in a FK has changed significantly and it
          may break referential intergrity.
        */
        *bad_column_name= column->str;
        return FK_COLUMN_DATA_CHANGE;
      }
    }
    else
    {
      /*
        Column in FK was dropped. Most likely this will break
        integrity constraints of InnoDB data-dictionary (and thus
        InnoDB will emit an error), so we prohibit this right away
        even if foreign_key_checks are off.
        This also includes a rare case when another field replaces
        field being dropped since it is easy to break referential
        integrity in this case.
      */
      *bad_column_name= column->str;
      return FK_COLUMN_DROPPED;
    }
  }

  return FK_COLUMN_NO_CHANGE;
}


/**
  Check if ALTER TABLE we are about to execute using COPY algorithm
  is not supported as it might break referential integrity.

  @note If foreign_key_checks is disabled (=0), we allow to break
        referential integrity. But we still disallow some operations
        like dropping or renaming columns in foreign key since they
        are likely to break consistency of InnoDB data-dictionary
        and thus will end-up in error anyway.

  @param[in]  thd          Thread context.
  @param[in]  table        Table to be altered.
  @param[in]  alter_info   Lists of fields, keys to be changed, added
                           or dropped.
  @param[out] alter_ctx    ALTER TABLE runtime context.
                           Alter_table_ctx::fk_error_if_delete flag
                           is set if deletion during alter can break
                           foreign key integrity.

  @retval false  Success.
  @retval true   Error, ALTER - tries to do change which is not compatible
                 with foreign key definitions on the table.
*/

static bool fk_prepare_copy_alter_table(THD *thd, TABLE *table,
                                        Alter_info *alter_info,
                                        Alter_table_ctx *alter_ctx)
{
  List <FOREIGN_KEY_INFO> fk_parent_key_list;
  List <FOREIGN_KEY_INFO> fk_child_key_list;
  FOREIGN_KEY_INFO *f_key;

  DBUG_ENTER("fk_prepare_copy_alter_table");

  table->file->get_parent_foreign_key_list(thd, &fk_parent_key_list);

  /* OOM when building list. */
  if (unlikely(thd->is_error()))
    DBUG_RETURN(true);

  /*
    Remove from the list all foreign keys in which table participates as
    parent which are to be dropped by this ALTER TABLE. This is possible
    when a foreign key has the same table as child and parent.
  */
  List_iterator<FOREIGN_KEY_INFO> fk_parent_key_it(fk_parent_key_list);

  while ((f_key= fk_parent_key_it++))
  {
    Alter_drop *drop;
    List_iterator_fast<Alter_drop> drop_it(alter_info->drop_list);

    while ((drop= drop_it++))
    {
      /*
        InnoDB treats foreign key names in case-insensitive fashion.
        So we do it here too. For database and table name type of
        comparison used depends on lower-case-table-names setting.
        For l_c_t_n = 0 we use case-sensitive comparison, for
        l_c_t_n > 0 modes case-insensitive comparison is used.
      */
      if ((drop->type == Alter_drop::FOREIGN_KEY) &&
          (my_strcasecmp(system_charset_info, f_key->foreign_id->str,
                         drop->name) == 0) &&
          (lex_string_cmp(table_alias_charset, f_key->foreign_db,
                          &table->s->db) == 0) &&
          (lex_string_cmp(table_alias_charset, f_key->foreign_table,
                          &table->s->table_name) == 0))
        fk_parent_key_it.remove();
    }
  }

  /*
    If there are FKs in which this table is parent which were not
    dropped we need to prevent ALTER deleting rows from the table,
    as it might break referential integrity. OTOH it is OK to do
    so if foreign_key_checks are disabled.
  */
  if (!fk_parent_key_list.is_empty() &&
      !(thd->variables.option_bits & OPTION_NO_FOREIGN_KEY_CHECKS))
    alter_ctx->set_fk_error_if_delete_row(fk_parent_key_list.head());

  fk_parent_key_it.rewind();
  while ((f_key= fk_parent_key_it++))
  {
    enum fk_column_change_type changes;
    const char *bad_column_name;

    changes= fk_check_column_changes(thd, alter_info,
                                     f_key->referenced_fields,
                                     &bad_column_name);

    switch(changes)
    {
    case FK_COLUMN_NO_CHANGE:
      /* No significant changes. We can proceed with ALTER! */
      break;
    case FK_COLUMN_DATA_CHANGE:
    {
      char buff[NAME_LEN*2+2];
      strxnmov(buff, sizeof(buff)-1, f_key->foreign_db->str, ".",
               f_key->foreign_table->str, NullS);
      my_error(ER_FK_COLUMN_CANNOT_CHANGE_CHILD, MYF(0), bad_column_name,
               f_key->foreign_id->str, buff);
      DBUG_RETURN(true);
    }
    case FK_COLUMN_RENAMED:
      my_error(ER_ALTER_OPERATION_NOT_SUPPORTED_REASON, MYF(0),
               "ALGORITHM=COPY",
               ER_THD(thd, ER_ALTER_OPERATION_NOT_SUPPORTED_REASON_FK_RENAME),
               "ALGORITHM=INPLACE");
      DBUG_RETURN(true);
    case FK_COLUMN_DROPPED:
    {
      StringBuffer<NAME_LEN*2+2> buff(system_charset_info);
      LEX_CSTRING *db= f_key->foreign_db, *tbl= f_key->foreign_table;

      append_identifier(thd, &buff, db);
      buff.append('.');
      append_identifier(thd, &buff, tbl);
      my_error(ER_FK_COLUMN_CANNOT_DROP_CHILD, MYF(0), bad_column_name,
               f_key->foreign_id->str, buff.c_ptr());
      DBUG_RETURN(true);
    }
    default:
      DBUG_ASSERT(0);
    }
  }

  table->file->get_foreign_key_list(thd, &fk_child_key_list);

  /* OOM when building list. */
  if (unlikely(thd->is_error()))
    DBUG_RETURN(true);

  /*
    Remove from the list all foreign keys which are to be dropped
    by this ALTER TABLE.
  */
  List_iterator<FOREIGN_KEY_INFO> fk_key_it(fk_child_key_list);

  while ((f_key= fk_key_it++))
  {
    Alter_drop *drop;
    List_iterator_fast<Alter_drop> drop_it(alter_info->drop_list);

    while ((drop= drop_it++))
    {
      /* Names of foreign keys in InnoDB are case-insensitive. */
      if ((drop->type == Alter_drop::FOREIGN_KEY) &&
          (my_strcasecmp(system_charset_info, f_key->foreign_id->str,
                         drop->name) == 0))
        fk_key_it.remove();
    }
  }

  fk_key_it.rewind();
  while ((f_key= fk_key_it++))
  {
    enum fk_column_change_type changes;
    const char *bad_column_name;

    changes= fk_check_column_changes(thd, alter_info,
                                     f_key->foreign_fields,
                                     &bad_column_name);

    switch(changes)
    {
    case FK_COLUMN_NO_CHANGE:
      /* No significant changes. We can proceed with ALTER! */
      break;
    case FK_COLUMN_DATA_CHANGE:
      my_error(ER_FK_COLUMN_CANNOT_CHANGE, MYF(0), bad_column_name,
               f_key->foreign_id->str);
      DBUG_RETURN(true);
    case FK_COLUMN_RENAMED:
      my_error(ER_ALTER_OPERATION_NOT_SUPPORTED_REASON, MYF(0),
               "ALGORITHM=COPY",
               ER_THD(thd, ER_ALTER_OPERATION_NOT_SUPPORTED_REASON_FK_RENAME),
               "ALGORITHM=INPLACE");
      DBUG_RETURN(true);
    case FK_COLUMN_DROPPED:
      my_error(ER_FK_COLUMN_CANNOT_DROP, MYF(0), bad_column_name,
               f_key->foreign_id->str);
      DBUG_RETURN(true);
    default:
      DBUG_ASSERT(0);
    }
  }

  /*
    Normally, an attempt to modify an FK parent table will cause
    FK children to be prelocked, so the table-being-altered cannot
    be modified by a cascade FK action, because ALTER holds a lock
    and prelocking will wait.

    But if a new FK is being added by this very ALTER, then the target
    table is not locked yet (it's a temporary table). So, we have to
    lock FK parents explicitly.
  */
  if (alter_info->flags & ALTER_ADD_FOREIGN_KEY)
  {
    List_iterator<Key> fk_list_it(alter_info->key_list);

    while (Key *key= fk_list_it++)
    {
      if (key->type != Key::FOREIGN_KEY || key->old)
        continue;

      Foreign_key *fk= static_cast<Foreign_key*>(key);
      char dbuf[NAME_LEN];
      char tbuf[NAME_LEN];
      const char *ref_db= (fk->ref_db.str ?
                           fk->ref_db.str :
                           alter_ctx->new_db.str);
      const char *ref_table= fk->ref_table.str;
      MDL_request mdl_request;

      if (lower_case_table_names)
      {
        strmake_buf(dbuf, ref_db);
        my_casedn_str(system_charset_info, dbuf);
        strmake_buf(tbuf, ref_table);
        my_casedn_str(system_charset_info, tbuf);
        ref_db= dbuf;
        ref_table= tbuf;
      }

      MDL_REQUEST_INIT(&mdl_request, MDL_key::TABLE, ref_db, ref_table,
                       MDL_SHARED_NO_WRITE, MDL_TRANSACTION);
      if (thd->mdl_context.acquire_lock(&mdl_request,
                                        thd->variables.lock_wait_timeout))
        DBUG_RETURN(true);
    }
  }

  DBUG_RETURN(false);
}

/**
  Rename temporary table and/or turn indexes on/off without touching .FRM.
  Its a variant of simple_rename_or_index_change() to be used exclusively
  for temporary tables.

  @param thd            Thread handler
  @param table_list     TABLE_LIST for the table to change
  @param keys_onoff     ENABLE or DISABLE KEYS?
  @param alter_ctx      ALTER TABLE runtime context.

  @return Operation status
    @retval false           Success
    @retval true            Failure
*/
static bool
simple_tmp_rename_or_index_change(THD *thd, TABLE_LIST *table_list,
                                  Alter_info::enum_enable_or_disable keys_onoff,
                                  Alter_table_ctx *alter_ctx)
{
  DBUG_ENTER("simple_tmp_rename_or_index_change");

  TABLE *table= table_list->table;
  bool error= false;

  DBUG_ASSERT(table->s->tmp_table);

  if (keys_onoff != Alter_info::LEAVE_AS_IS)
  {
    THD_STAGE_INFO(thd, stage_manage_keys);
    error= alter_table_manage_keys(table, table->file->indexes_are_disabled(),
                                   keys_onoff);
  }

  if (likely(!error) && alter_ctx->is_table_renamed())
  {
    THD_STAGE_INFO(thd, stage_rename);

    /*
      If THD::rename_temporary_table() fails, there is no need to rename it
      back to the original name (unlike the case for non-temporary tables),
      as it was an allocation error and the table was not renamed.
    */
    error= thd->rename_temporary_table(table, &alter_ctx->new_db,
                                       &alter_ctx->new_alias);
  }

  if (likely(!error))
  {
    /*
      We do not replicate alter table statement on temporary tables under
      ROW-based replication.
    */
    if (!thd->is_current_stmt_binlog_format_row())
    {
      error= write_bin_log(thd, true, thd->query(), thd->query_length()) != 0;
    }
    if (likely(!error))
      my_ok(thd);
  }

  DBUG_RETURN(error);
}


/**
  Rename table and/or turn indexes on/off without touching .FRM

  @param thd            Thread handler
  @param table_list     TABLE_LIST for the table to change
  @param keys_onoff     ENABLE or DISABLE KEYS?
  @param alter_ctx      ALTER TABLE runtime context.

  @return Operation status
    @retval false           Success
    @retval true            Failure
*/

static bool
simple_rename_or_index_change(THD *thd, TABLE_LIST *table_list,
                              Alter_info::enum_enable_or_disable keys_onoff,
                              Alter_table_ctx *alter_ctx)
{
  TABLE *table= table_list->table;
  MDL_ticket *mdl_ticket= table->mdl_ticket;
  int error= 0;
  enum ha_extra_function extra_func= thd->locked_tables_mode
                                       ? HA_EXTRA_NOT_USED
                                       : HA_EXTRA_FORCE_REOPEN;
  DBUG_ENTER("simple_rename_or_index_change");

  if (keys_onoff != Alter_info::LEAVE_AS_IS)
  {
    if (wait_while_table_is_used(thd, table, extra_func))
      DBUG_RETURN(true);

    // It's now safe to take the table level lock.
    if (lock_tables(thd, table_list, alter_ctx->tables_opened, 0))
      DBUG_RETURN(true);

    THD_STAGE_INFO(thd, stage_manage_keys);
    error= alter_table_manage_keys(table,
                                   table->file->indexes_are_disabled(),
                                   keys_onoff);
  }

  if (likely(!error) && alter_ctx->is_table_renamed())
  {
    THD_STAGE_INFO(thd, stage_rename);
    handlerton *old_db_type= table->s->db_type();
    /*
      Then do a 'simple' rename of the table. First we need to close all
      instances of 'source' table.
      Note that if wait_while_table_is_used() returns error here (i.e. if
      this thread was killed) then it must be that previous step of
      simple rename did nothing and therefore we can safely return
      without additional clean-up.
    */
    if (wait_while_table_is_used(thd, table, extra_func))
      DBUG_RETURN(true);
    close_all_tables_for_name(thd, table->s, HA_EXTRA_PREPARE_FOR_RENAME,
                              NULL);

    if (mysql_rename_table(old_db_type, &alter_ctx->db, &alter_ctx->table_name,
                           &alter_ctx->new_db, &alter_ctx->new_alias, 0))
      error= -1;
    else if (Table_triggers_list::change_table_name(thd,
                                                 &alter_ctx->db,
                                                 &alter_ctx->alias,
                                                 &alter_ctx->table_name,
                                                 &alter_ctx->new_db,
                                                 &alter_ctx->new_alias))
    {
      (void) mysql_rename_table(old_db_type,
                                &alter_ctx->new_db, &alter_ctx->new_alias,
                                &alter_ctx->db, &alter_ctx->table_name,
                                NO_FK_CHECKS);
      error= -1;
    }
    /* Update stat tables last. This is to be able to handle rename of a stat table */
    if (error == 0)
      (void) rename_table_in_stat_tables(thd, &alter_ctx->db,
                                         &alter_ctx->table_name,
                                         &alter_ctx->new_db,
                                         &alter_ctx->new_alias);
  }

  if (likely(!error))
  {
    error= write_bin_log(thd, TRUE, thd->query(), thd->query_length());

    if (likely(!error))
      my_ok(thd);
  }
  table_list->table= NULL;                    // For query cache
  query_cache_invalidate3(thd, table_list, 0);

  if ((thd->locked_tables_mode == LTM_LOCK_TABLES ||
       thd->locked_tables_mode == LTM_PRELOCKED_UNDER_LOCK_TABLES))
  {
    /*
      Under LOCK TABLES we should adjust meta-data locks before finishing
      statement. Otherwise we can rely on them being released
      along with the implicit commit.
    */
    if (alter_ctx->is_table_renamed())
      thd->mdl_context.release_all_locks_for_name(mdl_ticket);
    else
      mdl_ticket->downgrade_lock(MDL_SHARED_NO_READ_WRITE);
  }
  DBUG_RETURN(error != 0);
}


static void cleanup_table_after_inplace_alter_keep_files(TABLE *table)
{
  TABLE_SHARE *share= table->s;
  closefrm(table);
  free_table_share(share);
}


static void cleanup_table_after_inplace_alter(TABLE *table)
{
  table->file->ha_create_partitioning_metadata(table->s->normalized_path.str, 0,
                                               CHF_DELETE_FLAG);
  deletefrm(table->s->normalized_path.str);
  cleanup_table_after_inplace_alter_keep_files(table);
}


static int create_table_for_inplace_alter(THD *thd,
                                          const Alter_table_ctx &alter_ctx,
                                          LEX_CUSTRING *frm,
                                          TABLE_SHARE *share,
                                          TABLE *table)
{
  init_tmp_table_share(thd, share, alter_ctx.new_db.str, 0,
                       alter_ctx.new_name.str, alter_ctx.get_tmp_path());
  if (share->init_from_binary_frm_image(thd, true, frm->str, frm->length) ||
      open_table_from_share(thd, share, &alter_ctx.new_name, 0,
                            EXTRA_RECORD, thd->open_options,
                            table, false))
  {
    free_table_share(share);
    deletefrm(alter_ctx.get_tmp_path());
    return 1;
  }
  if (table->internal_tables && open_and_lock_internal_tables(table, false))
  {
    cleanup_table_after_inplace_alter(table);
    return 1;
  }
  return 0;
}


/*
  log query if slave thread and send my_ok()

  Help function for mysql_alter_table()
*/

static bool log_and_ok(THD *thd)
{
  if (thd->slave_thread &&
      write_bin_log(thd, true, thd->query(), thd->query_length()))
    return(true);
  my_ok(thd);
  return(0);
}


/**
  Alter table

  @param thd              Thread handle
  @param new_db           If there is a RENAME clause
  @param new_name         If there is a RENAME clause
  @param create_info      Information from the parsing phase about new
                          table properties.
  @param table_list       The table to change.
  @param alter_info       Lists of fields, keys to be changed, added
                          or dropped.
  @param order_num        How many ORDER BY fields has been specified.
  @param order            List of fields to ORDER BY.
  @param ignore           Whether we have ALTER IGNORE TABLE

  @retval   true          Error
  @retval   false         Success

  This is a veery long function and is everything but the kitchen sink :)
  It is used to alter a table and not only by ALTER TABLE but also
  CREATE|DROP INDEX are mapped on this function.

  When the ALTER TABLE statement just does a RENAME or ENABLE|DISABLE KEYS,
  or both, then this function short cuts its operation by renaming
  the table and/or enabling/disabling the keys. In this case, the FRM is
  not changed, directly by mysql_alter_table. However, if there is a
  RENAME + change of a field, or an index, the short cut is not used.
  See how `create_list` is used to generate the new FRM regarding the
  structure of the fields. The same is done for the indices of the table.

  Altering a table can be done in two ways. The table can be modified
  directly using an in-place algorithm, or the changes can be done using
  an intermediate temporary table (copy). In-place is the preferred
  algorithm as it avoids copying table data. The storage engine
  selects which algorithm to use in check_if_supported_inplace_alter()
  based on information about the table changes from fill_alter_inplace_info().
*/

bool mysql_alter_table(THD *thd, const LEX_CSTRING *new_db,
                       const LEX_CSTRING *new_name,
                       HA_CREATE_INFO *create_info,
                       TABLE_LIST *table_list,
                       Recreate_info *recreate_info,
                       Alter_info *alter_info,
                       uint order_num, ORDER *order, bool ignore,
                       bool if_exists)
{
  bool engine_changed, error;
  bool no_ha_table= true;  /* We have not created table in storage engine yet */
  TABLE *table, *new_table= nullptr;
#ifdef WITH_PARTITION_STORAGE_ENGINE
  bool partition_changed= false;
  bool fast_alter_partition= false;
#endif
  /*
    Create .FRM for new version of table with a temporary name.
    We don't log the statement, it will be logged later.

    Keep information about keys in newly created table as it
    will be used later to construct Alter_inplace_info object
    and by fill_alter_inplace_info() call.
  */
  KEY *key_info;
  uint key_count;
  /*
    Remember if the new definition has new VARCHAR column;
    create_info->varchar will be reset in create_table_impl()/
    mysql_prepare_create_table().
  */
  bool varchar= create_info->varchar, table_creation_was_logged= 0;
  bool binlog_as_create_select= 0, log_if_exists= 0;
  uint tables_opened;
  handlerton *new_db_type= create_info->db_type, *old_db_type;
  ha_rows copied=0, deleted=0;
  LEX_CUSTRING frm= {0,0};
  char index_file[FN_REFLEN], data_file[FN_REFLEN];
  MDL_request target_mdl_request;
  MDL_ticket *mdl_ticket= 0;
  Alter_table_prelocking_strategy alter_prelocking_strategy;
  DBUG_ENTER("mysql_alter_table");

  /*
    Check if we attempt to alter mysql.slow_log or
    mysql.general_log table and return an error if
    it is the case.
    TODO: this design is obsolete and will be removed.
  */
  int table_kind= check_if_log_table(table_list, FALSE, NullS);

  if (table_kind)
  {
    /* Disable alter of enabled log tables */
    if (logger.is_log_table_enabled(table_kind))
    {
      my_error(ER_BAD_LOG_STATEMENT, MYF(0), "ALTER");
      DBUG_RETURN(true);
    }

    /* Disable alter of log tables to unsupported engine */
    if ((create_info->used_fields & HA_CREATE_USED_ENGINE) &&
        (!create_info->db_type || /* unknown engine */
         !(create_info->db_type->flags & HTON_SUPPORT_LOG_TABLES)))
    {
    unsupported:
      my_error(ER_UNSUPORTED_LOG_ENGINE, MYF(0),
               hton_name(create_info->db_type)->str);
      DBUG_RETURN(true);
    }

    if (create_info->db_type == maria_hton &&
        create_info->transactional != HA_CHOICE_NO)
      goto unsupported;

#ifdef WITH_PARTITION_STORAGE_ENGINE
    if (alter_info->partition_flags & ALTER_PARTITION_INFO)
    {
      my_error(ER_WRONG_USAGE, MYF(0), "PARTITION", "log table");
      DBUG_RETURN(true);
    }
#endif
  }

  THD_STAGE_INFO(thd, stage_init_update);

  /* Check if the new table type is a shared table */
  if (ha_check_if_updates_are_ignored(thd, create_info->db_type, "ALTER"))
  {
    /*
      Remove old local .frm file if it exists. We should use the new
      shared one in the future. The drop is not logged, the ALTER table is
      logged.
    */
    table_list->mdl_request.type= MDL_EXCLUSIVE;
    /* This will only drop the .frm file and local tables, not shared ones */
    error= mysql_rm_table(thd, table_list, 1, 0, 0, 1);
    DBUG_RETURN(log_and_ok(thd));
  }

  /*
    Code below can handle only base tables so ensure that we won't open a view.
    Note that RENAME TABLE the only ALTER clause which is supported for views
    has been already processed.
  */
  table_list->required_type= TABLE_TYPE_NORMAL;

  DEBUG_SYNC(thd, "alter_table_before_open_tables");

  thd->open_options|= HA_OPEN_FOR_ALTER;
  thd->mdl_backup_ticket= 0;
  error= open_tables(thd, &table_list, &tables_opened, 0,
                     &alter_prelocking_strategy);
  thd->open_options&= ~HA_OPEN_FOR_ALTER;

<<<<<<< HEAD
  if (unlikely(error))
  {
    if (if_exists)
    {
      int tmp_errno= thd->get_stmt_da()->sql_errno();
      if (tmp_errno == ER_NO_SUCH_TABLE)
      {
        /*
          ALTER TABLE IF EXISTS was used on not existing table
          We have to log the query on a slave as the table may be a shared one
          from the master and we need to ensure that the next slave can see
          the statement as this slave may not have the table shared
        */
        thd->clear_error();
        DBUG_RETURN(log_and_ok(thd));
      }
    }
    DBUG_RETURN(true);
  }

  table= table_list->table;
=======
  TABLE *table= table_list->table;
  bool versioned= table && table->versioned();
#ifdef WITH_WSREP
  /*
    If this ALTER TABLE is actually SEQUENCE we need to check
    if we can support implementing storage engine.
  */
  if (WSREP(thd) && table && table->s->sequence &&
      wsrep_check_sequence(thd, thd->lex->create_info.seq_create_info))
    DBUG_RETURN(TRUE);
#endif /* WITH_WSREP */
>>>>>>> c4143f90

#ifdef WITH_WSREP
  if (WSREP(thd) &&
      (thd->lex->sql_command == SQLCOM_ALTER_TABLE ||
       thd->lex->sql_command == SQLCOM_CREATE_INDEX ||
       thd->lex->sql_command == SQLCOM_DROP_INDEX) &&
      !wsrep_should_replicate_ddl(thd, table_list->table->s->db_type()->db_type))
    DBUG_RETURN(true);
#endif

  DEBUG_SYNC(thd, "alter_table_after_open_tables");

  if (table->versioned())
  {
    if (handlerton *hton1= create_info->db_type)
    {
      handlerton *hton2= table->file->partition_ht();
      if (hton1 != hton2 &&
          (ha_check_storage_engine_flag(hton1, HTON_NATIVE_SYS_VERSIONING) ||
           ha_check_storage_engine_flag(hton2, HTON_NATIVE_SYS_VERSIONING)))
      {
        my_error(ER_VERS_ALTER_ENGINE_PROHIBITED, MYF(0), table_list->db.str,
                 table_list->table_name.str);
        DBUG_RETURN(true);
      }
    }
    if (alter_info->vers_prohibited(thd))
    {
      my_error(ER_VERS_ALTER_NOT_ALLOWED, MYF(0),
               table_list->db.str, table_list->table_name.str);
      DBUG_RETURN(true);
    }
  }

  DEBUG_SYNC(thd, "alter_opened_table");

#if defined WITH_WSREP && defined ENABLED_DEBUG_SYNC
  DBUG_EXECUTE_IF("sync.alter_opened_table",
                  {
                    const char act[]=
                      "now "
                      "wait_for signal.alter_opened_table";
                    DBUG_ASSERT(!debug_sync_set_action(thd,
                                                       STRING_WITH_LEN(act)));
                  };);
#endif // WITH_WSREP

  Alter_table_ctx alter_ctx(thd, table_list, tables_opened, new_db, new_name);
  mdl_ticket= table->mdl_ticket;

  /*
    We have to do a check also after table is opened as there could be no
    ENGINE= on the command line or the table could a partitioned S3 table.
  */
  if (table->file->check_if_updates_are_ignored("ALTER"))
  {
    /*
      Table is a shared table. Remove the .frm file. Discovery will create
      a new one if needed.
    */
    table->s->tdc->flushed= 1;         // Force close of all instances
    if (thd->mdl_context.upgrade_shared_lock(mdl_ticket,
                                             MDL_EXCLUSIVE,
                                             thd->variables.lock_wait_timeout))
      DBUG_RETURN(1);
    quick_rm_table(thd, table->file->ht, &table_list->db,
                   &table_list->table_name,
                   NO_HA_TABLE, 0);
    goto end_inplace;
  }
  if (!if_exists &&
      (table->file->partition_ht()->flags &
       HTON_TABLE_MAY_NOT_EXIST_ON_SLAVE))
  {
    /*
      Table is a shared table that may not exist on the slave.
      We add 'if_exists' to the query if it was not used
    */
    log_if_exists= 1;
  }
  table_creation_was_logged= table->s->table_creation_was_logged;

  table->use_all_columns();

  /*
    Prohibit changing of the UNION list of a non-temporary MERGE table
    under LOCK tables. It would be quite difficult to reuse a shrinked
    set of tables from the old table or to open a new TABLE object for
    an extended list and verify that they belong to locked tables.
  */
  if ((thd->locked_tables_mode == LTM_LOCK_TABLES ||
       thd->locked_tables_mode == LTM_PRELOCKED_UNDER_LOCK_TABLES) &&
      (create_info->used_fields & HA_CREATE_USED_UNION) &&
      (table->s->tmp_table == NO_TMP_TABLE))
  {
    my_error(ER_LOCK_OR_ACTIVE_TRANSACTION, MYF(0));
    DBUG_RETURN(true);
  }

  /* Check that we are not trying to rename to an existing table */
  if (alter_ctx.is_table_renamed())
  {
    if (table->s->tmp_table != NO_TMP_TABLE)
    {
      /*
        Check whether a temporary table exists with same requested new name.
        If such table exists, there must be a corresponding TABLE_SHARE in
        THD::all_temp_tables list.
      */
      if (thd->find_tmp_table_share(alter_ctx.new_db.str,
                                    alter_ctx.new_name.str))
      {
        my_error(ER_TABLE_EXISTS_ERROR, MYF(0), alter_ctx.new_alias.str);
        DBUG_RETURN(true);
      }
    }
    else
    {
      MDL_request_list mdl_requests;
      MDL_request target_db_mdl_request;

      MDL_REQUEST_INIT(&target_mdl_request, MDL_key::TABLE,
                       alter_ctx.new_db.str, alter_ctx.new_name.str,
                       MDL_EXCLUSIVE, MDL_TRANSACTION);
      mdl_requests.push_front(&target_mdl_request);

      /*
        If we are moving the table to a different database, we also
        need IX lock on the database name so that the target database
        is protected by MDL while the table is moved.
      */
      if (alter_ctx.is_database_changed())
      {
        MDL_REQUEST_INIT(&target_db_mdl_request, MDL_key::SCHEMA,
                         alter_ctx.new_db.str, "", MDL_INTENTION_EXCLUSIVE,
                         MDL_TRANSACTION);
        mdl_requests.push_front(&target_db_mdl_request);
      }

      /*
        Protection against global read lock must have been acquired when table
        to be altered was being opened.
      */
      DBUG_ASSERT(thd->mdl_context.is_lock_owner(MDL_key::BACKUP,
                                                 "", "",
                                                 MDL_BACKUP_DDL));

      if (thd->mdl_context.acquire_locks(&mdl_requests,
                                         thd->variables.lock_wait_timeout))
        DBUG_RETURN(true);

      DEBUG_SYNC(thd, "locked_table_name");
      /*
        Table maybe does not exist, but we got an exclusive lock
        on the name, now we can safely try to find out for sure.
      */
      if (ha_table_exists(thd, &alter_ctx.new_db, &alter_ctx.new_name))
      {
        /* Table will be closed in do_command() */
        my_error(ER_TABLE_EXISTS_ERROR, MYF(0), alter_ctx.new_alias.str);
        DBUG_RETURN(true);
      }
    }
  }

  if (!create_info->db_type)
  {
#ifdef WITH_PARTITION_STORAGE_ENGINE
    if (table->part_info &&
        create_info->used_fields & HA_CREATE_USED_ENGINE)
    {
      /*
        This case happens when the user specified
        ENGINE = x where x is a non-existing storage engine
        We set create_info->db_type to default_engine_type
        to ensure we don't change underlying engine type
        due to a erroneously given engine name.
      */
      create_info->db_type= table->part_info->default_engine_type;
    }
    else
#endif
      create_info->db_type= table->s->db_type();
  }

  if (check_engine(thd, alter_ctx.new_db.str, alter_ctx.new_name.str, create_info))
    DBUG_RETURN(true);

  create_info->vers_check_native();
  if (create_info->vers_info.fix_alter_info(thd, alter_info, create_info, table))
  {
    DBUG_RETURN(true);
  }

  if ((create_info->db_type != table->s->db_type() ||
       (alter_info->partition_flags & ALTER_PARTITION_INFO)) &&
      !table->file->can_switch_engines())
  {
    my_error(ER_ROW_IS_REFERENCED, MYF(0));
    DBUG_RETURN(true);
  }

  /*
   If foreign key is added then check permission to access parent table.

   In function "check_fk_parent_table_access", create_info->db_type is used
   to identify whether engine supports FK constraint or not. Since
   create_info->db_type is set here, check to parent table access is delayed
   till this point for the alter operation.
  */
  if ((alter_info->flags & ALTER_ADD_FOREIGN_KEY) &&
      check_fk_parent_table_access(thd, create_info, alter_info, new_db->str))
    DBUG_RETURN(true);

  /*
    If this is an ALTER TABLE and no explicit row type specified reuse
    the table's row type.
    Note: this is the same as if the row type was specified explicitly.
  */
  if (create_info->row_type == ROW_TYPE_NOT_USED)
  {
    /* ALTER TABLE without explicit row type */
    create_info->row_type= table->s->row_type;
  }
  else
  {
    /* ALTER TABLE with specific row type */
    create_info->used_fields |= HA_CREATE_USED_ROW_FORMAT;
  }

  old_db_type= table->s->db_type();
  new_db_type= create_info->db_type;

  DBUG_PRINT("info", ("old type: %s  new type: %s",
             ha_resolve_storage_engine_name(old_db_type),
             ha_resolve_storage_engine_name(new_db_type)));
  if (ha_check_storage_engine_flag(old_db_type, HTON_ALTER_NOT_SUPPORTED))
  {
    DBUG_PRINT("info", ("doesn't support alter"));
    my_error(ER_ILLEGAL_HA, MYF(0), hton_name(old_db_type)->str,
             alter_ctx.db.str, alter_ctx.table_name.str);
    DBUG_RETURN(true);
  }

  if (ha_check_storage_engine_flag(new_db_type, HTON_ALTER_NOT_SUPPORTED))
  {
    DBUG_PRINT("info", ("doesn't support alter"));
    my_error(ER_ILLEGAL_HA, MYF(0), hton_name(new_db_type)->str,
             alter_ctx.new_db.str, alter_ctx.new_name.str);
    DBUG_RETURN(true);
  }

  if (table->s->tmp_table == NO_TMP_TABLE)
    mysql_audit_alter_table(thd, table_list);
  else if (table_creation_was_logged && mysql_bin_log.is_open())
  {
    /* Protect against MDL error in binary logging */
    MDL_request mdl_request;
    DBUG_ASSERT(!mdl_ticket);
    MDL_REQUEST_INIT(&mdl_request, MDL_key::BACKUP, "", "", MDL_BACKUP_COMMIT,
                     MDL_TRANSACTION);
    if (thd->mdl_context.acquire_lock(&mdl_request,
                                      thd->variables.lock_wait_timeout))
      DBUG_RETURN(true);
  }

  THD_STAGE_INFO(thd, stage_setup);

  if (alter_info->flags & ALTER_DROP_CHECK_CONSTRAINT)
  {
    /*
      ALTER TABLE DROP CONSTRAINT
      should be replaced with ... DROP [FOREIGN] KEY
      if the constraint is the FOREIGN KEY or UNIQUE one.
    */

    List_iterator<Alter_drop> drop_it(alter_info->drop_list);
    Alter_drop *drop;
    List <FOREIGN_KEY_INFO> fk_child_key_list;
    table->file->get_foreign_key_list(thd, &fk_child_key_list);

    alter_info->flags&= ~ALTER_DROP_CHECK_CONSTRAINT;

    while ((drop= drop_it++))
    {
      if (drop->type == Alter_drop::CHECK_CONSTRAINT)
      {
        {
          /* Test if there is a FOREIGN KEY with this name. */
          FOREIGN_KEY_INFO *f_key;
          List_iterator<FOREIGN_KEY_INFO> fk_key_it(fk_child_key_list);

          while ((f_key= fk_key_it++))
          {
            if (my_strcasecmp(system_charset_info, f_key->foreign_id->str,
                  drop->name) == 0)
            {
              drop->type= Alter_drop::FOREIGN_KEY;
              alter_info->flags|= ALTER_DROP_FOREIGN_KEY;
              goto do_continue;
            }
          }
        }

        {
          /* Test if there is an UNIQUE with this name. */
          uint n_key;

          for (n_key=0; n_key < table->s->keys; n_key++)
          {
            if ((table->key_info[n_key].flags & HA_NOSAME) &&
                my_strcasecmp(system_charset_info,
                              drop->name, table->key_info[n_key].name.str) == 0)
            {
              drop->type= Alter_drop::KEY;
              alter_info->flags|= ALTER_DROP_INDEX;
              goto do_continue;
            }
          }
        }
      }
      alter_info->flags|= ALTER_DROP_CHECK_CONSTRAINT;
do_continue:;
    }
  }

  if (handle_if_exists_options(thd, table, alter_info,
                               &create_info->period_info) ||
      fix_constraints_names(thd, &alter_info->check_constraint_list,
                            create_info))
    DBUG_RETURN(true);

  /*
    Look if we have to do anything at all.
    ALTER can become NOOP after handling
    the IF (NOT) EXISTS options.
  */
  if (alter_info->flags == 0 && alter_info->partition_flags == 0)
  {
    my_snprintf(alter_ctx.tmp_buff, sizeof(alter_ctx.tmp_buff),
                ER_THD(thd, ER_INSERT_INFO), 0L, 0L,
                thd->get_stmt_da()->current_statement_warn_count());
    my_ok(thd, 0L, 0L, alter_ctx.tmp_buff);

    /* We don't replicate alter table statement on temporary tables */
    if (table_creation_was_logged)
    {
      if (write_bin_log_with_if_exists(thd, true, false, log_if_exists))
        DBUG_RETURN(true);
    }

    DBUG_RETURN(false);
  }

  /*
     Test if we are only doing RENAME or KEYS ON/OFF. This works
     as we are testing if flags == 0 above.
  */
  if (!(alter_info->flags & ~(ALTER_RENAME | ALTER_KEYS_ONOFF)) &&
      alter_info->partition_flags == 0 &&
      alter_info->algorithm(thd) !=
      Alter_info::ALTER_TABLE_ALGORITHM_COPY)   // No need to touch frm.
  {
    bool res;

    if (!table->s->tmp_table)
    {
      // This requires X-lock, no other lock levels supported.
      if (alter_info->requested_lock != Alter_info::ALTER_TABLE_LOCK_DEFAULT &&
          alter_info->requested_lock != Alter_info::ALTER_TABLE_LOCK_EXCLUSIVE)
      {
        my_error(ER_ALTER_OPERATION_NOT_SUPPORTED, MYF(0),
                 "LOCK=NONE/SHARED", "LOCK=EXCLUSIVE");
        DBUG_RETURN(true);
      }
      res= simple_rename_or_index_change(thd, table_list,
                                         alter_info->keys_onoff,
                                         &alter_ctx);
    }
    else
    {
      res= simple_tmp_rename_or_index_change(thd, table_list,
                                             alter_info->keys_onoff,
                                             &alter_ctx);
    }
    DBUG_RETURN(res);
  }

  /* We have to do full alter table. */

#ifdef WITH_PARTITION_STORAGE_ENGINE
  {
    /*
      Partitioning: part_info is prepared and returned via thd->work_part_info
    */
    if (prep_alter_part_table(thd, table, alter_info, create_info,
                              &partition_changed, &fast_alter_partition))
    {
      DBUG_RETURN(true);
    }
  }
  /*
    If the old table had partitions and we are doing ALTER TABLE ...
    engine= <new_engine>, the new table must preserve the original
    partitioning. This means that the new engine is still the
    partitioning engine, not the engine specified in the parser.
    This is discovered in prep_alter_part_table, which in such case
    updates create_info->db_type.
    It's therefore important that the assignment below is done
    after prep_alter_part_table.
  */
  new_db_type= create_info->db_type;
#endif

  if (mysql_prepare_alter_table(thd, table, create_info, alter_info,
                                &alter_ctx))
  {
    DBUG_RETURN(true);
  }

  set_table_default_charset(thd, create_info, alter_ctx.db);

  /*
    The ALTER related code cannot alter partitions and change column data types
    at the same time. So in case of partition change statements like:
      ALTER TABLE t1 DROP PARTITION p1;
    we skip implicit data type upgrade (such as "MariaDB 5.3 TIME" to
    "MySQL 5.6 TIME" or vice versa according to mysql56_temporal_format).
    Note, one can run a separate "ALTER TABLE t1 FORCE;" statement
    before or after the partition change ALTER statement to upgrade data types.
  */
  if (IF_PARTITIONING(!fast_alter_partition, 1))
    Create_field::upgrade_data_types(alter_info->create_list);

  if (create_info->check_fields(thd, alter_info,
                                table_list->table_name, table_list->db) ||
      create_info->fix_period_fields(thd, alter_info))
    DBUG_RETURN(true);

  if (!(thd->variables.option_bits & OPTION_EXPLICIT_DEF_TIMESTAMP))
    promote_first_timestamp_column(&alter_info->create_list);

#ifdef WITH_PARTITION_STORAGE_ENGINE
  if (fast_alter_partition)
  {
    /*
      ALGORITHM and LOCK clauses are generally not allowed by the
      parser for operations related to partitioning.
      The exceptions are ALTER_PARTITION_INFO and ALTER_PARTITION_REMOVE.
      For consistency, we report ER_ALTER_OPERATION_NOT_SUPPORTED here.
    */
    if (alter_info->requested_lock !=
        Alter_info::ALTER_TABLE_LOCK_DEFAULT)
    {
      my_error(ER_ALTER_OPERATION_NOT_SUPPORTED_REASON, MYF(0),
               "LOCK=NONE/SHARED/EXCLUSIVE",
               ER_THD(thd, ER_ALTER_OPERATION_NOT_SUPPORTED_REASON_PARTITION),
               "LOCK=DEFAULT");
      DBUG_RETURN(true);
    }
    else if (alter_info->algorithm(thd) !=
             Alter_info::ALTER_TABLE_ALGORITHM_DEFAULT)
    {
      my_error(ER_ALTER_OPERATION_NOT_SUPPORTED_REASON, MYF(0),
               "ALGORITHM=COPY/INPLACE",
               ER_THD(thd, ER_ALTER_OPERATION_NOT_SUPPORTED_REASON_PARTITION),
               "ALGORITHM=DEFAULT");
      DBUG_RETURN(true);
    }

    /*
      Upgrade from MDL_SHARED_UPGRADABLE to MDL_SHARED_NO_WRITE.
      Afterwards it's safe to take the table level lock.
    */
    if ((thd->mdl_context.upgrade_shared_lock(mdl_ticket, MDL_SHARED_NO_WRITE,
             thd->variables.lock_wait_timeout)) ||
        lock_tables(thd, table_list, alter_ctx.tables_opened, 0))
    {
      DBUG_RETURN(true);
    }

    // In-place execution of ALTER TABLE for partitioning.
    alter_info->db= alter_ctx.db;
    alter_info->table_name= alter_ctx.table_name;
    DBUG_RETURN(fast_alter_partition_table(thd, table, alter_info,
                                           create_info, table_list));
  }
#endif

#ifdef WITH_WSREP
  if (table->s->sequence && WSREP(thd) &&
      wsrep_thd_is_local_toi(thd))
  {
    if (wsrep_check_sequence(thd, create_info->seq_create_info))
      DBUG_RETURN(TRUE);
  }
#endif /* WITH_WSREP */

  /*
    Use copy algorithm if:
    - old_alter_table system variable is set without in-place requested using
      the ALGORITHM clause.
    - Or if in-place is impossible for given operation.
    - Changes to partitioning which were not handled by fast_alter_part_table()
      needs to be handled using table copying algorithm unless the engine
      supports auto-partitioning as such engines can do some changes
      using in-place API.
  */
  if ((thd->variables.alter_algorithm == Alter_info::ALTER_TABLE_ALGORITHM_COPY &&
       alter_info->algorithm(thd) !=
       Alter_info::ALTER_TABLE_ALGORITHM_INPLACE)
      || is_inplace_alter_impossible(table, create_info, alter_info)
      || IF_PARTITIONING((partition_changed &&
          !(old_db_type->partition_flags() & HA_USE_AUTO_PARTITION)), 0))
  {
    if (alter_info->algorithm(thd) ==
        Alter_info::ALTER_TABLE_ALGORITHM_INPLACE)
    {
      my_error(ER_ALTER_OPERATION_NOT_SUPPORTED, MYF(0),
               "ALGORITHM=INPLACE", "ALGORITHM=COPY");
      DBUG_RETURN(true);
    }
    alter_info->set_requested_algorithm(
      Alter_info::ALTER_TABLE_ALGORITHM_COPY);
  }

  /*
    ALTER TABLE ... ENGINE to the same engine is a common way to
    request table rebuild. Set ALTER_RECREATE flag to force table
    rebuild.
  */
  if (new_db_type == old_db_type &&
      create_info->used_fields & HA_CREATE_USED_ENGINE)
    alter_info->flags|= ALTER_RECREATE;

  /*
    Handling of symlinked tables:
    If no rename:
      Create new data file and index file on the same disk as the
      old data and index files.
      Copy data.
      Rename new data file over old data file and new index file over
      old index file.
      Symlinks are not changed.

   If rename:
      Create new data file and index file on the same disk as the
      old data and index files.  Create also symlinks to point at
      the new tables.
      Copy data.
      At end, rename intermediate tables, and symlinks to intermediate
      table, to final table name.
      Remove old table and old symlinks

    If rename is made to another database:
      Create new tables in new database.
      Copy data.
      Remove old table and symlinks.
  */
  if (!alter_ctx.is_database_changed())
  {
    if (create_info->index_file_name)
    {
      /* Fix index_file_name to have 'tmp_name' as basename */
      strmov(index_file, alter_ctx.tmp_name.str);
      create_info->index_file_name=fn_same(index_file,
                                           create_info->index_file_name,
                                           1);
    }
    if (create_info->data_file_name)
    {
      /* Fix data_file_name to have 'tmp_name' as basename */
      strmov(data_file, alter_ctx.tmp_name.str);
      create_info->data_file_name=fn_same(data_file,
                                          create_info->data_file_name,
                                          1);
    }
  }
  else
  {
    /* Ignore symlink if db is changed. */
    create_info->data_file_name=create_info->index_file_name=0;
  }

  DEBUG_SYNC(thd, "alter_table_before_create_table_no_lock");

  tmp_disable_binlog(thd);
  create_info->options|=HA_CREATE_TMP_ALTER;
  if (!(alter_info->flags & ALTER_ADD_INDEX) && !alter_ctx.modified_primary_key)
    create_info->options|= HA_SKIP_KEY_SORT;
  else
    alter_info->flags|= ALTER_INDEX_ORDER;
  create_info->alias= alter_ctx.table_name;
  thd->abort_on_warning= !ignore && thd->is_strict_mode();
  /*
    Partitioning: part_info is passed via thd->work_part_info
  */
  error= create_table_impl(thd, alter_ctx.db, alter_ctx.table_name,
                           alter_ctx.new_db, alter_ctx.tmp_name,
                           alter_ctx.get_tmp_path(), thd->lex->create_info,
                           create_info, alter_info, C_ALTER_TABLE_FRM_ONLY,
                           NULL, &key_info, &key_count, &frm);
  thd->abort_on_warning= false;
  reenable_binlog(thd);
  if (unlikely(error))
  {
    my_free(const_cast<uchar*>(frm.str));
    DBUG_RETURN(true);
  }

  if (alter_info->algorithm(thd) != Alter_info::ALTER_TABLE_ALGORITHM_COPY)
  {
    Alter_inplace_info ha_alter_info(create_info, alter_info,
                                     key_info, key_count,
                                     IF_PARTITIONING(thd->work_part_info, NULL),
                                     ignore, alter_ctx.error_if_not_empty);
    TABLE_SHARE altered_share;
    TABLE altered_table;
    bool use_inplace= true;

    /* Fill the Alter_inplace_info structure. */
    if (fill_alter_inplace_info(thd, table, varchar, &ha_alter_info))
      goto err_new_table_cleanup;

    /*
      We can ignore ALTER_COLUMN_ORDER and instead check
      ALTER_STORED_COLUMN_ORDER & ALTER_VIRTUAL_COLUMN_ORDER. This
      is ok as ALTER_COLUMN_ORDER may be wrong if we use AFTER last_field
      ALTER_COLUMN_NAME is set if field really was renamed.
    */

    if (!(ha_alter_info.handler_flags &
          ~(ALTER_COLUMN_ORDER | ALTER_RENAME_COLUMN | ALTER_INDEX_ORDER)))
    {
      /*
        No-op ALTER, no need to call handler API functions.

        If this code path is entered for an ALTER statement that
        should not be a real no-op, new handler flags should be added
        and fill_alter_inplace_info() adjusted.

        Note that we can end up here if an ALTER statement has clauses
        that cancel each other out (e.g. ADD/DROP identically index).

        Also note that we ignore the LOCK clause here.

        TODO don't create partitioning metadata in the first place

        TODO: Now case-change index name is treated as noop which is not quite
              correct.
      */
      table->file->ha_create_partitioning_metadata(alter_ctx.get_tmp_path(),
                                                   NULL, CHF_DELETE_FLAG);
      my_free(const_cast<uchar*>(frm.str));
      goto end_inplace;
    }

    // We assume that the table is non-temporary.
    DBUG_ASSERT(!table->s->tmp_table);

    if (create_table_for_inplace_alter(thd, alter_ctx, &frm, &altered_share,
                                       &altered_table))
      goto err_new_table_cleanup;

    /* Set markers for fields in TABLE object for altered table. */
    update_altered_table(ha_alter_info, &altered_table);

    /*
      Mark all columns in 'altered_table' as used to allow usage
      of its record[0] buffer and Field objects during in-place
      ALTER TABLE.
    */
    altered_table.column_bitmaps_set_no_signal(&altered_table.s->all_set,
                                               &altered_table.s->all_set);
    restore_record(&altered_table, s->default_values); // Create empty record
    /* Check that we can call default functions with default field values */
    thd->count_cuted_fields= CHECK_FIELD_EXPRESSION;
    altered_table.reset_default_fields();
    if (altered_table.default_field &&
        altered_table.update_default_fields(true))
    {
      cleanup_table_after_inplace_alter(&altered_table);
      goto err_new_table_cleanup;
    }
    thd->count_cuted_fields= CHECK_FIELD_IGNORE;

    if (alter_info->requested_lock == Alter_info::ALTER_TABLE_LOCK_NONE)
      ha_alter_info.online= true;
    // Ask storage engine whether to use copy or in-place
    {
      Check_level_instant_set check_level_save(thd, CHECK_FIELD_WARN);
      ha_alter_info.inplace_supported=
        table->file->check_if_supported_inplace_alter(&altered_table,
                                                      &ha_alter_info);
    }

    if (ha_alter_info.inplace_supported != HA_ALTER_INPLACE_NOT_SUPPORTED)
    {
      List_iterator<Key> it(alter_info->key_list);
      while (Key *k= it++)
      {
        if (k->without_overlaps)
        {
          ha_alter_info.inplace_supported= HA_ALTER_INPLACE_NOT_SUPPORTED;
          break;
        }
      }
    }

    if (alter_info->supports_algorithm(thd, &ha_alter_info) ||
        alter_info->supports_lock(thd, &ha_alter_info))
    {
      cleanup_table_after_inplace_alter(&altered_table);
      goto err_new_table_cleanup;
    }

    // If SHARED lock and no particular algorithm was requested, use COPY.
    if (ha_alter_info.inplace_supported == HA_ALTER_INPLACE_EXCLUSIVE_LOCK &&
        alter_info->requested_lock == Alter_info::ALTER_TABLE_LOCK_SHARED &&
         alter_info->algorithm(thd) ==
                 Alter_info::ALTER_TABLE_ALGORITHM_DEFAULT &&
         thd->variables.alter_algorithm ==
                 Alter_info::ALTER_TABLE_ALGORITHM_DEFAULT)
      use_inplace= false;

    if (ha_alter_info.inplace_supported == HA_ALTER_INPLACE_NOT_SUPPORTED)
      use_inplace= false;

    if (use_inplace)
    {
      table->s->frm_image= &frm;
      /*
        Set the truncated column values of thd as warning
        for alter table.
      */
      Check_level_instant_set check_level_save(thd, CHECK_FIELD_WARN);
      int res= mysql_inplace_alter_table(thd, table_list, table, &altered_table,
                                         &ha_alter_info,
                                         &target_mdl_request, &alter_ctx);
      my_free(const_cast<uchar*>(frm.str));

      if (res)
      {
        cleanup_table_after_inplace_alter(&altered_table);
        DBUG_RETURN(true);
      }
      cleanup_table_after_inplace_alter_keep_files(&altered_table);

      goto end_inplace;
    }
    else
      cleanup_table_after_inplace_alter_keep_files(&altered_table);
  }

  /* ALTER TABLE using copy algorithm. */

  /* Check if ALTER TABLE is compatible with foreign key definitions. */
  if (fk_prepare_copy_alter_table(thd, table, alter_info, &alter_ctx))
    goto err_new_table_cleanup;

  if (!table->s->tmp_table)
  {
    // COPY algorithm doesn't work with concurrent writes.
    if (alter_info->requested_lock == Alter_info::ALTER_TABLE_LOCK_NONE)
    {
      my_error(ER_ALTER_OPERATION_NOT_SUPPORTED_REASON, MYF(0),
               "LOCK=NONE",
               ER_THD(thd, ER_ALTER_OPERATION_NOT_SUPPORTED_REASON_COPY),
               "LOCK=SHARED");
      goto err_new_table_cleanup;
    }

    // If EXCLUSIVE lock is requested, upgrade already.
    if (alter_info->requested_lock == Alter_info::ALTER_TABLE_LOCK_EXCLUSIVE &&
        wait_while_table_is_used(thd, table, HA_EXTRA_FORCE_REOPEN))
      goto err_new_table_cleanup;

    /*
      Otherwise upgrade to SHARED_NO_WRITE.
      Note that under LOCK TABLES, we will already have SHARED_NO_READ_WRITE.
    */
    if (alter_info->requested_lock != Alter_info::ALTER_TABLE_LOCK_EXCLUSIVE &&
        thd->mdl_context.upgrade_shared_lock(mdl_ticket, MDL_SHARED_NO_WRITE,
                                             thd->variables.lock_wait_timeout))
      goto err_new_table_cleanup;

    DEBUG_SYNC(thd, "alter_table_copy_after_lock_upgrade");
  }
  else
    thd->close_unused_temporary_table_instances(table_list);

  // It's now safe to take the table level lock.
  if (lock_tables(thd, table_list, alter_ctx.tables_opened,
                  MYSQL_LOCK_USE_MALLOC))
    goto err_new_table_cleanup;

  if (ha_create_table(thd, alter_ctx.get_tmp_path(),
                      alter_ctx.new_db.str, alter_ctx.new_name.str,
                      create_info, &frm))
    goto err_new_table_cleanup;

  /* Mark that we have created table in storage engine. */
  no_ha_table= false;
  DEBUG_SYNC(thd, "alter_table_intermediate_table_created");

  /* Open the table since we need to copy the data. */
  new_table= thd->create_and_open_tmp_table(&frm,
                                            alter_ctx.get_tmp_path(),
                                            alter_ctx.new_db.str,
                                            alter_ctx.new_name.str,
                                            true);
  if (!new_table)
    goto err_new_table_cleanup;

  if (table->s->tmp_table != NO_TMP_TABLE)
  {
    /* in case of alter temp table send the tracker in OK packet */
    thd->session_tracker.state_change.mark_as_changed(thd);
  }

  /*
    Note: In case of MERGE table, we do not attach children. We do not
    copy data for MERGE tables. Only the children have data.
  */

  /* Copy the data if necessary. */
  thd->count_cuted_fields= CHECK_FIELD_WARN;	// calc cuted fields
  thd->cuted_fields=0L;

  /*
    We do not copy data for MERGE tables. Only the children have data.
    MERGE tables have HA_NO_COPY_ON_ALTER set.
  */
  if (!(new_table->file->ha_table_flags() & HA_NO_COPY_ON_ALTER))
  {
    new_table->next_number_field=new_table->found_next_number_field;
    THD_STAGE_INFO(thd, stage_copy_to_tmp_table);
    DBUG_EXECUTE_IF("abort_copy_table", {
        my_error(ER_LOCK_WAIT_TIMEOUT, MYF(0));
        goto err_new_table_cleanup;
      });

    /*
      If old table was a shared table and new table is not same type,
      the slaves will not be able to recreate the data. In this case we
      write the CREATE TABLE statement for the new table to the log and
      log all inserted rows to the table.
    */
    if ((table->file->partition_ht()->flags &
         HTON_TABLE_MAY_NOT_EXIST_ON_SLAVE) &&
        (table->file->partition_ht() != new_table->file->partition_ht()) &&
        thd->binlog_table_should_be_logged(&new_table->s->db))
    {
      /*
        'new_table' is marked as internal temp table, but we want to have
        the logging based on the original table type
      */
      bool res;
      tmp_table_type org_tmp_table= new_table->s->tmp_table;
      new_table->s->tmp_table= table->s->tmp_table;

      /* Force row logging, even if the table was created as 'temporary' */
      new_table->s->can_do_row_logging= 1;
      thd->binlog_start_trans_and_stmt();
      thd->variables.option_bits|= OPTION_BIN_COMMIT_OFF;
      res= (binlog_drop_table(thd, table) ||
            binlog_create_table(thd, new_table, 1));
      new_table->s->tmp_table= org_tmp_table;
      if (res)
        goto err_new_table_cleanup;
      /*
        ha_write_row() will log inserted rows in copy_data_between_tables().
        No additional logging of query is needed
      */
      binlog_as_create_select= 1;
      DBUG_ASSERT(new_table->file->row_logging);
      new_table->mark_columns_needed_for_insert();
      thd->binlog_write_table_map(new_table, 1);
    }
    if (copy_data_between_tables(thd, table, new_table, ignore, order_num,
                                 order, &copied, &deleted, alter_info,
                                 &alter_ctx))
      goto err_new_table_cleanup;
  }
  else
  {
    if (!table->s->tmp_table &&
        wait_while_table_is_used(thd, table, HA_EXTRA_FORCE_REOPEN))
      goto err_new_table_cleanup;
    THD_STAGE_INFO(thd, stage_manage_keys);
    alter_table_manage_keys(table, table->file->indexes_are_disabled(),
                            alter_info->keys_onoff);
    if (trans_commit_stmt(thd) || trans_commit_implicit(thd))
      goto err_new_table_cleanup;
  }
  thd->count_cuted_fields= CHECK_FIELD_IGNORE;

  if (table->s->tmp_table != NO_TMP_TABLE)
  {
    /* Close lock if this is a transactional table */
    if (thd->lock)
    {
      if (thd->locked_tables_mode != LTM_LOCK_TABLES &&
          thd->locked_tables_mode != LTM_PRELOCKED_UNDER_LOCK_TABLES)
      {
        int tmp_error= mysql_unlock_tables(thd, thd->lock);
        thd->lock= NULL;
        if (tmp_error)
          goto err_new_table_cleanup;
      }
      else
      {
        /*
          If LOCK TABLES list is not empty and contains this table,
          unlock the table and remove the table from this list.
        */
        if (mysql_lock_remove(thd, thd->lock, table))
          goto err_new_table_cleanup;
      }
    }
    new_table->s->table_creation_was_logged=
      table->s->table_creation_was_logged;
    /* Remove link to old table and rename the new one */
    thd->drop_temporary_table(table, NULL, true);
    /* Should pass the 'new_name' as we store table name in the cache */
    if (thd->rename_temporary_table(new_table, &alter_ctx.new_db,
                                    &alter_ctx.new_name))
      goto err_new_table_cleanup;

    if (binlog_as_create_select)
    {
      /*
        The original table is now deleted. Copy the
        DROP + CREATE + data statement to the binary log
      */
      thd->variables.option_bits&= ~OPTION_BIN_COMMIT_OFF;
      (binlog_hton->commit)(binlog_hton, thd, 1);
    }

    /* We don't replicate alter table statement on temporary tables */
    if (!thd->is_current_stmt_binlog_format_row() &&
        table_creation_was_logged &&
        !binlog_as_create_select &&
        write_bin_log_with_if_exists(thd, true, false, log_if_exists))
      DBUG_RETURN(true);
    my_free(const_cast<uchar*>(frm.str));
    goto end_temporary;
  }

  /*
    Check if file names for the engine are unique.  If we change engine
    and file names are unique then we don't need to rename the original
    table to a temporary name during the rename phase

    File names are unique if engine changed and
    - Either new or old engine does not store the table in files
    - Neither old or new engine uses files from another engine
      The above is mainly true for the sequence and the partition engine.
  */
  engine_changed= ((new_table->file->ht != table->file->ht) &&
                   ((!(new_table->file->ha_table_flags() & HA_FILE_BASED) ||
                     !(table->file->ha_table_flags() & HA_FILE_BASED))) &&
                   !(table->file->ha_table_flags() & HA_REUSES_FILE_NAMES) &&
                   !(new_table->file->ha_table_flags() &
                     HA_REUSES_FILE_NAMES));
  /*
    Close the intermediate table that will be the new table, but do
    not delete it! Even though MERGE tables do not have their children
    attached here it is safe to call THD::drop_temporary_table().
  */
  thd->drop_temporary_table(new_table, NULL, false);
  new_table= NULL;

  DEBUG_SYNC(thd, "alter_table_before_rename_result_table");

  /*
    Data is copied. Now we:
    1) Wait until all other threads will stop using old version of table
       by upgrading shared metadata lock to exclusive one.
    2) Close instances of table open by this thread and replace them
       with placeholders to simplify reopen process.
    3) Rename the old table to a temp name, rename the new one to the
       old name.
    4) If we are under LOCK TABLES and don't do ALTER TABLE ... RENAME
       we reopen new version of table.
    5) Write statement to the binary log.
    6) If we are under LOCK TABLES and do ALTER TABLE ... RENAME we
       remove placeholders and release metadata locks.
    7) If we are not not under LOCK TABLES we rely on the caller
      (mysql_execute_command()) to release metadata locks.
  */

  THD_STAGE_INFO(thd, stage_rename_result_table);

  if (wait_while_table_is_used(thd, table, HA_EXTRA_PREPARE_FOR_RENAME))
    goto err_new_table_cleanup;

  close_all_tables_for_name(thd, table->s,
                            alter_ctx.is_table_renamed() ?
                            HA_EXTRA_PREPARE_FOR_RENAME:
                            HA_EXTRA_NOT_USED,
                            NULL);
  table_list->table= table= NULL;                  /* Safety */
  my_free(const_cast<uchar*>(frm.str));

  /*
    Rename the old table to temporary name to have a backup in case
    anything goes wrong while renaming the new table.
    We only have to do this if name of the table is not changed.
    If we are changing to use another table handler, we don't
    have to do the rename as the table names will not interfer.
  */
  char backup_name_buff[FN_LEN];
  LEX_CSTRING backup_name;
  backup_name.str= backup_name_buff;

  DBUG_PRINT("info", ("is_table_renamed: %d  engine_changed: %d",
                      alter_ctx.is_table_renamed(), engine_changed));

  /*
    InnoDB cannot use the rename optimization when foreign key
    constraint is involved because InnoDB fails to drop the
    parent table due to foreign key constraint
  */
  if (!alter_ctx.is_table_renamed() || alter_ctx.fk_error_if_delete_row)
  {
    backup_name.length= my_snprintf(backup_name_buff, sizeof(backup_name_buff),
                                    "%s-backup-%lx-%llx", tmp_file_prefix,
                                    current_pid, thd->thread_id);
    if (lower_case_table_names)
      my_casedn_str(files_charset_info, backup_name_buff);
    if (mysql_rename_table(old_db_type, &alter_ctx.db, &alter_ctx.table_name,
                           &alter_ctx.db, &backup_name,
                           FN_TO_IS_TMP |
                           (engine_changed ? NO_HA_TABLE | NO_PAR_TABLE : 0)))
    {
      // Rename to temporary name failed, delete the new table, abort ALTER.
      (void) quick_rm_table(thd, new_db_type, &alter_ctx.new_db,
                            &alter_ctx.tmp_name, FN_IS_TMP);
      goto err_with_mdl;
    }
  }
  else
  {
    /* The original table is the backup */
    backup_name= alter_ctx.table_name;
    PSI_CALL_drop_table_share(0, alter_ctx.db.str, (int) alter_ctx.db.length,
                              alter_ctx.table_name.str, (int) alter_ctx.table_name.length);
  }

  // Rename the new table to the correct name.
  if (mysql_rename_table(new_db_type, &alter_ctx.new_db, &alter_ctx.tmp_name,
                         &alter_ctx.new_db, &alter_ctx.new_alias,
                         FN_FROM_IS_TMP))
  {
    // Rename failed, delete the temporary table.
    (void) quick_rm_table(thd, new_db_type, &alter_ctx.new_db,
                          &alter_ctx.tmp_name, FN_IS_TMP);

    if (!alter_ctx.is_table_renamed() || alter_ctx.fk_error_if_delete_row)
    {
      // Restore the backup of the original table to the old name.
      (void) mysql_rename_table(old_db_type, &alter_ctx.db, &backup_name,
                                &alter_ctx.db, &alter_ctx.alias,
                                FN_FROM_IS_TMP | NO_FK_CHECKS |
                                (engine_changed ? NO_HA_TABLE | NO_PAR_TABLE :
                                 0));
    }
    goto err_with_mdl;
  }

  // Check if we renamed the table and if so update trigger files.
  if (alter_ctx.is_table_renamed())
  {
    if (Table_triggers_list::change_table_name(thd,
                                               &alter_ctx.db,
                                               &alter_ctx.alias,
                                               &alter_ctx.table_name,
                                               &alter_ctx.new_db,
                                               &alter_ctx.new_alias))
    {
      // Rename succeeded, delete the new table.
      (void) quick_rm_table(thd, new_db_type,
                            &alter_ctx.new_db, &alter_ctx.new_alias, 0);
      // Restore the backup of the original table to the old name.
      (void) mysql_rename_table(old_db_type, &alter_ctx.db, &backup_name,
                                &alter_ctx.db, &alter_ctx.alias,
                                FN_FROM_IS_TMP | NO_FK_CHECKS |
                                (engine_changed ? NO_HA_TABLE | NO_PAR_TABLE :
                                 0));
      goto err_with_mdl;
    }
    rename_table_in_stat_tables(thd, &alter_ctx.db, &alter_ctx.alias,
                                &alter_ctx.new_db, &alter_ctx.new_alias);
  }

  // ALTER TABLE succeeded, delete the backup of the old table.
  error= quick_rm_table(thd, old_db_type, &alter_ctx.db, &backup_name,
                        FN_IS_TMP |
                        (engine_changed ? NO_HA_TABLE | NO_PAR_TABLE: 0));
  if (engine_changed)
  {
    /* the .frm file was removed but not the original table */
    error|= quick_rm_table(thd, old_db_type, &alter_ctx.db,
                           &alter_ctx.table_name,
                           NO_FRM_RENAME |
                           (engine_changed ? 0 : FN_IS_TMP));
  }
  if (binlog_as_create_select)
  {
    /*
      The original table is now deleted. Copy the
      DROP + CREATE + data statement to the binary log
    */
    thd->variables.option_bits&= ~OPTION_BIN_COMMIT_OFF;
    binlog_hton->commit(binlog_hton, thd, 1);
  }

  if (error)
  {
    /*
      The fact that deletion of the backup failed is not critical
      error, but still worth reporting as it might indicate serious
      problem with server.
    */
    goto err_with_mdl_after_alter;
  }

end_inplace:
  thd->variables.option_bits&= ~OPTION_BIN_COMMIT_OFF;

  if (thd->locked_tables_list.reopen_tables(thd, false))
    goto err_with_mdl_after_alter;

  THD_STAGE_INFO(thd, stage_end);

  DEBUG_SYNC(thd, "alter_table_before_main_binlog");

  DBUG_ASSERT(!(mysql_bin_log.is_open() &&
                thd->is_current_stmt_binlog_format_row() &&
                (create_info->tmp_table())));
  if (!binlog_as_create_select)
  {
    if (write_bin_log_with_if_exists(thd, true, false, log_if_exists))
      DBUG_RETURN(true);
  }
  table_list->table= NULL;			// For query cache
  query_cache_invalidate3(thd, table_list, false);

  if (thd->locked_tables_mode == LTM_LOCK_TABLES ||
      thd->locked_tables_mode == LTM_PRELOCKED_UNDER_LOCK_TABLES)
  {
    if (alter_ctx.is_table_renamed())
      thd->mdl_context.release_all_locks_for_name(mdl_ticket);
    else
      mdl_ticket->downgrade_lock(MDL_SHARED_NO_READ_WRITE);
  }

end_temporary:
  thd->variables.option_bits&= ~OPTION_BIN_COMMIT_OFF;

  *recreate_info= Recreate_info(copied, deleted);
  thd->my_ok_with_recreate_info(*recreate_info,
                                (ulong) thd->get_stmt_da()->
                                          current_statement_warn_count());
  DEBUG_SYNC(thd, "alter_table_inplace_trans_commit");
  DBUG_RETURN(false);

err_new_table_cleanup:
  DBUG_PRINT("error", ("err_new_table_cleanup"));
  thd->variables.option_bits&= ~OPTION_BIN_COMMIT_OFF;

  my_free(const_cast<uchar*>(frm.str));
  /*
    No default value was provided for a DATE/DATETIME field, the
    current sql_mode doesn't allow the '0000-00-00' value and
    the table to be altered isn't empty.
    Report error here.
  */
  if (unlikely(alter_ctx.error_if_not_empty &&
               thd->get_stmt_da()->current_row_for_warning()))
  {
    Abort_on_warning_instant_set aws(thd, true);
    alter_ctx.report_implicit_default_value_error(thd, new_table
                                                  ? new_table->s : table->s);
  }

  if (new_table)
  {
    thd->drop_temporary_table(new_table, NULL, true);
  }
  else
    (void) quick_rm_table(thd, new_db_type,
                          &alter_ctx.new_db, &alter_ctx.tmp_name,
                          (FN_IS_TMP | (no_ha_table ? NO_HA_TABLE : 0)),
                          alter_ctx.get_tmp_path());

  DBUG_RETURN(true);

err_with_mdl_after_alter:
  DBUG_PRINT("error", ("err_with_mdl_after_alter"));
  /* the table was altered. binlog the operation */
  DBUG_ASSERT(!(mysql_bin_log.is_open() &&
                thd->is_current_stmt_binlog_format_row() &&
                (create_info->tmp_table())));
  /*
    We can't reset error as we will return 'true' below and the server
    expects that error is set
  */
  if (!binlog_as_create_select)
    write_bin_log_with_if_exists(thd, FALSE, FALSE, log_if_exists);

err_with_mdl:
  /*
    An error happened while we were holding exclusive name metadata lock
    on table being altered. To be safe under LOCK TABLES we should
    remove all references to the altered table from the list of locked
    tables and release the exclusive metadata lock.
  */
  thd->locked_tables_list.unlink_all_closed_tables(thd, NULL, 0);
  if (!table_list->table)
    thd->mdl_context.release_all_locks_for_name(mdl_ticket);
  DBUG_RETURN(true);
}



/**
  Prepare the transaction for the alter table's copy phase.
*/

bool mysql_trans_prepare_alter_copy_data(THD *thd)
{
  DBUG_ENTER("mysql_trans_prepare_alter_copy_data");
  /*
    Turn off recovery logging since rollback of an alter table is to
    delete the new table so there is no need to log the changes to it.

    This needs to be done before external_lock.
  */
  DBUG_RETURN(ha_enable_transaction(thd, FALSE) != 0);
}


/**
  Commit the copy phase of the alter table.
*/

bool mysql_trans_commit_alter_copy_data(THD *thd)
{
  bool error= FALSE;
  uint save_unsafe_rollback_flags;
  DBUG_ENTER("mysql_trans_commit_alter_copy_data");

  /* Save flags as trans_commit_implicit are deleting them */
  save_unsafe_rollback_flags= thd->transaction->stmt.m_unsafe_rollback_flags;

  DEBUG_SYNC(thd, "alter_table_copy_trans_commit");

  if (ha_enable_transaction(thd, TRUE))
    DBUG_RETURN(TRUE);

  /*
    Ensure that the new table is saved properly to disk before installing
    the new .frm.
    And that InnoDB's internal latches are released, to avoid deadlock
    when waiting on other instances of the table before rename (Bug#54747).
  */
  if (trans_commit_stmt(thd))
    error= TRUE;
  if (trans_commit_implicit(thd))
    error= TRUE;

  thd->transaction->stmt.m_unsafe_rollback_flags= save_unsafe_rollback_flags;
  DBUG_RETURN(error);
}


static int
copy_data_between_tables(THD *thd, TABLE *from, TABLE *to, bool ignore,
                         uint order_num, ORDER *order, ha_rows *copied,
                         ha_rows *deleted, Alter_info *alter_info,
                         Alter_table_ctx *alter_ctx)
{
  int error= 1;
  Copy_field *copy= NULL, *copy_end;
  ha_rows found_count= 0, delete_count= 0;
  SORT_INFO  *file_sort= 0;
  READ_RECORD info;
  TABLE_LIST   tables;
  List<Item>   fields;
  List<Item>   all_fields;
  bool auto_increment_field_copied= 0;
  bool cleanup_done= 0;
  bool init_read_record_done= 0;
  sql_mode_t save_sql_mode= thd->variables.sql_mode;
  ulonglong prev_insert_id, time_to_report_progress;
  Field **dfield_ptr= to->default_field;
  uint save_to_s_default_fields= to->s->default_fields;
  bool make_versioned= !from->versioned() && to->versioned();
  bool make_unversioned= from->versioned() && !to->versioned();
  bool keep_versioned= from->versioned() && to->versioned();
  bool bulk_insert_started= 0;
  Field *to_row_start= NULL, *to_row_end= NULL, *from_row_end= NULL;
  MYSQL_TIME query_start;
  DBUG_ENTER("copy_data_between_tables");

  /* Two or 3 stages; Sorting, copying data and update indexes */
  thd_progress_init(thd, 2 + MY_TEST(order));

  if (!(copy= new (thd->mem_root) Copy_field[to->s->fields]))
    DBUG_RETURN(-1);

  if (mysql_trans_prepare_alter_copy_data(thd))
  {
    delete [] copy;
    DBUG_RETURN(-1);
  }

  /* We need external lock before we can disable/enable keys */
  if (to->file->ha_external_lock(thd, F_WRLCK))
  {
    /* Undo call to mysql_trans_prepare_alter_copy_data() */
    ha_enable_transaction(thd, TRUE);
    delete [] copy;
    DBUG_RETURN(-1);
  }

  backup_set_alter_copy_lock(thd, from);

  alter_table_manage_keys(to, from->file->indexes_are_disabled(),
                          alter_info->keys_onoff);

  from->default_column_bitmaps();

  /* We can abort alter table for any table type */
  thd->abort_on_warning= !ignore && thd->is_strict_mode();

  from->file->info(HA_STATUS_VARIABLE);
  to->file->extra(HA_EXTRA_PREPARE_FOR_ALTER_TABLE);
  if (!to->s->long_unique_table)
  {
    to->file->ha_start_bulk_insert(from->file->stats.records,
                                   ignore ? 0 : HA_CREATE_UNIQUE_INDEX_BY_SORT);
    bulk_insert_started= 1;
  }
  mysql_stage_set_work_estimated(thd->m_stage_progress_psi, from->file->stats.records);
  List_iterator<Create_field> it(alter_info->create_list);
  Create_field *def;
  copy_end=copy;
  to->s->default_fields= 0;
  for (Field **ptr=to->field ; *ptr ; ptr++)
  {
    def=it++;
    if (def->field)
    {
      if (*ptr == to->next_number_field)
      {
        auto_increment_field_copied= TRUE;
        /*
          If we are going to copy contents of one auto_increment column to
          another auto_increment column it is sensible to preserve zeroes.
          This condition also covers case when we are don't actually alter
          auto_increment column.
        */
        if (def->field == from->found_next_number_field)
          thd->variables.sql_mode|= MODE_NO_AUTO_VALUE_ON_ZERO;
      }
      if (!(*ptr)->vcol_info)
      {
        bitmap_set_bit(from->read_set, def->field->field_index);
        (copy_end++)->set(*ptr,def->field,0);
      }
    }
    else
    {
      /*
        Update the set of auto-update fields to contain only the new fields
        added to the table. Only these fields should be updated automatically.
        Old fields keep their current values, and therefore should not be
        present in the set of autoupdate fields.
      */
      if ((*ptr)->default_value)
      {
        *(dfield_ptr++)= *ptr;
        ++to->s->default_fields;
      }
    }
  }
  if (dfield_ptr)
    *dfield_ptr= NULL;

  if (order)
  {
    if (to->s->primary_key != MAX_KEY &&
        to->file->ha_table_flags() & HA_TABLE_SCAN_ON_INDEX)
    {
      char warn_buff[MYSQL_ERRMSG_SIZE];
      Abort_on_warning_instant_set aws(thd, false);
      my_snprintf(warn_buff, sizeof(warn_buff),
                  "ORDER BY ignored as there is a user-defined clustered index"
                  " in the table '%-.192s'", from->s->table_name.str);
      push_warning(thd, Sql_condition::WARN_LEVEL_WARN, ER_UNKNOWN_ERROR,
                   warn_buff);
    }
    else
    {
      bzero((char *) &tables, sizeof(tables));
      tables.table= from;
      tables.alias= tables.table_name= from->s->table_name;
      tables.db= from->s->db;

      THD_STAGE_INFO(thd, stage_sorting);
      Filesort_tracker dummy_tracker(false);
      Filesort fsort(order, HA_POS_ERROR, true, NULL);

      if (thd->lex->first_select_lex()->setup_ref_array(thd, order_num) ||
          setup_order(thd, thd->lex->first_select_lex()->ref_pointer_array,
                      &tables, fields, all_fields, order))
        goto err;

      if (!(file_sort= filesort(thd, from, &fsort, &dummy_tracker)))
        goto err;
    }
    thd_progress_next_stage(thd);
  }

  if (make_versioned)
  {
    query_start= thd->query_start_TIME();
    to_row_start= to->vers_start_field();
    to_row_end= to->vers_end_field();
  }
  else if (make_unversioned)
  {
    from_row_end= from->vers_end_field();
  }

  if (from_row_end)
    bitmap_set_bit(from->read_set, from_row_end->field_index);

  from->file->column_bitmaps_signal();

  to->file->prepare_for_insert(0);
  DBUG_ASSERT(to->file->inited == handler::NONE);

  /* Tell handler that we have values for all columns in the to table */
  to->use_all_columns();
  /* Add virtual columns to vcol_set to ensure they are updated */
  if (to->vfield)
    to->mark_virtual_columns_for_write(TRUE);
  if (init_read_record(&info, thd, from, (SQL_SELECT *) 0, file_sort, 1, 1,
                       FALSE))
    goto err;
  init_read_record_done= 1;

  if (ignore && !alter_ctx->fk_error_if_delete_row)
    to->file->extra(HA_EXTRA_IGNORE_DUP_KEY);
  thd->get_stmt_da()->reset_current_row_for_warning();
  restore_record(to, s->default_values);        // Create empty record
  to->reset_default_fields();

  thd->progress.max_counter= from->file->records();
  time_to_report_progress= MY_HOW_OFTEN_TO_WRITE/10;
  if (!ignore) /* for now, InnoDB needs the undo log for ALTER IGNORE */
    to->file->extra(HA_EXTRA_BEGIN_ALTER_COPY);

  while (likely(!(error= info.read_record())))
  {
    if (unlikely(thd->killed))
    {
      thd->send_kill_message();
      error= 1;
      break;
    }

    if (make_unversioned)
    {
      if (!from_row_end->is_max())
        continue; // Drop history rows.
    }

    if (unlikely(++thd->progress.counter >= time_to_report_progress))
    {
      time_to_report_progress+= MY_HOW_OFTEN_TO_WRITE/10;
      thd_progress_report(thd, thd->progress.counter,
                          thd->progress.max_counter);
    }

    /* Return error if source table isn't empty. */
    if (unlikely(alter_ctx->error_if_not_empty))
    {
      error= 1;
      break;
    }

    for (Copy_field *copy_ptr=copy ; copy_ptr != copy_end ; copy_ptr++)
    {
      copy_ptr->do_copy(copy_ptr);
    }

    if (make_versioned)
    {
      to_row_start->set_notnull();
      to_row_start->store_time(&query_start);
      to_row_end->set_max();
    }

    prev_insert_id= to->file->next_insert_id;
    if (to->default_field)
      to->update_default_fields(ignore);
    if (to->vfield)
      to->update_virtual_fields(to->file, VCOL_UPDATE_FOR_WRITE);

    /* This will set thd->is_error() if fatal failure */
    if (to->verify_constraints(ignore) == VIEW_CHECK_SKIP)
      continue;
    if (unlikely(thd->is_error()))
    {
      error= 1;
      break;
    }
    if (keep_versioned && to->versioned(VERS_TRX_ID))
      to->vers_write= false;

    if (to->next_number_field)
    {
      if (auto_increment_field_copied)
        to->auto_increment_field_not_null= TRUE;
      else
        to->next_number_field->reset();
    }
    error= to->file->ha_write_row(to->record[0]);
    to->auto_increment_field_not_null= FALSE;
    if (unlikely(error))
    {
      if (to->file->is_fatal_error(error, HA_CHECK_DUP))
      {
        /* Not a duplicate key error. */
	to->file->print_error(error, MYF(0));
        error= 1;
	break;
      }
      else
      {
        /* Duplicate key error. */
        if (unlikely(alter_ctx->fk_error_if_delete_row))
        {
          /*
            We are trying to omit a row from the table which serves as parent
            in a foreign key. This might have broken referential integrity so
            emit an error. Note that we can't ignore this error even if we are
            executing ALTER IGNORE TABLE. IGNORE allows to skip rows, but
            doesn't allow to break unique or foreign key constraints,
          */
          my_error(ER_FK_CANNOT_DELETE_PARENT, MYF(0),
                   alter_ctx->fk_error_id,
                   alter_ctx->fk_error_table);
          break;
        }

        if (ignore)
        {
          /* This ALTER IGNORE TABLE. Simply skip row and continue. */
          to->file->restore_auto_increment(prev_insert_id);
          delete_count++;
        }
        else
        {
          /* Ordinary ALTER TABLE. Report duplicate key error. */
          uint key_nr= to->file->get_dup_key(error);
          if ((int) key_nr >= 0)
          {
            const char *err_msg= ER_THD(thd, ER_DUP_ENTRY_WITH_KEY_NAME);
            if (key_nr == 0 && to->s->keys > 0 &&
                (to->key_info[0].key_part[0].field->flags &
                 AUTO_INCREMENT_FLAG))
              err_msg= ER_THD(thd, ER_DUP_ENTRY_AUTOINCREMENT_CASE);
            print_keydup_error(to,
                               key_nr >= to->s->keys ? NULL :
                                   &to->key_info[key_nr],
                               err_msg, MYF(0));
          }
          else
            to->file->print_error(error, MYF(0));
          break;
        }
      }
    }
    else
    {
      DEBUG_SYNC(thd, "copy_data_between_tables_before");
      found_count++;
      mysql_stage_set_work_completed(thd->m_stage_progress_psi, found_count);
    }
    thd->get_stmt_da()->inc_current_row_for_warning();
  }

  THD_STAGE_INFO(thd, stage_enabling_keys);
  thd_progress_next_stage(thd);

  if (error > 0 && !from->s->tmp_table)
  {
    /* We are going to drop the temporary table */
    to->file->extra(HA_EXTRA_PREPARE_FOR_DROP);
  }
  if (bulk_insert_started && to->file->ha_end_bulk_insert() && error <= 0)
  {
    /* Give error, if not already given */
    if (!thd->is_error())
      to->file->print_error(my_errno,MYF(0));
    error= 1;
  }
  bulk_insert_started= 0;
  if (!ignore)
    to->file->extra(HA_EXTRA_END_ALTER_COPY);

  cleanup_done= 1;
  to->file->extra(HA_EXTRA_NO_IGNORE_DUP_KEY);

  if (backup_reset_alter_copy_lock(thd))
    error= 1;

  if (unlikely(mysql_trans_commit_alter_copy_data(thd)))
    error= 1;

 err:
  if (bulk_insert_started)
    (void) to->file->ha_end_bulk_insert();

/* Free resources */
  if (init_read_record_done)
    end_read_record(&info);
  delete [] copy;
  delete file_sort;

  thd->variables.sql_mode= save_sql_mode;
  thd->abort_on_warning= 0;
  *copied= found_count;
  *deleted=delete_count;
  to->file->ha_release_auto_increment();
  to->s->default_fields= save_to_s_default_fields;

  if (!cleanup_done)
  {
    /* This happens if we get an error during initialization of data */
    DBUG_ASSERT(error);
    ha_enable_transaction(thd, TRUE);
  }

  if (to->file->ha_external_unlock(thd))
    error=1;
  if (error < 0 && !from->s->tmp_table &&
      to->file->extra(HA_EXTRA_PREPARE_FOR_RENAME))
    error= 1;
  thd_progress_end(thd);
  DBUG_RETURN(error > 0 ? -1 : 0);
}


/*
  Recreates one table by calling mysql_alter_table().

  SYNOPSIS
    mysql_recreate_table()
    thd			Thread handler
    table_list          Table to recreate
    table_copy          Recreate the table by using
                        ALTER TABLE COPY algorithm

 RETURN
    Like mysql_alter_table().
*/

bool mysql_recreate_table(THD *thd, TABLE_LIST *table_list,
                          Recreate_info *recreate_info, bool table_copy)
{
  HA_CREATE_INFO create_info;
  Alter_info alter_info;
  TABLE_LIST *next_table= table_list->next_global;
  DBUG_ENTER("mysql_recreate_table");

  /* Set lock type which is appropriate for ALTER TABLE. */
  table_list->lock_type= TL_READ_NO_INSERT;
  /* Same applies to MDL request. */
  table_list->mdl_request.set_type(MDL_SHARED_NO_WRITE);
  /* hide following tables from open_tables() */
  table_list->next_global= NULL;

  bzero((char*) &create_info, sizeof(create_info));
  create_info.row_type=ROW_TYPE_NOT_USED;
  create_info.default_table_charset=default_charset_info;
  create_info.alter_info= &alter_info;
  /* Force alter table to recreate table */
  alter_info.flags= (ALTER_CHANGE_COLUMN | ALTER_RECREATE);

  if (table_copy)
    alter_info.set_requested_algorithm(
      Alter_info::ALTER_TABLE_ALGORITHM_COPY);

  bool res= mysql_alter_table(thd, &null_clex_str, &null_clex_str, &create_info,
                              table_list, recreate_info, &alter_info, 0,
                              (ORDER *) 0,
                              // Ignore duplicate records on REPAIR
                              thd->lex->sql_command == SQLCOM_REPAIR,
                              0);
  table_list->next_global= next_table;
  DBUG_RETURN(res);
}


bool mysql_checksum_table(THD *thd, TABLE_LIST *tables,
                          HA_CHECK_OPT *check_opt)
{
  TABLE_LIST *table;
  List<Item> field_list;
  Item *item;
  Protocol *protocol= thd->protocol;
  DBUG_ENTER("mysql_checksum_table");

  /*
    CHECKSUM TABLE returns results and rollbacks statement transaction,
    so it should not be used in stored function or trigger.
  */
  DBUG_ASSERT(! thd->in_sub_stmt);

  field_list.push_back(item= new (thd->mem_root)
                       Item_empty_string(thd, "Table", NAME_LEN*2),
                       thd->mem_root);
  item->maybe_null= 1;
  field_list.push_back(item= new (thd->mem_root)
                       Item_int(thd, "Checksum", (longlong) 1,
                                MY_INT64_NUM_DECIMAL_DIGITS),
                       thd->mem_root);
  item->maybe_null= 1;
  if (protocol->send_result_set_metadata(&field_list,
                            Protocol::SEND_NUM_ROWS | Protocol::SEND_EOF))
    DBUG_RETURN(TRUE);

  /*
    Close all temporary tables which were pre-open to simplify
    privilege checking. Clear all references to closed tables.
  */
  close_thread_tables(thd);
  for (table= tables; table; table= table->next_local)
    table->table= NULL;

  /* Open one table after the other to keep lock time as short as possible. */
  for (table= tables; table; table= table->next_local)
  {
    char table_name[SAFE_NAME_LEN*2+2];
    TABLE *t;
    TABLE_LIST *save_next_global;

    strxmov(table_name, table->db.str ,".", table->table_name.str, NullS);

    /* Remember old 'next' pointer and break the list.  */
    save_next_global= table->next_global;
    table->next_global= NULL;
    table->lock_type= TL_READ;
    /* Allow to open real tables only. */
    table->required_type= TABLE_TYPE_NORMAL;

    if (thd->open_temporary_tables(table) ||
        open_and_lock_tables(thd, table, FALSE, 0))
    {
      t= NULL;
    }
    else
      t= table->table;

    table->next_global= save_next_global;

    protocol->prepare_for_resend();
    protocol->store(table_name, system_charset_info);

    if (!t)
    {
      /* Table didn't exist */
      protocol->store_null();
    }
    else
    {
      /* Call ->checksum() if the table checksum matches 'old_mode' settings */
      if (!(check_opt->flags & T_EXTEND) &&
          (((t->file->ha_table_flags() & HA_HAS_OLD_CHECKSUM) && thd->variables.old_mode) ||
           ((t->file->ha_table_flags() & HA_HAS_NEW_CHECKSUM) && !thd->variables.old_mode)))
      {
        if (t->file->info(HA_STATUS_VARIABLE) || t->file->stats.checksum_null)
          protocol->store_null();
        else
          protocol->store((longlong)t->file->stats.checksum);
      }
      else if (check_opt->flags & T_QUICK)
        protocol->store_null();
      else
      {
        int error= t->file->calculate_checksum();
        if (thd->killed)
        {
          /*
             we've been killed; let handler clean up, and remove the
             partial current row from the recordset (embedded lib)
          */
          t->file->ha_rnd_end();
          thd->protocol->remove_last_row();
          goto err;
        }
        if (error || t->file->stats.checksum_null)
          protocol->store_null();
        else
          protocol->store((longlong)t->file->stats.checksum);
      }
      trans_rollback_stmt(thd);
      close_thread_tables(thd);
    }

    if (thd->transaction_rollback_request)
    {
      /*
        If transaction rollback was requested we honor it. To do this we
        abort statement and return error as not only CHECKSUM TABLE is
        rolled back but the whole transaction in which it was used.
      */
      thd->protocol->remove_last_row();
      goto err;
    }

    /* Hide errors from client. Return NULL for problematic tables instead. */
    thd->clear_error();

    if (protocol->write())
      goto err;
  }

  my_eof(thd);
  DBUG_RETURN(FALSE);

err:
  DBUG_RETURN(TRUE);
}

/**
  @brief Check if the table can be created in the specified storage engine.

  Checks if the storage engine is enabled and supports the given table
  type (e.g. normal, temporary, system). May do engine substitution
  if the requested engine is disabled.

  @param thd          Thread descriptor.
  @param db_name      Database name.
  @param table_name   Name of table to be created.
  @param create_info  Create info from parser, including engine.

  @retval true  Engine not available/supported, error has been reported.
  @retval false Engine available/supported.
*/

bool check_engine(THD *thd, const char *db_name,
                  const char *table_name, HA_CREATE_INFO *create_info)
{
  DBUG_ENTER("check_engine");
  handlerton **new_engine= &create_info->db_type;
  handlerton *req_engine= *new_engine;
  handlerton *enf_engine= NULL;
  bool no_substitution= thd->variables.sql_mode & MODE_NO_ENGINE_SUBSTITUTION;
  *new_engine= ha_checktype(thd, req_engine, no_substitution);
  DBUG_ASSERT(*new_engine);
  if (!*new_engine)
    DBUG_RETURN(true);

  /* Enforced storage engine should not be used in
  ALTER TABLE that does not use explicit ENGINE = x to
  avoid unwanted unrelated changes.*/
  if (!(thd->lex->sql_command == SQLCOM_ALTER_TABLE &&
        !(create_info->used_fields & HA_CREATE_USED_ENGINE)))
    enf_engine= thd->variables.enforced_table_plugin ?
       plugin_hton(thd->variables.enforced_table_plugin) : NULL;

  if (enf_engine && enf_engine != *new_engine)
  {
    if (no_substitution)
    {
      const char *engine_name= ha_resolve_storage_engine_name(req_engine);
      my_error(ER_UNKNOWN_STORAGE_ENGINE, MYF(0), engine_name);
      DBUG_RETURN(TRUE);
    }
    *new_engine= enf_engine;
  }

  if (req_engine && req_engine != *new_engine)
  {
    push_warning_printf(thd, Sql_condition::WARN_LEVEL_NOTE,
                        ER_WARN_USING_OTHER_HANDLER,
                        ER_THD(thd, ER_WARN_USING_OTHER_HANDLER),
                        ha_resolve_storage_engine_name(*new_engine),
                        table_name);
  }
  if (create_info->tmp_table() &&
      ha_check_storage_engine_flag(*new_engine, HTON_TEMPORARY_NOT_SUPPORTED))
  {
    if (create_info->used_fields & HA_CREATE_USED_ENGINE)
    {
      my_error(ER_ILLEGAL_HA_CREATE_OPTION, MYF(0),
               hton_name(*new_engine)->str, "TEMPORARY");
      *new_engine= 0;
      DBUG_RETURN(true);
    }
    *new_engine= myisam_hton;
  }

  DBUG_RETURN(false);
}


bool Sql_cmd_create_table_like::execute(THD *thd)
{
  DBUG_ENTER("Sql_cmd_create_table::execute");
  LEX *lex= thd->lex;
  SELECT_LEX *select_lex= lex->first_select_lex();
  TABLE_LIST *first_table= select_lex->table_list.first;
  DBUG_ASSERT(first_table == lex->query_tables);
  DBUG_ASSERT(first_table != 0);
  bool link_to_local;
  TABLE_LIST *create_table= first_table;
  TABLE_LIST *select_tables= lex->create_last_non_select_table->next_global;
  /* most outer SELECT_LEX_UNIT of query */
  SELECT_LEX_UNIT *unit= &lex->unit;
  int res= 0;

  const bool used_engine= lex->create_info.used_fields & HA_CREATE_USED_ENGINE;
  ulong binlog_format= thd->wsrep_binlog_format(thd->variables.binlog_format);
  DBUG_ASSERT((m_storage_engine_name.str != NULL) == used_engine);
  if (used_engine)
  {
    if (resolve_storage_engine_with_error(thd, &lex->create_info.db_type,
                                          lex->create_info.tmp_table()))
      DBUG_RETURN(true); // Engine not found, substitution is not allowed

    if (!lex->create_info.db_type) // Not found, but substitution is allowed
    {
      lex->create_info.use_default_db_type(thd);
      push_warning_printf(thd, Sql_condition::WARN_LEVEL_WARN,
                          ER_WARN_USING_OTHER_HANDLER,
                          ER_THD(thd, ER_WARN_USING_OTHER_HANDLER),
                          hton_name(lex->create_info.db_type)->str,
                          create_table->table_name.str);
    }
  }

  if (lex->tmp_table())
  {
    status_var_decrement(thd->status_var.com_stat[SQLCOM_CREATE_TABLE]);
    status_var_increment(thd->status_var.com_create_tmp_table);
  }

  /*
    Code below (especially in mysql_create_table() and select_create
    methods) may modify HA_CREATE_INFO structure in LEX, so we have to
    use a copy of this structure to make execution prepared statement-
    safe. A shallow copy is enough as this code won't modify any memory
    referenced from this structure.
  */
  Table_specification_st create_info(lex->create_info);
  /*
    We need to copy alter_info for the same reasons of re-execution
    safety, only in case of Alter_info we have to do (almost) a deep
    copy.
  */
  Alter_info alter_info(lex->alter_info, thd->mem_root);

#ifdef WITH_WSREP
  // If CREATE TABLE AS SELECT and wsrep_on
  const bool wsrep_ctas= (select_lex->item_list.elements && WSREP(thd));

  // This will be used in THD::decide_logging_format if CTAS
  Enable_wsrep_ctas_guard wsrep_ctas_guard(thd, wsrep_ctas);
#endif

  if (unlikely(thd->is_fatal_error))
  {
    /* If out of memory when creating a copy of alter_info. */
    res= 1;
    goto end_with_restore_list;
  }

  /*
   Since CREATE_INFO is not full without Alter_info, it is better to pass them
   as a signle parameter. TODO: remove alter_info argument where create_info is
   passed.
  */
  create_info.alter_info= &alter_info;

  /* Check privileges */
  if ((res= create_table_precheck(thd, select_tables, create_table)))
    goto end_with_restore_list;

  /* Might have been updated in create_table_precheck */
  create_info.alias= create_table->alias;

  /* Fix names if symlinked or relocated tables */
  if (append_file_to_dir(thd, &create_info.data_file_name,
                         &create_table->table_name) ||
      append_file_to_dir(thd, &create_info.index_file_name,
                         &create_table->table_name))
    goto end_with_restore_list;

  /*
    If no engine type was given, work out the default now
    rather than at parse-time.
  */
  if (!(create_info.used_fields & HA_CREATE_USED_ENGINE))
    create_info.use_default_db_type(thd);
  /*
    If we are using SET CHARSET without DEFAULT, add an implicit
    DEFAULT to not confuse old users. (This may change).
  */
  if ((create_info.used_fields &
       (HA_CREATE_USED_DEFAULT_CHARSET | HA_CREATE_USED_CHARSET)) ==
      HA_CREATE_USED_CHARSET)
  {
    create_info.used_fields&= ~HA_CREATE_USED_CHARSET;
    create_info.used_fields|= HA_CREATE_USED_DEFAULT_CHARSET;
    create_info.default_table_charset= create_info.alter_table_convert_to_charset;
    create_info.alter_table_convert_to_charset= 0;
  }

  /*
    If we are a slave, we should add OR REPLACE if we don't have
    IF EXISTS. This will help a slave to recover from
    CREATE TABLE OR EXISTS failures by dropping the table and
    retrying the create.
  */
  if (thd->slave_thread &&
      slave_ddl_exec_mode_options == SLAVE_EXEC_MODE_IDEMPOTENT &&
      !lex->create_info.if_not_exists())
  {
    create_info.add(DDL_options_st::OPT_OR_REPLACE);
    create_info.add(DDL_options_st::OPT_OR_REPLACE_SLAVE_GENERATED);
  }

#ifdef WITH_PARTITION_STORAGE_ENGINE
  thd->work_part_info= 0;
  {
    partition_info *part_info= thd->lex->part_info;
    if (part_info && !(part_info= part_info->get_clone(thd)))
    {
      res= -1;
      goto end_with_restore_list;
    }
    thd->work_part_info= part_info;
  }
#endif

#ifdef WITH_WSREP
  if (wsrep_ctas)
  {
    if (thd->variables.wsrep_trx_fragment_size > 0)
    {
      my_message(
        ER_NOT_ALLOWED_COMMAND,
        "CREATE TABLE AS SELECT is not supported with streaming replication",
        MYF(0));
      res= 1;
      goto end_with_restore_list;
    }
  }
#endif /* WITH_WSREP */

  if (select_lex->item_list.elements || select_lex->tvc) // With select or TVC
  {
    select_result *result;

    /*
      CREATE TABLE...IGNORE/REPLACE SELECT... can be unsafe, unless
      ORDER BY PRIMARY KEY clause is used in SELECT statement. We therefore
      use row based logging if mixed or row based logging is available.
      TODO: Check if the order of the output of the select statement is
      deterministic. Waiting for BUG#42415
    */
    if(lex->ignore)
      lex->set_stmt_unsafe(LEX::BINLOG_STMT_UNSAFE_CREATE_IGNORE_SELECT);

    if(lex->duplicates == DUP_REPLACE)
      lex->set_stmt_unsafe(LEX::BINLOG_STMT_UNSAFE_CREATE_REPLACE_SELECT);

    /*
      If:
      a) we inside an SP and there was NAME_CONST substitution,
      b) binlogging is on (STMT mode),
      c) we log the SP as separate statements
      raise a warning, as it may cause problems
      (see 'NAME_CONST issues' in 'Binary Logging of Stored Programs')
     */
    if (thd->query_name_consts && mysql_bin_log.is_open() &&
        binlog_format == BINLOG_FORMAT_STMT &&
        !mysql_bin_log.is_query_in_union(thd, thd->query_id))
    {
      List_iterator_fast<Item> it(select_lex->item_list);
      Item *item;
      uint splocal_refs= 0;
      /* Count SP local vars in the top-level SELECT list */
      while ((item= it++))
      {
        if (item->get_item_splocal())
          splocal_refs++;
      }
      /*
        If it differs from number of NAME_CONST substitution applied,
        we may have a SOME_FUNC(NAME_CONST()) in the SELECT list,
        that may cause a problem with binary log (see BUG#35383),
        raise a warning.
      */
      if (splocal_refs != thd->query_name_consts)
        push_warning(thd,
                     Sql_condition::WARN_LEVEL_WARN,
                     ER_UNKNOWN_ERROR,
"Invoked routine ran a statement that may cause problems with "
"binary log, see 'NAME_CONST issues' in 'Binary Logging of Stored Programs' "
"section of the manual.");
    }

    select_lex->options|= SELECT_NO_UNLOCK;
    unit->set_limit(select_lex);

    /*
      Disable non-empty MERGE tables with CREATE...SELECT. Too
      complicated. See Bug #26379. Empty MERGE tables are read-only
      and don't allow CREATE...SELECT anyway.
    */
    if (create_info.used_fields & HA_CREATE_USED_UNION)
    {
      my_error(ER_WRONG_OBJECT, MYF(0), create_table->db.str,
               create_table->table_name.str, "BASE TABLE");
      res= 1;
      goto end_with_restore_list;
    }

    res= open_and_lock_tables(thd, create_info, lex->query_tables, TRUE, 0);
    if (unlikely(res))
    {
      /* Got error or warning. Set res to 1 if error */
      if (!(res= thd->is_error()))
        my_ok(thd);                           // CREATE ... IF NOT EXISTS
      goto end_with_restore_list;
    }

    /* Ensure we don't try to create something from which we select from */
    if (create_info.or_replace() && !create_info.tmp_table())
    {
      if (TABLE_LIST *duplicate= unique_table(thd, lex->query_tables,
                                              lex->query_tables->next_global,
                                              CHECK_DUP_FOR_CREATE |
                                              CHECK_DUP_SKIP_TEMP_TABLE))
      {
        update_non_unique_table_error(lex->query_tables, "CREATE",
                                      duplicate);
        res= TRUE;
        goto end_with_restore_list;
      }
    }
    {
      /*
        Remove target table from main select and name resolution
        context. This can't be done earlier as it will break view merging in
        statements like "CREATE TABLE IF NOT EXISTS existing_view SELECT".
      */
      lex->unlink_first_table(&link_to_local);

      /* Store reference to table in case of LOCK TABLES */
      create_info.table= create_table->table;

      DEBUG_SYNC(thd, "wsrep_create_table_as_select");

      /*
        select_create is currently not re-execution friendly and
        needs to be created for every execution of a PS/SP.
        Note: In wsrep-patch, CTAS is handled like a regular transaction.
      */
      if ((result= new (thd->mem_root) select_create(thd, create_table,
                                                     &create_info,
                                                     &alter_info,
                                                     select_lex->item_list,
                                                     lex->duplicates,
                                                     lex->ignore,
                                                     select_tables)))
      {
        /*
          CREATE from SELECT give its SELECT_LEX for SELECT,
          and item_list belong to SELECT
        */
        if (!(res= handle_select(thd, lex, result, 0)))
        {
          if (create_info.tmp_table())
            thd->variables.option_bits|= OPTION_KEEP_LOG;
        }
        delete result;
      }
      lex->link_first_table_back(create_table, link_to_local);
    }
  }
  else
  {
    /* regular create */
    if (create_info.like())
    {
      /* CREATE TABLE ... LIKE ... */
      res= mysql_create_like_table(thd, create_table, select_tables,
                                   &create_info);
    }
    else
    {
      if (create_info.fix_create_fields(thd, &alter_info, *create_table) ||
          create_info.check_fields(thd, &alter_info,
                                   create_table->table_name, create_table->db))
	goto end_with_restore_list;

      /*
        In STATEMENT format, we probably have to replicate also temporary
        tables, like mysql replication does. Also check if the requested
        engine is allowed/supported.
      */
      if (WSREP(thd))
      {
        handlerton *orig_ht= create_info.db_type;
        if (!check_engine(thd, create_table->db.str,
                          create_table->table_name.str,
                          &create_info) &&
            (!thd->is_current_stmt_binlog_format_row() ||
             !create_info.tmp_table()))
        {
#ifdef WITH_WSREP
<<<<<<< HEAD
          WSREP_TO_ISOLATION_BEGIN_ALTER(create_table->db.str,
                                         create_table->table_name.str,
                                         first_table, &alter_info, NULL,
                                         &create_info)
	  {
	    WSREP_WARN("CREATE TABLE isolation failure");
	    DBUG_RETURN(true);
	  }
=======
          if (thd->lex->sql_command == SQLCOM_CREATE_SEQUENCE &&
              wsrep_check_sequence(thd, lex->create_info.seq_create_info))
            DBUG_RETURN(true);

          WSREP_TO_ISOLATION_BEGIN_ALTER(create_table->db.str, create_table->table_name.str,
                                         first_table, &alter_info, NULL)
          {
            WSREP_WARN("CREATE TABLE isolation failure");
            res= true;
            goto end_with_restore_list;
          }
>>>>>>> c4143f90
#endif /* WITH_WSREP */
        }
        // check_engine will set db_type to  NULL if e.g. TEMPORARY is
        // not supported by the storage engine, this case is checked
        // again in mysql_create_table
        create_info.db_type= orig_ht;
      }
      /* Regular CREATE TABLE */
      res= mysql_create_table(thd, create_table, &create_info, &alter_info);
    }
    if (!res)
    {
      /* So that CREATE TEMPORARY TABLE gets to binlog at commit/rollback */
      if (create_info.tmp_table())
        thd->variables.option_bits|= OPTION_KEEP_LOG;
      /* in case of create temp tables if @@session_track_state_change is
         ON then send session state notification in OK packet */
      if (create_info.options & HA_LEX_CREATE_TMP_TABLE)
      {
        thd->session_tracker.state_change.mark_as_changed(thd);
      }
      my_ok(thd);
    }
  }

end_with_restore_list:
  DBUG_RETURN(res);
}<|MERGE_RESOLUTION|>--- conflicted
+++ resolved
@@ -57,9 +57,8 @@
 #include "tztime.h"
 #include "sql_insert.h"                        // binlog_drop_table
 #include <algorithm>
+#ifdef WITH_WSREP
 #include "wsrep_mysqld.h"
-<<<<<<< HEAD
-=======
 
 /** RAII class for temporarily enabling wsrep_ctas in the connection. */
 class Enable_wsrep_ctas_guard
@@ -87,7 +86,6 @@
 };
 
 #endif /* WITH_WSREP */
->>>>>>> c4143f90
 #include "sql_debug.h"
 
 #ifdef __WIN__
@@ -2496,11 +2494,13 @@
     }
     else
     {
+#ifdef WITH_WSREP
       if (WSREP(thd) && hton && !wsrep_should_replicate_ddl(thd, hton->db_type))
       {
         error= 1;
         goto err;
       }
+#endif
 
       if (thd->locked_tables_mode == LTM_LOCK_TABLES ||
           thd->locked_tables_mode == LTM_PRELOCKED_UNDER_LOCK_TABLES)
@@ -3647,7 +3647,7 @@
 
     /* The user specified fields: check that structure is ok */
     if (check_sequence_fields(thd->lex, &alter_info->create_list,
-                              db, table_name))
+                              alter_info->db, alter_info->table_name))
       DBUG_RETURN(TRUE);
   }
 
@@ -5276,9 +5276,9 @@
         */
         {
           uint save_unsafe_rollback_flags=
-            thd->transaction.stmt.m_unsafe_rollback_flags;
+            thd->transaction->stmt.m_unsafe_rollback_flags;
           (void) trans_rollback_stmt(thd);
-          thd->transaction.stmt.m_unsafe_rollback_flags=
+          thd->transaction->stmt.m_unsafe_rollback_flags=
             save_unsafe_rollback_flags;
         }
         /* Remove normal table without logging. Keep tables locked */
@@ -10187,7 +10187,6 @@
                      &alter_prelocking_strategy);
   thd->open_options&= ~HA_OPEN_FOR_ALTER;
 
-<<<<<<< HEAD
   if (unlikely(error))
   {
     if (if_exists)
@@ -10209,9 +10208,7 @@
   }
 
   table= table_list->table;
-=======
-  TABLE *table= table_list->table;
-  bool versioned= table && table->versioned();
+
 #ifdef WITH_WSREP
   /*
     If this ALTER TABLE is actually SEQUENCE we need to check
@@ -10220,17 +10217,14 @@
   if (WSREP(thd) && table && table->s->sequence &&
       wsrep_check_sequence(thd, thd->lex->create_info.seq_create_info))
     DBUG_RETURN(TRUE);
-#endif /* WITH_WSREP */
->>>>>>> c4143f90
-
-#ifdef WITH_WSREP
+
   if (WSREP(thd) &&
       (thd->lex->sql_command == SQLCOM_ALTER_TABLE ||
        thd->lex->sql_command == SQLCOM_CREATE_INDEX ||
        thd->lex->sql_command == SQLCOM_DROP_INDEX) &&
       !wsrep_should_replicate_ddl(thd, table_list->table->s->db_type()->db_type))
     DBUG_RETURN(true);
-#endif
+#endif /* WITH_WSREP */
 
   DEBUG_SYNC(thd, "alter_table_after_open_tables");
 
@@ -12454,28 +12448,19 @@
              !create_info.tmp_table()))
         {
 #ifdef WITH_WSREP
-<<<<<<< HEAD
+          if (thd->lex->sql_command == SQLCOM_CREATE_SEQUENCE &&
+              wsrep_check_sequence(thd, lex->create_info.seq_create_info))
+            DBUG_RETURN(true);
+
           WSREP_TO_ISOLATION_BEGIN_ALTER(create_table->db.str,
                                          create_table->table_name.str,
                                          first_table, &alter_info, NULL,
                                          &create_info)
 	  {
 	    WSREP_WARN("CREATE TABLE isolation failure");
-	    DBUG_RETURN(true);
-	  }
-=======
-          if (thd->lex->sql_command == SQLCOM_CREATE_SEQUENCE &&
-              wsrep_check_sequence(thd, lex->create_info.seq_create_info))
-            DBUG_RETURN(true);
-
-          WSREP_TO_ISOLATION_BEGIN_ALTER(create_table->db.str, create_table->table_name.str,
-                                         first_table, &alter_info, NULL)
-          {
-            WSREP_WARN("CREATE TABLE isolation failure");
             res= true;
             goto end_with_restore_list;
-          }
->>>>>>> c4143f90
+	  }
 #endif /* WITH_WSREP */
         }
         // check_engine will set db_type to  NULL if e.g. TEMPORARY is
