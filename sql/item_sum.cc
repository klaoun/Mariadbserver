--- conflicted
+++ resolved
@@ -535,40 +535,6 @@
 }
 
 
-<<<<<<< HEAD
-=======
-Field *Item_sum::create_tmp_field(bool group, TABLE *table)
-{
-  Field *UNINIT_VAR(field);
-  MEM_ROOT *mem_root= table->in_use->mem_root;
-
-  switch (result_type()) {
-  case REAL_RESULT:
-    field= new (mem_root)
-      Field_double(max_length, maybe_null, name, decimals, TRUE);
-    break;
-  case INT_RESULT:
-    field= new (mem_root)
-      Field_longlong(max_length, maybe_null, name, unsigned_flag);
-    break;
-  case STRING_RESULT:
-    return make_string_field(table);
-  case DECIMAL_RESULT:
-    field= Field_new_decimal::create_from_item(mem_root, this);
-    break;
-  case ROW_RESULT:
-  case TIME_RESULT:
-    // This case should never be chosen
-    DBUG_ASSERT(0);
-    return 0;
-  }
-  if (field)
-    field->init(table);
-  return field;
-}
-
-
->>>>>>> 09ec8e2e
 void Item_sum::update_used_tables ()
 {
   if (!Item_sum::const_item())
@@ -1216,14 +1182,9 @@
   case TIME_RESULT:
     DBUG_ASSERT(0);
   };
-<<<<<<< HEAD
   if (!is_window_func_sum_expr())
     setup_hybrid(thd, args[0], NULL);
-  /* MIN/MAX can return NULL for empty set indepedent of the used column */
-=======
-  setup_hybrid(thd, args[0], NULL);
   /* MIN/MAX can return NULL for empty set independent of the used column */
->>>>>>> 09ec8e2e
   maybe_null= 1;
   result_field=0;
   null_value=1;
