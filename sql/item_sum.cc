--- conflicted
+++ resolved
@@ -72,12 +72,7 @@
 bool Item_sum::init_sum_func_check(THD *thd)
 {
   SELECT_LEX *curr_sel= thd->lex->current_select;
-<<<<<<< HEAD
-  LEX *lex_s= (curr_sel ? curr_sel->parent_lex : thd->lex);
   if (curr_sel && curr_sel->name_visibility_map.is_clear_all())
-=======
-  if (curr_sel && !curr_sel->name_visibility_map)
->>>>>>> e2b50213
   {
     for (SELECT_LEX *sl= curr_sel; sl; sl= sl->context.outer_select())
     {
@@ -161,14 +156,8 @@
 bool Item_sum::check_sum_func(THD *thd, Item **ref)
 {
   SELECT_LEX *curr_sel= thd->lex->current_select;
-<<<<<<< HEAD
-  LEX *lex_s= curr_sel->parent_lex;
   nesting_map allow_sum_func(thd->lex->allow_sum_func);
   allow_sum_func.intersect(curr_sel->name_visibility_map);
-=======
-  nesting_map allow_sum_func= (thd->lex->allow_sum_func &
-                               curr_sel->name_visibility_map);
->>>>>>> e2b50213
   bool invalid= FALSE;
   // should be set already
   DBUG_ASSERT(!curr_sel->name_visibility_map.is_clear_all());
