/* Copyright (c) 2010, 2013, Oracle and/or its affiliates. All rights reserved.
   Copyright (c) 2014, SkySQL Ab.
   Copyright (c) 2016, 2018, MariaDB Corporation.

   This program is free software; you can redistribute it and/or modify
   it under the terms of the GNU General Public License as published by
   the Free Software Foundation; version 2 of the License.

   This program is distributed in the hope that it will be useful,
   but WITHOUT ANY WARRANTY; without even the implied warranty of
   MERCHANTABILITY or FITNESS FOR A PARTICULAR PURPOSE.  See the
   GNU General Public License for more details.

   You should have received a copy of the GNU General Public License
   along with this program; if not, write to the Free Software
   Foundation, Inc., 51 Franklin St, Fifth Floor, Boston, MA 02110-1335  USA */

#include "mariadb.h"
#include "sql_parse.h"                      // check_one_table_access
                                            // check_merge_table_access
                                            // check_one_table_access
#include "sql_table.h"                      // mysql_alter_table, etc.
#include "sql_cmd.h"                        // Sql_cmd
#include "sql_alter.h"                      // Sql_cmd_alter_table
#include "sql_partition.h"                  // struct partition_info, etc.
#include "debug_sync.h"                     // DEBUG_SYNC
#include "sql_truncate.h"                   // mysql_truncate_table,
                                            // Sql_cmd_truncate_table
#include "sql_admin.h"                      // Analyze/Check/.._table_statement
#include "sql_partition_admin.h"            // Alter_table_*_partition
#ifdef WITH_PARTITION_STORAGE_ENGINE
#include "ha_partition.h"                   // ha_partition
#endif
#include "sql_base.h"                       // open_and_lock_tables
<<<<<<< HEAD
#include "ddl_log.h"
=======
#include "wsrep_mysqld.h"
>>>>>>> ba987a46

#ifndef WITH_PARTITION_STORAGE_ENGINE

bool Sql_cmd_partition_unsupported::execute(THD *)
{
  DBUG_ENTER("Sql_cmd_partition_unsupported::execute");
  /* error, partitioning support not compiled in... */
  my_error(ER_FEATURE_DISABLED, MYF(0), "partitioning",
           "--with-plugin-partition");
  DBUG_RETURN(TRUE);
}

#else

static bool return_with_logging(THD *thd)
{
  if (thd->slave_thread &&
      write_bin_log_with_if_exists(thd, true, false, true))
    return(true);
  my_ok(thd);
  return(false);
}


bool Sql_cmd_alter_table_exchange_partition::execute(THD *thd)
{
  /* Moved from mysql_execute_command */
  LEX *lex= thd->lex;
  /* first SELECT_LEX (have special meaning for many of non-SELECTcommands) */
  SELECT_LEX *select_lex= lex->first_select_lex();
  /* first table of first SELECT_LEX */
  TABLE_LIST *first_table= (TABLE_LIST*) select_lex->table_list.first;
  /*
    Code in mysql_alter_table() may modify its HA_CREATE_INFO argument,
    so we have to use a copy of this structure to make execution
    prepared statement- safe. A shallow copy is enough as no memory
    referenced from this structure will be modified.
    @todo move these into constructor...
  */
  IF_DBUG(HA_CREATE_INFO create_info(lex->create_info);,)
  Alter_info alter_info(lex->alter_info, thd->mem_root);
  privilege_t priv_needed(ALTER_ACL | DROP_ACL | INSERT_ACL | CREATE_ACL);

  DBUG_ENTER("Sql_cmd_alter_table_exchange_partition::execute");

  if (unlikely(thd->is_fatal_error))
  {
    /* out of memory creating a copy of alter_info */
    DBUG_RETURN(TRUE);
  }

  /* Must be set in the parser */
  DBUG_ASSERT(select_lex->db.str);
  /* also check the table to be exchanged with the partition */
  DBUG_ASSERT(alter_info.partition_flags & ALTER_PARTITION_EXCHANGE);

  if (unlikely(check_access(thd, priv_needed, first_table->db.str,
                            &first_table->grant.privilege,
                            &first_table->grant.m_internal,
                            0, 0)) ||
      unlikely(check_access(thd, priv_needed, first_table->next_local->db.str,
                            &first_table->next_local->grant.privilege,
                            &first_table->next_local->grant.m_internal,
                            0, 0)))
    DBUG_RETURN(TRUE);

  if (unlikely(check_grant(thd, priv_needed, first_table, FALSE, UINT_MAX,
                           FALSE)))
    DBUG_RETURN(TRUE);

  /* Not allowed with EXCHANGE PARTITION */
  DBUG_ASSERT(!create_info.data_file_name && !create_info.index_file_name);
  WSREP_TO_ISOLATION_BEGIN_WRTCHK(NULL, NULL, first_table);

  DBUG_RETURN(exchange_partition(thd, first_table, &alter_info));
#ifdef WITH_WSREP
 wsrep_error_label:
  /* handle errors in TO_ISOLATION here */
  DBUG_RETURN(true);
#endif /* WITH_WSREP */
}


/**
  @brief Checks that the tables will be able to be used for EXCHANGE PARTITION.
  @param table      Non partitioned table.
  @param part_table Partitioned table.

  @retval FALSE if OK, otherwise error is reported and TRUE is returned.
*/

static bool check_exchange_partition(TABLE *table, TABLE *part_table)
{
  DBUG_ENTER("check_exchange_partition");

  /* Both tables must exist */
  if (unlikely(!part_table || !table))
  {
    my_error(ER_CHECK_NO_SUCH_TABLE, MYF(0));
    DBUG_RETURN(TRUE);
  }

  /* The first table must be partitioned, and the second must not */
  if (unlikely(!part_table->part_info))
  {
    my_error(ER_PARTITION_MGMT_ON_NONPARTITIONED, MYF(0));
    DBUG_RETURN(TRUE);
  }
  if (unlikely(table->part_info))
  {
    my_error(ER_PARTITION_EXCHANGE_PART_TABLE, MYF(0),
             table->s->table_name.str);
    DBUG_RETURN(TRUE);
  }

  if (unlikely(part_table->file->ht != partition_hton))
  {
    /*
      Only allowed on partitioned tables throught the generic ha_partition
      handler, i.e not yet for native partitioning.
    */
    my_error(ER_PARTITION_MGMT_ON_NONPARTITIONED, MYF(0));
    DBUG_RETURN(TRUE);
  }

  if (unlikely(table->file->ht != part_table->part_info->default_engine_type))
  {
    my_error(ER_MIX_HANDLER_ERROR, MYF(0));
    DBUG_RETURN(TRUE);
  }

  /* Verify that table is not tmp table, partitioned tables cannot be tmp. */
  if (unlikely(table->s->tmp_table != NO_TMP_TABLE))
  {
    my_error(ER_PARTITION_EXCHANGE_TEMP_TABLE, MYF(0),
             table->s->table_name.str);
    DBUG_RETURN(TRUE);
  }

  /* The table cannot have foreign keys constraints or be referenced */
  if (unlikely(!table->file->can_switch_engines()))
  {
    my_error(ER_PARTITION_EXCHANGE_FOREIGN_KEY, MYF(0),
             table->s->table_name.str);
    DBUG_RETURN(TRUE);
  }
  DBUG_RETURN(FALSE);
}


/**
  @brief Compare table structure/options between a non partitioned table
  and a specific partition of a partitioned table.

  @param thd        Thread object.
  @param table      Non partitioned table.
  @param part_table Partitioned table.
  @param part_elem  Partition element to use for partition specific compare.
*/
static bool compare_table_with_partition(THD *thd, TABLE *table,
                                         TABLE *part_table,
                                         partition_element *part_elem,
                                         uint part_id)
{
  HA_CREATE_INFO table_create_info, part_create_info;
  Alter_info part_alter_info;
  Alter_table_ctx part_alter_ctx; // Not used
  DBUG_ENTER("compare_table_with_partition");

  bool metadata_equal= false;
  part_create_info.init();
  table_create_info.init();

  update_create_info_from_table(&table_create_info, table);
  /* get the current auto_increment value */
  table->file->update_create_info(&table_create_info);
  /* mark all columns used, since they are used when preparing the new table */
  part_table->use_all_columns();
  table->use_all_columns();
  if (unlikely(mysql_prepare_alter_table(thd, part_table, &part_create_info,
                                         &part_alter_info, &part_alter_ctx)))
  {
    my_error(ER_TABLES_DIFFERENT_METADATA, MYF(0));
    DBUG_RETURN(TRUE);
  }
  /* db_type is not set in prepare_alter_table */
  part_create_info.db_type= part_table->part_info->default_engine_type;
  ((ha_partition*)(part_table->file))->update_part_create_info(&part_create_info, part_id);
  /*
    Since we exchange the partition with the table, allow exchanging
    auto_increment value as well.
  */
  part_create_info.auto_increment_value=
                                table_create_info.auto_increment_value;

  /* Check compatible row_types and set create_info accordingly. */
  {
    enum row_type part_row_type= part_table->file->get_row_type();
    enum row_type table_row_type= table->file->get_row_type();
    if (part_row_type != table_row_type)
    {
      my_error(ER_PARTITION_EXCHANGE_DIFFERENT_OPTION, MYF(0),
               "ROW_FORMAT");
      DBUG_RETURN(true);
    }
    part_create_info.row_type= table->s->row_type;
  }

  /*
    NOTE: ha_blackhole does not support check_if_compatible_data,
    so this always fail for blackhole tables.
    ha_myisam compares pointers to verify that DATA/INDEX DIRECTORY is
    the same, so any table using data/index_file_name will fail.
  */
  if (mysql_compare_tables(table, &part_alter_info, &part_create_info,
                           &metadata_equal))
  {
    my_error(ER_TABLES_DIFFERENT_METADATA, MYF(0));
    DBUG_RETURN(TRUE);
  }

  DEBUG_SYNC(thd, "swap_partition_after_compare_tables");
  if (!metadata_equal)
  {
    my_error(ER_TABLES_DIFFERENT_METADATA, MYF(0));
    DBUG_RETURN(TRUE);
  }

  if (table->s->db_create_options != part_table->s->db_create_options)
  {
    my_error(ER_TABLES_DIFFERENT_METADATA, MYF(0));
    DBUG_RETURN(TRUE);
  }

  DBUG_ASSERT(table->s->db_options_in_use ==
              part_table->s->db_options_in_use);

  if (table_create_info.avg_row_length != part_create_info.avg_row_length)
  {
    my_error(ER_PARTITION_EXCHANGE_DIFFERENT_OPTION, MYF(0),
             "AVG_ROW_LENGTH");
    DBUG_RETURN(TRUE);
  }

  if (table_create_info.table_options != part_create_info.table_options)
  {
    my_error(ER_PARTITION_EXCHANGE_DIFFERENT_OPTION, MYF(0),
             "TABLE OPTION");
    DBUG_RETURN(TRUE);
  }

  if (table->s->table_charset != part_table->s->table_charset)
  {
    my_error(ER_PARTITION_EXCHANGE_DIFFERENT_OPTION, MYF(0),
             "CHARACTER SET");
    DBUG_RETURN(TRUE);
  }

  /*
    NOTE: We do not support update of frm-file, i.e. change
    max/min_rows, data/index_file_name etc.
    The workaround is to use REORGANIZE PARTITION to rewrite
    the frm file and then use EXCHANGE PARTITION when they are the same.
  */
  if (compare_partition_options(&table_create_info, part_elem))
    DBUG_RETURN(TRUE);

  DBUG_RETURN(FALSE);
}


/**
  @brief Exchange partition/table with ddl log.

  @details How to handle a crash in the middle of the rename (break on error):
  1) register in ddl_log that we are going to exchange swap_table with part.
  2) do the first rename (swap_table -> tmp-name) and sync the ddl_log.
  3) do the second rename (part -> swap_table) and sync the ddl_log.
  4) do the last rename (tmp-name -> part).
  5) mark the entry done.

  Recover by:
    5) is done, All completed. Nothing to recover.
    4) is done see 3). (No mark or sync in the ddl_log...)
    3) is done -> try rename part -> tmp-name (ignore failure) goto 2).
    2) is done -> try rename swap_table -> part (ignore failure) goto 1).
    1) is done -> try rename tmp-name -> swap_table (ignore failure).
    before 1) Nothing to recover...

  @param thd        Thread handle
  @param name       name of table/partition 1 (to be exchanged with 2)
  @param from_name  name of table/partition 2 (to be exchanged with 1)
  @param tmp_name   temporary name to use while exchaning
  @param ht         handlerton of the table/partitions

  @return Operation status
    @retval TRUE    Error
    @retval FALSE   Success

  @note ha_heap always succeeds in rename (since it is created upon usage).
  This is OK when to recover from a crash since all heap are empty and the
  recover is done early in the startup of the server (right before
  read_init_file which can populate the tables).

  And if no crash we can trust the syncs in the ddl_log.

  What about if the rename is put into a background thread? That will cause
  corruption and is avoided by the exlusive metadata lock.
*/
static bool exchange_name_with_ddl_log(THD *thd,
                                       const char *name,
                                       const char *from_name,
                                       const char *tmp_name,
                                       handlerton *ht)
{
  DDL_LOG_ENTRY exchange_entry;
  DDL_LOG_MEMORY_ENTRY *log_entry= NULL;
  DDL_LOG_MEMORY_ENTRY *exec_log_entry= NULL;
  bool error= TRUE;
  bool error_set= FALSE;
  handler *file= NULL;
  DBUG_ENTER("exchange_name_with_ddl_log");

  if (unlikely(!(file= get_new_handler(NULL, thd->mem_root, ht))))
    DBUG_RETURN(TRUE);

  /* prepare the action entry */
  bzero(&exchange_entry, sizeof(exchange_entry));
  exchange_entry.entry_type=   DDL_LOG_ENTRY_CODE;
  exchange_entry.action_type=  DDL_LOG_EXCHANGE_ACTION;
  lex_string_set(&exchange_entry.name,         name);
  lex_string_set(&exchange_entry.from_name,    from_name);
  lex_string_set(&exchange_entry.tmp_name,     tmp_name);
  lex_string_set(&exchange_entry.handler_name,
                 ha_resolve_storage_engine_name(ht));
  exchange_entry.phase=        EXCH_PHASE_NAME_TO_TEMP;

  mysql_mutex_lock(&LOCK_gdl);
  /*
    write to the ddl log what to do by:
    1) write the action entry (i.e. which names to be exchanged)
    2) write the execution entry with a link to the action entry
  */
  DBUG_EXECUTE_IF("exchange_partition_fail_1", goto err_no_action_written;);
  DBUG_EXECUTE_IF("exchange_partition_abort_1", DBUG_SUICIDE(););
  if (unlikely(ddl_log_write_entry(&exchange_entry, &log_entry)))
    goto err_no_action_written;

  DBUG_EXECUTE_IF("exchange_partition_fail_2", goto err_no_execute_written;);
  DBUG_EXECUTE_IF("exchange_partition_abort_2", DBUG_SUICIDE(););
  if (unlikely(ddl_log_write_execute_entry(log_entry->entry_pos,
                                           &exec_log_entry)))
    goto err_no_execute_written;
  /* ddl_log is written and synced */

  mysql_mutex_unlock(&LOCK_gdl);
  /*
    Execute the name exchange.
    Do one rename, increase the phase, update the action entry and sync.
    In case of errors in the ddl_log we must fail and let the ddl_log try
    to revert the changes, since otherwise it could revert the command after
    we sent OK to the client.
  */
  /* call rename table from table to tmp-name */
  DBUG_EXECUTE_IF("exchange_partition_fail_3",
                  my_error(ER_ERROR_ON_RENAME, MYF(0), name, tmp_name, 0);
                  error_set= TRUE;
                  goto err_rename;);
  DBUG_EXECUTE_IF("exchange_partition_abort_3", DBUG_SUICIDE(););
  if (unlikely(file->ha_rename_table(name, tmp_name)))
  {
    my_error(ER_ERROR_ON_RENAME, MYF(0), name, tmp_name, my_errno);
    error_set= TRUE;
    goto err_rename;
  }
  DBUG_EXECUTE_IF("exchange_partition_fail_4", goto err_rename;);
  DBUG_EXECUTE_IF("exchange_partition_abort_4", DBUG_SUICIDE(););
  if (unlikely(ddl_log_increment_phase(log_entry->entry_pos)))
    goto err_rename;

  /* call rename table from partition to table */
  DBUG_EXECUTE_IF("exchange_partition_fail_5",
                  my_error(ER_ERROR_ON_RENAME, MYF(0), from_name, name, 0);
                  error_set= TRUE;
                  goto err_rename;);
  DBUG_EXECUTE_IF("exchange_partition_abort_5", DBUG_SUICIDE(););
  if (unlikely(file->ha_rename_table(from_name, name)))
  {
    my_error(ER_ERROR_ON_RENAME, MYF(0), from_name, name, my_errno);
    error_set= TRUE;
    goto err_rename;
  }
  DBUG_EXECUTE_IF("exchange_partition_fail_6", goto err_rename;);
  DBUG_EXECUTE_IF("exchange_partition_abort_6", DBUG_SUICIDE(););
  if (unlikely(ddl_log_increment_phase(log_entry->entry_pos)))
    goto err_rename;

  /* call rename table from tmp-nam to partition */
  DBUG_EXECUTE_IF("exchange_partition_fail_7",
                  my_error(ER_ERROR_ON_RENAME, MYF(0), tmp_name, from_name, 0);
                  error_set= TRUE;
                  goto err_rename;);
  DBUG_EXECUTE_IF("exchange_partition_abort_7", DBUG_SUICIDE(););
  if (unlikely(file->ha_rename_table(tmp_name, from_name)))
  {
    my_error(ER_ERROR_ON_RENAME, MYF(0), tmp_name, from_name, my_errno);
    error_set= TRUE;
    goto err_rename;
  }
  DBUG_EXECUTE_IF("exchange_partition_fail_8", goto err_rename;);
  DBUG_EXECUTE_IF("exchange_partition_abort_8", DBUG_SUICIDE(););
  if (unlikely(ddl_log_increment_phase(log_entry->entry_pos)))
    goto err_rename;

  /* The exchange is complete and ddl_log is deactivated */
  DBUG_EXECUTE_IF("exchange_partition_fail_9", goto err_rename;);
  DBUG_EXECUTE_IF("exchange_partition_abort_9", DBUG_SUICIDE(););
  /* all OK */
  error= FALSE;
  delete file;
  DBUG_RETURN(error);
err_rename:
  /*
    Nothing to do if any of these commands fails :( the commands itselfs
    will log to the error log about the failures...
  */
  /* execute the ddl log entry to revert the renames */
  (void) ddl_log_execute_entry(current_thd, log_entry->entry_pos);
  mysql_mutex_lock(&LOCK_gdl);
  /* mark the execute log entry done */
  (void) ddl_log_disable_execute_entry(&exec_log_entry);
  /* release the execute log entry */
  (void) ddl_log_release_memory_entry(exec_log_entry);
err_no_execute_written:
  /* release the action log entry */
  (void) ddl_log_release_memory_entry(log_entry);
err_no_action_written:
  mysql_mutex_unlock(&LOCK_gdl);
  delete file;
  if (!error_set)
    my_error(ER_DDL_LOG_ERROR, MYF(0));
  DBUG_RETURN(error);
}


/**
  @brief Swap places between a partition and a table.

  @details Verify that the tables are compatible (same engine, definition etc),
  verify that all rows in the table will fit in the partition,
  if all OK, rename table to tmp name, rename partition to table
  and finally rename tmp name to partition.

  1) Take upgradable mdl, open tables and then lock them (inited in parse)
  2) Verify that metadata matches
  3) verify data
  4) Upgrade to exclusive mdl for both tables
  5) Rename table <-> partition
  6) Rely on close_thread_tables to release mdl and table locks

  @param thd            Thread handle
  @param table_list     Table where the partition exists as first table,
                        Table to swap with the partition as second table
  @param alter_info     Contains partition name to swap

  @note This is a DDL operation so triggers will not be used.
*/
bool Sql_cmd_alter_table_exchange_partition::
  exchange_partition(THD *thd, TABLE_LIST *table_list, Alter_info *alter_info)
{
  TABLE *part_table, *swap_table;
  TABLE_LIST *swap_table_list;
  handlerton *table_hton;
  partition_element *part_elem;
  const char *partition_name;
  char temp_name[FN_REFLEN+1];
  char part_file_name[2*FN_REFLEN+1];
  char swap_file_name[FN_REFLEN+1];
  char temp_file_name[FN_REFLEN+1];
  char part_table_name[NAME_LEN + 1];
  char part_db[NAME_LEN + 1];
  char swap_table_name[NAME_LEN + 1];
  char swap_db[NAME_LEN + 1];
  uchar part_tabledef_version[MY_UUID_SIZE];
  uchar swap_tabledef_version[MY_UUID_SIZE];

  backup_log_info ddl_log;
  bzero(&ddl_log, sizeof(ddl_log));

  uint swap_part_id;
  uint part_file_name_len;
  Alter_table_prelocking_strategy alter_prelocking_strategy;
  MDL_ticket *swap_table_mdl_ticket= NULL;
  MDL_ticket *part_table_mdl_ticket= NULL;
  uint table_counter;
  bool error= TRUE, force_if_exists= 0;
  ulonglong save_option_bits= thd->variables.option_bits;
  DBUG_ENTER("mysql_exchange_partition");
  DBUG_ASSERT(alter_info->partition_flags & ALTER_PARTITION_EXCHANGE);

  /* Don't allow to exchange with log table */
  swap_table_list= table_list->next_local;
  if (check_if_log_table(swap_table_list, FALSE, "ALTER PARTITION"))
    DBUG_RETURN(TRUE);

  /*
    Currently no MDL lock that allows both read and write and is upgradeable
    to exclusive, so leave the lock type to TL_WRITE_ALLOW_READ also on the
    partitioned table.

    TODO: add MDL lock that allows both read and write and is upgradable to
    exclusive lock. This would allow to continue using the partitioned table
    also with update/insert/delete while the verification of the swap table
    is running.
  */

  /*
    NOTE: It is not possible to exchange a crashed partition/table since
    we need some info from the engine, which we can only access after open,
    to be able to verify the structure/metadata.
  */
  table_list->mdl_request.set_type(MDL_SHARED_NO_WRITE);
  if (unlikely(open_tables(thd, &table_list, &table_counter, 0,
                           &alter_prelocking_strategy)))
  {
    if (thd->lex->if_exists() &&
        thd->get_stmt_da()->sql_errno() == ER_NO_SUCH_TABLE)
    {
      /*
        ALTER TABLE IF EXISTS was used on not existing table
        We have to log the query on a slave as the table may be a shared one
        from the master and we need to ensure that the next slave can see
        the statement as this slave may not have the table shared
      */
      thd->clear_error();
      if (thd->slave_thread &&
          write_bin_log(thd, true, thd->query(), thd->query_length()))
        DBUG_RETURN(true);
      my_ok(thd);
      DBUG_RETURN(false);
    }
    DBUG_RETURN(true);
  }

  part_table= table_list->table;
  swap_table= swap_table_list->table;

  /* Don't allow to exchange with a VIEW */
  if (unlikely(swap_table_list->view))
  {
    my_error(ER_WRONG_OBJECT, MYF(0), table_list->db.str,
              swap_table_list->table_name.str, "BASE TABLE");
    DBUG_RETURN(TRUE);
  }

  if (unlikely(check_exchange_partition(swap_table, part_table)))
    DBUG_RETURN(TRUE);

  if (part_table->file->check_if_updates_are_ignored("ALTER"))
    DBUG_RETURN(return_with_logging(thd));

  /* Add IF EXISTS to binlog if shared table */
  if (part_table->file->partition_ht()->flags &
      HTON_TABLE_MAY_NOT_EXIST_ON_SLAVE)
    force_if_exists= 1;

  ddl_log.org_table.str= part_table_name;
  DBUG_ASSERT(part_table->s->table_name.length <= NAME_LEN);
  ddl_log.org_table.length= part_table->s->table_name.length;
  strmake(part_table_name, part_table->s->table_name.str, NAME_LEN);

  ddl_log.org_database.str= part_db;
  DBUG_ASSERT(part_table->s->db.length <= NAME_LEN);
  ddl_log.org_database.length= part_table->s->db.length;
  strmake(part_db, part_table->s->db.str, NAME_LEN);

  ddl_log.new_table.str= swap_table_name;
  DBUG_ASSERT(swap_table->s->table_name.length <= NAME_LEN);
  ddl_log.new_table.length= swap_table->s->table_name.length;
  strmake(swap_table_name, swap_table->s->table_name.str, NAME_LEN);

  ddl_log.new_database.str= swap_db;
  DBUG_ASSERT(swap_table->s->db.length <= NAME_LEN);
  ddl_log.new_database.length= swap_table->s->db.length;
  strmake(swap_db, swap_table->s->db.str, NAME_LEN);

  memcpy(part_tabledef_version, part_table->s->tabledef_version.str,
         MY_UUID_SIZE);
  ddl_log.org_table_id.str= part_tabledef_version;
  ddl_log.org_table_id.length= MY_UUID_SIZE;
  memcpy(swap_tabledef_version, swap_table->s->tabledef_version.str,
         MY_UUID_SIZE);
  ddl_log.new_table_id.str= swap_tabledef_version;
  ddl_log.new_table_id.length= MY_UUID_SIZE;

  /* set lock pruning on first table */
  partition_name= alter_info->partition_names.head();
  if (unlikely(table_list->table->part_info->
               set_named_partition_bitmap(partition_name,
                                          strlen(partition_name))))
    DBUG_RETURN(true);

  if (unlikely(lock_tables(thd, table_list, table_counter, 0)))
    DBUG_RETURN(true);

  table_hton= swap_table->file->ht;

  THD_STAGE_INFO(thd, stage_verifying_table);

  /* Will append the partition name later in part_info->get_part_elem() */
  part_file_name_len= build_table_filename(part_file_name,
                                           sizeof(part_file_name),
                                           table_list->db.str,
                                           table_list->table_name.str,
                                           "", 0);
  build_table_filename(swap_file_name,
                       sizeof(swap_file_name),
                       swap_table_list->db.str,
                       swap_table_list->table_name.str,
                       "", 0);
  /* create a unique temp name */
  my_snprintf(temp_name, sizeof(temp_name), "%s-exchange-%lx-%llx",
              tmp_file_prefix, current_pid, thd->thread_id);
  if (lower_case_table_names)
    my_casedn_str(files_charset_info, temp_name);
  build_table_filename(temp_file_name, sizeof(temp_file_name),
                       table_list->next_local->db.str,
                       temp_name, "", FN_IS_TMP);

  if (unlikely(!(part_elem=
                 part_table->part_info->get_part_elem(partition_name,
                                                      part_file_name +
                                                      part_file_name_len,
                                                      sizeof(part_file_name) -
                                                      part_file_name_len,
                                                      &swap_part_id))))
  {
    DBUG_RETURN(TRUE);
  }

  if (unlikely(swap_part_id == NOT_A_PARTITION_ID))
  {
    DBUG_ASSERT(part_table->part_info->is_sub_partitioned());
    my_error(ER_PARTITION_INSTEAD_OF_SUBPARTITION, MYF(0));
    DBUG_RETURN(TRUE);
  }

  if (unlikely(compare_table_with_partition(thd, swap_table, part_table,
                                            part_elem,
                                            swap_part_id)))
    DBUG_RETURN(TRUE);

  /* Table and partition has same structure/options, OK to exchange */

  thd_proc_info(thd, "Verifying data with partition");

  if (unlikely(verify_data_with_partition(swap_table, part_table,
                                          swap_part_id)))
    DBUG_RETURN(TRUE);

  /*
    Get exclusive mdl lock on both tables, alway the non partitioned table
    first. Remember the tickets for downgrading locks later.
  */
  swap_table_mdl_ticket= swap_table->mdl_ticket;
  part_table_mdl_ticket= part_table->mdl_ticket;

  /*
    No need to set used_partitions to only propagate
    HA_EXTRA_PREPARE_FOR_RENAME to one part since no built in engine uses
    that flag. And the action would probably be to force close all other
    instances which is what we are doing any way.
  */
  if (wait_while_table_is_used(thd, swap_table, HA_EXTRA_PREPARE_FOR_RENAME) ||
      wait_while_table_is_used(thd, part_table, HA_EXTRA_PREPARE_FOR_RENAME))
    goto err;

  DEBUG_SYNC(thd, "swap_partition_after_wait");

  close_all_tables_for_name(thd, swap_table->s, HA_EXTRA_NOT_USED, NULL);
  close_all_tables_for_name(thd, part_table->s, HA_EXTRA_NOT_USED, NULL);

  DEBUG_SYNC(thd, "swap_partition_before_rename");

  if (unlikely(exchange_name_with_ddl_log(thd, swap_file_name, part_file_name,
                                          temp_file_name, table_hton)))
    goto err;

  /*
    Reopen tables under LOCK TABLES. Ignore the return value for now. It's
    better to keep master/slave in consistent state. Alternative would be to
    try to revert the exchange operation and issue error.
  */
  (void) thd->locked_tables_list.reopen_tables(thd, false);

  if (force_if_exists)
    thd->variables.option_bits|= OPTION_IF_EXISTS;

  if (unlikely((error= write_bin_log(thd, TRUE, thd->query(),
                                     thd->query_length()))))
  {
    /*
      The error is reported in write_bin_log().
      We try to revert to make it easier to keep the master/slave in sync.
    */
    (void) exchange_name_with_ddl_log(thd, part_file_name, swap_file_name,
                                      temp_file_name, table_hton);
  }
  else
  {
    ddl_log.query= { C_STRING_WITH_LEN("EXCHANGE_PARTITION") };
    ddl_log.org_partitioned= true;
    ddl_log.new_partitioned= false;
    ddl_log.org_storage_engine_name= *hton_name(table_hton);
    ddl_log.new_storage_engine_name= *hton_name(table_hton);
    backup_log_ddl(&ddl_log);
  }
  thd->variables.option_bits= save_option_bits;

err:
  if (thd->locked_tables_mode)
  {
    if (swap_table_mdl_ticket)
      swap_table_mdl_ticket->downgrade_lock(MDL_SHARED_NO_READ_WRITE);
    if (part_table_mdl_ticket)
      part_table_mdl_ticket->downgrade_lock(MDL_SHARED_NO_READ_WRITE);
  }

  if (unlikely(!error))
    my_ok(thd);

  // For query cache
  table_list->table= NULL;
  table_list->next_local->table= NULL;
  query_cache_invalidate3(thd, table_list, FALSE);

  DBUG_RETURN(error);
}

bool Sql_cmd_alter_table_analyze_partition::execute(THD *thd)
{
  bool res;
  DBUG_ENTER("Sql_cmd_alter_table_analyze_partition::execute");

  /*
    Flag that it is an ALTER command which administrates partitions, used
    by ha_partition
  */
  thd->lex->alter_info.partition_flags|= ALTER_PARTITION_ADMIN;

  res= Sql_cmd_analyze_table::execute(thd);
    
  DBUG_RETURN(res);
}


bool Sql_cmd_alter_table_check_partition::execute(THD *thd)
{
  bool res;
  DBUG_ENTER("Sql_cmd_alter_table_check_partition::execute");

  /*
    Flag that it is an ALTER command which administrates partitions, used
    by ha_partition
  */
  thd->lex->alter_info.partition_flags|= ALTER_PARTITION_ADMIN;

  res= Sql_cmd_check_table::execute(thd);

  DBUG_RETURN(res);
}


bool Sql_cmd_alter_table_optimize_partition::execute(THD *thd)
{
  bool res;
  DBUG_ENTER("Alter_table_optimize_partition_statement::execute");

  /*
    Flag that it is an ALTER command which administrates partitions, used
    by ha_partition
  */
  thd->lex->alter_info.partition_flags|= ALTER_PARTITION_ADMIN;

  res= Sql_cmd_optimize_table::execute(thd);

  DBUG_RETURN(res);
}


bool Sql_cmd_alter_table_repair_partition::execute(THD *thd)
{
  bool res;
  DBUG_ENTER("Sql_cmd_alter_table_repair_partition::execute");

  /*
    Flag that it is an ALTER command which administrates partitions, used
    by ha_partition
  */
  thd->lex->alter_info.partition_flags|= ALTER_PARTITION_ADMIN;

  res= Sql_cmd_repair_table::execute(thd);

  DBUG_RETURN(res);
}


bool Sql_cmd_alter_table_truncate_partition::execute(THD *thd)
{
  int error;
  ha_partition *partition;
  ulong timeout= thd->variables.lock_wait_timeout;
  TABLE_LIST *first_table= thd->lex->first_select_lex()->table_list.first;
  Alter_info *alter_info= &thd->lex->alter_info;
  uint table_counter, i;
  List<String> partition_names_list;
  bool binlog_stmt, force_if_exists= 0;
  DBUG_ENTER("Sql_cmd_alter_table_truncate_partition::execute");

  /*
    Flag that it is an ALTER command which administrates partitions, used
    by ha_partition.
  */
  thd->lex->alter_info.partition_flags|= (ALTER_PARTITION_ADMIN |
                                          ALTER_PARTITION_TRUNCATE);

  /* Fix the lock types (not the same as ordinary ALTER TABLE). */
  first_table->lock_type= TL_WRITE;
  first_table->mdl_request.set_type(MDL_EXCLUSIVE);

  /*
    Check table permissions and open it with a exclusive lock.
    Ensure it is a partitioned table and finally, upcast the
    handler and invoke the partition truncate method. Lastly,
    write the statement to the binary log if necessary.
  */

  if (check_one_table_access(thd, DROP_ACL, first_table))
    DBUG_RETURN(TRUE);

#ifdef WITH_WSREP
  if (WSREP(thd) &&
      (!thd->is_current_stmt_binlog_format_row() ||
       !thd->find_temporary_table(first_table))  &&
      wsrep_to_isolation_begin(
          thd, first_table->db.str, first_table->table_name.str, NULL)
      )
  {
    WSREP_WARN("ALTER TABLE TRUNCATE PARTITION isolation failure");
    DBUG_RETURN(TRUE);
  }
#endif /* WITH_WSREP */

  if (open_tables(thd, &first_table, &table_counter, 0))
  {
    if (thd->lex->if_exists() &&
        thd->get_stmt_da()->sql_errno() == ER_NO_SUCH_TABLE)
    {
      /*
        ALTER TABLE IF EXISTS was used on not existing table
        We have to log the query on a slave as the table may be a shared one
        from the master and we need to ensure that the next slave can see
        the statement as this slave may not have the table shared
      */
      thd->clear_error();
      DBUG_RETURN(return_with_logging(thd));
    }
    DBUG_RETURN(TRUE);
  }

  if (!first_table->table || first_table->view)
  {
    my_error(ER_PARTITION_MGMT_ON_NONPARTITIONED, MYF(0));
    DBUG_RETURN(TRUE);
  }

  if (first_table->table->file->check_if_updates_are_ignored("ALTER"))
    DBUG_RETURN(return_with_logging(thd));

  if (first_table->table->s->db_type() != partition_hton)
  {
    my_error(ER_PARTITION_MGMT_ON_NONPARTITIONED, MYF(0));
    DBUG_RETURN(TRUE);
  }

  if (first_table->table->file->partition_ht()->flags &
      HTON_TABLE_MAY_NOT_EXIST_ON_SLAVE)
    force_if_exists= 1;

  /*
    Prune all, but named partitions,
    to avoid excessive calls to external_lock().
  */
  List_iterator<const char> partition_names_it(alter_info->partition_names);
  uint num_names= alter_info->partition_names.elements;
  for (i= 0; i < num_names; i++)
  {
    const char *partition_name= partition_names_it++;
    String *str_partition_name= new (thd->mem_root)
      String(partition_name, strlen(partition_name), system_charset_info);
    if (!str_partition_name)
      DBUG_RETURN(true);
    partition_names_list.push_back(str_partition_name, thd->mem_root);
  }
  if (first_table->table->
        part_info->set_partition_bitmaps(&partition_names_list))
    DBUG_RETURN(true);

  if (lock_tables(thd, first_table, table_counter, 0))
    DBUG_RETURN(true);

  /*
    Under locked table modes this might still not be an exclusive
    lock. Hence, upgrade the lock since the handler truncate method
    mandates an exclusive metadata lock.
  */
  MDL_ticket *ticket= first_table->table->mdl_ticket;
  if (thd->mdl_context.upgrade_shared_lock(ticket, MDL_EXCLUSIVE, timeout))
    DBUG_RETURN(TRUE);

  first_table->table->s->tdc->flush(thd, true);

  partition= (ha_partition*) first_table->table->file;
  /* Invoke the handler method responsible for truncating the partition. */
  if (unlikely(error= partition->truncate_partition(alter_info,
                                                    &binlog_stmt)))
    partition->print_error(error, MYF(0));

  /*
    All effects of a truncate operation are committed even if the
    operation fails. Thus, the query must be written to the binary
    log. The exception is a unimplemented truncate method or failure
    before any call to handler::truncate() is done.
    Also, it is logged in statement format, regardless of the binlog format.

    Since we've changed data within the table, we also have to invalidate
    the query cache for it.
  */
  if (likely(error != HA_ERR_WRONG_COMMAND))
  {
    ulonglong save_option_bits= thd->variables.option_bits;
    if (force_if_exists)
      thd->variables.option_bits|= OPTION_IF_EXISTS;

    query_cache_invalidate3(thd, first_table, FALSE);
    if (binlog_stmt)
      error|= write_bin_log(thd, !error, thd->query(), thd->query_length());
    thd->variables.option_bits= save_option_bits;
  }

  /*
    A locked table ticket was upgraded to a exclusive lock. After the
    the query has been written to the binary log, downgrade the lock
    to a shared one.
  */
  if (thd->locked_tables_mode)
    ticket->downgrade_lock(MDL_SHARED_NO_READ_WRITE);

  if (likely(!error))
    my_ok(thd);

  // Invalidate query cache
  DBUG_ASSERT(!first_table->next_local);
  query_cache_invalidate3(thd, first_table, FALSE);

  DBUG_RETURN(error);
}

#endif /* WITH_PARTITION_STORAGE_ENGINE */<|MERGE_RESOLUTION|>--- conflicted
+++ resolved
@@ -32,11 +32,8 @@
 #include "ha_partition.h"                   // ha_partition
 #endif
 #include "sql_base.h"                       // open_and_lock_tables
-<<<<<<< HEAD
 #include "ddl_log.h"
-=======
 #include "wsrep_mysqld.h"
->>>>>>> ba987a46
 
 #ifndef WITH_PARTITION_STORAGE_ENGINE
 
