#ifndef PARTITION_ELEMENT_INCLUDED
#define PARTITION_ELEMENT_INCLUDED

/* Copyright (c) 2005, 2010, Oracle and/or its affiliates. All rights reserved.

   This program is free software; you can redistribute it and/or modify
   it under the terms of the GNU General Public License as published by
   the Free Software Foundation; version 2 of the License.

   This program is distributed in the hope that it will be useful,
   but WITHOUT ANY WARRANTY; without even the implied warranty of
   MERCHANTABILITY or FITNESS FOR A PARTICULAR PURPOSE.  See the
   GNU General Public License for more details.

   You should have received a copy of the GNU General Public License
   along with this program; if not, write to the Free Software
   Foundation, Inc., 51 Franklin St, Fifth Floor, Boston, MA  02110-1335  USA */

#include "my_base.h"                            /* ha_rows */
#include "handler.h"                            /* UNDEF_NODEGROUP */

/**
 * An enum and a struct to handle partitioning and subpartitioning.
 */
enum partition_type {
  NOT_A_PARTITION= 0,
  RANGE_PARTITION,
  HASH_PARTITION,
  LIST_PARTITION,
  VERSIONING_PARTITION
};

enum partition_state {
  PART_NORMAL= 0,
  PART_IS_DROPPED= 1,
  PART_TO_BE_DROPPED= 2,
  PART_TO_BE_ADDED= 3,
  PART_TO_BE_REORGED= 4,
  PART_REORGED_DROPPED= 5,
  PART_CHANGED= 6,
  PART_IS_CHANGED= 7,
  PART_IS_ADDED= 8,
  PART_ADMIN= 9
};

/*
  This struct is used to keep track of column expressions as part
  of the COLUMNS concept in conjunction with RANGE and LIST partitioning.
  The value can be either of MINVALUE, MAXVALUE and an expression that
  must be constant and evaluate to the same type as the column it
  represents.

  The data in this fixed in two steps. The parser will only fill in whether
  it is a max_value or provide an expression. Filling in
  column_value, part_info, partition_id, null_value is done by the
  function fix_column_value_function. However the item tree needs
  fixed also before writing it into the frm file (in add_column_list_values).
  To distinguish between those two variants, fixed= 1 after the
  fixing in add_column_list_values and fixed= 2 otherwise. This is
  since the fixing in add_column_list_values isn't a complete fixing.
*/

typedef struct p_column_list_val
{
  void* column_value;
  Item* item_expression;
  partition_info *part_info;
  uint partition_id;
  bool max_value; // MAXVALUE for RANGE type or DEFAULT value for LIST type
  bool null_value;
  char fixed;
} part_column_list_val;


/*
  This struct is used to contain the value of an element
  in the VALUES IN struct. It needs to keep knowledge of
  whether it is a signed/unsigned value and whether it is
  NULL or not.
*/

typedef struct p_elem_val
{
  longlong value;
  uint added_items;
  bool null_value;
  bool unsigned_flag;
  part_column_list_val *col_val_array;
} part_elem_value;

struct st_ddl_log_memory_entry;

enum stat_trx_field
{
  STAT_TRX_END= 0
};

class partition_element :public Sql_alloc
{
public:
  enum elem_type_enum
  {
    CONVENTIONAL= 0,
    CURRENT,
    HISTORY
  };

  List<partition_element> subpartitions;
  List<part_elem_value> list_val_list;
  ha_rows part_max_rows;
  ha_rows part_min_rows;
  longlong range_value;
  const char *partition_name;
  const char *tablespace_name;
  struct st_ddl_log_memory_entry *log_entry;
  const char* part_comment;
  const char* data_file_name;
  const char* index_file_name;
  handlerton *engine_type;
  LEX_CSTRING connect_string;
  enum partition_state part_state;
  uint16 nodegroup_id;
  bool has_null_value;
  bool signed_flag;                          // Range value signed
  bool max_value;                            // MAXVALUE range
  uint32 id;
  bool empty;
  elem_type_enum type;

  partition_element()
  : part_max_rows(0), part_min_rows(0), range_value(0),
    partition_name(NULL), tablespace_name(NULL),
    log_entry(NULL), part_comment(NULL),
    data_file_name(NULL), index_file_name(NULL),
    engine_type(NULL), connect_string(null_clex_str), part_state(PART_NORMAL),
    nodegroup_id(UNDEF_NODEGROUP), has_null_value(FALSE),
    signed_flag(FALSE), max_value(FALSE),
    id(UINT_MAX32),
    empty(true),
    type(CONVENTIONAL)
  {}
  partition_element(partition_element *part_elem)
  : part_max_rows(part_elem->part_max_rows),
    part_min_rows(part_elem->part_min_rows),
    range_value(0), partition_name(NULL),
    tablespace_name(part_elem->tablespace_name),
    part_comment(part_elem->part_comment),
    data_file_name(part_elem->data_file_name),
    index_file_name(part_elem->index_file_name),
    engine_type(part_elem->engine_type),
    connect_string(null_clex_str),
    part_state(part_elem->part_state),
    nodegroup_id(part_elem->nodegroup_id),
    has_null_value(FALSE),
<<<<<<< HEAD
    id(part_elem->id),
    empty(part_elem->empty),
    type(CONVENTIONAL)
  {}
  ~partition_element() {}

  part_column_list_val& get_col_val(uint idx)
=======
    signed_flag(part_elem->signed_flag),
    max_value(part_elem->max_value)
>>>>>>> 7db489fc
  {
    part_elem_value *ev= list_val_list.head();
    DBUG_ASSERT(ev);
    DBUG_ASSERT(ev->col_val_array);
    return ev->col_val_array[idx];
  }
};

#endif /* PARTITION_ELEMENT_INCLUDED */<|MERGE_RESOLUTION|>--- conflicted
+++ resolved
@@ -152,7 +152,8 @@
     part_state(part_elem->part_state),
     nodegroup_id(part_elem->nodegroup_id),
     has_null_value(FALSE),
-<<<<<<< HEAD
+    signed_flag(part_elem->signed_flag),
+    max_value(part_elem->max_value),
     id(part_elem->id),
     empty(part_elem->empty),
     type(CONVENTIONAL)
@@ -160,10 +161,6 @@
   ~partition_element() {}
 
   part_column_list_val& get_col_val(uint idx)
-=======
-    signed_flag(part_elem->signed_flag),
-    max_value(part_elem->max_value)
->>>>>>> 7db489fc
   {
     part_elem_value *ev= list_val_list.head();
     DBUG_ASSERT(ev);
