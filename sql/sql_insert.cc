/* Copyright (C) 2000 MySQL AB & MySQL Finland AB & TCX DataKonsult AB

   This program is free software; you can redistribute it and/or modify
   it under the terms of the GNU General Public License as published by
   the Free Software Foundation; either version 2 of the License, or
   (at your option) any later version.

   This program is distributed in the hope that it will be useful,
   but WITHOUT ANY WARRANTY; without even the implied warranty of
   MERCHANTABILITY or FITNESS FOR A PARTICULAR PURPOSE.  See the
   GNU General Public License for more details.

   You should have received a copy of the GNU General Public License
   along with this program; if not, write to the Free Software
   Foundation, Inc., 59 Temple Place, Suite 330, Boston, MA  02111-1307  USA */


/* Insert of records */

#include "mysql_priv.h"
#include "sp_head.h"
#include "sql_trigger.h"
#include "sql_select.h"

static int check_null_fields(THD *thd,TABLE *entry);
#ifndef EMBEDDED_LIBRARY
static TABLE *delayed_get_table(THD *thd,TABLE_LIST *table_list);
static int write_delayed(THD *thd,TABLE *table, enum_duplicates dup, bool ignore,
			 char *query, uint query_length, bool log_on);
static void end_delayed_insert(THD *thd);
extern "C" pthread_handler_decl(handle_delayed_insert,arg);
static void unlink_blobs(register TABLE *table);
#endif
static bool check_view_insertability(TABLE_LIST *view, query_id_t query_id);

/* Define to force use of my_malloc() if the allocated memory block is big */

#ifndef HAVE_ALLOCA
#define my_safe_alloca(size, min_length) my_alloca(size)
#define my_safe_afree(ptr, size, min_length) my_afree(ptr)
#else
#define my_safe_alloca(size, min_length) ((size <= min_length) ? my_alloca(size) : my_malloc(size,MYF(0)))
#define my_safe_afree(ptr, size, min_length) if (size > min_length) my_free(ptr,MYF(0))
#endif


/*
  Check if insert fields are correct.

  SYNOPSIS
    check_insert_fields()
    thd                         The current thread.
    table                       The table for insert.
    fields                      The insert fields.
    values                      The insert values.
    check_unique                If duplicate values should be rejected.

  NOTE
    Clears TIMESTAMP_AUTO_SET_ON_INSERT from table->timestamp_field_type
    or leaves it as is, depending on if timestamp should be updated or
    not.

  RETURN
    0           OK
    -1          Error
*/

static int check_insert_fields(THD *thd, TABLE_LIST *table_list,
                               List<Item> &fields, List<Item> &values,
                               bool check_unique)
{
  TABLE *table= table_list->table;

  if (!table_list->updatable)
  {
    my_error(ER_NON_UPDATABLE_TABLE, MYF(0), table_list->alias, "INSERT");
    return -1;
  }

  if (fields.elements == 0 && values.elements != 0)
  {
    if (!table)
    {
      my_error(ER_VIEW_NO_INSERT_FIELD_LIST, MYF(0),
               table_list->view_db.str, table_list->view_name.str);
      return -1;
    }
    if (values.elements != table->s->fields)
    {
      my_error(ER_WRONG_VALUE_COUNT_ON_ROW, MYF(0), 1L);
      return -1;
    }
#ifndef NO_EMBEDDED_ACCESS_CHECKS
    if (grant_option)
    {
      Field_iterator_table fields;
      fields.set_table(table);
      if (check_grant_all_columns(thd, INSERT_ACL, &table->grant,
                                  table->s->db, table->s->table_name,
                                  &fields))
        return -1;
    }
#endif
    clear_timestamp_auto_bits(table->timestamp_field_type,
                              TIMESTAMP_AUTO_SET_ON_INSERT);
  }
  else
  {						// Part field list
    TABLE_LIST *save_next;
    int res;
    if (fields.elements != values.elements)
    {
      my_error(ER_WRONG_VALUE_COUNT_ON_ROW, MYF(0), 1L);
      return -1;
    }

    thd->dupp_field=0;
    thd->lex->select_lex.no_wrap_view_item= 1;
    save_next= table_list->next_local;        // fields only from first table
    table_list->next_local= 0;
    res= setup_fields(thd, 0, table_list, fields, 1, 0, 0);
    table_list->next_local= save_next;
    thd->lex->select_lex.no_wrap_view_item= 0;
    if (res)
      return -1;
    if (table_list->effective_algorithm == VIEW_ALGORITHM_MERGE)
    {
      /* it is join view => we need to find table for update */
      List_iterator_fast<Item> it(fields);
      Item *item;
      TABLE_LIST *tbl= 0;            // reset for call to check_single_table()
      table_map map= 0;

      while ((item= it++))
        map|= item->used_tables();
      if (table_list->check_single_table(&tbl, map, table_list) || tbl == 0)
      {
        my_error(ER_VIEW_MULTIUPDATE, MYF(0),
                 table_list->view_db.str, table_list->view_name.str);
        return -1;
      }
      table_list->table= table= tbl->table;
    }

    if (check_unique && thd->dupp_field)
    {
      my_error(ER_FIELD_SPECIFIED_TWICE, MYF(0), thd->dupp_field->field_name);
      return -1;
    }
    if (table->timestamp_field &&	// Don't set timestamp if used
	table->timestamp_field->query_id == thd->query_id)
      clear_timestamp_auto_bits(table->timestamp_field_type,
                                TIMESTAMP_AUTO_SET_ON_INSERT);
  }
  // For the values we need select_priv
#ifndef NO_EMBEDDED_ACCESS_CHECKS
  table->grant.want_privilege= (SELECT_ACL & ~table->grant.privilege);
#endif

  if (check_key_in_view(thd, table_list) ||
      (table_list->view &&
       check_view_insertability(table_list, thd->query_id)))
  {
    my_error(ER_NON_UPDATABLE_TABLE, MYF(0), table_list->alias, "INSERT");
    return -1;
  }

  return 0;
}


/*
  Check update fields for the timestamp field.

  SYNOPSIS
    check_update_fields()
    thd                         The current thread.
    insert_table_list           The insert table list.
    table                       The table for update.
    update_fields               The update fields.

  NOTE
    If the update fields include the timestamp field,
    remove TIMESTAMP_AUTO_SET_ON_UPDATE from table->timestamp_field_type.

  RETURN
    0           OK
    -1          Error
*/

static int check_update_fields(THD *thd, TABLE_LIST *insert_table_list,
                               List<Item> &update_fields)
{
  TABLE *table= insert_table_list->table;
  ulong	timestamp_query_id;
  LINT_INIT(timestamp_query_id);

  /*
    Change the query_id for the timestamp column so that we can
    check if this is modified directly.
  */
  if (table->timestamp_field)
  {
    timestamp_query_id= table->timestamp_field->query_id;
    table->timestamp_field->query_id= thd->query_id - 1;
  }

  /*
    Check the fields we are going to modify. This will set the query_id
    of all used fields to the threads query_id.
  */
  if (setup_fields(thd, 0, insert_table_list, update_fields, 1, 0, 0))
    return -1;

  if (table->timestamp_field)
  {
    /* Don't set timestamp column if this is modified. */
    if (table->timestamp_field->query_id == thd->query_id)
      clear_timestamp_auto_bits(table->timestamp_field_type,
                                TIMESTAMP_AUTO_SET_ON_UPDATE);
    else
      table->timestamp_field->query_id= timestamp_query_id;
  }

  return 0;
}


bool mysql_insert(THD *thd,TABLE_LIST *table_list,
                  List<Item> &fields,
                  List<List_item> &values_list,
                  List<Item> &update_fields,
                  List<Item> &update_values,
                  enum_duplicates duplic,
		  bool ignore)
{
  int error, res;
  /*
    log_on is about delayed inserts only.
    By default, both logs are enabled (this won't cause problems if the server
    runs without --log-update or --log-bin).
  */
  bool log_on= (thd->options & OPTION_BIN_LOG) || (!(thd->master_access & SUPER_ACL));
  bool transactional_table;
  uint value_count;
  ulong counter = 1;
  ulonglong id;
  COPY_INFO info;
  TABLE *table= 0;
  List_iterator_fast<List_item> its(values_list);
  List_item *values;
#ifndef EMBEDDED_LIBRARY
  char *query= thd->query;
#endif
  thr_lock_type lock_type = table_list->lock_type;
  Item *unused_conds= 0;
  DBUG_ENTER("mysql_insert");

  /*
    in safe mode or with skip-new change delayed insert to be regular
    if we are told to replace duplicates, the insert cannot be concurrent
    delayed insert changed to regular in slave thread
   */
#ifdef EMBEDDED_LIBRARY
  if (lock_type == TL_WRITE_DELAYED)
    lock_type=TL_WRITE;
#else
  if ((lock_type == TL_WRITE_DELAYED &&
       ((specialflag & (SPECIAL_NO_NEW_FUNC | SPECIAL_SAFE_MODE)) ||
	thd->slave_thread || !thd->variables.max_insert_delayed_threads)) ||
      (lock_type == TL_WRITE_CONCURRENT_INSERT && duplic == DUP_REPLACE) ||
      (duplic == DUP_UPDATE))
    lock_type=TL_WRITE;
#endif
  table_list->lock_type= lock_type;

#ifndef EMBEDDED_LIBRARY
  if (lock_type == TL_WRITE_DELAYED)
  {
    if (thd->locked_tables)
    {
      if (find_locked_table(thd,
			    table_list->db ? table_list->db : thd->db,
			    table_list->table_name))
      {
	my_error(ER_DELAYED_INSERT_TABLE_LOCKED, MYF(0),
                 table_list->table_name);
	DBUG_RETURN(TRUE);
      }
    }
    if ((table= delayed_get_table(thd,table_list)) && !thd->is_fatal_error)
    {
      /*
        Open tables used for sub-selects or in stored functions, will also
        cache these functions.
      */
      res= open_and_lock_tables(thd, table_list->next_global);
      /*
	First is not processed by open_and_lock_tables() => we need set
	updateability flags "by hands".
      */
      if (!table_list->derived && !table_list->view)
        table_list->updatable= 1;  // usual table
    }
    else
    {
      /* Too many delayed insert threads;  Use a normal insert */
      table_list->lock_type= lock_type= TL_WRITE;
      res= open_and_lock_tables(thd, table_list);
    }
  }
  else
#endif /* EMBEDDED_LIBRARY */
    res= open_and_lock_tables(thd, table_list);
  if (res || thd->is_fatal_error)
    DBUG_RETURN(TRUE);

  thd->proc_info="init";
  thd->used_tables=0;
  values= its++;

  if (mysql_prepare_insert(thd, table_list, table, fields, values,
			   update_fields, update_values, duplic, &unused_conds,
                           FALSE))
    goto abort;

  /* mysql_prepare_insert set table_list->table if it was not set */
  table= table_list->table;

  // is table which we are changing used somewhere in other parts of query
  value_count= values->elements;
  while ((values= its++))
  {
    counter++;
    if (values->elements != value_count)
    {
      my_error(ER_WRONG_VALUE_COUNT_ON_ROW, MYF(0), counter);
      goto abort;
    }
    if (setup_fields(thd, 0, table_list, *values, 0, 0, 0))
      goto abort;
  }
  its.rewind ();
  /*
    Fill in the given fields and dump it to the table file
  */

  info.records= info.deleted= info.copied= info.updated= 0;
  info.ignore= ignore;
  info.handle_duplicates=duplic;
  info.update_fields= &update_fields;
  info.update_values= &update_values;
  info.view= (table_list->view ? table_list : 0);

  /*
    Count warnings for all inserts.
    For single line insert, generate an error if try to set a NOT NULL field
    to NULL.
  */
  thd->count_cuted_fields= ((values_list.elements == 1 &&
                             !ignore) ?
			    CHECK_FIELD_ERROR_FOR_NULL :
			    CHECK_FIELD_WARN);
  thd->cuted_fields = 0L;
  table->next_number_field=table->found_next_number_field;

  error=0;
  id=0;
  thd->proc_info="update";
  if (duplic != DUP_ERROR || ignore)
    table->file->extra(HA_EXTRA_IGNORE_DUP_KEY);
  /*
    let's *try* to start bulk inserts. It won't necessary
    start them as values_list.elements should be greater than
    some - handler dependent - threshold.
    So we call start_bulk_insert to perform nesessary checks on
    values_list.elements, and - if nothing else - to initialize
    the code to make the call of end_bulk_insert() below safe.
  */
  if (lock_type != TL_WRITE_DELAYED)
    table->file->start_bulk_insert(values_list.elements);

  thd->no_trans_update= 0;
  thd->abort_on_warning= (!ignore &&
                          (thd->variables.sql_mode &
                           (MODE_STRICT_TRANS_TABLES |
                            MODE_STRICT_ALL_TABLES)));

  if ((fields.elements || !value_count) &&
      check_that_all_fields_are_given_values(thd, table))
  {
    /* thd->net.report_error is now set, which will abort the next loop */
    error= 1;
  }

  while ((values= its++))
  {
    if (fields.elements || !value_count)
    {
      restore_record(table,s->default_values);	// Get empty record
      if (fill_record_n_invoke_before_triggers(thd, fields, *values, 0,
                                               table->triggers,
                                               TRG_EVENT_INSERT))
      {
	if (values_list.elements != 1 && !thd->net.report_error)
	{
	  info.records++;
	  continue;
	}
	/*
	  TODO: set thd->abort_on_warning if values_list.elements == 1
	  and check that all items return warning in case of problem with
	  storing field.
        */
	error=1;
	break;
      }
    }
    else
    {
      if (thd->used_tables)			// Column used in values()
	restore_record(table,s->default_values);	// Get empty record
      else
      {
        /*
          Fix delete marker. No need to restore rest of record since it will
          be overwritten by fill_record() anyway (and fill_record() does not
          use default values in this case).
        */
	table->record[0][0]= table->s->default_values[0];
      }
      if (fill_record_n_invoke_before_triggers(thd, table->field, *values, 0,
                                               table->triggers,
                                               TRG_EVENT_INSERT))
      {
	if (values_list.elements != 1 && ! thd->net.report_error)
	{
	  info.records++;
	  continue;
	}
	error=1;
	break;
      }
    }

    if ((res= table_list->view_check_option(thd,
					    (values_list.elements == 1 ?
					     0 :
					     ignore))) ==
        VIEW_CHECK_SKIP)
      continue;
    else if (res == VIEW_CHECK_ERROR)
    {
      error= 1;
      break;
    }
#ifndef EMBEDDED_LIBRARY
    if (lock_type == TL_WRITE_DELAYED)
    {
      error=write_delayed(thd, table, duplic, ignore, query, thd->query_length, log_on);
      query=0;
    }
    else
#endif
      error=write_record(thd, table ,&info);
    /*
      If auto_increment values are used, save the first one
       for LAST_INSERT_ID() and for the update log.
       We can't use insert_id() as we don't want to touch the
       last_insert_id_used flag.
    */
    if (! id && thd->insert_id_used)
    {						// Get auto increment value
      id= thd->last_insert_id;
    }
    if (error)
      break;
    thd->row_count++;
  }

  /*
    Now all rows are inserted.  Time to update logs and sends response to
    user
  */
#ifndef EMBEDDED_LIBRARY
  if (lock_type == TL_WRITE_DELAYED)
  {
    if (!error)
    {
      id=0;					// No auto_increment id
      info.copied=values_list.elements;
      end_delayed_insert(thd);
    }
    query_cache_invalidate3(thd, table_list, 1);
  }
  else
#endif
  {
    if (table->file->end_bulk_insert() && !error)
    {
      table->file->print_error(my_errno,MYF(0));
      error=1;
    }
    if (id && values_list.elements != 1)
      thd->insert_id(id);			// For update log
    else if (table->next_number_field && info.copied)
      id=table->next_number_field->val_int();	// Return auto_increment value

    /*
      Invalidate the table in the query cache if something changed.
      For the transactional algorithm to work the invalidation must be
      before binlog writing and ha_autocommit_or_rollback
    */
    if (info.copied || info.deleted || info.updated)
    {
      query_cache_invalidate3(thd, table_list, 1);
    }

    transactional_table= table->file->has_transactions();

    if ((info.copied || info.deleted || info.updated) &&
	(error <= 0 || !transactional_table))
    {
      if (mysql_bin_log.is_open())
      {
        if (error <= 0)
          thd->clear_error();
	Query_log_event qinfo(thd, thd->query, thd->query_length,
			      transactional_table, FALSE);
	if (mysql_bin_log.write(&qinfo) && transactional_table)
	  error=1;
      }
      if (!transactional_table)
	thd->options|=OPTION_STATUS_NO_TRANS_UPDATE;
    }
    if (transactional_table)
      error=ha_autocommit_or_rollback(thd,error);

    if (thd->lock)
    {
      mysql_unlock_tables(thd, thd->lock);
      thd->lock=0;
    }
  }
  thd->proc_info="end";
  table->next_number_field=0;
  thd->count_cuted_fields= CHECK_FIELD_IGNORE;
  thd->next_insert_id=0;			// Reset this if wrongly used
  if (duplic != DUP_ERROR || ignore)
    table->file->extra(HA_EXTRA_NO_IGNORE_DUP_KEY);

  /* Reset value of LAST_INSERT_ID if no rows where inserted */
  if (!info.copied && thd->insert_id_used)
  {
    thd->insert_id(0);
    id=0;
  }
  if (error)
    goto abort;
  if (values_list.elements == 1 && (!(thd->options & OPTION_WARNINGS) ||
				    !thd->cuted_fields))
  {
    thd->row_count_func= info.copied+info.deleted+info.updated;
    send_ok(thd, (ulong) thd->row_count_func, id);
  }
  else
  {
    char buff[160];
    if (ignore)
      sprintf(buff, ER(ER_INSERT_INFO), (ulong) info.records,
	      (lock_type == TL_WRITE_DELAYED) ? (ulong) 0 :
	      (ulong) (info.records - info.copied), (ulong) thd->cuted_fields);
    else
      sprintf(buff, ER(ER_INSERT_INFO), (ulong) info.records,
	      (ulong) (info.deleted+info.updated), (ulong) thd->cuted_fields);
    thd->row_count_func= info.copied+info.deleted+info.updated;
    ::send_ok(thd, (ulong) thd->row_count_func, id, buff);
  }
  free_underlaid_joins(thd, &thd->lex->select_lex);
  thd->abort_on_warning= 0;
  DBUG_RETURN(FALSE);

abort:
#ifndef EMBEDDED_LIBRARY
  if (lock_type == TL_WRITE_DELAYED)
    end_delayed_insert(thd);
#endif
  free_underlaid_joins(thd, &thd->lex->select_lex);
  thd->abort_on_warning= 0;
  DBUG_RETURN(TRUE);
}


/*
  Additional check for insertability for VIEW

  SYNOPSIS
    check_view_insertability()
    view    - reference on VIEW

  IMPLEMENTATION
    A view is insertable if the folloings are true:
    - All columns in the view are columns from a table
    - All not used columns in table have a default values
    - All field in view are unique (not referring to the same column)

  RETURN
    FALSE - OK
      view->contain_auto_increment is 1 if and only if the view contains an
      auto_increment field

    TRUE  - can't be used for insert
*/

static bool check_view_insertability(TABLE_LIST *view, query_id_t query_id)
{
  uint num= view->view->select_lex.item_list.elements;
  TABLE *table= view->table;
  Field_translator *trans_start= view->field_translation,
		   *trans_end= trans_start + num;
  Field_translator *trans;
  Field **field_ptr= table->field;
  query_id_t other_query_id= query_id - 1;
  DBUG_ENTER("check_key_in_view");

  DBUG_ASSERT(view->table != 0 && view->field_translation != 0);

  view->contain_auto_increment= 0;
  /* check simplicity and prepare unique test of view */
  for (trans= trans_start; trans != trans_end; trans++)
  {
    Item_field *field;
    /* simple SELECT list entry (field without expression) */
    if (!(field= trans->item->filed_for_view_update()))
      DBUG_RETURN(TRUE);
    if (field->field->unireg_check == Field::NEXT_NUMBER)
      view->contain_auto_increment= 1;
    /* prepare unique test */
    field->field->query_id= other_query_id;
    /*
      remove collation (or other transparent for update function) if we have
      it
    */
    trans->item= field;
  }
  /* unique test */
  for (trans= trans_start; trans != trans_end; trans++)
  {
    /* Thanks to test above, we know that all columns are of type Item_field */
    Item_field *field= (Item_field *)trans->item;
    if (field->field->query_id == query_id)
      DBUG_RETURN(TRUE);
    field->field->query_id= query_id;
  }

  /* VIEW contain all fields without default value */
  for (; *field_ptr; field_ptr++)
  {
    Field *field= *field_ptr;
    /* field have not default value */
    if ((field->type() == FIELD_TYPE_BLOB) &&
        (table->timestamp_field != field ||
         field->unireg_check == Field::TIMESTAMP_UN_FIELD))
    {
      for (trans= trans_start; ; trans++)
      {
        if (trans == trans_end)
          DBUG_RETURN(TRUE);                    // Field was not part of view
        if (((Item_field *)trans->item)->field == *field_ptr)
          break;                                // ok
      }
    }
  }
  DBUG_RETURN(FALSE);
}


/*
  Check if table can be updated

  SYNOPSIS
     mysql_prepare_insert_check_table()
     thd		Thread handle
     table_list		Table list
     fields		List of fields to be updated
     where		Pointer to where clause
     select_insert      Check is making for SELECT ... INSERT

   RETURN
     FALSE ok
     TRUE  ERROR
*/

static bool mysql_prepare_insert_check_table(THD *thd, TABLE_LIST *table_list,
                                             List<Item> &fields, COND **where,
                                             bool select_insert)
{
  bool insert_into_view= (table_list->view != 0);
  DBUG_ENTER("mysql_prepare_insert_check_table");

  if (setup_tables(thd, table_list, where, &thd->lex->select_lex.leaf_tables,
		   select_insert))
    DBUG_RETURN(TRUE);

  if (insert_into_view && !fields.elements)
  {
    thd->lex->empty_field_list_on_rset= 1;
    if (!table_list->table)
    {
      my_error(ER_VIEW_NO_INSERT_FIELD_LIST, MYF(0),
               table_list->view_db.str, table_list->view_name.str);
      DBUG_RETURN(TRUE);
    }
    DBUG_RETURN(insert_view_fields(&fields, table_list));
  }

  DBUG_RETURN(FALSE);
}


/*
  Prepare items in INSERT statement

  SYNOPSIS
    mysql_prepare_insert()
    thd			Thread handler
    table_list	        Global/local table list
    table		Table to insert into (can be NULL if table should be taken from
			table_list->table)    
    where		Where clause (for insert ... select)
    select_insert	TRUE if INSERT ... SELECT statement

  RETURN VALUE
    FALSE OK
    TRUE  error
*/

bool mysql_prepare_insert(THD *thd, TABLE_LIST *table_list, TABLE *table,
                          List<Item> &fields, List_item *values,
                          List<Item> &update_fields, List<Item> &update_values,
                          enum_duplicates duplic,
                          COND **where, bool select_insert)
{
  bool insert_into_view= (table_list->view != 0);
  /* TODO: use this condition for 'WITH CHECK OPTION' */
  bool res;
  TABLE_LIST *next_local;
  DBUG_ENTER("mysql_prepare_insert");
  DBUG_PRINT("enter", ("table_list 0x%lx, table 0x%lx, view %d",
		       (ulong)table_list, (ulong)table,
		       (int)insert_into_view));

  if (duplic == DUP_UPDATE)
  {
    /* it should be allocated before Item::fix_fields() */
    if (table_list->set_insert_values(thd->mem_root))
      DBUG_RETURN(TRUE);
  }

  if (mysql_prepare_insert_check_table(thd, table_list, fields, where,
                                       select_insert))
    DBUG_RETURN(TRUE);

  next_local= table_list->next_local;
  table_list->next_local= 0;
  if ((values && check_insert_fields(thd, table_list, fields, *values,
                                     !insert_into_view)) ||
      (values && setup_fields(thd, 0, table_list, *values, 0, 0, 0)) ||
      (duplic == DUP_UPDATE &&
       ((thd->lex->select_lex.no_wrap_view_item= 1,
         (res= check_update_fields(thd, table_list, update_fields)),
         thd->lex->select_lex.no_wrap_view_item= 0,
         res) ||
        setup_fields(thd, 0, table_list, update_values, 1, 0, 0))))
    DBUG_RETURN(TRUE);
  table_list->next_local= next_local;

  if (!table)
    table= table_list->table;

  if (!select_insert && unique_table(table_list, table_list->next_global))
  {
    my_error(ER_UPDATE_TABLE_USED, MYF(0), table_list->table_name);
    DBUG_RETURN(TRUE);
  }
  if (duplic == DUP_UPDATE || duplic == DUP_REPLACE)
    table->file->extra(HA_EXTRA_RETRIEVE_PRIMARY_KEY);
  thd->lex->select_lex.first_execution= 0;
  DBUG_RETURN(FALSE);
}


	/* Check if there is more uniq keys after field */

static int last_uniq_key(TABLE *table,uint keynr)
{
  while (++keynr < table->s->keys)
    if (table->key_info[keynr].flags & HA_NOSAME)
      return 0;
  return 1;
}


/*
  Write a record to table with optional deleting of conflicting records,
  invoke proper triggers if needed.

  SYNOPSIS
     write_record()
      thd   - thread context
      table - table to which record should be written
      info  - COPY_INFO structure describing handling of duplicates
              and which is used for counting number of records inserted
              and deleted.

  NOTE
    Once this record will be written to table after insert trigger will
    be invoked. If instead of inserting new record we will update old one
    then both on update triggers will work instead. Similarly both on
    delete triggers will be invoked if we will delete conflicting records.

    Sets thd->no_trans_update if table which is updated didn't have
    transactions.

  RETURN VALUE
    0     - success
    non-0 - error
*/


int write_record(THD *thd, TABLE *table,COPY_INFO *info)
{
  int error, trg_error= 0;
  char *key=0;
  DBUG_ENTER("write_record");

  info->records++;
  if (info->handle_duplicates == DUP_REPLACE ||
      info->handle_duplicates == DUP_UPDATE)
  {
    while ((error=table->file->write_row(table->record[0])))
    {
      uint key_nr;
      if (error != HA_WRITE_SKIP)
	goto err;
      table->file->restore_auto_increment();
      if ((int) (key_nr = table->file->get_dup_key(error)) < 0)
      {
	error=HA_WRITE_SKIP;			/* Database can't find key */
	goto err;
      }
      /*
	Don't allow REPLACE to replace a row when a auto_increment column
	was used.  This ensures that we don't get a problem when the
	whole range of the key has been used.
      */
      if (info->handle_duplicates == DUP_REPLACE &&
          table->next_number_field &&
          key_nr == table->s->next_number_index &&
	  table->file->auto_increment_column_changed)
	goto err;
      if (table->file->table_flags() & HA_DUPP_POS)
      {
	if (table->file->rnd_pos(table->record[1],table->file->dupp_ref))
	  goto err;
      }
      else
      {
	if (table->file->extra(HA_EXTRA_FLUSH_CACHE)) /* Not needed with NISAM */
	{
	  error=my_errno;
	  goto err;
	}

	if (!key)
	{
	  if (!(key=(char*) my_safe_alloca(table->s->max_unique_length,
					   MAX_KEY_LENGTH)))
	  {
	    error=ENOMEM;
	    goto err;
	  }
	}
	key_copy((byte*) key,table->record[0],table->key_info+key_nr,0);
	if ((error=(table->file->index_read_idx(table->record[1],key_nr,
						(byte*) key,
						table->key_info[key_nr].
						key_length,
						HA_READ_KEY_EXACT))))
	  goto err;
      }
      if (info->handle_duplicates == DUP_UPDATE)
      {
        int res= 0;
        /*
          We don't check for other UNIQUE keys - the first row
          that matches, is updated. If update causes a conflict again,
          an error is returned
        */
	DBUG_ASSERT(table->insert_values != NULL);
        store_record(table,insert_values);
        restore_record(table,record[1]);
        DBUG_ASSERT(info->update_fields->elements ==
                    info->update_values->elements);
        if (fill_record_n_invoke_before_triggers(thd, *info->update_fields,
                                                 *info->update_values, 0,
                                                 table->triggers,
                                                 TRG_EVENT_UPDATE))
          goto before_trg_err;

        /* CHECK OPTION for VIEW ... ON DUPLICATE KEY UPDATE ... */
        if (info->view &&
            (res= info->view->view_check_option(current_thd, info->ignore)) ==
            VIEW_CHECK_SKIP)
          goto ok_or_after_trg_err;
        if (res == VIEW_CHECK_ERROR)
          goto before_trg_err;

        if (thd->clear_next_insert_id)
        {
          /* Reset auto-increment cacheing if we do an update */
          thd->clear_next_insert_id= 0;
          thd->next_insert_id= 0;
        }
        if ((error=table->file->update_row(table->record[1],table->record[0])))
	{
	  if ((error == HA_ERR_FOUND_DUPP_KEY) && info->ignore)
            goto ok_or_after_trg_err;
          goto err;
	}
        info->updated++;

        trg_error= (table->triggers &&
                    table->triggers->process_triggers(thd, TRG_EVENT_UPDATE,
                                                      TRG_ACTION_AFTER, TRUE));
        info->copied++;
        goto ok_or_after_trg_err;
      }
      else /* DUP_REPLACE */
      {
	/*
	  The manual defines the REPLACE semantics that it is either
	  an INSERT or DELETE(s) + INSERT; FOREIGN KEY checks in
	  InnoDB do not function in the defined way if we allow MySQL
	  to convert the latter operation internally to an UPDATE.
          We also should not perform this conversion if we have 
          timestamp field with ON UPDATE which is different from DEFAULT.
	*/
	if (last_uniq_key(table,key_nr) &&
	    !table->file->referenced_by_foreign_key() &&
            (table->timestamp_field_type == TIMESTAMP_NO_AUTO_SET ||
             table->timestamp_field_type == TIMESTAMP_AUTO_SET_ON_BOTH))
        {
          if (table->triggers &&
              table->triggers->process_triggers(thd, TRG_EVENT_UPDATE,
                                                TRG_ACTION_BEFORE, TRUE))
            goto before_trg_err;
          if (thd->clear_next_insert_id)
          {
            /* Reset auto-increment cacheing if we do an update */
            thd->clear_next_insert_id= 0;
            thd->next_insert_id= 0;
          }
          if ((error=table->file->update_row(table->record[1],
					     table->record[0])))
            goto err;
          info->deleted++;
          trg_error= (table->triggers &&
                      table->triggers->process_triggers(thd, TRG_EVENT_UPDATE,
                                                        TRG_ACTION_AFTER,
                                                        TRUE));
          /* Update logfile and count */
          info->copied++;
          goto ok_or_after_trg_err;
        }
        else
        {
          if (table->triggers &&
              table->triggers->process_triggers(thd, TRG_EVENT_DELETE,
                                                TRG_ACTION_BEFORE, TRUE))
            goto before_trg_err;
          if ((error=table->file->delete_row(table->record[1])))
            goto err;
          info->deleted++;
          if (!table->file->has_transactions())
            thd->no_trans_update= 1;
          if (table->triggers &&
              table->triggers->process_triggers(thd, TRG_EVENT_DELETE,
                                                TRG_ACTION_AFTER, TRUE))
          {
            trg_error= 1;
            goto ok_or_after_trg_err;
          }
          /* Let us attempt do write_row() once more */
        }
      }
    }
    info->copied++;
    trg_error= (table->triggers &&
                table->triggers->process_triggers(thd, TRG_EVENT_INSERT,
                                                  TRG_ACTION_AFTER, TRUE));
  }
  else if ((error=table->file->write_row(table->record[0])))
  {
    if (!info->ignore ||
	(error != HA_ERR_FOUND_DUPP_KEY && error != HA_ERR_FOUND_DUPP_UNIQUE))
      goto err;
    table->file->restore_auto_increment();
  }
  else
  {
    info->copied++;
    trg_error= (table->triggers &&
                table->triggers->process_triggers(thd, TRG_EVENT_INSERT,
                                                  TRG_ACTION_AFTER, TRUE));
  }

ok_or_after_trg_err:
  if (key)
    my_safe_afree(key,table->s->max_unique_length,MAX_KEY_LENGTH);
  if (!table->file->has_transactions())
    thd->no_trans_update= 1;
  DBUG_RETURN(trg_error);

err:
  info->last_errno= error;
  thd->lex->current_select->no_error= 0;        // Give error
  table->file->print_error(error,MYF(0));

before_trg_err:
  if (key)
    my_safe_afree(key, table->s->max_unique_length, MAX_KEY_LENGTH);
  DBUG_RETURN(1);
}


/******************************************************************************
  Check that all fields with arn't null_fields are used
******************************************************************************/

int check_that_all_fields_are_given_values(THD *thd, TABLE *entry)
{
  int err= 0;
  for (Field **field=entry->field ; *field ; field++)
  {
    if ((*field)->query_id != thd->query_id &&
        ((*field)->flags & NO_DEFAULT_VALUE_FLAG) &&
        ((*field)->real_type() != FIELD_TYPE_ENUM))
    {
      push_warning_printf(thd, MYSQL_ERROR::WARN_LEVEL_WARN,
                           ER_NO_DEFAULT_FOR_FIELD,
                           ER(ER_NO_DEFAULT_FOR_FIELD),
                           (*field)->field_name);
      err= 1;
    }
  }
  return thd->abort_on_warning ? err : 0;
}

/*****************************************************************************
  Handling of delayed inserts
  A thread is created for each table that one uses with the DELAYED attribute.
*****************************************************************************/

#ifndef EMBEDDED_LIBRARY

class delayed_row :public ilink {
public:
  char *record,*query;
  enum_duplicates dup;
  time_t start_time;
  bool query_start_used,last_insert_id_used,insert_id_used, ignore, log_query;
  ulonglong last_insert_id;
  timestamp_auto_set_type timestamp_field_type;
  uint query_length;

  delayed_row(enum_duplicates dup_arg, bool ignore_arg, bool log_query_arg)
    :record(0), query(0), dup(dup_arg), ignore(ignore_arg), log_query(log_query_arg) {}
  ~delayed_row()
  {
    x_free(record);
  }
};


class delayed_insert :public ilink {
  uint locks_in_memory;
public:
  THD thd;
  TABLE *table;
  pthread_mutex_t mutex;
  pthread_cond_t cond,cond_client;
  volatile uint tables_in_use,stacked_inserts;
  volatile bool status,dead;
  COPY_INFO info;
  I_List<delayed_row> rows;
  ulong group_count;
  TABLE_LIST table_list;			// Argument

  delayed_insert()
    :locks_in_memory(0),
     table(0),tables_in_use(0),stacked_inserts(0), status(0), dead(0),
     group_count(0)
  {
    thd.user=thd.priv_user=(char*) delayed_user;
    thd.host=(char*) my_localhost;
    thd.current_tablenr=0;
    thd.version=refresh_version;
    thd.command=COM_DELAYED_INSERT;
    thd.lex->current_select= 0; 		// for my_message_sql
    thd.lex->sql_command= SQLCOM_INSERT;        // For innodb::store_lock()

    bzero((char*) &thd.net, sizeof(thd.net));		// Safety
    bzero((char*) &table_list, sizeof(table_list));	// Safety
    thd.system_thread= SYSTEM_THREAD_DELAYED_INSERT;
    thd.host_or_ip= "";
    bzero((char*) &info,sizeof(info));
    pthread_mutex_init(&mutex,MY_MUTEX_INIT_FAST);
    pthread_cond_init(&cond,NULL);
    pthread_cond_init(&cond_client,NULL);
    VOID(pthread_mutex_lock(&LOCK_thread_count));
    delayed_insert_threads++;
    VOID(pthread_mutex_unlock(&LOCK_thread_count));
  }
  ~delayed_insert()
  {
    /* The following is not really needed, but just for safety */
    delayed_row *row;
    while ((row=rows.get()))
      delete row;
    if (table)
      close_thread_tables(&thd);
    VOID(pthread_mutex_lock(&LOCK_thread_count));
    pthread_mutex_destroy(&mutex);
    pthread_cond_destroy(&cond);
    pthread_cond_destroy(&cond_client);
    thd.unlink();				// Must be unlinked under lock
    x_free(thd.query);
    thd.user=thd.host=0;
    thread_count--;
    delayed_insert_threads--;
    VOID(pthread_mutex_unlock(&LOCK_thread_count));
    VOID(pthread_cond_broadcast(&COND_thread_count)); /* Tell main we are ready */
  }

  /* The following is for checking when we can delete ourselves */
  inline void lock()
  {
    locks_in_memory++;				// Assume LOCK_delay_insert
  }
  void unlock()
  {
    pthread_mutex_lock(&LOCK_delayed_insert);
    if (!--locks_in_memory)
    {
      pthread_mutex_lock(&mutex);
      if (thd.killed && ! stacked_inserts && ! tables_in_use)
      {
	pthread_cond_signal(&cond);
	status=1;
      }
      pthread_mutex_unlock(&mutex);
    }
    pthread_mutex_unlock(&LOCK_delayed_insert);
  }
  inline uint lock_count() { return locks_in_memory; }

  TABLE* get_local_table(THD* client_thd);
  bool handle_inserts(void);
};


I_List<delayed_insert> delayed_threads;


delayed_insert *find_handler(THD *thd, TABLE_LIST *table_list)
{
  thd->proc_info="waiting for delay_list";
  pthread_mutex_lock(&LOCK_delayed_insert);	// Protect master list
  I_List_iterator<delayed_insert> it(delayed_threads);
  delayed_insert *tmp;
  while ((tmp=it++))
  {
    if (!strcmp(tmp->thd.db,table_list->db) &&
	!strcmp(table_list->table_name,tmp->table->s->table_name))
    {
      tmp->lock();
      break;
    }
  }
  pthread_mutex_unlock(&LOCK_delayed_insert); // For unlink from list
  return tmp;
}


static TABLE *delayed_get_table(THD *thd,TABLE_LIST *table_list)
{
  int error;
  delayed_insert *tmp;
  TABLE *table;
  DBUG_ENTER("delayed_get_table");

  if (!table_list->db)
    table_list->db=thd->db;

  /* Find the thread which handles this table. */
  if (!(tmp=find_handler(thd,table_list)))
  {
    /*
      No match. Create a new thread to handle the table, but
      no more than max_insert_delayed_threads.
    */
    if (delayed_insert_threads >= thd->variables.max_insert_delayed_threads)
      DBUG_RETURN(0);
    thd->proc_info="Creating delayed handler";
    pthread_mutex_lock(&LOCK_delayed_create);
    /*
      The first search above was done without LOCK_delayed_create.
      Another thread might have created the handler in between. Search again.
    */
    if (! (tmp= find_handler(thd, table_list)))
    {
      /*
        Avoid that a global read lock steps in while we are creating the
        new thread. It would block trying to open the table. Hence, the
        DI thread and this thread would wait until after the global
        readlock is gone. Since the insert thread needs to wait for a
        global read lock anyway, we do it right now. Note that
        wait_if_global_read_lock() sets a protection against a new
        global read lock when it succeeds. This needs to be released by
        start_waiting_global_read_lock().
      */
      if (wait_if_global_read_lock(thd, 0, 1))
        goto err;
      if (!(tmp=new delayed_insert()))
      {
	my_error(ER_OUTOFMEMORY,MYF(0),sizeof(delayed_insert));
	goto err1;
      }
      pthread_mutex_lock(&LOCK_thread_count);
      thread_count++;
      pthread_mutex_unlock(&LOCK_thread_count);
      if (!(tmp->thd.db=my_strdup(table_list->db,MYF(MY_WME))) ||
	  !(tmp->thd.query=my_strdup(table_list->table_name,MYF(MY_WME))))
      {
	delete tmp;
	my_message(ER_OUT_OF_RESOURCES, ER(ER_OUT_OF_RESOURCES), MYF(0));
	goto err1;
      }
      tmp->table_list= *table_list;			// Needed to open table
      tmp->table_list.db= tmp->thd.db;
      tmp->table_list.alias= tmp->table_list.table_name= tmp->thd.query;
      tmp->lock();
      pthread_mutex_lock(&tmp->mutex);
      if ((error=pthread_create(&tmp->thd.real_id,&connection_attrib,
				handle_delayed_insert,(void*) tmp)))
      {
	DBUG_PRINT("error",
		   ("Can't create thread to handle delayed insert (error %d)",
		    error));
	pthread_mutex_unlock(&tmp->mutex);
	tmp->unlock();
	delete tmp;
	my_error(ER_CANT_CREATE_THREAD, MYF(0), error);
	goto err1;
      }

      /* Wait until table is open */
      thd->proc_info="waiting for handler open";
      while (!tmp->thd.killed && !tmp->table && !thd->killed)
      {
	pthread_cond_wait(&tmp->cond_client,&tmp->mutex);
      }
      pthread_mutex_unlock(&tmp->mutex);
      /*
        Release the protection against the global read lock and wake
        everyone, who might want to set a global read lock.
      */
      start_waiting_global_read_lock(thd);
      thd->proc_info="got old table";
      if (tmp->thd.killed)
      {
	if (tmp->thd.is_fatal_error)
	{
	  /* Copy error message and abort */
	  thd->fatal_error();
	  strmov(thd->net.last_error,tmp->thd.net.last_error);
	  thd->net.last_errno=tmp->thd.net.last_errno;
	}
	tmp->unlock();
	goto err;
      }
      if (thd->killed)
      {
	tmp->unlock();
	goto err;
      }
    }
    pthread_mutex_unlock(&LOCK_delayed_create);
  }

  pthread_mutex_lock(&tmp->mutex);
  table= tmp->get_local_table(thd);
  pthread_mutex_unlock(&tmp->mutex);
  if (table)
    thd->di=tmp;
  else if (tmp->thd.is_fatal_error)
    thd->fatal_error();
  /* Unlock the delayed insert object after its last access. */
  tmp->unlock();
  DBUG_RETURN((table_list->table=table));

 err1:
  thd->fatal_error();
  /*
    Release the protection against the global read lock and wake
    everyone, who might want to set a global read lock.
  */
  start_waiting_global_read_lock(thd);
 err:
  pthread_mutex_unlock(&LOCK_delayed_create);
  DBUG_RETURN(0); // Continue with normal insert
}


/*
  As we can't let many threads modify the same TABLE structure, we create
  an own structure for each tread.  This includes a row buffer to save the
  column values and new fields that points to the new row buffer.
  The memory is allocated in the client thread and is freed automaticly.
*/

TABLE *delayed_insert::get_local_table(THD* client_thd)
{
  my_ptrdiff_t adjust_ptrs;
  Field **field,**org_field, *found_next_number_field;
  TABLE *copy;

  /* First request insert thread to get a lock */
  status=1;
  tables_in_use++;
  if (!thd.lock)				// Table is not locked
  {
    client_thd->proc_info="waiting for handler lock";
    pthread_cond_signal(&cond);			// Tell handler to lock table
    while (!dead && !thd.lock && ! client_thd->killed)
    {
      pthread_cond_wait(&cond_client,&mutex);
    }
    client_thd->proc_info="got handler lock";
    if (client_thd->killed)
      goto error;
    if (dead)
    {
      strmov(client_thd->net.last_error,thd.net.last_error);
      client_thd->net.last_errno=thd.net.last_errno;
      goto error;
    }
  }

  client_thd->proc_info="allocating local table";
  copy= (TABLE*) client_thd->alloc(sizeof(*copy)+
				   (table->s->fields+1)*sizeof(Field**)+
				   table->s->reclength);
  if (!copy)
    goto error;
  *copy= *table;
  copy->s= &copy->share_not_to_be_used;
  // No name hashing
  bzero((char*) &copy->s->name_hash,sizeof(copy->s->name_hash));
  /* We don't need to change the file handler here */

  field=copy->field=(Field**) (copy+1);
  copy->record[0]=(byte*) (field+table->s->fields+1);
  memcpy((char*) copy->record[0],(char*) table->record[0],table->s->reclength);

  /* Make a copy of all fields */

  adjust_ptrs=PTR_BYTE_DIFF(copy->record[0],table->record[0]);

  found_next_number_field=table->found_next_number_field;
  for (org_field=table->field ; *org_field ; org_field++,field++)
  {
    if (!(*field= (*org_field)->new_field(client_thd->mem_root,copy)))
      return 0;
    (*field)->orig_table= copy;			// Remove connection
    (*field)->move_field(adjust_ptrs);		// Point at copy->record[0]
    if (*org_field == found_next_number_field)
      (*field)->table->found_next_number_field= *field;
  }
  *field=0;

  /* Adjust timestamp */
  if (table->timestamp_field)
  {
    /* Restore offset as this may have been reset in handle_inserts */
    copy->timestamp_field=
      (Field_timestamp*) copy->field[table->s->timestamp_field_offset];
    copy->timestamp_field->unireg_check= table->timestamp_field->unireg_check;
    copy->timestamp_field_type= copy->timestamp_field->get_auto_set_type();
  }

  /* _rowid is not used with delayed insert */
  copy->rowid_field=0;

  /* Adjust in_use for pointing to client thread */
  copy->in_use= client_thd;
  
  return copy;

  /* Got fatal error */
 error:
  tables_in_use--;
  status=1;
  pthread_cond_signal(&cond);			// Inform thread about abort
  return 0;
}


/* Put a question in queue */

static int write_delayed(THD *thd,TABLE *table,enum_duplicates duplic, bool ignore,
			 char *query, uint query_length, bool log_on)
{
  delayed_row *row=0;
  delayed_insert *di=thd->di;
  DBUG_ENTER("write_delayed");

  thd->proc_info="waiting for handler insert";
  pthread_mutex_lock(&di->mutex);
  while (di->stacked_inserts >= delayed_queue_size && !thd->killed)
    pthread_cond_wait(&di->cond_client,&di->mutex);
  thd->proc_info="storing row into queue";

  if (thd->killed || !(row= new delayed_row(duplic, ignore, log_on)))
    goto err;

  if (!query)
    query_length=0;
  if (!(row->record= (char*) my_malloc(table->s->reclength+query_length+1,
				       MYF(MY_WME))))
    goto err;
  memcpy(row->record, table->record[0], table->s->reclength);
  if (query_length)
  {
    row->query= row->record+table->s->reclength;
    memcpy(row->query,query,query_length+1);
  }
  row->query_length=		query_length;
  row->start_time=		thd->start_time;
  row->query_start_used=	thd->query_start_used;
  row->last_insert_id_used=	thd->last_insert_id_used;
  row->insert_id_used=		thd->insert_id_used;
  row->last_insert_id=		thd->last_insert_id;
  row->timestamp_field_type=    table->timestamp_field_type;

  di->rows.push_back(row);
  di->stacked_inserts++;
  di->status=1;
  if (table->s->blob_fields)
    unlink_blobs(table);
  pthread_cond_signal(&di->cond);

  thread_safe_increment(delayed_rows_in_use,&LOCK_delayed_status);
  pthread_mutex_unlock(&di->mutex);
  DBUG_RETURN(0);

 err:
  delete row;
  pthread_mutex_unlock(&di->mutex);
  DBUG_RETURN(1);
}


static void end_delayed_insert(THD *thd)
{
  DBUG_ENTER("end_delayed_insert");
  delayed_insert *di=thd->di;
  pthread_mutex_lock(&di->mutex);
  DBUG_PRINT("info",("tables in use: %d",di->tables_in_use));
  if (!--di->tables_in_use || di->thd.killed)
  {						// Unlock table
    di->status=1;
    pthread_cond_signal(&di->cond);
  }
  pthread_mutex_unlock(&di->mutex);
  DBUG_VOID_RETURN;
}


/* We kill all delayed threads when doing flush-tables */

void kill_delayed_threads(void)
{
  VOID(pthread_mutex_lock(&LOCK_delayed_insert)); // For unlink from list

  I_List_iterator<delayed_insert> it(delayed_threads);
  delayed_insert *tmp;
  while ((tmp=it++))
  {
    /* Ensure that the thread doesn't kill itself while we are looking at it */
    pthread_mutex_lock(&tmp->mutex);
    tmp->thd.killed= THD::KILL_CONNECTION;
    if (tmp->thd.mysys_var)
    {
      pthread_mutex_lock(&tmp->thd.mysys_var->mutex);
      if (tmp->thd.mysys_var->current_cond)
      {
	/*
	  We need the following test because the main mutex may be locked
	  in handle_delayed_insert()
	*/
	if (&tmp->mutex != tmp->thd.mysys_var->current_mutex)
	  pthread_mutex_lock(tmp->thd.mysys_var->current_mutex);
	pthread_cond_broadcast(tmp->thd.mysys_var->current_cond);
	if (&tmp->mutex != tmp->thd.mysys_var->current_mutex)
	  pthread_mutex_unlock(tmp->thd.mysys_var->current_mutex);
      }
      pthread_mutex_unlock(&tmp->thd.mysys_var->mutex);
    }
    pthread_mutex_unlock(&tmp->mutex);
  }
  VOID(pthread_mutex_unlock(&LOCK_delayed_insert)); // For unlink from list
}


/*
 * Create a new delayed insert thread
*/

extern "C" pthread_handler_decl(handle_delayed_insert,arg)
{
  delayed_insert *di=(delayed_insert*) arg;
  THD *thd= &di->thd;

  pthread_detach_this_thread();
  /* Add thread to THD list so that's it's visible in 'show processlist' */
  pthread_mutex_lock(&LOCK_thread_count);
  thd->thread_id=thread_id++;
  thd->end_time();
  threads.append(thd);
  thd->killed=abort_loop ? THD::KILL_CONNECTION : THD::NOT_KILLED;
  pthread_mutex_unlock(&LOCK_thread_count);

  /*
    Wait until the client runs into pthread_cond_wait(),
    where we free it after the table is opened and di linked in the list.
    If we did not wait here, the client might detect the opened table
    before it is linked to the list. It would release LOCK_delayed_create
    and allow another thread to create another handler for the same table,
    since it does not find one in the list.
  */
  pthread_mutex_lock(&di->mutex);
#if !defined( __WIN__) && !defined(OS2)	/* Win32 calls this in pthread_create */
  if (my_thread_init())
  {
    strmov(thd->net.last_error,ER(thd->net.last_errno=ER_OUT_OF_RESOURCES));
    goto end;
  }
#endif

  DBUG_ENTER("handle_delayed_insert");
  if (init_thr_lock() || thd->store_globals())
  {
    thd->fatal_error();
    strmov(thd->net.last_error,ER(thd->net.last_errno=ER_OUT_OF_RESOURCES));
    goto end;
  }
#if !defined(__WIN__) && !defined(OS2) && !defined(__NETWARE__)
  sigset_t set;
  VOID(sigemptyset(&set));			// Get mask in use
  VOID(pthread_sigmask(SIG_UNBLOCK,&set,&thd->block_signals));
#endif

  /* open table */

  if (!(di->table=open_ltable(thd,&di->table_list,TL_WRITE_DELAYED)))
  {
    thd->fatal_error();				// Abort waiting inserts
    goto end;
  }
  if (!(di->table->file->table_flags() & HA_CAN_INSERT_DELAYED))
  {
    thd->fatal_error();
    my_error(ER_ILLEGAL_HA, MYF(0), di->table_list.table_name);
    goto end;
  }
  di->table->copy_blobs=1;

  /* One can now use this */
  pthread_mutex_lock(&LOCK_delayed_insert);
  delayed_threads.append(di);
  pthread_mutex_unlock(&LOCK_delayed_insert);

  /* Tell client that the thread is initialized */
  pthread_cond_signal(&di->cond_client);

  /* Now wait until we get an insert or lock to handle */
  /* We will not abort as long as a client thread uses this thread */

  for (;;)
  {
    if (thd->killed == THD::KILL_CONNECTION)
    {
      uint lock_count;
      /*
	Remove this from delay insert list so that no one can request a
	table from this
      */
      pthread_mutex_unlock(&di->mutex);
      pthread_mutex_lock(&LOCK_delayed_insert);
      di->unlink();
      lock_count=di->lock_count();
      pthread_mutex_unlock(&LOCK_delayed_insert);
      pthread_mutex_lock(&di->mutex);
      if (!lock_count && !di->tables_in_use && !di->stacked_inserts)
	break;					// Time to die
    }

    if (!di->status && !di->stacked_inserts)
    {
      struct timespec abstime;
      set_timespec(abstime, delayed_insert_timeout);

      /* Information for pthread_kill */
      di->thd.mysys_var->current_mutex= &di->mutex;
      di->thd.mysys_var->current_cond= &di->cond;
      di->thd.proc_info="Waiting for INSERT";

      DBUG_PRINT("info",("Waiting for someone to insert rows"));
      while (!thd->killed)
      {
	int error;
#if defined(HAVE_BROKEN_COND_TIMEDWAIT)
	error=pthread_cond_wait(&di->cond,&di->mutex);
#else
	error=pthread_cond_timedwait(&di->cond,&di->mutex,&abstime);
#ifdef EXTRA_DEBUG
	if (error && error != EINTR && error != ETIMEDOUT)
	{
	  fprintf(stderr, "Got error %d from pthread_cond_timedwait\n",error);
	  DBUG_PRINT("error",("Got error %d from pthread_cond_timedwait",
			      error));
	}
#endif
#endif
	if (thd->killed || di->status)
	  break;
	if (error == ETIME || error == ETIMEDOUT)
	{
	  thd->killed= THD::KILL_CONNECTION;
	  break;
	}
      }
      /* We can't lock di->mutex and mysys_var->mutex at the same time */
      pthread_mutex_unlock(&di->mutex);
      pthread_mutex_lock(&di->thd.mysys_var->mutex);
      di->thd.mysys_var->current_mutex= 0;
      di->thd.mysys_var->current_cond= 0;
      pthread_mutex_unlock(&di->thd.mysys_var->mutex);
      pthread_mutex_lock(&di->mutex);
    }
    di->thd.proc_info=0;

    if (di->tables_in_use && ! thd->lock)
    {
      /*
        Request for new delayed insert.
        Lock the table, but avoid to be blocked by a global read lock.
        If we got here while a global read lock exists, then one or more
        inserts started before the lock was requested. These are allowed
        to complete their work before the server returns control to the
        client which requested the global read lock. The delayed insert
        handler will close the table and finish when the outstanding
        inserts are done.
      */
      if (! (thd->lock= mysql_lock_tables(thd, &di->table, 1,
                                          MYSQL_LOCK_IGNORE_GLOBAL_READ_LOCK)))
      {
	/* Fatal error */
	di->dead= 1;
	thd->killed= THD::KILL_CONNECTION;
      }
      pthread_cond_broadcast(&di->cond_client);
    }
    if (di->stacked_inserts)
    {
      if (di->handle_inserts())
      {
	/* Some fatal error */
	di->dead= 1;
	thd->killed= THD::KILL_CONNECTION;
      }
    }
    di->status=0;
    if (!di->stacked_inserts && !di->tables_in_use && thd->lock)
    {
      /*
        No one is doing a insert delayed
        Unlock table so that other threads can use it
      */
      MYSQL_LOCK *lock=thd->lock;
      thd->lock=0;
      pthread_mutex_unlock(&di->mutex);
      mysql_unlock_tables(thd, lock);
      di->group_count=0;
      pthread_mutex_lock(&di->mutex);
    }
    if (di->tables_in_use)
      pthread_cond_broadcast(&di->cond_client); // If waiting clients
  }

end:
  /*
    di should be unlinked from the thread handler list and have no active
    clients
  */

  close_thread_tables(thd);			// Free the table
  di->table=0;
  di->dead= 1;                                  // If error
  thd->killed= THD::KILL_CONNECTION;	        // If error
  pthread_cond_broadcast(&di->cond_client);	// Safety
  pthread_mutex_unlock(&di->mutex);

  pthread_mutex_lock(&LOCK_delayed_create);	// Because of delayed_get_table
  pthread_mutex_lock(&LOCK_delayed_insert);	
  delete di;
  pthread_mutex_unlock(&LOCK_delayed_insert);
  pthread_mutex_unlock(&LOCK_delayed_create);  

  my_thread_end();
  pthread_exit(0);
  DBUG_RETURN(0);
}


/* Remove pointers from temporary fields to allocated values */

static void unlink_blobs(register TABLE *table)
{
  for (Field **ptr=table->field ; *ptr ; ptr++)
  {
    if ((*ptr)->flags & BLOB_FLAG)
      ((Field_blob *) (*ptr))->clear_temporary();
  }
}

/* Free blobs stored in current row */

static void free_delayed_insert_blobs(register TABLE *table)
{
  for (Field **ptr=table->field ; *ptr ; ptr++)
  {
    if ((*ptr)->flags & BLOB_FLAG)
    {
      char *str;
      ((Field_blob *) (*ptr))->get_ptr(&str);
      my_free(str,MYF(MY_ALLOW_ZERO_PTR));
      ((Field_blob *) (*ptr))->reset();
    }
  }
}


bool delayed_insert::handle_inserts(void)
{
  int error;
  ulong max_rows;
  bool using_ignore=0, using_bin_log=mysql_bin_log.is_open();
  delayed_row *row;
  DBUG_ENTER("handle_inserts");

  /* Allow client to insert new rows */
  pthread_mutex_unlock(&mutex);

  table->next_number_field=table->found_next_number_field;

  thd.proc_info="upgrading lock";
  if (thr_upgrade_write_delay_lock(*thd.lock->locks))
  {
    /* This can only happen if thread is killed by shutdown */
    sql_print_error(ER(ER_DELAYED_CANT_CHANGE_LOCK),table->s->table_name);
    goto err;
  }

  thd.proc_info="insert";
  max_rows= delayed_insert_limit;
  if (thd.killed || table->s->version != refresh_version)
  {
    thd.killed= THD::KILL_CONNECTION;
    max_rows= ~(ulong)0;                        // Do as much as possible
  }

  /*
    We can't use row caching when using the binary log because if
    we get a crash, then binary log will contain rows that are not yet
    written to disk, which will cause problems in replication.
  */
  if (!using_bin_log)
    table->file->extra(HA_EXTRA_WRITE_CACHE);
  pthread_mutex_lock(&mutex);
  while ((row=rows.get()))
  {
    stacked_inserts--;
    pthread_mutex_unlock(&mutex);
    memcpy(table->record[0],row->record,table->s->reclength);

    thd.start_time=row->start_time;
    thd.query_start_used=row->query_start_used;
    thd.last_insert_id=row->last_insert_id;
    thd.last_insert_id_used=row->last_insert_id_used;
    thd.insert_id_used=row->insert_id_used;
    table->timestamp_field_type= row->timestamp_field_type;

    info.ignore= row->ignore;
    info.handle_duplicates= row->dup;
    if (info.ignore ||
	info.handle_duplicates != DUP_ERROR)
    {
      table->file->extra(HA_EXTRA_IGNORE_DUP_KEY);
      using_ignore=1;
    }
    thd.clear_error(); // reset error for binlog
    if (write_record(&thd, table, &info))
    {
      info.error_count++;				// Ignore errors
      thread_safe_increment(delayed_insert_errors,&LOCK_delayed_status);
      row->log_query = 0;
    }
    if (using_ignore)
    {
      using_ignore=0;
      table->file->extra(HA_EXTRA_NO_IGNORE_DUP_KEY);
    }
    if (row->query && row->log_query && using_bin_log)
    {
      Query_log_event qinfo(&thd, row->query, row->query_length, 0, FALSE);
      mysql_bin_log.write(&qinfo);
    }
    if (table->s->blob_fields)
      free_delayed_insert_blobs(table);
    thread_safe_sub(delayed_rows_in_use,1,&LOCK_delayed_status);
    thread_safe_increment(delayed_insert_writes,&LOCK_delayed_status);
    pthread_mutex_lock(&mutex);

    delete row;
    /*
      Let READ clients do something once in a while
      We should however not break in the middle of a multi-line insert
      if we have binary logging enabled as we don't want other commands
      on this table until all entries has been processed
    */
    if (group_count++ >= max_rows && (row= rows.head()) &&
	(!(row->log_query & using_bin_log) ||
	 row->query))
    {
      group_count=0;
      if (stacked_inserts || tables_in_use)	// Let these wait a while
      {
	if (tables_in_use)
	  pthread_cond_broadcast(&cond_client); // If waiting clients
	thd.proc_info="reschedule";
	pthread_mutex_unlock(&mutex);
	if ((error=table->file->extra(HA_EXTRA_NO_CACHE)))
	{
	  /* This should never happen */
	  table->file->print_error(error,MYF(0));
	  sql_print_error("%s",thd.net.last_error);
	  goto err;
	}
	query_cache_invalidate3(&thd, table, 1);
	if (thr_reschedule_write_lock(*thd.lock->locks))
	{
	  /* This should never happen */
	  sql_print_error(ER(ER_DELAYED_CANT_CHANGE_LOCK),table->s->table_name);
	}
	if (!using_bin_log)
	  table->file->extra(HA_EXTRA_WRITE_CACHE);
	pthread_mutex_lock(&mutex);
	thd.proc_info="insert";
      }
      if (tables_in_use)
	pthread_cond_broadcast(&cond_client);	// If waiting clients
    }
  }

  thd.proc_info=0;
  table->next_number_field=0;
  pthread_mutex_unlock(&mutex);
  if ((error=table->file->extra(HA_EXTRA_NO_CACHE)))
  {						// This shouldn't happen
    table->file->print_error(error,MYF(0));
    sql_print_error("%s",thd.net.last_error);
    goto err;
  }
  query_cache_invalidate3(&thd, table, 1);
  pthread_mutex_lock(&mutex);
  DBUG_RETURN(0);

 err:
  /* Remove all not used rows */
  while ((row=rows.get()))
  {
    delete row;
    thread_safe_increment(delayed_insert_errors,&LOCK_delayed_status);
    stacked_inserts--;
  }
  thread_safe_increment(delayed_insert_errors, &LOCK_delayed_status);
  pthread_mutex_lock(&mutex);
  DBUG_RETURN(1);
}
#endif /* EMBEDDED_LIBRARY */

/***************************************************************************
  Store records in INSERT ... SELECT *
***************************************************************************/


/*
  make insert specific preparation and checks after opening tables

  SYNOPSIS
    mysql_insert_select_prepare()
    thd         thread handler

  RETURN
    FALSE OK
    TRUE  Error
*/

bool mysql_insert_select_prepare(THD *thd)
{
  LEX *lex= thd->lex;
  TABLE_LIST *first_select_leaf_table;
  DBUG_ENTER("mysql_insert_select_prepare");
  /*
    SELECT_LEX do not belong to INSERT statement, so we can't add WHERE
    clause if table is VIEW
  */
  lex->query_tables->no_where_clause= 1;
  if (mysql_prepare_insert(thd, lex->query_tables,
                           lex->query_tables->table, lex->field_list, 0,
                           lex->update_list, lex->value_list,
                           lex->duplicates,
                           &lex->select_lex.where, TRUE))
    DBUG_RETURN(TRUE);

  /*
    exclude first table from leaf tables list, because it belong to
    INSERT
  */
  DBUG_ASSERT(lex->select_lex.leaf_tables != 0);
  lex->leaf_tables_insert= lex->select_lex.leaf_tables;
  /* skip all leaf tables belonged to view where we are insert */
  for (first_select_leaf_table= lex->select_lex.leaf_tables->next_leaf;
       first_select_leaf_table &&
       first_select_leaf_table->belong_to_view &&
       first_select_leaf_table->belong_to_view ==
       lex->leaf_tables_insert->belong_to_view;
       first_select_leaf_table= first_select_leaf_table->next_leaf)
  {}
  lex->select_lex.leaf_tables= first_select_leaf_table;
  DBUG_RETURN(FALSE);
}


select_insert::select_insert(TABLE_LIST *table_list_par, TABLE *table_par,
                             List<Item> *fields_par,
                             List<Item> *update_fields,
                             List<Item> *update_values,
                             enum_duplicates duplic,
                             bool ignore_check_option_errors)
  :table_list(table_list_par), table(table_par), fields(fields_par),
   last_insert_id(0),
   insert_into_view(table_list_par && table_list_par->view != 0)
{
  bzero((char*) &info,sizeof(info));
  info.handle_duplicates= duplic;
  info.ignore= ignore_check_option_errors;
  info.update_fields= update_fields;
  info.update_values= update_values;
  if (table_list_par)
    info.view= (table_list_par->view ? table_list_par : 0);
}


int
select_insert::prepare(List<Item> &values, SELECT_LEX_UNIT *u)
{
  int res;
  LEX *lex= thd->lex;
  SELECT_LEX *lex_current_select_save= lex->current_select;
  DBUG_ENTER("select_insert::prepare");

  unit= u;
  /*
    Since table in which we are going to insert is added to the first
    select, LEX::current_select should point to the first select while
    we are fixing fields from insert list.
  */
  lex->current_select= &lex->select_lex;
  res= check_insert_fields(thd, table_list, *fields, values,
                           !insert_into_view);
  lex->current_select= lex_current_select_save;
  if (res)
    DBUG_RETURN(1);
  /*
    if it is INSERT into join view then check_insert_fields already found
    real table for insert
  */
  table= table_list->table;

  /*
    Is table which we are changing used somewhere in other parts of
    query
  */
  if (!(lex->current_select->options & OPTION_BUFFER_RESULT) &&
      unique_table(table_list, table_list->next_global))
  {
    /* Using same table for INSERT and SELECT */
    lex->current_select->options|= OPTION_BUFFER_RESULT;
    lex->current_select->join->select_options|= OPTION_BUFFER_RESULT;
  }
  else
  {
    /*
      We must not yet prepare the result table if it is the same as one of the 
      source tables (INSERT SELECT). The preparation may disable 
      indexes on the result table, which may be used during the select, if it
      is the same table (Bug #6034). Do the preparation after the select phase
      in select_insert::prepare2().
    */
    table->file->start_bulk_insert((ha_rows) 0);
  }
  restore_record(table,s->default_values);		// Get empty record
  table->next_number_field=table->found_next_number_field;
  thd->cuted_fields=0;
  if (info.ignore || info.handle_duplicates != DUP_ERROR)
    table->file->extra(HA_EXTRA_IGNORE_DUP_KEY);
  thd->no_trans_update= 0;
  thd->abort_on_warning= (!info.ignore &&
                          (thd->variables.sql_mode &
                           (MODE_STRICT_TRANS_TABLES |
                            MODE_STRICT_ALL_TABLES)));
  DBUG_RETURN(fields->elements &&
              check_that_all_fields_are_given_values(thd, table));
}


/*
  Finish the preparation of the result table.

  SYNOPSIS
    select_insert::prepare2()
    void

  DESCRIPTION
    If the result table is the same as one of the source tables (INSERT SELECT),
    the result table is not finally prepared at the join prepair phase.
    Do the final preparation now.
		       
  RETURN
    0   OK
*/

int select_insert::prepare2(void)
{
  DBUG_ENTER("select_insert::prepare2");
  if (thd->lex->current_select->options & OPTION_BUFFER_RESULT)
    table->file->start_bulk_insert((ha_rows) 0);
  DBUG_RETURN(0);
}


void select_insert::cleanup()
{
  /* select_insert/select_create are never re-used in prepared statement */
  DBUG_ASSERT(0);
}

select_insert::~select_insert()
{
  DBUG_ENTER("~select_insert");
  if (table)
  {
    table->next_number_field=0;
    table->file->reset();
  }
  thd->count_cuted_fields= CHECK_FIELD_IGNORE;
  thd->abort_on_warning= 0;
  DBUG_VOID_RETURN;
}


bool select_insert::send_data(List<Item> &values)
{
  DBUG_ENTER("select_insert::send_data");
  bool error=0;
  if (unit->offset_limit_cnt)
  {						// using limit offset,count
    unit->offset_limit_cnt--;
    DBUG_RETURN(0);
  }

  thd->count_cuted_fields= CHECK_FIELD_WARN;	// Calculate cuted fields
  store_values(values);
  thd->count_cuted_fields= CHECK_FIELD_IGNORE;
<<<<<<< HEAD
  if (thd->net.report_error)
    DBUG_RETURN(1);
  if (table_list)                               // Not CREATE ... SELECT
  {
    switch (table_list->view_check_option(thd, info.ignore)) {
    case VIEW_CHECK_SKIP:
      DBUG_RETURN(0);
    case VIEW_CHECK_ERROR:
      DBUG_RETURN(1);
    }
  }
  if (!(error= write_record(thd, table, &info)))
  {
    if (table->triggers)
    {
      /*
        If triggers exist then whey can modify some fields which were not
        originally touched by INSERT ... SELECT, so we have to restore
        their original values for the next row.
      */
      restore_record(table, s->default_values);
    }
    if (table->next_number_field)
    {
      /*
        Clear auto-increment field for the next record, if triggers are used
        we will clear it twice, but this should be cheap.
      */
      table->next_number_field->reset();
      if (!last_insert_id && thd->insert_id_used)
        last_insert_id= thd->insert_id();
=======

  if (!error)
  {
    /*
    Restore fields of the record since it is possible that they were
    changed by ON DUPLICATE KEY UPDATE clause.
    */
    if (info.handle_duplicates == DUP_UPDATE)
      restore_record(table, default_values);

    if (table->next_number_field)       // Clear for next record
    {
      table->next_number_field->reset();
      if (! last_insert_id && thd->insert_id_used)
        last_insert_id=thd->insert_id();
>>>>>>> b625e434
    }
  }
  DBUG_RETURN(error);
}


void select_insert::store_values(List<Item> &values)
{
  if (fields->elements)
    fill_record_n_invoke_before_triggers(thd, *fields, values, 1,
                                         table->triggers, TRG_EVENT_INSERT);
  else
    fill_record_n_invoke_before_triggers(thd, table->field, values, 1,
                                         table->triggers, TRG_EVENT_INSERT);
}

void select_insert::send_error(uint errcode,const char *err)
{
  DBUG_ENTER("select_insert::send_error");

  my_message(errcode, err, MYF(0));

  if (!table)
  {
    /*
      This can only happen when using CREATE ... SELECT and the table was not
      created becasue of an syntax error
    */
    DBUG_VOID_RETURN;
  }
  table->file->end_bulk_insert();
  /*
    If at least one row has been inserted/modified and will stay in the table
    (the table doesn't have transactions) (example: we got a duplicate key
    error while inserting into a MyISAM table) we must write to the binlog (and
    the error code will make the slave stop).
  */
  if ((info.copied || info.deleted || info.updated) &&
      !table->file->has_transactions())
  {
    if (last_insert_id)
      thd->insert_id(last_insert_id);		// For binary log
    if (mysql_bin_log.is_open())
    {
      Query_log_event qinfo(thd, thd->query, thd->query_length,
                            table->file->has_transactions(), FALSE);
      mysql_bin_log.write(&qinfo);
    }
    if (!table->s->tmp_table)
      thd->options|=OPTION_STATUS_NO_TRANS_UPDATE;
  }
  if (info.copied || info.deleted || info.updated)
  {
    query_cache_invalidate3(thd, table, 1);
  }
  ha_rollback_stmt(thd);
  DBUG_VOID_RETURN;
}


bool select_insert::send_eof()
{
  int error,error2;
  DBUG_ENTER("select_insert::send_eof");

  error=table->file->end_bulk_insert();
  table->file->extra(HA_EXTRA_NO_IGNORE_DUP_KEY);

  /*
    We must invalidate the table in the query cache before binlog writing
    and ha_autocommit_or_rollback
  */

  if (info.copied || info.deleted || info.updated)
  {
    query_cache_invalidate3(thd, table, 1);
    if (!(table->file->has_transactions() || table->s->tmp_table))
      thd->options|=OPTION_STATUS_NO_TRANS_UPDATE;
  }

  if (last_insert_id)
    thd->insert_id(last_insert_id);		// For binary log
  /* Write to binlog before commiting transaction */
  if (mysql_bin_log.is_open())
  {
    if (!error)
      thd->clear_error();
    Query_log_event qinfo(thd, thd->query, thd->query_length,
			  table->file->has_transactions(), FALSE);
    mysql_bin_log.write(&qinfo);
  }
  if ((error2=ha_autocommit_or_rollback(thd,error)) && ! error)
    error=error2;
  if (error)
  {
    table->file->print_error(error,MYF(0));
    DBUG_RETURN(1);
  }
  char buff[160];
  if (info.ignore)
    sprintf(buff, ER(ER_INSERT_INFO), (ulong) info.records,
	    (ulong) (info.records - info.copied), (ulong) thd->cuted_fields);
  else
    sprintf(buff, ER(ER_INSERT_INFO), (ulong) info.records,
	    (ulong) (info.deleted+info.updated), (ulong) thd->cuted_fields);
  thd->row_count_func= info.copied+info.deleted+info.updated;
  ::send_ok(thd, (ulong) thd->row_count_func, last_insert_id, buff);
  DBUG_RETURN(0);
}


/***************************************************************************
  CREATE TABLE (SELECT) ...
***************************************************************************/

int
select_create::prepare(List<Item> &values, SELECT_LEX_UNIT *u)
{
  DBUG_ENTER("select_create::prepare");

  unit= u;
  table= create_table_from_items(thd, create_info, create_table,
				 extra_fields, keys, &values, &lock);
  if (!table)
    DBUG_RETURN(-1);				// abort() deletes table

  if (table->s->fields < values.elements)
  {
    my_error(ER_WRONG_VALUE_COUNT_ON_ROW, MYF(0), 1);
    DBUG_RETURN(-1);
  }

  /* First field to copy */
  field=table->field+table->s->fields - values.elements;

  /* Don't set timestamp if used */
  table->timestamp_field_type= TIMESTAMP_NO_AUTO_SET;

  table->next_number_field=table->found_next_number_field;

  restore_record(table,s->default_values);      // Get empty record
  thd->cuted_fields=0;
  if (info.ignore || info.handle_duplicates != DUP_ERROR)
    table->file->extra(HA_EXTRA_IGNORE_DUP_KEY);
  table->file->start_bulk_insert((ha_rows) 0);
  thd->no_trans_update= 0;
  thd->abort_on_warning= (!info.ignore &&
                          (thd->variables.sql_mode &
                           (MODE_STRICT_TRANS_TABLES |
                            MODE_STRICT_ALL_TABLES)));
  DBUG_RETURN(check_that_all_fields_are_given_values(thd, table));
}


void select_create::store_values(List<Item> &values)
{
  fill_record_n_invoke_before_triggers(thd, field, values, 1,
                                       table->triggers, TRG_EVENT_INSERT);
}


void select_create::send_error(uint errcode,const char *err)
{
  /*
   Disable binlog, because we "roll back" partial inserts in ::abort
   by removing the table, even for non-transactional tables.
  */
  tmp_disable_binlog(thd);
  select_insert::send_error(errcode, err);
  reenable_binlog(thd);
}


bool select_create::send_eof()
{
  bool tmp=select_insert::send_eof();
  if (tmp)
    abort();
  else
  {
    table->file->extra(HA_EXTRA_NO_IGNORE_DUP_KEY);
    VOID(pthread_mutex_lock(&LOCK_open));
    mysql_unlock_tables(thd, lock);
    /*
      TODO:
      Check if we can remove the following two rows.
      We should be able to just keep the table in the table cache.
    */
    if (!table->s->tmp_table)
    {
      ulong version= table->s->version;
      hash_delete(&open_cache,(byte*) table);
      /* Tell threads waiting for refresh that something has happened */
      if (version != refresh_version)
        VOID(pthread_cond_broadcast(&COND_refresh));
    }
    lock=0;
    table=0;
    VOID(pthread_mutex_unlock(&LOCK_open));
  }
  return tmp;
}

void select_create::abort()
{
  VOID(pthread_mutex_lock(&LOCK_open));
  if (lock)
  {
    mysql_unlock_tables(thd, lock);
    lock=0;
  }
  if (table)
  {
    table->file->extra(HA_EXTRA_NO_IGNORE_DUP_KEY);
    enum db_type table_type=table->s->db_type;
    if (!table->s->tmp_table)
    {
      ulong version= table->s->version;
      hash_delete(&open_cache,(byte*) table);
      if (!create_info->table_existed)
        quick_rm_table(table_type, create_table->db, create_table->table_name);
      /* Tell threads waiting for refresh that something has happened */
      if (version != refresh_version)
        VOID(pthread_cond_broadcast(&COND_refresh));
    }
    else if (!create_info->table_existed)
      close_temporary_table(thd, create_table->db, create_table->table_name);
    table=0;
  }
  VOID(pthread_mutex_unlock(&LOCK_open));
}


/*****************************************************************************
  Instansiate templates
*****************************************************************************/

#ifdef HAVE_EXPLICIT_TEMPLATE_INSTANTIATION
template class List_iterator_fast<List_item>;
#ifndef EMBEDDED_LIBRARY
template class I_List<delayed_insert>;
template class I_List_iterator<delayed_insert>;
template class I_List<delayed_row>;
#endif /* EMBEDDED_LIBRARY */
#endif /* HAVE_EXPLICIT_TEMPLATE_INSTANTIATION */<|MERGE_RESOLUTION|>--- conflicted
+++ resolved
@@ -2106,7 +2106,6 @@
   thd->count_cuted_fields= CHECK_FIELD_WARN;	// Calculate cuted fields
   store_values(values);
   thd->count_cuted_fields= CHECK_FIELD_IGNORE;
-<<<<<<< HEAD
   if (thd->net.report_error)
     DBUG_RETURN(1);
   if (table_list)                               // Not CREATE ... SELECT
@@ -2120,9 +2119,12 @@
   }
   if (!(error= write_record(thd, table, &info)))
   {
-    if (table->triggers)
+    if (table->triggers || info.handle_duplicates == DUP_UPDATE)
     {
       /*
+        Restore fields of the record since it is possible that they were
+        changed by ON DUPLICATE KEY UPDATE clause.
+    
         If triggers exist then whey can modify some fields which were not
         originally touched by INSERT ... SELECT, so we have to restore
         their original values for the next row.
@@ -2138,23 +2140,6 @@
       table->next_number_field->reset();
       if (!last_insert_id && thd->insert_id_used)
         last_insert_id= thd->insert_id();
-=======
-
-  if (!error)
-  {
-    /*
-    Restore fields of the record since it is possible that they were
-    changed by ON DUPLICATE KEY UPDATE clause.
-    */
-    if (info.handle_duplicates == DUP_UPDATE)
-      restore_record(table, default_values);
-
-    if (table->next_number_field)       // Clear for next record
-    {
-      table->next_number_field->reset();
-      if (! last_insert_id && thd->insert_id_used)
-        last_insert_id=thd->insert_id();
->>>>>>> b625e434
     }
   }
   DBUG_RETURN(error);
