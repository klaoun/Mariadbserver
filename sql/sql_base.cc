/* Copyright (c) 2000, 2016, Oracle and/or its affiliates.
   Copyright (c) 2010, 2020, MariaDB

   This program is free software; you can redistribute it and/or modify
   it under the terms of the GNU General Public License as published by
   the Free Software Foundation; version 2 of the License.

   This program is distributed in the hope that it will be useful,
   but WITHOUT ANY WARRANTY; without even the implied warranty of
   MERCHANTABILITY or FITNESS FOR A PARTICULAR PURPOSE.  See the
   GNU General Public License for more details.

   You should have received a copy of the GNU General Public License
   along with this program; if not, write to the Free Software
   Foundation, Inc., 51 Franklin Street, Fifth Floor, Boston, MA  02110-1335  USA */


/* Basic functions needed by many modules */

#include "mariadb.h"
#include "sql_base.h"                           // setup_table_map
#include "sql_priv.h"
#include "unireg.h"
#include "debug_sync.h"
#include "lock.h"        // mysql_lock_remove,
                         // mysql_unlock_tables,
                         // mysql_lock_have_duplicate
#include "sql_show.h"    // append_identifier
#include "strfunc.h"     // find_type
#include "sql_view.h"    // mysql_make_view, VIEW_ANY_ACL
#include "sql_parse.h"   // check_table_access
#include "sql_insert.h"  // kill_delayed_threads
#include "sql_acl.h"     // *_ACL, check_grant_all_columns,
                         // check_column_grant_in_table_ref,
                         // get_column_grant
#include "sql_partition.h"               // ALTER_PARTITION_PARAM_TYPE
#include "sql_derived.h" // mysql_derived_prepare,
                         // mysql_handle_derived,
                         // mysql_derived_filling
#include "sql_handler.h" // mysql_ha_flush
#include "sql_test.h"
#include "sql_partition.h"                      // ALTER_PARTITION_PARAM_TYPE
#include "log_event.h"                          // Query_log_event
#include "sql_select.h"
#include "sp_head.h"
#include "sp.h"
#include "sp_cache.h"
#include "sql_trigger.h"
#include "transaction.h"
#include "sql_prepare.h"
#include "sql_statistics.h"
#include "sql_cte.h"
#include <m_ctype.h>
#include <my_dir.h>
#include <hash.h>
#include "rpl_filter.h"
#include "sql_table.h"                          // build_table_filename
#include "datadict.h"   // dd_frm_is_view()
#include "sql_hset.h"   // Hash_set
#include "rpl_rli.h"   // rpl_group_info
#ifdef  __WIN__
#include <io.h>
#endif
#include "wsrep_mysqld.h"
#include "wsrep_thd.h"

bool
No_such_table_error_handler::handle_condition(THD *,
                                              uint sql_errno,
                                              const char*,
                                              Sql_condition::enum_warning_level *level,
                                              const char*,
                                              Sql_condition ** cond_hdl)
{
  *cond_hdl= NULL;
  if (sql_errno == ER_NO_SUCH_TABLE || sql_errno == ER_NO_SUCH_TABLE_IN_ENGINE)
  {
    m_handled_errors++;
    return TRUE;
  }

  if (*level == Sql_condition::WARN_LEVEL_ERROR)
    m_unhandled_errors++;
  return FALSE;
}


bool No_such_table_error_handler::safely_trapped_errors()
{
  /*
    If m_unhandled_errors != 0, something else, unanticipated, happened,
    so the error is not trapped but returned to the caller.
    Multiple ER_NO_SUCH_TABLE can be raised in case of views.
  */
  return ((m_handled_errors > 0) && (m_unhandled_errors == 0));
}


/**
  This internal handler is used to trap ER_NO_SUCH_TABLE and
  ER_WRONG_MRG_TABLE errors during CHECK/REPAIR TABLE for MERGE
  tables.
*/

class Repair_mrg_table_error_handler : public Internal_error_handler
{
public:
  Repair_mrg_table_error_handler()
    : m_handled_errors(false), m_unhandled_errors(false)
  {}

  bool handle_condition(THD *thd,
                        uint sql_errno,
                        const char* sqlstate,
                        Sql_condition::enum_warning_level *level,
                        const char* msg,
                        Sql_condition ** cond_hdl);

  /**
    Returns TRUE if there were ER_NO_SUCH_/WRONG_MRG_TABLE and there
    were no unhandled errors. FALSE otherwise.
  */
  bool safely_trapped_errors()
  {
    /*
      Check for m_handled_errors is here for extra safety.
      It can be useful in situation when call to open_table()
      fails because some error which was suppressed by another
      error handler (e.g. in case of MDL deadlock which we
      decided to solve by back-off and retry).
    */
    return (m_handled_errors && (! m_unhandled_errors));
  }

private:
  bool m_handled_errors;
  bool m_unhandled_errors;
};


bool
Repair_mrg_table_error_handler::handle_condition(THD *,
                                                 uint sql_errno,
                                                 const char*,
                                                 Sql_condition::enum_warning_level *level,
                                                 const char*,
                                                 Sql_condition ** cond_hdl)
{
  *cond_hdl= NULL;
  if (sql_errno == ER_NO_SUCH_TABLE ||
      sql_errno == ER_NO_SUCH_TABLE_IN_ENGINE ||
      sql_errno == ER_WRONG_MRG_TABLE)
  {
    m_handled_errors= true;
    return TRUE;
  }

  m_unhandled_errors= true;
  return FALSE;
}


/**
  @defgroup Data_Dictionary Data Dictionary
  @{
*/

static bool check_and_update_table_version(THD *thd, TABLE_LIST *tables,
                                           TABLE_SHARE *table_share);
static bool open_table_entry_fini(THD *thd, TABLE_SHARE *share, TABLE *entry);
static bool auto_repair_table(THD *thd, TABLE_LIST *table_list);


/**
  Get table cache key for a table list element.

  @param table_list[in]  Table list element.
  @param key[out]        On return points to table cache key for the table.

  @note Unlike create_table_def_key() call this function doesn't construct
        key in a buffer provided by caller. Instead it relies on the fact
        that table list element for which key is requested has properly
        initialized MDL_request object and the fact that table definition
        cache key is suffix of key used in MDL subsystem. So to get table
        definition key it simply needs to return pointer to appropriate
        part of MDL_key object nested in this table list element.
        Indeed, this means that lifetime of key produced by this call is
        limited by the lifetime of table list element which it got as
        parameter.

  @return Length of key.
*/

uint get_table_def_key(const TABLE_LIST *table_list, const char **key)
{
  /*
    This call relies on the fact that TABLE_LIST::mdl_request::key object
    is properly initialized, so table definition cache can be produced
    from key used by MDL subsystem.
  */
  DBUG_ASSERT(!strcmp(table_list->get_db_name(),
                      table_list->mdl_request.key.db_name()));
  DBUG_ASSERT(!strcmp(table_list->get_table_name(),
                      table_list->mdl_request.key.name()));

  *key= (const char*)table_list->mdl_request.key.ptr() + 1;
  return table_list->mdl_request.key.length() - 1;
}



/*****************************************************************************
  Functions to handle table definition cache (TABLE_SHARE)
*****************************************************************************/

/*
  Create a list for all open tables matching SQL expression

  SYNOPSIS
    list_open_tables()
    thd			Thread THD
    wild		SQL like expression

  NOTES
    One gets only a list of tables for which one has any kind of privilege.
    db and table names are allocated in result struct, so one doesn't need
    a lock when traversing the return list.

  RETURN VALUES
    NULL	Error (Probably OOM)
    #		Pointer to list of names of open tables.
*/

struct list_open_tables_arg
{
  THD *thd;
  const char *db;
  const char *wild;
  TABLE_LIST table_list;
  OPEN_TABLE_LIST **start_list, *open_list;
};


static my_bool list_open_tables_callback(TDC_element *element,
                                         list_open_tables_arg *arg)
{
  const char *db= (char*) element->m_key;
  size_t db_length= strlen(db);
  const char *table_name= db + db_length + 1;

  if (arg->db && my_strcasecmp(system_charset_info, arg->db, db))
    return FALSE;
  if (arg->wild && wild_compare(table_name, arg->wild, 0))
    return FALSE;

  /* Check if user has SELECT privilege for any column in the table */
  arg->table_list.db.str= db;
  arg->table_list.db.length= db_length;
  arg->table_list.table_name.str= table_name;
  arg->table_list.table_name.length= strlen(table_name);
  arg->table_list.grant.privilege= 0;

  if (check_table_access(arg->thd, SELECT_ACL, &arg->table_list, TRUE, 1, TRUE))
    return FALSE;

  if (!(*arg->start_list= (OPEN_TABLE_LIST *) arg->thd->alloc(
                    sizeof(**arg->start_list) + element->m_key_length)))
    return TRUE;

  strmov((*arg->start_list)->table=
         strmov(((*arg->start_list)->db= (char*) ((*arg->start_list) + 1)),
                db) + 1, table_name);
  (*arg->start_list)->in_use= 0;

  mysql_mutex_lock(&element->LOCK_table_share);
  All_share_tables_list::Iterator it(element->all_tables);
  TABLE *table;
  while ((table= it++))
    if (table->in_use)
      ++(*arg->start_list)->in_use;
  mysql_mutex_unlock(&element->LOCK_table_share);
  (*arg->start_list)->locked= 0;                   /* Obsolete. */
  arg->start_list= &(*arg->start_list)->next;
  *arg->start_list= 0;
  return FALSE;
}


OPEN_TABLE_LIST *list_open_tables(THD *thd, const char *db, const char *wild)
{
  list_open_tables_arg argument;
  DBUG_ENTER("list_open_tables");

  argument.thd= thd;
  argument.db= db;
  argument.wild= wild;
  bzero((char*) &argument.table_list, sizeof(argument.table_list));
  argument.start_list= &argument.open_list;
  argument.open_list= 0;

  if (tdc_iterate(thd, (my_hash_walk_action) list_open_tables_callback,
                  &argument, true))
    DBUG_RETURN(0);

  DBUG_RETURN(argument.open_list);
}


/*
  Close all tables which aren't in use by any thread

  @param thd Thread context
  @param tables List of tables to remove from the cache
  @param wait_for_refresh Wait for a impending flush
  @param timeout Timeout for waiting for flush to be completed.

  @note THD can be NULL, but then wait_for_refresh must be FALSE
        and tables must be NULL.

  @note When called as part of FLUSH TABLES WITH READ LOCK this function
        ignores metadata locks held by other threads. In order to avoid
        situation when FLUSH TABLES WITH READ LOCK sneaks in at the moment
        when some write-locked table is being reopened (by FLUSH TABLES or
        ALTER TABLE) we have to rely on additional global shared metadata
        lock taken by thread trying to obtain global read lock.
*/


struct close_cached_tables_arg
{
  tdc_version_t refresh_version;
  TDC_element *element;
};


static my_bool close_cached_tables_callback(TDC_element *element,
                                            close_cached_tables_arg *arg)
{
  mysql_mutex_lock(&element->LOCK_table_share);
  if (element->share && element->flushed &&
      element->version < arg->refresh_version)
  {
    /* wait_for_old_version() will unlock mutex and free share */
    arg->element= element;
    return TRUE;
  }
  mysql_mutex_unlock(&element->LOCK_table_share);
  return FALSE;
}


bool close_cached_tables(THD *thd, TABLE_LIST *tables,
                         bool wait_for_refresh, ulong timeout)
{
  bool result= FALSE;
  struct timespec abstime;
  tdc_version_t refresh_version;
  DBUG_ENTER("close_cached_tables");
  DBUG_ASSERT(thd || (!wait_for_refresh && !tables));

  refresh_version= tdc_increment_refresh_version();

  if (!tables)
  {
    /*
      Force close of all open tables.

      Note that code in TABLE_SHARE::wait_for_old_version() assumes that
      incrementing of refresh_version is followed by purge of unused table
      shares.
    */
    kill_delayed_threads();
    /*
      Get rid of all unused TABLE and TABLE_SHARE instances. By doing
      this we automatically close all tables which were marked as "old".
    */
    tc_purge(true);
    /* Free table shares which were not freed implicitly by loop above. */
    tdc_purge(true);
  }
  else
  {
    bool found=0;
    for (TABLE_LIST *table= tables; table; table= table->next_local)
    {
      /* tdc_remove_table() also sets TABLE_SHARE::version to 0. */
      found|= tdc_remove_table(thd, TDC_RT_REMOVE_UNUSED, table->db.str,
                               table->table_name.str, TRUE);
    }
    if (!found)
      wait_for_refresh=0;			// Nothing to wait for
  }

  DBUG_PRINT("info", ("open table definitions: %d",
                      (int) tdc_records()));

  if (!wait_for_refresh)
    DBUG_RETURN(result);

  if (thd->locked_tables_mode)
  {
    /*
      If we are under LOCK TABLES, we need to reopen the tables without
      opening a door for any concurrent threads to sneak in and get
      lock on our tables. To achieve this we use exclusive metadata
      locks.
    */
    TABLE_LIST *tables_to_reopen= (tables ? tables :
                                  thd->locked_tables_list.locked_tables());

    /* Close open HANDLER instances to avoid self-deadlock. */
    mysql_ha_flush_tables(thd, tables_to_reopen);

    for (TABLE_LIST *table_list= tables_to_reopen; table_list;
         table_list= table_list->next_global)
    {
      int err;
      /* A check that the table was locked for write is done by the caller. */
      TABLE *table= find_table_for_mdl_upgrade(thd, table_list->db.str,
                                            table_list->table_name.str, &err);

      /* May return NULL if this table has already been closed via an alias. */
      if (! table)
        continue;

      if (wait_while_table_is_used(thd, table,
                                   HA_EXTRA_PREPARE_FOR_FORCED_CLOSE))
      {
        result= TRUE;
        goto err_with_reopen;
      }
      close_all_tables_for_name(thd, table->s, HA_EXTRA_NOT_USED, NULL);
    }
  }

  /* Wait until all threads have closed all the tables we are flushing. */
  DBUG_PRINT("info", ("Waiting for other threads to close their open tables"));

  /*
    To a self-deadlock or deadlocks with other FLUSH threads
    waiting on our open HANDLERs, we have to flush them.
  */
  mysql_ha_flush(thd);
  DEBUG_SYNC(thd, "after_flush_unlock");

  if (!tables)
  {
    int r= 0;
    close_cached_tables_arg argument;
    argument.refresh_version= refresh_version;
    set_timespec(abstime, timeout);

    while (!thd->killed &&
           (r= tdc_iterate(thd,
                           (my_hash_walk_action) close_cached_tables_callback,
                           &argument)) == 1 &&
           !argument.element->share->wait_for_old_version(thd, &abstime,
                                    MDL_wait_for_subgraph::DEADLOCK_WEIGHT_DDL))
      /* no-op */;

    if (r)
      result= TRUE;
  }
  else
  {
    for (TABLE_LIST *table= tables; table; table= table->next_local)
    {
      if (thd->killed)
        break;
      if (tdc_wait_for_old_version(thd, table->db.str, table->table_name.str, timeout,
                                   MDL_wait_for_subgraph::DEADLOCK_WEIGHT_DDL,
                                   refresh_version))
      {
        result= TRUE;
        break;
      }
    }
  }

err_with_reopen:
  if (thd->locked_tables_mode)
  {
    /*
      No other thread has the locked tables open; reopen them and get the
      old locks. This should always succeed (unless some external process
      has removed the tables)
    */
    if (thd->locked_tables_list.reopen_tables(thd, false))
      result= true;
    /*
      Since downgrade_lock() won't do anything with shared
      metadata lock it is much simpler to go through all open tables rather
      than picking only those tables that were flushed.
    */
    for (TABLE *tab= thd->open_tables; tab; tab= tab->next)
      tab->mdl_ticket->downgrade_lock(MDL_SHARED_NO_READ_WRITE);
  }
  DBUG_RETURN(result);
}


/**
  Close all tables which match specified connection string or
  if specified string is NULL, then any table with a connection string.
*/

struct close_cached_connection_tables_arg
{
  THD *thd;
  LEX_CSTRING *connection;
  TABLE_LIST *tables;
};


static my_bool close_cached_connection_tables_callback(
  TDC_element *element, close_cached_connection_tables_arg *arg)
{
  TABLE_LIST *tmp;

  mysql_mutex_lock(&element->LOCK_table_share);
  /* Ignore if table is not open or does not have a connect_string */
  if (!element->share || !element->share->connect_string.length ||
      !element->ref_count)
    goto end;

  /* Compare the connection string */
  if (arg->connection &&
      (arg->connection->length > element->share->connect_string.length ||
       (arg->connection->length < element->share->connect_string.length &&
        (element->share->connect_string.str[arg->connection->length] != '/' &&
         element->share->connect_string.str[arg->connection->length] != '\\')) ||
       strncasecmp(arg->connection->str, element->share->connect_string.str,
                   arg->connection->length)))
    goto end;

  /* close_cached_tables() only uses these elements */
  if (!(tmp= (TABLE_LIST*) alloc_root(arg->thd->mem_root, sizeof(TABLE_LIST))) ||
      !(arg->thd->make_lex_string(&tmp->db, element->share->db.str, element->share->db.length)) ||
      !(arg->thd->make_lex_string(&tmp->table_name, element->share->table_name.str,
                                      element->share->table_name.length)))
  {
    mysql_mutex_unlock(&element->LOCK_table_share);
    return TRUE;
  }

  tmp->next_local= arg->tables;
  arg->tables= tmp;

end:
  mysql_mutex_unlock(&element->LOCK_table_share);
  return FALSE;
}


bool close_cached_connection_tables(THD *thd, LEX_CSTRING *connection)
{
  close_cached_connection_tables_arg argument;
  DBUG_ENTER("close_cached_connections");
  DBUG_ASSERT(thd);

  argument.thd= thd;
  argument.connection= connection;
  argument.tables= NULL;

  if (tdc_iterate(thd,
                  (my_hash_walk_action) close_cached_connection_tables_callback,
                  &argument))
    DBUG_RETURN(true);

  DBUG_RETURN(argument.tables ?
              close_cached_tables(thd, argument.tables, FALSE, LONG_TIMEOUT) :
              false);
}


/*
  Mark all tables in the list which were used by current substatement
  as free for reuse.

  SYNOPSIS
    mark_used_tables_as_free_for_reuse()
      thd   - thread context
      table - head of the list of tables

  DESCRIPTION
    Marks all tables in the list which were used by current substatement
    (they are marked by its query_id) as free for reuse.

    Clear 'check_table_binlog_row_based_done' flag. For tables which were used
    by current substatement the flag is cleared as part of 'ha_reset()' call.
    For the rest of the open tables not used by current substament if this
    flag is enabled as part of current substatement execution, clear the flag
    explicitly.

  NOTE
    The reason we reset query_id is that it's not enough to just test
    if table->query_id != thd->query_id to know if a table is in use.

    For example
    SELECT f1_that_uses_t1() FROM t1;
    In f1_that_uses_t1() we will see one instance of t1 where query_id is
    set to query_id of original query.
*/

static void mark_used_tables_as_free_for_reuse(THD *thd, TABLE *table)
{
  for (; table ; table= table->next)
  {
    DBUG_ASSERT(table->pos_in_locked_tables == NULL ||
                table->pos_in_locked_tables->table == table);
    if (table->query_id == thd->query_id)
    {
      table->query_id= 0;
      table->file->ha_reset();
    }
    else if (table->file->check_table_binlog_row_based_done)
      table->file->clear_cached_table_binlog_row_based_flag();
  }
}


/**
  Close all open instances of the table but keep the MDL lock.

  Works both under LOCK TABLES and in the normal mode.
  Removes all closed instances of the table from the table cache.

  @param     thd     thread handle
  @param[in] share   table share, but is just a handy way to
                     access the table cache key

  @param[in] extra
                     HA_EXTRA_PREPARE_FOR_DROP
                        - The table is dropped
                     HA_EXTRA_PREPARE_FOR_RENAME
                        - The table is renamed
                     HA_EXTRA_NOT_USED
                        - The table is marked as closed in the
                          locked_table_list but kept there so one can call
                          locked_table_list->reopen_tables() to put it back.
                          
                     In case of drop/rename the documented behavior is to
                     implicitly remove the table from LOCK TABLES
                     list. 

  @pre Must be called with an X MDL lock on the table.
*/

void
close_all_tables_for_name(THD *thd, TABLE_SHARE *share,
                          ha_extra_function extra,
                          TABLE *skip_table)
{
  DBUG_ASSERT(!share->tmp_table);

  char key[MAX_DBKEY_LENGTH];
  size_t key_length= share->table_cache_key.length;
  const char *db= key;
  const char *table_name= db + share->db.length + 1;
  bool remove_from_locked_tables= extra != HA_EXTRA_NOT_USED;

  memcpy(key, share->table_cache_key.str, key_length);

  for (TABLE **prev= &thd->open_tables; *prev; )
  {
    TABLE *table= *prev;

    if (table->s->table_cache_key.length == key_length &&
        !memcmp(table->s->table_cache_key.str, key, key_length) &&
        table != skip_table)
    {
      thd->locked_tables_list.unlink_from_list(thd,
                                               table->pos_in_locked_tables,
                                               remove_from_locked_tables);
      /* Inform handler that there is a drop table or a rename going on */
      if (extra != HA_EXTRA_NOT_USED && table->db_stat)
      {
        table->file->extra(extra);
        extra= HA_EXTRA_NOT_USED;               // Call extra once!
      }

      /*
        Does nothing if the table is not locked.
        This allows one to use this function after a table
        has been unlocked, e.g. in partition management.
      */
      mysql_lock_remove(thd, thd->lock, table);
      close_thread_table(thd, prev);
    }
    else
    {
      /* Step to next entry in open_tables list. */
      prev= &table->next;
    }
  }
  if (skip_table == NULL)
  {
    /* Remove the table share from the cache. */
    tdc_remove_table(thd, TDC_RT_REMOVE_ALL, db, table_name,
                     FALSE);
  }
}


/*
  Close all tables used by the current substatement, or all tables
  used by this thread if we are on the upper level.

  SYNOPSIS
    close_thread_tables()
    thd			Thread handler

  IMPLEMENTATION
    Unlocks tables and frees derived tables.
    Put all normal tables used by thread in free list.

    It will only close/mark as free for reuse tables opened by this
    substatement, it will also check if we are closing tables after
    execution of complete query (i.e. we are on upper level) and will
    leave prelocked mode if needed.
*/

void close_thread_tables(THD *thd)
{
  TABLE *table;
  DBUG_ENTER("close_thread_tables");

  THD_STAGE_INFO(thd, stage_closing_tables);

#ifdef EXTRA_DEBUG
  DBUG_PRINT("tcache", ("open tables:"));
  for (table= thd->open_tables; table; table= table->next)
    DBUG_PRINT("tcache", ("table: '%s'.'%s' %p", table->s->db.str,
                          table->s->table_name.str, table));
#endif

#if defined(ENABLED_DEBUG_SYNC)
  /* debug_sync may not be initialized for some slave threads */
  if (thd->debug_sync_control)
    DEBUG_SYNC(thd, "before_close_thread_tables");
#endif

  DBUG_ASSERT(thd->transaction.stmt.is_empty() || thd->in_sub_stmt ||
              (thd->state_flags & Open_tables_state::BACKUPS_AVAIL));

  /* Detach MERGE children after every statement. Even under LOCK TABLES. */
  for (table= thd->open_tables; table; table= table->next)
  {
    /* Table might be in use by some outer statement. */
    DBUG_PRINT("tcache", ("table: '%s'  query_id: %lu",
                          table->s->table_name.str, (ulong) table->query_id));
    if (thd->locked_tables_mode <= LTM_LOCK_TABLES ||
        table->query_id == thd->query_id)
    {
      DBUG_ASSERT(table->file);
      table->file->extra(HA_EXTRA_DETACH_CHILDREN);
    }
  }

  /*
    We are assuming here that thd->derived_tables contains ONLY derived
    tables for this substatement. i.e. instead of approach which uses
    query_id matching for determining which of the derived tables belong
    to this substatement we rely on the ability of substatements to
    save/restore thd->derived_tables during their execution.

    TODO: Probably even better approach is to simply associate list of
          derived tables with (sub-)statement instead of thread and destroy
          them at the end of its execution.
  */
  if (thd->derived_tables)
  {
    TABLE *next;
    /*
      Close all derived tables generated in queries like
      SELECT * FROM (SELECT * FROM t1)
    */
    for (table= thd->derived_tables ; table ; table= next)
    {
      next= table->next;
      free_tmp_table(thd, table);
    }
    thd->derived_tables= 0;
  }

  if (thd->rec_tables)
  {
    TABLE *next;
    /*
      Close all temporary tables created for recursive table references.
      This action was postponed because the table could be used in the
      statements like  ANALYZE WITH r AS (...) SELECT * from r
      where r is defined through recursion. 
    */
    for (table= thd->rec_tables ; table ; table= next)
    {
      next= table->next;
      free_tmp_table(thd, table);
    }
    thd->rec_tables= 0;
  }

  /*
    Mark all temporary tables used by this statement as free for reuse.
  */
  thd->mark_tmp_tables_as_free_for_reuse();

  if (thd->locked_tables_mode)
  {

    /* Ensure we are calling ha_reset() for all used tables */
    mark_used_tables_as_free_for_reuse(thd, thd->open_tables);

    /*
      We are under simple LOCK TABLES or we're inside a sub-statement
      of a prelocked statement, so should not do anything else.

      Note that even if we are in LTM_LOCK_TABLES mode and statement
      requires prelocking (e.g. when we are closing tables after
      failing ot "open" all tables required for statement execution)
      we will exit this function a few lines below.
    */
    if (! thd->lex->requires_prelocking())
      DBUG_VOID_RETURN;

    /*
      We are in the top-level statement of a prelocked statement,
      so we have to leave the prelocked mode now with doing implicit
      UNLOCK TABLES if needed.
    */
    if (thd->locked_tables_mode == LTM_PRELOCKED_UNDER_LOCK_TABLES)
      thd->locked_tables_mode= LTM_LOCK_TABLES;

    if (thd->locked_tables_mode == LTM_LOCK_TABLES)
      DBUG_VOID_RETURN;

    thd->leave_locked_tables_mode();

    /* Fallthrough */
  }

  if (thd->lock)
  {
    /*
      For RBR we flush the pending event just before we unlock all the
      tables.  This means that we are at the end of a topmost
      statement, so we ensure that the STMT_END_F flag is set on the
      pending event.  For statements that are *inside* stored
      functions, the pending event will not be flushed: that will be
      handled either before writing a query log event (inside
      binlog_query()) or when preparing a pending event.
     */
    (void)thd->binlog_flush_pending_rows_event(TRUE);
    mysql_unlock_tables(thd, thd->lock);
    thd->lock=0;
  }
  /*
    Closing a MERGE child before the parent would be fatal if the
    other thread tries to abort the MERGE lock in between.
  */
  while (thd->open_tables)
    (void) close_thread_table(thd, &thd->open_tables);

  DBUG_VOID_RETURN;
}


/* move one table to free list */

void close_thread_table(THD *thd, TABLE **table_ptr)
{
  TABLE *table= *table_ptr;
  DBUG_ENTER("close_thread_table");
  DBUG_PRINT("tcache", ("table: '%s'.'%s' %p", table->s->db.str,
                        table->s->table_name.str, table));
  DBUG_ASSERT(!table->file->keyread_enabled());
  DBUG_ASSERT(!table->file || table->file->inited == handler::NONE);

  /*
    The metadata lock must be released after giving back
    the table to the table cache.
  */
  DBUG_ASSERT(thd->mdl_context.is_lock_owner(MDL_key::TABLE,
                                             table->s->db.str,
                                             table->s->table_name.str,
                                             MDL_SHARED));
  table->mdl_ticket= NULL;

  if (table->file)
  {
    table->file->update_global_table_stats();
    table->file->update_global_index_stats();
  }

  /*
    This look is needed to allow THD::notify_shared_lock() to
    traverse the thd->open_tables list without having to worry that
    some of the tables are removed from under it
  */

  mysql_mutex_lock(&thd->LOCK_thd_data);
  *table_ptr=table->next;
  mysql_mutex_unlock(&thd->LOCK_thd_data);

  if (! table->needs_reopen())
  {
    /* Avoid having MERGE tables with attached children in table cache. */
    table->file->extra(HA_EXTRA_DETACH_CHILDREN);
    /* Free memory and reset for next loop. */
    free_field_buffers_larger_than(table, MAX_TDC_BLOB_SIZE);
    table->file->ha_reset();
  }

  /*
    Do this *before* entering the TABLE_SHARE::tdc.LOCK_table_share
    critical section.
  */
  MYSQL_UNBIND_TABLE(table->file);

  tc_release_table(table);
  DBUG_VOID_RETURN;
}


/*
  Find table in list.

  SYNOPSIS
    find_table_in_list()
    table		Pointer to table list
    offset		Offset to which list in table structure to use
    db_name		Data base name
    table_name		Table name

  NOTES:
    This is called by find_table_in_global_list().

  RETURN VALUES
    NULL	Table not found
    #		Pointer to found table.
*/

TABLE_LIST *find_table_in_list(TABLE_LIST *table,
                               TABLE_LIST *TABLE_LIST::*link,
                               const LEX_CSTRING *db_name,
                               const LEX_CSTRING *table_name)
{
  for (; table; table= table->*link )
  {
    if (cmp(&table->db, db_name) == 0 &&
        cmp(&table->table_name, table_name) == 0)
      break;
  }
  return table;
}


/**
  Test that table is unique (It's only exists once in the table list)

  @param  thd                   thread handle
  @param  table                 table which should be checked
  @param  table_list            list of tables
  @param  check_flag            whether to check tables' aliases
                                Currently this is only used by INSERT

  NOTE: to exclude derived tables from check we use following mechanism:
    a) during derived table processing set THD::derived_tables_processing
    b) JOIN::prepare set SELECT::exclude_from_table_unique_test if
       THD::derived_tables_processing set. (we can't use JOIN::execute
       because for PS we perform only JOIN::prepare, but we can't set this
       flag in JOIN::prepare if we are not sure that we are in derived table
       processing loop, because multi-update call fix_fields() for some its
       items (which mean JOIN::prepare for subqueries) before unique_table
       call to detect which tables should be locked for write).
    c) find_dup_table skip all tables which belong to SELECT with
       SELECT::exclude_from_table_unique_test set.
    Also SELECT::exclude_from_table_unique_test used to exclude from check
    tables of main SELECT of multi-delete and multi-update

    We also skip tables with TABLE_LIST::prelocking_placeholder set,
    because we want to allow SELECTs from them, and their modification
    will rise the error anyway.

    TODO: when we will have table/view change detection we can do this check
          only once for PS/SP

  @retval !=0  found duplicate
  @retval 0 if table is unique
*/

static
TABLE_LIST* find_dup_table(THD *thd, TABLE_LIST *table, TABLE_LIST *table_list,
                           uint check_flag)
{
  TABLE_LIST *res= 0;
  LEX_CSTRING *d_name, *t_name, *t_alias;
  DBUG_ENTER("find_dup_table");
  DBUG_PRINT("enter", ("table alias: %s", table->alias.str));

  /*
    If this function called for query which update table (INSERT/UPDATE/...)
    then we have in table->table pointer to TABLE object which we are
    updating even if it is VIEW so we need TABLE_LIST of this TABLE object
    to get right names (even if lower_case_table_names used).

    If this function called for CREATE command that we have not opened table
    (table->table equal to 0) and right names is in current TABLE_LIST
    object.
  */
  if (table->table)
  {
    /* All MyISAMMRG children are plain MyISAM tables. */
    DBUG_ASSERT(table->table->file->ht->db_type != DB_TYPE_MRG_MYISAM);

    table= table->find_underlying_table(table->table);
    /*
      as far as we have table->table we have to find real TABLE_LIST of
      it in underlying tables
    */
    DBUG_ASSERT(table);
  }
  d_name= &table->db;
  t_name= &table->table_name;
  t_alias= &table->alias;

retry:
  DBUG_PRINT("info", ("real table: %s.%s", d_name->str, t_name->str));
  for (TABLE_LIST *tl= table_list; tl ; tl= tl->next_global, res= 0)
  {
    if (tl->select_lex && tl->select_lex->master_unit() &&
        tl->select_lex->master_unit()->executed)
    {
      /*
        There is no sense to check tables of already executed parts
        of the query
      */
      continue;
    }
    /*
      Table is unique if it is present only once in the global list
      of tables and once in the list of table locks.
    */
    if (! (res= find_table_in_global_list(tl, d_name, t_name)))
      break;
    tl= res;                       // We can continue search after this table

    /* Skip if same underlying table. */
    if (res->table && (res->table == table->table))
      continue;

    /* Skip if table is tmp table */
    if (check_flag & CHECK_DUP_SKIP_TEMP_TABLE &&
        res->table && res->table->s->tmp_table != NO_TMP_TABLE)
    {
      continue;
    }
    if (check_flag & CHECK_DUP_FOR_CREATE)
      DBUG_RETURN(res);

    /* Skip if table alias does not match. */
    if (check_flag & CHECK_DUP_ALLOW_DIFFERENT_ALIAS)
    {
      if (my_strcasecmp(table_alias_charset, t_alias->str, res->alias.str))
        continue;
    }

    /*
      If table is not excluded (could be a derived table) and table is not
      a prelocking placeholder then we found either a duplicate entry
      or a table that is part of a derived table (handled below).
      Examples are:
      INSERT INTO t1 SELECT * FROM t1;
      INSERT INTO t1 SELECT * FROM view_containing_t1;
    */
    if (res->select_lex &&
        !res->select_lex->exclude_from_table_unique_test &&
        !res->prelocking_placeholder)
      break;

    /*
      If we found entry of this table or table of SELECT which already
      processed in derived table or top select of multi-update/multi-delete
      (exclude_from_table_unique_test) or prelocking placeholder.
    */
    DBUG_PRINT("info",
               ("found same copy of table or table which we should skip"));
  }
  if (res && res->belong_to_derived)
  {
    /*
      We come here for queries of type:
      INSERT INTO t1 (SELECT tmp.a FROM (select * FROM t1) as tmp);

      Try to fix by materializing the derived table
    */
    TABLE_LIST *derived=  res->belong_to_derived;
    if (derived->is_merged_derived() && !derived->derived->is_excluded())
    {
      DBUG_PRINT("info",
                 ("convert merged to materialization to resolve the conflict"));
      derived->change_refs_to_fields();
      derived->set_materialized_derived();
      goto retry;
    }
  }
  DBUG_RETURN(res);
}


/**
  Test that the subject table of INSERT/UPDATE/DELETE/CREATE
  or (in case of MyISAMMRG) one of its children are not used later
  in the query.

  For MyISAMMRG tables, it is assumed that all the underlying
  tables of @c table (if any) are listed right after it and that
  their @c parent_l field points at the main table.


  @retval non-NULL The table list element for the table that
                   represents the duplicate. 
  @retval NULL     No duplicates found.
*/

TABLE_LIST*
unique_table(THD *thd, TABLE_LIST *table, TABLE_LIST *table_list,
             uint check_flag)
{
  TABLE_LIST *dup;

  table= table->find_table_for_update();

  if (table->table &&
      table->table->file->ha_table_flags() & HA_CAN_MULTISTEP_MERGE)
  {
    TABLE_LIST *child;
    dup= NULL;
    /* Check duplicates of all merge children. */
    for (child= table->next_global; child;
         child= child->next_global)
    {
      if (child->table &&
          child->table->file->ha_table_flags() & HA_CAN_MULTISTEP_MERGE)
        continue;

      /*
        Ensure that the child has one parent that is the table that is
        updated.
      */
      TABLE_LIST *tmp_parent= child;
      while ((tmp_parent= tmp_parent->parent_l))
      {
        if (tmp_parent == table)
          break;
      }
      if (!tmp_parent)
        break;

      if ((dup= find_dup_table(thd, child, child->next_global, check_flag)))
        break;
    }
  }
  else
    dup= find_dup_table(thd, table, table_list, check_flag);
  return dup;
}


/*
  Issue correct error message in case we found 2 duplicate tables which
  prevent some update operation

  SYNOPSIS
    update_non_unique_table_error()
    update      table which we try to update
    operation   name of update operation
    duplicate   duplicate table which we found

  NOTE:
    here we hide view underlying tables if we have them
*/

void update_non_unique_table_error(TABLE_LIST *update,
                                   const char *operation,
                                   TABLE_LIST *duplicate)
{
  update= update->top_table();
  duplicate= duplicate->top_table();
  if (!update->view || !duplicate->view ||
      update->view == duplicate->view ||
      update->view_name.length != duplicate->view_name.length ||
      update->view_db.length != duplicate->view_db.length ||
      lex_string_cmp(table_alias_charset,
                     &update->view_name, &duplicate->view_name) != 0 ||
      lex_string_cmp(table_alias_charset,
                     &update->view_db, &duplicate->view_db) != 0)
  {
    /*
      it is not the same view repeated (but it can be parts of the same copy
      of view), so we have to hide underlying tables.
    */
    if (update->view)
    {
      /* Issue the ER_NON_INSERTABLE_TABLE error for an INSERT */
      if (update->view == duplicate->view)
        my_error(!strncmp(operation, "INSERT", 6) ?
                 ER_NON_INSERTABLE_TABLE : ER_NON_UPDATABLE_TABLE, MYF(0),
                 update->alias.str, operation);
      else
        my_error(ER_VIEW_PREVENT_UPDATE, MYF(0),
                 (duplicate->view ? duplicate->alias.str : update->alias.str),
                 operation, update->alias.str);
      return;
    }
    if (duplicate->view)
    {
      my_error(ER_VIEW_PREVENT_UPDATE, MYF(0), duplicate->alias.str, operation,
               update->alias.str);
      return;
    }
  }
  my_error(ER_UPDATE_TABLE_USED, MYF(0), update->alias.str, operation);
}


/**
   Force all other threads to stop using the table by upgrading
   metadata lock on it and remove unused TABLE instances from cache.

   @param thd      Thread handler
   @param table    Table to remove from cache
   @param function HA_EXTRA_PREPARE_FOR_DROP if table is to be deleted
                   HA_EXTRA_FORCE_REOPEN if table is not be used
                   HA_EXTRA_PREPARE_FOR_RENAME if table is to be renamed
                   HA_EXTRA_NOT_USED             Don't call extra()

   @note When returning, the table will be unusable for other threads
         until metadata lock is downgraded.

   @retval FALSE Success.
   @retval TRUE  Failure (e.g. because thread was killed).
*/

bool wait_while_table_is_used(THD *thd, TABLE *table,
                              enum ha_extra_function function)
{
  DBUG_ENTER("wait_while_table_is_used");
  DBUG_ASSERT(!table->s->tmp_table);
  DBUG_PRINT("enter", ("table: '%s'  share: %p  db_stat: %u  version: %lld",
                       table->s->table_name.str, table->s,
                       table->db_stat, table->s->tdc->version));

  if (thd->mdl_context.upgrade_shared_lock(
             table->mdl_ticket, MDL_EXCLUSIVE,
             thd->variables.lock_wait_timeout))
    DBUG_RETURN(TRUE);

  tdc_remove_table(thd, TDC_RT_REMOVE_NOT_OWN,
                   table->s->db.str, table->s->table_name.str,
                   FALSE);
  /* extra() call must come only after all instances above are closed */
  if (function != HA_EXTRA_NOT_USED)
    (void) table->file->extra(function);
  DBUG_RETURN(FALSE);
}


/**
  Close a and drop a just created table in CREATE TABLE ... SELECT.

  @param  thd         Thread handle
  @param  table       TABLE object for the table to be dropped
  @param  db_name     Name of database for this table
  @param  table_name  Name of this table

  This routine assumes that the table to be closed is open only
  by the calling thread, so we needn't wait until other threads
  close the table. It also assumes that the table is first
  in thd->open_ables and a data lock on it, if any, has been
  released. To sum up, it's tuned to work with
  CREATE TABLE ... SELECT and CREATE TABLE .. SELECT only.
  Note, that currently CREATE TABLE ... SELECT is not supported
  under LOCK TABLES. This function, still, can be called in
  prelocked mode, e.g. if we do CREATE TABLE .. SELECT f1();
*/

void drop_open_table(THD *thd, TABLE *table, const LEX_CSTRING *db_name,
                     const LEX_CSTRING *table_name)
{
  DBUG_ENTER("drop_open_table");
  if (table->s->tmp_table)
    thd->drop_temporary_table(table, NULL, true);
  else
  {
    DBUG_ASSERT(table == thd->open_tables);

    handlerton *table_type= table->s->db_type();
    table->file->extra(HA_EXTRA_PREPARE_FOR_DROP);
    close_thread_table(thd, &thd->open_tables);
    /* Remove the table share from the table cache. */
    tdc_remove_table(thd, TDC_RT_REMOVE_ALL, db_name->str, table_name->str,
                     FALSE);
    /* Remove the table from the storage engine and rm the .frm. */
    quick_rm_table(thd, table_type, db_name, table_name, 0);
 }
  DBUG_VOID_RETURN;
}


/**
  An error handler which converts, if possible, ER_LOCK_DEADLOCK error
  that can occur when we are trying to acquire a metadata lock to
  a request for back-off and re-start of open_tables() process.
*/

class MDL_deadlock_handler : public Internal_error_handler
{
public:
  MDL_deadlock_handler(Open_table_context *ot_ctx_arg)
    : m_ot_ctx(ot_ctx_arg), m_is_active(FALSE)
  {}

  virtual ~MDL_deadlock_handler() {}

  virtual bool handle_condition(THD *thd,
                                uint sql_errno,
                                const char* sqlstate,
                                Sql_condition::enum_warning_level *level,
                                const char* msg,
                                Sql_condition ** cond_hdl);

private:
  /** Open table context to be used for back-off request. */
  Open_table_context *m_ot_ctx;
  /**
    Indicates that we are already in the process of handling
    ER_LOCK_DEADLOCK error. Allows to re-emit the error from
    the error handler without falling into infinite recursion.
  */
  bool m_is_active;
};


bool MDL_deadlock_handler::handle_condition(THD *,
                                            uint sql_errno,
                                            const char*,
                                            Sql_condition::enum_warning_level*,
                                            const char*,
                                            Sql_condition ** cond_hdl)
{
  *cond_hdl= NULL;
  if (! m_is_active && sql_errno == ER_LOCK_DEADLOCK)
  {
    /* Disable the handler to avoid infinite recursion. */
    m_is_active= TRUE;
    (void) m_ot_ctx->request_backoff_action(
             Open_table_context::OT_BACKOFF_AND_RETRY,
             NULL);
    m_is_active= FALSE;
    /*
      If the above back-off request failed, a new instance of
      ER_LOCK_DEADLOCK error was emitted. Thus the current
      instance of error condition can be treated as handled.
    */
    return TRUE;
  }
  return FALSE;
}


/**
  Try to acquire an MDL lock for a table being opened.

  @param[in,out] thd      Session context, to report errors.
  @param[out]    ot_ctx   Open table context, to hold the back off
                          state. If we failed to acquire a lock
                          due to a lock conflict, we add the
                          failed request to the open table context.
  @param[in,out] mdl_request A request for an MDL lock.
                          If we managed to acquire a ticket
                          (no errors or lock conflicts occurred),
                          contains a reference to it on
                          return. However, is not modified if MDL
                          lock type- modifying flags were provided.
  @param[in]    flags flags MYSQL_OPEN_FORCE_SHARED_MDL,
                          MYSQL_OPEN_FORCE_SHARED_HIGH_PRIO_MDL or
                          MYSQL_OPEN_FAIL_ON_MDL_CONFLICT
                          @sa open_table().
  @param[out]   mdl_ticket Only modified if there was no error.
                          If we managed to acquire an MDL
                          lock, contains a reference to the
                          ticket, otherwise is set to NULL.

  @retval TRUE  An error occurred.
  @retval FALSE No error, but perhaps a lock conflict, check mdl_ticket.
*/

static bool
open_table_get_mdl_lock(THD *thd, Open_table_context *ot_ctx,
                        MDL_request *mdl_request,
                        uint flags,
                        MDL_ticket **mdl_ticket)
{
  MDL_request mdl_request_shared;

  if (flags & (MYSQL_OPEN_FORCE_SHARED_MDL |
               MYSQL_OPEN_FORCE_SHARED_HIGH_PRIO_MDL))
  {
    /*
      MYSQL_OPEN_FORCE_SHARED_MDL flag means that we are executing
      PREPARE for a prepared statement and want to override
      the type-of-operation aware metadata lock which was set
      in the parser/during view opening with a simple shared
      metadata lock.
      This is necessary to allow concurrent execution of PREPARE
      and LOCK TABLES WRITE statement against the same table.

      MYSQL_OPEN_FORCE_SHARED_HIGH_PRIO_MDL flag means that we open
      the table in order to get information about it for one of I_S
      queries and also want to override the type-of-operation aware
      shared metadata lock which was set earlier (e.g. during view
      opening) with a high-priority shared metadata lock.
      This is necessary to avoid unnecessary waiting and extra
      ER_WARN_I_S_SKIPPED_TABLE warnings when accessing I_S tables.

      These two flags are mutually exclusive.
    */
    DBUG_ASSERT(!(flags & MYSQL_OPEN_FORCE_SHARED_MDL) ||
                !(flags & MYSQL_OPEN_FORCE_SHARED_HIGH_PRIO_MDL));

    mdl_request_shared.init(&mdl_request->key,
                            (flags & MYSQL_OPEN_FORCE_SHARED_MDL) ?
                            MDL_SHARED : MDL_SHARED_HIGH_PRIO,
                            MDL_TRANSACTION);
    mdl_request= &mdl_request_shared;
  }

  if (flags & MYSQL_OPEN_FAIL_ON_MDL_CONFLICT)
  {
    /*
      When table is being open in order to get data for I_S table,
      we might have some tables not only open but also locked (e.g. when
      this happens under LOCK TABLES or in a stored function).
      As a result by waiting on a conflicting metadata lock to go away
      we may create a deadlock which won't entirely belong to the
      MDL subsystem and thus won't be detectable by this subsystem's
      deadlock detector.
      To avoid such situation we skip the trouble-making table if
      there is a conflicting lock.
    */
    if (thd->mdl_context.try_acquire_lock(mdl_request))
      return TRUE;
    if (mdl_request->ticket == NULL)
    {
      my_error(ER_WARN_I_S_SKIPPED_TABLE, MYF(0),
               mdl_request->key.db_name(), mdl_request->key.name());
      return TRUE;
    }
  }
  else
  {
    /*
      We are doing a normal table open. Let us try to acquire a metadata
      lock on the table. If there is a conflicting lock, acquire_lock()
      will wait for it to go away. Sometimes this waiting may lead to a
      deadlock, with the following results:
      1) If a deadlock is entirely within MDL subsystem, it is
         detected by the deadlock detector of this subsystem.
         ER_LOCK_DEADLOCK error is produced. Then, the error handler
         that is installed prior to the call to acquire_lock() attempts
         to request a back-off and retry. Upon success, ER_LOCK_DEADLOCK
         error is suppressed, otherwise propagated up the calling stack.
      2) Otherwise, a deadlock may occur when the wait-for graph
         includes edges not visible to the MDL deadlock detector.
         One such example is a wait on an InnoDB row lock, e.g. when:
         conn C1 gets SR MDL lock on t1 with SELECT * FROM t1
         conn C2 gets a row lock on t2 with  SELECT * FROM t2 FOR UPDATE
         conn C3 gets in and waits on C1 with DROP TABLE t0, t1
         conn C2 continues and blocks on C3 with SELECT * FROM t0
         conn C1 deadlocks by waiting on C2 by issuing SELECT * FROM
         t2 LOCK IN SHARE MODE.
         Such circular waits are currently only resolved by timeouts,
         e.g. @@innodb_lock_wait_timeout or @@lock_wait_timeout.
    */
    MDL_deadlock_handler mdl_deadlock_handler(ot_ctx);

    thd->push_internal_handler(&mdl_deadlock_handler);
    bool result= thd->mdl_context.acquire_lock(mdl_request,
                                               ot_ctx->get_timeout());
    thd->pop_internal_handler();

    if (result && !ot_ctx->can_recover_from_failed_open())
      return TRUE;
  }
  *mdl_ticket= mdl_request->ticket;
  return FALSE;
}

#ifdef WITH_PARTITION_STORAGE_ENGINE
/* Set all [named] partitions as used. */
static int set_partitions_as_used(TABLE_LIST *tl, TABLE *t)
{
  if (t->part_info)
    return t->file->change_partitions_to_open(tl->partition_names);
  return 0;
}
#endif


/**
  Check if the given table is actually a VIEW that was LOCK-ed

  @param thd            Thread context.
  @param t              Table to check.

  @retval TRUE  The 't'-table is a locked view
                needed to remedy problem before retrying again.
  @retval FALSE 't' was not locked, not a VIEW or an error happened.
*/
bool is_locked_view(THD *thd, TABLE_LIST *t)
{
  DBUG_ENTER("check_locked_view");
  /*
   Is this table a view and not a base table?
   (it is work around to allow to open view with locked tables,
   real fix will be made after definition cache will be made)

   Since opening of view which was not explicitly locked by LOCK
   TABLES breaks metadata locking protocol (potentially can lead
   to deadlocks) it should be disallowed.
  */
  if (thd->mdl_context.is_lock_owner(MDL_key::TABLE, t->db.str,
                                     t->table_name.str, MDL_SHARED))
  {
    char path[FN_REFLEN + 1];
    build_table_filename(path, sizeof(path) - 1,
                         t->db.str, t->table_name.str, reg_ext, 0);
    /*
      Note that we can't be 100% sure that it is a view since it's
      possible that we either simply have not found unused TABLE
      instance in THD::open_tables list or were unable to open table
      during prelocking process (in this case in theory we still
      should hold shared metadata lock on it).
    */
    if (dd_frm_is_view(thd, path))
    {
      /*
        If parent_l of the table_list is non null then a merge table
        has this view as child table, which is not supported.
      */
      if (t->parent_l)
      {
        my_error(ER_WRONG_MRG_TABLE, MYF(0));
        DBUG_RETURN(FALSE);
      }

      if (!tdc_open_view(thd, t, CHECK_METADATA_VERSION))
      {
        DBUG_ASSERT(t->view != 0);
        DBUG_RETURN(TRUE); // VIEW
      }
    }
  }

  DBUG_RETURN(FALSE);
}


/**
  Open a base table.

  @param thd            Thread context.
  @param table_list     Open first table in list.
  @param ot_ctx         Context with flags which modify how open works
                        and which is used to recover from a failed
                        open_table() attempt.
                        Some examples of flags:
                        MYSQL_OPEN_IGNORE_FLUSH - Open table even if
                        someone has done a flush. No version number
                        checking is done.
                        MYSQL_OPEN_HAS_MDL_LOCK - instead of acquiring
                        metadata locks rely on that caller already has
                        appropriate ones.

  Uses a cache of open tables to find a TABLE instance not in use.

  If TABLE_LIST::open_strategy is set to OPEN_IF_EXISTS, the table is
  opened only if it exists. If the open strategy is OPEN_STUB, the
  underlying table is never opened. In both cases, metadata locks are
  always taken according to the lock strategy.

  The function used to open temporary tables, but now it opens base tables
  only.

  @retval TRUE  Open failed. "action" parameter may contain type of action
                needed to remedy problem before retrying again.
  @retval FALSE Success. Members of TABLE_LIST structure are filled properly
                (e.g.  TABLE_LIST::table is set for real tables and
                TABLE_LIST::view is set for views).
*/

bool open_table(THD *thd, TABLE_LIST *table_list, Open_table_context *ot_ctx)
{
  TABLE *table;
  const char *key;
  uint	key_length;
  const char *alias= table_list->alias.str;
  uint flags= ot_ctx->get_flags();
  MDL_ticket *mdl_ticket;
  TABLE_SHARE *share;
  uint gts_flags;
#ifdef WITH_PARTITION_STORAGE_ENGINE
  int part_names_error=0;
#endif
  DBUG_ENTER("open_table");

  /*
    The table must not be opened already. The table can be pre-opened for
    some statements if it is a temporary table.

    open_temporary_table() must be used to open temporary tables.
  */
  DBUG_ASSERT(!table_list->table);

  /* an open table operation needs a lot of the stack space */
  if (check_stack_overrun(thd, STACK_MIN_SIZE_FOR_OPEN, (uchar *)&alias))
    DBUG_RETURN(TRUE);

  if (!(flags & MYSQL_OPEN_IGNORE_KILLED) && thd->killed)
  {
    thd->send_kill_message();
    DBUG_RETURN(TRUE);
  }

  /*
    Check if we're trying to take a write lock in a read only transaction.

    Note that we allow write locks on log tables as otherwise logging
    to general/slow log would be disabled in read only transactions.
  */
  if (table_list->mdl_request.is_write_lock_request() &&
      thd->tx_read_only &&
      !(flags & (MYSQL_LOCK_LOG_TABLE | MYSQL_OPEN_HAS_MDL_LOCK)))
  {
    my_error(ER_CANT_EXECUTE_IN_READ_ONLY_TRANSACTION, MYF(0));
    DBUG_RETURN(true);
  }

  if (!table_list->db.str)
  {
    my_error(ER_NO_DB_ERROR, MYF(0));
    DBUG_RETURN(true);
  }

  key_length= get_table_def_key(table_list, &key);

  /*
    If we're in pre-locked or LOCK TABLES mode, let's try to find the
    requested table in the list of pre-opened and locked tables. If the
    table is not there, return an error - we can't open not pre-opened
    tables in pre-locked/LOCK TABLES mode.
    TODO: move this block into a separate function.
  */
  if (thd->locked_tables_mode &&
      ! (flags & MYSQL_OPEN_GET_NEW_TABLE))
  {						// Using table locks
    TABLE *best_table= 0;
    int best_distance= INT_MIN;
    for (table=thd->open_tables; table ; table=table->next)
    {
      if (table->s->table_cache_key.length == key_length &&
	  !memcmp(table->s->table_cache_key.str, key, key_length))
      {
        if (!my_strcasecmp(system_charset_info, table->alias.c_ptr(), alias) &&
            table->query_id != thd->query_id && /* skip tables already used */
            (thd->locked_tables_mode == LTM_LOCK_TABLES ||
             table->query_id == 0))
        {
          int distance= ((int) table->reginfo.lock_type -
                         (int) table_list->lock_type);

          /*
            Find a table that either has the exact lock type requested,
            or has the best suitable lock. In case there is no locked
            table that has an equal or higher lock than requested,
            we us the closest matching lock to be able to produce an error
            message about wrong lock mode on the table. The best_table
            is changed if bd < 0 <= d or bd < d < 0 or 0 <= d < bd.

            distance <  0 - No suitable lock found
            distance >  0 - we have lock mode higher then we require
            distance == 0 - we have lock mode exactly which we need
          */
          if ((best_distance < 0 && distance > best_distance) ||
              (distance >= 0 && distance < best_distance))
          {
            best_distance= distance;
            best_table= table;
            if (best_distance == 0)
            {
              /*
                We have found a perfect match and can finish iterating
                through open tables list. Check for table use conflict
                between calling statement and SP/trigger is done in
                lock_tables().
              */
              break;
            }
          }
        }
      }
    }
    if (best_table)
    {
      table= best_table;
      table->query_id= thd->query_id;
      DBUG_PRINT("info",("Using locked table"));
#ifdef WITH_PARTITION_STORAGE_ENGINE
      part_names_error= set_partitions_as_used(table_list, table);
#endif
      goto reset;
    }

    if (is_locked_view(thd, table_list))
      DBUG_RETURN(FALSE); // VIEW

    /*
      No table in the locked tables list. In case of explicit LOCK TABLES
      this can happen if a user did not include the table into the list.
      In case of pre-locked mode locked tables list is generated automatically,
      so we may only end up here if the table did not exist when
      locked tables list was created.
    */
    if (thd->locked_tables_mode == LTM_PRELOCKED)
      my_error(ER_NO_SUCH_TABLE, MYF(0), table_list->db.str, table_list->alias.str);
    else
      my_error(ER_TABLE_NOT_LOCKED, MYF(0), alias);
    DBUG_RETURN(TRUE);
  }

  /*
    Non pre-locked/LOCK TABLES mode, and the table is not temporary.
    This is the normal use case.
  */

  if (! (flags & MYSQL_OPEN_HAS_MDL_LOCK))
  {
    /*
      We are not under LOCK TABLES and going to acquire write-lock/
      modify the base table. We need to acquire protection against
      global read lock until end of this statement in order to have
      this statement blocked by active FLUSH TABLES WITH READ LOCK.

      We don't need to acquire this protection under LOCK TABLES as
      such protection already acquired at LOCK TABLES time and
      not released until UNLOCK TABLES.

      We don't block statements which modify only temporary tables
      as these tables are not preserved by any form of
      backup which uses FLUSH TABLES WITH READ LOCK.

      TODO: The fact that we sometimes acquire protection against
            GRL only when we encounter table to be write-locked
            slightly increases probability of deadlock.
            This problem will be solved once Alik pushes his
            temporary table refactoring patch and we can start
            pre-acquiring metadata locks at the beggining of
            open_tables() call.
    */
    if (table_list->mdl_request.is_write_lock_request() &&
        ! (flags & (MYSQL_OPEN_IGNORE_GLOBAL_READ_LOCK |
                    MYSQL_OPEN_FORCE_SHARED_MDL |
                    MYSQL_OPEN_FORCE_SHARED_HIGH_PRIO_MDL |
                    MYSQL_OPEN_SKIP_SCOPED_MDL_LOCK)) &&
        ! ot_ctx->has_protection_against_grl())
    {
      MDL_request protection_request;
      MDL_deadlock_handler mdl_deadlock_handler(ot_ctx);

      if (thd->global_read_lock.can_acquire_protection())
        DBUG_RETURN(TRUE);

      protection_request.init(MDL_key::GLOBAL, "", "", MDL_INTENTION_EXCLUSIVE,
                              MDL_STATEMENT);

      /*
        Install error handler which if possible will convert deadlock error
        into request to back-off and restart process of opening tables.
      */
      thd->push_internal_handler(&mdl_deadlock_handler);
      bool result= thd->mdl_context.acquire_lock(&protection_request,
                                                 ot_ctx->get_timeout());
      thd->pop_internal_handler();

      if (result)
        DBUG_RETURN(TRUE);

      ot_ctx->set_has_protection_against_grl();
    }

    if (open_table_get_mdl_lock(thd, ot_ctx, &table_list->mdl_request,
                                flags, &mdl_ticket) ||
        mdl_ticket == NULL)
    {
      DEBUG_SYNC(thd, "before_open_table_wait_refresh");
      DBUG_RETURN(TRUE);
    }
    DEBUG_SYNC(thd, "after_open_table_mdl_shared");
  }
  else
  {
    /*
      Grab reference to the MDL lock ticket that was acquired
      by the caller.
    */
    mdl_ticket= table_list->mdl_request.ticket;
  }

  if (table_list->open_strategy == TABLE_LIST::OPEN_IF_EXISTS)
  {
    if (!ha_table_exists(thd, &table_list->db, &table_list->table_name))
      DBUG_RETURN(FALSE);
  }
  else if (table_list->open_strategy == TABLE_LIST::OPEN_STUB)
    DBUG_RETURN(FALSE);

  /* Table exists. Let us try to open it. */

  if (table_list->i_s_requested_object & OPEN_TABLE_ONLY)
    gts_flags= GTS_TABLE;
  else if (table_list->i_s_requested_object &  OPEN_VIEW_ONLY)
    gts_flags= GTS_VIEW;
  else
    gts_flags= GTS_TABLE | GTS_VIEW;

retry_share:

  share= tdc_acquire_share(thd, table_list, gts_flags, &table);

  if (unlikely(!share))
  {
    /*
      Hide "Table doesn't exist" errors if the table belongs to a view.
      The check for thd->is_error() is necessary to not push an
      unwanted error in case the error was already silenced.
      @todo Rework the alternative ways to deal with ER_NO_SUCH TABLE.
    */
    if (thd->is_error())
    {
      if (table_list->parent_l)
      {
        thd->clear_error();
        my_error(ER_WRONG_MRG_TABLE, MYF(0));
      }
      else if (table_list->belong_to_view)
      {
        TABLE_LIST *view= table_list->belong_to_view;
        thd->clear_error();
        my_error(ER_VIEW_INVALID, MYF(0),
                 view->view_db.str, view->view_name.str);
      }
    }
    DBUG_RETURN(TRUE);
  }

  /*
    Check if this TABLE_SHARE-object corresponds to a view. Note, that there is
    no need to check TABLE_SHARE::tdc.flushed as we do for regular tables,
    because view shares are always up to date.
  */
  if (share->is_view)
  {
    /*
      If parent_l of the table_list is non null then a merge table
      has this view as child table, which is not supported.
    */
    if (table_list->parent_l)
    {
      my_error(ER_WRONG_MRG_TABLE, MYF(0));
      goto err_lock;
    }
    if (table_list->sequence)
    {
      my_error(ER_NOT_SEQUENCE, MYF(0), table_list->db.str,
               table_list->alias.str);
      goto err_lock;
    }
    /*
      This table is a view. Validate its metadata version: in particular,
      that it was a view when the statement was prepared.
    */
    if (check_and_update_table_version(thd, table_list, share))
      goto err_lock;

    /* Open view */
    if (mysql_make_view(thd, share, table_list, false))
      goto err_lock;


    /* TODO: Don't free this */
    tdc_release_share(share);

    DBUG_ASSERT(table_list->view);

    DBUG_RETURN(FALSE);
  }

  if (!(flags & MYSQL_OPEN_IGNORE_FLUSH))
  {
    if (share->tdc->flushed)
    {
      DBUG_PRINT("info", ("Found old share version: %lld  current: %lld",
                          share->tdc->version, tdc_refresh_version()));
      /*
        We already have an MDL lock. But we have encountered an old
        version of table in the table definition cache which is possible
        when someone changes the table version directly in the cache
        without acquiring a metadata lock (e.g. this can happen during
        "rolling" FLUSH TABLE(S)).
        Release our reference to share, wait until old version of
        share goes away and then try to get new version of table share.
      */
      if (table)
        tc_release_table(table);
      else
        tdc_release_share(share);

      MDL_deadlock_handler mdl_deadlock_handler(ot_ctx);
      bool wait_result;

      thd->push_internal_handler(&mdl_deadlock_handler);
      wait_result= tdc_wait_for_old_version(thd, table_list->db.str,
                                            table_list->table_name.str,
                                            ot_ctx->get_timeout(),
                                            mdl_ticket->get_deadlock_weight());
      thd->pop_internal_handler();

      if (wait_result)
        DBUG_RETURN(TRUE);

      goto retry_share;
    }

    if (thd->open_tables && thd->open_tables->s->tdc->flushed)
    {
      /*
        If the version changes while we're opening the tables,
        we have to back off, close all the tables opened-so-far,
        and try to reopen them. Note: refresh_version is currently
        changed only during FLUSH TABLES.
      */
      if (table)
        tc_release_table(table);
      else
        tdc_release_share(share);
      (void)ot_ctx->request_backoff_action(Open_table_context::OT_REOPEN_TABLES,
                                           NULL);
      DBUG_RETURN(TRUE);
    }
  }

  if (table)
  {
    DBUG_ASSERT(table->file != NULL);
    MYSQL_REBIND_TABLE(table->file);
#ifdef WITH_PARTITION_STORAGE_ENGINE
    part_names_error= set_partitions_as_used(table_list, table);
#endif
  }
  else
  {
    enum open_frm_error error;

    /* make a new table */
    if (!(table=(TABLE*) my_malloc(sizeof(*table),MYF(MY_WME))))
      goto err_lock;

    error= open_table_from_share(thd, share, &table_list->alias,
                                 HA_OPEN_KEYFILE | HA_TRY_READ_ONLY,
                                 EXTRA_RECORD,
                                 thd->open_options, table, FALSE,
                                 IF_PARTITIONING(table_list->partition_names,0));

    if (unlikely(error))
    {
      my_free(table);

      if (error == OPEN_FRM_DISCOVER)
        (void) ot_ctx->request_backoff_action(Open_table_context::OT_DISCOVER,
                                              table_list);
      else if (share->crashed)
      {
        if (!(flags & MYSQL_OPEN_IGNORE_REPAIR))
          (void) ot_ctx->request_backoff_action(Open_table_context::OT_REPAIR,
                                                table_list);
        else
          table_list->crashed= 1;  /* Mark that table was crashed */
      }
      goto err_lock;
    }
    if (open_table_entry_fini(thd, share, table))
    {
      closefrm(table);
      my_free(table);
      goto err_lock;
    }

    /* Add table to the share's used tables list. */
    tc_add_table(thd, table);
  }

  table->mdl_ticket= mdl_ticket;

  table->next= thd->open_tables;		/* Link into simple list */
  thd->set_open_tables(table);

  table->reginfo.lock_type=TL_READ;		/* Assume read */

 reset:
  /*
    Check that there is no reference to a condition from an earlier query
    (cf. Bug#58553). 
  */
  DBUG_ASSERT(table->file->pushed_cond == NULL);
  table_list->updatable= 1; // It is not derived table nor non-updatable VIEW
  table_list->table= table;

#ifdef WITH_PARTITION_STORAGE_ENGINE
  if (unlikely(table->part_info))
  {
    /* Partitions specified were incorrect.*/
    if (part_names_error)
    {
      table->file->print_error(part_names_error, MYF(0));
      DBUG_RETURN(true);
    }
  }
  else if (table_list->partition_names)
  {
    /* Don't allow PARTITION () clause on a nonpartitioned table */
    my_error(ER_PARTITION_CLAUSE_ON_NONPARTITIONED, MYF(0));
    DBUG_RETURN(true);
  }
#endif
  if (table_list->sequence && table->s->table_type != TABLE_TYPE_SEQUENCE)
  {
    my_error(ER_NOT_SEQUENCE, MYF(0), table_list->db.str, table_list->alias.str);
    DBUG_RETURN(true);
  }

  table->init(thd, table_list);

  DBUG_RETURN(FALSE);

err_lock:
  tdc_release_share(share);

  DBUG_PRINT("exit", ("failed"));
  DBUG_RETURN(TRUE);
}


/**
   Find table in the list of open tables.

   @param list       List of TABLE objects to be inspected.
   @param db         Database name
   @param table_name Table name

   @return Pointer to the TABLE object found, 0 if no table found.
*/

TABLE *find_locked_table(TABLE *list, const char *db, const char *table_name)
{
  char	key[MAX_DBKEY_LENGTH];
  uint key_length= tdc_create_key(key, db, table_name);

  for (TABLE *table= list; table ; table=table->next)
  {
    if (table->s->table_cache_key.length == key_length &&
	!memcmp(table->s->table_cache_key.str, key, key_length))
      return table;
  }
  return(0);
}


/**
   Find instance of TABLE with upgradable or exclusive metadata
   lock from the list of open tables, emit error if no such table
   found.

   @param thd        Thread context
   @param db         Database name.
   @param table_name Name of table.
   @param p_error    In the case of an error (when the function returns NULL)
                     the error number is stored there.
                     If the p_error is NULL, function launches the error itself.

   @note This function checks if the connection holds a global IX
         metadata lock. If no such lock is found, it is not safe to
         upgrade the lock and ER_TABLE_NOT_LOCKED_FOR_WRITE will be
         reported.

   @return Pointer to TABLE instance with MDL_SHARED_UPGRADABLE
           MDL_SHARED_NO_WRITE, MDL_SHARED_NO_READ_WRITE, or
           MDL_EXCLUSIVE metadata lock, NULL otherwise.
*/

TABLE *find_table_for_mdl_upgrade(THD *thd, const char *db,
                                  const char *table_name, int *p_error)
{
  TABLE *tab= find_locked_table(thd->open_tables, db, table_name);
  int error;

  if (unlikely(!tab))
  {
    error= ER_TABLE_NOT_LOCKED;
    goto err_exit;
  }

  /*
    It is not safe to upgrade the metadata lock without a global IX lock.
    This can happen with FLUSH TABLES <list> WITH READ LOCK as we in these
    cases don't take a global IX lock in order to be compatible with
    global read lock.
  */
  if (unlikely(!thd->mdl_context.is_lock_owner(MDL_key::GLOBAL, "", "",
                                               MDL_INTENTION_EXCLUSIVE)))
  {
    error= ER_TABLE_NOT_LOCKED_FOR_WRITE;
    goto err_exit;
  }

  while (tab->mdl_ticket != NULL &&
         !tab->mdl_ticket->is_upgradable_or_exclusive() &&
         (tab= find_locked_table(tab->next, db, table_name)))
    continue;

  if (unlikely(!tab))
  {
    error= ER_TABLE_NOT_LOCKED_FOR_WRITE;
    goto err_exit;
  }

  return tab;

err_exit:
  if (p_error)
    *p_error= error;
  else
    my_error(error, MYF(0), table_name);

  return NULL;
}


/***********************************************************************
  class Locked_tables_list implementation. Declared in sql_class.h
************************************************************************/

/**
  Enter LTM_LOCK_TABLES mode.

  Enter the LOCK TABLES mode using all the tables that are
  currently open and locked in this connection.
  Initializes a TABLE_LIST instance for every locked table.

  @param  thd  thread handle

  @return TRUE if out of memory.
*/

bool
Locked_tables_list::init_locked_tables(THD *thd)
{
  DBUG_ASSERT(thd->locked_tables_mode == LTM_NONE);
  DBUG_ASSERT(m_locked_tables == NULL);
  DBUG_ASSERT(m_reopen_array == NULL);
  DBUG_ASSERT(m_locked_tables_count == 0);

  for (TABLE *table= thd->open_tables; table;
       table= table->next, m_locked_tables_count++)
  {
    TABLE_LIST *src_table_list= table->pos_in_table_list;
    LEX_CSTRING db, table_name, alias;

    db.length=         table->s->db.length;
    table_name.length= table->s->table_name.length;
    alias.length=      table->alias.length();
    TABLE_LIST *dst_table_list;

    if (! multi_alloc_root(&m_locked_tables_root,
                           &dst_table_list, sizeof(*dst_table_list),
                           &db.str, (size_t) db.length + 1,
                           &table_name.str, (size_t) table_name.length + 1,
                           &alias.str, (size_t) alias.length + 1,
                           NullS))
    {
      reset();
      return TRUE;
    }

    memcpy((char*) db.str,         table->s->db.str, db.length + 1);
    memcpy((char*) table_name.str, table->s->table_name.str,
           table_name.length + 1);
    memcpy((char*) alias.str,      table->alias.c_ptr(), alias.length + 1);
    dst_table_list->init_one_table(&db, &table_name,
                                   &alias, table->reginfo.lock_type);
    dst_table_list->table= table;
    dst_table_list->mdl_request.ticket= src_table_list->mdl_request.ticket;

    /* Link last into the list of tables */
    *(dst_table_list->prev_global= m_locked_tables_last)= dst_table_list;
    m_locked_tables_last= &dst_table_list->next_global;
    table->pos_in_locked_tables= dst_table_list;
  }
  if (m_locked_tables_count)
  {
    /**
      Allocate an auxiliary array to pass to mysql_lock_tables()
      in reopen_tables(). reopen_tables() is a critical
      path and we don't want to complicate it with extra allocations.
    */
    m_reopen_array= (TABLE**)alloc_root(&m_locked_tables_root,
                                        sizeof(TABLE*) *
                                        (m_locked_tables_count+1));
    if (m_reopen_array == NULL)
    {
      reset();
      return TRUE;
    }
  }

  TRANSACT_TRACKER(add_trx_state(thd, TX_LOCKED_TABLES));

  thd->enter_locked_tables_mode(LTM_LOCK_TABLES);

  return FALSE;
}


/**
  Leave LTM_LOCK_TABLES mode if it's been entered.

  Close all locked tables, free memory, and leave the mode.

  @note This function is a no-op if we're not in LOCK TABLES.
*/

void
Locked_tables_list::unlock_locked_tables(THD *thd)
{
  DBUG_ASSERT(!thd->in_sub_stmt &&
              !(thd->state_flags & Open_tables_state::BACKUPS_AVAIL));
  /*
    Sic: we must be careful to not close open tables if
    we're not in LOCK TABLES mode: unlock_locked_tables() is
    sometimes called implicitly, expecting no effect on
    open tables, e.g. from begin_trans().
  */
  if (thd->locked_tables_mode != LTM_LOCK_TABLES)
    return;

  for (TABLE_LIST *table_list= m_locked_tables;
       table_list; table_list= table_list->next_global)
  {
    /*
      Clear the position in the list, the TABLE object will be
      returned to the table cache.
    */
    if (table_list->table)                    // If not closed
      table_list->table->pos_in_locked_tables= NULL;
  }
  thd->leave_locked_tables_mode();

  TRANSACT_TRACKER(clear_trx_state(thd, TX_LOCKED_TABLES));

  DBUG_ASSERT(thd->transaction.stmt.is_empty());
  close_thread_tables(thd);

  /*
    We rely on the caller to implicitly commit the
    transaction and release transactional locks.
  */

  /*
    After closing tables we can free memory used for storing lock
    request for metadata locks and TABLE_LIST elements.
  */
  reset();
}


/**
  Remove all meta data locks associated with table and release locked
  table mode if there is no locked tables anymore
*/

void
Locked_tables_list::unlock_locked_table(THD *thd, MDL_ticket *mdl_ticket)
{
  /*
    Ensure we are in locked table mode.
    As this function is only called on error condition it's better
    to check this condition here than in the caller.
  */
  if (thd->locked_tables_mode != LTM_LOCK_TABLES)
    return;

  if (mdl_ticket)
  {
    /*
      Under LOCK TABLES we may have several instances of table open
      and locked and therefore have to remove several metadata lock
      requests associated with them.
    */
    thd->mdl_context.release_all_locks_for_name(mdl_ticket);
  }

  if (thd->lock->table_count == 0)
    unlock_locked_tables(thd);
}


/*
  Free memory allocated for storing locks
*/

void Locked_tables_list::reset()
{
  free_root(&m_locked_tables_root, MYF(0));
  m_locked_tables= NULL;
  m_locked_tables_last= &m_locked_tables;
  m_reopen_array= NULL;
  m_locked_tables_count= 0;
}


/**
  Unlink a locked table from the locked tables list, either
  temporarily or permanently.

  @param  thd        thread handle
  @param  table_list the element of locked tables list.
                     The implementation assumes that this argument
                     points to a TABLE_LIST element linked into
                     the locked tables list. Passing a TABLE_LIST
                     instance that is not part of locked tables
                     list will lead to a crash.
  @param  remove_from_locked_tables
                      TRUE if the table is removed from the list
                      permanently.

  This function is a no-op if we're not under LOCK TABLES.

  @sa Locked_tables_list::reopen_tables()
*/


void Locked_tables_list::unlink_from_list(THD *thd,
                                          TABLE_LIST *table_list,
                                          bool remove_from_locked_tables)
{
  /*
    If mode is not LTM_LOCK_TABLES, we needn't do anything. Moreover,
    outside this mode pos_in_locked_tables value is not trustworthy.
  */
  if (thd->locked_tables_mode != LTM_LOCK_TABLES &&
      thd->locked_tables_mode != LTM_PRELOCKED_UNDER_LOCK_TABLES)
    return;

  /*
    table_list must be set and point to pos_in_locked_tables of some
    table.
  */
  DBUG_ASSERT(table_list->table->pos_in_locked_tables == table_list);

  /* Clear the pointer, the table will be returned to the table cache. */
  table_list->table->pos_in_locked_tables= NULL;

  /* Mark the table as closed in the locked tables list. */
  table_list->table= NULL;

  /*
    If the table is being dropped or renamed, remove it from
    the locked tables list (implicitly drop the LOCK TABLES lock
    on it).
  */
  if (remove_from_locked_tables)
  {
    *table_list->prev_global= table_list->next_global;
    if (table_list->next_global == NULL)
      m_locked_tables_last= table_list->prev_global;
    else
      table_list->next_global->prev_global= table_list->prev_global;
    m_locked_tables_count--;
  }
}

/**
  This is an attempt to recover (somewhat) in case of an error.
  If we failed to reopen a closed table, let's unlink it from the
  list and forget about it. From a user perspective that would look
  as if the server "lost" the lock on one of the locked tables.

  @note This function is a no-op if we're not under LOCK TABLES.
*/

void Locked_tables_list::
unlink_all_closed_tables(THD *thd, MYSQL_LOCK *lock, size_t reopen_count)
{
  /* If we managed to take a lock, unlock tables and free the lock. */
  if (lock)
    mysql_unlock_tables(thd, lock);
  /*
    If a failure happened in reopen_tables(), we may have succeeded
    reopening some tables, but not all.
    This works when the connection was killed in mysql_lock_tables().
  */
  if (reopen_count)
  {
    while (reopen_count--)
    {
      /*
        When closing the table, we must remove it
        from thd->open_tables list.
        We rely on the fact that open_table() that was used
        in reopen_tables() always links the opened table
        to the beginning of the open_tables list.
      */
      DBUG_ASSERT(thd->open_tables == m_reopen_array[reopen_count]);

      thd->open_tables->pos_in_locked_tables->table= NULL;
      thd->open_tables->pos_in_locked_tables= NULL;

      close_thread_table(thd, &thd->open_tables);
    }
  }
  /* Exclude all closed tables from the LOCK TABLES list. */
  for (TABLE_LIST *table_list= m_locked_tables; table_list; table_list=
       table_list->next_global)
  {
    if (table_list->table == NULL)
    {
      /* Unlink from list. */
      *table_list->prev_global= table_list->next_global;
      if (table_list->next_global == NULL)
        m_locked_tables_last= table_list->prev_global;
      else
        table_list->next_global->prev_global= table_list->prev_global;
      m_locked_tables_count--;
    }
  }

  /* If no tables left, do an automatic UNLOCK TABLES */
  if (thd->lock && thd->lock->table_count == 0)
    unlock_locked_tables(thd);
}


/**
  Reopen the tables locked with LOCK TABLES and temporarily closed
  by a DDL statement or FLUSH TABLES.

  @note This function is a no-op if we're not under LOCK TABLES.

  @return TRUE if an error reopening the tables. May happen in
               case of some fatal system error only, e.g. a disk
               corruption, out of memory or a serious bug in the
               locking.
*/

bool
Locked_tables_list::reopen_tables(THD *thd, bool need_reopen)
{
  Open_table_context ot_ctx(thd, MYSQL_OPEN_REOPEN);
  uint reopen_count= 0;
  MYSQL_LOCK *lock;
  MYSQL_LOCK *merged_lock;
  DBUG_ENTER("Locked_tables_list::reopen_tables");

  for (TABLE_LIST *table_list= m_locked_tables;
       table_list; table_list= table_list->next_global)
  {
    if (need_reopen)
    {
      if (!table_list->table || !table_list->table->needs_reopen())
        continue;
      for (TABLE **prev= &thd->open_tables; *prev; prev= &(*prev)->next)
      {
        if (*prev == table_list->table)
        {
          thd->locked_tables_list.unlink_from_list(thd, table_list, false);
          mysql_lock_remove(thd, thd->lock, *prev);
          (*prev)->file->extra(HA_EXTRA_PREPARE_FOR_FORCED_CLOSE);
          close_thread_table(thd, prev);
          break;
        }
      }
      DBUG_ASSERT(table_list->table == NULL);
    }
    else
    {
      if (table_list->table)                      /* The table was not closed */
          continue;
    }

    /* Links into thd->open_tables upon success */
    if (open_table(thd, table_list, &ot_ctx))
    {
      unlink_all_closed_tables(thd, 0, reopen_count);
      DBUG_RETURN(TRUE);
    }
    table_list->table->pos_in_locked_tables= table_list;
    /* See also the comment on lock type in init_locked_tables(). */
    table_list->table->reginfo.lock_type= table_list->lock_type;

    DBUG_ASSERT(reopen_count < m_locked_tables_count);
    m_reopen_array[reopen_count++]= table_list->table;
  }
  if (reopen_count)
  {
    thd->in_lock_tables= 1;
    /*
      We re-lock all tables with mysql_lock_tables() at once rather
      than locking one table at a time because of the case
      reported in Bug#45035: when the same table is present
      in the list many times, thr_lock.c fails to grant READ lock
      on a table that is already locked by WRITE lock, even if
      WRITE lock is taken by the same thread. If READ and WRITE
      lock are passed to thr_lock.c in the same list, everything
      works fine. Patching legacy code of thr_lock.c is risking to
      break something else.
    */
    lock= mysql_lock_tables(thd, m_reopen_array, reopen_count,
                            MYSQL_OPEN_REOPEN | MYSQL_LOCK_USE_MALLOC);
    thd->in_lock_tables= 0;
    if (lock == NULL || (merged_lock=
                         mysql_lock_merge(thd->lock, lock)) == NULL)
    {
      unlink_all_closed_tables(thd, lock, reopen_count);
      if (! thd->killed)
        my_error(ER_LOCK_DEADLOCK, MYF(0));
      DBUG_RETURN(TRUE);
    }
    thd->lock= merged_lock;
  }
  DBUG_RETURN(FALSE);
}

/**
  Add back a locked table to the locked list that we just removed from it.
  This is needed in CREATE OR REPLACE TABLE where we are dropping, creating
  and re-opening a locked table.

  @return 0  0k
  @return 1  error
*/

bool Locked_tables_list::restore_lock(THD *thd, TABLE_LIST *dst_table_list,
                                      TABLE *table, MYSQL_LOCK *lock)
{
  MYSQL_LOCK *merged_lock;
  DBUG_ENTER("restore_lock");
  DBUG_ASSERT(!strcmp(dst_table_list->table_name.str, table->s->table_name.str));

  /* Ensure we have the memory to add the table back */
  if (!(merged_lock= mysql_lock_merge(thd->lock, lock)))
    DBUG_RETURN(1);
  thd->lock= merged_lock;

  /* Link to the new table */
  dst_table_list->table= table;
  /*
    The lock type may have changed (normally it should not as create
    table will lock the table in write mode
  */
  dst_table_list->lock_type= table->reginfo.lock_type;
  table->pos_in_locked_tables= dst_table_list;

  add_back_last_deleted_lock(dst_table_list);

  table->mdl_ticket->downgrade_lock(table->reginfo.lock_type >=
                                    TL_WRITE_ALLOW_WRITE ? 
                                    MDL_SHARED_NO_READ_WRITE :
                                    MDL_SHARED_READ);

  DBUG_RETURN(0);
}

/*
  Add back the last deleted lock structure.
  This should be followed by a call to reopen_tables() to
  open the table.
*/

void Locked_tables_list::add_back_last_deleted_lock(TABLE_LIST *dst_table_list)
{
  /* Link the lock back in the locked tables list */
  dst_table_list->prev_global= m_locked_tables_last;
  *m_locked_tables_last= dst_table_list;
  m_locked_tables_last= &dst_table_list->next_global;
  dst_table_list->next_global= 0;
  m_locked_tables_count++;
}


#ifndef DBUG_OFF
/* Cause a spurious statement reprepare for debug purposes. */
static bool inject_reprepare(THD *thd)
{
  if (thd->m_reprepare_observer && thd->stmt_arena->is_reprepared == FALSE)
  {
    thd->m_reprepare_observer->report_error(thd);
    return TRUE;
  }

  return FALSE;
}
#endif

/**
  Compare metadata versions of an element obtained from the table
  definition cache and its corresponding node in the parse tree.

  @details If the new and the old values mismatch, invoke
  Metadata_version_observer.
  At prepared statement prepare, all TABLE_LIST version values are
  NULL and we always have a mismatch. But there is no observer set
  in THD, and therefore no error is reported. Instead, we update
  the value in the parse tree, effectively recording the original
  version.
  At prepared statement execute, an observer may be installed.  If
  there is a version mismatch, we push an error and return TRUE.

  For conventional execution (no prepared statements), the
  observer is never installed.

  @sa Execute_observer
  @sa check_prepared_statement() to see cases when an observer is installed
  @sa TABLE_LIST::is_table_ref_id_equal()
  @sa TABLE_SHARE::get_table_ref_id()

  @param[in]      thd         used to report errors
  @param[in,out]  tables      TABLE_LIST instance created by the parser
                              Metadata version information in this object
                              is updated upon success.
  @param[in]      table_share an element from the table definition cache

  @retval  TRUE  an error, which has been reported
  @retval  FALSE success, version in TABLE_LIST has been updated
*/

static bool
check_and_update_table_version(THD *thd,
                               TABLE_LIST *tables, TABLE_SHARE *table_share)
{
  if (! tables->is_table_ref_id_equal(table_share))
  {
    if (thd->m_reprepare_observer &&
        thd->m_reprepare_observer->report_error(thd))
    {
      /*
        Version of the table share is different from the
        previous execution of the prepared statement, and it is
        unacceptable for this SQLCOM. Error has been reported.
      */
      DBUG_ASSERT(thd->is_error());
      return TRUE;
    }
    /* Always maintain the latest version and type */
    tables->set_table_ref_id(table_share);
  }

  DBUG_EXECUTE_IF("reprepare_each_statement", return inject_reprepare(thd););
  return FALSE;
}


/**
  Compares versions of a stored routine obtained from the sp cache
  and the version used at prepare.

  @details If the new and the old values mismatch, invoke
  Metadata_version_observer.
  At prepared statement prepare, all Sroutine_hash_entry version values
  are NULL and we always have a mismatch. But there is no observer set
  in THD, and therefore no error is reported. Instead, we update
  the value in Sroutine_hash_entry, effectively recording the original
  version.
  At prepared statement execute, an observer may be installed.  If
  there is a version mismatch, we push an error and return TRUE.

  For conventional execution (no prepared statements), the
  observer is never installed.

  @param[in]      thd         used to report errors
  @param[in/out]  rt          pointer to stored routine entry in the
                              parse tree
  @param[in]      sp          pointer to stored routine cache entry.
                              Can be NULL if there is no such routine.
  @retval  TRUE  an error, which has been reported
  @retval  FALSE success, version in Sroutine_hash_entry has been updated
*/

static bool
check_and_update_routine_version(THD *thd, Sroutine_hash_entry *rt,
                                 sp_head *sp)
{
  ulong spc_version= sp_cache_version();
  /* sp is NULL if there is no such routine. */
  ulong version= sp ? sp->sp_cache_version() : spc_version;
  /*
    If the version in the parse tree is stale,
    or the version in the cache is stale and sp is not used,
    we need to reprepare.
    Sic: version != spc_version <--> sp is not NULL.
  */
  if (rt->m_sp_cache_version != version ||
      (version != spc_version && !sp->is_invoked()))
  {
    if (thd->m_reprepare_observer &&
        thd->m_reprepare_observer->report_error(thd))
    {
      /*
        Version of the sp cache is different from the
        previous execution of the prepared statement, and it is
        unacceptable for this SQLCOM. Error has been reported.
      */
      DBUG_ASSERT(thd->is_error());
      return TRUE;
    }
    /* Always maintain the latest cache version. */
    rt->m_sp_cache_version= version;
  }
  return FALSE;
}


/**
   Open view by getting its definition from disk (and table cache in future).

   @param thd               Thread handle
   @param table_list        TABLE_LIST with db, table_name & belong_to_view
   @param flags             Flags which modify how we open the view

   @todo This function is needed for special handling of views under
         LOCK TABLES. We probably should get rid of it in long term.

   @return FALSE if success, TRUE - otherwise.
*/

bool tdc_open_view(THD *thd, TABLE_LIST *table_list, uint flags)
{
  TABLE not_used;
  TABLE_SHARE *share;
  bool err= TRUE;

  if (!(share= tdc_acquire_share(thd, table_list, GTS_VIEW)))
    return TRUE;

  DBUG_ASSERT(share->is_view);

  if (flags & CHECK_METADATA_VERSION)
  {
    /*
      Check TABLE_SHARE-version of view only if we have been instructed to do
      so. We do not need to check the version if we're executing CREATE VIEW or
      ALTER VIEW statements.

      In the future, this functionality should be moved out from
      tdc_open_view(), and  tdc_open_view() should became a part of a clean
      table-definition-cache interface.
    */
    if (check_and_update_table_version(thd, table_list, share))
      goto ret;
  }

  err= mysql_make_view(thd, share, table_list, (flags & OPEN_VIEW_NO_PARSE));
ret:
  tdc_release_share(share);

  return err;
}


/**
   Finalize the process of TABLE creation by loading table triggers
   and taking action if a HEAP table content was emptied implicitly.
*/

static bool open_table_entry_fini(THD *thd, TABLE_SHARE *share, TABLE *entry)
{
  if (Table_triggers_list::check_n_load(thd, &share->db,
                                        &share->table_name, entry, 0))
    return TRUE;

  /*
    If we are here, there was no fatal error (but error may be still
    unitialized).
  */
  if (unlikely(entry->file->implicit_emptied))
  {
    entry->file->implicit_emptied= 0;
    if (mysql_bin_log.is_open())
    {
      char query_buf[2*FN_REFLEN + 21];
      String query(query_buf, sizeof(query_buf), system_charset_info);

      query.length(0);
      query.append("DELETE FROM ");
      append_identifier(thd, &query, &share->db);
      query.append(".");
      append_identifier(thd, &query, &share->table_name);

      /*
        we bypass thd->binlog_query() here,
        as it does a lot of extra work, that is simply wrong in this case
      */
      Query_log_event qinfo(thd, query.ptr(), query.length(),
                            FALSE, TRUE, TRUE, 0);
      if (mysql_bin_log.write(&qinfo))
        return TRUE;
    }
  }
  return FALSE;
}


/**
   Auxiliary routine which is used for performing automatical table repair.
*/

static bool auto_repair_table(THD *thd, TABLE_LIST *table_list)
{
  TABLE_SHARE *share;
  TABLE *entry;
  bool result= TRUE;

  thd->clear_error();

  if (!(entry= (TABLE*)my_malloc(sizeof(TABLE), MYF(MY_WME))))
    return result;

  if (!(share= tdc_acquire_share(thd, table_list, GTS_TABLE)))
    goto end_free;

  DBUG_ASSERT(! share->is_view);

  if (open_table_from_share(thd, share, &table_list->alias,
                            HA_OPEN_KEYFILE | HA_TRY_READ_ONLY,
                            EXTRA_RECORD,
                            ha_open_options | HA_OPEN_FOR_REPAIR,
                            entry, FALSE) || ! entry->file ||
      (entry->file->is_crashed() && entry->file->ha_check_and_repair(thd)))
  {
    /* Give right error message */
    thd->clear_error();
    my_error(ER_NOT_KEYFILE, MYF(0), share->table_name.str);
    sql_print_error("Couldn't repair table: %s.%s", share->db.str,
                    share->table_name.str);
    if (entry->file)
      closefrm(entry);
  }
  else
  {
    thd->clear_error();			// Clear error message
    closefrm(entry);
    result= FALSE;
  }

  tdc_release_share(share);
  /* Remove the repaired share from the table cache. */
  tdc_remove_table(thd, TDC_RT_REMOVE_ALL,
                   table_list->db.str, table_list->table_name.str,
                   FALSE);
end_free:
  my_free(entry);
  return result;
}


/** Open_table_context */

Open_table_context::Open_table_context(THD *thd, uint flags)
  :m_thd(thd),
   m_failed_table(NULL),
   m_start_of_statement_svp(thd->mdl_context.mdl_savepoint()),
   m_timeout(flags & MYSQL_LOCK_IGNORE_TIMEOUT ?
             LONG_TIMEOUT : thd->variables.lock_wait_timeout),
   m_flags(flags),
   m_action(OT_NO_ACTION),
   m_has_locks(thd->mdl_context.has_locks()),
   m_has_protection_against_grl(FALSE)
{}


/**
  Check if we can back-off and set back off action if we can.
  Otherwise report and return error.

  @retval  TRUE if back-off is impossible.
  @retval  FALSE if we can back off. Back off action has been set.
*/

bool
Open_table_context::
request_backoff_action(enum_open_table_action action_arg,
                       TABLE_LIST *table)
{
  /*
    A back off action may be one of three kinds:

    * We met a broken table that needs repair, or a table that
      is not present on this MySQL server and needs re-discovery.
      To perform the action, we need an exclusive metadata lock on
      the table. Acquiring X lock while holding other shared
      locks can easily lead to deadlocks. We rely on MDL deadlock
      detector to discover them. If this is a multi-statement
      transaction that holds metadata locks for completed statements,
      we should keep these locks after discovery/repair.
      The action type in this case is OT_DISCOVER or OT_REPAIR.
    * Our attempt to acquire an MDL lock lead to a deadlock,
      detected by the MDL deadlock detector. The current
      session was chosen a victim. If this is a multi-statement
      transaction that holds metadata locks taken by completed
      statements, restarting locking for the current statement
      may lead to a livelock. Releasing locks of completed
      statements can not be done as will lead to violation
      of ACID. Thus, again, if m_has_locks is set,
      we report an error. Otherwise, when there are no metadata
      locks other than which belong to this statement, we can
      try to recover from error by releasing all locks and
      restarting the pre-locking.
      Similarly, a deadlock error can occur when the
      pre-locking process met a TABLE_SHARE that is being
      flushed, and unsuccessfully waited for the flush to
      complete. A deadlock in this case can happen, e.g.,
      when our session is holding a metadata lock that
      is being waited on by a session which is using
      the table which is being flushed. The only way
      to recover from this error is, again, to close all
      open tables, release all locks, and retry pre-locking.
      Action type name is OT_REOPEN_TABLES. Re-trying
      while holding some locks may lead to a livelock,
      and thus we don't do it.
    * Finally, this session has open TABLEs from different
      "generations" of the table cache. This can happen, e.g.,
      when, after this session has successfully opened one
      table used for a statement, FLUSH TABLES interfered and
      expelled another table used in it. FLUSH TABLES then
      blocks and waits on the table already opened by this
      statement.
      We detect this situation by ensuring that table cache
      version of all tables used in a statement is the same.
      If it isn't, all tables needs to be reopened.
      Note, that we can always perform a reopen in this case,
      even if we already have metadata locks, since we don't
      keep tables open between statements and a livelock
      is not possible.
  */
  if (action_arg == OT_BACKOFF_AND_RETRY && m_has_locks)
  {
    my_error(ER_LOCK_DEADLOCK, MYF(0));
    m_thd->mark_transaction_to_rollback(true);
    return TRUE;
  }
  /*
    If auto-repair or discovery are requested, a pointer to table
    list element must be provided.
  */
  if (table)
  {
    DBUG_ASSERT(action_arg == OT_DISCOVER || action_arg == OT_REPAIR);
    m_failed_table= (TABLE_LIST*) m_thd->alloc(sizeof(TABLE_LIST));
    if (m_failed_table == NULL)
      return TRUE;
    m_failed_table->init_one_table(&table->db, &table->table_name, &table->alias, TL_WRITE);
    m_failed_table->open_strategy= table->open_strategy;
    m_failed_table->mdl_request.set_type(MDL_EXCLUSIVE);
  }
  m_action= action_arg;
  return FALSE;
}


/**
  An error handler to mark transaction to rollback on DEADLOCK error
  during DISCOVER / REPAIR.
*/
class MDL_deadlock_discovery_repair_handler : public Internal_error_handler
{
public:
  virtual bool handle_condition(THD *thd,
                                  uint sql_errno,
                                  const char* sqlstate,
                                  Sql_condition::enum_warning_level *level,
                                  const char* msg,
                                  Sql_condition ** cond_hdl)
  {
    if (sql_errno == ER_LOCK_DEADLOCK)
    {
      thd->mark_transaction_to_rollback(true);
    }
    /*
      We have marked this transaction to rollback. Return false to allow
      error to be reported or handled by other handlers.
    */
    return false;
  }
};

/**
   Recover from failed attempt of open table by performing requested action.

   @pre This function should be called only with "action" != OT_NO_ACTION
        and after having called @sa close_tables_for_reopen().

   @retval FALSE - Success. One should try to open tables once again.
   @retval TRUE  - Error
*/

bool
Open_table_context::recover_from_failed_open()
{
  bool result= FALSE;
  MDL_deadlock_discovery_repair_handler handler;
  /*
    Install error handler to mark transaction to rollback on DEADLOCK error.
  */
  m_thd->push_internal_handler(&handler);

  /* Execute the action. */
  switch (m_action)
  {
    case OT_BACKOFF_AND_RETRY:
      break;
    case OT_REOPEN_TABLES:
      break;
    case OT_DISCOVER:
      {
        if ((result= lock_table_names(m_thd, m_thd->lex->create_info,
                                      m_failed_table, NULL,
                                      get_timeout(), 0)))
          break;

        tdc_remove_table(m_thd, TDC_RT_REMOVE_ALL, m_failed_table->db.str,
                         m_failed_table->table_name.str, FALSE);

        m_thd->get_stmt_da()->clear_warning_info(m_thd->query_id);
        m_thd->clear_error();                 // Clear error message

        No_such_table_error_handler no_such_table_handler;
        bool open_if_exists= m_failed_table->open_strategy == TABLE_LIST::OPEN_IF_EXISTS;

        if (open_if_exists)
          m_thd->push_internal_handler(&no_such_table_handler);
        
        result= !tdc_acquire_share(m_thd, m_failed_table,
                                   GTS_TABLE | GTS_FORCE_DISCOVERY | GTS_NOLOCK);
        if (open_if_exists)
        {
          m_thd->pop_internal_handler();
          if (result && no_such_table_handler.safely_trapped_errors())
            result= FALSE;
        }

        /*
          Rollback to start of the current statement to release exclusive lock
          on table which was discovered but preserve locks from previous statements
          in current transaction.
        */
        m_thd->mdl_context.rollback_to_savepoint(start_of_statement_svp());
        break;
      }
    case OT_REPAIR:
      {
        if ((result= lock_table_names(m_thd, m_thd->lex->create_info,
                                      m_failed_table, NULL,
                                      get_timeout(), 0)))
          break;

        tdc_remove_table(m_thd, TDC_RT_REMOVE_ALL, m_failed_table->db.str,
                         m_failed_table->table_name.str, FALSE);

        result= auto_repair_table(m_thd, m_failed_table);
        /*
          Rollback to start of the current statement to release exclusive lock
          on table which was discovered but preserve locks from previous statements
          in current transaction.
        */
        m_thd->mdl_context.rollback_to_savepoint(start_of_statement_svp());
        break;
      }
    default:
      DBUG_ASSERT(0);
  }
  m_thd->pop_internal_handler();
  /*
    Reset the pointers to conflicting MDL request and the
    TABLE_LIST element, set when we need auto-discovery or repair,
    for safety.
  */
  m_failed_table= NULL;
  /*
    Reset flag indicating that we have already acquired protection
    against GRL. It is no longer valid as the corresponding lock was
    released by close_tables_for_reopen().
  */
  m_has_protection_against_grl= FALSE;
  /* Prepare for possible another back-off. */
  m_action= OT_NO_ACTION;
  return result;
}


/*
  Return a appropriate read lock type given a table object.

  @param thd              Thread context
  @param prelocking_ctx   Prelocking context.
  @param table_list       Table list element for table to be locked.
  @param routine_modifies_data
                          Some routine that is invoked by statement
                          modifies data.

  @remark Due to a statement-based replication limitation, statements such as
          INSERT INTO .. SELECT FROM .. and CREATE TABLE .. SELECT FROM need
          to grab a TL_READ_NO_INSERT lock on the source table in order to
          prevent the replication of a concurrent statement that modifies the
          source table. If such a statement gets applied on the slave before
          the INSERT .. SELECT statement finishes, data on the master could
          differ from data on the slave and end-up with a discrepancy between
          the binary log and table state.
          This also applies to SELECT/SET/DO statements which use stored
          functions. Calls to such functions are going to be logged as a
          whole and thus should be serialized against concurrent changes
          to tables used by those functions. This is avoided when functions
          do not modify data but only read it, since in this case nothing is
          written to the binary log. Argument routine_modifies_data
          denotes the same. So effectively, if the statement is not a
          update query and routine_modifies_data is false, then
          prelocking_placeholder does not take importance.

          Furthermore, this does not apply to I_S and log tables as it's
          always unsafe to replicate such tables under statement-based
          replication as the table on the slave might contain other data
          (ie: general_log is enabled on the slave). The statement will
          be marked as unsafe for SBR in decide_logging_format().
  @remark Note that even in prelocked mode it is important to correctly
          determine lock type value. In this mode lock type is passed to
          handler::start_stmt() method and can be used by storage engine,
          for example, to determine what kind of row locks it should acquire
          when reading data from the table.
*/

thr_lock_type read_lock_type_for_table(THD *thd,
                                       Query_tables_list *prelocking_ctx,
                                       TABLE_LIST *table_list,
                                       bool routine_modifies_data)
{
  /*
    In cases when this function is called for a sub-statement executed in
    prelocked mode we can't rely on OPTION_BIN_LOG flag in THD::options
    bitmap to determine that binary logging is turned on as this bit can
    be cleared before executing sub-statement. So instead we have to look
    at THD::variables::sql_log_bin member.
  */
  bool log_on= mysql_bin_log.is_open() && thd->variables.sql_log_bin;
  if ((log_on == FALSE) || (thd->wsrep_binlog_format() == BINLOG_FORMAT_ROW) ||
      (table_list->table->s->table_category == TABLE_CATEGORY_LOG) ||
      (table_list->table->s->table_category == TABLE_CATEGORY_PERFORMANCE) ||
      !(is_update_query(prelocking_ctx->sql_command) ||
        (routine_modifies_data && table_list->prelocking_placeholder) ||
        (thd->locked_tables_mode > LTM_LOCK_TABLES)))
    return TL_READ;
  else
    return TL_READ_NO_INSERT;
}


/*
  Extend the prelocking set with tables and routines used by a routine.

  @param[in]  thd                   Thread context.
  @param[in]  rt                    Element of prelocking set to be processed.
  @param[in]  ot_ctx                Context of open_table used to recover from
                                    locking failures.
  @retval false  Success.
  @retval true   Failure (Conflicting metadata lock, OOM, other errors).
*/
static bool
sp_acquire_mdl(THD *thd, Sroutine_hash_entry *rt, Open_table_context *ot_ctx)
{
  DBUG_ENTER("sp_acquire_mdl");
  /*
    Since we acquire only shared lock on routines we don't
    need to care about global intention exclusive locks.
  */
  DBUG_ASSERT(rt->mdl_request.type == MDL_SHARED);

  /*
    Waiting for a conflicting metadata lock to go away may
    lead to a deadlock, detected by MDL subsystem.
    If possible, we try to resolve such deadlocks by releasing all
    metadata locks and restarting the pre-locking process.
    To prevent the error from polluting the diagnostics area
    in case of successful resolution, install a special error
    handler for ER_LOCK_DEADLOCK error.
  */
  MDL_deadlock_handler mdl_deadlock_handler(ot_ctx);

  thd->push_internal_handler(&mdl_deadlock_handler);
  bool result= thd->mdl_context.acquire_lock(&rt->mdl_request,
                                             ot_ctx->get_timeout());
  thd->pop_internal_handler();

  DBUG_RETURN(result);
}


/*
  Handle element of prelocking set other than table. E.g. cache routine
  and, if prelocking strategy prescribes so, extend the prelocking set
  with tables and routines used by it.

  @param[in]  thd                   Thread context.
  @param[in]  prelocking_ctx        Prelocking context.
  @param[in]  rt                    Element of prelocking set to be processed.
  @param[in]  prelocking_strategy   Strategy which specifies how the
                                    prelocking set should be extended when
                                    one of its elements is processed.
  @param[in]  has_prelocking_list   Indicates that prelocking set/list for
                                    this statement has already been built.
  @param[in]  ot_ctx                Context of open_table used to recover from
                                    locking failures.
  @param[out] need_prelocking       Set to TRUE if it was detected that this
                                    statement will require prelocked mode for
                                    its execution, not touched otherwise.
  @param[out] routine_modifies_data Set to TRUE if it was detected that this
                                    routine does modify table data.

  @retval FALSE  Success.
  @retval TRUE   Failure (Conflicting metadata lock, OOM, other errors).
*/

static bool
open_and_process_routine(THD *thd, Query_tables_list *prelocking_ctx,
                         Sroutine_hash_entry *rt,
                         Prelocking_strategy *prelocking_strategy,
                         bool has_prelocking_list,
                         Open_table_context *ot_ctx,
                         bool *need_prelocking, bool *routine_modifies_data)
{
  MDL_key::enum_mdl_namespace mdl_type= rt->mdl_request.key.mdl_namespace();
  DBUG_ENTER("open_and_process_routine");

  *routine_modifies_data= false;

  switch (mdl_type)
  {
  case MDL_key::PACKAGE_BODY:
    DBUG_ASSERT(rt != (Sroutine_hash_entry*)prelocking_ctx->sroutines_list.first);
    /*
      No need to cache the package body itself.
      It gets cached during open_and_process_routine()
      for the first used package routine. See the package related code
      in the "case" below.
    */
    if (sp_acquire_mdl(thd, rt, ot_ctx))
      DBUG_RETURN(TRUE);
    break;
  case MDL_key::FUNCTION:
  case MDL_key::PROCEDURE:
    {
      sp_head *sp;
      /*
        Try to get MDL lock on the routine.
        Note that we do not take locks on top-level CALLs as this can
        lead to a deadlock. Not locking top-level CALLs does not break
        the binlog as only the statements in the called procedure show
        up there, not the CALL itself.
      */
      if (rt != (Sroutine_hash_entry*)prelocking_ctx->sroutines_list.first ||
          mdl_type != MDL_key::PROCEDURE)
      {
        /*
          TODO: If this is a package routine, we should not put MDL
          TODO: on the routine itself. We should put only the package MDL.
        */
        if (sp_acquire_mdl(thd, rt, ot_ctx))
          DBUG_RETURN(TRUE);

        /* Ensures the routine is up-to-date and cached, if exists. */
        if (rt->sp_cache_routine(thd, has_prelocking_list, &sp))
          DBUG_RETURN(TRUE);

        /* Remember the version of the routine in the parse tree. */
        if (check_and_update_routine_version(thd, rt, sp))
          DBUG_RETURN(TRUE);

        /* 'sp' is NULL when there is no such routine. */
        if (sp)
        {
          *routine_modifies_data= sp->modifies_data();

          if (!has_prelocking_list)
          {
            prelocking_strategy->handle_routine(thd, prelocking_ctx, rt, sp,
                                                need_prelocking);
            if (sp->m_parent)
            {
              /*
                If it's a package routine, we need also to handle the
                package body, as its initialization section can use
                some tables and routine calls.
                TODO: Only package public routines actually need this.
                TODO: Skip package body handling for private routines.
              */
              *routine_modifies_data|= sp->m_parent->modifies_data();
              prelocking_strategy->handle_routine(thd, prelocking_ctx, rt,
                                                  sp->m_parent,
                                                  need_prelocking);
            }
          }
        }
      }
      else
      {
        /*
          If it's a top level call, just make sure we have a recent
          version of the routine, if it exists.
          Validating routine version is unnecessary, since CALL
          does not affect the prepared statement prelocked list.
        */
        if (rt->sp_cache_routine(thd, false, &sp))
          DBUG_RETURN(TRUE);
      }
    }
    break;
  case MDL_key::TRIGGER:
    /**
      We add trigger entries to lex->sroutines_list, but we don't
      load them here. The trigger entry is only used when building
      a transitive closure of objects used in a statement, to avoid
      adding to this closure objects that are used in the trigger more
      than once.
      E.g. if a trigger trg refers to table t2, and the trigger table t1
      is used multiple times in the statement (say, because it's used in
      function f1() twice), we will only add t2 once to the list of
      tables to prelock.

      We don't take metadata locks on triggers either: they are protected
      by a respective lock on the table, on which the trigger is defined.

      The only two cases which give "trouble" are SHOW CREATE TRIGGER
      and DROP TRIGGER statements. For these, statement syntax doesn't
      specify the table on which this trigger is defined, so we have
      to make a "dirty" read in the data dictionary to find out the
      table name. Once we discover the table name, we take a metadata
      lock on it, and this protects all trigger operations.
      Of course the table, in theory, may disappear between the dirty
      read and metadata lock acquisition, but in that case we just return
      a run-time error.

      Grammar of other trigger DDL statements (CREATE, DROP) requires
      the table to be specified explicitly, so we use the table metadata
      lock to protect trigger metadata in these statements. Similarly, in
      DML we always use triggers together with their tables, and thus don't
      need to take separate metadata locks on them.
    */
    break;
  default:
    /* Impossible type value. */
    DBUG_ASSERT(0);
  }
  DBUG_RETURN(FALSE);
}

/*
  If we are not already in prelocked mode and extended table list is not
  yet built we might have to build the prelocking set for this statement.

  Since currently no prelocking strategy prescribes doing anything for
  tables which are only read, we do below checks only if table is going
  to be changed.
*/
bool extend_table_list(THD *thd, TABLE_LIST *tables,
                       Prelocking_strategy *prelocking_strategy,
                       bool has_prelocking_list)
{
  bool error= false;
  LEX *lex= thd->lex;
  bool maybe_need_prelocking=
    (tables->updating && tables->lock_type >= TL_WRITE_ALLOW_WRITE)
    || thd->lex->default_used;

  if (thd->locked_tables_mode <= LTM_LOCK_TABLES &&
      ! has_prelocking_list && maybe_need_prelocking)
  {
    bool need_prelocking= FALSE;
    TABLE_LIST **save_query_tables_last= lex->query_tables_last;
    /*
      Extend statement's table list and the prelocking set with
      tables and routines according to the current prelocking
      strategy.

      For example, for DML statements we need to add tables and routines
      used by triggers which are going to be invoked for this element of
      table list and also add tables required for handling of foreign keys.
    */
    error= prelocking_strategy->handle_table(thd, lex, tables,
                                             &need_prelocking);

    if (need_prelocking && ! lex->requires_prelocking())
      lex->mark_as_requiring_prelocking(save_query_tables_last);
  }
  return error;
}


/**
  Handle table list element by obtaining metadata lock, opening table or view
  and, if prelocking strategy prescribes so, extending the prelocking set with
  tables and routines used by it.

  @param[in]     thd                  Thread context.
  @param[in]     lex                  LEX structure for statement.
  @param[in]     tables               Table list element to be processed.
  @param[in,out] counter              Number of tables which are open.
  @param[in]     flags                Bitmap of flags to modify how the tables
                                      will be open, see open_table() description
                                      for details.
  @param[in]     prelocking_strategy  Strategy which specifies how the
                                      prelocking set should be extended
                                      when table or view is processed.
  @param[in]     has_prelocking_list  Indicates that prelocking set/list for
                                      this statement has already been built.
  @param[in]     ot_ctx               Context used to recover from a failed
                                      open_table() attempt.

  @retval  FALSE  Success.
  @retval  TRUE   Error, reported unless there is a chance to recover from it.
*/

static bool
open_and_process_table(THD *thd, TABLE_LIST *tables, uint *counter, uint flags,
                       Prelocking_strategy *prelocking_strategy,
                       bool has_prelocking_list, Open_table_context *ot_ctx)
{
  bool error= FALSE;
  bool safe_to_ignore_table= FALSE;
  LEX *lex= thd->lex;
  DBUG_ENTER("open_and_process_table");
  DEBUG_SYNC(thd, "open_and_process_table");

  /*
    Ignore placeholders for derived tables. After derived tables
    processing, link to created temporary table will be put here.
    If this is derived table for view then we still want to process
    routines used by this view.
  */
  if (tables->derived)
  {
    if (!tables->view)
      goto end;
    /*
      We restore view's name and database wiped out by derived tables
      processing and fall back to standard open process in order to
      obtain proper metadata locks and do other necessary steps like
      stored routine processing.
    */
    tables->db= tables->view_db;
    tables->table_name= tables->view_name;
  }
  else if (tables->select_lex) 
  {
    /*
      Check whether 'tables' refers to a table defined in a with clause.
      If so set the reference to the definition in tables->with.
    */ 
    if (!tables->with)
      tables->with= tables->select_lex->find_table_def_in_with_clauses(tables);
    /*
      If 'tables' is defined in a with clause set the pointer to the
      specification from its definition in tables->derived.
    */
    if (tables->with)
    {
      if (tables->is_recursive_with_table() &&
          !tables->is_with_table_recursive_reference())
      {
        tables->with->rec_outer_references++;
        With_element *with_elem= tables->with;
        while ((with_elem= with_elem->get_next_mutually_recursive()) !=
               tables->with)
	  with_elem->rec_outer_references++;
      }
      if (tables->set_as_with_table(thd, tables->with))
        DBUG_RETURN(1);
      else
        goto end;
    }
  }

  if (!tables->derived && is_infoschema_db(&tables->db))
  {
    /*
      Check whether the information schema contains a table
      whose name is tables->schema_table_name
    */
    ST_SCHEMA_TABLE *schema_table= tables->schema_table;
    if (!schema_table ||
        (schema_table->hidden &&
         ((sql_command_flags[lex->sql_command] & CF_STATUS_COMMAND) == 0 ||
          /*
            this check is used for show columns|keys from I_S hidden table
          */
          lex->sql_command == SQLCOM_SHOW_FIELDS ||
          lex->sql_command == SQLCOM_SHOW_KEYS)))
    {
      my_error(ER_UNKNOWN_TABLE, MYF(0),
               tables->table_name.str, INFORMATION_SCHEMA_NAME.str);
      DBUG_RETURN(1);
    }
  }
  /*
    If this TABLE_LIST object is a placeholder for an information_schema
    table, create a temporary table to represent the information_schema
    table in the query. Do not fill it yet - will be filled during
    execution.
  */
  if (tables->schema_table)
  {
    /*
      If this information_schema table is merged into a mergeable
      view, ignore it for now -- it will be filled when its respective
      TABLE_LIST is processed. This code works only during re-execution.
    */
    if (tables->view)
    {
      MDL_ticket *mdl_ticket;
      /*
        We still need to take a MDL lock on the merged view to protect
        it from concurrent changes.
      */
      if (!open_table_get_mdl_lock(thd, ot_ctx, &tables->mdl_request,
                                   flags, &mdl_ticket) &&
          mdl_ticket != NULL)
        goto process_view_routines;
      /* Fall-through to return error. */
    }
    else if (!mysql_schema_table(thd, lex, tables) &&
             !check_and_update_table_version(thd, tables, tables->table->s))
    {
      goto end;
    }
    error= TRUE;
    goto end;
  }
  DBUG_PRINT("tcache", ("opening table: '%s'.'%s'  item: %p",
                        tables->db.str, tables->table_name.str, tables));
  (*counter)++;

  /*
    Not a placeholder: must be a base/temporary table or a view. Let us open it.
  */
  if (tables->table)
  {
    /*
      If this TABLE_LIST object has an associated open TABLE object
      (TABLE_LIST::table is not NULL), that TABLE object must be a pre-opened
      temporary table or SEQUENCE (see sequence_insert()).
    */
    DBUG_ASSERT(is_temporary_table(tables) || tables->table->s->sequence);
    if (tables->sequence && tables->table->s->table_type != TABLE_TYPE_SEQUENCE)
    {
        my_error(ER_NOT_SEQUENCE, MYF(0), tables->db.str, tables->alias.str);
        DBUG_RETURN(true);
    }
  }
  else if (tables->open_type == OT_TEMPORARY_ONLY)
  {
    /*
      OT_TEMPORARY_ONLY means that we are in CREATE TEMPORARY TABLE statement.
      Also such table list element can't correspond to prelocking placeholder
      or to underlying table of merge table.
      So existing temporary table should have been preopened by this moment
      and we can simply continue without trying to open temporary or base
      table.
    */
    DBUG_ASSERT(tables->open_strategy);
    DBUG_ASSERT(!tables->prelocking_placeholder);
    DBUG_ASSERT(!tables->parent_l);
    DBUG_RETURN(0);
  }

  /* Not a placeholder: must be a base table or a view. Let us open it. */
  if (tables->prelocking_placeholder)
  {
    /*
      For the tables added by the pre-locking code, attempt to open
      the table but fail silently if the table does not exist.
      The real failure will occur when/if a statement attempts to use
      that table.
    */
    No_such_table_error_handler no_such_table_handler;
    thd->push_internal_handler(&no_such_table_handler);

    /*
      We're opening a table from the prelocking list.

      Since this table list element might have been added after pre-opening
      of temporary tables we have to try to open temporary table for it.

      We can't simply skip this table list element and postpone opening of
      temporary table till the execution of substatement for several reasons:
      - Temporary table can be a MERGE table with base underlying tables,
        so its underlying tables has to be properly open and locked at
        prelocking stage.
      - Temporary table can be a MERGE table and we might be in PREPARE
        phase for a prepared statement. In this case it is important to call
        HA_ATTACH_CHILDREN for all merge children.
        This is necessary because merge children remember "TABLE_SHARE ref type"
        and "TABLE_SHARE def version" in the HA_ATTACH_CHILDREN operation.
        If HA_ATTACH_CHILDREN is not called, these attributes are not set.
        Then, during the first EXECUTE, those attributes need to be updated.
        That would cause statement re-preparing (because changing those
        attributes during EXECUTE is caught by THD::m_reprepare_observers).
        The problem is that since those attributes are not set in merge
        children, another round of PREPARE will not help.
    */
    error= thd->open_temporary_table(tables);

    if (!error && !tables->table)
      error= open_table(thd, tables, ot_ctx);

    thd->pop_internal_handler();
    safe_to_ignore_table= no_such_table_handler.safely_trapped_errors();
  }
  else if (tables->parent_l && (thd->open_options & HA_OPEN_FOR_REPAIR))
  {
    /*
      Also fail silently for underlying tables of a MERGE table if this
      table is opened for CHECK/REPAIR TABLE statement. This is needed
      to provide complete list of problematic underlying tables in
      CHECK/REPAIR TABLE output.
    */
    Repair_mrg_table_error_handler repair_mrg_table_handler;
    thd->push_internal_handler(&repair_mrg_table_handler);

    error= thd->open_temporary_table(tables);

    if (!error && !tables->table)
      error= open_table(thd, tables, ot_ctx);

    thd->pop_internal_handler();
    safe_to_ignore_table= repair_mrg_table_handler.safely_trapped_errors();
  }
  else
  {
    if (tables->parent_l)
    {
      /*
        Even if we are opening table not from the prelocking list we
        still might need to look for a temporary table if this table
        list element corresponds to underlying table of a merge table.
      */
      error= thd->open_temporary_table(tables);
    }

    if (!error && !tables->table)
      error= open_table(thd, tables, ot_ctx);
  }

  if (unlikely(error))
  {
    if (! ot_ctx->can_recover_from_failed_open() && safe_to_ignore_table)
    {
      DBUG_PRINT("info", ("open_table: ignoring table '%s'.'%s'",
                          tables->db.str, tables->alias.str));
      error= FALSE;
    }
    goto end;
  }

  /*
    We can't rely on simple check for TABLE_LIST::view to determine
    that this is a view since during re-execution we might reopen
    ordinary table in place of view and thus have TABLE_LIST::view
    set from repvious execution and TABLE_LIST::table set from
    current.
  */
  if (!tables->table && tables->view)
  {
    /* VIEW placeholder */
    (*counter)--;

    /*
      tables->next_global list consists of two parts:
      1) Query tables and underlying tables of views.
      2) Tables used by all stored routines that this statement invokes on
         execution.
      We need to know where the bound between these two parts is. If we've
      just opened a view, which was the last table in part #1, and it
      has added its base tables after itself, adjust the boundary pointer
      accordingly.
    */
    if (lex->query_tables_own_last == &(tables->next_global) &&
        tables->view->query_tables)
      lex->query_tables_own_last= tables->view->query_tables_last;
    /*
      Let us free memory used by 'sroutines' hash here since we never
      call destructor for this LEX.
    */
    my_hash_free(&tables->view->sroutines);
    goto process_view_routines;
  }

  /*
    Special types of open can succeed but still don't set
    TABLE_LIST::table to anything.
  */
  if (tables->open_strategy && !tables->table)
    goto end;

  error= extend_table_list(thd, tables, prelocking_strategy, has_prelocking_list);
  if (unlikely(error))
    goto end;

  /* Copy grant information from TABLE_LIST instance to TABLE one. */
  tables->table->grant= tables->grant;

  /* Check and update metadata version of a base table. */
  error= check_and_update_table_version(thd, tables, tables->table->s);

  if (unlikely(error))
    goto end;
  /*
    After opening a MERGE table add the children to the query list of
    tables, so that they are opened too.
    Note that placeholders don't have the handler open.
  */
  /* MERGE tables need to access parent and child TABLE_LISTs. */
  DBUG_ASSERT(tables->table->pos_in_table_list == tables);
  /* Non-MERGE tables ignore this call. */
  if (tables->table->file->extra(HA_EXTRA_ADD_CHILDREN_LIST))
  {
    error= TRUE;
    goto end;
  }

process_view_routines:
  /*
    Again we may need cache all routines used by this view and add
    tables used by them to table list.
  */
  if (tables->view &&
      thd->locked_tables_mode <= LTM_LOCK_TABLES &&
      ! has_prelocking_list)
  {
    bool need_prelocking= FALSE;
    TABLE_LIST **save_query_tables_last= lex->query_tables_last;

    error= prelocking_strategy->handle_view(thd, lex, tables,
                                            &need_prelocking);

    if (need_prelocking && ! lex->requires_prelocking())
      lex->mark_as_requiring_prelocking(save_query_tables_last);

    if (unlikely(error))
      goto end;
  }

end:
  DBUG_RETURN(error);
}


/**
  Acquire upgradable (SNW, SNRW) metadata locks on tables used by
  LOCK TABLES or by a DDL statement. Under LOCK TABLES, we can't take
  new locks, so use open_tables_check_upgradable_mdl() instead.

  @param thd               Thread context.
  @param options           DDL options.
  @param tables_start      Start of list of tables on which upgradable locks
                           should be acquired.
  @param tables_end        End of list of tables.
  @param lock_wait_timeout Seconds to wait before timeout.
  @param flags             Bitmap of flags to modify how the tables will be
                           open, see open_table() description for details.

  @retval FALSE  Success.
  @retval TRUE   Failure (e.g. connection was killed) or table existed
	         for a CREATE TABLE.

  @notes
  In case of CREATE TABLE we avoid a wait for tables that are in use
  by first trying to do a meta data lock with timeout == 0.  If we get a
  timeout we will check if table exists (it should) and retry with
  normal timeout if it didn't exists.
  Note that for CREATE TABLE IF EXISTS we only generate a warning
  but still return TRUE (to abort the calling open_table() function).
  On must check THD->is_error() if one wants to distinguish between warning
  and error.
*/

bool
lock_table_names(THD *thd, const DDL_options_st &options,
                 TABLE_LIST *tables_start, TABLE_LIST *tables_end,
                 ulong lock_wait_timeout, uint flags)
{
  MDL_request_list mdl_requests;
  TABLE_LIST *table;
  MDL_request global_request;
  ulong org_lock_wait_timeout= lock_wait_timeout;
  /* Check if we are using CREATE TABLE ... IF NOT EXISTS */
  bool create_table;
  Dummy_error_handler error_handler;
  DBUG_ENTER("lock_table_names");

  DBUG_ASSERT(!thd->locked_tables_mode);

  for (table= tables_start; table && table != tables_end;
       table= table->next_global)
  {
    if (table->mdl_request.type < MDL_SHARED_UPGRADABLE ||
        table->mdl_request.type == MDL_SHARED_READ_ONLY ||
        table->open_type == OT_TEMPORARY_ONLY ||
        (table->open_type == OT_TEMPORARY_OR_BASE && is_temporary_table(table)))
    {
      continue;
    }

    /* Write lock on normal tables is not allowed in a read only transaction. */
    if (thd->tx_read_only)
    {
      my_error(ER_CANT_EXECUTE_IN_READ_ONLY_TRANSACTION, MYF(0));
      DBUG_RETURN(true);
    }

    /* Scoped locks: Take intention exclusive locks on all involved schemas. */
    if (!(flags & MYSQL_OPEN_SKIP_SCOPED_MDL_LOCK))
    {
      MDL_request *schema_request= new (thd->mem_root) MDL_request;
      if (schema_request == NULL)
        DBUG_RETURN(TRUE);
      schema_request->init(MDL_key::SCHEMA, table->db.str, "",
                           MDL_INTENTION_EXCLUSIVE,
                           MDL_TRANSACTION);
      mdl_requests.push_front(schema_request);
    }

    mdl_requests.push_front(&table->mdl_request);
  }

  if (mdl_requests.is_empty())
    DBUG_RETURN(FALSE);

  /* Check if CREATE TABLE without REPLACE was used */
  create_table= ((thd->lex->sql_command == SQLCOM_CREATE_TABLE ||
                  thd->lex->sql_command == SQLCOM_CREATE_SEQUENCE) &&
                 !options.or_replace());

  if (!(flags & MYSQL_OPEN_SKIP_SCOPED_MDL_LOCK))
  {
    /*
      Protect this statement against concurrent global read lock
      by acquiring global intention exclusive lock with statement
      duration.
    */
    if (thd->global_read_lock.can_acquire_protection())
      DBUG_RETURN(TRUE);
    global_request.init(MDL_key::GLOBAL, "", "", MDL_INTENTION_EXCLUSIVE,
                        MDL_STATEMENT);
    mdl_requests.push_front(&global_request);

    if (create_table)
#ifdef WITH_WSREP
      if (!(thd->lex->sql_command == SQLCOM_CREATE_TABLE &&
	    thd->wsrep_exec_mode == REPL_RECV))
#endif
      lock_wait_timeout= 0;                     // Don't wait for timeout
  }

  for (;;)
  {
    if (create_table)
      thd->push_internal_handler(&error_handler);  // Avoid warnings & errors
    bool res= thd->mdl_context.acquire_locks(&mdl_requests, lock_wait_timeout);
    if (create_table)
      thd->pop_internal_handler();

    if (!res)
      DBUG_RETURN(FALSE);                       // Got locks

    if (!create_table)
      DBUG_RETURN(TRUE);                        // Return original error

    /*
      We come here in the case of lock timeout when executing CREATE TABLE.
      Verify that table does exist (it usually does, as we got a lock conflict)
    */
    if (ha_table_exists(thd, &tables_start->db, &tables_start->table_name))
    {
      if (options.if_not_exists())
      {
        push_warning_printf(thd, Sql_condition::WARN_LEVEL_NOTE,
                            ER_TABLE_EXISTS_ERROR,
                            ER_THD(thd, ER_TABLE_EXISTS_ERROR),
                            tables_start->table_name.str);
      }
      else
        my_error(ER_TABLE_EXISTS_ERROR, MYF(0), tables_start->table_name.str);
      DBUG_RETURN(TRUE);
    }
    /*
      We got error from acquire_locks, but the table didn't exists.
      This could happen if another connection runs a statement
      involving this non-existent table, and this statement took the mdl,
      but didn't error out with ER_NO_SUCH_TABLE yet (yes, a race condition).
      We play safe and restart the original acquire_locks with the
      original timeout.
    */
    create_table= 0;
    lock_wait_timeout= org_lock_wait_timeout;
  }
}


/**
  Check for upgradable (SNW, SNRW) metadata locks on tables to be opened
  for a DDL statement. Under LOCK TABLES, we can't take new locks, so we
  must check if appropriate locks were pre-acquired.

  @param thd           Thread context.
  @param tables_start  Start of list of tables on which upgradable locks
                       should be searched for.
  @param tables_end    End of list of tables.
  @param flags         Bitmap of flags to modify how the tables will be
                       open, see open_table() description for details.

  @retval FALSE  Success.
  @retval TRUE   Failure (e.g. connection was killed)
*/

static bool
open_tables_check_upgradable_mdl(THD *thd, TABLE_LIST *tables_start,
                                 TABLE_LIST *tables_end, uint flags)
{
  TABLE_LIST *table;

  DBUG_ASSERT(thd->locked_tables_mode);

  for (table= tables_start; table && table != tables_end;
       table= table->next_global)
  {
    /*
      Check below needs to be updated if this function starts
      called for SRO locks.
    */
    DBUG_ASSERT(table->mdl_request.type != MDL_SHARED_READ_ONLY);
    if (table->mdl_request.type < MDL_SHARED_UPGRADABLE ||
        table->open_type == OT_TEMPORARY_ONLY ||
        (table->open_type == OT_TEMPORARY_OR_BASE && is_temporary_table(table)))
    {
      continue;
    }

    /*
      We don't need to do anything about the found TABLE instance as it
      will be handled later in open_tables(), we only need to check that
      an upgradable lock is already acquired. When we enter LOCK TABLES
      mode, SNRW locks are acquired before all other locks. So if under
      LOCK TABLES we find that there is TABLE instance with upgradeable
      lock, all other instances of TABLE for the same table will have the
      same ticket.

      Note that this works OK even for CREATE TABLE statements which
      request X type of metadata lock. This is because under LOCK TABLES
      such statements don't create the table but only check if it exists
      or, in most complex case, only insert into it.
      Thus SNRW lock should be enough.

      Note that find_table_for_mdl_upgrade() will report an error if
      no suitable ticket is found.
    */
    if (!find_table_for_mdl_upgrade(thd, table->db.str, table->table_name.str,
                                    NULL))
      return TRUE;
  }

  return FALSE;
}


/**
  Open all tables in list

  @param[in]     thd      Thread context.
  @param[in]     options  DDL options.
  @param[in,out] start    List of tables to be open (it can be adjusted for
                          statement that uses tables only implicitly, e.g.
                          for "SELECT f1()").
  @param[out]    counter  Number of tables which were open.
  @param[in]     flags    Bitmap of flags to modify how the tables will be
                          open, see open_table() description for details.
  @param[in]     prelocking_strategy  Strategy which specifies how prelocking
                                      algorithm should work for this statement.

  @note
    Unless we are already in prelocked mode and prelocking strategy prescribes
    so this function will also precache all SP/SFs explicitly or implicitly
    (via views and triggers) used by the query and add tables needed for their
    execution to table list. Statement that uses SFs, invokes triggers or
    requires foreign key checks will be marked as requiring prelocking.
    Prelocked mode will be enabled for such query during lock_tables() call.

    If query for which we are opening tables is already marked as requiring
    prelocking it won't do such precaching and will simply reuse table list
    which is already built.

  @retval  FALSE  Success.
  @retval  TRUE   Error, reported.
*/

bool open_tables(THD *thd, const DDL_options_st &options,
                 TABLE_LIST **start, uint *counter, uint flags,
                 Prelocking_strategy *prelocking_strategy)
{
  /*
    We use pointers to "next_global" member in the last processed
    TABLE_LIST element and to the "next" member in the last processed
    Sroutine_hash_entry element as iterators over, correspondingly,
    the table list and stored routines list which stay valid and allow
    to continue iteration when new elements are added to the tail of
    the lists.
  */
  TABLE_LIST **table_to_open;
  Sroutine_hash_entry **sroutine_to_open;
  TABLE_LIST *tables;
  Open_table_context ot_ctx(thd, flags);
  bool error= FALSE;
  bool some_routine_modifies_data= FALSE;
  bool has_prelocking_list;
  DBUG_ENTER("open_tables");

  /* Accessing data in XA_IDLE or XA_PREPARED is not allowed. */
  enum xa_states xa_state= thd->transaction.xid_state.xa_state;
  if (*start && (xa_state == XA_IDLE || xa_state == XA_PREPARED))
  {
    my_error(ER_XAER_RMFAIL, MYF(0), xa_state_names[xa_state]);
    DBUG_RETURN(true);
  }

  thd->current_tablenr= 0;
restart:
  /*
    Close HANDLER tables which are marked for flush or against which there
    are pending exclusive metadata locks. This is needed both in order to
    avoid deadlocks and to have a point during statement execution at
    which such HANDLERs are closed even if they don't create problems for
    the current session (i.e. to avoid having a DDL blocked by HANDLERs
    opened for a long time).
  */
  if (thd->handler_tables_hash.records)
    mysql_ha_flush(thd);

  has_prelocking_list= thd->lex->requires_prelocking();
  table_to_open= start;
  sroutine_to_open= &thd->lex->sroutines_list.first;
  *counter= 0;
  THD_STAGE_INFO(thd, stage_opening_tables);
  prelocking_strategy->reset(thd);

  /*
    If we are executing LOCK TABLES statement or a DDL statement
    (in non-LOCK TABLES mode) we might have to acquire upgradable
    semi-exclusive metadata locks (SNW or SNRW) on some of the
    tables to be opened.
    When executing CREATE TABLE .. If NOT EXISTS .. SELECT, the
    table may not yet exist, in which case we acquire an exclusive
    lock.
    We acquire all such locks at once here as doing this in one
    by one fashion may lead to deadlocks or starvation. Later when
    we will be opening corresponding table pre-acquired metadata
    lock will be reused (thanks to the fact that in recursive case
    metadata locks are acquired without waiting).
  */
  if (! (flags & (MYSQL_OPEN_HAS_MDL_LOCK |
                  MYSQL_OPEN_FORCE_SHARED_MDL |
                  MYSQL_OPEN_FORCE_SHARED_HIGH_PRIO_MDL)))
  {
    if (thd->locked_tables_mode)
    {
      /*
        Under LOCK TABLES, we can't acquire new locks, so we instead
        need to check if appropriate locks were pre-acquired.
      */
      if (open_tables_check_upgradable_mdl(thd, *start,
                                           thd->lex->first_not_own_table(),
                                           flags))
      {
        error= TRUE;
        goto error;
      }
    }
    else
    {
      TABLE_LIST *table;
      if (lock_table_names(thd, options, *start,
                           thd->lex->first_not_own_table(),
                           ot_ctx.get_timeout(), flags))
      {
        error= TRUE;
        goto error;
      }
      for (table= *start; table && table != thd->lex->first_not_own_table();
           table= table->next_global)
      {
        if (table->mdl_request.type >= MDL_SHARED_UPGRADABLE)
          table->mdl_request.ticket= NULL;
      }
    }
  }

  /*
    Perform steps of prelocking algorithm until there are unprocessed
    elements in prelocking list/set.
  */
  while (*table_to_open  ||
         (thd->locked_tables_mode <= LTM_LOCK_TABLES && *sroutine_to_open))
  {
    /*
      For every table in the list of tables to open, try to find or open
      a table.
    */
    for (tables= *table_to_open; tables;
         table_to_open= &tables->next_global, tables= tables->next_global)
    {
      error= open_and_process_table(thd, tables, counter, flags,
                                    prelocking_strategy, has_prelocking_list,
                                    &ot_ctx);

      if (unlikely(error))
      {
        if (ot_ctx.can_recover_from_failed_open())
        {
          /*
            We have met exclusive metadata lock or old version of table.
            Now we have to close all tables and release metadata locks.
            We also have to throw away set of prelocked tables (and thus
            close tables from this set that were open by now) since it
            is possible that one of tables which determined its content
            was changed.

            Instead of implementing complex/non-robust logic mentioned
            above we simply close and then reopen all tables.

            We have to save pointer to table list element for table which we
            have failed to open since closing tables can trigger removal of
            elements from the table list (if MERGE tables are involved),
          */
          close_tables_for_reopen(thd, start, ot_ctx.start_of_statement_svp());

          /*
            Here we rely on the fact that 'tables' still points to the valid
            TABLE_LIST element. Altough currently this assumption is valid
            it may change in future.
          */
          if (ot_ctx.recover_from_failed_open())
            goto error;

          /* Re-open temporary tables after close_tables_for_reopen(). */
          if (thd->open_temporary_tables(*start))
            goto error;

          error= FALSE;
          goto restart;
        }
        goto error;
      }

      DEBUG_SYNC(thd, "open_tables_after_open_and_process_table");
    }

    /*
      If we are not already in prelocked mode and extended table list is
      not yet built for our statement we need to cache routines it uses
      and build the prelocking list for it.
      If we are not in prelocked mode but have built the extended table
      list, we still need to call open_and_process_routine() to take
      MDL locks on the routines.
    */
    if (thd->locked_tables_mode <= LTM_LOCK_TABLES)
    {
      /*
        Process elements of the prelocking set which are present there
        since parsing stage or were added to it by invocations of
        Prelocking_strategy methods in the above loop over tables.

        For example, if element is a routine, cache it and then,
        if prelocking strategy prescribes so, add tables it uses to the
        table list and routines it might invoke to the prelocking set.
      */
      for (Sroutine_hash_entry *rt= *sroutine_to_open; rt;
           sroutine_to_open= &rt->next, rt= rt->next)
      {
        bool need_prelocking= false;
        bool routine_modifies_data;
        TABLE_LIST **save_query_tables_last= thd->lex->query_tables_last;

        error= open_and_process_routine(thd, thd->lex, rt, prelocking_strategy,
                                        has_prelocking_list, &ot_ctx,
                                        &need_prelocking,
                                        &routine_modifies_data);

        // Remember if any of SF modifies data.
        some_routine_modifies_data|= routine_modifies_data;

        if (need_prelocking && ! thd->lex->requires_prelocking())
          thd->lex->mark_as_requiring_prelocking(save_query_tables_last);

        if (need_prelocking && ! *start)
          *start= thd->lex->query_tables;

        if (unlikely(error))
        {
          if (ot_ctx.can_recover_from_failed_open())
          {
            close_tables_for_reopen(thd, start,
                                    ot_ctx.start_of_statement_svp());
            if (ot_ctx.recover_from_failed_open())
              goto error;

            /* Re-open temporary tables after close_tables_for_reopen(). */
            if (thd->open_temporary_tables(*start))
              goto error;

            error= FALSE;
            goto restart;
          }
          /*
            Serious error during reading stored routines from mysql.proc table.
            Something is wrong with the table or its contents, and an error has
            been emitted; we must abort.
          */
          goto error;
        }
      }
    }
    if ((error= prelocking_strategy->handle_end(thd)))
      goto error;
  }

  /*
    After successful open of all tables, including MERGE parents and
    children, attach the children to their parents. At end of statement,
    the children are detached. Attaching and detaching are always done,
    even under LOCK TABLES.

    We also convert all TL_WRITE_DEFAULT and TL_READ_DEFAULT locks to
    appropriate "real" lock types to be used for locking and to be passed
    to storage engine.

    And start wsrep TOI if needed.
  */
  for (tables= *start; tables; tables= tables->next_global)
  {
    TABLE *tbl= tables->table;

    if (!tbl)
      continue;

    /* Schema tables may not have a TABLE object here. */
    if (tbl->file->ha_table_flags() & HA_CAN_MULTISTEP_MERGE)
    {
      /* MERGE tables need to access parent and child TABLE_LISTs. */
      DBUG_ASSERT(tbl->pos_in_table_list == tables);
      if (tbl->file->extra(HA_EXTRA_ATTACH_CHILDREN))
      {
        error= TRUE;
        goto error;
      }
    }

    /* Set appropriate TABLE::lock_type. */
    if (tbl && tables->lock_type != TL_UNLOCK && !thd->locked_tables_mode)
    {
      if (tables->lock_type == TL_WRITE_DEFAULT)
        tbl->reginfo.lock_type= thd->update_lock_default;
      else if (tables->lock_type == TL_READ_DEFAULT)
          tbl->reginfo.lock_type=
            read_lock_type_for_table(thd, thd->lex, tables,
                                     some_routine_modifies_data);
      else
        tbl->reginfo.lock_type= tables->lock_type;
    }
  }

  if (WSREP(thd)                                       &&
      wsrep_replicate_myisam                           &&
      (*start)                                         &&
      (*start)->table                                  &&
      (*start)->table->file->ht == myisam_hton         &&
      wsrep_thd_exec_mode(thd) == LOCAL_STATE          &&
      !is_stat_table(&(*start)->db, &(*start)->alias)    &&
      thd->get_command() != COM_STMT_PREPARE           &&
      ((thd->lex->sql_command == SQLCOM_INSERT         ||
        thd->lex->sql_command == SQLCOM_INSERT_SELECT  ||
        thd->lex->sql_command == SQLCOM_REPLACE        ||
        thd->lex->sql_command == SQLCOM_REPLACE_SELECT ||
        thd->lex->sql_command == SQLCOM_UPDATE         ||
        thd->lex->sql_command == SQLCOM_UPDATE_MULTI   ||
        thd->lex->sql_command == SQLCOM_LOAD           ||
        thd->lex->sql_command == SQLCOM_DELETE)))
  {
    WSREP_TO_ISOLATION_BEGIN(NULL, NULL, (*start));
  }

error:
WSREP_ERROR_LABEL:
  THD_STAGE_INFO(thd, stage_after_opening_tables);
  thd_proc_info(thd, 0);

  if (unlikely(error) && *table_to_open)
  {
    (*table_to_open)->table= NULL;
  }
  DBUG_PRINT("open_tables", ("returning: %d", (int) error));
  DBUG_RETURN(error);
}


/**
  Defines how prelocking algorithm for DML statements should handle routines:
  - For CALL statements we do unrolling (i.e. open and lock tables for each
    sub-statement individually). So for such statements prelocking is enabled
    only if stored functions are used in parameter list and only for period
    during which we calculate values of parameters. Thus in this strategy we
    ignore procedure which is directly called by such statement and extend
    the prelocking set only with tables/functions used by SF called from the
    parameter list.
  - For any other statement any routine which is directly or indirectly called
    by statement is going to be executed in prelocked mode. So in this case we
    simply add all tables and routines used by it to the prelocking set.

  @param[in]  thd              Thread context.
  @param[in]  prelocking_ctx   Prelocking context of the statement.
  @param[in]  rt               Prelocking set element describing routine.
  @param[in]  sp               Routine body.
  @param[out] need_prelocking  Set to TRUE if method detects that prelocking
                               required, not changed otherwise.

  @retval FALSE  Success.
  @retval TRUE   Failure (OOM).
*/

bool DML_prelocking_strategy::
handle_routine(THD *thd, Query_tables_list *prelocking_ctx,
               Sroutine_hash_entry *rt, sp_head *sp, bool *need_prelocking)
{
  /*
    We assume that for any "CALL proc(...)" statement sroutines_list will
    have 'proc' as first element (it may have several, consider e.g.
    "proc(sp_func(...)))". This property is currently guaranted by the
    parser.
  */

  if (rt != (Sroutine_hash_entry*)prelocking_ctx->sroutines_list.first ||
      rt->mdl_request.key.mdl_namespace() != MDL_key::PROCEDURE)
  {
    *need_prelocking= TRUE;
    sp_update_stmt_used_routines(thd, prelocking_ctx, &sp->m_sroutines,
                                 rt->belong_to_view);
    (void)sp->add_used_tables_to_table_list(thd,
                                            &prelocking_ctx->query_tables_last,
                                            rt->belong_to_view);
  }
  sp->propagate_attributes(prelocking_ctx);
  return FALSE;
}


/*
  @note this can be changed to use a hash, instead of scanning the linked
  list, if the performance of this function will ever become an issue
*/
bool table_already_fk_prelocked(TABLE_LIST *tl, LEX_CSTRING *db,
                                LEX_CSTRING *table, thr_lock_type lock_type)
{
  for (; tl; tl= tl->next_global )
  {
    if (tl->lock_type >= lock_type &&
        tl->prelocking_placeholder == TABLE_LIST::PRELOCK_FK &&
        strcmp(tl->db.str, db->str) == 0 &&
        strcmp(tl->table_name.str, table->str) == 0)
      return true;
  }
  return false;
}


static bool internal_table_exists(TABLE_LIST *global_list,
                                  const char *table_name)
{
  do
  {
    if (global_list->table_name.str == table_name)
      return 1;
  } while ((global_list= global_list->next_global));
  return 0;
}


static bool
add_internal_tables(THD *thd, Query_tables_list *prelocking_ctx,
                    TABLE_LIST *tables)
{
  TABLE_LIST *global_table_list= prelocking_ctx->query_tables;
  DBUG_ENTER("add_internal_tables");

  do
  {
    DBUG_PRINT("info", ("table name: %s", tables->table_name.str));
    /*
      Skip table if already in the list. Can happen with prepared statements
    */
    if (tables->next_local &&
        internal_table_exists(global_table_list, tables->table_name.str))
      continue;

    TABLE_LIST *tl= (TABLE_LIST *) thd->alloc(sizeof(TABLE_LIST));
    if (!tl)
      DBUG_RETURN(TRUE);
    tl->init_one_table_for_prelocking(&tables->db,
                                      &tables->table_name,
                                      NULL, tables->lock_type,
                                      TABLE_LIST::PRELOCK_NONE,
                                      0, 0,
                                      &prelocking_ctx->query_tables_last,
                                      tables->for_insert_data);
    /*
      Store link to the new table_list that will be used by open so that
      Item_func_nextval() can find it
    */
    tables->next_local= tl;
    DBUG_PRINT("info", ("table name: %s added", tables->table_name.str));
  } while ((tables= tables->next_global));
  DBUG_RETURN(FALSE);
}



/**
  Defines how prelocking algorithm for DML statements should handle table list
  elements:
  - If table has triggers we should add all tables and routines
    used by them to the prelocking set.

  We do not need to acquire metadata locks on trigger names
  in DML statements, since all DDL statements
  that change trigger metadata always lock their
  subject tables.

  @param[in]  thd              Thread context.
  @param[in]  prelocking_ctx   Prelocking context of the statement.
  @param[in]  table_list       Table list element for table.
  @param[in]  sp               Routine body.
  @param[out] need_prelocking  Set to TRUE if method detects that prelocking
                               required, not changed otherwise.

  @retval FALSE  Success.
  @retval TRUE   Failure (OOM).
*/

bool DML_prelocking_strategy::
handle_table(THD *thd, Query_tables_list *prelocking_ctx,
             TABLE_LIST *table_list, bool *need_prelocking)
{
  DBUG_ENTER("handle_table");
  TABLE *table= table_list->table;
  /* We rely on a caller to check that table is going to be changed. */
  DBUG_ASSERT(table_list->lock_type >= TL_WRITE_ALLOW_WRITE ||
              thd->lex->default_used);

  if (table_list->trg_event_map)
  {
    if (table->triggers)
    {
      *need_prelocking= TRUE;

      if (table->triggers->
          add_tables_and_routines_for_triggers(thd, prelocking_ctx, table_list))
        return TRUE;
    }

    if (table->file->referenced_by_foreign_key())
    {
      List <FOREIGN_KEY_INFO> fk_list;
      List_iterator<FOREIGN_KEY_INFO> fk_list_it(fk_list);
      FOREIGN_KEY_INFO *fk;
      Query_arena *arena, backup;

      arena= thd->activate_stmt_arena_if_needed(&backup);

      table->file->get_parent_foreign_key_list(thd, &fk_list);
      if (unlikely(thd->is_error()))
      {
        if (arena)
          thd->restore_active_arena(arena, &backup);
        DBUG_RETURN(TRUE);
      }

      *need_prelocking= TRUE;

      while ((fk= fk_list_it++))
      {
        // FK_OPTION_RESTRICT and FK_OPTION_NO_ACTION only need read access
        uint8 op= table_list->trg_event_map;
        thr_lock_type lock_type;

        if ((op & (1 << TRG_EVENT_DELETE) && fk_modifies_child(fk->delete_method))
         || (op & (1 << TRG_EVENT_UPDATE) && fk_modifies_child(fk->update_method)))
          lock_type= TL_WRITE_ALLOW_WRITE;
        else
          lock_type= TL_READ;

        if (table_already_fk_prelocked(prelocking_ctx->query_tables,
                                       fk->foreign_db, fk->foreign_table,
                                       lock_type))
          continue;

        TABLE_LIST *tl= (TABLE_LIST *) thd->alloc(sizeof(TABLE_LIST));
        tl->init_one_table_for_prelocking(fk->foreign_db,
                                          fk->foreign_table,
                                          NULL, lock_type,
                                          TABLE_LIST::PRELOCK_FK,
                                          table_list->belong_to_view, op,
                                          &prelocking_ctx->query_tables_last,
                                          table_list->for_insert_data);
      }
      if (arena)
        thd->restore_active_arena(arena, &backup);
    }
  }

  /* Open any tables used by DEFAULT (like sequence tables) */
  DBUG_PRINT("info", ("table: %p  name: %s  db: %s  flags: %u",
                      table_list, table_list->table_name.str,
                      table_list->db.str, table_list->for_insert_data));
  if (table->internal_tables &&
      (table_list->for_insert_data ||
       thd->lex->default_used))
  {
    Query_arena *arena, backup;
    bool error;
    arena= thd->activate_stmt_arena_if_needed(&backup);
    error= add_internal_tables(thd, prelocking_ctx,
                               table->internal_tables);
    if (arena)
      thd->restore_active_arena(arena, &backup);
    if (unlikely(error))
    {
      *need_prelocking= TRUE;
      DBUG_RETURN(TRUE);
    }
  }
  DBUG_RETURN(FALSE);
}


/**
  Open all tables used by DEFAULT functions.

  This is different from normal open_and_lock_tables() as we may
  already have other tables opened and locked and we have to merge the
  new table with the old ones.
*/

bool open_and_lock_internal_tables(TABLE *table, bool lock_table)
{
  THD *thd= table->in_use;
  TABLE_LIST *tl;
  MYSQL_LOCK *save_lock,*new_lock;
  DBUG_ENTER("open_and_lock_internal_tables");

  /* remove pointer to old select_lex which is already destroyed */
  for (tl= table->internal_tables ; tl ; tl= tl->next_global)
    tl->select_lex= 0;

  uint counter;
  MDL_savepoint mdl_savepoint= thd->mdl_context.mdl_savepoint();
  TABLE_LIST *tmp= table->internal_tables;
  DML_prelocking_strategy prelocking_strategy;

  if (open_tables(thd, thd->lex->create_info, &tmp, &counter, 0,
                  &prelocking_strategy))
    goto err;

  if (lock_table)
  {
    save_lock= thd->lock;
    thd->lock= 0;
    if (lock_tables(thd, table->internal_tables, counter,
                    MYSQL_LOCK_USE_MALLOC))
      goto err;

    if (!(new_lock= mysql_lock_merge(save_lock, thd->lock)))
    {
      thd->lock= save_lock;
      mysql_unlock_tables(thd, save_lock, 1);
      /* We don't have to close tables as caller will do that */
      goto err;
    }
    thd->lock= new_lock;
  }
  DBUG_RETURN(0);

err:
  thd->mdl_context.rollback_to_savepoint(mdl_savepoint);
  DBUG_RETURN(1);
}


/**
  Defines how prelocking algorithm for DML statements should handle view -
  all view routines should be added to the prelocking set.

  @param[in]  thd              Thread context.
  @param[in]  prelocking_ctx   Prelocking context of the statement.
  @param[in]  table_list       Table list element for view.
  @param[in]  sp               Routine body.
  @param[out] need_prelocking  Set to TRUE if method detects that prelocking
                               required, not changed otherwise.

  @retval FALSE  Success.
  @retval TRUE   Failure (OOM).
*/

bool DML_prelocking_strategy::
handle_view(THD *thd, Query_tables_list *prelocking_ctx,
            TABLE_LIST *table_list, bool *need_prelocking)
{
  if (table_list->view->uses_stored_routines())
  {
    *need_prelocking= TRUE;

    sp_update_stmt_used_routines(thd, prelocking_ctx,
                                 &table_list->view->sroutines_list,
                                 table_list->top_table());
  }

  /*
    If a trigger was defined on one of the associated tables then assign the
    'trg_event_map' value of the view to the next table in table_list. When a
    Stored function is invoked, all the associated tables including the tables
    associated with the trigger are prelocked.
  */
  if (table_list->trg_event_map && table_list->next_global)
    table_list->next_global->trg_event_map= table_list->trg_event_map;
  return FALSE;
}


/**
  Defines how prelocking algorithm for LOCK TABLES statement should handle
  table list elements.

  @param[in]  thd              Thread context.
  @param[in]  prelocking_ctx   Prelocking context of the statement.
  @param[in]  table_list       Table list element for table.
  @param[in]  sp               Routine body.
  @param[out] need_prelocking  Set to TRUE if method detects that prelocking
                               required, not changed otherwise.

  @retval FALSE  Success.
  @retval TRUE   Failure (OOM).
*/

bool Lock_tables_prelocking_strategy::
handle_table(THD *thd, Query_tables_list *prelocking_ctx,
             TABLE_LIST *table_list, bool *need_prelocking)
{
  TABLE_LIST **last= prelocking_ctx->query_tables_last;

  if (DML_prelocking_strategy::handle_table(thd, prelocking_ctx, table_list,
                                            need_prelocking))
    return TRUE;

  /*
    normally we don't need to open FK-prelocked tables for RESTRICT,
    MDL is enough. But under LOCK TABLES we have to open everything
  */
  for (TABLE_LIST *tl= *last; tl; tl= tl->next_global)
    tl->open_strategy= TABLE_LIST::OPEN_NORMAL;

  /* We rely on a caller to check that table is going to be changed. */
  DBUG_ASSERT(table_list->lock_type >= TL_WRITE_ALLOW_WRITE);

  return FALSE;
}


/**
  Defines how prelocking algorithm for ALTER TABLE statement should handle
  routines - do nothing as this statement is not supposed to call routines.

  We still can end up in this method when someone tries
  to define a foreign key referencing a view, and not just
  a simple view, but one that uses stored routines.
*/

bool Alter_table_prelocking_strategy::
handle_routine(THD *thd, Query_tables_list *prelocking_ctx,
               Sroutine_hash_entry *rt, sp_head *sp, bool *need_prelocking)
{
  return FALSE;
}


/**
  Defines how prelocking algorithm for ALTER TABLE statement should handle
  table list elements.

  Unlike in DML, we do not process triggers here.

  @param[in]  thd              Thread context.
  @param[in]  prelocking_ctx   Prelocking context of the statement.
  @param[in]  table_list       Table list element for table.
  @param[in]  sp               Routine body.
  @param[out] need_prelocking  Set to TRUE if method detects that prelocking
                               required, not changed otherwise.


  @retval FALSE  Success.
  @retval TRUE   Failure (OOM).
*/

bool Alter_table_prelocking_strategy::
handle_table(THD *thd, Query_tables_list *prelocking_ctx,
             TABLE_LIST *table_list, bool *need_prelocking)
{
  return FALSE;
}


/**
  Defines how prelocking algorithm for ALTER TABLE statement
  should handle view - do nothing. We don't need to add view
  routines to the prelocking set in this case as view is not going
  to be materialized.
*/

bool Alter_table_prelocking_strategy::
handle_view(THD *thd, Query_tables_list *prelocking_ctx,
            TABLE_LIST *table_list, bool *need_prelocking)
{
  return FALSE;
}


/**
  Check that lock is ok for tables; Call start stmt if ok

  @param thd             Thread handle.
  @param prelocking_ctx  Prelocking context.
  @param table_list      Table list element for table to be checked.

  @retval FALSE - Ok.
  @retval TRUE  - Error.
*/

static bool check_lock_and_start_stmt(THD *thd,
                                      Query_tables_list *prelocking_ctx,
                                      TABLE_LIST *table_list)
{
  int error;
  thr_lock_type lock_type;
  DBUG_ENTER("check_lock_and_start_stmt");

  /*
    Prelocking placeholder is not set for TABLE_LIST that
    are directly used by TOP level statement.
  */
  DBUG_ASSERT(table_list->prelocking_placeholder == TABLE_LIST::PRELOCK_NONE);

  /*
    TL_WRITE_DEFAULT and TL_READ_DEFAULT are supposed to be parser only
    types of locks so they should be converted to appropriate other types
    to be passed to storage engine. The exact lock type passed to the
    engine is important as, for example, InnoDB uses it to determine
    what kind of row locks should be acquired when executing statement
    in prelocked mode or under LOCK TABLES with @@innodb_table_locks = 0.

    Last argument routine_modifies_data for read_lock_type_for_table()
    is ignored, as prelocking placeholder will never be set here.
  */
  if (table_list->lock_type == TL_WRITE_DEFAULT)
    lock_type= thd->update_lock_default;
  else if (table_list->lock_type == TL_READ_DEFAULT)
    lock_type= read_lock_type_for_table(thd, prelocking_ctx, table_list, true);
  else
    lock_type= table_list->lock_type;

  if ((int) lock_type >= (int) TL_WRITE_ALLOW_WRITE &&
      (int) table_list->table->reginfo.lock_type < (int) TL_WRITE_ALLOW_WRITE)
  {
    my_error(ER_TABLE_NOT_LOCKED_FOR_WRITE, MYF(0),
             table_list->table->alias.c_ptr());
    DBUG_RETURN(1);
  }
  if (unlikely((error= table_list->table->file->start_stmt(thd, lock_type))))
  {
    table_list->table->file->print_error(error, MYF(0));
    DBUG_RETURN(1);
  }

  /*
    Record in transaction state tracking
  */
  TRANSACT_TRACKER(add_trx_state(thd, lock_type,
                                 table_list->table->file->has_transactions()));

  DBUG_RETURN(0);
}


/**
  @brief Open and lock one table

  @param[in]    thd             thread handle
  @param[in]    table_l         table to open is first table in this list
  @param[in]    lock_type       lock to use for table
  @param[in]    flags           options to be used while opening and locking
                                table (see open_table(), mysql_lock_tables())
  @param[in]    prelocking_strategy  Strategy which specifies how prelocking
                                     algorithm should work for this statement.

  @return       table
    @retval     != NULL         OK, opened table returned
    @retval     NULL            Error

  @note
    If ok, the following are also set:
      table_list->lock_type 	lock_type
      table_list->table		table

  @note
    If table_l is a list, not a single table, the list is temporarily
    broken.

  @detail
    This function is meant as a replacement for open_ltable() when
    MERGE tables can be opened. open_ltable() cannot open MERGE tables.

    There may be more differences between open_n_lock_single_table() and
    open_ltable(). One known difference is that open_ltable() does
    neither call thd->decide_logging_format() nor handle some other logging
    and locking issues because it does not call lock_tables().
*/

TABLE *open_n_lock_single_table(THD *thd, TABLE_LIST *table_l,
                                thr_lock_type lock_type, uint flags,
                                Prelocking_strategy *prelocking_strategy)
{
  TABLE_LIST *save_next_global;
  DBUG_ENTER("open_n_lock_single_table");

  /* Remember old 'next' pointer. */
  save_next_global= table_l->next_global;
  /* Break list. */
  table_l->next_global= NULL;

  /* Set requested lock type. */
  table_l->lock_type= lock_type;
  /* Allow to open real tables only. */
  table_l->required_type= TABLE_TYPE_NORMAL;

  /* Open the table. */
  if (open_and_lock_tables(thd, table_l, FALSE, flags,
                           prelocking_strategy))
    table_l->table= NULL; /* Just to be sure. */

  /* Restore list. */
  table_l->next_global= save_next_global;

  DBUG_RETURN(table_l->table);
}


/*
  Open and lock one table

  SYNOPSIS
    open_ltable()
    thd			Thread handler
    table_list		Table to open is first table in this list
    lock_type		Lock to use for open
    lock_flags          Flags passed to mysql_lock_table

  NOTE
    This function doesn't do anything like SP/SF/views/triggers analysis done 
    in open_table()/lock_tables(). It is intended for opening of only one
    concrete table. And used only in special contexts.

  RETURN VALUES
    table		Opened table
    0			Error
  
    If ok, the following are also set:
      table_list->lock_type 	lock_type
      table_list->table		table
*/

TABLE *open_ltable(THD *thd, TABLE_LIST *table_list, thr_lock_type lock_type,
                   uint lock_flags)
{
  TABLE *table;
  Open_table_context ot_ctx(thd, lock_flags);
  bool error;
  DBUG_ENTER("open_ltable");

  /* Ignore temporary tables as they have already been opened. */
  if (table_list->table)
    DBUG_RETURN(table_list->table);

  /* should not be used in a prelocked_mode context, see NOTE above */
  DBUG_ASSERT(thd->locked_tables_mode < LTM_PRELOCKED);

  THD_STAGE_INFO(thd, stage_opening_tables);
  thd->current_tablenr= 0;
  /* open_ltable can be used only for BASIC TABLEs */
  table_list->required_type= TABLE_TYPE_NORMAL;

  /* This function can't properly handle requests for such metadata locks. */
  DBUG_ASSERT(table_list->mdl_request.type < MDL_SHARED_UPGRADABLE);

  while ((error= open_table(thd, table_list, &ot_ctx)) &&
         ot_ctx.can_recover_from_failed_open())
  {
    /*
      Even though we have failed to open table we still need to
      call release_transactional_locks() to release metadata locks which
      might have been acquired successfully.
    */
    thd->mdl_context.rollback_to_savepoint(ot_ctx.start_of_statement_svp());
    table_list->mdl_request.ticket= 0;
    if (ot_ctx.recover_from_failed_open())
      break;
  }

  if (likely(!error))
  {
    /*
      We can't have a view or some special "open_strategy" in this function
      so there should be a TABLE instance.
    */
    DBUG_ASSERT(table_list->table);
    table= table_list->table;
    if (table->file->ha_table_flags() & HA_CAN_MULTISTEP_MERGE)
    {
      /* A MERGE table must not come here. */
      /* purecov: begin tested */
      my_error(ER_WRONG_OBJECT, MYF(0), table->s->db.str,
               table->s->table_name.str, "BASE TABLE");
      table= 0;
      goto end;
      /* purecov: end */
    }

    table_list->lock_type= lock_type;
    table->grant= table_list->grant;
    if (thd->locked_tables_mode)
    {
      if (check_lock_and_start_stmt(thd, thd->lex, table_list))
	table= 0;
    }
    else
    {
      DBUG_ASSERT(thd->lock == 0);	// You must lock everything at once
      if ((table->reginfo.lock_type= lock_type) != TL_UNLOCK)
	if (! (thd->lock= mysql_lock_tables(thd, &table_list->table, 1,
                                            lock_flags)))
        {
          table= 0;
        }
    }
  }
  else
    table= 0;

end:
  if (table == NULL)
  {
    if (!thd->in_sub_stmt)
      trans_rollback_stmt(thd);
    close_thread_tables(thd);
  }
  THD_STAGE_INFO(thd, stage_after_opening_tables);

  thd_proc_info(thd, 0);
  DBUG_RETURN(table);
}


/**
  Open all tables in list, locks them and optionally process derived tables.

  @param thd		      Thread context.
  @param options              DDL options.
  @param tables	              List of tables for open and locking.
  @param derived              Whether to handle derived tables.
  @param flags                Bitmap of options to be used to open and lock
                              tables (see open_tables() and mysql_lock_tables()
                              for details).
  @param prelocking_strategy  Strategy which specifies how prelocking algorithm
                              should work for this statement.

  @note
    The thr_lock locks will automatically be freed by
    close_thread_tables().

  @retval FALSE  OK.
  @retval TRUE   Error
*/

bool open_and_lock_tables(THD *thd, const DDL_options_st &options,
                          TABLE_LIST *tables,
                          bool derived, uint flags,
                          Prelocking_strategy *prelocking_strategy)
{
  uint counter;
  MDL_savepoint mdl_savepoint= thd->mdl_context.mdl_savepoint();
  DBUG_ENTER("open_and_lock_tables");
  DBUG_PRINT("enter", ("derived handling: %d", derived));

  if (open_tables(thd, options, &tables, &counter, flags, prelocking_strategy))
    goto err;

  DBUG_EXECUTE_IF("sleep_open_and_lock_after_open", {
                  const char *old_proc_info= thd->proc_info;
                  thd->proc_info= "DBUG sleep";
                  my_sleep(6000000);
                  thd->proc_info= old_proc_info;});

  if (lock_tables(thd, tables, counter, flags))
    goto err;

  (void) read_statistics_for_tables_if_needed(thd, tables);
  
  if (derived)
  {
    if (mysql_handle_derived(thd->lex, DT_INIT))
      goto err;
    if (thd->prepare_derived_at_open &&
        (mysql_handle_derived(thd->lex, DT_PREPARE)))
      goto err;
  }

  DBUG_RETURN(FALSE);
err:
  if (! thd->in_sub_stmt)
    trans_rollback_stmt(thd);  /* Necessary if derived handling failed. */
  close_thread_tables(thd);
  /* Don't keep locks for a failed statement. */
  thd->mdl_context.rollback_to_savepoint(mdl_savepoint);
  DBUG_RETURN(TRUE);
}


/*
  Open all tables in list and process derived tables

  SYNOPSIS
    open_normal_and_derived_tables
    thd		- thread handler
    tables	- list of tables for open
    flags       - bitmap of flags to modify how the tables will be open:
                  MYSQL_LOCK_IGNORE_FLUSH - open table even if someone has
                  done a flush on it.
    dt_phases   - set of flags to pass to the mysql_handle_derived

  RETURN
    FALSE - ok
    TRUE  - error

  NOTE 
    This is to be used on prepare stage when you don't read any
    data from the tables.
*/

bool open_normal_and_derived_tables(THD *thd, TABLE_LIST *tables, uint flags,
                                    uint dt_phases)
{
  DML_prelocking_strategy prelocking_strategy;
  uint counter;
  MDL_savepoint mdl_savepoint= thd->mdl_context.mdl_savepoint();
  DBUG_ENTER("open_normal_and_derived_tables");
  DBUG_ASSERT(!thd->fill_derived_tables());
  if (open_tables(thd, &tables, &counter, flags, &prelocking_strategy) ||
      mysql_handle_derived(thd->lex, dt_phases))
    goto end;

  DBUG_RETURN(0);
end:
  /*
    No need to commit/rollback the statement transaction: it's
    either not started or we're filling in an INFORMATION_SCHEMA
    table on the fly, and thus mustn't manipulate with the
    transaction of the enclosing statement.
  */
  DBUG_ASSERT(thd->transaction.stmt.is_empty() ||
              (thd->state_flags & Open_tables_state::BACKUPS_AVAIL));
  close_thread_tables(thd);
  /* Don't keep locks for a failed statement. */
  thd->mdl_context.rollback_to_savepoint(mdl_savepoint);

  DBUG_RETURN(TRUE); /* purecov: inspected */
}


/**
  Open a table to read its structure, e.g. for:
  - SHOW FIELDS
  - delayed SP variable data type definition: DECLARE a t1.a%TYPE

  The flag MYSQL_OPEN_GET_NEW_TABLE is passed to make %TYPE work
  in stored functions, as during a stored function call
  (e.g. in a SELECT query) the tables referenced in %TYPE can already be locked,
  and attempt to open it again would return an error in open_table().

  The flag MYSQL_OPEN_GET_NEW_TABLE is not really needed for
  SHOW FIELDS or for a "CALL sp()" statement, but it's not harmful,
  so let's pass it unconditionally.
*/

bool open_tables_only_view_structure(THD *thd, TABLE_LIST *table_list,
                                     bool can_deadlock)
{
  DBUG_ENTER("open_tables_only_view_structure");
  /*
    Let us set fake sql_command so views won't try to merge
    themselves into main statement. If we don't do this,
    SELECT * from information_schema.xxxx will cause problems.
    SQLCOM_SHOW_FIELDS is used because it satisfies
    'LEX::only_view_structure()'.
  */
  enum_sql_command save_sql_command= thd->lex->sql_command;
  thd->lex->sql_command= SQLCOM_SHOW_FIELDS;
  bool rc= (thd->open_temporary_tables(table_list) ||
           open_normal_and_derived_tables(thd, table_list,
                                          (MYSQL_OPEN_IGNORE_FLUSH |
                                           MYSQL_OPEN_FORCE_SHARED_HIGH_PRIO_MDL |
                                           MYSQL_OPEN_GET_NEW_TABLE |
                                           (can_deadlock ?
                                            MYSQL_OPEN_FAIL_ON_MDL_CONFLICT : 0)),
                                          DT_INIT | DT_PREPARE | DT_CREATE));
  /*
    Restore old value of sql_command back as it is being looked at in
    process_table() function.
  */
  thd->lex->sql_command= save_sql_command;
  DBUG_RETURN(rc);
}


/*
  Mark all real tables in the list as free for reuse.

  SYNOPSIS
    mark_real_tables_as_free_for_reuse()
      thd   - thread context
      table - head of the list of tables

  DESCRIPTION
    Marks all real tables in the list (i.e. not views, derived
    or schema tables) as free for reuse.
*/

static void mark_real_tables_as_free_for_reuse(TABLE_LIST *table_list)
{
  TABLE_LIST *table;
  for (table= table_list; table; table= table->next_global)
    if (!table->placeholder())
    {
      table->table->query_id= 0;
    }
  for (table= table_list; table; table= table->next_global)
    if (!table->placeholder())
    {
      /*
        Detach children of MyISAMMRG tables used in
        sub-statements, they will be reattached at open.
        This has to be done in a separate loop to make sure
        that children have had their query_id cleared.
      */
      table->table->file->extra(HA_EXTRA_DETACH_CHILDREN);
    }
}


static bool fix_all_session_vcol_exprs(THD *thd, TABLE_LIST *tables)
{
  Security_context *save_security_ctx= thd->security_ctx;
  TABLE_LIST *first_not_own= thd->lex->first_not_own_table();
  DBUG_ENTER("fix_session_vcol_expr");

  for (TABLE_LIST *table= tables; table && table != first_not_own;
       table= table->next_global)
  {
    TABLE *t= table->table;
    if (!table->placeholder() && t->s->vcols_need_refixing &&
         table->lock_type >= TL_WRITE_ALLOW_WRITE)
    {
      if (table->security_ctx)
        thd->security_ctx= table->security_ctx;

      for (Field **vf= t->vfield; vf && *vf; vf++)
        if (fix_session_vcol_expr(thd, (*vf)->vcol_info))
          goto err;

      for (Field **df= t->default_field; df && *df; df++)
        if ((*df)->default_value &&
            fix_session_vcol_expr(thd, (*df)->default_value))
          goto err;

      for (Virtual_column_info **cc= t->check_constraints; cc && *cc; cc++)
        if (fix_session_vcol_expr(thd, (*cc)))
          goto err;

      thd->security_ctx= save_security_ctx;
    }
  }
  DBUG_RETURN(0);
err:
  thd->security_ctx= save_security_ctx;
  DBUG_RETURN(1);
}


/**
  Lock all tables in a list.

  @param  thd           Thread handler
  @param  tables        Tables to lock
  @param  count         Number of opened tables
  @param  flags         Options (see mysql_lock_tables() for details)

  You can't call lock_tables() while holding thr_lock locks, as
  this would break the dead-lock-free handling thr_lock gives us.
  You must always get all needed locks at once.

  If the query for which we are calling this function is marked as
  requiring prelocking, this function will change
  locked_tables_mode to LTM_PRELOCKED.

  @retval FALSE         Success. 
  @retval TRUE          A lock wait timeout, deadlock or out of memory.
*/

bool lock_tables(THD *thd, TABLE_LIST *tables, uint count,
                 uint flags)
{
  TABLE_LIST *table;
  DBUG_ENTER("lock_tables");
  /*
    We can't meet statement requiring prelocking if we already
    in prelocked mode.
  */
  DBUG_ASSERT(thd->locked_tables_mode <= LTM_LOCK_TABLES ||
              !thd->lex->requires_prelocking());

  if (!tables && !thd->lex->requires_prelocking())
    DBUG_RETURN(thd->decide_logging_format(tables));

  /*
    Check for thd->locked_tables_mode to avoid a redundant
    and harmful attempt to lock the already locked tables again.
    Checking for thd->lock is not enough in some situations. For example,
    if a stored function contains
    "drop table t3; create temporary t3 ..; insert into t3 ...;"
    thd->lock may be 0 after drop tables, whereas locked_tables_mode
    is still on. In this situation an attempt to lock temporary
    table t3 will lead to a memory leak.
  */
  if (! thd->locked_tables_mode)
  {
    DBUG_ASSERT(thd->lock == 0);	// You must lock everything at once
    TABLE **start,**ptr;

    if (!(ptr=start=(TABLE**) thd->alloc(sizeof(TABLE*)*count)))
      DBUG_RETURN(TRUE);
    for (table= tables; table; table= table->next_global)
    {
      if (!table->placeholder())
	*(ptr++)= table->table;
    }

    DEBUG_SYNC(thd, "before_lock_tables_takes_lock");

    if (! (thd->lock= mysql_lock_tables(thd, start, (uint) (ptr - start),
                                        flags)))
      DBUG_RETURN(TRUE);

    DEBUG_SYNC(thd, "after_lock_tables_takes_lock");

    if (thd->lex->requires_prelocking() &&
        thd->lex->sql_command != SQLCOM_LOCK_TABLES)
    {
      TABLE_LIST *first_not_own= thd->lex->first_not_own_table();
      /*
        We just have done implicit LOCK TABLES, and now we have
        to emulate first open_and_lock_tables() after it.

        When open_and_lock_tables() is called for a single table out of
        a table list, the 'next_global' chain is temporarily broken. We
        may not find 'first_not_own' before the end of the "list".
        Look for example at those places where open_n_lock_single_table()
        is called. That function implements the temporary breaking of
        a table list for opening a single table.
      */
      for (table= tables;
           table && table != first_not_own;
           table= table->next_global)
      {
        if (!table->placeholder())
        {
          table->table->query_id= thd->query_id;
          if (check_lock_and_start_stmt(thd, thd->lex, table))
          {
            mysql_unlock_tables(thd, thd->lock);
            thd->lock= 0;
            DBUG_RETURN(TRUE);
          }
        }
      }
      /*
        Let us mark all tables which don't belong to the statement itself,
        and was marked as occupied during open_tables() as free for reuse.
      */
      mark_real_tables_as_free_for_reuse(first_not_own);
      DBUG_PRINT("info",("locked_tables_mode= LTM_PRELOCKED"));
      thd->enter_locked_tables_mode(LTM_PRELOCKED);
    }
  }
  else
  {
    TABLE_LIST *first_not_own= thd->lex->first_not_own_table();
    /*
      When open_and_lock_tables() is called for a single table out of
      a table list, the 'next_global' chain is temporarily broken. We
      may not find 'first_not_own' before the end of the "list".
      Look for example at those places where open_n_lock_single_table()
      is called. That function implements the temporary breaking of
      a table list for opening a single table.
    */
    for (table= tables;
         table && table != first_not_own;
         table= table->next_global)
    {
      if (table->placeholder())
        continue;

      /*
        In a stored function or trigger we should ensure that we won't change
        a table that is already used by the calling statement.
      */
      if (thd->locked_tables_mode >= LTM_PRELOCKED &&
          table->lock_type >= TL_WRITE_ALLOW_WRITE)
      {
        for (TABLE* opentab= thd->open_tables; opentab; opentab= opentab->next)
        {
          if (table->table->s == opentab->s && opentab->query_id &&
              table->table->query_id != opentab->query_id)
          {
            my_error(ER_CANT_UPDATE_USED_TABLE_IN_SF_OR_TRG, MYF(0),
                     table->table->s->table_name.str);
            DBUG_RETURN(TRUE);
          }
        }
      }

      if (check_lock_and_start_stmt(thd, thd->lex, table))
      {
	DBUG_RETURN(TRUE);
      }
    }
    /*
      If we are under explicit LOCK TABLES and our statement requires
      prelocking, we should mark all "additional" tables as free for use
      and enter prelocked mode.
    */
    if (thd->lex->requires_prelocking())
    {
      mark_real_tables_as_free_for_reuse(first_not_own);
      DBUG_PRINT("info",
                 ("thd->locked_tables_mode= LTM_PRELOCKED_UNDER_LOCK_TABLES"));
      thd->locked_tables_mode= LTM_PRELOCKED_UNDER_LOCK_TABLES;
    }
  }

  bool res= fix_all_session_vcol_exprs(thd, tables);
  if (!res)
    res= thd->decide_logging_format(tables);

  DBUG_RETURN(res);
}


/*
  Restart transaction for tables

  This is used when we had to do an implicit commit after tables are opened
  and want to restart transactions on tables.

  This is used in case of:
  LOCK TABLES xx
  CREATE OR REPLACE TABLE xx;
*/

bool restart_trans_for_tables(THD *thd, TABLE_LIST *table)
{
  DBUG_ENTER("restart_trans_for_tables");

  for (; table; table= table->next_global)
  {
    if (table->placeholder())
      continue;

    if (check_lock_and_start_stmt(thd, thd->lex, table))
    {
      DBUG_ASSERT(0);                           // Should never happen
      DBUG_RETURN(TRUE);
    }
  }
  DBUG_RETURN(FALSE);
}


/**
  Prepare statement for reopening of tables and recalculation of set of
  prelocked tables.

  @param[in] thd         Thread context.
  @param[in,out] tables  List of tables which we were trying to open
                         and lock.
  @param[in] start_of_statement_svp MDL savepoint which represents the set
                         of metadata locks which the current transaction
                         managed to acquire before execution of the current
                         statement and to which we should revert before
                         trying to reopen tables. NULL if no metadata locks
                         were held and thus all metadata locks should be
                         released.
*/

void close_tables_for_reopen(THD *thd, TABLE_LIST **tables,
                             const MDL_savepoint &start_of_statement_svp)
{
  TABLE_LIST *first_not_own_table= thd->lex->first_not_own_table();
  TABLE_LIST *tmp;

  /*
    If table list consists only from tables from prelocking set, table list
    for new attempt should be empty, so we have to update list's root pointer.
  */
  if (first_not_own_table == *tables)
    *tables= 0;
  thd->lex->chop_off_not_own_tables();
  /* Reset MDL tickets for procedures/functions */
  for (Sroutine_hash_entry *rt=
         (Sroutine_hash_entry*)thd->lex->sroutines_list.first;
       rt; rt= rt->next)
    rt->mdl_request.ticket= NULL;
  sp_remove_not_own_routines(thd->lex);
  for (tmp= *tables; tmp; tmp= tmp->next_global)
  {
    tmp->table= 0;
    tmp->mdl_request.ticket= NULL;
    /* We have to cleanup translation tables of views. */
    tmp->cleanup_items();
  }
  /*
    No need to commit/rollback the statement transaction: it's
    either not started or we're filling in an INFORMATION_SCHEMA
    table on the fly, and thus mustn't manipulate with the
    transaction of the enclosing statement.
  */
  DBUG_ASSERT(thd->transaction.stmt.is_empty() ||
              (thd->state_flags & Open_tables_state::BACKUPS_AVAIL));
  close_thread_tables(thd);
  thd->mdl_context.rollback_to_savepoint(start_of_statement_svp);
}


/*****************************************************************************
* The following find_field_in_XXX procedures implement the core of the
* name resolution functionality. The entry point to resolve a column name in a
* list of tables is 'find_field_in_tables'. It calls 'find_field_in_table_ref'
* for each table reference. In turn, depending on the type of table reference,
* 'find_field_in_table_ref' calls one of the 'find_field_in_XXX' procedures
* below specific for the type of table reference.
******************************************************************************/

/* Special Field pointers as return values of find_field_in_XXX functions. */
Field *not_found_field= (Field*) 0x1;
Field *view_ref_found= (Field*) 0x2; 

#define WRONG_GRANT (Field*) -1

static void update_field_dependencies(THD *thd, Field *field, TABLE *table)
{
  DBUG_ENTER("update_field_dependencies");
  if (should_mark_column(thd->column_usage))
  {
    MY_BITMAP *bitmap;

    /*
      We always want to register the used keys, as the column bitmap may have
      been set for all fields (for example for view).
    */
      
    table->covering_keys.intersect(field->part_of_key);

    if (field->vcol_info)
      table->mark_virtual_col(field);

    if (thd->column_usage == MARK_COLUMNS_READ)
      bitmap= table->read_set;
    else
      bitmap= table->write_set;

    /* 
       The test-and-set mechanism in the bitmap is not reliable during
       multi-UPDATE statements under MARK_COLUMNS_READ mode
       (thd->column_usage == MARK_COLUMNS_READ), as this bitmap contains
       only those columns that are used in the SET clause. I.e they are being
       set here. See multi_update::prepare()
    */
    if (bitmap_fast_test_and_set(bitmap, field->field_index))
    {
      if (thd->column_usage == MARK_COLUMNS_WRITE)
      {
        DBUG_PRINT("warning", ("Found duplicated field"));
        thd->dup_field= field;
      }
      else
      {
        DBUG_PRINT("note", ("Field found before"));
      }
      DBUG_VOID_RETURN;
    }
    table->used_fields++;
  }
  if (table->get_fields_in_item_tree)
    field->flags|= GET_FIXED_FIELDS_FLAG;
  DBUG_VOID_RETURN;
}


/*
  Find a field by name in a view that uses merge algorithm.

  SYNOPSIS
    find_field_in_view()
    thd				thread handler
    table_list			view to search for 'name'
    name			name of field
    length			length of name
    item_name                   name of item if it will be created (VIEW)
    ref				expression substituted in VIEW should be passed
                                using this reference (return view_ref_found)
    register_tree_change        TRUE if ref is not stack variable and we
                                need register changes in item tree

  RETURN
    0			field is not found
    view_ref_found	found value in VIEW (real result is in *ref)
    #			pointer to field - only for schema table fields
*/

static Field *
find_field_in_view(THD *thd, TABLE_LIST *table_list,
                   const char *name, size_t length,
                   const char *item_name, Item **ref,
                   bool register_tree_change)
{
  DBUG_ENTER("find_field_in_view");
  DBUG_PRINT("enter",
             ("view: '%s', field name: '%s', item name: '%s', ref %p",
              table_list->alias.str, name, item_name, ref));
  Field_iterator_view field_it;
  field_it.set(table_list);
  Query_arena *arena= 0, backup;  

  for (; !field_it.end_of_fields(); field_it.next())
  {
    if (!my_strcasecmp(system_charset_info, field_it.name()->str, name))
    {
      // in PS use own arena or data will be freed after prepare
      if (register_tree_change &&
          thd->stmt_arena->is_stmt_prepare_or_first_stmt_execute())
        arena= thd->activate_stmt_arena_if_needed(&backup);
      /*
        create_item() may, or may not create a new Item, depending on
        the column reference. See create_view_field() for details.
      */
      Item *item= field_it.create_item(thd);
      if (arena)
        thd->restore_active_arena(arena, &backup);
      
      if (!item)
        DBUG_RETURN(0);
      if (!ref)
        DBUG_RETURN((Field*) view_ref_found);
      /*
       *ref != NULL means that *ref contains the item that we need to
       replace. If the item was aliased by the user, set the alias to
       the replacing item.
      */
      if (*ref && !(*ref)->is_autogenerated_name)
        item->set_name(thd, (*ref)->name.str, (*ref)->name.length,
                       system_charset_info);
      if (register_tree_change)
        thd->change_item_tree(ref, item);
      else
        *ref= item;
      DBUG_RETURN((Field*) view_ref_found);
    }
  }
  DBUG_RETURN(0);
}


/*
  Find field by name in a NATURAL/USING join table reference.

  SYNOPSIS
    find_field_in_natural_join()
    thd			 [in]  thread handler
    table_ref            [in]  table reference to search
    name		 [in]  name of field
    length		 [in]  length of name
    ref                  [in/out] if 'name' is resolved to a view field, ref is
                               set to point to the found view field
    register_tree_change [in]  TRUE if ref is not stack variable and we
                               need register changes in item tree
    actual_table         [out] the original table reference where the field
                               belongs - differs from 'table_list' only for
                               NATURAL/USING joins

  DESCRIPTION
    Search for a field among the result fields of a NATURAL/USING join.
    Notice that this procedure is called only for non-qualified field
    names. In the case of qualified fields, we search directly the base
    tables of a natural join.

  RETURN
    NULL        if the field was not found
    WRONG_GRANT if no access rights to the found field
    #           Pointer to the found Field
*/

static Field *
find_field_in_natural_join(THD *thd, TABLE_LIST *table_ref, const char *name, size_t length, Item **ref, bool register_tree_change,
                           TABLE_LIST **actual_table)
{
  List_iterator_fast<Natural_join_column>
    field_it(*(table_ref->join_columns));
  Natural_join_column *nj_col, *curr_nj_col;
  Field *UNINIT_VAR(found_field);
  Query_arena *UNINIT_VAR(arena), backup;
  DBUG_ENTER("find_field_in_natural_join");
  DBUG_PRINT("enter", ("field name: '%s', ref %p",
		       name, ref));
  DBUG_ASSERT(table_ref->is_natural_join && table_ref->join_columns);
  DBUG_ASSERT(*actual_table == NULL);

  for (nj_col= NULL, curr_nj_col= field_it++; curr_nj_col; 
       curr_nj_col= field_it++)
  {
    if (!my_strcasecmp(system_charset_info, curr_nj_col->name()->str, name))
    {
      if (nj_col)
      {
        my_error(ER_NON_UNIQ_ERROR, MYF(0), name, thd->where);
        DBUG_RETURN(NULL);
      }
      nj_col= curr_nj_col;
    }
  }
  if (!nj_col)
    DBUG_RETURN(NULL);

  if (nj_col->view_field)
  {
    Item *item;
    if (register_tree_change)
      arena= thd->activate_stmt_arena_if_needed(&backup);
    /*
      create_item() may, or may not create a new Item, depending on the
      column reference. See create_view_field() for details.
    */
    item= nj_col->create_item(thd);
    if (!item)
      DBUG_RETURN(NULL);

    /*
     *ref != NULL means that *ref contains the item that we need to
     replace. If the item was aliased by the user, set the alias to
     the replacing item.
     */
    if (*ref && !(*ref)->is_autogenerated_name)
      item->set_name(thd, (*ref)->name.str, (*ref)->name.length,
                     system_charset_info);
    if (register_tree_change && arena)
      thd->restore_active_arena(arena, &backup);

    if (!item)
      DBUG_RETURN(NULL);
    DBUG_ASSERT(nj_col->table_field == NULL);
    if (nj_col->table_ref->schema_table_reformed)
    {
      /*
        Translation table items are always Item_fields and fixed
        already('mysql_schema_table' function). So we can return
        ->field. It is used only for 'show & where' commands.
      */
      DBUG_RETURN(((Item_field*) (nj_col->view_field->item))->field);
    }
    if (register_tree_change)
      thd->change_item_tree(ref, item);
    else
      *ref= item;
    found_field= (Field*) view_ref_found;
  }
  else
  {
    /* This is a base table. */
    DBUG_ASSERT(nj_col->view_field == NULL);
    Item *ref= 0;
    /*
      This fix_fields is not necessary (initially this item is fixed by
      the Item_field constructor; after reopen_tables the Item_func_eq
      calls fix_fields on that item), it's just a check during table
      reopening for columns that was dropped by the concurrent connection.
    */
    if (nj_col->table_field->fix_fields_if_needed(thd, &ref))
    {
      DBUG_PRINT("info", ("column '%s' was dropped by the concurrent connection",
                          nj_col->table_field->name.str));
      DBUG_RETURN(NULL);
    }
    DBUG_ASSERT(ref == 0);                      // Should not have changed
    DBUG_ASSERT(nj_col->table_ref->table == nj_col->table_field->field->table);
    found_field= nj_col->table_field->field;
    update_field_dependencies(thd, found_field, nj_col->table_ref->table);
  }

  *actual_table= nj_col->table_ref;
  
  DBUG_RETURN(found_field);
}


/*
  Find field by name in a base table or a view with temp table algorithm.

  The caller is expected to check column-level privileges.

  SYNOPSIS
    find_field_in_table()
    thd				thread handler
    table			table where to search for the field
    name			name of field
    length			length of name
    allow_rowid			do allow finding of "_rowid" field?
    cached_field_index_ptr	cached position in field list (used to speedup
                                lookup for fields in prepared tables)

  RETURN
    0	field is not found
    #	pointer to field
*/

Field *
find_field_in_table(THD *thd, TABLE *table, const char *name, size_t length,
                    bool allow_rowid, uint *cached_field_index_ptr)
{
  Field *field;
  uint cached_field_index= *cached_field_index_ptr;
  DBUG_ENTER("find_field_in_table");
  DBUG_PRINT("enter", ("table: '%s', field name: '%s'", table->alias.c_ptr(),
                       name));

  /* We assume here that table->field < NO_CACHED_FIELD_INDEX = UINT_MAX */
  if (cached_field_index < table->s->fields &&
      !my_strcasecmp(system_charset_info,
                     table->field[cached_field_index]->field_name.str, name))
    field= table->field[cached_field_index];
  else
  {
    LEX_CSTRING fname= {name, length};
    field= table->find_field_by_name(&fname);
  }

  if (field)
  {
    if (field->invisible == INVISIBLE_FULL &&
        DBUG_EVALUATE_IF("test_completely_invisible", 0, 1))
      DBUG_RETURN((Field*)0);

    if (field->invisible == INVISIBLE_SYSTEM &&
        thd->column_usage != MARK_COLUMNS_READ &&
        thd->column_usage != COLUMNS_READ)
      DBUG_RETURN((Field*)0);
  }
  else
  {
    if (!allow_rowid ||
        my_strcasecmp(system_charset_info, name, "_rowid") ||
        table->s->rowid_field_offset == 0)
      DBUG_RETURN((Field*) 0);
    field= table->field[table->s->rowid_field_offset-1];
  }
  *cached_field_index_ptr= field->field_index;

  update_field_dependencies(thd, field, table);

  DBUG_RETURN(field);
}


/*
  Find field in a table reference.

  SYNOPSIS
    find_field_in_table_ref()
    thd			   [in]  thread handler
    table_list		   [in]  table reference to search
    name		   [in]  name of field
    length		   [in]  field length of name
    item_name              [in]  name of item if it will be created (VIEW)
    db_name                [in]  optional database name that qualifies the
    table_name             [in]  optional table name that qualifies the field
                                 0 for non-qualified field in natural joins
    ref		       [in/out] if 'name' is resolved to a view field, ref
                                 is set to point to the found view field
    check_privileges       [in]  check privileges
    allow_rowid		   [in]  do allow finding of "_rowid" field?
    cached_field_index_ptr [in]  cached position in field list (used to
                                 speedup lookup for fields in prepared tables)
    register_tree_change   [in]  TRUE if ref is not stack variable and we
                                 need register changes in item tree
    actual_table           [out] the original table reference where the field
                                 belongs - differs from 'table_list' only for
                                 NATURAL_USING joins.

  DESCRIPTION
    Find a field in a table reference depending on the type of table
    reference. There are three types of table references with respect
    to the representation of their result columns:
    - an array of Field_translator objects for MERGE views and some
      information_schema tables,
    - an array of Field objects (and possibly a name hash) for stored
      tables,
    - a list of Natural_join_column objects for NATURAL/USING joins.
    This procedure detects the type of the table reference 'table_list'
    and calls the corresponding search routine.

    The routine checks column-level privieleges for the found field.

  RETURN
    0			field is not found
    view_ref_found	found value in VIEW (real result is in *ref)
    #			pointer to field
*/

Field *
find_field_in_table_ref(THD *thd, TABLE_LIST *table_list,
                        const char *name, size_t length,
                        const char *item_name, const char *db_name,
                        const char *table_name, Item **ref,
                        bool check_privileges, bool allow_rowid,
                        uint *cached_field_index_ptr,
                        bool register_tree_change, TABLE_LIST **actual_table)
{
  Field *fld;
  DBUG_ENTER("find_field_in_table_ref");
  DBUG_ASSERT(table_list->alias.str);
  DBUG_ASSERT(name);
  DBUG_ASSERT(item_name);
  DBUG_PRINT("enter",
             ("table: '%s'  field name: '%s'  item name: '%s'  ref %p",
              table_list->alias.str, name, item_name, ref));

  /*
    Check that the table and database that qualify the current field name
    are the same as the table reference we are going to search for the field.

    Exclude from the test below nested joins because the columns in a
    nested join generally originate from different tables. Nested joins
    also have no table name, except when a nested join is a merge view
    or an information schema table.

    We include explicitly table references with a 'field_translation' table,
    because if there are views over natural joins we don't want to search
    inside the view, but we want to search directly in the view columns
    which are represented as a 'field_translation'.

    tables->db.str may be 0 if we are preparing a statement
    db_name is 0 if item doesn't have a db name
    table_name is 0 if item doesn't have a specified table_name
  */
  if (db_name && !db_name[0])
    db_name= 0;                                 // Simpler test later

  if (/* Exclude nested joins. */
      (!table_list->nested_join ||
       /* Include merge views and information schema tables. */
       table_list->field_translation) &&
      /*
        Test if the field qualifiers match the table reference we plan
        to search.
      */
      table_name && table_name[0] &&
      (my_strcasecmp(table_alias_charset, table_list->alias.str, table_name) ||
       (db_name && (!table_list->db.str || !table_list->db.str[0])) ||
       (db_name && table_list->db.str && table_list->db.str[0] &&
        (table_list->schema_table ?
         my_strcasecmp(system_charset_info, db_name, table_list->db.str) :
         strcmp(db_name, table_list->db.str)))))
    DBUG_RETURN(0);

  /*
    Don't allow usage of fields in sequence table that is opened as part of
    NEXT VALUE for sequence_name
  */
  if (table_list->sequence)
    DBUG_RETURN(0);

  *actual_table= NULL;

  if (table_list->field_translation)
  {
    /* 'table_list' is a view or an information schema table. */
    if ((fld= find_field_in_view(thd, table_list, name, length, item_name, ref,
                                 register_tree_change)))
      *actual_table= table_list;
  }
  else if (!table_list->nested_join)
  {
    /* 'table_list' is a stored table. */
    DBUG_ASSERT(table_list->table);
    if ((fld= find_field_in_table(thd, table_list->table, name, length,
                                  allow_rowid,
                                  cached_field_index_ptr)))
      *actual_table= table_list;
  }
  else
  {
    /*
      'table_list' is a NATURAL/USING join, or an operand of such join that
      is a nested join itself.

      If the field name we search for is qualified, then search for the field
      in the table references used by NATURAL/USING the join.
    */
    if (table_name && table_name[0])
    {
      List_iterator<TABLE_LIST> it(table_list->nested_join->join_list);
      TABLE_LIST *table;
      while ((table= it++))
      {
        if ((fld= find_field_in_table_ref(thd, table, name, length, item_name,
                                          db_name, table_name, ref,
                                          check_privileges, allow_rowid,
                                          cached_field_index_ptr,
                                          register_tree_change, actual_table)))
          DBUG_RETURN(fld);
      }
      DBUG_RETURN(0);
    }
    /*
      Non-qualified field, search directly in the result columns of the
      natural join. The condition of the outer IF is true for the top-most
      natural join, thus if the field is not qualified, we will search
      directly the top-most NATURAL/USING join.
    */
    fld= find_field_in_natural_join(thd, table_list, name, length, ref,
                                    register_tree_change, actual_table);
  }

  if (fld)
  {
#ifndef NO_EMBEDDED_ACCESS_CHECKS
    /* Check if there are sufficient access rights to the found field. */
    if (check_privileges &&
        check_column_grant_in_table_ref(thd, *actual_table, name, length, fld))
      fld= WRONG_GRANT;
    else
#endif
      if (should_mark_column(thd->column_usage))
      {
        /*
          Get rw_set correct for this field so that the handler
          knows that this field is involved in the query and gets
          retrieved/updated
         */
        Field *field_to_set= NULL;
        if (fld == view_ref_found)
        {
          if (!ref)
            DBUG_RETURN(fld);
          Item *it= (*ref)->real_item();
          if (it->type() == Item::FIELD_ITEM)
            field_to_set= ((Item_field*)it)->field;
          else
          {
            if (thd->column_usage == MARK_COLUMNS_READ)
              it->walk(&Item::register_field_in_read_map, 0, 0);
            else
              it->walk(&Item::register_field_in_write_map, 0, 0);
          }
        }
        else
          field_to_set= fld;
        if (field_to_set)
        {
          TABLE *table= field_to_set->table;
          DBUG_ASSERT(table);
          if (thd->column_usage == MARK_COLUMNS_READ)
            bitmap_set_bit(table->read_set, field_to_set->field_index);
          else
            bitmap_set_bit(table->write_set, field_to_set->field_index);
        }
      }
  }
  DBUG_RETURN(fld);
}


/*
  Find field in table, no side effects, only purpose is to check for field
  in table object and get reference to the field if found.

  SYNOPSIS
  find_field_in_table_sef()

  table                         table where to find
  name                          Name of field searched for

  RETURN
    0                   field is not found
    #                   pointer to field
*/

Field *find_field_in_table_sef(TABLE *table, const char *name)
{
  Field **field_ptr;
  if (table->s->name_hash.records)
  {
    field_ptr= (Field**)my_hash_search(&table->s->name_hash,(uchar*) name,
                                       strlen(name));
    if (field_ptr)
    {
      /*
        field_ptr points to field in TABLE_SHARE. Convert it to the matching
        field in table
      */
      field_ptr= (table->field + (field_ptr - table->s->field));
    }
  }
  else
  {
    if (!(field_ptr= table->field))
      return (Field *)0;
    for (; *field_ptr; ++field_ptr)
      if (!my_strcasecmp(system_charset_info, (*field_ptr)->field_name.str,
                         name))
        break;
  }
  if (field_ptr)
    return *field_ptr;
  else
    return (Field *)0;
}


/*
  Find field in table list.

  SYNOPSIS
    find_field_in_tables()
    thd			  pointer to current thread structure
    item		  field item that should be found
    first_table           list of tables to be searched for item
    last_table            end of the list of tables to search for item. If NULL
                          then search to the end of the list 'first_table'.
    ref			  if 'item' is resolved to a view field, ref is set to
                          point to the found view field
    report_error	  Degree of error reporting:
                          - IGNORE_ERRORS then do not report any error
                          - IGNORE_EXCEPT_NON_UNIQUE report only non-unique
                            fields, suppress all other errors
                          - REPORT_EXCEPT_NON_UNIQUE report all other errors
                            except when non-unique fields were found
                          - REPORT_ALL_ERRORS
    check_privileges      need to check privileges
    register_tree_change  TRUE if ref is not a stack variable and we
                          to need register changes in item tree

  RETURN VALUES
    0			If error: the found field is not unique, or there are
                        no sufficient access priviliges for the found field,
                        or the field is qualified with non-existing table.
    not_found_field	The function was called with report_error ==
                        (IGNORE_ERRORS || IGNORE_EXCEPT_NON_UNIQUE) and a
			field was not found.
    view_ref_found	View field is found, item passed through ref parameter
    found field         If a item was resolved to some field
*/

Field *
find_field_in_tables(THD *thd, Item_ident *item,
                     TABLE_LIST *first_table, TABLE_LIST *last_table,
		     Item **ref, find_item_error_report_type report_error,
                     bool check_privileges, bool register_tree_change)
{
  Field *found=0;
  const char *db= item->db_name;
  const char *table_name= item->table_name;
  const char *name= item->field_name.str;
  size_t length= item->field_name.length;
  char name_buff[SAFE_NAME_LEN+1];
  TABLE_LIST *cur_table= first_table;
  TABLE_LIST *actual_table;
  bool allow_rowid;

  if (!table_name || !table_name[0])
  {
    table_name= 0;                              // For easier test
    db= 0;
  }

  allow_rowid= table_name || (cur_table && !cur_table->next_local);

  if (item->cached_table)
  {
    DBUG_PRINT("info", ("using cached table"));
    /*
      This shortcut is used by prepared statements. We assume that
      TABLE_LIST *first_table is not changed during query execution (which
      is true for all queries except RENAME but luckily RENAME doesn't
      use fields...) so we can rely on reusing pointer to its member.
      With this optimization we also miss case when addition of one more
      field makes some prepared query ambiguous and so erroneous, but we
      accept this trade off.
    */
    TABLE_LIST *table_ref= item->cached_table;
    /*
      The condition (table_ref->view == NULL) ensures that we will call
      find_field_in_table even in the case of information schema tables
      when table_ref->field_translation != NULL.
      */
    if (table_ref->table && !table_ref->view &&
        (!table_ref->is_merged_derived() ||
         (!table_ref->is_multitable() && table_ref->merged_for_insert)))
    {

      found= find_field_in_table(thd, table_ref->table, name, length,
                                 TRUE, &(item->cached_field_index));
#ifndef NO_EMBEDDED_ACCESS_CHECKS
      /* Check if there are sufficient access rights to the found field. */
      if (found && check_privileges &&
          check_column_grant_in_table_ref(thd, table_ref, name, length, found))
        found= WRONG_GRANT;
#endif
    }
    else
      found= find_field_in_table_ref(thd, table_ref, name, length, item->name.str,
                                     NULL, NULL, ref, check_privileges,
                                     TRUE, &(item->cached_field_index),
                                     register_tree_change,
                                     &actual_table);
    if (found)
    {
      if (found == WRONG_GRANT)
	return (Field*) 0;

      /*
        Only views fields should be marked as dependent, not an underlying
        fields.
      */
      if (!table_ref->belong_to_view &&
          !table_ref->belong_to_derived)
      {
        SELECT_LEX *current_sel= item->context->select_lex;
        SELECT_LEX *last_select= table_ref->select_lex;
        bool all_merged= TRUE;
        for (SELECT_LEX *sl= current_sel; sl && sl!=last_select;
             sl=sl->outer_select())
        {
          Item *subs= sl->master_unit()->item;
          if (subs->type() == Item::SUBSELECT_ITEM && 
              ((Item_subselect*)subs)->substype() == Item_subselect::IN_SUBS &&
              ((Item_in_subselect*)subs)->test_strategy(SUBS_SEMI_JOIN))
          {
            continue;
          }
          all_merged= FALSE;
          break;
        }
        /*
          If the field was an outer referencee, mark all selects using this
          sub query as dependent on the outer query
        */
        if (!all_merged && current_sel != last_select)
        {
          mark_select_range_as_dependent(thd, last_select, current_sel,
                                         found, *ref, item);
        }
      }
      return found;
    }
  }
  else
    item->can_be_depended= TRUE;

  if (db && lower_case_table_names)
  {
    /*
      convert database to lower case for comparison.
      We can't do this in Item_field as this would change the
      'name' of the item which may be used in the select list
    */
    strmake_buf(name_buff, db);
    my_casedn_str(files_charset_info, name_buff);
    db= name_buff;
  }

  if (last_table)
    last_table= last_table->next_name_resolution_table;

  for (; cur_table != last_table ;
       cur_table= cur_table->next_name_resolution_table)
  {
    Field *cur_field= find_field_in_table_ref(thd, cur_table, name, length,
                                              item->name.str, db, table_name, ref,
                                              (thd->lex->sql_command ==
                                               SQLCOM_SHOW_FIELDS)
                                              ? false : check_privileges,
                                              allow_rowid,
                                              &(item->cached_field_index),
                                              register_tree_change,
                                              &actual_table);
    if (cur_field)
    {
      if (cur_field == WRONG_GRANT)
      {
        if (thd->lex->sql_command != SQLCOM_SHOW_FIELDS)
          return (Field*) 0;

        thd->clear_error();
        cur_field= find_field_in_table_ref(thd, cur_table, name, length,
                                           item->name.str, db, table_name, ref,
                                           false,
                                           allow_rowid,
                                           &(item->cached_field_index),
                                           register_tree_change,
                                           &actual_table);
        if (cur_field)
        {
          Field *nf=new Field_null(NULL,0,Field::NONE,
                                   &cur_field->field_name,
                                   &my_charset_bin);
          nf->init(cur_table->table);
          cur_field= nf;
        }
      }

      /*
        Store the original table of the field, which may be different from
        cur_table in the case of NATURAL/USING join.
      */
      item->cached_table= (!actual_table->cacheable_table || found) ?
                          0 : actual_table;

      DBUG_ASSERT(thd->where);
      /*
        If we found a fully qualified field we return it directly as it can't
        have duplicates.
       */
      if (db)
        return cur_field;
      
      if (unlikely(found))
      {
        if (report_error == REPORT_ALL_ERRORS ||
            report_error == IGNORE_EXCEPT_NON_UNIQUE)
          my_error(ER_NON_UNIQ_ERROR, MYF(0),
                   table_name ? item->full_name() : name, thd->where);
        return (Field*) 0;
      }
      found= cur_field;
    }
  }

  if (likely(found))
    return found;
  
  /*
    If the field was qualified and there were no tables to search, issue
    an error that an unknown table was given. The situation is detected
    as follows: if there were no tables we wouldn't go through the loop
    and cur_table wouldn't be updated by the loop increment part, so it
    will be equal to the first table.
  */
  if (table_name && (cur_table == first_table) &&
      (report_error == REPORT_ALL_ERRORS ||
       report_error == REPORT_EXCEPT_NON_UNIQUE))
  {
    char buff[SAFE_NAME_LEN*2 + 2];
    if (db && db[0])
    {
      strxnmov(buff,sizeof(buff)-1,db,".",table_name,NullS);
      table_name=buff;
    }
    my_error(ER_UNKNOWN_TABLE, MYF(0), table_name, thd->where);
  }
  else
  {
    if (report_error == REPORT_ALL_ERRORS ||
        report_error == REPORT_EXCEPT_NON_UNIQUE)
      my_error(ER_BAD_FIELD_ERROR, MYF(0), item->full_name(), thd->where);
    else
      found= not_found_field;
  }
  return found;
}


/*
  Find Item in list of items (find_field_in_tables analog)

  TODO
    is it better return only counter?

  SYNOPSIS
    find_item_in_list()
    find			Item to find
    items			List of items
    counter			To return number of found item
    report_error
      REPORT_ALL_ERRORS		report errors, return 0 if error
      REPORT_EXCEPT_NOT_FOUND	Do not report 'not found' error and
				return not_found_item, report other errors,
				return 0
      IGNORE_ERRORS		Do not report errors, return 0 if error
    resolution                  Set to the resolution type if the item is found 
                                (it says whether the item is resolved 
                                 against an alias name,
                                 or as a field name without alias,
                                 or as a field hidden by alias,
                                 or ignoring alias)
    limit                       How many items in the list to check
                                (if limit==0 then all items are to be checked)
                                
  RETURN VALUES
    0			Item is not found or item is not unique,
			error message is reported
    not_found_item	Function was called with
			report_error == REPORT_EXCEPT_NOT_FOUND and
			item was not found. No error message was reported
                        found field
*/

/* Special Item pointer to serve as a return value from find_item_in_list(). */
Item **not_found_item= (Item**) 0x1;


Item **
find_item_in_list(Item *find, List<Item> &items, uint *counter,
                  find_item_error_report_type report_error,
                  enum_resolution_type *resolution, uint limit)
{
  List_iterator<Item> li(items);
  uint n_items= limit == 0 ? items.elements : limit;
  Item **found=0, **found_unaliased= 0, *item;
  const char *db_name=0;
  const LEX_CSTRING *field_name= 0;
  const char *table_name=0;
  bool found_unaliased_non_uniq= 0;
  /*
    true if the item that we search for is a valid name reference
    (and not an item that happens to have a name).
  */
  bool is_ref_by_name= 0;
  uint unaliased_counter= 0;

  *resolution= NOT_RESOLVED;

  is_ref_by_name= (find->type() == Item::FIELD_ITEM  || 
                   find->type() == Item::REF_ITEM);
  if (is_ref_by_name)
  {
    field_name= &((Item_ident*) find)->field_name;
    table_name= ((Item_ident*) find)->table_name;
    db_name=    ((Item_ident*) find)->db_name;
  }

  for (uint i= 0; i < n_items; i++)
  {
    item= li++;
    if (field_name && field_name->str &&
        (item->real_item()->type() == Item::FIELD_ITEM ||
         ((item->type() == Item::REF_ITEM) &&
          (((Item_ref *)item)->ref_type() == Item_ref::VIEW_REF))))
    {
      Item_ident *item_field= (Item_ident*) item;

      /*
	In case of group_concat() with ORDER BY condition in the QUERY
	item_field can be field of temporary table without item name 
	(if this field created from expression argument of group_concat()),
	=> we have to check presence of name before compare
      */ 
      if (unlikely(!item_field->name.str))
        continue;

      if (table_name)
      {
        /*
          If table name is specified we should find field 'field_name' in
          table 'table_name'. According to SQL-standard we should ignore
          aliases in this case.

          Since we should NOT prefer fields from the select list over
          other fields from the tables participating in this select in
          case of ambiguity we have to do extra check outside this function.

          We use strcmp for table names and database names as these may be
          case sensitive. In cases where they are not case sensitive, they
          are always in lower case.

	  item_field->field_name and item_field->table_name can be 0x0 if
	  item is not fix_field()'ed yet.
        */
        if (item_field->field_name.str && item_field->table_name &&
	    !lex_string_cmp(system_charset_info, &item_field->field_name,
                            field_name) &&
            !my_strcasecmp(table_alias_charset, item_field->table_name, 
                           table_name) &&
            (!db_name || (item_field->db_name &&
                          !strcmp(item_field->db_name, db_name))))
        {
          if (found_unaliased)
          {
            if ((*found_unaliased)->eq(item, 0))
              continue;
            /*
              Two matching fields in select list.
              We already can bail out because we are searching through
              unaliased names only and will have duplicate error anyway.
            */
            if (report_error != IGNORE_ERRORS)
              my_error(ER_NON_UNIQ_ERROR, MYF(0),
                       find->full_name(), current_thd->where);
            return (Item**) 0;
          }
          found_unaliased= li.ref();
          unaliased_counter= i;
          *resolution= RESOLVED_IGNORING_ALIAS;
          if (db_name)
            break;                              // Perfect match
        }
      }
      else
      {
        bool fname_cmp= lex_string_cmp(system_charset_info,
                                       &item_field->field_name,
                                       field_name);
        if (!lex_string_cmp(system_charset_info,
                            &item_field->name, field_name))
        {
          /*
            If table name was not given we should scan through aliases
            and non-aliased fields first. We are also checking unaliased
            name of the field in then next  else-if, to be able to find
            instantly field (hidden by alias) if no suitable alias or
            non-aliased field was found.
          */
          if (found)
          {
            if ((*found)->eq(item, 0))
              continue;                           // Same field twice
            if (report_error != IGNORE_ERRORS)
              my_error(ER_NON_UNIQ_ERROR, MYF(0),
                       find->full_name(), current_thd->where);
            return (Item**) 0;
          }
          found= li.ref();
          *counter= i;
          *resolution= fname_cmp ? RESOLVED_AGAINST_ALIAS:
	                           RESOLVED_WITH_NO_ALIAS;
        }
        else if (!fname_cmp)
        {
          /*
            We will use non-aliased field or react on such ambiguities only if
            we won't be able to find aliased field.
            Again if we have ambiguity with field outside of select list
            we should prefer fields from select list.
          */
          if (found_unaliased)
          {
            if ((*found_unaliased)->eq(item, 0))
              continue;                           // Same field twice
            found_unaliased_non_uniq= 1;
          }
          found_unaliased= li.ref();
          unaliased_counter= i;
        }
      }
    }
    else if (!table_name)
    { 
      if (is_ref_by_name && find->name.str && item->name.str &&
          find->name.length == item->name.length &&
	  !lex_string_cmp(system_charset_info, &item->name, &find->name))
      {
        found= li.ref();
        *counter= i;
        *resolution= RESOLVED_AGAINST_ALIAS;
        break;
      }
      else if (find->eq(item,0))
      {
        found= li.ref();
        *counter= i;
        *resolution= RESOLVED_IGNORING_ALIAS;
        break;
      }
    }
  }

  if (likely(found))
    return found;

  if (unlikely(found_unaliased_non_uniq))
  {
    if (report_error != IGNORE_ERRORS)
      my_error(ER_NON_UNIQ_ERROR, MYF(0),
               find->full_name(), current_thd->where);
    return (Item **) 0;
  }
  if (found_unaliased)
  {
    found= found_unaliased;
    *counter= unaliased_counter;
    *resolution= RESOLVED_BEHIND_ALIAS;
  }

  if (found)
    return found;

  if (report_error != REPORT_EXCEPT_NOT_FOUND)
  {
    if (report_error == REPORT_ALL_ERRORS)
      my_error(ER_BAD_FIELD_ERROR, MYF(0),
               find->full_name(), current_thd->where);
    return (Item **) 0;
  }
  else
    return (Item **) not_found_item;
}


/*
  Test if a string is a member of a list of strings.

  SYNOPSIS
    test_if_string_in_list()
    find      the string to look for
    str_list  a list of strings to be searched

  DESCRIPTION
    Sequentially search a list of strings for a string, and test whether
    the list contains the same string.

  RETURN
    TRUE  if find is in str_list
    FALSE otherwise
*/

static bool
test_if_string_in_list(const char *find, List<String> *str_list)
{
  List_iterator<String> str_list_it(*str_list);
  String *curr_str;
  size_t find_length= strlen(find);
  while ((curr_str= str_list_it++))
  {
    if (find_length != curr_str->length())
      continue;
    if (!my_strcasecmp(system_charset_info, find, curr_str->ptr()))
      return TRUE;
  }
  return FALSE;
}


/*
  Create a new name resolution context for an item so that it is
  being resolved in a specific table reference.

  SYNOPSIS
    set_new_item_local_context()
    thd        pointer to current thread
    item       item for which new context is created and set
    table_ref  table ref where an item showld be resolved

  DESCRIPTION
    Create a new name resolution context for an item, so that the item
    is resolved only the supplied 'table_ref'.

  RETURN
    FALSE  if all OK
    TRUE   otherwise
*/

static bool
set_new_item_local_context(THD *thd, Item_ident *item, TABLE_LIST *table_ref)
{
  Name_resolution_context *context;
  if (!(context= new (thd->mem_root) Name_resolution_context))
    return TRUE;
  context->init();
  context->first_name_resolution_table=
    context->last_name_resolution_table= table_ref;
  item->context= context;
  return FALSE;
}


/*
  Find and mark the common columns of two table references.

  SYNOPSIS
    mark_common_columns()
    thd                [in] current thread
    table_ref_1        [in] the first (left) join operand
    table_ref_2        [in] the second (right) join operand
    using_fields       [in] if the join is JOIN...USING - the join columns,
                            if NATURAL join, then NULL
    found_using_fields [out] number of fields from the USING clause that were
                             found among the common fields

  DESCRIPTION
    The procedure finds the common columns of two relations (either
    tables or intermediate join results), and adds an equi-join condition
    to the ON clause of 'table_ref_2' for each pair of matching columns.
    If some of table_ref_XXX represents a base table or view, then we
    create new 'Natural_join_column' instances for each column
    reference and store them in the 'join_columns' of the table
    reference.

  IMPLEMENTATION
    The procedure assumes that store_natural_using_join_columns() was
    called for the previous level of NATURAL/USING joins.

  RETURN
    TRUE   error when some common column is non-unique, or out of memory
    FALSE  OK
*/

static bool
mark_common_columns(THD *thd, TABLE_LIST *table_ref_1, TABLE_LIST *table_ref_2,
                    List<String> *using_fields, uint *found_using_fields)
{
  Field_iterator_table_ref it_1, it_2;
  Natural_join_column *nj_col_1, *nj_col_2;
  Query_arena *arena, backup;
  bool result= TRUE;
  bool first_outer_loop= TRUE;
  Field *field_1;
  field_visibility_t field_1_invisible, field_2_invisible;
  /*
    Leaf table references to which new natural join columns are added
    if the leaves are != NULL.
  */
  TABLE_LIST *leaf_1= (table_ref_1->nested_join &&
                       !table_ref_1->is_natural_join) ?
                      NULL : table_ref_1;
  TABLE_LIST *leaf_2= (table_ref_2->nested_join &&
                       !table_ref_2->is_natural_join) ?
                      NULL : table_ref_2;

  DBUG_ENTER("mark_common_columns");
  DBUG_PRINT("info", ("operand_1: %s  operand_2: %s",
                      table_ref_1->alias.str, table_ref_2->alias.str));

  *found_using_fields= 0;
  arena= thd->activate_stmt_arena_if_needed(&backup);

  for (it_1.set(table_ref_1); !it_1.end_of_fields(); it_1.next())
  {
    bool found= FALSE;
    const LEX_CSTRING *field_name_1;
    Field *field_2= 0;

    /* true if field_name_1 is a member of using_fields */
    bool is_using_column_1;
    if (!(nj_col_1= it_1.get_or_create_column_ref(thd, leaf_1)))
      goto err;

    field_1= nj_col_1->field();
    field_1_invisible= field_1 ? field_1->invisible : VISIBLE;

    if (field_1_invisible == INVISIBLE_FULL)
      continue;

    field_name_1= nj_col_1->name();
    is_using_column_1= using_fields && 
      test_if_string_in_list(field_name_1->str, using_fields);
    DBUG_PRINT ("info", ("field_name_1=%s.%s", 
                         nj_col_1->safe_table_name(),
                         field_name_1->str));

    if (field_1_invisible && !is_using_column_1)
      continue;

    /*
      Find a field with the same name in table_ref_2.

      Note that for the second loop, it_2.set() will iterate over
      table_ref_2->join_columns and not generate any new elements or
      lists.
    */
    nj_col_2= NULL;
    for (it_2.set(table_ref_2); !it_2.end_of_fields(); it_2.next())
    {
      Natural_join_column *cur_nj_col_2;
      const LEX_CSTRING *cur_field_name_2;
      if (!(cur_nj_col_2= it_2.get_or_create_column_ref(thd, leaf_2)))
        goto err;

      field_2= cur_nj_col_2->field();
      field_2_invisible= field_2 ? field_2->invisible : VISIBLE;

      if (field_2_invisible == INVISIBLE_FULL)
        continue;

      cur_field_name_2= cur_nj_col_2->name();
      DBUG_PRINT ("info", ("cur_field_name_2=%s.%s", 
                           cur_nj_col_2->safe_table_name(),
                           cur_field_name_2->str));

      /*
        Compare the two columns and check for duplicate common fields.
        A common field is duplicate either if it was already found in
        table_ref_2 (then found == TRUE), or if a field in table_ref_2
        was already matched by some previous field in table_ref_1
        (then cur_nj_col_2->is_common == TRUE).
        Note that it is too early to check the columns outside of the
        USING list for ambiguity because they are not actually "referenced"
        here. These columns must be checked only on unqualified reference 
        by name (e.g. in SELECT list).
      */
      if (!lex_string_cmp(system_charset_info, field_name_1,
                          cur_field_name_2))
      {
        DBUG_PRINT ("info", ("match c1.is_common=%d", nj_col_1->is_common));
        if (cur_nj_col_2->is_common || found)
        {
          my_error(ER_NON_UNIQ_ERROR, MYF(0), field_name_1->str, thd->where);
          goto err;
        }
        if ((!using_fields && !field_2_invisible) || is_using_column_1)
        {
          DBUG_ASSERT(nj_col_2 == NULL);
          nj_col_2= cur_nj_col_2;
          found= TRUE;
        }
      }
    }
    if (first_outer_loop && leaf_2)
    {
      /*
        Make sure that the next inner loop "knows" that all columns
        are materialized already.
      */
      leaf_2->is_join_columns_complete= TRUE;
      first_outer_loop= FALSE;
    }
    if (!found)
      continue;                                 // No matching field

    /*
      field_1 and field_2 have the same names. Check if they are in the USING
      clause (if present), mark them as common fields, and add a new
      equi-join condition to the ON clause.
    */
    if (nj_col_2)
    {
      /*
        Create non-fixed fully qualified field and let fix_fields to
        resolve it.
      */
      Item *item_1=   nj_col_1->create_item(thd);
      Item *item_2=   nj_col_2->create_item(thd);
      Item_ident *item_ident_1, *item_ident_2;
      Item_func_eq *eq_cond;

      if (!item_1 || !item_2)
        goto err;                               // out of memory

      /*
        The following assert checks that the two created items are of
        type Item_ident.
      */
      DBUG_ASSERT(!thd->lex->current_select->no_wrap_view_item);
      /*
        In the case of no_wrap_view_item == 0, the created items must be
        of sub-classes of Item_ident.
      */
      DBUG_ASSERT(item_1->type() == Item::FIELD_ITEM ||
                  item_1->type() == Item::REF_ITEM);
      DBUG_ASSERT(item_2->type() == Item::FIELD_ITEM ||
                  item_2->type() == Item::REF_ITEM);

      /*
        We need to cast item_1,2 to Item_ident, because we need to hook name
        resolution contexts specific to each item.
      */
      item_ident_1= (Item_ident*) item_1;
      item_ident_2= (Item_ident*) item_2;
      /*
        Create and hook special name resolution contexts to each item in the
        new join condition . We need this to both speed-up subsequent name
        resolution of these items, and to enable proper name resolution of
        the items during the execute phase of PS.
      */
      if (set_new_item_local_context(thd, item_ident_1, nj_col_1->table_ref) ||
          set_new_item_local_context(thd, item_ident_2, nj_col_2->table_ref))
        goto err;

      if (!(eq_cond= new (thd->mem_root) Item_func_eq(thd, item_ident_1, item_ident_2)))
        goto err;                               /* Out of memory. */

      /*
        Add the new equi-join condition to the ON clause. Notice that
        fix_fields() is applied to all ON conditions in setup_conds()
        so we don't do it here.
      */
      add_join_on(thd, (table_ref_1->outer_join & JOIN_TYPE_RIGHT ?
                        table_ref_1 : table_ref_2),
                  eq_cond);

      nj_col_1->is_common= nj_col_2->is_common= TRUE;
      DBUG_PRINT ("info", ("%s.%s and %s.%s are common", 
                           nj_col_1->safe_table_name(),
                           nj_col_1->name()->str,
                           nj_col_2->safe_table_name(),
                           nj_col_2->name()->str));

      if (field_1)
        update_field_dependencies(thd, field_1, field_1->table);
      if (field_2)
        update_field_dependencies(thd, field_2, field_2->table);

      if (using_fields != NULL)
        ++(*found_using_fields);
    }
  }
  if (leaf_1)
    leaf_1->is_join_columns_complete= TRUE;

  /*
    Everything is OK.
    Notice that at this point there may be some column names in the USING
    clause that are not among the common columns. This is an SQL error and
    we check for this error in store_natural_using_join_columns() when
    (found_using_fields < length(join_using_fields)).
  */
  result= FALSE;

err:
  if (arena)
    thd->restore_active_arena(arena, &backup);
  DBUG_RETURN(result);
}



/*
  Materialize and store the row type of NATURAL/USING join.

  SYNOPSIS
    store_natural_using_join_columns()
    thd                current thread
    natural_using_join the table reference of the NATURAL/USING join
    table_ref_1        the first (left) operand (of a NATURAL/USING join).
    table_ref_2        the second (right) operand (of a NATURAL/USING join).
    using_fields       if the join is JOIN...USING - the join columns,
                       if NATURAL join, then NULL
    found_using_fields number of fields from the USING clause that were
                       found among the common fields

  DESCRIPTION
    Iterate over the columns of both join operands and sort and store
    all columns into the 'join_columns' list of natural_using_join
    where the list is formed by three parts:
      part1: The coalesced columns of table_ref_1 and table_ref_2,
             sorted according to the column order of the first table.
      part2: The other columns of the first table, in the order in
             which they were defined in CREATE TABLE.
      part3: The other columns of the second table, in the order in
             which they were defined in CREATE TABLE.
    Time complexity - O(N1+N2), where Ni = length(table_ref_i).

  IMPLEMENTATION
    The procedure assumes that mark_common_columns() has been called
    for the join that is being processed.

  RETURN
    TRUE    error: Some common column is ambiguous
    FALSE   OK
*/

static bool
store_natural_using_join_columns(THD *thd, TABLE_LIST *natural_using_join,
                                 TABLE_LIST *table_ref_1,
                                 TABLE_LIST *table_ref_2,
                                 List<String> *using_fields,
                                 uint found_using_fields)
{
  Field_iterator_table_ref it_1, it_2;
  Natural_join_column *nj_col_1, *nj_col_2;
  Query_arena *arena, backup;
  bool result= TRUE;
  List<Natural_join_column> *non_join_columns;
  List<Natural_join_column> *join_columns;
  DBUG_ENTER("store_natural_using_join_columns");

  DBUG_ASSERT(!natural_using_join->join_columns);

  arena= thd->activate_stmt_arena_if_needed(&backup);

  if (!(non_join_columns= new List<Natural_join_column>) ||
      !(join_columns= new List<Natural_join_column>))
    goto err;

  /* Append the columns of the first join operand. */
  for (it_1.set(table_ref_1); !it_1.end_of_fields(); it_1.next())
  {
    nj_col_1= it_1.get_natural_column_ref();
    if (nj_col_1->is_common)
    {
      join_columns->push_back(nj_col_1, thd->mem_root);
      /* Reset the common columns for the next call to mark_common_columns. */
      nj_col_1->is_common= FALSE;
    }
    else
      non_join_columns->push_back(nj_col_1, thd->mem_root);
  }

  /*
    Check that all columns in the USING clause are among the common
    columns. If this is not the case, report the first one that was
    not found in an error.
  */
  if (using_fields && found_using_fields < using_fields->elements)
  {
    String *using_field_name;
    List_iterator_fast<String> using_fields_it(*using_fields);
    while ((using_field_name= using_fields_it++))
    {
      const char *using_field_name_ptr= using_field_name->c_ptr();
      List_iterator_fast<Natural_join_column>
        it(*join_columns);
      Natural_join_column *common_field;

      for (;;)
      {
        /* If reached the end of fields, and none was found, report error. */
        if (!(common_field= it++))
        {
          my_error(ER_BAD_FIELD_ERROR, MYF(0), using_field_name_ptr,
                   current_thd->where);
          goto err;
        }
        if (!my_strcasecmp(system_charset_info,
                           common_field->name()->str, using_field_name_ptr))
          break;                                // Found match
      }
    }
  }

  /* Append the non-equi-join columns of the second join operand. */
  for (it_2.set(table_ref_2); !it_2.end_of_fields(); it_2.next())
  {
    nj_col_2= it_2.get_natural_column_ref();
    if (!nj_col_2->is_common)
      non_join_columns->push_back(nj_col_2, thd->mem_root);
    else
    {
      /* Reset the common columns for the next call to mark_common_columns. */
      nj_col_2->is_common= FALSE;
    }
  }

  if (non_join_columns->elements > 0)
    join_columns->append(non_join_columns);
  natural_using_join->join_columns= join_columns;
  natural_using_join->is_join_columns_complete= TRUE;

  result= FALSE;

  if (arena)
    thd->restore_active_arena(arena, &backup);
  DBUG_RETURN(result);

err:
  /*
     Actually we failed to build join columns list, so we have to
     clear it to avoid problems with half-build join on next run.
     The list was created in mark_common_columns().
   */
  table_ref_1->remove_join_columns();
  table_ref_2->remove_join_columns();

  if (arena)
    thd->restore_active_arena(arena, &backup);
  DBUG_RETURN(TRUE);
}


/*
  Precompute and store the row types of the top-most NATURAL/USING joins.

  SYNOPSIS
    store_top_level_join_columns()
    thd            current thread
    table_ref      nested join or table in a FROM clause
    left_neighbor  neighbor table reference to the left of table_ref at the
                   same level in the join tree
    right_neighbor neighbor table reference to the right of table_ref at the
                   same level in the join tree

  DESCRIPTION
    The procedure performs a post-order traversal of a nested join tree
    and materializes the row types of NATURAL/USING joins in a
    bottom-up manner until it reaches the TABLE_LIST elements that
    represent the top-most NATURAL/USING joins. The procedure should be
    applied to each element of SELECT_LEX::top_join_list (i.e. to each
    top-level element of the FROM clause).

  IMPLEMENTATION
    Notice that the table references in the list nested_join->join_list
    are in reverse order, thus when we iterate over it, we are moving
    from the right to the left in the FROM clause.

  RETURN
    TRUE   Error
    FALSE  OK
*/

static bool
store_top_level_join_columns(THD *thd, TABLE_LIST *table_ref,
                             TABLE_LIST *left_neighbor,
                             TABLE_LIST *right_neighbor)
{
  Query_arena *arena, backup;
  bool result= TRUE;

  DBUG_ENTER("store_top_level_join_columns");

  arena= thd->activate_stmt_arena_if_needed(&backup);

  /* Call the procedure recursively for each nested table reference. */
  if (table_ref->nested_join)
  {
    List_iterator_fast<TABLE_LIST> nested_it(table_ref->nested_join->join_list);
    TABLE_LIST *same_level_left_neighbor= nested_it++;
    TABLE_LIST *same_level_right_neighbor= NULL;
    /* Left/right-most neighbors, possibly at higher levels in the join tree. */
    TABLE_LIST *real_left_neighbor, *real_right_neighbor;

    while (same_level_left_neighbor)
    {
      TABLE_LIST *cur_table_ref= same_level_left_neighbor;
      same_level_left_neighbor= nested_it++;
      /*
        The order of RIGHT JOIN operands is reversed in 'join list' to
        transform it into a LEFT JOIN. However, in this procedure we need
        the join operands in their lexical order, so below we reverse the
        join operands. Notice that this happens only in the first loop,
        and not in the second one, as in the second loop
        same_level_left_neighbor == NULL.
        This is the correct behavior, because the second loop sets
        cur_table_ref reference correctly after the join operands are
        swapped in the first loop.
      */
      if (same_level_left_neighbor &&
          cur_table_ref->outer_join & JOIN_TYPE_RIGHT)
      {
        /* This can happen only for JOIN ... ON. */
        DBUG_ASSERT(table_ref->nested_join->join_list.elements == 2);
        swap_variables(TABLE_LIST*, same_level_left_neighbor, cur_table_ref);
      }

      /*
        Pick the parent's left and right neighbors if there are no immediate
        neighbors at the same level.
      */
      real_left_neighbor=  (same_level_left_neighbor) ?
                           same_level_left_neighbor : left_neighbor;
      real_right_neighbor= (same_level_right_neighbor) ?
                           same_level_right_neighbor : right_neighbor;

      if (cur_table_ref->nested_join &&
          store_top_level_join_columns(thd, cur_table_ref,
                                       real_left_neighbor, real_right_neighbor))
        goto err;
      same_level_right_neighbor= cur_table_ref;
    }
  }

  /*
    If this is a NATURAL/USING join, materialize its result columns and
    convert to a JOIN ... ON.
  */
  if (table_ref->is_natural_join)
  {
    DBUG_ASSERT(table_ref->nested_join &&
                table_ref->nested_join->join_list.elements == 2);
    List_iterator_fast<TABLE_LIST> operand_it(table_ref->nested_join->join_list);
    /*
      Notice that the order of join operands depends on whether table_ref
      represents a LEFT or a RIGHT join. In a RIGHT join, the operands are
      in inverted order.
     */
    TABLE_LIST *table_ref_2= operand_it++; /* Second NATURAL join operand.*/
    TABLE_LIST *table_ref_1= operand_it++; /* First NATURAL join operand. */
    List<String> *using_fields= table_ref->join_using_fields;
    uint found_using_fields;

    /*
      The two join operands were interchanged in the parser, change the order
      back for 'mark_common_columns'.
    */
    if (table_ref_2->outer_join & JOIN_TYPE_RIGHT)
      swap_variables(TABLE_LIST*, table_ref_1, table_ref_2);
    if (mark_common_columns(thd, table_ref_1, table_ref_2,
                            using_fields, &found_using_fields))
      goto err;

    /*
      Swap the join operands back, so that we pick the columns of the second
      one as the coalesced columns. In this way the coalesced columns are the
      same as of an equivalent LEFT JOIN.
    */
    if (table_ref_1->outer_join & JOIN_TYPE_RIGHT)
      swap_variables(TABLE_LIST*, table_ref_1, table_ref_2);
    if (store_natural_using_join_columns(thd, table_ref, table_ref_1,
                                         table_ref_2, using_fields,
                                         found_using_fields))
      goto err;

    /*
      Change NATURAL JOIN to JOIN ... ON. We do this for both operands
      because either one of them or the other is the one with the
      natural join flag because RIGHT joins are transformed into LEFT,
      and the two tables may be reordered.
    */
    table_ref_1->natural_join= table_ref_2->natural_join= NULL;

    /* Add a TRUE condition to outer joins that have no common columns. */
    if (table_ref_2->outer_join &&
        !table_ref_1->on_expr && !table_ref_2->on_expr)
      table_ref_2->on_expr= new (thd->mem_root) Item_int(thd, (longlong) 1, 1); // Always true.

    /* Change this table reference to become a leaf for name resolution. */
    if (left_neighbor)
    {
      TABLE_LIST *last_leaf_on_the_left;
      last_leaf_on_the_left= left_neighbor->last_leaf_for_name_resolution();
      last_leaf_on_the_left->next_name_resolution_table= table_ref;
    }
    if (right_neighbor)
    {
      TABLE_LIST *first_leaf_on_the_right;
      first_leaf_on_the_right= right_neighbor->first_leaf_for_name_resolution();
      table_ref->next_name_resolution_table= first_leaf_on_the_right;
    }
    else
      table_ref->next_name_resolution_table= NULL;
  }
  result= FALSE; /* All is OK. */

err:
  if (arena)
    thd->restore_active_arena(arena, &backup);
  DBUG_RETURN(result);
}


/*
  Compute and store the row types of the top-most NATURAL/USING joins
  in a FROM clause.

  SYNOPSIS
    setup_natural_join_row_types()
    thd          current thread
    from_clause  list of top-level table references in a FROM clause

  DESCRIPTION
    Apply the procedure 'store_top_level_join_columns' to each of the
    top-level table referencs of the FROM clause. Adjust the list of tables
    for name resolution - context->first_name_resolution_table to the
    top-most, lef-most NATURAL/USING join.

  IMPLEMENTATION
    Notice that the table references in 'from_clause' are in reverse
    order, thus when we iterate over it, we are moving from the right
    to the left in the FROM clause.

  NOTES
    We can't run this many times as the first_name_resolution_table would
    be different for subsequent runs when sub queries has been optimized
    away.

  RETURN
    TRUE   Error
    FALSE  OK
*/

static bool setup_natural_join_row_types(THD *thd,
                                         List<TABLE_LIST> *from_clause,
                                         Name_resolution_context *context)
{
  DBUG_ENTER("setup_natural_join_row_types");
  thd->where= "from clause";
  if (from_clause->elements == 0)
    DBUG_RETURN(false); /* We come here in the case of UNIONs. */

  /* 
     Do not redo work if already done:
     1) for stored procedures,
     2) for multitable update after lock failure and table reopening.
  */
  if (!context->select_lex->first_natural_join_processing)
  {
    context->first_name_resolution_table= context->natural_join_first_table;
    DBUG_PRINT("info", ("using cached setup_natural_join_row_types"));
    DBUG_RETURN(false);
  }

  List_iterator_fast<TABLE_LIST> table_ref_it(*from_clause);
  TABLE_LIST *table_ref; /* Current table reference. */
  /* Table reference to the left of the current. */
  TABLE_LIST *left_neighbor;
  /* Table reference to the right of the current. */
  TABLE_LIST *right_neighbor= NULL;

  /* Note that tables in the list are in reversed order */
  for (left_neighbor= table_ref_it++; left_neighbor ; )
  {
    table_ref= left_neighbor;
    do
    {
      left_neighbor= table_ref_it++;
    }
    while (left_neighbor && left_neighbor->sj_subq_pred);

    if (store_top_level_join_columns(thd, table_ref,
                                     left_neighbor, right_neighbor))
      DBUG_RETURN(true);
    if (left_neighbor)
    {
      TABLE_LIST *first_leaf_on_the_right;
      first_leaf_on_the_right= table_ref->first_leaf_for_name_resolution();
      left_neighbor->next_name_resolution_table= first_leaf_on_the_right;
    }
    right_neighbor= table_ref;
  }

  /*
    Store the top-most, left-most NATURAL/USING join, so that we start
    the search from that one instead of context->table_list. At this point
    right_neighbor points to the left-most top-level table reference in the
    FROM clause.
  */
  DBUG_ASSERT(right_neighbor);
  context->first_name_resolution_table=
    right_neighbor->first_leaf_for_name_resolution();
  /*
    This is only to ensure that first_name_resolution_table doesn't
    change on re-execution
  */
  context->natural_join_first_table= context->first_name_resolution_table;
  context->select_lex->first_natural_join_processing= false;
  DBUG_RETURN (false);
}


/****************************************************************************
** Expand all '*' in given fields
****************************************************************************/

int setup_wild(THD *thd, TABLE_LIST *tables, List<Item> &fields,
	       List<Item> *sum_func_list,
	       uint wild_num, uint *hidden_bit_fields)
{
  if (!wild_num)
    return(0);

  Item *item;
  List_iterator<Item> it(fields);
  Query_arena *arena, backup;
  DBUG_ENTER("setup_wild");

  /*
    Don't use arena if we are not in prepared statements or stored procedures
    For PS/SP we have to use arena to remember the changes
  */
  arena= thd->activate_stmt_arena_if_needed(&backup);

  thd->lex->current_select->cur_pos_in_select_list= 0;
  while (wild_num && (item= it++))
  {
    if (item->type() == Item::FIELD_ITEM &&
        ((Item_field*) item)->field_name.str == star_clex_str.str &&
	!((Item_field*) item)->field)
    {
      uint elem= fields.elements;
      bool any_privileges= ((Item_field *) item)->any_privileges;
      Item_subselect *subsel= thd->lex->current_select->master_unit()->item;
      if (subsel &&
          subsel->substype() == Item_subselect::EXISTS_SUBS)
      {
        /*
          It is EXISTS(SELECT * ...) and we can replace * by any constant.

          Item_int do not need fix_fields() because it is basic constant.
        */
        it.replace(new (thd->mem_root) Item_int(thd, "Not_used", (longlong) 1,
                                MY_INT64_NUM_DECIMAL_DIGITS));
      }
      else if (insert_fields(thd, ((Item_field*) item)->context,
                             ((Item_field*) item)->db_name,
                             ((Item_field*) item)->table_name, &it,
                             any_privileges, hidden_bit_fields))
      {
	if (arena)
	  thd->restore_active_arena(arena, &backup);
	DBUG_RETURN(-1);
      }
      if (sum_func_list)
      {
	/*
	  sum_func_list is a list that has the fields list as a tail.
	  Because of this we have to update the element count also for this
	  list after expanding the '*' entry.
	*/
	sum_func_list->elements+= fields.elements - elem;
      }
      wild_num--;
    }
    else
      thd->lex->current_select->cur_pos_in_select_list++;
  }
  thd->lex->current_select->cur_pos_in_select_list= UNDEF_POS;
  if (arena)
  {
    /* make * substituting permanent */
    SELECT_LEX *select_lex= thd->lex->current_select;
    select_lex->with_wild= 0;
#ifdef HAVE_valgrind
    if (&select_lex->item_list != &fields)      // Avoid warning
#endif
    /*   
      The assignment below is translated to memcpy() call (at least on some
      platforms). memcpy() expects that source and destination areas do not
      overlap. That problem was detected by valgrind. 
    */
    if (&select_lex->item_list != &fields)
      select_lex->item_list= fields;

    thd->restore_active_arena(arena, &backup);
  }
  DBUG_RETURN(0);
}

/****************************************************************************
** Check that all given fields exists and fill struct with current data
****************************************************************************/

bool setup_fields(THD *thd, Ref_ptr_array ref_pointer_array,
                  List<Item> &fields, enum_column_usage column_usage,
                  List<Item> *sum_func_list, List<Item> *pre_fix,
                  bool allow_sum_func)
{
  Item *item;
  enum_column_usage saved_column_usage= thd->column_usage;
  nesting_map save_allow_sum_func= thd->lex->allow_sum_func;
  List_iterator<Item> it(fields);
  bool save_is_item_list_lookup;
  bool make_pre_fix= (pre_fix && (pre_fix->elements == 0));
  DBUG_ENTER("setup_fields");
  DBUG_PRINT("enter", ("ref_pointer_array: %p", ref_pointer_array.array()));

  thd->column_usage= column_usage;
  DBUG_PRINT("info", ("thd->column_usage: %d", thd->column_usage));
  if (allow_sum_func)
    thd->lex->allow_sum_func.set_bit(thd->lex->current_select->nest_level);
  thd->where= THD::DEFAULT_WHERE;
  save_is_item_list_lookup= thd->lex->current_select->is_item_list_lookup;
  thd->lex->current_select->is_item_list_lookup= 0;

  /*
    To prevent fail on forward lookup we fill it with zeroes,
    then if we got pointer on zero after find_item_in_list we will know
    that it is forward lookup.

    There is other way to solve problem: fill array with pointers to list,
    but it will be slower.

    TODO: remove it when (if) we made one list for allfields and
    ref_pointer_array
  */
  if (!ref_pointer_array.is_null())
  {
    DBUG_ASSERT(ref_pointer_array.size() >= fields.elements);
    memset(ref_pointer_array.array(), 0, sizeof(Item *) * fields.elements);
  }

  /*
    We call set_entry() there (before fix_fields() of the whole list of field
    items) because:
    1) the list of field items has same order as in the query, and the
       Item_func_get_user_var item may go before the Item_func_set_user_var:
          SELECT @a, @a := 10 FROM t;
    2) The entry->update_query_id value controls constantness of
       Item_func_get_user_var items, so in presence of Item_func_set_user_var
       items we have to refresh their entries before fixing of
       Item_func_get_user_var items.
  */
  List_iterator<Item_func_set_user_var> li(thd->lex->set_var_list);
  Item_func_set_user_var *var;
  while ((var= li++))
    var->set_entry(thd, FALSE);

  Ref_ptr_array ref= ref_pointer_array;
  thd->lex->current_select->cur_pos_in_select_list= 0;
  while ((item= it++))
  {
    if (make_pre_fix)
      pre_fix->push_back(item, thd->stmt_arena->mem_root);

    if (item->fix_fields_if_needed_for_scalar(thd, it.ref()))
    {
      thd->lex->current_select->is_item_list_lookup= save_is_item_list_lookup;
      thd->lex->allow_sum_func= save_allow_sum_func;
      thd->column_usage= saved_column_usage;
      DBUG_PRINT("info", ("thd->column_usage: %d", thd->column_usage));
      DBUG_RETURN(TRUE); /* purecov: inspected */
    }
    item= *(it.ref()); // Item might have changed in fix_fields()
    if (!ref.is_null())
    {
      ref[0]= item;
      ref.pop_front();
    }
    /*
      split_sum_func() must be called for Window Function items, see
      Item_window_func::split_sum_func.
    */
    if (sum_func_list &&
         ((item->with_sum_func && item->type() != Item::SUM_FUNC_ITEM) ||
          item->with_window_func))
    {
      item->split_sum_func(thd, ref_pointer_array, *sum_func_list,
                           SPLIT_SUM_SELECT);
    }
    thd->lex->current_select->select_list_tables|= item->used_tables();
    thd->lex->used_tables|= item->used_tables();
    thd->lex->current_select->cur_pos_in_select_list++;
  }
  thd->lex->current_select->is_item_list_lookup= save_is_item_list_lookup;
  thd->lex->current_select->cur_pos_in_select_list= UNDEF_POS;

  thd->lex->allow_sum_func= save_allow_sum_func;
  thd->column_usage= saved_column_usage;
  DBUG_PRINT("info", ("thd->column_usage: %d", thd->column_usage));
  DBUG_RETURN(MY_TEST(thd->is_error()));
}


/*
  make list of leaves of join table tree

  SYNOPSIS
    make_leaves_list()
    list    pointer to pointer on list first element
    tables  table list
    full_table_list whether to include tables from mergeable derived table/view.
                    we need them for checks for INSERT/UPDATE statements only.

  RETURN pointer on pointer to next_leaf of last element
*/

void make_leaves_list(THD *thd, List<TABLE_LIST> &list, TABLE_LIST *tables,
                      bool full_table_list, TABLE_LIST *boundary)
 
{
  for (TABLE_LIST *table= tables; table; table= table->next_local)
  {
    if (table == boundary)
      full_table_list= !full_table_list;
    if (full_table_list && table->is_merged_derived())
    {
      SELECT_LEX *select_lex= table->get_single_select();
      /*
        It's safe to use select_lex->leaf_tables because all derived
        tables/views were already prepared and has their leaf_tables
        set properly.
      */
      make_leaves_list(thd, list, select_lex->get_table_list(),
      full_table_list, boundary);
    }
    else
    {
      list.push_back(table, thd->mem_root);
    }
  }
}

/*
  prepare tables

  SYNOPSIS
    setup_tables()
    thd		  Thread handler
    context       name resolution contest to setup table list there
    from_clause   Top-level list of table references in the FROM clause
    tables	  Table list (select_lex->table_list)
    leaves        List of join table leaves list (select_lex->leaf_tables)
    refresh       It is only refresh for subquery
    select_insert It is SELECT ... INSERT command
    full_table_list a parameter to pass to the make_leaves_list function

  NOTE
    Check also that the 'used keys' and 'ignored keys' exists and set up the
    table structure accordingly.
    Create a list of leaf tables. For queries with NATURAL/USING JOINs,
    compute the row types of the top most natural/using join table references
    and link these into a list of table references for name resolution.

    This has to be called for all tables that are used by items, as otherwise
    table->map is not set and all Item_field will be regarded as const items.

  RETURN
    FALSE ok;  In this case *map will includes the chosen index
    TRUE  error
*/

bool setup_tables(THD *thd, Name_resolution_context *context,
                  List<TABLE_LIST> *from_clause, TABLE_LIST *tables,
                  List<TABLE_LIST> &leaves, bool select_insert,
                  bool full_table_list)
{
  uint tablenr= 0;
  List_iterator<TABLE_LIST> ti(leaves);
  TABLE_LIST *table_list;

  DBUG_ENTER("setup_tables");

  DBUG_ASSERT ((select_insert && !tables->next_name_resolution_table) || !tables || 
               (context->table_list && context->first_name_resolution_table));
  /*
    this is used for INSERT ... SELECT.
    For select we setup tables except first (and its underlying tables)
  */
  TABLE_LIST *first_select_table= (select_insert ?
                                   tables->next_local:
                                   0);
  SELECT_LEX *select_lex= select_insert ? &thd->lex->select_lex :
                                          thd->lex->current_select;
  if (select_lex->first_cond_optimization)
  {
    leaves.empty();
    if (select_lex->prep_leaf_list_state != SELECT_LEX::SAVED)
    {
      make_leaves_list(thd, leaves, tables, full_table_list, first_select_table);
      select_lex->prep_leaf_list_state= SELECT_LEX::READY;
      select_lex->leaf_tables_exec.empty();
    }
    else
    {
      List_iterator_fast <TABLE_LIST> ti(select_lex->leaf_tables_prep);
      while ((table_list= ti++))
        leaves.push_back(table_list, thd->mem_root);
    }
      
    while ((table_list= ti++))
    {
      TABLE *table= table_list->table;
      if (table)
        table->pos_in_table_list= table_list;
      if (first_select_table &&
          table_list->top_table() == first_select_table)
      {
        /* new counting for SELECT of INSERT ... SELECT command */
        first_select_table= 0;
        thd->lex->select_lex.insert_tables= tablenr;
        tablenr= 0;
      }
      if(table_list->jtbm_subselect)
      {
        table_list->jtbm_table_no= tablenr;
      }
      else if (table)
      {
        table->pos_in_table_list= table_list;
        setup_table_map(table, table_list, tablenr);

        if (table_list->process_index_hints(table))
          DBUG_RETURN(1);
      }
      tablenr++;
    }
    if (tablenr > MAX_TABLES)
    {
      my_error(ER_TOO_MANY_TABLES,MYF(0), static_cast<int>(MAX_TABLES));
      DBUG_RETURN(1);
    }
  }
  else
  { 
    List_iterator_fast <TABLE_LIST> ti(select_lex->leaf_tables_exec);
    select_lex->leaf_tables.empty();
    while ((table_list= ti++))
    {
      if(table_list->jtbm_subselect)
      {
        table_list->jtbm_table_no= table_list->tablenr_exec;
      }
      else
      {
        table_list->table->tablenr= table_list->tablenr_exec;
        table_list->table->map= table_list->map_exec;
        table_list->table->maybe_null= table_list->maybe_null_exec;
        table_list->table->pos_in_table_list= table_list;
        if (table_list->process_index_hints(table_list->table))
          DBUG_RETURN(1);
      }
      select_lex->leaf_tables.push_back(table_list);
    }
  }    

  for (table_list= tables;
       table_list;
       table_list= table_list->next_local)
  {
    if (table_list->merge_underlying_list)
    {
      DBUG_ASSERT(table_list->is_merged_derived());
      Query_arena *arena, backup;
      arena= thd->activate_stmt_arena_if_needed(&backup);
      bool res;
      res= table_list->setup_underlying(thd);
      if (arena)
        thd->restore_active_arena(arena, &backup);
      if (res)
        DBUG_RETURN(1);
    }

    if (table_list->jtbm_subselect)
    {
      Item *item= table_list->jtbm_subselect->optimizer;
      if (table_list->jtbm_subselect->optimizer->fix_fields(thd, &item))
      {
        my_error(ER_TOO_MANY_TABLES,MYF(0), static_cast<int>(MAX_TABLES)); /* psergey-todo: WHY ER_TOO_MANY_TABLES ???*/
        DBUG_RETURN(1);
      }
      DBUG_ASSERT(item == table_list->jtbm_subselect->optimizer);
    }
  }

  /* Precompute and store the row types of NATURAL/USING joins. */
  if (setup_natural_join_row_types(thd, from_clause, context))
    DBUG_RETURN(1);

  DBUG_RETURN(0);
}


/*
  prepare tables and check access for the view tables

  SYNOPSIS
    setup_tables_and_check_access()
    thd		  Thread handler
    context       name resolution contest to setup table list there
    from_clause   Top-level list of table references in the FROM clause
    tables	  Table list (select_lex->table_list)
    conds	  Condition of current SELECT (can be changed by VIEW)
    leaves        List of join table leaves list (select_lex->leaf_tables)
    refresh       It is onle refresh for subquery
    select_insert It is SELECT ... INSERT command
    want_access   what access is needed
    full_table_list a parameter to pass to the make_leaves_list function

  NOTE
    a wrapper for check_tables that will also check the resulting
    table leaves list for access to all the tables that belong to a view

  RETURN
    FALSE ok;  In this case *map will include the chosen index
    TRUE  error
*/
bool setup_tables_and_check_access(THD *thd, 
                                   Name_resolution_context *context,
                                   List<TABLE_LIST> *from_clause,
                                   TABLE_LIST *tables,
                                   List<TABLE_LIST> &leaves,
                                   bool select_insert,
                                   ulong want_access_first,
                                   ulong want_access,
                                   bool full_table_list)
{
  DBUG_ENTER("setup_tables_and_check_access");

  if (setup_tables(thd, context, from_clause, tables,
                   leaves, select_insert, full_table_list))
    DBUG_RETURN(TRUE);

  List_iterator<TABLE_LIST> ti(leaves);
  TABLE_LIST *table_list;
  ulong access= want_access_first;
  while ((table_list= ti++))
  {
    if (table_list->belong_to_view && !table_list->view && 
        check_single_table_access(thd, access, table_list, FALSE))
    {
      tables->hide_view_error(thd);
      DBUG_RETURN(TRUE);
    }
    access= want_access;
  }
  DBUG_RETURN(FALSE);
}


/*
   Create a key_map from a list of index names

   SYNOPSIS
     get_key_map_from_key_list()
     map		key_map to fill in
     table		Table
     index_list		List of index names

   RETURN
     0	ok;  In this case *map will includes the choosed index
     1	error
*/

bool get_key_map_from_key_list(key_map *map, TABLE *table,
                               List<String> *index_list)
{
  List_iterator_fast<String> it(*index_list);
  String *name;
  uint pos;

  map->clear_all();
  while ((name=it++))
  {
    if (table->s->keynames.type_names == 0 ||
        (pos= find_type(&table->s->keynames, name->ptr(),
                        name->length(), 1)) <=
        0)
    {
      my_error(ER_KEY_DOES_NOT_EXITS, MYF(0), name->c_ptr(),
	       table->pos_in_table_list->alias.str);
      map->set_all();
      return 1;
    }
    map->set_bit(pos-1);
  }
  return 0;
}


/*
  Drops in all fields instead of current '*' field

  SYNOPSIS
    insert_fields()
    thd			Thread handler
    context             Context for name resolution
    db_name		Database name in case of 'database_name.table_name.*'
    table_name		Table name in case of 'table_name.*'
    it			Pointer to '*'
    any_privileges	0 If we should ensure that we have SELECT privileges
		          for all columns
                        1 If any privilege is ok
  RETURN
    0	ok     'it' is updated to point at last inserted
    1	error.  Error message is generated but not sent to client
*/

bool
insert_fields(THD *thd, Name_resolution_context *context, const char *db_name,
	      const char *table_name, List_iterator<Item> *it,
              bool any_privileges, uint *hidden_bit_fields)
{
  Field_iterator_table_ref field_iterator;
  bool found;
  char name_buff[SAFE_NAME_LEN+1];
  DBUG_ENTER("insert_fields");
  DBUG_PRINT("arena", ("stmt arena: %p",thd->stmt_arena));

  if (db_name && lower_case_table_names)
  {
    /*
      convert database to lower case for comparison
      We can't do this in Item_field as this would change the
      'name' of the item which may be used in the select list
    */
    strmake_buf(name_buff, db_name);
    my_casedn_str(files_charset_info, name_buff);
    db_name= name_buff;
  }

  found= FALSE;

  /*
    If table names are qualified, then loop over all tables used in the query,
    else treat natural joins as leaves and do not iterate over their underlying
    tables.
  */
  for (TABLE_LIST *tables= (table_name ? context->table_list :
                            context->first_name_resolution_table);
       tables;
       tables= (table_name ? tables->next_local :
                tables->next_name_resolution_table)
       )
  {
    Field *field;
    TABLE *table= tables->table;

    DBUG_ASSERT(tables->is_leaf_for_name_resolution());

    if ((table_name && my_strcasecmp(table_alias_charset, table_name,
                                     tables->alias.str)) ||
        (db_name && strcmp(tables->db.str, db_name)))
      continue;

#ifndef NO_EMBEDDED_ACCESS_CHECKS
    /* 
       Ensure that we have access rights to all fields to be inserted. Under
       some circumstances, this check may be skipped.

       - If any_privileges is true, skip the check.

       - If the SELECT privilege has been found as fulfilled already for both
         the TABLE and TABLE_LIST objects (and both of these exist, of
         course), the check is skipped.

       - If the SELECT privilege has been found fulfilled for the TABLE object
         and the TABLE_LIST represents a derived table other than a view (see
         below), the check is skipped.

       - If the TABLE_LIST object represents a view, we may skip checking if
         the SELECT privilege has been found fulfilled for it, regardless of
         the TABLE object.

       - If there is no TABLE object, the test is skipped if either 
         * the TABLE_LIST does not represent a view, or
         * the SELECT privilege has been found fulfilled.         

       A TABLE_LIST that is not a view may be a subquery, an
       information_schema table, or a nested table reference. See the comment
       for TABLE_LIST.
    */
    if (!((table && tables->is_non_derived() &&
          (table->grant.privilege & SELECT_ACL)) ||
	  ((!tables->is_non_derived() && 
	    (tables->grant.privilege & SELECT_ACL)))) &&
        !any_privileges)
    {
      field_iterator.set(tables);
      if (check_grant_all_columns(thd, SELECT_ACL, &field_iterator))
        DBUG_RETURN(TRUE);
    }
#endif

    /*
      Update the tables used in the query based on the referenced fields. For
      views and natural joins this update is performed inside the loop below.
    */
    if (table)
    {
      thd->lex->used_tables|= table->map;
      thd->lex->current_select->select_list_tables|= table->map;
    }

    /*
      Initialize a generic field iterator for the current table reference.
      Notice that it is guaranteed that this iterator will iterate over the
      fields of a single table reference, because 'tables' is a leaf (for
      name resolution purposes).
    */
    field_iterator.set(tables);

    for (; !field_iterator.end_of_fields(); field_iterator.next())
    {
      /*
        field() is always NULL for views (see, e.g. Field_iterator_view or
        Field_iterator_natural_join).
        But view fields can never be invisible.
      */
      if ((field= field_iterator.field()) && field->invisible != VISIBLE)
        continue;

      Item *item;

      if (!(item= field_iterator.create_item(thd)))
        DBUG_RETURN(TRUE);

      /* cache the table for the Item_fields inserted by expanding stars */
      if (item->type() == Item::FIELD_ITEM && tables->cacheable_table)
        ((Item_field *)item)->cached_table= tables;

      if (!found)
      {
        found= TRUE;
        it->replace(item); /* Replace '*' with the first found item. */
      }
      else
        it->after(item);   /* Add 'item' to the SELECT list. */

      if (item->type() == Item::FIELD_ITEM && item->field_type() == MYSQL_TYPE_BIT)
        (*hidden_bit_fields)++;

#ifndef NO_EMBEDDED_ACCESS_CHECKS
      /*
        Set privilege information for the fields of newly created views.
        We have that (any_priviliges == TRUE) if and only if we are creating
        a view. In the time of view creation we can't use the MERGE algorithm,
        therefore if 'tables' is itself a view, it is represented by a
        temporary table. Thus in this case we can be sure that 'item' is an
        Item_field.
      */
      if (any_privileges && !tables->is_with_table() && !tables->is_derived())
      {
        DBUG_ASSERT((tables->field_translation == NULL && table) ||
                    tables->is_natural_join);
        DBUG_ASSERT(item->type() == Item::FIELD_ITEM);
        Item_field *fld= (Item_field*) item;
        const char *field_table_name= field_iterator.get_table_name();

        if (!tables->schema_table && 
            !(fld->have_privileges=
              (get_column_grant(thd, field_iterator.grant(),
                                field_iterator.get_db_name(),
                                field_table_name, fld->field_name.str) &
               VIEW_ANY_ACL)))
        {
          my_error(ER_TABLEACCESS_DENIED_ERROR, MYF(0), "ANY",
                   thd->security_ctx->priv_user,
                   thd->security_ctx->host_or_ip,
                   field_table_name);
          DBUG_RETURN(TRUE);
        }
      }
#endif

      if ((field= field_iterator.field()))
      {
        /* Mark fields as used to allow storage engine to optimze access */
        bitmap_set_bit(field->table->read_set, field->field_index);
        /*
          Mark virtual fields for write and others that the virtual fields
          depend on for read.
        */
        if (field->vcol_info)
          field->table->mark_virtual_col(field);
        if (table)
        {
          table->covering_keys.intersect(field->part_of_key);
        }
        if (tables->is_natural_join)
        {
          TABLE *field_table;
          /*
            In this case we are sure that the column ref will not be created
            because it was already created and stored with the natural join.
          */
          Natural_join_column *nj_col;
          if (!(nj_col= field_iterator.get_natural_column_ref()))
            DBUG_RETURN(TRUE);
          DBUG_ASSERT(nj_col->table_field);
          field_table= nj_col->table_ref->table;
          if (field_table)
          {
            thd->lex->used_tables|= field_table->map;
            thd->lex->current_select->select_list_tables|=
              field_table->map;
            field_table->covering_keys.intersect(field->part_of_key);
            field_table->used_fields++;
          }
        }
      }
      else
        thd->lex->used_tables|= item->used_tables();
      thd->lex->current_select->cur_pos_in_select_list++;
    }
    /*
      In case of stored tables, all fields are considered as used,
      while in the case of views, the fields considered as used are the
      ones marked in setup_tables during fix_fields of view columns.
      For NATURAL joins, used_tables is updated in the IF above.
    */
    if (table)
      table->used_fields= table->s->fields;
  }
  if (found)
    DBUG_RETURN(FALSE);

  /*
    TODO: in the case when we skipped all columns because there was a
    qualified '*', and all columns were coalesced, we have to give a more
    meaningful message than ER_BAD_TABLE_ERROR.
  */
  if (!table_name)
    my_error(ER_NO_TABLES_USED, MYF(0));
  else if (!db_name && !thd->db.str)
    my_error(ER_NO_DB_ERROR, MYF(0));
  else
  {
    char name[FN_REFLEN];
    my_snprintf(name, sizeof(name), "%s.%s",
                db_name ? db_name : thd->get_db(), table_name);
    my_error(ER_BAD_TABLE_ERROR, MYF(0), name);
  }

  DBUG_RETURN(TRUE);
}


/**
  Wrap Item_ident

  @param thd             thread handle
  @param conds           pointer to the condition which should be wrapped
*/

void wrap_ident(THD *thd, Item **conds)
{
  Item_direct_ref_to_ident *wrapper;
  DBUG_ASSERT((*conds)->type() == Item::FIELD_ITEM || (*conds)->type() == Item::REF_ITEM);
  Query_arena *arena, backup;
  arena= thd->activate_stmt_arena_if_needed(&backup);
  if ((wrapper= new (thd->mem_root) Item_direct_ref_to_ident(thd, (Item_ident *) (*conds))))
    (*conds)= (Item*) wrapper;
  if (arena)
    thd->restore_active_arena(arena, &backup);
}

/**
  Prepare ON expression

  @param thd             Thread handle
  @param table           Pointer to table list
  @param is_update       Update flag

  @retval TRUE error.
  @retval FALSE OK.
*/

bool setup_on_expr(THD *thd, TABLE_LIST *table, bool is_update)
{
  uchar buff[STACK_BUFF_ALLOC];			// Max argument in function
  if (check_stack_overrun(thd, STACK_MIN_SIZE, buff))
    return TRUE;				// Fatal error flag is set!
  for(; table; table= table->next_local)
  {
    TABLE_LIST *embedded; /* The table at the current level of nesting. */
    TABLE_LIST *embedding= table; /* The parent nested table reference. */
    do
    {
      embedded= embedding;
      if (embedded->on_expr)
      {
        thd->where="on clause";
        embedded->on_expr->mark_as_condition_AND_part(embedded);
        if (embedded->on_expr->fix_fields_if_needed_for_bool(thd,
                                                           &embedded->on_expr))
          return TRUE;
      }
      /*
        If it's a semi-join nest, fix its "left expression", as it is used by
        the SJ-Materialization
      */
      if (embedded->sj_subq_pred)
      {
        Item **left_expr= &embedded->sj_subq_pred->left_expr;
        if ((*left_expr)->fix_fields_if_needed(thd, left_expr))
          return TRUE;
      }

      embedding= embedded->embedding;
    }
    while (embedding &&
           embedding->nested_join->join_list.head() == embedded);

    if (table->is_merged_derived())
    {
      SELECT_LEX *select_lex= table->get_single_select();
      setup_on_expr(thd, select_lex->get_table_list(), is_update);
    }

    /* process CHECK OPTION */
    if (is_update)
    {
      TABLE_LIST *view= table->top_table();
      if (view->effective_with_check)
      {
        if (view->prepare_check_option(thd))
          return TRUE;
        thd->change_item_tree(&table->check_option, view->check_option);
      }
    }
  }
  return FALSE;
}

/*
  Fix all conditions and outer join expressions.

  SYNOPSIS
    setup_conds()
    thd     thread handler
    tables  list of tables for name resolving (select_lex->table_list)
    leaves  list of leaves of join table tree (select_lex->leaf_tables)
    conds   WHERE clause

  DESCRIPTION
    TODO

  RETURN
    TRUE  if some error occurred (e.g. out of memory)
    FALSE if all is OK
*/

int setup_conds(THD *thd, TABLE_LIST *tables, List<TABLE_LIST> &leaves,
                COND **conds)
{
  SELECT_LEX *select_lex= thd->lex->current_select;
  TABLE_LIST *table= NULL;	// For HP compilers
  /*
    it_is_update set to TRUE when tables of primary SELECT_LEX (SELECT_LEX
    which belong to LEX, i.e. most up SELECT) will be updated by
    INSERT/UPDATE/LOAD
    NOTE: using this condition helps to prevent call of prepare_check_option()
    from subquery of VIEW, because tables of subquery belongs to VIEW
    (see condition before prepare_check_option() call)
  */
  bool it_is_update= (select_lex == &thd->lex->select_lex) &&
    thd->lex->which_check_option_applicable();
  bool save_is_item_list_lookup= select_lex->is_item_list_lookup;
  TABLE_LIST *derived= select_lex->master_unit()->derived;
  DBUG_ENTER("setup_conds");

  select_lex->is_item_list_lookup= 0;

  thd->column_usage= MARK_COLUMNS_READ;
  DBUG_PRINT("info", ("thd->column_usage: %d", thd->column_usage));
  select_lex->cond_count= 0;
  select_lex->between_count= 0;
  select_lex->max_equal_elems= 0;

  for (table= tables; table; table= table->next_local)
  {
    if (select_lex == &thd->lex->select_lex &&
        select_lex->first_cond_optimization &&
        table->merged_for_insert &&
        table->prepare_where(thd, conds, FALSE))
      goto err_no_arena;
  }

  if (*conds)
  {
    thd->where="where clause";
    DBUG_EXECUTE("where",
                 print_where(*conds,
                             "WHERE in setup_conds",
                             QT_ORDINARY););
    /*
      Wrap alone field in WHERE clause in case it will be outer field of subquery
      which need persistent pointer on it, but conds could be changed by optimizer
    */
    if ((*conds)->type() == Item::FIELD_ITEM && !derived)
      wrap_ident(thd, conds);
    (*conds)->mark_as_condition_AND_part(NO_JOIN_NEST);
    if ((*conds)->fix_fields_if_needed_for_bool(thd, conds))
      goto err_no_arena;
  }

  /*
    Apply fix_fields() to all ON clauses at all levels of nesting,
    including the ones inside view definitions.
  */
  if (setup_on_expr(thd, tables, it_is_update))
    goto err_no_arena;

  if (!thd->stmt_arena->is_conventional())
  {
    /*
      We are in prepared statement preparation code => we should store
      WHERE clause changing for next executions.

      We do this ON -> WHERE transformation only once per PS/SP statement.
    */
    select_lex->where= *conds;
  }
  thd->lex->current_select->is_item_list_lookup= save_is_item_list_lookup;
  DBUG_RETURN(MY_TEST(thd->is_error()));

err_no_arena:
  select_lex->is_item_list_lookup= save_is_item_list_lookup;
  DBUG_RETURN(1);
}


/******************************************************************************
** Fill a record with data (for INSERT or UPDATE)
** Returns : 1 if some field has wrong type
******************************************************************************/


/**
  Fill the fields of a table with the values of an Item list

  @param thd           thread handler
  @param table_arg     the table that is being modified
  @param fields        Item_fields list to be filled
  @param values        values to fill with
  @param ignore_errors TRUE if we should ignore errors
  @param update        TRUE if update query

  @details
    fill_record() may set table->auto_increment_field_not_null and a
    caller should make sure that it is reset after their last call to this
    function.
    default functions are executed for inserts.
    virtual fields are always updated

  @return Status
  @retval true An error occurred.
  @retval false OK.
*/

bool
fill_record(THD *thd, TABLE *table_arg, List<Item> &fields, List<Item> &values,
            bool ignore_errors, bool update)
{
  List_iterator_fast<Item> f(fields),v(values);
  Item *value, *fld;
  Item_field *field;
  Field *rfield;
  TABLE *table;
  bool only_unvers_fields= update && table_arg->versioned();
  bool save_abort_on_warning= thd->abort_on_warning;
  bool save_no_errors= thd->no_errors;
  DBUG_ENTER("fill_record");

  thd->no_errors= ignore_errors;
  /*
    Reset the table->auto_increment_field_not_null as it is valid for
    only one row.
  */
  if (fields.elements)
    table_arg->auto_increment_field_not_null= FALSE;

  while ((fld= f++))
  {
    if (!(field= fld->field_for_view_update()))
    {
      my_error(ER_NONUPDATEABLE_COLUMN, MYF(0), fld->name.str);
      goto err;
    }
    value=v++;
    DBUG_ASSERT(value);
    rfield= field->field;
    table= rfield->table;
    if (table->next_number_field &&
        rfield->field_index ==  table->next_number_field->field_index)
      table->auto_increment_field_not_null= TRUE;
<<<<<<< HEAD
    Item::Type type= value->type();
    const bool skip_sys_field= rfield->vers_sys_field(); // TODO: && !thd->vers_modify_history() [MDEV-16546]
    if ((rfield->vcol_info || skip_sys_field) &&
        type != Item::DEFAULT_VALUE_ITEM &&
        type != Item::NULL_ITEM &&
=======
    if (rfield->vcol_info &&
        !value->vcol_assignment_allowed_value() &&
>>>>>>> bf8ae812
        table->s->table_category != TABLE_CATEGORY_TEMPORARY)
    {
      push_warning_printf(thd, Sql_condition::WARN_LEVEL_WARN,
                          ER_WARNING_NON_DEFAULT_VALUE_FOR_GENERATED_COLUMN,
                          ER_THD(thd, ER_WARNING_NON_DEFAULT_VALUE_FOR_GENERATED_COLUMN),
                          rfield->field_name.str, table->s->table_name.str);
    }
    if (only_unvers_fields && !rfield->vers_update_unversioned())
      only_unvers_fields= false;

    if (rfield->stored_in_db())
    {
      if (!skip_sys_field &&
          unlikely(value->save_in_field(rfield, 0) < 0) && !ignore_errors)
      {
        my_message(ER_UNKNOWN_ERROR, ER_THD(thd, ER_UNKNOWN_ERROR), MYF(0));
        goto err;
      }
      /*
        In sql MODE_SIMULTANEOUS_ASSIGNMENT,
        move field pointer on value stored in record[1]
        which contains row before update (see MDEV-13417)
      */
      if (update && thd->variables.sql_mode & MODE_SIMULTANEOUS_ASSIGNMENT)
        rfield->move_field_offset((my_ptrdiff_t) (table->record[1] -
                                                  table->record[0]));
    }
    rfield->set_has_explicit_value();
  }

  if (update && thd->variables.sql_mode & MODE_SIMULTANEOUS_ASSIGNMENT)
  {
    // restore fields pointers on record[0]
    f.rewind();
    while ((fld= f++))
    {
      rfield= fld->field_for_view_update()->field;
      if (rfield->stored_in_db())
      {
        table= rfield->table;
        rfield->move_field_offset((my_ptrdiff_t) (table->record[0] -
                                                  table->record[1]));
      }
    }
  }

  if (update)
    table_arg->evaluate_update_default_function();
  else
    if (table_arg->default_field &&
        table_arg->update_default_fields(ignore_errors))
      goto err;

  /* Update virtual fields */
  if (table_arg->vfield &&
      table_arg->update_virtual_fields(table_arg->file, VCOL_UPDATE_FOR_WRITE))
    goto err;
  if (table_arg->versioned() && !only_unvers_fields)
    table_arg->vers_update_fields();
  thd->abort_on_warning= save_abort_on_warning;
  thd->no_errors=        save_no_errors;
  DBUG_RETURN(thd->is_error());
err:
  DBUG_PRINT("error",("got error"));
  thd->abort_on_warning= save_abort_on_warning;
  thd->no_errors=        save_no_errors;
  if (fields.elements)
    table_arg->auto_increment_field_not_null= FALSE;
  DBUG_RETURN(TRUE);
}


/**
  Prepare Item_field's for fill_record_n_invoke_before_triggers()

  This means redirecting from table->field to
  table->field_to_fill(), if needed.
*/
void switch_to_nullable_trigger_fields(List<Item> &items, TABLE *table)
{
  Field** field= table->field_to_fill();

 /* True if we have NOT NULL fields and BEFORE triggers */
  if (field != table->field)
  {
    List_iterator_fast<Item> it(items);
    Item *item;

    while ((item= it++))
      item->walk(&Item::switch_to_nullable_fields_processor, 1, field);
    table->triggers->reset_extra_null_bitmap();
  }
}


/**
  Prepare Virtual fields and field with default expressions to use
  trigger fields

  This means redirecting from table->field to
  table->field_to_fill(), if needed.
*/

void switch_defaults_to_nullable_trigger_fields(TABLE *table)
{
  if (!table->default_field)
    return; // no defaults

  Field **trigger_field= table->field_to_fill();

 /* True if we have NOT NULL fields and BEFORE triggers */
  if (*trigger_field != *table->field)
  {
    for (Field **field_ptr= table->default_field; *field_ptr ; field_ptr++)
    {
      Field *field= (*field_ptr);
      field->default_value->expr->walk(&Item::switch_to_nullable_fields_processor, 1, trigger_field);
      *field_ptr= (trigger_field[field->field_index]);
    }
  }
}


/**
  Test NOT NULL constraint after BEFORE triggers
*/
static bool not_null_fields_have_null_values(TABLE *table)
{
  Field **orig_field= table->field;
  Field **filled_field= table->field_to_fill();

  if (filled_field != orig_field)
  {
    THD *thd=table->in_use;
    for (uint i=0; i < table->s->fields; i++)
    {
      Field *of= orig_field[i];
      Field *ff= filled_field[i];
      if (ff != of)
      {
        // copy after-update flags to of, copy before-update flags to ff
        swap_variables(uint32, of->flags, ff->flags);
        if (ff->is_real_null())
        {
          ff->set_notnull(); // for next row WHERE condition in UPDATE
          if (convert_null_to_field_value_or_error(of) || thd->is_error())
            return true;
        }
      }
    }
  }

  return false;
}

/**
  Fill fields in list with values from the list of items and invoke
  before triggers.

  @param thd           thread context
  @param table         the table that is being modified
  @param fields        Item_fields list to be filled
  @param values        values to fill with
  @param ignore_errors TRUE if we should ignore errors
  @param event         event type for triggers to be invoked

  @detail
    This function assumes that fields which values will be set and triggers
    to be invoked belong to the same table, and that TABLE::record[0] and
    record[1] buffers correspond to new and old versions of row respectively.

  @return Status
  @retval true An error occurred.
  @retval false OK.
*/

bool
fill_record_n_invoke_before_triggers(THD *thd, TABLE *table,
                                     List<Item> &fields,
                                     List<Item> &values, bool ignore_errors,
                                     enum trg_event_type event)
{
  int result;
  Table_triggers_list *triggers= table->triggers;

  result= fill_record(thd, table, fields, values, ignore_errors,
                      event == TRG_EVENT_UPDATE);

  if (!result && triggers)
  {
    if (triggers->process_triggers(thd, event, TRG_ACTION_BEFORE,
                                    TRUE) ||
        not_null_fields_have_null_values(table))
      return TRUE;

    /*
      Re-calculate virtual fields to cater for cases when base columns are
      updated by the triggers.
    */
    if (table->vfield && fields.elements)
    {
      Item *fld= (Item_field*) fields.head();
      Item_field *item_field= fld->field_for_view_update();
      if (item_field)
      {
        DBUG_ASSERT(table == item_field->field->table);
        result|= table->update_virtual_fields(table->file,
                                              VCOL_UPDATE_FOR_WRITE);
      }
    }
  }
  return result;
}


/**
  Fill the field buffer of a table with the values of an Item list
  All fields are given a value

  @param thd           thread handler
  @param table_arg     the table that is being modified
  @param ptr           pointer on pointer to record of fields
  @param values        values to fill with
  @param ignore_errors TRUE if we should ignore errors
  @param use_value     forces usage of value of the items instead of result

  @details
    fill_record() may set table->auto_increment_field_not_null and a
    caller should make sure that it is reset after their last call to this
    function.

  @return Status
  @retval true An error occurred.
  @retval false OK.
*/

bool
fill_record(THD *thd, TABLE *table, Field **ptr, List<Item> &values,
            bool ignore_errors, bool use_value)
{
  List_iterator_fast<Item> v(values);
  List<TABLE> tbl_list;
  Item *value;
  Field *field;
  bool abort_on_warning_saved= thd->abort_on_warning;
  uint autoinc_index= table->next_number_field
                        ? table->next_number_field->field_index
                        : ~0U;
  DBUG_ENTER("fill_record");
  if (!*ptr)
  {
    /* No fields to update, quite strange!*/
    DBUG_RETURN(0);
  }

  /*
    On INSERT or UPDATE fields are checked to be from the same table,
    thus we safely can take table from the first field.
  */
  DBUG_ASSERT((*ptr)->table == table);

  /*
    Reset the table->auto_increment_field_not_null as it is valid for
    only one row.
  */
  table->auto_increment_field_not_null= FALSE;
  while ((field = *ptr++) && ! thd->is_error())
  {
    /* Ensure that all fields are from the same table */
    DBUG_ASSERT(field->table == table);

    if (unlikely(field->invisible))
      continue;
    else
      value=v++;

    bool vers_sys_field= table->versioned() && field->vers_sys_field();

    if (field->field_index == autoinc_index)
      table->auto_increment_field_not_null= TRUE;
<<<<<<< HEAD
    if (unlikely(field->vcol_info) || (vers_sys_field && !ignore_errors))
    {
      Item::Type type= value->type();
      if (type != Item::DEFAULT_VALUE_ITEM &&
          type != Item::NULL_ITEM &&
          table->s->table_category != TABLE_CATEGORY_TEMPORARY)
      {
        push_warning_printf(thd, Sql_condition::WARN_LEVEL_WARN,
                            ER_WARNING_NON_DEFAULT_VALUE_FOR_GENERATED_COLUMN,
                            ER_THD(thd, ER_WARNING_NON_DEFAULT_VALUE_FOR_GENERATED_COLUMN),
                            field->field_name.str, table->s->table_name.str);
        if (vers_sys_field)
          continue;
      }
=======
    if (field->vcol_info &&
        !value->vcol_assignment_allowed_value() &&
        table->s->table_category != TABLE_CATEGORY_TEMPORARY)
    {
      push_warning_printf(thd, Sql_condition::WARN_LEVEL_WARN,
                          ER_WARNING_NON_DEFAULT_VALUE_FOR_VIRTUAL_COLUMN,
                          ER_THD(thd, ER_WARNING_NON_DEFAULT_VALUE_FOR_VIRTUAL_COLUMN),
                          field->field_name, table->s->table_name.str);
>>>>>>> bf8ae812
    }

    if (use_value)
      value->save_val(field);
    else
      if (value->save_in_field(field, 0) < 0)
        goto err;
    field->set_has_explicit_value();
  }
  /* Update virtual fields */
  thd->abort_on_warning= FALSE;
  if (table->vfield &&
      table->update_virtual_fields(table->file, VCOL_UPDATE_FOR_WRITE))
    goto err;
  if (table->versioned())
    table->vers_update_fields();
  thd->abort_on_warning= abort_on_warning_saved;
  DBUG_RETURN(thd->is_error());

err:
  thd->abort_on_warning= abort_on_warning_saved;
  table->auto_increment_field_not_null= FALSE;
  DBUG_RETURN(TRUE);
}


/*
  Fill fields in an array with values from the list of items and invoke
  before triggers.

  @param thd           thread context
  @param table         the table that is being modified
  @param ptr        the fields to be filled
  @param values        values to fill with
  @param ignore_errors TRUE if we should ignore errors
  @param event         event type for triggers to be invoked

  @detail
    This function assumes that fields which values will be set and triggers
    to be invoked belong to the same table, and that TABLE::record[0] and
    record[1] buffers correspond to new and old versions of row respectively.

  @return Status
  @retval true An error occurred.
  @retval false OK.
*/

bool
fill_record_n_invoke_before_triggers(THD *thd, TABLE *table, Field **ptr,
                                     List<Item> &values, bool ignore_errors,
                                     enum trg_event_type event)
{
  bool result;
  Table_triggers_list *triggers= table->triggers;

  result= fill_record(thd, table, ptr, values, ignore_errors, FALSE);

  if (!result && triggers && *ptr)
    result= triggers->process_triggers(thd, event, TRG_ACTION_BEFORE, TRUE) ||
            not_null_fields_have_null_values(table);
  /*
    Re-calculate virtual fields to cater for cases when base columns are
    updated by the triggers.
  */
  if (!result && triggers && *ptr)
  {
    DBUG_ASSERT(table == (*ptr)->table);
    if (table->vfield)
      result= table->update_virtual_fields(table->file, VCOL_UPDATE_FOR_WRITE);
  }
  return result;

}


my_bool mysql_rm_tmp_tables(void)
{
  uint i, idx;
  char	filePath[FN_REFLEN], *tmpdir, filePathCopy[FN_REFLEN];
  MY_DIR *dirp;
  FILEINFO *file;
  TABLE_SHARE share;
  THD *thd;
  DBUG_ENTER("mysql_rm_tmp_tables");

  if (!(thd= new THD(0)))
    DBUG_RETURN(1);
  thd->thread_stack= (char*) &thd;
  thd->store_globals();

  for (i=0; i<=mysql_tmpdir_list.max; i++)
  {
    tmpdir=mysql_tmpdir_list.list[i];
    /* See if the directory exists */
    if (!(dirp = my_dir(tmpdir,MYF(MY_WME | MY_DONT_SORT))))
      continue;

    /* Remove all SQLxxx tables from directory */

    for (idx=0 ; idx < (uint) dirp->number_of_files ; idx++)
    {
      file=dirp->dir_entry+idx;

      if (!strncmp(file->name, tmp_file_prefix, tmp_file_prefix_length))
      {
        char *ext= fn_ext(file->name);
        size_t ext_len= strlen(ext);
        size_t filePath_len= my_snprintf(filePath, sizeof(filePath),
                                       "%s%c%s", tmpdir, FN_LIBCHAR,
                                       file->name);
        if (!strcmp(reg_ext, ext))
        {
          handler *handler_file= 0;
          /* We should cut file extention before deleting of table */
          memcpy(filePathCopy, filePath, filePath_len - ext_len);
          filePathCopy[filePath_len - ext_len]= 0;
          init_tmp_table_share(thd, &share, "", 0, "", filePathCopy);
          if (!open_table_def(thd, &share) &&
              ((handler_file= get_new_handler(&share, thd->mem_root,
                                              share.db_type()))))
          {
            handler_file->ha_delete_table(filePathCopy);
            delete handler_file;
          }
          free_table_share(&share);
        }
        /*
          File can be already deleted by tmp_table.file->delete_table().
          So we hide error messages which happnes during deleting of these
          files(MYF(0)).
        */
        (void) mysql_file_delete(key_file_misc, filePath, MYF(0));
      }
    }
    my_dirend(dirp);
  }
  delete thd;
  DBUG_RETURN(0);
}


/*****************************************************************************
	unireg support functions
*****************************************************************************/

int setup_ftfuncs(SELECT_LEX *select_lex)
{
  List_iterator<Item_func_match> li(*(select_lex->ftfunc_list)),
                                 lj(*(select_lex->ftfunc_list));
  Item_func_match *ftf, *ftf2;

  while ((ftf=li++))
  {
    if (ftf->fix_index())
      return 1;
    lj.rewind();
    while ((ftf2=lj++) != ftf)
    {
      if (ftf->eq(ftf2,1) && !ftf2->master)
        ftf2->master=ftf;
    }
  }

  return 0;
}


void cleanup_ftfuncs(SELECT_LEX *select_lex)
{
  List_iterator<Item_func_match> li(*(select_lex->ftfunc_list)),
                                 lj(*(select_lex->ftfunc_list));
  Item_func_match *ftf;

  while ((ftf=li++))
  {
    ftf->cleanup();
  }
}


int init_ftfuncs(THD *thd, SELECT_LEX *select_lex, bool no_order)
{
  if (select_lex->ftfunc_list->elements)
  {
    List_iterator<Item_func_match> li(*(select_lex->ftfunc_list));
    Item_func_match *ifm;

    while ((ifm=li++))
      if (unlikely(!ifm->fixed))
        /*
          it mean that clause where was FT function was removed, so we have
          to remove the function from the list.
        */
        li.remove();
      else if (ifm->init_search(thd, no_order))
	return 1;
  }
  return 0;
}


bool is_equal(const LEX_CSTRING *a, const LEX_CSTRING *b)
{
  return a->length == b->length && !strncmp(a->str, b->str, a->length);
}

/*
  Open and lock system tables for read.

  SYNOPSIS
    open_system_tables_for_read()
      thd         Thread context.
      table_list  List of tables to open.
      backup      Pointer to Open_tables_state instance where
                  information about currently open tables will be
                  saved, and from which will be restored when we will
                  end work with system tables.

  NOTES
    Thanks to restrictions which we put on opening and locking of
    system tables for writing, we can open and lock them for reading
    even when we already have some other tables open and locked.  One
    must call close_system_tables() to close systems tables opened
    with this call.

  NOTES
   In some situations we  use this function to open system tables for
   writing. It happens, for examples, with statistical tables when
   they are updated by an ANALYZE command. In these cases we should
   guarantee that system tables will not be deadlocked.

  RETURN
    FALSE   Success
    TRUE    Error
*/

bool
open_system_tables_for_read(THD *thd, TABLE_LIST *table_list,
                            Open_tables_backup *backup)
{
  Query_tables_list query_tables_list_backup;
  LEX *lex= thd->lex;

  DBUG_ENTER("open_system_tables_for_read");

  /*
    Besides using new Open_tables_state for opening system tables,
    we also have to backup and reset/and then restore part of LEX
    which is accessed by open_tables() in order to determine if
    prelocking is needed and what tables should be added for it.
    close_system_tables() doesn't require such treatment.
  */
  lex->reset_n_backup_query_tables_list(&query_tables_list_backup);
  thd->reset_n_backup_open_tables_state(backup);
  thd->lex->sql_command= SQLCOM_SELECT;

  if (open_and_lock_tables(thd, table_list, FALSE,
                           MYSQL_OPEN_IGNORE_FLUSH |
                           MYSQL_LOCK_IGNORE_TIMEOUT))
  {
    lex->restore_backup_query_tables_list(&query_tables_list_backup);
    thd->restore_backup_open_tables_state(backup);
    DBUG_RETURN(TRUE);
  }

  for (TABLE_LIST *tables= table_list; tables; tables= tables->next_global)
  {
    DBUG_ASSERT(tables->table->s->table_category == TABLE_CATEGORY_SYSTEM);
    tables->table->use_all_columns();
  }
  lex->restore_backup_query_tables_list(&query_tables_list_backup);

  DBUG_RETURN(FALSE);
}


/*
  Close system tables, opened with open_system_tables_for_read().

  SYNOPSIS
    close_system_tables()
      thd     Thread context
      backup  Pointer to Open_tables_backup instance which holds
              information about tables which were open before we
              decided to access system tables.
*/

void
close_system_tables(THD *thd, Open_tables_backup *backup)
{
  close_thread_tables(thd);
  thd->restore_backup_open_tables_state(backup);
}


/**
  A helper function to close a mysql.* table opened
  in an auxiliary THD during bootstrap or in the main
  connection, when we know that there are no locks
  held by the connection due to a preceding implicit
  commit.

  We need this function since we'd like to not
  just close the system table, but also release
  the metadata lock on it.

  Note, that in LOCK TABLES mode this function
  does not release the metadata lock. But in this
  mode the table can be opened only if it is locked
  explicitly with LOCK TABLES.
*/

void
close_mysql_tables(THD *thd)
{
  if (! thd->in_sub_stmt)
    trans_commit_stmt(thd);
  close_thread_tables(thd);
  thd->mdl_context.release_transactional_locks();
}

/*
  Open and lock one system table for update.

  SYNOPSIS
    open_system_table_for_update()
      thd        Thread context.
      one_table  Table to open.

  NOTES
    Table opened with this call should closed using close_thread_tables().

  RETURN
    0	Error
    #	Pointer to TABLE object of system table
*/

TABLE *
open_system_table_for_update(THD *thd, TABLE_LIST *one_table)
{
  DBUG_ENTER("open_system_table_for_update");

  TABLE *table= open_ltable(thd, one_table, one_table->lock_type,
                            MYSQL_LOCK_IGNORE_TIMEOUT);
  if (table)
  {
    DBUG_ASSERT(table->s->table_category == TABLE_CATEGORY_SYSTEM);
    table->use_all_columns();
  }

  DBUG_RETURN(table);
}

/**
  Open a log table.
  Opening such tables is performed internally in the server
  implementation, and is a 'nested' open, since some tables
  might be already opened by the current thread.
  The thread context before this call is saved, and is restored
  when calling close_log_table().
  @param thd The current thread
  @param one_table Log table to open
  @param backup [out] Temporary storage used to save the thread context
*/
TABLE *
open_log_table(THD *thd, TABLE_LIST *one_table, Open_tables_backup *backup)
{
  uint flags= ( MYSQL_OPEN_IGNORE_GLOBAL_READ_LOCK |
                MYSQL_LOCK_IGNORE_GLOBAL_READ_ONLY |
                MYSQL_OPEN_IGNORE_FLUSH |
                MYSQL_LOCK_IGNORE_TIMEOUT |
                MYSQL_LOCK_LOG_TABLE);
  TABLE *table;
  /* Save value that is changed in mysql_lock_tables() */
  ulonglong save_utime_after_lock= thd->utime_after_lock;
  DBUG_ENTER("open_log_table");

  thd->reset_n_backup_open_tables_state(backup);

  if ((table= open_ltable(thd, one_table, one_table->lock_type, flags)))
  {
    DBUG_ASSERT(table->s->table_category == TABLE_CATEGORY_LOG);
    /* Make sure all columns get assigned to a default value */
    table->use_all_columns();
    DBUG_ASSERT(table->s->no_replicate);
  }
  else
    thd->restore_backup_open_tables_state(backup);

  thd->utime_after_lock= save_utime_after_lock;
  DBUG_RETURN(table);
}

/**
  Close a log table.
  The last table opened by open_log_table()
  is closed, then the thread context is restored.
  @param thd The current thread
  @param backup [in] the context to restore.
*/
void close_log_table(THD *thd, Open_tables_backup *backup)
{
  close_system_tables(thd, backup);
}


/**
  @brief
  Remove 'fixed' flag from items in a list

  @param items list of items to un-fix

  @details
  This function sets to 0 the 'fixed' flag for items in the 'items' list.
  It's needed to force correct marking of views' fields for INSERT/UPDATE
  statements.
*/

void unfix_fields(List<Item> &fields)
{
  List_iterator<Item> li(fields);
  Item *item;
  while ((item= li++))
    item->fixed= 0;
}


/**
  Check result of dynamic column function and issue error if it is needed

  @param rc              The result code of dynamic column function

  @return the result code which was get as an argument\
*/

int dynamic_column_error_message(enum_dyncol_func_result rc)
{
  switch (rc) {
  case ER_DYNCOL_YES:
  case ER_DYNCOL_OK:
  case ER_DYNCOL_TRUNCATED:
    break; // it is not an error
  case ER_DYNCOL_FORMAT:
    my_error(ER_DYN_COL_WRONG_FORMAT, MYF(0));
    break;
  case ER_DYNCOL_LIMIT:
    my_error(ER_DYN_COL_IMPLEMENTATION_LIMIT, MYF(0));
    break;
  case ER_DYNCOL_RESOURCE:
    my_error(ER_OUT_OF_RESOURCES, MYF(0));
    break;
  case ER_DYNCOL_DATA:
    my_error(ER_DYN_COL_DATA, MYF(0));
    break;
  case ER_DYNCOL_UNKNOWN_CHARSET:
    my_error(ER_DYN_COL_WRONG_CHARSET, MYF(0));
    break;
  }
  return rc;
}

/**
  @} (end of group Data_Dictionary)
*/<|MERGE_RESOLUTION|>--- conflicted
+++ resolved
@@ -8304,16 +8304,9 @@
     if (table->next_number_field &&
         rfield->field_index ==  table->next_number_field->field_index)
       table->auto_increment_field_not_null= TRUE;
-<<<<<<< HEAD
-    Item::Type type= value->type();
     const bool skip_sys_field= rfield->vers_sys_field(); // TODO: && !thd->vers_modify_history() [MDEV-16546]
     if ((rfield->vcol_info || skip_sys_field) &&
-        type != Item::DEFAULT_VALUE_ITEM &&
-        type != Item::NULL_ITEM &&
-=======
-    if (rfield->vcol_info &&
         !value->vcol_assignment_allowed_value() &&
->>>>>>> bf8ae812
         table->s->table_category != TABLE_CATEGORY_TEMPORARY)
     {
       push_warning_printf(thd, Sql_condition::WARN_LEVEL_WARN,
@@ -8594,31 +8587,16 @@
 
     if (field->field_index == autoinc_index)
       table->auto_increment_field_not_null= TRUE;
-<<<<<<< HEAD
-    if (unlikely(field->vcol_info) || (vers_sys_field && !ignore_errors))
-    {
-      Item::Type type= value->type();
-      if (type != Item::DEFAULT_VALUE_ITEM &&
-          type != Item::NULL_ITEM &&
-          table->s->table_category != TABLE_CATEGORY_TEMPORARY)
-      {
-        push_warning_printf(thd, Sql_condition::WARN_LEVEL_WARN,
-                            ER_WARNING_NON_DEFAULT_VALUE_FOR_GENERATED_COLUMN,
-                            ER_THD(thd, ER_WARNING_NON_DEFAULT_VALUE_FOR_GENERATED_COLUMN),
-                            field->field_name.str, table->s->table_name.str);
-        if (vers_sys_field)
-          continue;
-      }
-=======
-    if (field->vcol_info &&
+    if ((unlikely(field->vcol_info) || (vers_sys_field && !ignore_errors)) &&
         !value->vcol_assignment_allowed_value() &&
         table->s->table_category != TABLE_CATEGORY_TEMPORARY)
     {
       push_warning_printf(thd, Sql_condition::WARN_LEVEL_WARN,
-                          ER_WARNING_NON_DEFAULT_VALUE_FOR_VIRTUAL_COLUMN,
-                          ER_THD(thd, ER_WARNING_NON_DEFAULT_VALUE_FOR_VIRTUAL_COLUMN),
-                          field->field_name, table->s->table_name.str);
->>>>>>> bf8ae812
+                          ER_WARNING_NON_DEFAULT_VALUE_FOR_GENERATED_COLUMN,
+                          ER_THD(thd, ER_WARNING_NON_DEFAULT_VALUE_FOR_GENERATED_COLUMN),
+                          field->field_name.str, table->s->table_name.str);
+      if (vers_sys_field)
+        continue;
     }
 
     if (use_value)
