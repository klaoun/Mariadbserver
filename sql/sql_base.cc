/* Copyright (C) 2000 MySQL AB & MySQL Finland AB & TCX DataKonsult AB

   This program is free software; you can redistribute it and/or modify
   it under the terms of the GNU General Public License as published by
   the Free Software Foundation; either version 2 of the License, or
   (at your option) any later version.

   This program is distributed in the hope that it will be useful,
   but WITHOUT ANY WARRANTY; without even the implied warranty of
   MERCHANTABILITY or FITNESS FOR A PARTICULAR PURPOSE.  See the
   GNU General Public License for more details.

   You should have received a copy of the GNU General Public License
   along with this program; if not, write to the Free Software
   Foundation, Inc., 59 Temple Place, Suite 330, Boston, MA  02111-1307  USA */


/* Basic functions needed by many modules */

#include "mysql_priv.h"
#include "sql_acl.h"
#include <m_ctype.h>
#include <my_dir.h>
#include <hash.h>
#include <nisam.h>
#include <assert.h>
#ifdef	__WIN__
#include <io.h>
#endif

TABLE *unused_tables;				/* Used by mysql_test */
HASH open_cache;				/* Used by mysql_test */

static int open_unireg_entry(THD *thd,TABLE *entry,const char *db,
			     const char *name, const char *alias);
static void free_cache_entry(TABLE *entry);
static void mysql_rm_tmp_tables(void);
static key_map get_key_map_from_key_list(TABLE *table,
					 List<String> *index_list);


extern "C" byte *table_cache_key(const byte *record,uint *length,
				 my_bool not_used __attribute__((unused)))
{
  TABLE *entry=(TABLE*) record;
  *length=entry->key_length;
  return (byte*) entry->table_cache_key;
}

void table_cache_init(void)
{
  VOID(hash_init(&open_cache,table_cache_size+16,0,0,table_cache_key,
		 (hash_free_key) free_cache_entry,0));
  mysql_rm_tmp_tables();
}


void table_cache_free(void)
{
  DBUG_ENTER("table_cache_free");
  close_cached_tables((THD*) 0,0,(TABLE_LIST*) 0);
  if (!open_cache.records)			// Safety first
    hash_free(&open_cache);
  DBUG_VOID_RETURN;
}


uint cached_tables(void)
{
  return open_cache.records;
}

#ifdef EXTRA_DEBUG
static void check_unused(void)
{
  uint count=0,idx=0;
  TABLE *cur_link,*start_link;

  if ((start_link=cur_link=unused_tables))
  {
    do
    {
      if (cur_link != cur_link->next->prev || cur_link != cur_link->prev->next)
      {
	DBUG_PRINT("error",("Unused_links aren't linked properly")); /* purecov: inspected */
	return; /* purecov: inspected */
      }
    } while (count++ < open_cache.records &&
	     (cur_link=cur_link->next) != start_link);
    if (cur_link != start_link)
    {
      DBUG_PRINT("error",("Unused_links aren't connected")); /* purecov: inspected */
    }
  }
  for (idx=0 ; idx < open_cache.records ; idx++)
  {
    TABLE *entry=(TABLE*) hash_element(&open_cache,idx);
    if (!entry->in_use)
      count--;
  }
  if (count != 0)
  {
    DBUG_PRINT("error",("Unused_links doesn't match open_cache: diff: %d", /* purecov: inspected */
			count)); /* purecov: inspected */
  }
}
#else
#define check_unused()
#endif

/*
  Create a list for all open tables matching SQL expression

  SYNOPSIS
    list_open_tables()
    thd			Thread THD
    wild		SQL like expression

  NOTES
    One gets only a list of tables for which one has any kind of privilege.
    db and table names are allocated in result struct, so one doesn't need
    a lock on LOCK_open when traversing the return list.

  RETURN VALUES
    NULL	Error (Probably OOM)
    #		Pointer to list of names of open tables.
*/

OPEN_TABLE_LIST *list_open_tables(THD *thd, const char *wild)
{
  int result = 0;
  OPEN_TABLE_LIST **start_list, *open_list;
  TABLE_LIST table_list;
  char name[NAME_LEN*2];
  DBUG_ENTER("list_open_tables");

  VOID(pthread_mutex_lock(&LOCK_open));
  bzero((char*) &table_list,sizeof(table_list));
  start_list= &open_list;
  open_list=0;

  for (uint idx=0 ; result == 0 && idx < open_cache.records; idx++)
  {
    OPEN_TABLE_LIST *table;
    TABLE *entry=(TABLE*) hash_element(&open_cache,idx);

    if ((!entry->real_name))
      continue;					// Shouldn't happen
    if (wild)
    {
      strxmov(name,entry->table_cache_key,".",entry->real_name,NullS);
      if (wild_compare(name,wild))
	continue;
    }

    /* Check if user has SELECT privilege for any column in the table */
    table_list.db= (char*) entry->table_cache_key;
    table_list.real_name= entry->real_name;
    table_list.grant.privilege=0;
    if (check_table_access(thd,SELECT_ACL | EXTRA_ACL,&table_list,1))
      continue;

    /* need to check if we haven't already listed it */
    for (table= open_list  ; table ; table=table->next)
    {
      if (!strcmp(table->table,entry->real_name) &&
	  !strcmp(table->db,entry->table_cache_key))
      {
	if (entry->in_use)
	  table->in_use++;
	if (entry->locked_by_name)
	  table->locked++;
	break;
      }
    }
    if (table)
      continue;
    if (!(*start_list = (OPEN_TABLE_LIST *)
	  sql_alloc(sizeof(**start_list)+entry->key_length)))
    {
      open_list=0;				// Out of memory
      break;
    }
    strmov((*start_list)->table=
	   strmov(((*start_list)->db= (char*) ((*start_list)+1)),
		  entry->table_cache_key)+1,
	   entry->real_name);
    (*start_list)->in_use= entry->in_use ? 1 : 0;
    (*start_list)->locked= entry->locked_by_name ? 1 : 0;
    start_list= &(*start_list)->next;
    *start_list=0;
  }
  VOID(pthread_mutex_unlock(&LOCK_open));
  DBUG_RETURN(open_list);
}


/******************************************************************************
** Send name and type of result to client.
** Sum fields has table name empty and field_name.
** flag is a bit mask with the following functions:
**   1 send number of rows
**   2 send default values
**   4 Don't convert field names
******************************************************************************/

bool
send_fields(THD *thd,List<Item> &list,uint flag)
{
  List_iterator_fast<Item> it(list);
  Item *item;
  char buff[80];
  CONVERT *convert= (flag & 4) ? (CONVERT*) 0 : thd->variables.convert_set;
  DBUG_ENTER("send_fields");

  String tmp((char*) buff,sizeof(buff)),*res,*packet= &thd->packet;

  if (thd->fatal_error)		// We have got an error
    goto err;

  if (flag & 1)
  {				// Packet with number of elements
    char *pos=net_store_length(buff,(uint) list.elements);
    (void) my_net_write(&thd->net, buff,(uint) (pos-buff));
  }
  while ((item=it++))
  {
    char *pos;
    Send_field field;
    item->make_field(&field);
    packet->length(0);

    if (convert)
    {
      if (convert->store(packet,field.table_name,
			 (uint) strlen(field.table_name)) ||
	  convert->store(packet,field.col_name,
			 (uint) strlen(field.col_name)) ||
	  packet->realloc(packet->length()+10))
	goto err;
    }
    else if (net_store_data(packet,field.table_name) ||
	     net_store_data(packet,field.col_name) ||
	     packet->realloc(packet->length()+10))
      goto err; /* purecov: inspected */
    pos= (char*) packet->ptr()+packet->length();

    if (!(thd->client_capabilities & CLIENT_LONG_FLAG))
    {
      packet->length(packet->length()+9);
      pos[0]=3; int3store(pos+1,field.length);
      pos[4]=1; pos[5]=field.type;
      pos[6]=2; pos[7]=(char) field.flags; pos[8]= (char) field.decimals;
    }
    else
    {
      packet->length(packet->length()+10);
      pos[0]=3; int3store(pos+1,field.length);
      pos[4]=1; pos[5]=field.type;
      pos[6]=3; int2store(pos+7,field.flags); pos[9]= (char) field.decimals;
    }
    if (flag & 2)
    {						// Send default value
      if (!(res=item->val_str(&tmp)))
      {
	if (net_store_null(packet))
	  goto err;
      }
      else if (net_store_data(packet,res->ptr(),res->length()))
	goto err;
    }
    if (my_net_write(&thd->net, (char*) packet->ptr(),packet->length()))
      break;					/* purecov: inspected */
  }
  send_eof(&thd->net,1);
  DBUG_RETURN(0);
 err:
  send_error(&thd->net,ER_OUT_OF_RESOURCES);	/* purecov: inspected */
  DBUG_RETURN(1);				/* purecov: inspected */
}


/*****************************************************************************
 *	 Functions to free open table cache
 ****************************************************************************/


void intern_close_table(TABLE *table)
{						// Free all structures
  free_io_cache(table);
  if (table->file)
    VOID(closefrm(table));			// close file
}

/*
  Remove table from the open table cache

  SYNOPSIS
    free_cache_entry()
    table		Table to remove

  NOTE
    We need to have a lock on LOCK_open when calling this
*/

static void free_cache_entry(TABLE *table)
{
  DBUG_ENTER("free_cache_entry");
  safe_mutex_assert_owner(&LOCK_open);

  intern_close_table(table);
  if (!table->in_use)
  {
    table->next->prev=table->prev;		/* remove from used chain */
    table->prev->next=table->next;
    if (table == unused_tables)
    {
      unused_tables=unused_tables->next;
      if (table == unused_tables)
	unused_tables=0;
    }
    check_unused();				// consisty check
  }
  my_free((gptr) table,MYF(0));
  DBUG_VOID_RETURN;
}


void free_io_cache(TABLE *table)
{
  DBUG_ENTER("free_io_cache");
  if (table->io_cache)
  {
    close_cached_file(table->io_cache);
    my_free((gptr) table->io_cache,MYF(0));
    table->io_cache=0;
  }
  if (table->record_pointers)
  {
    my_free((gptr) table->record_pointers,MYF(0));
    table->record_pointers=0;
  }
  DBUG_VOID_RETURN;
}

	/* Close all tables which aren't in use by any thread */

bool close_cached_tables(THD *thd, bool if_wait_for_refresh,
			 TABLE_LIST *tables)
{
  bool result=0;
  DBUG_ENTER("close_cached_tables");

  VOID(pthread_mutex_lock(&LOCK_open));
  if (!tables)
  {
    while (unused_tables)
    {
#ifdef EXTRA_DEBUG
      if (hash_delete(&open_cache,(byte*) unused_tables))
	printf("Warning: Couldn't delete open table from hash\n");
#else
      VOID(hash_delete(&open_cache,(byte*) unused_tables));
#endif
    }
    refresh_version++;				// Force close of open tables
  }
  else
  {
    bool found=0;
    for (TABLE_LIST *table=tables ; table ; table=table->next)
    {
      if (remove_table_from_cache(thd, table->db, table->real_name, 1))
	found=1;
    }
    if (!found)
      if_wait_for_refresh=0;			// Nothing to wait for
  }
  if (!tables)
    kill_delayed_threads();
  if (if_wait_for_refresh)
  {
    /*
      If there is any table that has a lower refresh_version, wait until
      this is closed (or this thread is killed) before returning
    */
    thd->mysys_var->current_mutex= &LOCK_open;
    thd->mysys_var->current_cond= &COND_refresh;
    thd->proc_info="Flushing tables";

    close_old_data_files(thd,thd->open_tables,1,1);
    bool found=1;
    /* Wait until all threads has closed all the tables we had locked */
    DBUG_PRINT("info", ("Waiting for others threads to close their open tables"));
    while (found && ! thd->killed)
    {
      found=0;
      for (uint idx=0 ; idx < open_cache.records ; idx++)
      {
	TABLE *table=(TABLE*) hash_element(&open_cache,idx);
	if ((table->version) < refresh_version && table->db_stat)
	{
	  found=1;
	  pthread_cond_wait(&COND_refresh,&LOCK_open);
	  break;
	}
      }
    }
    /*
      No other thread has the locked tables open; reopen them and get the
      old locks. This should always succeed (unless some external process
      has removed the tables)
    */
    thd->in_lock_tables=1;
    result=reopen_tables(thd,1,1);
    thd->in_lock_tables=0;
    /* Set version for table */
    for (TABLE *table=thd->open_tables; table ; table=table->next)
      table->version=refresh_version;
  }
  VOID(pthread_mutex_unlock(&LOCK_open));
  if (if_wait_for_refresh)
  {
    THD *thd=current_thd;
    pthread_mutex_lock(&thd->mysys_var->mutex);
    thd->mysys_var->current_mutex= 0;
    thd->mysys_var->current_cond= 0;
    thd->proc_info=0;
    pthread_mutex_unlock(&thd->mysys_var->mutex);
  }
  DBUG_RETURN(result);
}


/* Put all tables used by thread in free list */

void close_thread_tables(THD *thd, bool locked)
{
  DBUG_ENTER("close_thread_tables");

  if (thd->locked_tables)
  {
    ha_commit_stmt(thd);			// If select statement
    DBUG_VOID_RETURN;				// LOCK TABLES in use
  }

  bool found_old_table=0;

  if (thd->lock)
  {
    mysql_unlock_tables(thd, thd->lock); thd->lock=0;
  }
  /* VOID(pthread_sigmask(SIG_SETMASK,&thd->block_signals,NULL)); */
  if (!locked)
    VOID(pthread_mutex_lock(&LOCK_open));
  safe_mutex_assert_owner(&LOCK_open);

  DBUG_PRINT("info", ("thd->open_tables=%p", thd->open_tables));

  while (thd->open_tables)
    found_old_table|=close_thread_table(thd, &thd->open_tables);
  thd->some_tables_deleted=0;

  /* Free tables to hold down open files */
  while (open_cache.records > table_cache_size && unused_tables)
    VOID(hash_delete(&open_cache,(byte*) unused_tables)); /* purecov: tested */
  check_unused();
  if (found_old_table)
  {
    /* Tell threads waiting for refresh that something has happened */
    VOID(pthread_cond_broadcast(&COND_refresh));
  }
  if (!locked)
    VOID(pthread_mutex_unlock(&LOCK_open));
  /*  VOID(pthread_sigmask(SIG_SETMASK,&thd->signals,NULL)); */
  DBUG_VOID_RETURN;
}

/* move one table to free list */

bool close_thread_table(THD *thd, TABLE **table_ptr)
{
  DBUG_ENTER("close_thread_table");

  bool found_old_table=0;
  TABLE *table=*table_ptr;

  *table_ptr=table->next;
  if (table->version != refresh_version ||
      thd->version != refresh_version || !table->db_stat)
  {
    VOID(hash_delete(&open_cache,(byte*) table));
    found_old_table=1;
  }
  else
  {
    if (table->flush_version != flush_version)
    {
      table->flush_version=flush_version;
      table->file->extra(HA_EXTRA_FLUSH);
    }
    else
    {
      // Free memory and reset for next loop
      table->file->extra(HA_EXTRA_RESET);
    }
    table->in_use=0;
    if (unused_tables)
    {
      table->next=unused_tables;		/* Link in last */
      table->prev=unused_tables->prev;
      unused_tables->prev=table;
      table->prev->next=table;
    }
    else
      unused_tables=table->next=table->prev=table;
  }
  DBUG_RETURN(found_old_table);
}

	/* Close and delete temporary tables */

void close_temporary(TABLE *table,bool delete_table)
{
  DBUG_ENTER("close_temporary");
  char path[FN_REFLEN];
  db_type table_type=table->db_type;
  strmov(path,table->path);
  free_io_cache(table);
  closefrm(table);
  my_free((char*) table,MYF(0));
  if (delete_table)
    rm_temporary_table(table_type, path);
  DBUG_VOID_RETURN;
}


void close_temporary_tables(THD *thd)
{
  TABLE *table,*next;
  char *query, *end;
  uint query_buf_size; 
  bool found_user_tables = 0;

  if (!thd->temporary_tables)
    return;
  
  LINT_INIT(end);
  query_buf_size= 50;   // Enough for DROP ... TABLE

  for (table=thd->temporary_tables ; table ; table=table->next)
    query_buf_size+= table->key_length+1;

  if ((query = alloc_root(&thd->mem_root, query_buf_size)))
    end=strmov(query, "DROP /*!40005 TEMPORARY */ TABLE ");

  for (table=thd->temporary_tables ; table ; table=next)
  {
    if (query) // we might be out of memory, but this is not fatal
    {
      // skip temporary tables not created directly by the user
      if (table->real_name[0] != '#')
      {
	/*
	  Here we assume table_cache_key always starts
	  with \0 terminated db name
	*/
	found_user_tables = 1;
      }
      end = strxmov(end,table->table_cache_key,".",
		    table->real_name,",", NullS);
    }
    next=table->next;
    close_temporary(table);
  }
  if (query && found_user_tables && mysql_bin_log.is_open())
  {
    /* The -1 is to remove last ',' */
    Query_log_event qinfo(thd, query, (ulong)(end-query)-1, 0);
    qinfo.error_code=0;
    mysql_bin_log.write(&qinfo);
  }
  thd->temporary_tables=0;
}


TABLE **find_temporary_table(THD *thd, const char *db, const char *table_name)
{
  char	key[MAX_DBKEY_LENGTH];
  uint	key_length= (uint) (strmov(strmov(key,db)+1,table_name)-key)+1;
  TABLE *table,**prev;

  int4store(key+key_length,thd->slave_proxy_id);
  key_length += 4;

  prev= &thd->temporary_tables;
  for (table=thd->temporary_tables ; table ; table=table->next)
  {
    if (table->key_length == key_length &&
	!memcmp(table->table_cache_key,key,key_length))
      return prev;
    prev= &table->next;
  }
  return 0;					// Not a temporary table
}

bool close_temporary_table(THD *thd, const char *db, const char *table_name)
{
  TABLE *table,**prev;

  if (!(prev=find_temporary_table(thd,db,table_name)))
    return 1;
  table= *prev;
  *prev= table->next;
  close_temporary(table);
  if (thd->slave_thread)
    --slave_open_temp_tables;
  return 0;
}

bool rename_temporary_table(THD* thd, TABLE *table, const char *db,
			    const char *table_name)
{
  char *key;
  if (!(key=(char*) alloc_root(&table->mem_root,
			       (uint) strlen(db)+
			       (uint) strlen(table_name)+6)))
    return 1;				/* purecov: inspected */
  table->key_length=(uint)
    (strmov((table->real_name=strmov(table->table_cache_key=key,
				     db)+1),
	    table_name) - table->table_cache_key)+1;
  int4store(key+table->key_length,thd->slave_proxy_id);
  table->key_length += 4;
  return 0;
}


	/* move table first in unused links */

static void relink_unused(TABLE *table)
{
  if (table != unused_tables)
  {
    table->prev->next=table->next;		/* Remove from unused list */
    table->next->prev=table->prev;
    table->next=unused_tables;			/* Link in unused tables */
    table->prev=unused_tables->prev;
    unused_tables->prev->next=table;
    unused_tables->prev=table;
    unused_tables=table;
    check_unused();
  }
}


/*
  Remove all instances of table from the current open list
  Free all locks on tables that are done with LOCK TABLES
 */

TABLE *unlink_open_table(THD *thd, TABLE *list, TABLE *find)
{
  char key[MAX_DBKEY_LENGTH];
  uint key_length=find->key_length;
  TABLE *start=list,**prev,*next;
  prev= &start;
  memcpy(key,find->table_cache_key,key_length);
  for (; list ; list=next)
  {
    next=list->next;
    if (list->key_length == key_length &&
	!memcmp(list->table_cache_key,key,key_length))
    {
      if (thd->locked_tables)
	mysql_lock_remove(thd, thd->locked_tables,list);
      VOID(hash_delete(&open_cache,(byte*) list)); // Close table
    }
    else
    {
      *prev=list;				// put in use list
      prev= &list->next;
    }
  }
  *prev=0;
  // Notify any 'refresh' threads
  pthread_cond_broadcast(&COND_refresh);
  return start;
}


/*
   When we call the following function we must have a lock on
   LOCK_open ; This lock will be unlocked on return.
*/

void wait_for_refresh(THD *thd)
{
  safe_mutex_assert_owner(&LOCK_open);

  /* Wait until the current table is up to date */
  const char *proc_info;
  thd->mysys_var->current_mutex= &LOCK_open;
  thd->mysys_var->current_cond= &COND_refresh;
  proc_info=thd->proc_info;
  thd->proc_info="Waiting for table";
  if (!thd->killed)
    (void) pthread_cond_wait(&COND_refresh,&LOCK_open);

  pthread_mutex_unlock(&LOCK_open);	// Must be unlocked first
  pthread_mutex_lock(&thd->mysys_var->mutex);
  thd->mysys_var->current_mutex= 0;
  thd->mysys_var->current_cond= 0;
  thd->proc_info= proc_info;
  pthread_mutex_unlock(&thd->mysys_var->mutex);
}


TABLE *reopen_name_locked_table(THD* thd, TABLE_LIST* table_list)
{
  DBUG_ENTER("reopen_name_locked_table");
  if (thd->killed)
    DBUG_RETURN(0);
  TABLE* table;
  if (!(table = table_list->table))
    DBUG_RETURN(0);

  char* db = thd->db ? thd->db : table_list->db;
  char* table_name = table_list->real_name;
  char	key[MAX_DBKEY_LENGTH];
  uint	key_length;
  key_length=(uint) (strmov(strmov(key,db)+1,table_name)-key)+1;

  pthread_mutex_lock(&LOCK_open);
  if (open_unireg_entry(thd, table, db, table_name, table_name) ||
      !(table->table_cache_key =memdup_root(&table->mem_root,(char*) key,
					    key_length)))
  {
    closefrm(table);
    pthread_mutex_unlock(&LOCK_open);
    DBUG_RETURN(0);
  }

  table->key_length=key_length;
  table->version=0;
  table->flush_version=0;
  table->in_use = thd;
  check_unused();
  pthread_mutex_unlock(&LOCK_open);
  table->next = thd->open_tables;
  thd->open_tables = table;
  table->tablenr=thd->current_tablenr++;
  table->used_fields=0;
  table->const_table=0;
  table->outer_join= table->null_row= table->maybe_null= table->force_index= 0;
  table->status=STATUS_NO_RECORD;
  table->keys_in_use_for_query= table->keys_in_use;
  table->used_keys= table->keys_for_keyread;
  DBUG_RETURN(table);
}


/******************************************************************************
** open a table
** Uses a cache of open tables to find a table not in use.
** If refresh is a NULL pointer, then the is no version number checking and
** the table is not put in the thread-open-list
** If the return value is NULL and refresh is set then one must close
** all tables and retry the open
******************************************************************************/


TABLE *open_table(THD *thd,const char *db,const char *table_name,
		  const char *alias,bool *refresh)
{
  reg1	TABLE *table;
  char	key[MAX_DBKEY_LENGTH];
  uint	key_length;
  DBUG_ENTER("open_table");

  /* find a unused table in the open table cache */
  if (refresh)
    *refresh=0;
  if (thd->killed)
    DBUG_RETURN(0);
  key_length= (uint) (strmov(strmov(key,db)+1,table_name)-key)+1;
  int4store(key + key_length, thd->slave_proxy_id);

  for (table=thd->temporary_tables; table ; table=table->next)
  {
    if (table->key_length == key_length+4 &&
	!memcmp(table->table_cache_key,key,key_length+4))
    {
      if (table->query_id == thd->query_id)
      {
	my_printf_error(ER_CANT_REOPEN_TABLE,
			ER(ER_CANT_REOPEN_TABLE),MYF(0),table->table_name);
	DBUG_RETURN(0);
      }
      table->query_id=thd->query_id;
      goto reset;
    }
  }

  if (thd->locked_tables)
  {						// Using table locks
    for (table=thd->open_tables; table ; table=table->next)
    {
      if (table->key_length == key_length &&
	  !memcmp(table->table_cache_key,key,key_length) &&
	  !my_strcasecmp(table->table_name,alias))
	goto reset;
    }
    my_printf_error(ER_TABLE_NOT_LOCKED,ER(ER_TABLE_NOT_LOCKED),MYF(0),alias);
    DBUG_RETURN(0);
  }
  VOID(pthread_mutex_lock(&LOCK_open));

  if (!thd->open_tables)
    thd->version=refresh_version;
  else if (thd->version != refresh_version && refresh)
  {
    /* Someone did a refresh while thread was opening tables */
    *refresh=1;
    VOID(pthread_mutex_unlock(&LOCK_open));
    DBUG_RETURN(0);
  }

  for (table=(TABLE*) hash_search(&open_cache,(byte*) key,key_length) ;
       table && table->in_use ;
       table = (TABLE*) hash_next(&open_cache,(byte*) key,key_length))
  {
    if (table->version != refresh_version)
    {
      /*
      ** There is a refresh in progress for this table
      ** Wait until the table is freed or the thread is killed.
      */
      close_old_data_files(thd,thd->open_tables,0,0);
      if (table->in_use != thd)
	wait_for_refresh(thd);
      else
	VOID(pthread_mutex_unlock(&LOCK_open));
      if (refresh)
	*refresh=1;
      DBUG_RETURN(0);
    }
  }
  if (table)
  {
    if (table == unused_tables)
    {						// First unused
      unused_tables=unused_tables->next;	// Remove from link
      if (table == unused_tables)
	unused_tables=0;
    }
    table->prev->next=table->next;		/* Remove from unused list */
    table->next->prev=table->prev;
  }
  else
  {
    /* Free cache if too big */
    while (open_cache.records > table_cache_size && unused_tables)
      VOID(hash_delete(&open_cache,(byte*) unused_tables)); /* purecov: tested */

    /* make a new table */
    if (!(table=(TABLE*) my_malloc(sizeof(*table),MYF(MY_WME))))
    {
      VOID(pthread_mutex_unlock(&LOCK_open));
      DBUG_RETURN(NULL);
    }
    if (open_unireg_entry(thd, table,db,table_name,alias) ||
	!(table->table_cache_key=memdup_root(&table->mem_root,(char*) key,
					     key_length)))
    {
      table->next=table->prev=table;
      free_cache_entry(table);
      VOID(pthread_mutex_unlock(&LOCK_open));
      DBUG_RETURN(NULL);
    }
    table->key_length=key_length;
    table->version=refresh_version;
    table->flush_version=flush_version;
    DBUG_PRINT("info", ("inserting table %p into the cache", table));
    VOID(hash_insert(&open_cache,(byte*) table));
  }

  table->in_use=thd;
  check_unused();
  VOID(pthread_mutex_unlock(&LOCK_open));
  if (refresh)
  {
    table->next=thd->open_tables;		/* Link into simple list */
    thd->open_tables=table;
  }
  table->reginfo.lock_type=TL_READ;		/* Assume read */

 reset:
  /* Fix alias if table name changes */
  if (strcmp(table->table_name,alias))
  {
    uint length=(uint) strlen(alias)+1;
    table->table_name= (char*) my_realloc(table->table_name,length,
					  MYF(MY_WME));
    memcpy(table->table_name,alias,length);
    for (uint i=0 ; i < table->fields ; i++)
      table->field[i]->table_name=table->table_name;
  }
  /* These variables are also set in reopen_table() */
  table->tablenr=thd->current_tablenr++;
  table->used_fields=0;
  table->const_table=0;
  table->outer_join= table->null_row= table->maybe_null= table->force_index= 0;
  table->status=STATUS_NO_RECORD;
  table->keys_in_use_for_query= table->keys_in_use;
  table->used_keys= table->keys_for_keyread;
  DBUG_ASSERT(table->key_read == 0);
  DBUG_RETURN(table);
}


TABLE *find_locked_table(THD *thd, const char *db,const char *table_name)
{
  char	key[MAX_DBKEY_LENGTH];
  uint key_length=(uint) (strmov(strmov(key,db)+1,table_name)-key)+1;

  for (TABLE *table=thd->open_tables; table ; table=table->next)
  {
    if (table->key_length == key_length &&
	!memcmp(table->table_cache_key,key,key_length))
      return table;
  }
  return(0);
}


/****************************************************************************
** Reopen an table because the definition has changed. The date file for the
** table is already closed.
** Returns 0 if ok.
** If table can't be reopened, the entry is unchanged.
****************************************************************************/

bool reopen_table(TABLE *table,bool locked)
{
  TABLE tmp;
  char *db=table->table_cache_key;
  char *table_name=table->real_name;
  bool error=1;
  Field **field;
  uint key,part;
  DBUG_ENTER("reopen_table");

#ifdef EXTRA_DEBUG
  if (table->db_stat)
    sql_print_error("Table %s had a open data handler in reopen_table",
		    table->table_name);
#endif
  if (!locked)
    VOID(pthread_mutex_lock(&LOCK_open));
  safe_mutex_assert_owner(&LOCK_open);

  if (open_unireg_entry(current_thd,&tmp,db,table_name,table->table_name))
    goto end;
  free_io_cache(table);

  if (!(tmp.table_cache_key= memdup_root(&tmp.mem_root,db,
					 table->key_length)))
  {
    closefrm(&tmp);				// End of memory
    goto end;
  }

  /* This list copies variables set by open_table */
  tmp.tablenr=		table->tablenr;
  tmp.used_fields=	table->used_fields;
  tmp.const_table=	table->const_table;
  tmp.outer_join=	table->outer_join;
  tmp.null_row=		table->null_row;
  tmp.maybe_null=	table->maybe_null;
  tmp.status=		table->status;
  tmp.keys_in_use_for_query= tmp.keys_in_use;
  tmp.used_keys= 	tmp.keys_for_keyread;
  tmp.force_index=	tmp.force_index;

  /* Get state */
  tmp.key_length=	table->key_length;
  tmp.in_use=    	table->in_use;
  tmp.reginfo.lock_type=table->reginfo.lock_type;
  tmp.version=		refresh_version;
  tmp.tmp_table=	table->tmp_table;
  tmp.grant=		table->grant;

  /* Replace table in open list */
  tmp.next=table->next;
  tmp.prev=table->prev;

  if (table->file)
    VOID(closefrm(table));		// close file, free everything

  *table=tmp;
  table->file->change_table_ptr(table);

  for (field=table->field ; *field ; field++)
  {
    (*field)->table=table;
    (*field)->table_name=table->table_name;
  }
  for (key=0 ; key < table->keys ; key++)
    for (part=0 ; part < table->key_info[key].usable_key_parts ; part++)
      table->key_info[key].key_part[part].field->table=table;
  VOID(pthread_cond_broadcast(&COND_refresh));
  error=0;

 end:
  if (!locked)
    VOID(pthread_mutex_unlock(&LOCK_open));
  DBUG_RETURN(error);
}


/*
  Used with ALTER TABLE:
  Close all instanses of table when LOCK TABLES is in used;
  Close first all instances of table and then reopen them
 */

bool close_data_tables(THD *thd,const char *db, const char *table_name)
{
  TABLE *table;
  for (table=thd->open_tables; table ; table=table->next)
  {
    if (!strcmp(table->real_name,table_name) &&
	!strcmp(table->table_cache_key,db))
    {
      mysql_lock_remove(thd, thd->locked_tables,table);
      table->file->close();
      table->db_stat=0;
    }
  }
  return 0;					// For the future
}


/*
  Reopen all tables with closed data files
  One should have lock on LOCK_open when calling this
*/

bool reopen_tables(THD *thd,bool get_locks,bool in_refresh)
{
  DBUG_ENTER("reopen_tables");
  safe_mutex_assert_owner(&LOCK_open);

  if (!thd->open_tables)
    DBUG_RETURN(0);

  TABLE *table,*next,**prev;
  TABLE **tables,**tables_ptr;			// For locks
  bool error=0;
  if (get_locks)
  {
    /* The ptr is checked later */
    uint opens=0;
    for (table=thd->open_tables; table ; table=table->next) opens++;
    tables= (TABLE**) my_alloca(sizeof(TABLE*)*opens);
  }
  else
    tables= &thd->open_tables;
  tables_ptr =tables;

  prev= &thd->open_tables;
  for (table=thd->open_tables; table ; table=next)
  {
    uint db_stat=table->db_stat;
    next=table->next;
    if (!tables || (!db_stat && reopen_table(table,1)))
    {
      my_error(ER_CANT_REOPEN_TABLE,MYF(0),table->table_name);
      VOID(hash_delete(&open_cache,(byte*) table));
      error=1;
    }
    else
    {
      *prev= table;
      prev= &table->next;
      if (get_locks && !db_stat)
	*tables_ptr++= table;			// need new lock on this
      if (in_refresh)
      {
	table->version=0;
	table->locked_by_flush=0;
      }
    }
  }
  if (tables != tables_ptr)			// Should we get back old locks
  {
    MYSQL_LOCK *lock;
    /* We should always get these locks */
    thd->some_tables_deleted=0;
    if ((lock=mysql_lock_tables(thd,tables,(uint) (tables_ptr-tables))))
    {
      thd->locked_tables=mysql_lock_merge(thd->locked_tables,lock);
    }
    else
      error=1;
  }
  if (get_locks && tables)
  {
    my_afree((gptr) tables);
  }
  VOID(pthread_cond_broadcast(&COND_refresh)); // Signal to refresh
  *prev=0;
  DBUG_RETURN(error);
}

/*
  Close handlers for tables in list, but leave the TABLE structure
  intact so that we can re-open these quickly
  abort_locks is set if called from flush_tables.
*/

void close_old_data_files(THD *thd, TABLE *table, bool abort_locks,
			  bool send_refresh)
{
  DBUG_ENTER("close_old_data_files");
  bool found=send_refresh;
  for (; table ; table=table->next)
  {
    if (table->version != refresh_version)
    {
      found=1;
      if (!abort_locks)				// If not from flush tables
	table->version = refresh_version;	// Let other threads use table
      if (table->db_stat)
      {
	if (abort_locks)
	{
	  mysql_lock_abort(thd,table);		// Close waiting threads
	  mysql_lock_remove(thd, thd->locked_tables,table);
	  table->locked_by_flush=1;		// Will be reopened with locks
	}
	table->file->close();
	table->db_stat=0;
      }
    }
  }
  if (found)
    VOID(pthread_cond_broadcast(&COND_refresh)); // Signal to refresh
  DBUG_VOID_RETURN;
}


/*
  Wait until all threads has closed the tables in the list
  We have also to wait if there is thread that has a lock on this table even
  if the table is closed
*/

bool table_is_used(TABLE *table, bool wait_for_name_lock)
{
  do
  {
    char *key= table->table_cache_key;
    uint key_length=table->key_length;
    for (TABLE *search=(TABLE*) hash_search(&open_cache,
					    (byte*) key,key_length) ;
	 search ;
	 search = (TABLE*) hash_next(&open_cache,(byte*) key,key_length))
    {
      if (search->locked_by_flush ||
	  search->locked_by_name && wait_for_name_lock ||
	  search->db_stat && search->version < refresh_version)
	return 1;				// Table is used
    }
  } while ((table=table->next));
  return 0;
}


/* Wait until all used tables are refreshed */

bool wait_for_tables(THD *thd)
{
  bool result;
  DBUG_ENTER("wait_for_tables");

  thd->proc_info="Waiting for tables";
  pthread_mutex_lock(&LOCK_open);
  while (!thd->killed)
  {
    thd->some_tables_deleted=0;
    close_old_data_files(thd,thd->open_tables,0,dropping_tables != 0);
    if (!table_is_used(thd->open_tables,1))
      break;
    (void) pthread_cond_wait(&COND_refresh,&LOCK_open);
  }
  if (thd->killed)
    result= 1;					// aborted
  else
  {
    /* Now we can open all tables without any interference */
    thd->proc_info="Reopen tables";
    result=reopen_tables(thd,0,0);
  }
  pthread_mutex_unlock(&LOCK_open);
  thd->proc_info=0;
  DBUG_RETURN(result);
}


/* drop tables from locked list */

bool drop_locked_tables(THD *thd,const char *db, const char *table_name)
{
  TABLE *table,*next,**prev;
  bool found=0;
  prev= &thd->open_tables;
  for (table=thd->open_tables; table ; table=next)
  {
    next=table->next;
    if (!strcmp(table->real_name,table_name) &&
	!strcmp(table->table_cache_key,db))
    {
      mysql_lock_remove(thd, thd->locked_tables,table);
      VOID(hash_delete(&open_cache,(byte*) table));
      found=1;
    }
    else
    {
      *prev=table;
      prev= &table->next;
    }
  }
  *prev=0;
  if (found)
    VOID(pthread_cond_broadcast(&COND_refresh)); // Signal to refresh
  if (thd->locked_tables && thd->locked_tables->table_count == 0)
  {
    my_free((gptr) thd->locked_tables,MYF(0));
    thd->locked_tables=0;
  }
  return found;
}


/*
  If we have the table open, which only happens when a LOCK TABLE has been
  done on the table, change the lock type to a lock that will abort all
  other threads trying to get the lock.
*/

void abort_locked_tables(THD *thd,const char *db, const char *table_name)
{
  TABLE *table;
  for (table= thd->open_tables; table ; table= table->next)
  {
    if (!strcmp(table->real_name,table_name) &&
	!strcmp(table->table_cache_key,db))
    {
      mysql_lock_abort(thd,table);
      break;
    }
  }
}


/*
  Load a table definition from file and open unireg table

  SYNOPSIS
    open_unireg_entry()
    thd			Thread handle
    entry		Store open table definition here
    db			Database name
    name		Table name
    alias		Alias name

  NOTES
   Extra argument for open is taken from thd->open_options

  RETURN
    0	ok
    #	Error
*/

static int open_unireg_entry(THD *thd, TABLE *entry, const char *db,
			     const char *name, const char *alias)
{
  char path[FN_REFLEN];
  int error;
  DBUG_ENTER("open_unireg_entry");

  strxmov(path, mysql_data_home, "/", db, "/", name, NullS);
  if (openfrm(path,alias,
	       (uint) (HA_OPEN_KEYFILE | HA_OPEN_RNDFILE | HA_GET_INDEX |
		       HA_TRY_READ_ONLY),
	       READ_KEYINFO | COMPUTE_TYPES | EXTRA_RECORD,
	      thd->open_options, entry))
  {
    if (!entry->crashed)
      goto err;					// Can't repair the table

    TABLE_LIST table_list;
    table_list.db=(char*) db;
    table_list.real_name=(char*) name;
    table_list.next=0;
    safe_mutex_assert_owner(&LOCK_open);

    if ((error=lock_table_name(thd,&table_list)))
    {
      if (error < 0)
      {
	goto err;
      }
      if (wait_for_locked_table_names(thd,&table_list))
      {
	unlock_table_name(thd,&table_list);
	goto err;
      }
    }
    pthread_mutex_unlock(&LOCK_open);
    thd->net.last_error[0]=0;				// Clear error message
    thd->net.last_errno=0;
    error=0;
    if (openfrm(path,alias,
		(uint) (HA_OPEN_KEYFILE | HA_OPEN_RNDFILE | HA_GET_INDEX |
			 HA_TRY_READ_ONLY),
		READ_KEYINFO | COMPUTE_TYPES | EXTRA_RECORD,
		ha_open_options | HA_OPEN_FOR_REPAIR,
		entry) || ! entry->file ||
	(entry->file->is_crashed() && entry->file->check_and_repair(thd)))
    {
      /* Give right error message */
      thd->net.last_error[0]=0;
      thd->net.last_errno=0;
      my_error(ER_NOT_KEYFILE, MYF(0), name, my_errno);
      sql_print_error("Error: Couldn't repair table: %s.%s",db,name);
      if (entry->file)
	closefrm(entry);
      error=1;
    }
    else
    {
      thd->net.last_error[0]=0;			// Clear error message
      thd->net.last_errno=0;
    }
    pthread_mutex_lock(&LOCK_open);
    unlock_table_name(thd,&table_list);

    if (error)
      goto err;
  }
  DBUG_RETURN(0);
err:
  DBUG_RETURN(1);
}

/*****************************************************************************
** open all tables in list
*****************************************************************************/

int open_tables(THD *thd,TABLE_LIST *start)
{
  TABLE_LIST *tables;
  bool refresh;
  int result=0;
  DBUG_ENTER("open_tables");

 restart:
  thd->proc_info="Opening tables";
  for (tables=start ; tables ; tables=tables->next)
  {
    if (!tables->table &&
	!(tables->table=open_table(thd,
				   tables->db,
				   tables->real_name,
				   tables->alias, &refresh)))
    {
      if (refresh)				// Refresh in progress
      {
	/* close all 'old' tables used by this thread */
	pthread_mutex_lock(&LOCK_open);
	// if query_id is not reset, we will get an error
	// re-opening a temp table
	thd->version=refresh_version;
	TABLE **prev_table= &thd->open_tables;
	bool found=0;
	for (TABLE_LIST *tmp=start ; tmp ; tmp=tmp->next)
	{
	  /* Close normal (not temporary) changed tables */
	  if (tmp->table && ! tmp->table->tmp_table)
	  {
	    if (tmp->table->version != refresh_version ||
		! tmp->table->db_stat)
	    {
	      VOID(hash_delete(&open_cache,(byte*) tmp->table));
	      tmp->table=0;
	      found=1;
	    }
	    else
	    {
	      *prev_table= tmp->table;		// Relink open list
	      prev_table= &tmp->table->next;
	    }
	  }
	}
	*prev_table=0;
	pthread_mutex_unlock(&LOCK_open);
	if (found)
	  VOID(pthread_cond_broadcast(&COND_refresh)); // Signal to refresh
	goto restart;
      }
      result= -1;				// Fatal error
      break;
    }
    if (tables->lock_type != TL_UNLOCK && ! thd->locked_tables)
      tables->table->reginfo.lock_type=tables->lock_type;
    tables->table->grant= tables->grant;
  }
  thd->proc_info=0;
  DBUG_RETURN(result);
}


/*
  Check that lock is ok for tables; Call start stmt if ok

  SYNOPSIS
    check_lock_and_start_stmt()
    thd			Thread handle
    table_list		Table to check
    lock_type		Lock used for table

  RETURN VALUES
  0	ok
  1	error
*/

static bool check_lock_and_start_stmt(THD *thd, TABLE *table,
				      thr_lock_type lock_type)
{
  int error;
  DBUG_ENTER("check_lock_and_start_stmt");

  if ((int) lock_type >= (int) TL_WRITE_ALLOW_READ &&
      (int) table->reginfo.lock_type < (int) TL_WRITE_ALLOW_READ)
  {
    my_printf_error(ER_TABLE_NOT_LOCKED_FOR_WRITE,
		    ER(ER_TABLE_NOT_LOCKED_FOR_WRITE),
		    MYF(0),table->table_name);
    DBUG_RETURN(1);
  }
  if ((error=table->file->start_stmt(thd)))
  {
    table->file->print_error(error,MYF(0));
    DBUG_RETURN(1);
  }
  DBUG_RETURN(0);
}


/*
  Open and lock one table

  SYNOPSIS
    open_ltable()
    thd			Thread handler
    table_list		Table to open is first table in this list
    lock_type		Lock to use for open

  RETURN VALUES
    table		Opened table
    0			Error
  
    If ok, the following are also set:
      table_list->lock_type 	lock_type
      table_list->table		table
*/

TABLE *open_ltable(THD *thd, TABLE_LIST *table_list, thr_lock_type lock_type)
{
  TABLE *table;
  bool refresh;
  DBUG_ENTER("open_ltable");

  thd->proc_info="Opening table";
  while (!(table=open_table(thd,table_list->db,
			    table_list->real_name,table_list->alias,
			    &refresh)) && refresh) ;
  if (table)
  {
#if defined( __WIN__) || defined(OS2)
    /* Win32 can't drop a file that is open */
    if (lock_type == TL_WRITE_ALLOW_READ)
    {
      lock_type= TL_WRITE;
    }
#endif /* __WIN__ || OS2 */
    table_list->lock_type= lock_type;
    table_list->table=	   table;
    table->grant= table_list->grant;
    if (thd->locked_tables)
    {
      if (check_lock_and_start_stmt(thd, table, lock_type))
	table= 0;
    }
    else
    {
      if ((table->reginfo.lock_type= lock_type) != TL_UNLOCK)
	if (!(thd->lock=mysql_lock_tables(thd,&table_list->table,1)))
	  table= 0;
    }
  }
  thd->proc_info=0;
  DBUG_RETURN(table);
}


/*
  Open all tables in list and locks them for read.
  The lock will automaticly be freed by close_thread_tables()
*/

int open_and_lock_tables(THD *thd,TABLE_LIST *tables)
{
  if (open_tables(thd,tables) || lock_tables(thd,tables))
    return -1;					/* purecov: inspected */
  return 0;
}


/*
  Lock all tables in list

  SYNOPSIS
    lock_tables()
    thd			Thread handler
    tables		Tables to lock

  RETURN VALUES
   0	ok
   -1	Error
*/

int lock_tables(THD *thd,TABLE_LIST *tables)
{
  TABLE_LIST *table;
  if (!tables)
    return 0;

  if (!thd->locked_tables)
  {
    uint count=0;
    for (table = tables ; table ; table=table->next)
      count++;
    TABLE **start,**ptr;
    if (!(ptr=start=(TABLE**) sql_alloc(sizeof(TABLE*)*count)))
      return -1;
    for (table = tables ; table ; table=table->next)
      *(ptr++)= table->table;
    if (!(thd->lock=mysql_lock_tables(thd,start,count)))
      return -1;				/* purecov: inspected */
  }
  else
  {
    for (table = tables ; table ; table=table->next)
    {
      if (check_lock_and_start_stmt(thd, table->table, table->lock_type))
      {
	ha_rollback_stmt(thd);
	return -1;
      }
    }
  }
  return 0;
}


/*
  Open a single table without table caching and don't set it in open_list
  Used by alter_table to open a temporary table and when creating
  a temporary table with CREATE TEMPORARY ...
*/

TABLE *open_temporary_table(THD *thd, const char *path, const char *db,
			    const char *table_name, bool link_in_list)
{
  TABLE *tmp_table;
  DBUG_ENTER("open_temporary_table");

  /*
    The extra size in my_malloc() is for table_cache_key
    4 bytes for master thread id if we are in the slave
    1 byte to terminate db
    1 byte to terminate table_name
    total of 6 extra bytes in my_malloc in addition to table/db stuff
  */
  if (!(tmp_table=(TABLE*) my_malloc(sizeof(*tmp_table)+(uint) strlen(db)+
				     (uint) strlen(table_name)+6,
				     MYF(MY_WME))))
    DBUG_RETURN(0);				/* purecov: inspected */

  if (openfrm(path, table_name,
	      (uint) (HA_OPEN_KEYFILE | HA_OPEN_RNDFILE | HA_GET_INDEX),
	      READ_KEYINFO | COMPUTE_TYPES | EXTRA_RECORD,
	      ha_open_options,
	      tmp_table))
  {
    my_free((char*) tmp_table,MYF(0));
    DBUG_RETURN(0);
  }

  tmp_table->reginfo.lock_type=TL_WRITE;	 // Simulate locked
  tmp_table->tmp_table = (tmp_table->file->has_transactions() ? 
			  TRANSACTIONAL_TMP_TABLE : TMP_TABLE);
  tmp_table->table_cache_key=(char*) (tmp_table+1);
  tmp_table->key_length= (uint) (strmov((tmp_table->real_name=
					 strmov(tmp_table->table_cache_key,db)
					 +1), table_name)
				 - tmp_table->table_cache_key)+1;
  int4store(tmp_table->table_cache_key + tmp_table->key_length,
	    thd->slave_proxy_id);
  tmp_table->key_length += 4;

  if (link_in_list)
  {
    tmp_table->next=thd->temporary_tables;
    thd->temporary_tables=tmp_table;
    if (thd->slave_thread)
      slave_open_temp_tables++;
  }
  DBUG_RETURN(tmp_table);
}


bool rm_temporary_table(enum db_type base, char *path)
{
  bool error=0;
  fn_format(path, path,"",reg_ext,4);
  unpack_filename(path,path);
  if (my_delete(path,MYF(0)))
    error=1; /* purecov: inspected */
  *fn_ext(path)='\0';				// remove extension
  handler *file=get_new_handler((TABLE*) 0, base);
  if (file && file->delete_table(path))
    error=1;
  delete file;
  return error;
}


/*****************************************************************************
** find field in list or tables. if field is unqualifed and unique,
** return unique field
******************************************************************************/

#define WRONG_GRANT (Field*) -1

Field *find_field_in_table(THD *thd,TABLE *table,const char *name,uint length,
			   bool check_grants, bool allow_rowid)
{
  Field *field;
  if (table->name_hash.records)
  {
    if ((field=(Field*) hash_search(&table->name_hash,(byte*) name,
				    length)))
      goto found;
  }
  else
  {
    Field **ptr=table->field;
    while ((field = *ptr++))
    {
      if (!my_strcasecmp(field->field_name, name))
	goto found;
    }
  }
  if (allow_rowid && !my_strcasecmp(name,"_rowid") &&
      (field=table->rowid_field))
    goto found;
  return (Field*) 0;

 found:
  if (thd->set_query_id)
  {
    if (field->query_id != thd->query_id)
    {
      field->query_id=thd->query_id;
      table->used_fields++;
      table->used_keys&= field->part_of_key;
    }
    else
      thd->dupp_field=field;
  }
<<<<<<< HEAD
  if (check_grants && !thd->master_access &&
      check_grant_column(thd,table,name,length))
=======
  if (check_grants  && check_grant_column(thd,table,name,length))
>>>>>>> e10fd444
    return WRONG_GRANT;
  return field;
}


Field *
find_field_in_tables(THD *thd,Item_field *item,TABLE_LIST *tables)
{
  Field *found=0;
  const char *db=item->db_name;
  const char *table_name=item->table_name;
  const char *name=item->field_name;
  uint length=(uint) strlen(name);

  if (table_name)
  {						/* Qualified field */
    bool found_table=0;
    for (; tables ; tables=tables->next)
    {
      if (!strcmp(tables->alias,table_name) &&
	  (!db || !strcmp(db,tables->db)))
      {
	found_table=1;
	Field *find=find_field_in_table(thd,tables->table,name,length,
					grant_option && 
					tables->grant.want_privilege ,1);
	if (find)
	{
	  if (find == WRONG_GRANT)
	    return (Field*) 0;
	  if (db || !thd->where)
	    return find;
	  if (found)
	  {
	    my_printf_error(ER_NON_UNIQ_ERROR,ER(ER_NON_UNIQ_ERROR),MYF(0),
			    item->full_name(),thd->where);
	    return (Field*) 0;
	  }
	  found=find;
	}
      }
    }
    if (found)
      return found;
    if (!found_table)
    {
      char buff[NAME_LEN*2+1];
      if (db)
      {
	strxnmov(buff,sizeof(buff)-1,db,".",table_name,NullS);
	table_name=buff;
      }
      my_printf_error(ER_UNKNOWN_TABLE,ER(ER_UNKNOWN_TABLE),MYF(0),table_name,
		      thd->where);
    }
    else
      my_printf_error(ER_BAD_FIELD_ERROR,ER(ER_BAD_FIELD_ERROR),MYF(0),
		      item->full_name(),thd->where);
    return (Field*) 0;
  }
  bool allow_rowid= tables && !tables->next;	// Only one table
  for (; tables ; tables=tables->next)
  {
    Field *field=find_field_in_table(thd,tables->table,name,length,
<<<<<<< HEAD
				     grant_option &&
				     !thd->master_access, allow_rowid);
=======
				     grant_option && tables->grant.want_privilege ,allow_rowid);
>>>>>>> e10fd444
    if (field)
    {
      if (field == WRONG_GRANT)
	return (Field*) 0;
      if (found)
      {
	if (!thd->where)			// Returns first found
	  break;
	my_printf_error(ER_NON_UNIQ_ERROR,ER(ER_NON_UNIQ_ERROR),MYF(0),
			name,thd->where);
	return (Field*) 0;
      }
      found=field;
    }
  }
  if (found)
    return found;
  my_printf_error(ER_BAD_FIELD_ERROR,ER(ER_BAD_FIELD_ERROR),
		  MYF(0),item->full_name(),thd->where);
  return (Field*) 0;
}

Item **
find_item_in_list(Item *find,List<Item> &items)
{
  List_iterator<Item> li(items);
  Item **found=0,*item;
  const char *field_name=0;
  const char *table_name=0;
  if (find->type() == Item::FIELD_ITEM	|| find->type() == Item::REF_ITEM)
  {
    field_name= ((Item_ident*) find)->field_name;
    table_name= ((Item_ident*) find)->table_name;
  }

  while ((item=li++))
  {
    if (field_name && item->type() == Item::FIELD_ITEM)
    {
      if (!my_strcasecmp(((Item_field*) item)->name,field_name))
      {
	if (!table_name)
	{
	  if (found)
	  {
	    if ((*found)->eq(item,0))
	      continue;				// Same field twice (Access?)
	    if (current_thd->where)
	      my_printf_error(ER_NON_UNIQ_ERROR,ER(ER_NON_UNIQ_ERROR),MYF(0),
			      find->full_name(), current_thd->where);
	    return (Item**) 0;
	  }
	  found=li.ref();
	}
	else if (!strcmp(((Item_field*) item)->table_name,table_name))
	{
	  found=li.ref();
	  break;
	}
      }
    }
    else if (!table_name && (item->eq(find,0) ||
			     find->name &&
			     !my_strcasecmp(item->name,find->name)))
    {
      found=li.ref();
      break;
    }
  }
  if (!found && current_thd->where)
    my_printf_error(ER_BAD_FIELD_ERROR,ER(ER_BAD_FIELD_ERROR),MYF(0),
		    find->full_name(),current_thd->where);
  return found;
}

/****************************************************************************
** Check that all given fields exists and fill struct with current data
****************************************************************************/

int setup_fields(THD *thd, TABLE_LIST *tables, List<Item> &fields,
		 bool set_query_id, List<Item> *sum_func_list,
		 bool allow_sum_func)
{
  reg2 Item *item;
  List_iterator<Item> it(fields);
  DBUG_ENTER("setup_fields");

  thd->set_query_id=set_query_id;
  thd->allow_sum_func= allow_sum_func;
  thd->where="field list";

  while ((item=it++))
  {
    if (item->type() == Item::FIELD_ITEM &&
	((Item_field*) item)->field_name[0] == '*')
    {
      uint elem=fields.elements;
      if (insert_fields(thd,tables,((Item_field*) item)->db_name,
			((Item_field*) item)->table_name,&it))
	DBUG_RETURN(-1); /* purecov: inspected */
      if (sum_func_list)
      {
	/*
	  sum_func_list is a list that has the fields list as a tail.
	  Because of this we have to update the element count also for this
	  list after expanding the '*' entry.
	*/
	sum_func_list->elements+= fields.elements - elem;
      }
    }
    else
    {
      if (item->fix_fields(thd,tables))
	DBUG_RETURN(-1); /* purecov: inspected */
      if (item->with_sum_func && item->type() != Item::SUM_FUNC_ITEM &&
	  sum_func_list)
	item->split_sum_func(*sum_func_list);
      thd->used_tables|=item->used_tables();
    }
  }
  DBUG_RETURN(test(thd->fatal_error));
}


/*
  Remap table numbers if INSERT ... SELECT
  Check also that the 'used keys' and 'ignored keys' exists and set up the
  table structure accordingly
*/

bool setup_tables(TABLE_LIST *tables)
{
  DBUG_ENTER("setup_tables");
  uint tablenr=0;
  for (TABLE_LIST *table_list=tables ; table_list ;
       table_list=table_list->next,tablenr++)
  {
    TABLE *table=table_list->table;

    table->used_fields=0;
    table->const_table=0;
    table->outer_join=table->null_row=0;
    table->status=STATUS_NO_RECORD;
    table->keys_in_use_for_query= table->keys_in_use;
    table->used_keys= table->keys_for_keyread;
    table->maybe_null=test(table->outer_join=table_list->outer_join);
    table->tablenr=tablenr;
    table->map= (table_map) 1 << tablenr;
    table->force_index= table_list->force_index;
    if (table_list->use_index)
    {
      key_map map= get_key_map_from_key_list(table,
					     table_list->use_index);
      if (map == ~(key_map) 0)
	DBUG_RETURN(1);
      table->keys_in_use_for_query=map;
    }
    if (table_list->ignore_index)
    {
      key_map map= get_key_map_from_key_list(table,
					     table_list->ignore_index);
      if (map == ~(key_map) 0)
	DBUG_RETURN(1);
      table->keys_in_use_for_query &= ~map;
    }
    table->used_keys &= table->keys_in_use_for_query;
    if (table_list->shared)
    {
      /* Clear query_id that may have been set by previous select */
      for (Field **ptr=table->field ; *ptr ; ptr++)
	(*ptr)->query_id=0;
    }
  }
  if (tablenr > MAX_TABLES)
  {
    my_error(ER_TOO_MANY_TABLES,MYF(0),MAX_TABLES);
    DBUG_RETURN(1);
  }
  DBUG_RETURN(0);
}


static key_map get_key_map_from_key_list(TABLE *table, 
					 List<String> *index_list)
{
  key_map map=0;
  List_iterator_fast<String> it(*index_list);
  String *name;
  uint pos;
  while ((name=it++))
  {
    if ((pos=find_type(name->c_ptr(), &table->keynames, 1+2)) <= 0)
    {
      my_error(ER_KEY_COLUMN_DOES_NOT_EXITS, MYF(0), name->c_ptr(),
	       table->real_name);
      return (~ (key_map) 0);
    }
    map|= ((key_map) 1) << (pos-1);
  }
  return map;
}

/****************************************************************************
  This just drops in all fields instead of current '*' field
  Returns pointer to last inserted field if ok
****************************************************************************/

bool
insert_fields(THD *thd,TABLE_LIST *tables, const char *db_name,
	      const char *table_name, List_iterator<Item> *it)
{
  uint found;
  DBUG_ENTER("insert_fields");

  found=0;
  for (; tables ; tables=tables->next)
  {
    TABLE *table=tables->table;
    if (!table_name || (!strcmp(table_name,tables->alias) &&
			(!db_name || !strcmp(tables->db,db_name))))
    {
      /* Ensure that we have access right to all columns */
      if (grant_option && !thd->master_access &&
	  check_grant_all_columns(thd,SELECT_ACL,table) )
	DBUG_RETURN(-1);
      Field **ptr=table->field,*field;
      thd->used_tables|=table->map;
      while ((field = *ptr++))
      {
	Item_field *item= new Item_field(field);
	if (!found++)
	  (void) it->replace(item);		// Replace '*'
	else
	  it->after(item);
	/*
	  Mark if field used before in this select.
	  Used by 'insert' to verify if a field name is used twice
	*/
	if (field->query_id == thd->query_id)
	  thd->dupp_field=field;
	field->query_id=thd->query_id;
	table->used_keys&= field->part_of_key;
      }
      /* All fields are used */
      table->used_fields=table->fields;
    }
  }
  if (!found)
  {
    if (!table_name)
      my_error(ER_NO_TABLES_USED,MYF(0));
    else
      my_error(ER_BAD_TABLE_ERROR,MYF(0),table_name);
  }
  DBUG_RETURN(!found);
}


/*
** Fix all conditions and outer join expressions
*/

int setup_conds(THD *thd,TABLE_LIST *tables,COND **conds)
{
  DBUG_ENTER("setup_conds");
  thd->set_query_id=1;
  thd->cond_count=0;
  thd->allow_sum_func=0;
  if (*conds)
  {
    thd->where="where clause";
    if ((*conds)->fix_fields(thd,tables))
      DBUG_RETURN(1);
  }

  /* Check if we are using outer joins */
  for (TABLE_LIST *table=tables ; table ; table=table->next)
  {
    if (table->on_expr)
    {
      /* Make a join an a expression */
      thd->where="on clause";
      if (table->on_expr->fix_fields(thd,tables))
	DBUG_RETURN(1);
      thd->cond_count++;

      /* If it's a normal join, add the ON/USING expression to the WHERE */
      if (!table->outer_join)
      {
	if (!(*conds=and_conds(*conds, table->on_expr)))
	  DBUG_RETURN(1);
	table->on_expr=0;
      }
    }
    if (table->natural_join)
    {
      /* Make a join of all fields with have the same name */
      TABLE *t1=table->table;
      TABLE *t2=table->natural_join->table;
      Item_cond_and *cond_and=new Item_cond_and();
      if (!cond_and)				// If not out of memory
	DBUG_RETURN(1);
      cond_and->top_level_item();

      uint i,j;
      for (i=0 ; i < t1->fields ; i++)
      {
	// TODO: This could be optimized to use hashed names if t2 had a hash
	for (j=0 ; j < t2->fields ; j++)
	{
	  if (!my_strcasecmp(t1->field[i]->field_name,
			     t2->field[j]->field_name))
	  {
	    Item_func_eq *tmp=new Item_func_eq(new Item_field(t1->field[i]),
					       new Item_field(t2->field[j]));
	    if (!tmp)
	      DBUG_RETURN(1);
	    tmp->fix_length_and_dec();	// Update cmp_type
	    tmp->const_item_cache=0;
	    /* Mark field used for table cache */
	    t1->field[i]->query_id=t2->field[j]->query_id=thd->query_id;
	    cond_and->list.push_back(tmp);
	    t1->used_keys&= t1->field[i]->part_of_key;
	    t2->used_keys&= t2->field[j]->part_of_key;
	    break;
	  }
	}
      }
      cond_and->used_tables_cache= t1->map | t2->map;
      thd->cond_count+=cond_and->list.elements;
      if (!table->outer_join)			// Not left join
      {
	if (!(*conds=and_conds(*conds, cond_and)))
	  DBUG_RETURN(1);
      }
      else
	table->on_expr=and_conds(table->on_expr,cond_and);
    }
  }
  DBUG_RETURN(test(thd->fatal_error));
}


/******************************************************************************
** Fill a record with data (for INSERT or UPDATE)
** Returns : 1 if some field has wrong type
******************************************************************************/

int
fill_record(List<Item> &fields,List<Item> &values)
{
  List_iterator_fast<Item> f(fields),v(values);
  Item *value;
  Item_field *field;
  DBUG_ENTER("fill_record");

  while ((field=(Item_field*) f++))
  {
    value=v++;
    if (value->save_in_field(field->field, 0))
      DBUG_RETURN(1);
  }
  DBUG_RETURN(0);
}


int
fill_record(Field **ptr,List<Item> &values)
{
  List_iterator_fast<Item> v(values);
  Item *value;
  DBUG_ENTER("fill_record");

  Field *field;
  while ((field = *ptr++))
  {
    value=v++;
    if (value->save_in_field(field, 0))
      DBUG_RETURN(1);
  }
  DBUG_RETURN(0);
}


static void mysql_rm_tmp_tables(void)
{
  uint idx;
  char	filePath[FN_REFLEN];
  MY_DIR *dirp;
  FILEINFO *file;
  DBUG_ENTER("mysql_rm_tmp_tables");

  /* See if the directory exists */
  if (!(dirp = my_dir(mysql_tmpdir,MYF(MY_WME | MY_DONT_SORT))))
    DBUG_VOID_RETURN;				/* purecov: inspected */

  /*
  ** Remove all SQLxxx tables from directory
  */

  for (idx=2 ; idx < (uint) dirp->number_off_files ; idx++)
  {
    file=dirp->dir_entry+idx;
    if (!bcmp(file->name,tmp_file_prefix,tmp_file_prefix_length))
    {
      sprintf(filePath,"%s%s",mysql_tmpdir,file->name); /* purecov: inspected */
      VOID(my_delete(filePath,MYF(MY_WME)));	/* purecov: inspected */
    }
  }
  my_dirend(dirp);
  DBUG_VOID_RETURN;
}


/*
** CREATE INDEX and DROP INDEX are implemented by calling ALTER TABLE with
** the proper arguments.  This isn't very fast but it should work for most
** cases.
** One should normally create all indexes with CREATE TABLE or ALTER TABLE.
*/

int mysql_create_index(THD *thd, TABLE_LIST *table_list, List<Key> &keys)
{
  List<create_field> fields;
  List<Alter_drop> drop;
  List<Alter_column> alter;
  HA_CREATE_INFO create_info;
  DBUG_ENTER("mysql_create_index");
  bzero((char*) &create_info,sizeof(create_info));
  create_info.db_type=DB_TYPE_DEFAULT;
  DBUG_RETURN(mysql_alter_table(thd,table_list->db,table_list->real_name,
				&create_info, table_list,
				fields, keys, drop, alter, (ORDER*)0, FALSE,
				DUP_ERROR));
}


int mysql_drop_index(THD *thd, TABLE_LIST *table_list, List<Alter_drop> &drop)
{
  List<create_field> fields;
  List<Key> keys;
  List<Alter_column> alter;
  HA_CREATE_INFO create_info;
  DBUG_ENTER("mysql_drop_index");
  bzero((char*) &create_info,sizeof(create_info));
  create_info.db_type=DB_TYPE_DEFAULT;
  DBUG_RETURN(mysql_alter_table(thd,table_list->db,table_list->real_name,
				&create_info, table_list,
				fields, keys, drop, alter, (ORDER*)0, FALSE,
				DUP_ERROR));
}

/*****************************************************************************
	unireg support functions
*****************************************************************************/

/*
** Invalidate any cache entries that are for some DB
** We can't use hash_delete when looping hash_elements. We mark them first
** and afterwards delete those marked unused.
*/

void remove_db_from_cache(const my_string db)
{
  for (uint idx=0 ; idx < open_cache.records ; idx++)
  {
    TABLE *table=(TABLE*) hash_element(&open_cache,idx);
    if (!strcmp(table->table_cache_key,db))
    {
      table->version=0L;			/* Free when thread is ready */
      if (!table->in_use)
	relink_unused(table);
    }
  }
  while (unused_tables && !unused_tables->version)
    VOID(hash_delete(&open_cache,(byte*) unused_tables));
}


/*
** free all unused tables
*/

void flush_tables()
{
  (void) pthread_mutex_lock(&LOCK_open);
  while (unused_tables)
    hash_delete(&open_cache,(byte*) unused_tables);
  (void) pthread_mutex_unlock(&LOCK_open);
}


/*
** Mark all entries with the table as deleted to force an reopen of the table
** Returns true if the table is in use by another thread
*/

bool remove_table_from_cache(THD *thd, const char *db, const char *table_name,
			     bool return_if_owned_by_thd)
{
  char key[MAX_DBKEY_LENGTH];
  uint key_length;
  TABLE *table;
  bool result=0;
  DBUG_ENTER("remove_table_from_cache");

  key_length=(uint) (strmov(strmov(key,db)+1,table_name)-key)+1;
  for (table=(TABLE*) hash_search(&open_cache,(byte*) key,key_length) ;
       table;
       table = (TABLE*) hash_next(&open_cache,(byte*) key,key_length))
  {
    THD *in_use;
    table->version=0L;			/* Free when thread is ready */
    if (!(in_use=table->in_use))
    {
      DBUG_PRINT("info",("Table was not in use"));
      relink_unused(table);
    }
    else if (in_use != thd)
    {
      in_use->some_tables_deleted=1;
      if (table->db_stat)
	result=1;
      /* Kill delayed insert threads */
      if (in_use->system_thread && ! in_use->killed)
      {
	in_use->killed=1;
	pthread_mutex_lock(&in_use->mysys_var->mutex);
	if (in_use->mysys_var->current_cond)
	{
	  pthread_mutex_lock(in_use->mysys_var->current_mutex);
	  pthread_cond_broadcast(in_use->mysys_var->current_cond);
	  pthread_mutex_unlock(in_use->mysys_var->current_mutex);
	}
	pthread_mutex_unlock(&in_use->mysys_var->mutex);
      }
      /*
	Now we must abort all tables locks used by this thread
	as the thread may be waiting to get a lock for another table
      */
      for (TABLE *thd_table= in_use->open_tables;
	   thd_table ;
	   thd_table= thd_table->next)
      {
	if (thd_table->db_stat)			// If table is open
	  mysql_lock_abort_for_thread(thd, thd_table);
      }
    }
    else
      result= result || return_if_owned_by_thd;
  }
  while (unused_tables && !unused_tables->version)
    VOID(hash_delete(&open_cache,(byte*) unused_tables));
  DBUG_RETURN(result);
}

int setup_ftfuncs(THD *thd)
{
  List_iterator<Item_func_match> li(thd->lex.select->ftfunc_list),
                                 lj(thd->lex.select->ftfunc_list);
  Item_func_match *ftf, *ftf2;

  while ((ftf=li++))
  {
    if (ftf->fix_index())
      return 1;
    lj.rewind();
    while ((ftf2=lj++) != ftf)
    {
      if (ftf->eq(ftf2,1) && !ftf2->master)
        ftf2->master=ftf;
    }
  }

  return 0;
}


int init_ftfuncs(THD *thd, bool no_order)
{
  if (thd->lex.select->ftfunc_list.elements)
  {
    List_iterator<Item_func_match> li(thd->lex.select->ftfunc_list);
    Item_func_match *ifm;
    DBUG_PRINT("info",("Performing FULLTEXT search"));
    thd->proc_info="FULLTEXT initialization";

    while ((ifm=li++))
      ifm->init_search(no_order);
  }
  return 0;
}<|MERGE_RESOLUTION|>--- conflicted
+++ resolved
@@ -1693,12 +1693,7 @@
     else
       thd->dupp_field=field;
   }
-<<<<<<< HEAD
-  if (check_grants && !thd->master_access &&
-      check_grant_column(thd,table,name,length))
-=======
   if (check_grants  && check_grant_column(thd,table,name,length))
->>>>>>> e10fd444
     return WRONG_GRANT;
   return field;
 }
@@ -1763,12 +1758,7 @@
   for (; tables ; tables=tables->next)
   {
     Field *field=find_field_in_table(thd,tables->table,name,length,
-<<<<<<< HEAD
-				     grant_option &&
-				     !thd->master_access, allow_rowid);
-=======
 				     grant_option && tables->grant.want_privilege ,allow_rowid);
->>>>>>> e10fd444
     if (field)
     {
       if (field == WRONG_GRANT)
