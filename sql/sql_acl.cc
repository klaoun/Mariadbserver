/* Copyright (c) 2000, 2018, Oracle and/or its affiliates.
   Copyright (c) 2009, 2020, MariaDB

   This program is free software; you can redistribute it and/or modify
   it under the terms of the GNU General Public License as published by
   the Free Software Foundation; version 2 of the License.

   This program is distributed in the hope that it will be useful,
   but WITHOUT ANY WARRANTY; without even the implied warranty of
   MERCHANTABILITY or FITNESS FOR A PARTICULAR PURPOSE.  See the
   GNU General Public License for more details.

   You should have received a copy of the GNU General Public License
   along with this program; if not, write to the Free Software
   Foundation, Inc., 51 Franklin Street, Fifth Floor, Boston, MA  02110-1335  USA */


/*
  The privileges are saved in the following tables:
  mysql/user	 ; super user who are allowed to do almost anything
  mysql/host	 ; host privileges. This is used if host is empty in mysql/db.
  mysql/db	 ; database privileges / user

  data in tables is sorted according to how many not-wild-cards there is
  in the relevant fields. Empty strings comes last.
*/

#include "mariadb.h"                          /* NO_EMBEDDED_ACCESS_CHECKS */
#include "sql_priv.h"
#include "sql_acl.h"         // MYSQL_DB_FIELD_COUNT, ACL_ACCESS
#include "sql_base.h"                           // close_mysql_tables
#include "key.h"             // key_copy, key_cmp_if_same, key_restore
#include "sql_show.h"        // append_identifier
#include "sql_table.h"                         // write_bin_log
#include "hash_filo.h"
#include "sql_parse.h"                          // check_access
#include "sql_view.h"                           // VIEW_ANY_ACL
#include "records.h"              // READ_RECORD, read_record_info,
                                  // init_read_record, end_read_record
#include "rpl_filter.h"           // rpl_filter
#include "rpl_rli.h"
#include <m_ctype.h>
#include <stdarg.h>
#include "sp_head.h"
#include "sp.h"
#include "transaction.h"
#include "lock.h"                               // MYSQL_LOCK_IGNORE_TIMEOUT
#include <sql_common.h>
#include <mysql/plugin_auth.h>
#include <mysql/plugin_password_validation.h>
#include "sql_connect.h"
#include "hostname.h"
#include "sql_db.h"
#include "sql_array.h"
#include "sql_hset.h"
#include "password.h"

#include "sql_plugin_compat.h"

#define MAX_SCRAMBLE_LENGTH 1024

bool mysql_user_table_is_in_short_password_format= false;
bool using_global_priv_table= true;

// set that from field length in acl_load?
#ifndef NO_EMBEDDED_ACCESS_CHECKS
const uint max_hostname_length= 60;
const uint max_dbname_length= 64;
#endif

const char *safe_vio_type_name(Vio *vio)
{
  size_t unused;
#ifdef EMBEDDED_LIBRARY
  if (!vio) return "Internal";
#endif
  return vio_type_name(vio_type(vio), &unused);
}

#include "sql_acl_getsort.ic"

static LEX_CSTRING native_password_plugin_name= {
  STRING_WITH_LEN("mysql_native_password")
};

static LEX_CSTRING old_password_plugin_name= {
  STRING_WITH_LEN("mysql_old_password")
};

/// @todo make it configurable
LEX_CSTRING *default_auth_plugin_name= &native_password_plugin_name;

/*
  Wildcard host, matches any hostname
*/
LEX_CSTRING host_not_specified= { STRING_WITH_LEN("%") };

/*
  Constants, used in the SHOW GRANTS command.
  Their actual string values are irrelevant, they're always compared
  as pointers to these string constants.
*/
LEX_CSTRING current_user= { STRING_WITH_LEN("*current_user") };
LEX_CSTRING current_role= { STRING_WITH_LEN("*current_role") };
LEX_CSTRING current_user_and_current_role= { STRING_WITH_LEN("*current_user_and_current_role") };


static plugin_ref old_password_plugin;
static plugin_ref native_password_plugin;

static plugin_ref get_auth_plugin(THD *thd, const LEX_CSTRING &name, bool *locked)
{
  if (name.str == native_password_plugin_name.str)
    return native_password_plugin;
  else if (name.str == old_password_plugin_name.str)
    return old_password_plugin;
  *locked=true;
  return my_plugin_lock_by_name(thd, &name, MYSQL_AUTHENTICATION_PLUGIN);
}

/* Classes */

struct acl_host_and_ip
{
  char *hostname;
  long ip, ip_mask;                      // Used with masked ip:s
};

#ifndef NO_EMBEDDED_ACCESS_CHECKS
static bool compare_hostname(const acl_host_and_ip *, const char *, const char *);
#else
#define compare_hostname(X,Y,Z) 0
#endif

class ACL_ACCESS {
public:
  ulonglong sort;
  privilege_t access;
  ACL_ACCESS()
   :sort(0), access(NO_ACL)
  { }
};

/* ACL_HOST is used if no host is specified */

class ACL_HOST :public ACL_ACCESS
{
public:
  acl_host_and_ip host;
  char *db;
};

class ACL_USER_BASE :public ACL_ACCESS, public Sql_alloc
{

public:
  ACL_USER_BASE()
   :flags(0), user(null_clex_str)
  {
    bzero(&role_grants, sizeof(role_grants));
  }
  uchar flags;           // field used to store various state information
  LEX_CSTRING user;
  /* list to hold references to granted roles (ACL_ROLE instances) */
  DYNAMIC_ARRAY role_grants;
  const char *get_username() { return user.str; }
};

class ACL_USER_PARAM
{
public:
  ACL_USER_PARAM()
  {
    bzero(this, sizeof(*this));
  }
  acl_host_and_ip host;
  size_t hostname_length;
  USER_RESOURCES user_resource;
  enum SSL_type ssl_type;
  uint password_errors;
  const char *ssl_cipher, *x509_issuer, *x509_subject;
  LEX_CSTRING default_rolename;
  struct AUTH { LEX_CSTRING plugin, auth_string, salt; } *auth;
  uint nauth;
  bool account_locked;
  bool password_expired;
  my_time_t password_last_changed;
  longlong password_lifetime;

  bool alloc_auth(MEM_ROOT *root, uint n)
  {
    return !(auth= (AUTH*) alloc_root(root, (nauth= n)*sizeof(AUTH)));
  }
};


class ACL_USER :public ACL_USER_BASE,
                public ACL_USER_PARAM
{
public:

  ACL_USER() { }
  ACL_USER(THD *thd, const LEX_USER &combo,
           const Account_options &options,
           const privilege_t privileges);

  ACL_USER *copy(MEM_ROOT *root)
  {
    ACL_USER *dst;
    AUTH *dauth;
    if (!multi_alloc_root(root, &dst, sizeof(ACL_USER),
                                &dauth, sizeof(AUTH)*nauth, NULL))
      return 0;
    *dst= *this;
    dst->user= safe_lexcstrdup_root(root, user);
    dst->ssl_cipher= safe_strdup_root(root, ssl_cipher);
    dst->x509_issuer= safe_strdup_root(root, x509_issuer);
    dst->x509_subject= safe_strdup_root(root, x509_subject);
    dst->auth= dauth;
    for (uint i=0; i < nauth; i++, dauth++)
    {
      if (auth[i].plugin.str == native_password_plugin_name.str ||
          auth[i].plugin.str == old_password_plugin_name.str)
        dauth->plugin= auth[i].plugin;
      else
        dauth->plugin= safe_lexcstrdup_root(root, auth[i].plugin);
      dauth->auth_string= safe_lexcstrdup_root(root, auth[i].auth_string);
      if (auth[i].salt.length == 0)
        dauth->salt= auth[i].salt;
      else
        dauth->salt= safe_lexcstrdup_root(root, auth[i].salt);
    }
    dst->host.hostname= safe_strdup_root(root, host.hostname);
    dst->default_rolename= safe_lexcstrdup_root(root, default_rolename);
    bzero(&dst->role_grants, sizeof(role_grants));
    return dst;
  }

  int cmp(const char *user2, const char *host2)
  {
    CHARSET_INFO *cs= system_charset_info;
    int res;
    res= strcmp(user.str, user2);
    if (!res)
      res= my_strcasecmp(cs, host.hostname, host2);
    return res;
  }

  bool eq(const char *user2, const char *host2) { return !cmp(user2, host2); }

  bool wild_eq(const char *user2, const char *host2, const char *ip2)
  {
    if (strcmp(user.str, user2))
      return false;

    return compare_hostname(&host, host2, ip2 ? ip2 : host2);
  }
};

class ACL_ROLE :public ACL_USER_BASE
{
public:
  /*
    In case of granting a role to a role, the access bits are merged together
    via a bit OR operation and placed in the ACL_USER::access field.

    When rebuilding role_grants via the rebuild_role_grant function,
    the ACL_USER::access field needs to be reset first. The field
    initial_role_access holds initial grants, as granted directly to the role
  */
  privilege_t initial_role_access;
  /*
    In subgraph traversal, when we need to traverse only a part of the graph
    (e.g. all direct and indirect grantees of a role X), the counter holds the
    number of affected neighbour nodes.
    See also propagate_role_grants()
  */
  uint  counter;
  DYNAMIC_ARRAY parent_grantee; // array of backlinks to elements granted

  ACL_ROLE(ACL_USER * user, MEM_ROOT *mem);
  ACL_ROLE(const char * rolename, privilege_t privileges, MEM_ROOT *mem);

};

class ACL_DB :public ACL_ACCESS
{
public:
  ACL_DB() :initial_access(NO_ACL) { }
  acl_host_and_ip host;
  const char *user,*db;
  privilege_t initial_access; /* access bits present in the table */

  const char *get_username() { return user; }
};

#ifndef DBUG_OFF
/* status variables, only visible in SHOW STATUS after -#d,role_merge_stats */
ulong role_global_merges= 0, role_db_merges= 0, role_table_merges= 0,
      role_column_merges= 0, role_routine_merges= 0;
#endif

#ifndef NO_EMBEDDED_ACCESS_CHECKS
static void update_hostname(acl_host_and_ip *host, const char *hostname);
static bool show_proxy_grants (THD *, const char *, const char *,
                               char *, size_t);
static bool show_role_grants(THD *, const char *, const char *,
                             ACL_USER_BASE *, char *, size_t);
static bool show_global_privileges(THD *, ACL_USER_BASE *,
                                   bool, char *, size_t);
static bool show_database_privileges(THD *, const char *, const char *,
                                     char *, size_t);
static bool show_table_and_column_privileges(THD *, const char *, const char *,
                                             char *, size_t);
static int show_routine_grants(THD *, const char *, const char *,
                               const Sp_handler *sph, char *, int);

class Grant_tables;
class User_table;
class Proxies_priv_table;

class ACL_PROXY_USER :public ACL_ACCESS
{
  acl_host_and_ip host;
  const char *user;
  acl_host_and_ip proxied_host;
  const char *proxied_user;
  bool with_grant;

  typedef enum {
    MYSQL_PROXIES_PRIV_HOST,
    MYSQL_PROXIES_PRIV_USER,
    MYSQL_PROXIES_PRIV_PROXIED_HOST,
    MYSQL_PROXIES_PRIV_PROXIED_USER,
    MYSQL_PROXIES_PRIV_WITH_GRANT,
    MYSQL_PROXIES_PRIV_GRANTOR,
    MYSQL_PROXIES_PRIV_TIMESTAMP } proxy_table_fields;
public:
  ACL_PROXY_USER () {};

  void init(const char *host_arg, const char *user_arg,
       const char *proxied_host_arg, const char *proxied_user_arg,
       bool with_grant_arg)
  {
    user= user_arg;
    update_hostname (&host, (host_arg && *host_arg) ? host_arg : NULL);
    proxied_user= proxied_user_arg;
    update_hostname (&proxied_host,
                     (proxied_host_arg && *proxied_host_arg) ?
                     proxied_host_arg : NULL);
    with_grant= with_grant_arg;
    sort= get_magic_sort("huhu", host.hostname, user, proxied_host.hostname,
                         proxied_user);
  }

  void init(MEM_ROOT *mem, const char *host_arg, const char *user_arg,
       const char *proxied_host_arg, const char *proxied_user_arg,
       bool with_grant_arg)
  {
    init ((host_arg && *host_arg) ? strdup_root (mem, host_arg) : NULL,
          strdup_root (mem, user_arg),
          (proxied_host_arg && *proxied_host_arg) ?
            strdup_root (mem, proxied_host_arg) : NULL,
          strdup_root (mem, proxied_user_arg),
          with_grant_arg);
  }

  void init(const Proxies_priv_table& proxies_priv_table, MEM_ROOT *mem);

  bool get_with_grant() { return with_grant; }
  const char *get_user() { return user; }
  const char *get_host() { return host.hostname; }
  const char *get_proxied_user() { return proxied_user; }
  const char *get_proxied_host() { return proxied_host.hostname; }
  void set_user(MEM_ROOT *mem, const char *user_arg)
  {
    user= *user_arg ? strdup_root(mem, user_arg) : "";
  }
  void set_host(MEM_ROOT *mem, const char *host_arg)
  {
    update_hostname(&host, safe_strdup_root(mem, host_arg));
  }

  bool check_validity(bool check_no_resolve)
  {
    if (check_no_resolve &&
        (hostname_requires_resolving(host.hostname) ||
         hostname_requires_resolving(proxied_host.hostname)))
    {
      sql_print_warning("'proxies_priv' entry '%s@%s %s@%s' "
                        "ignored in --skip-name-resolve mode.",
                        proxied_user,
                        safe_str(proxied_host.hostname), user,
                        safe_str(host.hostname));
      return TRUE;
    }
    return FALSE;
  }

  bool matches(const char *host_arg, const char *user_arg, const char *ip_arg,
                const char *proxied_user_arg)
  {
    DBUG_ENTER("ACL_PROXY_USER::matches");
    DBUG_PRINT("info", ("compare_hostname(%s,%s,%s) &&"
                        "compare_hostname(%s,%s,%s) &&"
                        "wild_compare (%s,%s) &&"
                        "wild_compare (%s,%s)",
                        host.hostname, host_arg, ip_arg, proxied_host.hostname,
                        host_arg, ip_arg, user_arg, user,
                        proxied_user_arg, proxied_user));
    DBUG_RETURN(compare_hostname(&host, host_arg, ip_arg) &&
                compare_hostname(&proxied_host, host_arg, ip_arg) &&
                (!*user || !strcmp(user_arg, user)) &&
                (!*proxied_user || !strcmp(proxied_user_arg, proxied_user)));
  }


  inline static bool auth_element_equals(const char *a, const char *b)
  {
    return (a == b || (a != NULL && b != NULL && !strcmp(a,b)));
  }


  bool pk_equals(ACL_PROXY_USER *grant)
  {
    DBUG_ENTER("pk_equals");
    DBUG_PRINT("info", ("strcmp(%s,%s) &&"
                        "strcmp(%s,%s) &&"
                        "wild_compare (%s,%s) &&"
                        "wild_compare (%s,%s)",
                        user, grant->user, proxied_user, grant->proxied_user,
                        host.hostname, grant->host.hostname,
                        proxied_host.hostname, grant->proxied_host.hostname));

    bool res= auth_element_equals(user, grant->user) &&
              auth_element_equals(proxied_user, grant->proxied_user) &&
              auth_element_equals(host.hostname, grant->host.hostname) &&
              auth_element_equals(proxied_host.hostname,
                                  grant->proxied_host.hostname);
    DBUG_RETURN(res);
  }


  bool granted_on(const char *host_arg, const char *user_arg)
  {
    return (!strcmp(user, user_arg) &&
            ((!host.hostname && (!host_arg || !host_arg[0])) ||
             (host.hostname && host_arg && !strcmp(host.hostname, host_arg))));
  }


  void print_grant(String *str)
  {
    str->append(STRING_WITH_LEN("GRANT PROXY ON '"));
    str->append(proxied_user);
    str->append(STRING_WITH_LEN("'@'"));
    if (proxied_host.hostname)
      str->append(proxied_host.hostname, strlen(proxied_host.hostname));
    str->append(STRING_WITH_LEN("' TO '"));
    str->append(user);
    str->append(STRING_WITH_LEN("'@'"));
    if (host.hostname)
      str->append(host.hostname);
    str->append(STRING_WITH_LEN("'"));
    if (with_grant)
      str->append(STRING_WITH_LEN(" WITH GRANT OPTION"));
  }

  void set_data(ACL_PROXY_USER *grant)
  {
    with_grant= grant->with_grant;
  }

  static int store_pk(TABLE *table,
                      const LEX_CSTRING *host,
                      const LEX_CSTRING *user,
                      const LEX_CSTRING *proxied_host,
                      const LEX_CSTRING *proxied_user)
  {
    DBUG_ENTER("ACL_PROXY_USER::store_pk");
    DBUG_PRINT("info", ("host=%s, user=%s, proxied_host=%s, proxied_user=%s",
                        host->str, user->str,
                        proxied_host->str, proxied_user->str));
    if (table->field[MYSQL_PROXIES_PRIV_HOST]->store(host->str,
                                                   host->length,
                                                   system_charset_info))
      DBUG_RETURN(TRUE);
    if (table->field[MYSQL_PROXIES_PRIV_USER]->store(user->str,
                                                   user->length,
                                                   system_charset_info))
      DBUG_RETURN(TRUE);
    if (table->field[MYSQL_PROXIES_PRIV_PROXIED_HOST]->store(proxied_host->str,
                                                           proxied_host->length,
                                                           system_charset_info))
      DBUG_RETURN(TRUE);
    if (table->field[MYSQL_PROXIES_PRIV_PROXIED_USER]->store(proxied_user->str,
                                                           proxied_user->length,
                                                           system_charset_info))
      DBUG_RETURN(TRUE);

    DBUG_RETURN(FALSE);
  }

  static int store_data_record(TABLE *table,
                               const LEX_CSTRING *host,
                               const LEX_CSTRING *user,
                               const LEX_CSTRING *proxied_host,
                               const LEX_CSTRING *proxied_user,
                               bool with_grant,
                               const char *grantor)
  {
    DBUG_ENTER("ACL_PROXY_USER::store_pk");
    if (store_pk(table,  host, user, proxied_host, proxied_user))
      DBUG_RETURN(TRUE);
    DBUG_PRINT("info", ("with_grant=%s", with_grant ? "TRUE" : "FALSE"));
    if (table->field[MYSQL_PROXIES_PRIV_WITH_GRANT]->store(with_grant ? 1 : 0,
                                                           TRUE))
      DBUG_RETURN(TRUE);
    if (table->field[MYSQL_PROXIES_PRIV_GRANTOR]->store(grantor,
                                                        strlen(grantor),
                                                        system_charset_info))
      DBUG_RETURN(TRUE);

    DBUG_RETURN(FALSE);
  }
};

#define FIRST_NON_YN_FIELD 26

class acl_entry :public hash_filo_element
{
public:
  privilege_t access;
  uint16 length;
  char key[1];					// Key will be stored here
};


static uchar* acl_entry_get_key(acl_entry *entry, size_t *length,
                                my_bool not_used __attribute__((unused)))
{
  *length=(uint) entry->length;
  return (uchar*) entry->key;
}

static uchar* acl_role_get_key(ACL_ROLE *entry, size_t *length,
                               my_bool not_used __attribute__((unused)))
{
  *length=(uint) entry->user.length;
  return (uchar*) entry->user.str;
}

struct ROLE_GRANT_PAIR : public Sql_alloc
{
  char *u_uname;
  char *u_hname;
  char *r_uname;
  LEX_STRING hashkey;
  bool with_admin;

  bool init(MEM_ROOT *mem, const char *username, const char *hostname,
            const char *rolename, bool with_admin_option);
};

static uchar* acl_role_map_get_key(ROLE_GRANT_PAIR *entry, size_t *length,
                                  my_bool not_used __attribute__((unused)))
{
  *length=(uint) entry->hashkey.length;
  return (uchar*) entry->hashkey.str;
}

bool ROLE_GRANT_PAIR::init(MEM_ROOT *mem, const char *username,
                           const char *hostname, const char *rolename,
                           bool with_admin_option)
{
  size_t uname_l = safe_strlen(username);
  size_t hname_l = safe_strlen(hostname);
  size_t rname_l = safe_strlen(rolename);
  /*
    Create a buffer that holds all 3 NULL terminated strings in succession
    To save memory space, the same buffer is used as the hashkey
  */
  size_t bufflen = uname_l + hname_l + rname_l + 3; //add the '\0' aswell
  char *buff= (char *)alloc_root(mem, bufflen);
  if (!buff)
    return true;

  /*
    Offsets in the buffer for all 3 strings
  */
  char *username_pos= buff;
  char *hostname_pos= buff + uname_l + 1;
  char *rolename_pos= buff + uname_l + hname_l + 2;

  if (username) //prevent undefined behaviour
    memcpy(username_pos, username, uname_l);
  username_pos[uname_l]= '\0';         //#1 string terminator
  u_uname= username_pos;

  if (hostname) //prevent undefined behaviour
    memcpy(hostname_pos, hostname, hname_l);
  hostname_pos[hname_l]= '\0';         //#2 string terminator
  u_hname= hostname_pos;

  if (rolename) //prevent undefined behaviour
    memcpy(rolename_pos, rolename, rname_l);
  rolename_pos[rname_l]= '\0';         //#3 string terminator
  r_uname= rolename_pos;

  hashkey.str = buff;
  hashkey.length = bufflen;

  with_admin= with_admin_option;

  return false;
}

#define IP_ADDR_STRLEN (3 + 1 + 3 + 1 + 3 + 1 + 3)
#define ACL_KEY_LENGTH (IP_ADDR_STRLEN + 1 + NAME_LEN + \
                        1 + USERNAME_LENGTH + 1)

#if defined(HAVE_OPENSSL)
/*
  Without SSL the handshake consists of one packet. This packet
  has both client capabilities and scrambled password.
  With SSL the handshake might consist of two packets. If the first
  packet (client capabilities) has CLIENT_SSL flag set, we have to
  switch to SSL and read the second packet. The scrambled password
  is in the second packet and client_capabilities field will be ignored.
  Maybe it is better to accept flags other than CLIENT_SSL from the
  second packet?
*/
#define SSL_HANDSHAKE_SIZE      2
#define MIN_HANDSHAKE_SIZE      2
#else
#define MIN_HANDSHAKE_SIZE      6
#endif /* HAVE_OPENSSL && !EMBEDDED_LIBRARY */
#define NORMAL_HANDSHAKE_SIZE   6

#define ROLE_ASSIGN_COLUMN_IDX  44
#define DEFAULT_ROLE_COLUMN_IDX 45
#define MAX_STATEMENT_TIME_COLUMN_IDX 46

/* various flags valid for ACL_USER */
#define IS_ROLE                 (1L << 0)
/* Flag to mark that a ROLE is on the recursive DEPTH_FIRST_SEARCH stack */
#define ROLE_ON_STACK            (1L << 1)
/*
  Flag to mark that a ROLE and all it's neighbours have
  been visited
*/
#define ROLE_EXPLORED           (1L << 2)
/* Flag to mark that on_node was already called for this role */
#define ROLE_OPENED             (1L << 3)

static DYNAMIC_ARRAY acl_hosts, acl_users, acl_proxy_users;
static Dynamic_array<ACL_DB> acl_dbs(PSI_INSTRUMENT_MEM, 0U, 50U);
typedef Dynamic_array<ACL_DB>::CMP_FUNC acl_dbs_cmp;
static HASH acl_roles;
/*
  An hash containing mappings user <--> role

  A hash is used so as to make updates quickly
  The hashkey used represents all the entries combined
*/
static HASH acl_roles_mappings;
static MEM_ROOT acl_memroot, grant_memroot;
static bool initialized=0;
static bool allow_all_hosts=1;
static HASH acl_check_hosts, column_priv_hash, proc_priv_hash, func_priv_hash;
static HASH package_spec_priv_hash, package_body_priv_hash;
static DYNAMIC_ARRAY acl_wild_hosts;
static Hash_filo<acl_entry> *acl_cache;
static uint grant_version=0; /* Version of priv tables. incremented by acl_load */
static privilege_t get_access(TABLE *form, uint fieldnr, uint *next_field=0);
static int acl_compare(const ACL_ACCESS *a, const ACL_ACCESS *b);
static int acl_user_compare(const ACL_USER *a, const ACL_USER *b);
static void rebuild_acl_users();
static int acl_db_compare(const ACL_DB *a, const ACL_DB *b);
static void rebuild_acl_dbs();
static void init_check_host(void);
static void rebuild_check_host(void);
static void rebuild_role_grants(void);
static ACL_USER *find_user_exact(const char *host, const char *user);
static ACL_USER *find_user_wild(const char *host, const char *user, const char *ip= 0);
static ACL_ROLE *find_acl_role(const char *user);
static ROLE_GRANT_PAIR *find_role_grant_pair(const LEX_CSTRING *u, const LEX_CSTRING *h, const LEX_CSTRING *r);
static ACL_USER_BASE *find_acl_user_base(const char *user, const char *host);
static bool update_user_table_password(THD *, const User_table&, const ACL_USER&);
static bool acl_load(THD *thd, const Grant_tables& grant_tables);
static inline void get_grantor(THD *thd, char* grantor);
static bool add_role_user_mapping(const char *uname, const char *hname, const char *rname);
static bool get_YN_as_bool(Field *field);

#define ROLE_CYCLE_FOUND 2
static int traverse_role_graph_up(ACL_ROLE *, void *,
                                  int (*) (ACL_ROLE *, void *),
                                  int (*) (ACL_ROLE *, ACL_ROLE *, void *));

static int traverse_role_graph_down(ACL_USER_BASE *, void *,
                             int (*) (ACL_USER_BASE *, void *),
                             int (*) (ACL_USER_BASE *, ACL_ROLE *, void *));


HASH *Sp_handler_procedure::get_priv_hash() const
{
  return &proc_priv_hash;
}


HASH *Sp_handler_function::get_priv_hash() const
{
  return &func_priv_hash;
}


HASH *Sp_handler_package_spec::get_priv_hash() const
{
  return &package_spec_priv_hash;
}


HASH *Sp_handler_package_body::get_priv_hash() const
{
  return &package_body_priv_hash;
}


/*
 Enumeration of ACL/GRANT tables in the mysql database
*/
enum enum_acl_tables
{
  DB_TABLE,
  TABLES_PRIV_TABLE,
  COLUMNS_PRIV_TABLE,
#define FIRST_OPTIONAL_TABLE HOST_TABLE
  HOST_TABLE,
  PROCS_PRIV_TABLE,
  PROXIES_PRIV_TABLE,
  ROLES_MAPPING_TABLE,
  USER_TABLE // <== always the last
};

static const int Table_user= 1 << USER_TABLE;
static const int Table_db= 1 << DB_TABLE;
static const int Table_tables_priv= 1 << TABLES_PRIV_TABLE;
static const int Table_columns_priv= 1 << COLUMNS_PRIV_TABLE;
static const int Table_host= 1 << HOST_TABLE;
static const int Table_procs_priv= 1 << PROCS_PRIV_TABLE;
static const int Table_proxies_priv= 1 << PROXIES_PRIV_TABLE;
static const int Table_roles_mapping= 1 << ROLES_MAPPING_TABLE;

static LEX_CSTRING MYSQL_TABLE_NAME[USER_TABLE+1]= {
  {STRING_WITH_LEN("db")},
  {STRING_WITH_LEN("tables_priv")},
  {STRING_WITH_LEN("columns_priv")},
  {STRING_WITH_LEN("host")},
  {STRING_WITH_LEN("procs_priv")},
  {STRING_WITH_LEN("proxies_priv")},
  {STRING_WITH_LEN("roles_mapping")},
  {STRING_WITH_LEN("global_priv")}
};
static LEX_CSTRING MYSQL_TABLE_NAME_USER={STRING_WITH_LEN("user")};

/**
  Choose from either native or old password plugins when assigning a password
*/

static LEX_CSTRING &guess_auth_plugin(THD *thd, size_t password_len)
{
  if (thd->variables.old_passwords == 1 ||
      password_len == SCRAMBLED_PASSWORD_CHAR_LENGTH_323)
    return old_password_plugin_name;
  else
    return native_password_plugin_name;
}

/**
  Base class representing a generic grant table from the mysql database.

  The potential tables that this class can represent are:
  user, db, columns_priv, tables_priv, host, procs_priv, proxies_priv,
  roles_mapping

  Objects belonging to this parent class can only be constructed by the
  Grants_table class. This ensures the correct initialization of the objects.
*/
class Grant_table_base
{
 public:
  /* Number of fields for this Grant Table. */
  uint num_fields() const { return m_table->s->fields; }
  /* Check if the table exists after an attempt to open it was made.
     Some tables, such as the host table in MySQL 5.6.7+ are missing. */
  bool table_exists() const { return m_table; };
  /* Initializes the READ_RECORD structure provided as a parameter
     to read through the whole table, with all columns available. Cleaning up
     is the caller's job. */
  bool init_read_record(READ_RECORD* info) const
  {
    DBUG_ASSERT(m_table);

    if (num_fields() < min_columns)
    {
      my_printf_error(ER_UNKNOWN_ERROR, "Fatal error: mysql.%s table is "
                      "damaged or in unsupported 3.20 format",
                      MYF(ME_ERROR_LOG), m_table->s->table_name.str);
      return 1;
    }

    bool result= ::init_read_record(info, m_table->in_use, m_table,
                                    NULL, NULL, 1, true, false);
    if (!result)
      m_table->use_all_columns();
    return result;
  }

  /* Return the underlying TABLE handle. */
  TABLE* table() const { return m_table; }

  privilege_t get_access() const
  {
    ulonglong access_bits= 0, bit= 1;
    for (uint i = start_priv_columns; i < end_priv_columns; i++, bit<<=1)
    {
      if (get_YN_as_bool(m_table->field[i]))
        access_bits|= bit;
    }
    return ALL_KNOWN_ACL & access_bits;
  }

 protected:
  friend class Grant_tables;

  Grant_table_base() : min_columns(3), start_priv_columns(0), end_priv_columns(0), m_table(0)
  { }

  /* Compute how many privilege columns this table has. This method
     can only be called after the table has been opened.

     IMPLEMENTATION
     A privilege column is of type enum('Y', 'N'). Privilege columns are
     expected to be one after another.
  */
  void set_table(TABLE *table)
  {
    if (!(m_table= table)) // Table does not exist or not opened.
      return;

    for (end_priv_columns= 0; end_priv_columns < num_fields(); end_priv_columns++)
    {
      Field *field= m_table->field[end_priv_columns];
      if (field->real_type() == MYSQL_TYPE_ENUM &&
          static_cast<Field_enum*>(field)->typelib->count == 2)
      {
        if (!start_priv_columns)
          start_priv_columns= end_priv_columns;
      }
      else if (start_priv_columns)
          break;
    }
  }


  /* the min number of columns a table should have */
  uint min_columns;
  /* The index at which privilege columns start. */
  uint start_priv_columns;
  /* The index after the last privilege column */
  uint end_priv_columns;

  TABLE *m_table;
};

class User_table: public Grant_table_base
{
 public:
  bool init_read_record(READ_RECORD* info) const
  {
    return Grant_table_base::init_read_record(info) || setup_sysvars();
  }

  virtual LEX_CSTRING& name() const = 0;
  virtual int get_auth(THD *, MEM_ROOT *, ACL_USER *u) const= 0;
  virtual bool set_auth(const ACL_USER &u) const = 0;
  virtual privilege_t get_access() const = 0;
  virtual void set_access(const privilege_t rights, bool revoke) const = 0;

  char *get_host(MEM_ROOT *root) const
  { return ::get_field(root, m_table->field[0]); }
  int set_host(const char *s, size_t l) const
  { return m_table->field[0]->store(s, l, system_charset_info); };
  char *get_user(MEM_ROOT *root) const
  { return ::get_field(root, m_table->field[1]); }
  int set_user(const char *s, size_t l) const
  { return m_table->field[1]->store(s, l, system_charset_info); };

  virtual SSL_type get_ssl_type () const = 0;
  virtual int set_ssl_type (SSL_type x) const = 0;
  virtual const char* get_ssl_cipher (MEM_ROOT *root) const = 0;
  virtual int set_ssl_cipher (const char *s, size_t l) const = 0;
  virtual const char* get_x509_issuer (MEM_ROOT *root) const = 0;
  virtual int set_x509_issuer (const char *s, size_t l) const = 0;
  virtual const char* get_x509_subject (MEM_ROOT *root) const = 0;
  virtual int set_x509_subject (const char *s, size_t l) const = 0;
  virtual longlong get_max_questions () const = 0;
  virtual int set_max_questions (longlong x) const = 0;
  virtual longlong get_max_updates () const = 0;
  virtual int set_max_updates (longlong x) const = 0;
  virtual longlong get_max_connections () const = 0;
  virtual int set_max_connections (longlong x) const = 0;
  virtual longlong get_max_user_connections () const = 0;
  virtual int set_max_user_connections (longlong x) const = 0;
  virtual double get_max_statement_time () const = 0;
  virtual int set_max_statement_time (double x) const = 0;
  virtual bool get_is_role () const = 0;
  virtual int set_is_role (bool x) const = 0;
  virtual const char* get_default_role (MEM_ROOT *root) const = 0;
  virtual int set_default_role (const char *s, size_t l) const = 0;
  virtual bool get_account_locked () const = 0;
  virtual int set_account_locked (bool x) const = 0;
  virtual bool get_password_expired () const = 0;
  virtual int set_password_expired (bool x) const = 0;
  virtual my_time_t get_password_last_changed () const = 0;
  virtual int set_password_last_changed (my_time_t x) const = 0;
  virtual longlong get_password_lifetime () const = 0;
  virtual int set_password_lifetime (longlong x) const = 0;

  virtual ~User_table() {}
 private:
  friend class Grant_tables;
  virtual int setup_sysvars() const = 0;
};

/* MySQL-3.23 to MariaDB 10.3 `user` table */
class User_table_tabular: public User_table
{
 public:

  LEX_CSTRING& name() const { return MYSQL_TABLE_NAME_USER; }

  int get_auth(THD *thd, MEM_ROOT *root, ACL_USER *u) const
  {
    u->alloc_auth(root, 1);
    if (have_password())
    {
      const char *as= safe_str(::get_field(&acl_memroot, password()));
      u->auth->auth_string.str= as;
      u->auth->auth_string.length= strlen(as);
      u->auth->plugin= guess_auth_plugin(thd, u->auth->auth_string.length);
    }
    else
    {
      u->auth->plugin= native_password_plugin_name;
      u->auth->auth_string= empty_clex_str;
    }
    if (plugin() && authstr())
    {
      char *tmpstr= ::get_field(&acl_memroot, plugin());
      if (tmpstr)
      {
        const char *pw= u->auth->auth_string.str;
        const char *as= safe_str(::get_field(&acl_memroot, authstr()));
        if (*pw)
        {
          if (*as && strcmp(as, pw))
          {
            sql_print_warning("'user' entry '%s@%s' has both a password and an "
              "authentication plugin specified. The password will be ignored.",
              safe_str(get_user(thd->mem_root)), safe_str(get_host(thd->mem_root)));
          }
          else
            as= pw;
        }
        u->auth->plugin.str= tmpstr;
        u->auth->plugin.length= strlen(tmpstr);
        u->auth->auth_string.str= as;
        u->auth->auth_string.length= strlen(as);
      }
    }
    return 0;
  }

  bool set_auth(const ACL_USER &u) const
  {
    if (u.nauth != 1)
      return 1;
    if (plugin())
    {
      if (have_password())
        password()->reset();
      plugin()->store(u.auth->plugin.str, u.auth->plugin.length, system_charset_info);
      authstr()->store(u.auth->auth_string.str, u.auth->auth_string.length, system_charset_info);
    }
    else
    {
      if (u.auth->plugin.str != native_password_plugin_name.str &&
          u.auth->plugin.str != old_password_plugin_name.str)
        return 1;
      password()->store(u.auth->auth_string.str, u.auth->auth_string.length, system_charset_info);
    }
    return 0;
  }

  privilege_t get_access() const
  {
    privilege_t access(Grant_table_base::get_access());
    if ((num_fields() <= 13) && (access & CREATE_ACL))
      access|=REFERENCES_ACL | INDEX_ACL | ALTER_ACL;

    if (num_fields() <= 18)
    {
      access|= LOCK_TABLES_ACL | CREATE_TMP_ACL | SHOW_DB_ACL;
      if (access & FILE_ACL)
        access|= BINLOG_MONITOR_ACL | REPL_SLAVE_ACL | BINLOG_ADMIN_ACL |
                 BINLOG_REPLAY_ACL;
      if (access & PROCESS_ACL)
        access|= SUPER_ACL | EXECUTE_ACL;
    }

    if (num_fields() <= 31 && (access & CREATE_ACL))
      access|= (CREATE_VIEW_ACL | SHOW_VIEW_ACL);

    if (num_fields() <= 33)
    {
      if (access & CREATE_ACL)
        access|= CREATE_PROC_ACL;
      if (access & ALTER_ACL)
        access|= ALTER_PROC_ACL;
    }

    if (num_fields() <= 36 && (access & GRANT_ACL))
      access|= CREATE_USER_ACL;

    if (num_fields() <= 37 && (access & SUPER_ACL))
      access|= EVENT_ACL;

    if (num_fields() <= 38 && (access & SUPER_ACL))
      access|= TRIGGER_ACL;

    if (num_fields() <= 46 && (access & DELETE_ACL))
      access|= DELETE_HISTORY_ACL;

    if (access & SUPER_ACL)
      access|= GLOBAL_SUPER_ADDED_SINCE_USER_TABLE_ACLS;

    /*
      The SHOW SLAVE HOSTS statement :
      - required REPLICATION SLAVE privilege prior to 10.5.2
      - requires REPLICATION MASTER ADMIN privilege since 10.5.2
      There is no a way to GRANT MASTER ADMIN with User_table_tabular.
      So let's automatically add REPLICATION MASTER ADMIN for all users
      that had REPLICATION SLAVE. This will allow to do SHOW SLAVE HOSTS.
    */
    if (access & REPL_SLAVE_ACL)
      access|= REPL_MASTER_ADMIN_ACL;

    return access & GLOBAL_ACLS;
  }

  void set_access(const privilege_t rights, bool revoke) const
  {
    ulonglong priv(SELECT_ACL);
    for (uint i= start_priv_columns; i < end_priv_columns; i++, priv <<= 1)
    {
      if (priv & rights)
        m_table->field[i]->store(1 + !revoke, 0);
    }
  }

  SSL_type get_ssl_type () const
  {
    Field *f= get_field(end_priv_columns, MYSQL_TYPE_ENUM);
    return (SSL_type)(f ? f->val_int()-1 : 0);
  }
  int set_ssl_type (SSL_type x) const
  {
    if (Field *f= get_field(end_priv_columns, MYSQL_TYPE_ENUM))
      return f->store(x+1, 0);
    else
      return 1;
  }
  const char* get_ssl_cipher (MEM_ROOT *root) const
  {
    Field *f= get_field(end_priv_columns + 1, MYSQL_TYPE_BLOB);
    return f ? ::get_field(root,f) : 0;
  }
  int set_ssl_cipher (const char *s, size_t l) const
  {
    if (Field *f= get_field(end_priv_columns + 1, MYSQL_TYPE_BLOB))
      return f->store(s, l, &my_charset_latin1);
    else
      return 1;
  }
  const char* get_x509_issuer (MEM_ROOT *root) const
  {
    Field *f= get_field(end_priv_columns + 2, MYSQL_TYPE_BLOB);
    return f ? ::get_field(root,f) : 0;
  }
  int set_x509_issuer (const char *s, size_t l) const
  {
    if (Field *f= get_field(end_priv_columns + 2, MYSQL_TYPE_BLOB))
      return f->store(s, l, &my_charset_latin1);
    else
      return 1;
  }
  const char* get_x509_subject (MEM_ROOT *root) const
  {
    Field *f= get_field(end_priv_columns + 3, MYSQL_TYPE_BLOB);
    return f ? ::get_field(root,f) : 0;
  }
  int set_x509_subject (const char *s, size_t l) const
  {
    if (Field *f= get_field(end_priv_columns + 3, MYSQL_TYPE_BLOB))
      return f->store(s, l, &my_charset_latin1);
    else
      return 1;
  }
  longlong get_max_questions () const
  {
    Field *f= get_field(end_priv_columns + 4, MYSQL_TYPE_LONG);
    return f ? f->val_int() : 0;
  }
  int set_max_questions (longlong x) const
  {
    if (Field *f= get_field(end_priv_columns + 4, MYSQL_TYPE_LONG))
      return f->store(x, 0);
    else
      return 1;
  }
  longlong get_max_updates () const
  {
    Field *f= get_field(end_priv_columns + 5, MYSQL_TYPE_LONG);
    return f ? f->val_int() : 0;
  }
  int set_max_updates (longlong x) const
  {
    if (Field *f= get_field(end_priv_columns + 5, MYSQL_TYPE_LONG))
      return f->store(x, 0);
    else
      return 1;
  }
  longlong get_max_connections () const
  {
    Field *f= get_field(end_priv_columns + 6, MYSQL_TYPE_LONG);
    return f ? f->val_int() : 0;
  }
  int set_max_connections (longlong x) const
  {
    if (Field *f= get_field(end_priv_columns + 6, MYSQL_TYPE_LONG))
      return f->store(x, 0);
    else
      return 1;
  }
  longlong get_max_user_connections () const
  {
    Field *f= get_field(end_priv_columns + 7, MYSQL_TYPE_LONG);
    return f ? f->val_int() : 0;
  }
  int set_max_user_connections (longlong x) const
  {
    if (Field *f= get_field(end_priv_columns + 7, MYSQL_TYPE_LONG))
      return f->store(x, 0);
    else
      return 1;
  }
  double get_max_statement_time () const
  {
    Field *f= get_field(end_priv_columns + 13, MYSQL_TYPE_NEWDECIMAL);
    return f ? f->val_real() : 0;
  }
  int set_max_statement_time (double x) const
  {
    if (Field *f= get_field(end_priv_columns + 13, MYSQL_TYPE_NEWDECIMAL))
      return f->store(x);
    else
      return 1;
  }
  bool get_is_role () const
  {
    Field *f= get_field(end_priv_columns + 11, MYSQL_TYPE_ENUM);
    return f ? f->val_int()-1 : 0;
  }
  int set_is_role (bool x) const
  {
    if (Field *f= get_field(end_priv_columns + 11, MYSQL_TYPE_ENUM))
      return f->store(x+1, 0);
    else
      return 1;
  }
  const char* get_default_role (MEM_ROOT *root) const
  {
    Field *f= get_field(end_priv_columns + 12, MYSQL_TYPE_STRING);
    return f ? ::get_field(root,f) : 0;
  }
  int set_default_role (const char *s, size_t l) const
  {
    if (Field *f= get_field(end_priv_columns + 12, MYSQL_TYPE_STRING))
      return f->store(s, l, system_charset_info);
    else
      return 1;
  }
  /* On a MariaDB 10.3 user table, the account locking accessors will try to
     get the content of the max_statement_time column, but they will fail due
     to the typecheck in get_field. */
  bool get_account_locked () const
  {
    Field *f= get_field(end_priv_columns + 13, MYSQL_TYPE_ENUM);
    return f ? f->val_int()-1 : 0;
  }
  int set_account_locked (bool x) const
  {
    if (Field *f= get_field(end_priv_columns + 13, MYSQL_TYPE_ENUM))
      return f->store(x+1, 0);

    return 1;
  }

  bool get_password_expired () const
  {
    uint field_num= end_priv_columns + 10;

    Field *f= get_field(field_num, MYSQL_TYPE_ENUM);
    return f ? f->val_int()-1 : 0;
  }
  int set_password_expired (bool x) const
  {
    uint field_num= end_priv_columns + 10;

    if (Field *f= get_field(field_num, MYSQL_TYPE_ENUM))
      return f->store(x+1, 0);
    return 1;
  }
  my_time_t get_password_last_changed () const
  {
    ulong unused_dec;
    if (Field *f= get_field(end_priv_columns + 11, MYSQL_TYPE_TIMESTAMP2))
      return f->get_timestamp(&unused_dec);
    return 0;
  }
  int set_password_last_changed (my_time_t x) const
  {
    if (Field *f= get_field(end_priv_columns + 11, MYSQL_TYPE_TIMESTAMP2))
    {
      f->set_notnull();
      return f->store_timestamp(x, 0);
    }
    return 1;
  }
  longlong get_password_lifetime () const
  {
    if (Field *f= get_field(end_priv_columns + 12, MYSQL_TYPE_SHORT))
    {
      if (f->is_null())
        return -1;
      return f->val_int();
    }
    return 0;
  }
  int set_password_lifetime (longlong x) const
  {
    if (Field *f= get_field(end_priv_columns + 12, MYSQL_TYPE_SHORT))
    {
      if (x < 0)
      {
        f->set_null();
        return 0;
      }
      f->set_notnull();
      return f->store(x, 0);
    }
    return 1;
  }

  virtual ~User_table_tabular() {}
 private:
  friend class Grant_tables;

  /* Only Grant_tables can instantiate this class. */
  User_table_tabular() { min_columns= 13; /* As in 3.20.13 */ }

  /* The user table is a bit different compared to the other Grant tables.
     Usually, we only add columns to the grant tables when adding functionality.
     This makes it easy to test which version of the table we are using, by
     just looking at the number of fields present in the table.

     In MySQL 5.7.6 the Password column was removed. We need to guard for that.
     The field-fetching methods for the User table return NULL if the field
     doesn't exist. This simplifies checking of table "version", as we don't
     have to make use of num_fields() any more.
  */
  inline Field* get_field(uint field_num, enum enum_field_types type) const
  {
    if (field_num >= num_fields())
      return NULL;
    Field *f= m_table->field[field_num];
    return f->real_type() == type ? f : NULL;
  }

  int setup_sysvars() const
  {
    username_char_length= MY_MIN(m_table->field[1]->char_length(),
                                 USERNAME_CHAR_LENGTH);
    using_global_priv_table= false;

    if (have_password()) // Password column might be missing. (MySQL 5.7.6+)
    {
      int password_length= password()->field_length /
                           password()->charset()->mbmaxlen;
      if (password_length < SCRAMBLED_PASSWORD_CHAR_LENGTH_323)
      {
        sql_print_error("Fatal error: mysql.user table is damaged or in "
                        "unsupported 3.20 format.");
        return 1;
      }

      mysql_mutex_lock(&LOCK_global_system_variables);
      if (password_length < SCRAMBLED_PASSWORD_CHAR_LENGTH)
      {
        if (opt_secure_auth)
        {
          mysql_mutex_unlock(&LOCK_global_system_variables);
          sql_print_error("Fatal error: mysql.user table is in old format, "
                          "but server started with --secure-auth option.");
          return 1;
        }
        mysql_user_table_is_in_short_password_format= true;
        if (global_system_variables.old_passwords)
          mysql_mutex_unlock(&LOCK_global_system_variables);
        else
        {
          extern sys_var *Sys_old_passwords_ptr;
          Sys_old_passwords_ptr->value_origin= sys_var::AUTO;
          global_system_variables.old_passwords= 1;
          mysql_mutex_unlock(&LOCK_global_system_variables);
          sql_print_warning("mysql.user table is not updated to new password format; "
                            "Disabling new password usage until "
                            "mysql_fix_privilege_tables is run");
        }
        m_table->in_use->variables.old_passwords= 1;
      }
      else
      {
        mysql_user_table_is_in_short_password_format= false;
        mysql_mutex_unlock(&LOCK_global_system_variables);
      }
    }
    return 0;
  }

  /* Normally password column is the third column in the table. If privileges
     start on the third column instead, we are missing the password column.
     This means we are using a MySQL 5.7.6+ data directory. */
  bool have_password() const { return start_priv_columns == 3; }

  Field* password() const { return m_table->field[2]; }
  Field* plugin() const   { return get_field(end_priv_columns + 8, MYSQL_TYPE_STRING); }
  Field* authstr() const  { return get_field(end_priv_columns + 9, MYSQL_TYPE_BLOB); }
};

/*
  MariaDB 10.4 and up `global_priv` table

  TODO possible optimizations:
  * update json in-place if the new value can fit
  * don't repeat get_value for every key, but use a streaming parser
    to convert json into in-memory object (ACL_USER?) in one json scan.
    - this makes sense for acl_load(), but hardly for GRANT
  * similarly, pack ACL_USER (?) into json in one go.
    - doesn't make sense? GRANT rarely updates more than one field.
*/
class User_table_json: public User_table
{
  LEX_CSTRING& name() const { return MYSQL_TABLE_NAME[USER_TABLE]; }

  int get_auth(THD *thd, MEM_ROOT *root, ACL_USER *u) const
  {
    size_t array_len;
    const char *array;
    int vl;
    const char *v;

    if (get_value("auth_or", JSV_ARRAY, &array, &array_len))
    {
      u->alloc_auth(root, 1);
      return get_auth1(thd, root, u, 0);
    }

    if (json_get_array_item(array, array + array_len, (int)array_len,
                            &v, &vl) != JSV_NOTHING)
      return 1;
    u->alloc_auth(root, vl);
    for (uint i=0; i < u->nauth; i++)
    {
      if (json_get_array_item(array, array + array_len, i, &v, &vl) != JSV_OBJECT)
        return 1;

      const char *p, *a;
      int pl, al;
      switch (json_get_object_key(v, v + vl, "plugin", &p, &pl)) {
      case JSV_STRING: u->auth[i].plugin.str= strmake_root(root, p, pl);
                       u->auth[i].plugin.length= pl;
                       break;
      case JSV_NOTHING: if (get_auth1(thd, root, u, i))
                          return 1;
                        else
                          continue;
      default: return 1;
      }
      switch (json_get_object_key(v, v + vl, "authentication_string", &a, &al)) {
      case JSV_NOTHING: u->auth[i].auth_string= empty_clex_str;
                        break;
      case JSV_STRING: u->auth[i].auth_string.str= strmake_root(root, a, al);
                       u->auth[i].auth_string.length= al;
                       break;
      default: return 1;
      }
    }
    return 0;
  }

  int get_auth1(THD *thd, MEM_ROOT *root, ACL_USER *u, uint n) const
  {
    const char *authstr= get_str_value(root, "authentication_string");
    const char *plugin= get_str_value(root, "plugin");
    if (plugin && authstr)
    {
      if (plugin && *plugin)
      {
        u->auth[n].plugin.str= plugin;
        u->auth[n].plugin.length= strlen(plugin);
      }
      else
        u->auth[n].plugin= native_password_plugin_name;
      u->auth[n].auth_string.str= authstr;
      u->auth[n].auth_string.length= strlen(authstr);
      return 0;
    }
    return 1;
  }

  bool append_str_value(String *to, const LEX_CSTRING &str) const
  {
    to->append('"');
    to->reserve(str.length*2);
    int len= json_escape(system_charset_info, (uchar*)str.str, (uchar*)str.str + str.length,
                         to->charset(), (uchar*)to->end(), (uchar*)to->end() + str.length*2);
    if (len < 0)
      return 1;
    to->length(to->length() + len);
    to->append('"');
    return 0;
  }

  bool set_auth(const ACL_USER &u) const
  {
    size_t array_len;
    const char *array;
    if (u.nauth == 1 && get_value("auth_or", JSV_ARRAY, &array, &array_len))
      return set_auth1(u, 0);

    StringBuffer<JSON_SIZE> json(m_table->field[2]->charset());
    bool top_done = false;
    json.append('[');
    for (uint i=0; i < u.nauth; i++)
    {
      ACL_USER::AUTH * const auth= u.auth + i;
      if (i)
        json.append(',');
      json.append('{');
      if (!top_done &&
          (auth->plugin.str == native_password_plugin_name.str ||
           auth->plugin.str == old_password_plugin_name.str ||
           i == u.nauth - 1))
      {
        if (set_auth1(u, i))
          return 1;
        top_done= true;
      }
      else
      {
        json.append(STRING_WITH_LEN("\"plugin\":"));
        if (append_str_value(&json, auth->plugin))
          return 1;
        if (auth->auth_string.length)
        {
          json.append(STRING_WITH_LEN(",\"authentication_string\":"));
          if (append_str_value(&json, auth->auth_string))
            return 1;
        }
      }
      json.append('}');
    }
    json.append(']');
    return set_value("auth_or", json.ptr(), json.length(), false) == JSV_BAD_JSON;
  }
  bool set_auth1(const ACL_USER &u, uint i) const
  {
    return set_str_value("plugin",
                         u.auth[i].plugin.str, u.auth[i].plugin.length) ||
            set_str_value("authentication_string",
                         u.auth[i].auth_string.str, u.auth[i].auth_string.length);
  }

  void print_warning_bad_version_id(ulonglong version_id) const
  {
    sql_print_warning("'user' entry '%s@%s' has a wrong 'version_id' value %lld",
                      safe_str(get_user(current_thd->mem_root)),
                      safe_str(get_host(current_thd->mem_root)),
                      version_id);
  }

  void print_warning_bad_access(ulonglong version_id,
                                privilege_t mask,
                                ulonglong access) const
  {
    sql_print_warning("'user' entry '%s@%s' "
                      "has a wrong 'access' value 0x%llx "
                      "(allowed mask is 0x%llx, version_id=%lld)",
                      safe_str(get_user(current_thd->mem_root)),
                      safe_str(get_host(current_thd->mem_root)),
                      access, mask, version_id);
  }

  privilege_t adjust_access(ulonglong version_id, ulonglong access) const
  {
    privilege_t mask= ALL_KNOWN_ACL_100304;
    ulonglong orig_access= access;
    if (version_id >= 100502)
    {
      mask= ALL_KNOWN_ACL_100502;
    }
    else // 100501 or earlier
    {
      /*
        Address changes in SUPER and REPLICATION SLAVE made in 10.5.2.
        This also covers a special case: if the user had ALL PRIVILEGES before
        the upgrade, it gets ALL PRIVILEGES after the upgrade.
      */
      if (access & SUPER_ACL)
      {
        if (access & REPL_SLAVE_ACL)
        {
          /*
            The user could do both before the upgrade:
            - set global variables       (because of SUPER_ACL)
            - execute "SHOW SLAVE HOSTS" (because of REPL_SLAVE_ACL)
            Grant all new privileges that were splitted from SUPER (in 10.5.2),
            and REPLICATION MASTER ADMIN, so it still can do "SHOW SLAVE HOSTS".
          */
          access|= REPL_MASTER_ADMIN_ACL;
        }
        access|= GLOBAL_SUPER_ADDED_SINCE_USER_TABLE_ACLS;
      }
    }

    if (orig_access & ~mask)
    {
      print_warning_bad_access(version_id, mask, orig_access);
      return NO_ACL;
    }
    return access & ALL_KNOWN_ACL;
  }

  privilege_t get_access() const
  {
    ulonglong version_id= (ulonglong) get_int_value("version_id");
    ulonglong access= (ulonglong) get_int_value("access");

    /*
      Special case:
      mysql_system_tables_data.sql populates "ALL PRIVILEGES"
      for the super user this way:
            {"access":18446744073709551615}
    */
    if (access == (ulonglong) ~0)
      return GLOBAL_ACLS;

    /*
      Reject obviously bad (negative and too large) version_id values.
      Also reject versions before 10.4.0 (when JSON table was added).
    */
    if ((longlong) version_id < 0 || version_id > 999999 ||
        (version_id > 0 && version_id < 100400))
    {
      print_warning_bad_version_id(version_id);
      return NO_ACL;
    }
    return adjust_access(version_id, access) & GLOBAL_ACLS;
  }

  void set_access(const privilege_t rights, bool revoke) const
  {
    privilege_t access= get_access();
    if (revoke)
      access&= ~rights;
    else
      access|= rights;
    set_int_value("access", (longlong) (access & GLOBAL_ACLS));
    set_int_value("version_id", (longlong) MYSQL_VERSION_ID);
  }
  const char *unsafe_str(const char *s) const
  { return s[0] ? s : NULL; }

  SSL_type get_ssl_type () const
  { return (SSL_type)get_int_value("ssl_type"); }
  int set_ssl_type (SSL_type x) const
  { return set_int_value("ssl_type", x); }
  const char* get_ssl_cipher (MEM_ROOT *root) const
  { return unsafe_str(get_str_value(root, "ssl_cipher")); }
  int set_ssl_cipher (const char *s, size_t l) const
  { return set_str_value("ssl_cipher", s, l); }
  const char* get_x509_issuer (MEM_ROOT *root) const
  { return unsafe_str(get_str_value(root, "x509_issuer")); }
  int set_x509_issuer (const char *s, size_t l) const
  { return set_str_value("x509_issuer", s, l); }
  const char* get_x509_subject (MEM_ROOT *root) const
  { return unsafe_str(get_str_value(root, "x509_subject")); }
  int set_x509_subject (const char *s, size_t l) const
  { return set_str_value("x509_subject", s, l); }
  longlong get_max_questions () const
  { return get_int_value("max_questions"); }
  int set_max_questions (longlong x) const
  { return set_int_value("max_questions", x); }
  longlong get_max_updates () const
  { return get_int_value("max_updates"); }
  int set_max_updates (longlong x) const
  { return set_int_value("max_updates", x); }
  longlong get_max_connections () const
  { return get_int_value("max_connections"); }
  int set_max_connections (longlong x) const
  { return set_int_value("max_connections", x); }
  longlong get_max_user_connections () const
  { return get_int_value("max_user_connections"); }
  int set_max_user_connections (longlong x) const
  { return set_int_value("max_user_connections", x); }
  double get_max_statement_time () const
  { return get_double_value("max_statement_time"); }
  int set_max_statement_time (double x) const
  { return set_double_value("max_statement_time", x); }
  bool get_is_role () const
  { return get_bool_value("is_role"); }
  int set_is_role (bool x) const
  { return set_bool_value("is_role", x); }
  const char* get_default_role (MEM_ROOT *root) const
  { return get_str_value(root, "default_role"); }
  int set_default_role (const char *s, size_t l) const
  { return set_str_value("default_role", s, l); }
  bool get_account_locked () const
  { return get_bool_value("account_locked"); }
  int set_account_locked (bool x) const
  { return set_bool_value("account_locked", x); }
  my_time_t get_password_last_changed () const
  { return static_cast<my_time_t>(get_int_value("password_last_changed")); }
  int set_password_last_changed (my_time_t x) const
  { return set_int_value("password_last_changed", static_cast<longlong>(x)); }
  int set_password_lifetime (longlong x) const
  { return set_int_value("password_lifetime", x); }
  longlong get_password_lifetime () const
  { return get_int_value("password_lifetime", -1); }
  /*
     password_last_changed=0 means the password is manually expired.
     In MySQL 5.7+ this state is described using the password_expired column
     in mysql.user
  */
  bool get_password_expired () const
  { return get_int_value("password_last_changed", -1) == 0; }
  int set_password_expired (bool x) const
  { return x ? set_password_last_changed(0) : 0; }

  ~User_table_json() {}
 private:
  friend class Grant_tables;
  static const uint JSON_SIZE=1024;
  int setup_sysvars() const
  {
    using_global_priv_table= true;
    username_char_length= MY_MIN(m_table->field[1]->char_length(),
                                 USERNAME_CHAR_LENGTH);
    return 0;
  }
  bool get_value(const char *key, 
                 enum json_types vt, const char **v, size_t *vl) const
  {
    enum json_types value_type;
    int int_vl;
    String str, *res= m_table->field[2]->val_str(&str);
    if (!res ||
        (value_type= json_get_object_key(res->ptr(), res->end(), key,
                                             v, &int_vl)) == JSV_BAD_JSON)
      return 1; // invalid
    *vl= int_vl;
    return value_type != vt;
  }
  const char *get_str_value(MEM_ROOT *root, const char *key) const
  {
    size_t value_len;
    const char *value_start;
    if (get_value(key, JSV_STRING, &value_start, &value_len))
      return "";
    char *ptr= (char*)alloca(value_len);
    int len= json_unescape(m_table->field[2]->charset(),
                           (const uchar*)value_start,
                           (const uchar*)value_start + value_len,
                           system_charset_info,
                           (uchar*)ptr, (uchar*)ptr + value_len);
    if (len < 0)
      return NULL;
    return strmake_root(root, ptr, len);
  }
  longlong get_int_value(const char *key, longlong def_val= 0) const
  {
    int err;
    size_t value_len;
    const char *value_start;
    if (get_value(key, JSV_NUMBER, &value_start, &value_len))
      return def_val;
    const char *value_end= value_start + value_len;
    return my_strtoll10(value_start, (char**)&value_end, &err);
  }
  double get_double_value(const char *key) const
  {
    int err;
    size_t value_len;
    const char *value_start;
    if (get_value(key, JSV_NUMBER, &value_start, &value_len))
      return 0;
    const char *value_end= value_start + value_len;
    return my_strtod(value_start, (char**)&value_end, &err);
  }
  bool get_bool_value(const char *key) const
  {
    size_t value_len;
    const char *value_start;
    if (get_value(key, JSV_TRUE, &value_start, &value_len))
      return false;
    return true;
  }
  enum json_types set_value(const char *key,
                            const char *val, size_t vlen, bool string) const
  {
    int value_len;
    const char *value_start;
    enum json_types value_type;
    String str, *res= m_table->field[2]->val_str(&str);
    if (!res || !res->length())
      (res= &str)->set(STRING_WITH_LEN("{}"), m_table->field[2]->charset());
    value_type= json_get_object_key(res->ptr(), res->end(), key,
                                    &value_start, &value_len);
    if (value_type == JSV_BAD_JSON)
      return value_type; // invalid
    StringBuffer<JSON_SIZE> json(res->charset());
    json.copy(res->ptr(), value_start - res->ptr(), res->charset());
    if (value_type == JSV_NOTHING)
    {
      if (value_len)
        json.append(',');
      json.append('"');
      json.append(key);
      json.append(STRING_WITH_LEN("\":"));
      if (string)
        json.append('"');
    }
    else
      value_start+= value_len;
    json.append(val, vlen);
    if (!value_type && string)
      json.append('"');
    json.append(value_start, res->end() - value_start);
    DBUG_ASSERT(json_valid(json.ptr(), json.length(), json.charset()));
    m_table->field[2]->store(json.ptr(), json.length(), json.charset());
    return value_type;
  }
  bool set_str_value(const char *key, const char *val, size_t vlen) const
  {
    char buf[JSON_SIZE];
    int blen= json_escape(system_charset_info,
                          (const uchar*)val, (const uchar*)val + vlen,
                          m_table->field[2]->charset(),
                          (uchar*)buf, (uchar*)buf+sizeof(buf));
    if (blen < 0)
      return 1;
    return set_value(key, buf, blen, true) == JSV_BAD_JSON;
  }
  bool set_int_value(const char *key, longlong val) const
  {
    char v[MY_INT64_NUM_DECIMAL_DIGITS+1];
    size_t vlen= longlong10_to_str(val, v, -10) - v;
    return set_value(key, v, vlen, false) == JSV_BAD_JSON;
  }
  bool set_double_value(const char *key, double val) const
  {
    char v[FLOATING_POINT_BUFFER+1];
    size_t vlen= my_fcvt(val, TIME_SECOND_PART_DIGITS, v, NULL);
    return set_value(key, v, vlen, false) == JSV_BAD_JSON;
  }
  bool set_bool_value(const char *key, bool val) const
  {
    return set_value(key, val ? "true" : "false", val ? 4 : 5, false) == JSV_BAD_JSON;
  }
};

class Db_table: public Grant_table_base
{
 public:
  Field* host() const { return m_table->field[0]; }
  Field* db() const { return m_table->field[1]; }
  Field* user() const { return m_table->field[2]; }

 private:
  friend class Grant_tables;

  Db_table() { min_columns= 9; /* as in 3.20.13 */ }
};

class Tables_priv_table: public Grant_table_base
{
 public:
  Field* host() const { return m_table->field[0]; }
  Field* db() const { return m_table->field[1]; }
  Field* user() const { return m_table->field[2]; }
  Field* table_name() const { return m_table->field[3]; }
  Field* grantor() const { return m_table->field[4]; }
  Field* timestamp() const { return m_table->field[5]; }
  Field* table_priv() const { return m_table->field[6]; }
  Field* column_priv() const { return m_table->field[7]; }

 private:
  friend class Grant_tables;

  Tables_priv_table() { min_columns= 8; /* as in 3.22.26a */ }
};

class Columns_priv_table: public Grant_table_base
{
 public:
  Field* host() const { return m_table->field[0]; }
  Field* db() const { return m_table->field[1]; }
  Field* user() const { return m_table->field[2]; }
  Field* table_name() const { return m_table->field[3]; }
  Field* column_name() const { return m_table->field[4]; }
  Field* timestamp() const { return m_table->field[5]; }
  Field* column_priv() const { return m_table->field[6]; }

 private:
  friend class Grant_tables;

  Columns_priv_table() { min_columns= 7; /* as in 3.22.26a */ }
};

class Host_table: public Grant_table_base
{
 public:
  Field* host() const { return m_table->field[0]; }
  Field* db() const { return m_table->field[1]; }

 private:
  friend class Grant_tables;

  Host_table() { min_columns= 8; /* as in 3.20.13 */ }
};

class Procs_priv_table: public Grant_table_base
{
 public:
  Field* host() const { return m_table->field[0]; }
  Field* db() const { return m_table->field[1]; }
  Field* user() const { return m_table->field[2]; }
  Field* routine_name() const { return m_table->field[3]; }
  Field* routine_type() const { return m_table->field[4]; }
  Field* grantor() const { return m_table->field[5]; }
  Field* proc_priv() const { return m_table->field[6]; }
  Field* timestamp() const { return m_table->field[7]; }

 private:
  friend class Grant_tables;

  Procs_priv_table() { min_columns=8; }
};

class Proxies_priv_table: public Grant_table_base
{
 public:
  Field* host() const { return m_table->field[0]; }
  Field* user() const { return m_table->field[1]; }
  Field* proxied_host() const { return m_table->field[2]; }
  Field* proxied_user() const { return m_table->field[3]; }
  Field* with_grant() const { return m_table->field[4]; }
  Field* grantor() const { return m_table->field[5]; }
  Field* timestamp() const { return m_table->field[6]; }

 private:
  friend class Grant_tables;

  Proxies_priv_table() { min_columns= 7; }
};

class Roles_mapping_table: public Grant_table_base
{
 public:
  Field* host() const { return m_table->field[0]; }
  Field* user() const { return m_table->field[1]; }
  Field* role() const { return m_table->field[2]; }
  Field* admin_option() const { return m_table->field[3]; }

 private:
  friend class Grant_tables;

  Roles_mapping_table() { min_columns= 4; }
};

/**
  Class that represents a collection of grant tables.
*/
class Grant_tables
{
 public:
  Grant_tables() : p_user_table(&m_user_table_json) { }

  int open_and_lock(THD *thd, int which_tables, enum thr_lock_type lock_type)
  {
    DBUG_ENTER("Grant_tables::open_and_lock");
    TABLE_LIST tables[USER_TABLE+1], *first= NULL;

    DBUG_ASSERT(which_tables); /* At least one table must be opened. */
    /*
       We can read privilege tables even when !initialized.
       This can be acl_load() - server startup or FLUSH PRIVILEGES
       */
    if (lock_type >= TL_WRITE_ALLOW_WRITE && !initialized)
    {
      my_error(ER_OPTION_PREVENTS_STATEMENT, MYF(0), "--skip-grant-tables");
      DBUG_RETURN(-1);
    }

    for (int i=USER_TABLE; i >=0; i--)
    {
      TABLE_LIST *tl= tables + i;
      if (which_tables & (1 << i))
      {
        tl->init_one_table(&MYSQL_SCHEMA_NAME, &MYSQL_TABLE_NAME[i],
                           NULL, lock_type);
        tl->open_type= OT_BASE_ONLY;
        tl->i_s_requested_object= OPEN_TABLE_ONLY;
        tl->updating= lock_type >= TL_WRITE_ALLOW_WRITE;
        if (i >= FIRST_OPTIONAL_TABLE)
          tl->open_strategy= TABLE_LIST::OPEN_IF_EXISTS;
        tl->next_global= tl->next_local= first;
        first= tl;
      }
      else
        tl->table= NULL;
    }

    uint counter;
    int res= really_open(thd, first, &counter);

    /* if User_table_json wasn't found, let's try User_table_tabular */
    if (!res && (which_tables & Table_user) && !tables[USER_TABLE].table)
    {
      uint unused;
      TABLE_LIST *tl= tables + USER_TABLE;
      TABLE *backup_open_tables= thd->open_tables;
      thd->set_open_tables(NULL);

      tl->init_one_table(&MYSQL_SCHEMA_NAME, &MYSQL_TABLE_NAME_USER,
                         NULL, lock_type);
      tl->open_type= OT_BASE_ONLY;
      tl->i_s_requested_object= OPEN_TABLE_ONLY;
      tl->updating= lock_type >= TL_WRITE_ALLOW_WRITE;
      p_user_table= &m_user_table_tabular;
      counter++;
      res= really_open(thd, tl, &unused);
      thd->set_open_tables(backup_open_tables);
      if (tables[USER_TABLE].table)
      {
        tables[USER_TABLE].table->next= backup_open_tables;
        thd->set_open_tables(tables[USER_TABLE].table);
      }
    }
    if (res)
      DBUG_RETURN(res);

    if (lock_tables(thd, first, counter,
                    MYSQL_LOCK_IGNORE_TIMEOUT |
                    MYSQL_OPEN_IGNORE_LOGGING_FORMAT))
      DBUG_RETURN(-1);

    p_user_table->set_table(tables[USER_TABLE].table);
    m_db_table.set_table(tables[DB_TABLE].table);
    m_tables_priv_table.set_table(tables[TABLES_PRIV_TABLE].table);
    m_columns_priv_table.set_table(tables[COLUMNS_PRIV_TABLE].table);
    m_host_table.set_table(tables[HOST_TABLE].table);
    m_procs_priv_table.set_table(tables[PROCS_PRIV_TABLE].table);
    m_proxies_priv_table.set_table(tables[PROXIES_PRIV_TABLE].table);
    m_roles_mapping_table.set_table(tables[ROLES_MAPPING_TABLE].table);
    DBUG_RETURN(0);
  }

  inline const User_table& user_table() const
  { return *p_user_table; }

  inline const Db_table& db_table() const
  { return m_db_table; }

  inline const Tables_priv_table& tables_priv_table() const
  { return m_tables_priv_table; }

  inline const Columns_priv_table& columns_priv_table() const
  { return m_columns_priv_table; }

  inline const Host_table& host_table() const
  { return m_host_table; }

  inline const Procs_priv_table& procs_priv_table() const
  { return m_procs_priv_table; }

  inline const Proxies_priv_table& proxies_priv_table() const
  { return m_proxies_priv_table; }

  inline const Roles_mapping_table& roles_mapping_table() const
  { return m_roles_mapping_table; }

 private:

  /* Before any operation is possible on grant tables, they must be opened.

     @retval  1 replication filters matched. Abort the operation,
                but return OK (!)
     @retval  0 tables were opened successfully
     @retval -1 error, tables could not be opened
  */
  int really_open(THD *thd, TABLE_LIST* tables, uint *counter)
  {
    DBUG_ENTER("Grant_tables::really_open:");
#ifdef HAVE_REPLICATION
    if (tables->lock_type >= TL_WRITE_ALLOW_WRITE &&
        thd->slave_thread && !thd->spcont)
    {
      /*
        GRANT and REVOKE are applied the slave in/exclusion rules as they are
        some kind of updates to the mysql.% tables.
      */
      Rpl_filter *rpl_filter= thd->system_thread_info.rpl_sql_info->rpl_filter;
      if (rpl_filter->is_on() && !rpl_filter->tables_ok(0, tables))
        DBUG_RETURN(1);
    }
#endif
    if (open_tables(thd, &tables, counter, MYSQL_LOCK_IGNORE_TIMEOUT))
      DBUG_RETURN(-1);
    DBUG_RETURN(0);
  }

  User_table *p_user_table;
  User_table_json m_user_table_json;
  User_table_tabular m_user_table_tabular;
  Db_table m_db_table;
  Tables_priv_table m_tables_priv_table;
  Columns_priv_table m_columns_priv_table;
  Host_table m_host_table;
  Procs_priv_table m_procs_priv_table;
  Proxies_priv_table m_proxies_priv_table;
  Roles_mapping_table m_roles_mapping_table;
};


void ACL_PROXY_USER::init(const Proxies_priv_table& proxies_priv_table,
                          MEM_ROOT *mem)
{
  init(get_field(mem, proxies_priv_table.host()),
       safe_str(get_field(mem, proxies_priv_table.user())),
       get_field(mem, proxies_priv_table.proxied_host()),
       safe_str(get_field(mem, proxies_priv_table.proxied_user())),
       proxies_priv_table.with_grant()->val_int() != 0);
}


/*
 Enumeration of various ACL's and Hashes used in handle_grant_struct()
*/
enum enum_acl_lists
{
  USER_ACL= 0,
  ROLE_ACL,
  DB_ACL,
  COLUMN_PRIVILEGES_HASH,
  PROC_PRIVILEGES_HASH,
  FUNC_PRIVILEGES_HASH,
  PACKAGE_SPEC_PRIVILEGES_HASH,
  PACKAGE_BODY_PRIVILEGES_HASH,
  PROXY_USERS_ACL,
  ROLES_MAPPINGS_HASH
};

ACL_ROLE::ACL_ROLE(ACL_USER *user, MEM_ROOT *root)
 :
  /* set initial role access the same as the table row privileges */
  initial_role_access(user->access),
  counter(0)
{
  access= user->access;
  this->user= user->user;
  bzero(&parent_grantee, sizeof(parent_grantee));
  flags= IS_ROLE;
}

ACL_ROLE::ACL_ROLE(const char * rolename, privilege_t privileges,
                   MEM_ROOT *root) :
  initial_role_access(privileges), counter(0)
{
  this->access= initial_role_access;
  this->user.str= safe_strdup_root(root, rolename);
  this->user.length= strlen(rolename);
  bzero(&parent_grantee, sizeof(parent_grantee));
  flags= IS_ROLE;
}


static bool is_invalid_role_name(const char *str)
{
  if (*str && strcasecmp(str, "PUBLIC") && strcasecmp(str, "NONE"))
    return false;

  my_error(ER_INVALID_ROLE, MYF(0), str);
  return true;
}


static void free_acl_user(ACL_USER *user)
{
  delete_dynamic(&(user->role_grants));
}

static void free_acl_role(ACL_ROLE *role)
{
  delete_dynamic(&(role->role_grants));
  delete_dynamic(&(role->parent_grantee));
}

static my_bool check_if_exists(THD *, plugin_ref, void *)
{
  return TRUE;
}

static bool has_validation_plugins()
{
  return plugin_foreach(NULL, check_if_exists,
                        MariaDB_PASSWORD_VALIDATION_PLUGIN, NULL);
}

struct validation_data { const LEX_CSTRING *user, *password; };

static my_bool do_validate(THD *, plugin_ref plugin, void *arg)
{
  struct validation_data *data= (struct validation_data *)arg;
  struct st_mariadb_password_validation *handler=
    (st_mariadb_password_validation *)plugin_decl(plugin)->info;
  return handler->validate_password(data->user, data->password);
}


static bool validate_password(THD *thd, const LEX_CSTRING &user,
                              const LEX_CSTRING &pwtext, bool has_hash)
{
  if (pwtext.length || !has_hash)
  {
    struct validation_data data= { &user,
                                   pwtext.str ? &pwtext : &empty_clex_str };
    if (plugin_foreach(NULL, do_validate,
                       MariaDB_PASSWORD_VALIDATION_PLUGIN, &data))
    {
      my_error(ER_NOT_VALID_PASSWORD, MYF(0));
      return true;
    }
  }
  else
  {
    if (!thd->slave_thread &&
        strict_password_validation && has_validation_plugins())
    {
      my_error(ER_OPTION_PREVENTS_STATEMENT, MYF(0), "--strict-password-validation");
      return true;
    }
  }
  return false;
}

static int set_user_salt(ACL_USER::AUTH *auth, plugin_ref plugin)
{
  st_mysql_auth *info= (st_mysql_auth *) plugin_decl(plugin)->info;
  if (info->interface_version >= 0x0202 && info->preprocess_hash &&
      auth->auth_string.length)
  {
    uchar buf[MAX_SCRAMBLE_LENGTH];
    size_t len= sizeof(buf);
    if (info->preprocess_hash(auth->auth_string.str,
                              auth->auth_string.length, buf, &len))
      return 1;
    auth->salt.str= (char*)memdup_root(&acl_memroot, buf, len);
    auth->salt.length= len;
  }
  else
    auth->salt= safe_lexcstrdup_root(&acl_memroot, auth->auth_string);

  return 0;
}

/**
  Fills in ACL_USER::auth_string and ACL_USER::salt fields, as needed

  hashes the plain-text password (if provided) to auth_string,
  converts auth_string to salt.

  Fails if the plain-text password fails validation, if the plugin is
  not loaded, if the auth_string is invalid, if the password is not applicable
*/
static int set_user_auth(THD *thd, const LEX_CSTRING &user,
                         ACL_USER::AUTH *auth, const LEX_CSTRING &pwtext)
{
  const char *plugin_name= auth->plugin.str;
  bool unlock_plugin= false;
  plugin_ref plugin= get_auth_plugin(thd, auth->plugin, &unlock_plugin);
  int res= 1;

  if (!plugin)
  {
    push_warning_printf(thd, Sql_condition::WARN_LEVEL_WARN,
                        ER_PLUGIN_IS_NOT_LOADED,
                        ER_THD(thd, ER_PLUGIN_IS_NOT_LOADED), plugin_name);
    return ER_PLUGIN_IS_NOT_LOADED;
  }

  auth->salt= auth->auth_string;

  st_mysql_auth *info= (st_mysql_auth *) plugin_decl(plugin)->info;
  if (info->interface_version < 0x0202)
  {
    res= pwtext.length ? ER_SET_PASSWORD_AUTH_PLUGIN : 0;
    goto end;
  }

  if (info->hash_password &&
      validate_password(thd, user, pwtext, auth->auth_string.length))
  {
    res= ER_NOT_VALID_PASSWORD;
    goto end;
  }
  if (pwtext.length)
  {
    if (info->hash_password)
    {
      char buf[MAX_SCRAMBLE_LENGTH];
      size_t len= sizeof(buf) - 1;
      if (info->hash_password(pwtext.str, pwtext.length, buf, &len))
      {
        res= ER_OUTOFMEMORY;
        goto end;
      }
      buf[len] = 0;
      auth->auth_string.str= (char*)memdup_root(&acl_memroot, buf, len+1);
      auth->auth_string.length= len;
    }
    else
    {
      res= ER_SET_PASSWORD_AUTH_PLUGIN;
      goto end;
    }
  }
  if (set_user_salt(auth, plugin))
  {
    res= ER_PASSWD_LENGTH;
    goto end;
  }

  res= 0;
end:
  if (unlock_plugin)
    plugin_unlock(thd, plugin);
  return res;
}


/**
  Lazily computes user's salt from the password hash
*/
static bool set_user_salt_if_needed(ACL_USER *user_copy, int curr_auth,
                                    plugin_ref plugin)
{
  ACL_USER::AUTH *auth_copy= user_copy->auth + curr_auth;
  DBUG_ASSERT(!strcasecmp(auth_copy->plugin.str, plugin_name(plugin)->str));

  if (auth_copy->salt.str)
    return 0; // already done

  if (set_user_salt(auth_copy, plugin))
    return 1;

  mysql_mutex_lock(&acl_cache->lock);
  ACL_USER *user= find_user_exact(user_copy->host.hostname, user_copy->user.str);
  // make sure the user wasn't altered or dropped meanwhile
  if (user)
  {
    ACL_USER::AUTH *auth= user->auth + curr_auth;
    if (!auth->salt.str && auth->plugin.length == auth_copy->plugin.length &&
        auth->auth_string.length == auth_copy->auth_string.length &&
        !memcmp(auth->plugin.str, auth_copy->plugin.str, auth->plugin.length) &&
        !memcmp(auth->auth_string.str, auth_copy->auth_string.str, auth->auth_string.length))
      auth->salt= auth_copy->salt;
  }
  mysql_mutex_unlock(&acl_cache->lock);
  return 0;
}


/**
  Fix ACL::plugin pointer to point to a hard-coded string, if appropriate

  Make sure that if ACL_USER's plugin is a built-in, then it points
  to a hard coded string, not to an allocated copy. Run-time, for
  authentication, we want to be able to detect built-ins by comparing
  pointers, not strings.

  @retval 0 the pointers were fixed
  @retval 1 this ACL_USER uses a not built-in plugin
*/
static bool fix_user_plugin_ptr(ACL_USER::AUTH *auth)
{
  if (lex_string_eq(&auth->plugin, &native_password_plugin_name))
    auth->plugin= native_password_plugin_name;
  else
  if (lex_string_eq(&auth->plugin, &old_password_plugin_name))
    auth->plugin= old_password_plugin_name;
  else
    return true;
  return false;
}


static bool get_YN_as_bool(Field *field)
{
  char buff[2];
  String res(buff,sizeof(buff),&my_charset_latin1);
  field->val_str(&res);
  return res[0] == 'Y' || res[0] == 'y';
}


/*
  Initialize structures responsible for user/db-level privilege checking and
  load privilege information for them from tables in the 'mysql' database.

  SYNOPSIS
    acl_init()
      dont_read_acl_tables  TRUE if we want to skip loading data from
                            privilege tables and disable privilege checking.

  NOTES
    This function is mostly responsible for preparatory steps, main work
    on initialization and grants loading is done in acl_reload().

  RETURN VALUES
    0	ok
    1	Could not initialize grant's
*/

bool acl_init(bool dont_read_acl_tables)
{
  THD  *thd;
  bool return_val;
  DBUG_ENTER("acl_init");

  acl_cache= new Hash_filo<acl_entry>(key_memory_acl_cache, ACL_CACHE_SIZE, 0, 0,
                           (my_hash_get_key) acl_entry_get_key,
                           (my_hash_free_key) my_free,
                           &my_charset_utf8mb3_bin);

  /*
    cache built-in native authentication plugins,
    to avoid hash searches and a global mutex lock on every connect
  */
  native_password_plugin= my_plugin_lock_by_name(0,
           &native_password_plugin_name, MYSQL_AUTHENTICATION_PLUGIN);
  old_password_plugin= my_plugin_lock_by_name(0,
           &old_password_plugin_name, MYSQL_AUTHENTICATION_PLUGIN);

  if (!native_password_plugin || !old_password_plugin)
    DBUG_RETURN(1);

  if (dont_read_acl_tables)
  {
    DBUG_RETURN(0); /* purecov: tested */
  }

  /*
    To be able to run this from boot, we allocate a temporary THD
  */
  if (!(thd=new THD(0)))
    DBUG_RETURN(1); /* purecov: inspected */
  thd->thread_stack= (char*) &thd;
  thd->store_globals();
  /*
    It is safe to call acl_reload() since acl_* arrays and hashes which
    will be freed there are global static objects and thus are initialized
    by zeros at startup.
  */
  return_val= acl_reload(thd);
  delete thd;
  DBUG_RETURN(return_val);
}

static void push_new_user(const ACL_USER &user)
{
  push_dynamic(&acl_users, &user);
  if (!user.host.hostname ||
      (user.host.hostname[0] == wild_many && !user.host.hostname[1]))
    allow_all_hosts=1;                  // Anyone can connect
}


/*
  Initialize structures responsible for user/db-level privilege checking
  and load information about grants from open privilege tables.

  SYNOPSIS
    acl_load()
      thd     Current thread
      tables  List containing open "mysql.host", "mysql.user",
              "mysql.db", "mysql.proxies_priv" and "mysql.roles_mapping"
              tables.

  RETURN VALUES
    FALSE  Success
    TRUE   Error
*/

static bool acl_load(THD *thd, const Grant_tables& tables)
{
  READ_RECORD read_record_info;
  bool check_no_resolve= specialflag & SPECIAL_NO_RESOLVE;
  char tmp_name[SAFE_NAME_LEN+1];
  Sql_mode_save old_mode_save(thd);
  DBUG_ENTER("acl_load");

  thd->variables.sql_mode&= ~MODE_PAD_CHAR_TO_FULL_LENGTH;

  grant_version++; /* Privileges updated */

  const Host_table& host_table= tables.host_table();
  init_sql_alloc(key_memory_acl_mem, &acl_memroot, ACL_ALLOC_BLOCK_SIZE, 0, MYF(0));
  if (host_table.table_exists()) // "host" table may not exist (e.g. in MySQL 5.6.7+)
  {
    if (host_table.init_read_record(&read_record_info))
      DBUG_RETURN(true);
    while (!(read_record_info.read_record()))
    {
      ACL_HOST host;
      update_hostname(&host.host, get_field(&acl_memroot, host_table.host()));
      host.db= get_field(&acl_memroot, host_table.db());
      if (lower_case_table_names && host.db)
      {
        /*
          convert db to lower case and give a warning if the db wasn't
          already in lower case
        */
        char *end = strnmov(tmp_name, host.db, sizeof(tmp_name));
        if (end >= tmp_name + sizeof(tmp_name))
        {
          sql_print_warning(ER_THD(thd, ER_WRONG_DB_NAME), host.db);
          continue;
        }
        my_casedn_str(files_charset_info, host.db);
        if (strcmp(host.db, tmp_name) != 0)
          sql_print_warning("'host' entry '%s|%s' had database in mixed "
                            "case that has been forced to lowercase because "
                            "lower_case_table_names is set. It will not be "
                            "possible to remove this privilege using REVOKE.",
                            host.host.hostname, host.db);
      }
      host.access= host_table.get_access();
      host.access= fix_rights_for_db(host.access);
      host.sort= get_magic_sort("hd", host.host.hostname, host.db);
      if (check_no_resolve && hostname_requires_resolving(host.host.hostname))
      {
        sql_print_warning("'host' entry '%s|%s' "
                        "ignored in --skip-name-resolve mode.",
                         safe_str(host.host.hostname),
                         safe_str(host.db));
        continue;
      }
#ifndef TO_BE_REMOVED
      if (host_table.num_fields() == 8)
      {						// Without grant
        if (host.access & CREATE_ACL)
          host.access|=REFERENCES_ACL | INDEX_ACL | ALTER_ACL | CREATE_TMP_ACL;
      }
#endif
      (void) push_dynamic(&acl_hosts,(uchar*) &host);
    }
    my_qsort((uchar*) dynamic_element(&acl_hosts, 0, ACL_HOST*),
             acl_hosts.elements, sizeof(ACL_HOST),(qsort_cmp) acl_compare);
    end_read_record(&read_record_info);
  }
  freeze_size(&acl_hosts);

  const User_table& user_table= tables.user_table();
  if (user_table.init_read_record(&read_record_info))
    DBUG_RETURN(true);

  allow_all_hosts=0;
  while (!(read_record_info.read_record()))
  {
    ACL_USER user;
    bool is_role= FALSE;
    update_hostname(&user.host, user_table.get_host(&acl_memroot));
    char *username= safe_str(user_table.get_user(&acl_memroot));
    user.user.str= username;
    user.user.length= strlen(username);

    is_role= user_table.get_is_role();

    user.access= user_table.get_access();

    user.sort= get_magic_sort("hu", user.host.hostname, user.user.str);
    user.hostname_length= safe_strlen(user.host.hostname);

    my_init_dynamic_array(key_memory_acl_mem, &user.role_grants,
                          sizeof(ACL_ROLE *), 0, 8, MYF(0));

    user.account_locked= user_table.get_account_locked();

    user.password_expired= user_table.get_password_expired();
    user.password_last_changed= user_table.get_password_last_changed();
    user.password_lifetime= user_table.get_password_lifetime();

    if (is_role)
    {
      if (is_invalid_role_name(username))
      {
        thd->clear_error(); // the warning is still issued
        continue;
      }

      ACL_ROLE *entry= new (&acl_memroot) ACL_ROLE(&user, &acl_memroot);
      entry->role_grants = user.role_grants;
      my_init_dynamic_array(key_memory_acl_mem, &entry->parent_grantee,
                            sizeof(ACL_USER_BASE *), 0, 8, MYF(0));
      my_hash_insert(&acl_roles, (uchar *)entry);

      continue;
    }
    else
    {
      if (check_no_resolve && hostname_requires_resolving(user.host.hostname))
      {
        sql_print_warning("'user' entry '%s@%s' "
                          "ignored in --skip-name-resolve mode.", user.user.str,
                          safe_str(user.host.hostname));
        continue;
      }

      if (user_table.get_auth(thd, &acl_memroot, &user))
        continue;
      for (uint i= 0; i < user.nauth; i++)
      {
        ACL_USER::AUTH *auth= user.auth + i;
        auth->salt= null_clex_str;
        fix_user_plugin_ptr(auth);
      }

      user.ssl_type=     user_table.get_ssl_type();
      user.ssl_cipher=   user_table.get_ssl_cipher(&acl_memroot);
      user.x509_issuer=  safe_str(user_table.get_x509_issuer(&acl_memroot));
      user.x509_subject= safe_str(user_table.get_x509_subject(&acl_memroot));
      user.user_resource.questions= (uint)user_table.get_max_questions();
      user.user_resource.updates= (uint)user_table.get_max_updates();
      user.user_resource.conn_per_hour= (uint)user_table.get_max_connections();
      if (user.user_resource.questions || user.user_resource.updates ||
          user.user_resource.conn_per_hour)
        mqh_used=1;

      user.user_resource.user_conn= (int)user_table.get_max_user_connections();
      user.user_resource.max_statement_time= user_table.get_max_statement_time();

      user.default_rolename.str= user_table.get_default_role(&acl_memroot);
      user.default_rolename.length= safe_strlen(user.default_rolename.str);
    }
    push_new_user(user);
  }
  rebuild_acl_users();
  end_read_record(&read_record_info);
  freeze_size(&acl_users);

  const Db_table& db_table= tables.db_table();
  if (db_table.init_read_record(&read_record_info))
    DBUG_RETURN(TRUE);
  while (!(read_record_info.read_record()))
  {
    ACL_DB db;
    char *db_name;
    db.user=safe_str(get_field(&acl_memroot, db_table.user()));
    const char *hostname= get_field(&acl_memroot, db_table.host());
    if (!hostname && find_acl_role(db.user))
      hostname= "";
    update_hostname(&db.host, hostname);
    db.db= db_name= get_field(&acl_memroot, db_table.db());
    if (!db.db)
    {
      sql_print_warning("Found an entry in the 'db' table with empty database name; Skipped");
      continue;
    }
    if (check_no_resolve && hostname_requires_resolving(db.host.hostname))
    {
      sql_print_warning("'db' entry '%s %s@%s' "
                        "ignored in --skip-name-resolve mode.",
		        db.db, db.user, safe_str(db.host.hostname));
      continue;
    }
    db.access= db_table.get_access();
    db.access=fix_rights_for_db(db.access);
    db.initial_access= db.access;
    if (lower_case_table_names)
    {
      /*
        convert db to lower case and give a warning if the db wasn't
        already in lower case
      */
      char *end = strnmov(tmp_name, db.db, sizeof(tmp_name));
      if (end >= tmp_name + sizeof(tmp_name))
      {
        sql_print_warning(ER_THD(thd, ER_WRONG_DB_NAME), db.db);
        continue;
      }
      my_casedn_str(files_charset_info, db_name);
      if (strcmp(db_name, tmp_name) != 0)
      {
        sql_print_warning("'db' entry '%s %s@%s' had database in mixed "
                          "case that has been forced to lowercase because "
                          "lower_case_table_names is set. It will not be "
                          "possible to remove this privilege using REVOKE.",
		          db.db, db.user, safe_str(db.host.hostname));
      }
    }
    db.sort=get_magic_sort("hdu", db.host.hostname, db.db, db.user);
#ifndef TO_BE_REMOVED
    if (db_table.num_fields() <=  9)
    {						// Without grant
      if (db.access & CREATE_ACL)
	db.access|=REFERENCES_ACL | INDEX_ACL | ALTER_ACL;
    }
#endif
    acl_dbs.push(db);
  }
  end_read_record(&read_record_info);
  rebuild_acl_dbs();
  acl_dbs.freeze();

  const Proxies_priv_table& proxies_priv_table= tables.proxies_priv_table();
  if (proxies_priv_table.table_exists())
  {
    if (proxies_priv_table.init_read_record(&read_record_info))
      DBUG_RETURN(TRUE);
    while (!(read_record_info.read_record()))
    {
      ACL_PROXY_USER proxy;
      proxy.init(proxies_priv_table, &acl_memroot);
      if (proxy.check_validity(check_no_resolve))
        continue;
      if (push_dynamic(&acl_proxy_users, (uchar*) &proxy))
        DBUG_RETURN(TRUE);
    }
    my_qsort((uchar*) dynamic_element(&acl_proxy_users, 0, ACL_PROXY_USER*),
             acl_proxy_users.elements,
             sizeof(ACL_PROXY_USER), (qsort_cmp) acl_compare);
    end_read_record(&read_record_info);
  }
  else
  {
    sql_print_error("Missing system table mysql.proxies_priv; "
                    "please run mysql_upgrade to create it");
  }
  freeze_size(&acl_proxy_users);

  const Roles_mapping_table& roles_mapping_table= tables.roles_mapping_table();
  if (roles_mapping_table.table_exists())
  {
    if (roles_mapping_table.init_read_record(&read_record_info))
      DBUG_RETURN(TRUE);

    MEM_ROOT temp_root;
    init_alloc_root(key_memory_acl_mem, &temp_root, ACL_ALLOC_BLOCK_SIZE, 0, MYF(0));
    while (!(read_record_info.read_record()))
    {
      char *hostname= safe_str(get_field(&temp_root, roles_mapping_table.host()));
      char *username= safe_str(get_field(&temp_root, roles_mapping_table.user()));
      char *rolename= safe_str(get_field(&temp_root, roles_mapping_table.role()));
      bool with_grant_option= get_YN_as_bool(roles_mapping_table.admin_option());

      if (add_role_user_mapping(username, hostname, rolename)) {
        sql_print_error("Invalid roles_mapping table entry user:'%s@%s', rolename:'%s'",
                        username, hostname, rolename);
        continue;
      }

      ROLE_GRANT_PAIR *mapping= new (&acl_memroot) ROLE_GRANT_PAIR;

      if (mapping->init(&acl_memroot, username, hostname, rolename, with_grant_option))
        continue;

      my_hash_insert(&acl_roles_mappings, (uchar*) mapping);
    }

    free_root(&temp_root, MYF(0));
    end_read_record(&read_record_info);
  }
  else
  {
    sql_print_error("Missing system table mysql.roles_mapping; "
                    "please run mysql_upgrade to create it");
  }

  init_check_host();

  thd->bootstrap= !initialized; // keep FLUSH PRIVILEGES connection special
  initialized=1;
  DBUG_RETURN(FALSE);
}


void acl_free(bool end)
{
  my_hash_free(&acl_roles);
  free_root(&acl_memroot,MYF(0));
  delete_dynamic(&acl_hosts);
  delete_dynamic_with_callback(&acl_users, (FREE_FUNC) free_acl_user);
  acl_dbs.free_memory();
  delete_dynamic(&acl_wild_hosts);
  delete_dynamic(&acl_proxy_users);
  my_hash_free(&acl_check_hosts);
  my_hash_free(&acl_roles_mappings);
  if (!end)
    acl_cache->clear(1); /* purecov: inspected */
  else
  {
    plugin_unlock(0, native_password_plugin);
    plugin_unlock(0, old_password_plugin);
    delete acl_cache;
    acl_cache=0;
  }
}


/*
  Forget current user/db-level privileges and read new privileges
  from the privilege tables.

  SYNOPSIS
    acl_reload()
      thd  Current thread

  NOTE
    All tables of calling thread which were open and locked by LOCK TABLES
    statement will be unlocked and closed.
    This function is also used for initialization of structures responsible
    for user/db-level privilege checking.

  RETURN VALUE
    FALSE  Success
    TRUE   Failure
*/

bool acl_reload(THD *thd)
{
  DYNAMIC_ARRAY old_acl_hosts, old_acl_users, old_acl_proxy_users;
  Dynamic_array<ACL_DB> old_acl_dbs(0U,0U);
  HASH old_acl_roles, old_acl_roles_mappings;
  MEM_ROOT old_mem;
  int result;
  DBUG_ENTER("acl_reload");

  Grant_tables tables;
  /*
    To avoid deadlocks we should obtain table locks before
    obtaining acl_cache->lock mutex.
  */
  const uint tables_to_open= Table_host | Table_user | Table_db |
                             Table_proxies_priv | Table_roles_mapping;
  if ((result= tables.open_and_lock(thd, tables_to_open, TL_READ)))
  {
    DBUG_ASSERT(result <= 0);
    /*
      Execution might have been interrupted; only print the error message
      if an error condition has been raised.
    */
    if (thd->get_stmt_da()->is_error())
      sql_print_error("Fatal error: Can't open and lock privilege tables: %s",
                      thd->get_stmt_da()->message());
    goto end;
  }

  acl_cache->clear(0);
  mysql_mutex_lock(&acl_cache->lock);

  old_acl_hosts= acl_hosts;
  old_acl_users= acl_users;
  old_acl_roles= acl_roles;
  old_acl_roles_mappings= acl_roles_mappings;
  old_acl_proxy_users= acl_proxy_users;
  old_acl_dbs= acl_dbs;
  my_init_dynamic_array(key_memory_acl_mem, &acl_hosts, sizeof(ACL_HOST), 20, 50, MYF(0));
  my_init_dynamic_array(key_memory_acl_mem, &acl_users, sizeof(ACL_USER), 50, 100, MYF(0));
  acl_dbs.init(key_memory_acl_mem, 50, 100);
  my_init_dynamic_array(key_memory_acl_mem, &acl_proxy_users, sizeof(ACL_PROXY_USER), 50, 100, MYF(0));
  my_hash_init2(key_memory_acl_mem, &acl_roles,50, &my_charset_utf8mb3_bin,
                0, 0, 0, (my_hash_get_key) acl_role_get_key, 0,
                (void (*)(void *))free_acl_role, 0);
  my_hash_init2(key_memory_acl_mem, &acl_roles_mappings, 50,
                &my_charset_utf8mb3_bin, 0, 0, 0, (my_hash_get_key)
                acl_role_map_get_key, 0, 0, 0);
  old_mem= acl_memroot;
  delete_dynamic(&acl_wild_hosts);
  my_hash_free(&acl_check_hosts);

  if ((result= acl_load(thd, tables)))
  {					// Error. Revert to old list
    DBUG_PRINT("error",("Reverting to old privileges"));
    acl_free();				/* purecov: inspected */
    acl_hosts= old_acl_hosts;
    acl_users= old_acl_users;
    acl_roles= old_acl_roles;
    acl_roles_mappings= old_acl_roles_mappings;
    acl_proxy_users= old_acl_proxy_users;
    acl_dbs= old_acl_dbs;
    old_acl_dbs.init(0,0);
    acl_memroot= old_mem;
    init_check_host();
  }
  else
  {
    my_hash_free(&old_acl_roles);
    free_root(&old_mem,MYF(0));
    delete_dynamic(&old_acl_hosts);
    delete_dynamic_with_callback(&old_acl_users, (FREE_FUNC) free_acl_user);
    delete_dynamic(&old_acl_proxy_users);
    my_hash_free(&old_acl_roles_mappings);
  }
  mysql_mutex_unlock(&acl_cache->lock);
end:
  close_mysql_tables(thd);
  DBUG_RETURN(result);
}

/*
  Get all access bits from table after fieldnr

  IMPLEMENTATION
  We know that the access privileges ends when there is no more fields
  or the field is not an enum with two elements.

  SYNOPSIS
    get_access()
    form        an open table to read privileges from.
                The record should be already read in table->record[0]
    fieldnr     number of the first privilege (that is ENUM('N','Y') field
    next_field  on return - number of the field next to the last ENUM
                (unless next_field == 0)

  RETURN VALUE
    privilege mask
*/

static privilege_t get_access(TABLE *form, uint fieldnr, uint *next_field)
{
  ulonglong access_bits=0,bit;
  char buff[2];
  String res(buff,sizeof(buff),&my_charset_latin1);
  Field **pos;

  for (pos=form->field+fieldnr, bit=1;
       *pos && (*pos)->real_type() == MYSQL_TYPE_ENUM &&
	 ((Field_enum*) (*pos))->typelib->count == 2 ;
       pos++, fieldnr++, bit<<=1)
  {
    if (get_YN_as_bool(*pos))
      access_bits|= bit;
  }
  if (next_field)
    *next_field=fieldnr;
  return ALL_KNOWN_ACL & access_bits;
}


static int acl_compare(const ACL_ACCESS *a, const ACL_ACCESS *b)
{
  if (a->sort > b->sort)
    return -1;
  if (a->sort < b->sort)
    return 1;
  return 0;
}

static int acl_user_compare(const ACL_USER *a, const ACL_USER *b)
{
  int res= strcmp(a->user.str, b->user.str);
  if (res)
    return res;

  res= acl_compare(a, b);
  if (res)
    return res;

  /*
    For more deterministic results, resolve ambiguity between
    "localhost" and "127.0.0.1"/"::1" by sorting "localhost" before
    loopback addresses.
    Test suite (on Windows) expects "root@localhost", even if
    root@::1 would also match.
  */
  return -strcmp(a->host.hostname, b->host.hostname);
}

static int acl_db_compare(const ACL_DB *a, const ACL_DB *b)
{
  int res= strcmp(a->user, b->user);
  if (res)
    return res;

  return acl_compare(a, b);
}

static void rebuild_acl_users()
{
   my_qsort((uchar*)dynamic_element(&acl_users, 0, ACL_USER*), acl_users.elements,
     sizeof(ACL_USER), (qsort_cmp)acl_user_compare);
}

static void rebuild_acl_dbs()
{
  acl_dbs.sort(acl_db_compare);
}


/*
  Return index of the first entry with given user in the array,
  or SIZE_T_MAX if not found.

  Assumes the array is sorted by get_username
*/
template<typename T> size_t find_first_user(T* arr, size_t len, const char *user)
{
  size_t low= 0;
  size_t high= len;
  size_t mid;

  bool found= false;
  if(!len)
    return  SIZE_T_MAX;

#ifndef DBUG_OFF
  for (uint i = 0; i < len - 1; i++)
    DBUG_ASSERT(strcmp(arr[i].get_username(), arr[i + 1].get_username()) <= 0);
#endif
  while (low < high)
  {
    mid= low + (high - low) / 2;
    int cmp= strcmp(arr[mid].get_username(),user);
    if (cmp == 0)
      found= true;

    if (cmp >= 0 )
      high= mid;
    else
      low= mid + 1;
  }
  return  (!found || low == len || strcmp(arr[low].get_username(), user)!=0 )?SIZE_T_MAX:low;
}

static size_t acl_find_user_by_name(const char *user)
{
  return find_first_user<ACL_USER>((ACL_USER *)acl_users.buffer,acl_users.elements,user);
}

static size_t acl_find_db_by_username(const char *user)
{
  return find_first_user<ACL_DB>(acl_dbs.front(), acl_dbs.elements(), user);
}

static bool match_db(ACL_DB *acl_db, const char *db, my_bool db_is_pattern)
{
  return !acl_db->db || (db && !wild_compare(db, acl_db->db, db_is_pattern));
}


/*
  Lookup in the acl_users or acl_dbs for the best matching entry corresponding to
  given user, host and ip parameters (also db, in case of ACL_DB)

  Historical note:

  In the past, both arrays were sorted just by ACL_ENTRY::sort field and were
  searched linearly, until the first match of (username,host) pair was found.

  This function uses optimizations (binary search by username), yet preserves the
  historical behavior, i.e the returns a match with highest ACL_ENTRY::sort.
*/
template <typename T> T* find_by_username_or_anon(T* arr, size_t len, const char *user,
  const char *host, const char *ip,
  const char *db, my_bool db_is_pattern, bool (*match_db_func)(T*,const char *,my_bool))
{
  size_t i;
  T *ret = NULL;

  // Check  entries matching user name.
  size_t start = find_first_user(arr, len, user);
  for (i= start; i < len; i++)
  {
    T *entry= &arr[i];
    if (i > start && strcmp(user, entry->get_username()))
      break;

    if (compare_hostname(&entry->host, host, ip) && (!match_db_func || match_db_func(entry, db, db_is_pattern)))
    {
      ret= entry;
      break;
    }
  }

  // Look also for anonymous user (username is empty string)
  // Due to sort by name, entries for anonymous user start at the start of array.
  for (i= 0; i < len; i++)
  {
    T *entry = &arr[i];
    if (*entry->get_username() || (ret && acl_compare(entry, ret) >= 0))
      break;
    if (compare_hostname(&entry->host, host, ip) && (!match_db_func || match_db_func(entry, db, db_is_pattern)))
    {
      ret= entry;
      break;
    }
  }
  return ret;
}

static ACL_DB *acl_db_find(const char *db, const char *user, const char *host, const char *ip, my_bool db_is_pattern)
{
  return find_by_username_or_anon(acl_dbs.front(), acl_dbs.elements(),
                                  user, host, ip, db, db_is_pattern, match_db);
}


/*
  Gets user credentials without authentication and resource limit checks.

  SYNOPSIS
    acl_getroot()
      sctx               Context which should be initialized
      user               user name
      host               host name
      ip                 IP
      db                 current data base name

  RETURN
    FALSE  OK
    TRUE   Error
*/

bool acl_getroot(Security_context *sctx, const char *user, const char *host,
                 const char *ip, const char *db)
{
  int res= 1;
  ACL_USER *acl_user= 0;
  DBUG_ENTER("acl_getroot");

  DBUG_PRINT("enter", ("Host: '%s', Ip: '%s', User: '%s', db: '%s'",
                       host, ip, user, db));
  sctx->init();
  sctx->user= *user ? user : NULL;
  sctx->host= host;
  sctx->ip= ip;
  sctx->host_or_ip= host ? host : (safe_str(ip));

  if (!initialized)
  {
    /*
      here if mysqld's been started with --skip-grant-tables option.
    */
    sctx->skip_grants();
    DBUG_RETURN(FALSE);
  }

  mysql_mutex_lock(&acl_cache->lock);

  sctx->db_access= NO_ACL;

  if (host[0]) // User, not Role
  {
    acl_user= find_user_wild(host, user, ip);

    if (acl_user)
    {
      res= 0;
      if (ACL_DB *acl_db= acl_db_find(db, user, host, ip, FALSE))
        sctx->db_access= acl_db->access;

      sctx->master_access= acl_user->access;

      strmake_buf(sctx->priv_user, user);

      if (acl_user->host.hostname)
        strmake_buf(sctx->priv_host, acl_user->host.hostname);
    }
  }
  else // Role, not User
  {
    ACL_ROLE *acl_role= find_acl_role(user);
    if (acl_role)
    {
      res= 0;
      if (ACL_DB *acl_db= acl_db_find(db, user, "", "", FALSE))
        sctx->db_access = acl_db->access;

      sctx->master_access= acl_role->access;

      strmake_buf(sctx->priv_role, user);
    }
  }

  mysql_mutex_unlock(&acl_cache->lock);
  DBUG_RETURN(res);
}

static int check_role_is_granted_callback(ACL_USER_BASE *grantee, void *data)
{
  LEX_CSTRING *rolename= static_cast<LEX_CSTRING *>(data);
  if (rolename->length == grantee->user.length &&
      !strcmp(rolename->str, grantee->user.str))
    return -1; // End search, we've found our role.

  /* Keep looking, we haven't found our role yet. */
  return 0;
}

/*
  unlike find_user_exact and find_user_wild,
  this function finds anonymous users too, it's when a
  user is not empty, but priv_user (acl_user->user) is empty.
*/
static ACL_USER *find_user_or_anon(const char *host, const char *user, const char *ip)
{
  return find_by_username_or_anon<ACL_USER>
    (reinterpret_cast<ACL_USER*>(acl_users.buffer), acl_users.elements,
     user, host, ip, NULL, FALSE, NULL);
}


static int check_user_can_set_role(THD *thd, const char *user,
                                   const char *host, const char *ip,
                                   const char *rolename, privilege_t *access)
{
  ACL_ROLE *role;
  ACL_USER_BASE *acl_user_base;
  ACL_USER *UNINIT_VAR(acl_user);
  bool is_granted= FALSE;
  int result= 0;

  /* clear role privileges */
  mysql_mutex_lock(&acl_cache->lock);

  if (!strcasecmp(rolename, "NONE"))
  {
    /* have to clear the privileges */
    /* get the current user */
    acl_user= find_user_wild(host, user, ip);
    if (acl_user == NULL)
      result= ER_INVALID_CURRENT_USER;
    else if (access)
      *access= acl_user->access;

    goto end;
  }

  role= find_acl_role(rolename);

  /* According to SQL standard, the same error message must be presented */
  if (role == NULL)
  {
    result= ER_INVALID_ROLE;
    goto end;
  }

  for (uint i=0 ; i < role->parent_grantee.elements ; i++)
  {
    acl_user_base= *(dynamic_element(&role->parent_grantee, i, ACL_USER_BASE**));
    if (acl_user_base->flags & IS_ROLE)
      continue;

    acl_user= (ACL_USER *)acl_user_base;
    if (acl_user->wild_eq(user, host, ip))
    {
      is_granted= TRUE;
      break;
    }
  }

  /* According to SQL standard, the same error message must be presented */
  if (!is_granted)
  {
    result= 1;
    goto end;
  }

  if (access)
  {
    *access = acl_user->access | role->access;
  }

end:
  mysql_mutex_unlock(&acl_cache->lock);

  /* We present different error messages depending if the user has sufficient
     privileges to know if the INVALID_ROLE exists. */
  switch (result)
  {
    case ER_INVALID_CURRENT_USER:
      my_error(ER_INVALID_CURRENT_USER, MYF(0), rolename);
      break;
    case ER_INVALID_ROLE:
      /* Role doesn't exist at all */
      my_error(ER_INVALID_ROLE, MYF(0), rolename);
      break;
    case 1:
      StringBuffer<1024> c_usr;
      LEX_CSTRING role_lex;
      /* First, check if current user can see mysql database. */
      bool read_access= !check_access(thd, SELECT_ACL, "mysql", NULL, NULL, 1, 1);

      role_lex.str= rolename;
      role_lex.length= strlen(rolename);
      mysql_mutex_lock(&acl_cache->lock);
      ACL_USER *cur_user= find_user_or_anon(thd->security_ctx->priv_host,
                                            thd->security_ctx->priv_user,
                                            thd->security_ctx->ip);

      /* If the current user does not have select priv to mysql database,
         see if the current user can discover the role if it was granted to him.
      */
      if (cur_user && (read_access ||
                       traverse_role_graph_down(cur_user, &role_lex,
                                                check_role_is_granted_callback,
                                                NULL) == -1))
      {
        /* Role is not granted but current user can see the role */
        c_usr.append(user, strlen(user));
        c_usr.append('@');
        c_usr.append(host, strlen(host));
        my_printf_error(ER_INVALID_ROLE, "User %`s has not been granted role %`s",
                        MYF(0), c_usr.c_ptr(), rolename);
      }
      else
      {
        /* Role is not granted and current user cannot see the role */
        my_error(ER_INVALID_ROLE, MYF(0), rolename);
      }
      mysql_mutex_unlock(&acl_cache->lock);
      break;
  }

  return result;
}


int acl_check_setrole(THD *thd, const char *rolename, privilege_t *access)
{
  return check_user_can_set_role(thd, thd->security_ctx->priv_user,
           thd->security_ctx->host, thd->security_ctx->ip, rolename, access);
}


int acl_setrole(THD *thd, const char *rolename, privilege_t access)
{
  /* merge the privileges */
  Security_context *sctx= thd->security_ctx;
  sctx->master_access= access;
  if (thd->db.str)
    sctx->db_access= acl_get(sctx->host, sctx->ip, sctx->user, thd->db.str, FALSE);

  if (!strcasecmp(rolename, "NONE"))
  {
    thd->security_ctx->priv_role[0]= 0;
  }
  else
  {
    if (thd->db.str)
      sctx->db_access|= acl_get("", "", rolename, thd->db.str, FALSE);
    /* mark the current role */
    strmake_buf(thd->security_ctx->priv_role, rolename);
  }
  return 0;
}

static uchar* check_get_key(ACL_USER *buff, size_t *length,
                            my_bool not_used __attribute__((unused)))
{
  *length=buff->hostname_length;
  return (uchar*) buff->host.hostname;
}


static void acl_update_role(const char *rolename, const privilege_t privileges)
{
  ACL_ROLE *role= find_acl_role(rolename);
  if (role)
    role->initial_role_access= role->access= privileges;
}


ACL_USER::ACL_USER(THD *thd, const LEX_USER &combo,
                   const Account_options &options,
                   const privilege_t privileges)
{
  user= safe_lexcstrdup_root(&acl_memroot, combo.user);
  update_hostname(&host, safe_strdup_root(&acl_memroot, combo.host.str));
  hostname_length= combo.host.length;
  sort= get_magic_sort("hu", host.hostname, user.str);
  password_last_changed= thd->query_start();
  password_lifetime= -1;
  my_init_dynamic_array(PSI_INSTRUMENT_ME, &role_grants, sizeof(ACL_USER *), 0, 8, MYF(0));
}


static int acl_user_update(THD *thd, ACL_USER *acl_user, uint nauth,
                           const LEX_USER &combo,
                           const Account_options &options,
                           const privilege_t privileges)
{
  if (nauth)
  {
    if (acl_user->nauth >= nauth)
      acl_user->nauth= nauth;
    else
      acl_user->alloc_auth(&acl_memroot, nauth);

    USER_AUTH *auth= combo.auth;
    for (uint i= 0; i < nauth; i++, auth= auth->next)
    {
      acl_user->auth[i].plugin= auth->plugin;
      acl_user->auth[i].auth_string= safe_lexcstrdup_root(&acl_memroot, auth->auth_str);
      if (fix_user_plugin_ptr(acl_user->auth + i))
        acl_user->auth[i].plugin= safe_lexcstrdup_root(&acl_memroot, auth->plugin);
      if (set_user_auth(thd, acl_user->user, acl_user->auth + i, auth->pwtext))
        return 1;
    }
  }

  acl_user->access= privileges;
  if (options.specified_limits & USER_RESOURCES::QUERIES_PER_HOUR)
    acl_user->user_resource.questions= options.questions;
  if (options.specified_limits & USER_RESOURCES::UPDATES_PER_HOUR)
    acl_user->user_resource.updates= options.updates;
  if (options.specified_limits & USER_RESOURCES::CONNECTIONS_PER_HOUR)
    acl_user->user_resource.conn_per_hour= options.conn_per_hour;
  if (options.specified_limits & USER_RESOURCES::USER_CONNECTIONS)
    acl_user->user_resource.user_conn= options.user_conn;
  if (options.specified_limits & USER_RESOURCES::MAX_STATEMENT_TIME)
    acl_user->user_resource.max_statement_time= options.max_statement_time;
  if (options.ssl_type != SSL_TYPE_NOT_SPECIFIED)
  {
    acl_user->ssl_type= options.ssl_type;
    acl_user->ssl_cipher= safe_strdup_root(&acl_memroot, options.ssl_cipher.str);
    acl_user->x509_issuer= safe_strdup_root(&acl_memroot,
                                            safe_str(options.x509_issuer.str));
    acl_user->x509_subject= safe_strdup_root(&acl_memroot,
                                             safe_str(options.x509_subject.str));
  }
  if (options.account_locked != ACCOUNTLOCK_UNSPECIFIED)
    acl_user->account_locked= options.account_locked == ACCOUNTLOCK_LOCKED;

  /* Unexpire the user password */
  if (nauth)
  {
    acl_user->password_expired= false;
    acl_user->password_last_changed= thd->query_start();;
  }

  switch (options.password_expire) {
  case PASSWORD_EXPIRE_UNSPECIFIED:
    break;
  case PASSWORD_EXPIRE_NOW:
    acl_user->password_expired= true;
    break;
  case PASSWORD_EXPIRE_NEVER:
    acl_user->password_lifetime= 0;
    break;
  case PASSWORD_EXPIRE_DEFAULT:
    acl_user->password_lifetime= -1;
    break;
  case PASSWORD_EXPIRE_INTERVAL:
    acl_user->password_lifetime= options.num_expiration_days;
    break;
  }

  return 0;
}


static void acl_insert_role(const char *rolename, privilege_t privileges)
{
  ACL_ROLE *entry;

  mysql_mutex_assert_owner(&acl_cache->lock);
  entry= new (&acl_memroot) ACL_ROLE(rolename, privileges, &acl_memroot);
  my_init_dynamic_array(key_memory_acl_mem, &entry->parent_grantee,
                        sizeof(ACL_USER_BASE *), 0, 8, MYF(0));
  my_init_dynamic_array(key_memory_acl_mem, &entry->role_grants,
                        sizeof(ACL_ROLE *), 0, 8, MYF(0));

  my_hash_insert(&acl_roles, (uchar *)entry);
}


static bool acl_update_db(const char *user, const char *host, const char *db,
                          privilege_t privileges)
{
  mysql_mutex_assert_owner(&acl_cache->lock);

  bool updated= false;

  for (size_t i= acl_find_db_by_username(user); i < acl_dbs.elements(); i++)
  {
    ACL_DB *acl_db= &acl_dbs.at(i);
    if (!strcmp(user,acl_db->user))
    {
      if ((!acl_db->host.hostname && !host[0]) ||
          (acl_db->host.hostname && !strcmp(host, acl_db->host.hostname)))
      {
        if ((!acl_db->db && !db[0]) ||
            (acl_db->db && !strcmp(db,acl_db->db)))

        {
          if (privileges)
          {
            acl_db->access= privileges;
            acl_db->initial_access= acl_db->access;
          }
          else
            acl_dbs.del(i);
          updated= true;
        }
      }
    }
    else
     break;
  }

  return updated;
}


/*
  Insert a user/db/host combination into the global acl_cache

  SYNOPSIS
    acl_insert_db()
    user		User name
    host		Host name
    db			Database name
    privileges		Bitmap of privileges

  NOTES
    acl_cache->lock must be locked when calling this
*/

static void acl_insert_db(const char *user, const char *host, const char *db,
                          const privilege_t privileges)
{
  ACL_DB acl_db;
  mysql_mutex_assert_owner(&acl_cache->lock);
  acl_db.user=strdup_root(&acl_memroot,user);
  update_hostname(&acl_db.host, safe_strdup_root(&acl_memroot, host));
  acl_db.db=strdup_root(&acl_memroot,db);
  acl_db.initial_access= acl_db.access= privileges;
  acl_db.sort=get_magic_sort("hdu", acl_db.host.hostname, acl_db.db, acl_db.user);
  acl_dbs.push(acl_db);
  rebuild_acl_dbs();
}


/*
  Get privilege for a host, user and db combination

  as db_is_pattern changes the semantics of comparison,
  acl_cache is not used if db_is_pattern is set.
*/

privilege_t acl_get(const char *host, const char *ip,
                    const char *user, const char *db, my_bool db_is_pattern)
{
  privilege_t host_access(ALL_KNOWN_ACL), db_access(NO_ACL);
  uint i;
  size_t key_length;
  char key[ACL_KEY_LENGTH],*tmp_db,*end;
  acl_entry *entry;
  DBUG_ENTER("acl_get");

  tmp_db= strmov(strmov(key, safe_str(ip)) + 1, user) + 1;
  end= strnmov(tmp_db, db, key + sizeof(key) - tmp_db);

  if (end >= key + sizeof(key)) // db name was truncated
    DBUG_RETURN(NO_ACL);        // no privileges for an invalid db name

  if (lower_case_table_names)
  {
    my_casedn_str(files_charset_info, tmp_db);
    db=tmp_db;
  }
  key_length= (size_t) (end-key);

  mysql_mutex_lock(&acl_cache->lock);
  if (!db_is_pattern && (entry=acl_cache->search((uchar*) key, key_length)))
  {
    db_access=entry->access;
    mysql_mutex_unlock(&acl_cache->lock);
    DBUG_PRINT("exit", ("access: 0x%llx",  (longlong) db_access));
    DBUG_RETURN(db_access);
  }

  /*
    Check if there are some access rights for database and user
  */
  if (ACL_DB *acl_db= acl_db_find(db,user, host, ip, db_is_pattern))
  {
    db_access= acl_db->access;
    if (acl_db->host.hostname)
      goto exit; // Fully specified. Take it
    /* the host table is not used for roles */
    if ((!host || !host[0]) && !acl_db->host.hostname && find_acl_role(user))
      goto exit;
  }

  if (!db_access)
    goto exit;					// Can't be better

  /*
    No host specified for user. Get hostdata from host table
  */
  host_access= NO_ACL;                          // Host must be found
  for (i=0 ; i < acl_hosts.elements ; i++)
  {
    ACL_HOST *acl_host=dynamic_element(&acl_hosts,i,ACL_HOST*);
    if (compare_hostname(&acl_host->host,host,ip))
    {
      if (!acl_host->db || !wild_compare(db,acl_host->db,db_is_pattern))
      {
	host_access=acl_host->access;		// Fully specified. Take it
	break;
      }
    }
  }
exit:
  /* Save entry in cache for quick retrieval */
  if (!db_is_pattern &&
      (entry= (acl_entry*) my_malloc(key_memory_acl_cache,
                                     sizeof(acl_entry)+key_length, MYF(MY_WME))))
  {
    entry->access=(db_access & host_access);
    DBUG_ASSERT(key_length < 0xffff);
    entry->length=(uint16)key_length;
    memcpy((uchar*) entry->key,key,key_length);
    acl_cache->add(entry);
  }
  mysql_mutex_unlock(&acl_cache->lock);
  DBUG_PRINT("exit", ("access: 0x%llx", (longlong) (db_access & host_access)));
  DBUG_RETURN(db_access & host_access);
}

/*
  Check if there are any possible matching entries for this host

  NOTES
    All host names without wild cards are stored in a hash table,
    entries with wildcards are stored in a dynamic array
*/

static void init_check_host(void)
{
  DBUG_ENTER("init_check_host");
  (void) my_init_dynamic_array(key_memory_acl_mem, &acl_wild_hosts,
                               sizeof(struct acl_host_and_ip),
                               acl_users.elements, 1, MYF(0));
  (void) my_hash_init(key_memory_acl_mem, &acl_check_hosts,system_charset_info,
                      acl_users.elements, 0, 0,
                      (my_hash_get_key) check_get_key, 0, 0);
  if (!allow_all_hosts)
  {
    for (uint i=0 ; i < acl_users.elements ; i++)
    {
      ACL_USER *acl_user=dynamic_element(&acl_users,i,ACL_USER*);
      if (strchr(acl_user->host.hostname,wild_many) ||
	  strchr(acl_user->host.hostname,wild_one) ||
	  acl_user->host.ip_mask)
      {						// Has wildcard
	uint j;
	for (j=0 ; j < acl_wild_hosts.elements ; j++)
	{					// Check if host already exists
	  acl_host_and_ip *acl=dynamic_element(&acl_wild_hosts,j,
					       acl_host_and_ip *);
	  if (!my_strcasecmp(system_charset_info,
                             acl_user->host.hostname, acl->hostname))
	    break;				// already stored
	}
	if (j == acl_wild_hosts.elements)	// If new
	  (void) push_dynamic(&acl_wild_hosts,(uchar*) &acl_user->host);
      }
      else if (!my_hash_search(&acl_check_hosts,(uchar*)
                               acl_user->host.hostname,
                               strlen(acl_user->host.hostname)))
      {
	if (my_hash_insert(&acl_check_hosts,(uchar*) acl_user))
	{					// End of memory
	  allow_all_hosts=1;			// Should never happen
	  DBUG_VOID_RETURN;
	}
      }
    }
  }
  freeze_size(&acl_wild_hosts);
  freeze_size(&acl_check_hosts.array);
  DBUG_VOID_RETURN;
}


/*
  Rebuild lists used for checking of allowed hosts

  We need to rebuild 'acl_check_hosts' and 'acl_wild_hosts' after adding,
  dropping or renaming user, since they contain pointers to elements of
  'acl_user' array, which are invalidated by drop operation, and use
  ACL_USER::host::hostname as a key, which is changed by rename.
*/
static void rebuild_check_host(void)
{
  delete_dynamic(&acl_wild_hosts);
  my_hash_free(&acl_check_hosts);
  init_check_host();
}

/*
  Reset a role role_grants dynamic array.
  Also, the role's access bits are reset to the ones present in the table.
*/
static my_bool acl_role_reset_role_arrays(void *ptr,
                                    void * not_used __attribute__((unused)))
{
  ACL_ROLE *role= (ACL_ROLE *)ptr;
  reset_dynamic(&role->role_grants);
  reset_dynamic(&role->parent_grantee);
  role->counter= 0;
  return 0;
}

/*
   Add a the coresponding pointers present in the mapping to the entries in
   acl_users and acl_roles
*/
static bool add_role_user_mapping(ACL_USER_BASE *grantee, ACL_ROLE *role)
{
  return push_dynamic(&grantee->role_grants, (uchar*) &role)
      || push_dynamic(&role->parent_grantee, (uchar*) &grantee);

}

/*
  Revert the last add_role_user_mapping() action
*/
static void undo_add_role_user_mapping(ACL_USER_BASE *grantee, ACL_ROLE *role)
{
  void *pop __attribute__((unused));

  pop= pop_dynamic(&grantee->role_grants);
  DBUG_ASSERT(role == *(ACL_ROLE**)pop);

  pop= pop_dynamic(&role->parent_grantee);
  DBUG_ASSERT(grantee == *(ACL_USER_BASE**)pop);
}

/*
  this helper is used when building role_grants and parent_grantee arrays
  from scratch.

  this happens either on initial loading of data from tables, in acl_load().
  or in rebuild_role_grants after acl_role_reset_role_arrays().
*/
static bool add_role_user_mapping(const char *uname, const char *hname,
                                  const char *rname)
{
  ACL_USER_BASE *grantee= find_acl_user_base(uname, hname);
  ACL_ROLE *role= find_acl_role(rname);

  if (grantee == NULL || role == NULL)
    return 1;

  /*
    because all arrays are rebuilt completely, and counters were also reset,
    we can increment them here, and after the rebuild all counters will
    have correct values (equal to the number of roles granted).
  */
  if (grantee->flags & IS_ROLE)
    ((ACL_ROLE*)grantee)->counter++;
  return add_role_user_mapping(grantee, role);
}

/*
  This helper function is used to removes roles and grantees
  from the corresponding cross-reference arrays. see remove_role_user_mapping().
  as such, it asserts that an element to delete is present in the array,
  and is present only once.
*/
static void remove_ptr_from_dynarray(DYNAMIC_ARRAY *array, void *ptr)
{
  bool found __attribute__((unused))= false;
  for (uint i= 0; i < array->elements; i++)
  {
    if (ptr == *dynamic_element(array, i, void**))
    {
      DBUG_ASSERT(!found);
      delete_dynamic_element(array, i);
      IF_DBUG_ASSERT(found= true, break);
    }
  }
  DBUG_ASSERT(found);
}

static void remove_role_user_mapping(ACL_USER_BASE *grantee, ACL_ROLE *role,
                                     int grantee_idx=-1, int role_idx=-1)
{
  remove_ptr_from_dynarray(&grantee->role_grants, role);
  remove_ptr_from_dynarray(&role->parent_grantee, grantee);
}


static my_bool add_role_user_mapping_action(void *ptr, void *unused __attribute__((unused)))
{
  ROLE_GRANT_PAIR *pair= (ROLE_GRANT_PAIR*)ptr;
  bool status __attribute__((unused));
  status= add_role_user_mapping(pair->u_uname, pair->u_hname, pair->r_uname);
  /*
     The invariant chosen is that acl_roles_mappings should _always_
     only contain valid entries, referencing correct user and role grants.
     If add_role_user_mapping detects an invalid entry, it will not add
     the mapping into the ACL_USER::role_grants array.
  */
  DBUG_ASSERT(status == 0);
  return 0;
}


/*
  Rebuild the role grants every time the acl_users is modified

  The role grants in the ACL_USER class need to be rebuilt, as they contain
  pointers to elements of the acl_users array.
*/

static void rebuild_role_grants(void)
{
  DBUG_ENTER("rebuild_role_grants");
  /*
    Reset every user's and role's role_grants array
  */
  for (uint i=0; i < acl_users.elements; i++) {
    ACL_USER *user= dynamic_element(&acl_users, i, ACL_USER *);
    reset_dynamic(&user->role_grants);
  }
  my_hash_iterate(&acl_roles, acl_role_reset_role_arrays, NULL);

  /* Rebuild the direct links between users and roles in ACL_USER::role_grants */
  my_hash_iterate(&acl_roles_mappings, add_role_user_mapping_action, NULL);

  DBUG_VOID_RETURN;
}


/* Return true if there is no users that can match the given host */
bool acl_check_host(const char *host, const char *ip)
{
  if (allow_all_hosts)
    return 0;
  mysql_mutex_lock(&acl_cache->lock);

  if ((host && my_hash_search(&acl_check_hosts,(uchar*) host,strlen(host))) ||
      (ip && my_hash_search(&acl_check_hosts,(uchar*) ip, strlen(ip))))
  {
    mysql_mutex_unlock(&acl_cache->lock);
    return 0;					// Found host
  }
  for (uint i=0 ; i < acl_wild_hosts.elements ; i++)
  {
    acl_host_and_ip *acl=dynamic_element(&acl_wild_hosts,i,acl_host_and_ip*);
    if (compare_hostname(acl, host, ip))
    {
      mysql_mutex_unlock(&acl_cache->lock);
      return 0;					// Host ok
    }
  }
  mysql_mutex_unlock(&acl_cache->lock);
  if (ip != NULL)
  {
    /* Increment HOST_CACHE.COUNT_HOST_ACL_ERRORS. */
    Host_errors errors;
    errors.m_host_acl= 1;
    inc_host_errors(ip, &errors);
  }
  return 1;					// Host is not allowed
}

/**
  Check if the user is allowed to alter the mysql.user table

 @param thd              THD
 @param host             Hostname for the user
 @param user             User name

 @return Error status
   @retval 0 OK
   @retval 1 Error
*/

static int check_alter_user(THD *thd, const char *host, const char *user)
{
  int error = 1;
  if (!initialized)
  {
    my_error(ER_OPTION_PREVENTS_STATEMENT, MYF(0), "--skip-grant-tables");
    goto end;
  }

  if (IF_WSREP((!WSREP(thd) || !thd->wsrep_applier), 1) &&
      !thd->slave_thread && !thd->security_ctx->priv_user[0] &&
      !thd->bootstrap)
  {
    my_message(ER_PASSWORD_ANONYMOUS_USER,
               ER_THD(thd, ER_PASSWORD_ANONYMOUS_USER),
               MYF(0));
    goto end;
  }
  if (!host) // Role
  {
    my_error(ER_PASSWORD_NO_MATCH, MYF(0));
    goto end;
  }

  if (!thd->slave_thread &&
      IF_WSREP((!WSREP(thd) || !thd->wsrep_applier),1) &&
      !thd->security_ctx->is_priv_user(user, host))
  {
    if (thd->security_ctx->password_expired)
    {
      my_error(ER_MUST_CHANGE_PASSWORD, MYF(0));
      goto end;
    }
    if (check_access(thd, UPDATE_ACL, "mysql", NULL, NULL, 1, 0))
      goto end;
  }

  error = 0;

end:
  return error;
}
/**
  Check if the user is allowed to change password

 @param thd              THD
 @param user             User, hostname, new password or password hash

 @return Error status
   @retval 0 OK
   @retval 1 ERROR; In this case the error is sent to the client.
*/

bool check_change_password(THD *thd, LEX_USER *user)
{
  LEX_USER *real_user= get_current_user(thd, user);
  user->user= real_user->user;
  user->host= real_user->host;
  return check_alter_user(thd, user->host.str, user->user.str);
}


/**
  Change a password for a user.

  @param thd            THD
  @param user           User, hostname, new password hash
 
  @return Error code
   @retval 0 ok
   @retval 1 ERROR; In this case the error is sent to the client.
*/
bool change_password(THD *thd, LEX_USER *user)
{
  Grant_tables tables;
  /* Buffer should be extended when password length is extended. */
  char buff[512];
  ulong query_length= 0;
  enum_binlog_format save_binlog_format;
  int result=0;
  ACL_USER *acl_user;
  ACL_USER::AUTH auth;
  const char *password_plugin= 0;
  const CSET_STRING query_save __attribute__((unused)) = thd->query_string;
  DBUG_ENTER("change_password");
  DBUG_PRINT("enter",("host: '%s'  user: '%s'  new_password: '%s'",
		      user->host.str, user->user.str, user->auth->auth_str.str));
  DBUG_ASSERT(user->host.str != 0);                     // Ensured by caller

  /*
    This statement will be replicated as a statement, even when using
    row-based replication.  The flag will be reset at the end of the
    statement.
    This has to be handled here as it's called by set_var.cc, which is
    not automaticly handled by sql_parse.cc
  */
  save_binlog_format= thd->set_current_stmt_binlog_format_stmt();

  if (WSREP(thd) && !IF_WSREP(thd->wsrep_applier, 0))
    WSREP_TO_ISOLATION_BEGIN(WSREP_MYSQL_DB, NULL, NULL);

  if ((result= tables.open_and_lock(thd, Table_user, TL_WRITE)))
    DBUG_RETURN(result != 1);

  result= 1;
  mysql_mutex_lock(&acl_cache->lock);

  if (!(acl_user= find_user_exact(user->host.str, user->user.str)))
  {
    my_error(ER_PASSWORD_NO_MATCH, MYF(0));
    goto end;
  }

  if (acl_user->nauth == 1 &&
      (acl_user->auth[0].plugin.str == native_password_plugin_name.str ||
       acl_user->auth[0].plugin.str == old_password_plugin_name.str))
  {
    /* historical hack of auto-changing the plugin */
    acl_user->auth[0].plugin= guess_auth_plugin(thd, user->auth->auth_str.length);
  }

  for (uint i=0; i < acl_user->nauth; i++)
  {
    auth= acl_user->auth[i];
    auth.auth_string= safe_lexcstrdup_root(&acl_memroot, user->auth->auth_str);
    int r= set_user_auth(thd, user->user, &auth, user->auth->pwtext);
    if (r == ER_SET_PASSWORD_AUTH_PLUGIN)
      password_plugin= auth.plugin.str;
    else if (r)
      goto end;
    else
    {
      acl_user->auth[i]= auth;
      password_plugin= 0;
      break;
    }
  }
  if (password_plugin)
  {
    my_error(ER_SET_PASSWORD_AUTH_PLUGIN, MYF(0), password_plugin);
    goto end;
  }

  /* Update the acl password expired state of user */
  acl_user->password_last_changed= thd->query_start();
  acl_user->password_expired= false;

  /* If user is the connected user, reset the password expired field on sctx
     and allow the user to exit sandbox mode */
  if (thd->security_ctx->is_priv_user(user->user.str, user->host.str))
    thd->security_ctx->password_expired= false;

  if (update_user_table_password(thd, tables.user_table(), *acl_user))
    goto end;

  acl_cache->clear(1);                          // Clear locked hostname cache
  mysql_mutex_unlock(&acl_cache->lock);
  result= 0;
  if (mysql_bin_log.is_open())
  {
    query_length= sprintf(buff, "SET PASSWORD FOR '%-.120s'@'%-.120s'='%-.120s'",
           user->user.str, safe_str(user->host.str), auth.auth_string.str);
    DBUG_ASSERT(query_length);
    thd->clear_error();
    result= thd->binlog_query(THD::STMT_QUERY_TYPE, buff, query_length,
                              FALSE, FALSE, FALSE, 0) > 0;
  }
end:
  if (result)
    mysql_mutex_unlock(&acl_cache->lock);
  close_mysql_tables(thd);

#ifdef WITH_WSREP
wsrep_error_label:
  if (WSREP(thd) && !thd->wsrep_applier)
  {
    WSREP_TO_ISOLATION_END;

    thd->set_query(query_save);
  }
#endif /* WITH_WSREP */
  thd->restore_stmt_binlog_format(save_binlog_format);

  DBUG_RETURN(result);
}

int acl_check_set_default_role(THD *thd, const char *host, const char *user,
                               const char *role)
{
  DBUG_ENTER("acl_check_set_default_role");
  DBUG_RETURN(check_alter_user(thd, host, user) ||
              check_user_can_set_role(thd, user, host, NULL, role, NULL));
}

int acl_set_default_role(THD *thd, const char *host, const char *user,
                         const char *rolename)
{
  Grant_tables tables;
  char user_key[MAX_KEY_LENGTH];
  int result= 1;
  int error;
  ulong query_length= 0;
  bool clear_role= FALSE;
  char buff[512];
  enum_binlog_format save_binlog_format= thd->get_current_stmt_binlog_format();
  const CSET_STRING query_save __attribute__((unused)) = thd->query_string;

  DBUG_ENTER("acl_set_default_role");
  DBUG_PRINT("enter",("host: '%s'  user: '%s'  rolename: '%s'",
                      user, safe_str(host), safe_str(rolename)));

  if (!strcasecmp(rolename, "NONE"))
    clear_role= TRUE;

  if (mysql_bin_log.is_open() ||
      (WSREP(thd) && !IF_WSREP(thd->wsrep_applier, 0)))
  {
    query_length=
      sprintf(buff,"SET DEFAULT ROLE '%-.120s' FOR '%-.120s'@'%-.120s'",
              safe_str(rolename), user, safe_str(host));
  }

  /*
    This statement will be replicated as a statement, even when using
    row-based replication.  The flag will be reset at the end of the
    statement.
    This has to be handled here as it's called by set_var.cc, which is
    not automaticly handled by sql_parse.cc
  */
  save_binlog_format= thd->set_current_stmt_binlog_format_stmt();

  if (WSREP(thd) && !IF_WSREP(thd->wsrep_applier, 0))
  {
    thd->set_query(buff, query_length, system_charset_info);
    // Attention!!! here is implicit goto error;
    WSREP_TO_ISOLATION_BEGIN(WSREP_MYSQL_DB, NULL, NULL);
  }

  /*
    Extra block due to WSREP_TO_ISOLATION_BEGIN using goto.
    TODO(cvicentiu) Should move  this block out in a new function.
  */
  {
    if ((result= tables.open_and_lock(thd, Table_user, TL_WRITE)))
      DBUG_RETURN(result != 1);

    const User_table& user_table= tables.user_table();
    TABLE *table= user_table.table();

    result= 1;

    mysql_mutex_lock(&acl_cache->lock);
    ACL_USER *acl_user;
    if (!(acl_user= find_user_exact(host, user)))
    {
      mysql_mutex_unlock(&acl_cache->lock);
      my_message(ER_PASSWORD_NO_MATCH, ER_THD(thd, ER_PASSWORD_NO_MATCH),
                 MYF(0));
      goto end;
    }

    if (!clear_role)
    {
      /* set new default_rolename */
      acl_user->default_rolename.str= safe_strdup_root(&acl_memroot, rolename);
      acl_user->default_rolename.length= strlen(rolename);
    }
    else
    {
      /* clear the default_rolename */
      acl_user->default_rolename.str = NULL;
      acl_user->default_rolename.length = 0;
    }

    /* update the mysql.user table with the new default role */
    tables.user_table().table()->use_all_columns();
    user_table.set_host(host, strlen(host));
    user_table.set_user(user, strlen(user));
    key_copy((uchar *) user_key, table->record[0], table->key_info,
             table->key_info->key_length);

    if (table->file->ha_index_read_idx_map(table->record[0], 0,
                                           (uchar *) user_key, HA_WHOLE_KEY,
                                           HA_READ_KEY_EXACT))
    {
      mysql_mutex_unlock(&acl_cache->lock);
      my_message(ER_PASSWORD_NO_MATCH, ER_THD(thd, ER_PASSWORD_NO_MATCH),
                 MYF(0));
      goto end;
    }
    store_record(table, record[1]);
    user_table.set_default_role(acl_user->default_rolename.str,
                                acl_user->default_rolename.length);
    if (unlikely(error= table->file->ha_update_row(table->record[1],
                                                   table->record[0])) &&
        error != HA_ERR_RECORD_IS_THE_SAME)
    {
      mysql_mutex_unlock(&acl_cache->lock);
      table->file->print_error(error,MYF(0));	/* purecov: deadcode */
      goto end;
    }

    acl_cache->clear(1);
    mysql_mutex_unlock(&acl_cache->lock);
    result= 0;
    if (mysql_bin_log.is_open())
    {
      DBUG_ASSERT(query_length);
      thd->clear_error();
      result= thd->binlog_query(THD::STMT_QUERY_TYPE, buff, query_length,
                                FALSE, FALSE, FALSE, 0) > 0;
    }
  end:
    close_mysql_tables(thd);
  }

#ifdef WITH_WSREP
wsrep_error_label:
  if (WSREP(thd) && !thd->wsrep_applier)
  {
    WSREP_TO_ISOLATION_END;

    thd->set_query(query_save);
  }
#endif /* WITH_WSREP */

  thd->restore_stmt_binlog_format(save_binlog_format);

  DBUG_RETURN(result);
}


/*
  Find user in ACL

  SYNOPSIS
    is_acl_user()
    host                 host name
    user                 user name

  RETURN
   FALSE  user not fond
   TRUE   there is such user
*/

bool is_acl_user(const char *host, const char *user)
{
  bool res;

  /* --skip-grants */
  if (!initialized)
    return TRUE;

  mysql_mutex_lock(&acl_cache->lock);

  if (*host) // User
    res= find_user_exact(host, user) != NULL;
  else // Role
    res= find_acl_role(user) != NULL;

  mysql_mutex_unlock(&acl_cache->lock);
  return res;
}


/*
  Find first entry that matches the specified user@host pair
*/
static ACL_USER *find_user_exact(const char *host, const char *user)
{
  mysql_mutex_assert_owner(&acl_cache->lock);
  size_t start= acl_find_user_by_name(user);

  for (size_t i= start; i < acl_users.elements; i++)
  {
    ACL_USER *acl_user= dynamic_element(&acl_users, i, ACL_USER*);
    if (i > start && strcmp(acl_user->user.str, user))
      return 0;

    if (!my_strcasecmp(system_charset_info, acl_user->host.hostname, host))
      return acl_user;
  }
  return 0;
}

/*
  Find first entry that matches the specified user@host pair
*/
static ACL_USER * find_user_wild(const char *host, const char *user, const char *ip)
{
  mysql_mutex_assert_owner(&acl_cache->lock);

  size_t start = acl_find_user_by_name(user);

  for (size_t i= start; i < acl_users.elements; i++)
  {
    ACL_USER *acl_user=dynamic_element(&acl_users,i,ACL_USER*);
    if (i > start && strcmp(acl_user->user.str, user))
      break;
    if (compare_hostname(&acl_user->host, host, ip ? ip : host))
      return acl_user;
  }
  return 0;
}

/*
  Find a role with the specified name
*/
static ACL_ROLE *find_acl_role(const char *role)
{
  DBUG_ENTER("find_acl_role");
  DBUG_PRINT("enter",("role: '%s'", role));
  DBUG_PRINT("info", ("Hash elements: %ld", acl_roles.records));

  mysql_mutex_assert_owner(&acl_cache->lock);

  ACL_ROLE *r= (ACL_ROLE *)my_hash_search(&acl_roles, (uchar *)role,
                                          strlen(role));
  DBUG_RETURN(r);
}


static ACL_USER_BASE *find_acl_user_base(const char *user, const char *host)
{
  if (*host)
    return find_user_exact(host, user);

  return find_acl_role(user);
}


/*
  Comparing of hostnames

  NOTES
  A hostname may be of type:
  hostname   (May include wildcards);   monty.pp.sci.fi
  ip	   (May include wildcards);   192.168.0.0
  ip/netmask			      192.168.0.0/255.255.255.0

  A net mask of 0.0.0.0 is not allowed.
*/

static const char *calc_ip(const char *ip, long *val, char end)
{
  long ip_val,tmp;
  if (!(ip=str2int(ip,10,0,255,&ip_val)) || *ip != '.')
    return 0;
  ip_val<<=24;
  if (!(ip=str2int(ip+1,10,0,255,&tmp)) || *ip != '.')
    return 0;
  ip_val+=tmp<<16;
  if (!(ip=str2int(ip+1,10,0,255,&tmp)) || *ip != '.')
    return 0;
  ip_val+=tmp<<8;
  if (!(ip=str2int(ip+1,10,0,255,&tmp)) || *ip != end)
    return 0;
  *val=ip_val+tmp;
  return ip;
}


static void update_hostname(acl_host_and_ip *host, const char *hostname)
{
  // fix historical undocumented convention that empty host is the same as '%'
  hostname=const_cast<char*>(hostname ? hostname : host_not_specified.str);
  host->hostname=(char*) hostname;             // This will not be modified!
  if (!(hostname= calc_ip(hostname,&host->ip,'/')) ||
      !(hostname= calc_ip(hostname+1,&host->ip_mask,'\0')))
  {
    host->ip= host->ip_mask=0;			// Not a masked ip
  }
}


static bool compare_hostname(const acl_host_and_ip *host, const char *hostname,
			     const char *ip)
{
  long tmp;
  if (host->ip_mask && ip && calc_ip(ip,&tmp,'\0'))
  {
    return (tmp & host->ip_mask) == host->ip;
  }
  return (!host->hostname ||
	  (hostname && !wild_case_compare(system_charset_info,
                                          hostname, host->hostname)) ||
	  (ip && !wild_compare(ip, host->hostname, 0)));
}

/**
  Check if the given host name needs to be resolved or not.
  Host name has to be resolved if it actually contains *name*.

  For example:
    192.168.1.1               --> FALSE
    192.168.1.0/255.255.255.0 --> FALSE
    %                         --> FALSE
    192.168.1.%               --> FALSE
    AB%                       --> FALSE

    AAAAFFFF                  --> TRUE (Hostname)
    AAAA:FFFF:1234:5678       --> FALSE
    ::1                       --> FALSE

  This function does not check if the given string is a valid host name or
  not. It assumes that the argument is a valid host name.

  @param hostname   the string to check.

  @return a flag telling if the argument needs to be resolved or not.
  @retval TRUE the argument is a host name and needs to be resolved.
  @retval FALSE the argument is either an IP address, or a patter and
          should not be resolved.
*/

bool hostname_requires_resolving(const char *hostname)
{
  if (!hostname)
    return FALSE;

  /* Check if hostname is the localhost. */

  size_t hostname_len= strlen(hostname);
  size_t localhost_len= strlen(my_localhost);

  if (hostname == my_localhost ||
      (hostname_len == localhost_len &&
       !system_charset_info->strnncoll(
                     (const uchar *) hostname,  hostname_len,
                     (const uchar *) my_localhost, strlen(my_localhost))))
  {
    return FALSE;
  }

  /*
    If the string contains any of {':', '%', '_', '/'}, it is definitely
    not a host name:
      - ':' means that the string is an IPv6 address;
      - '%' or '_' means that the string is a pattern;
      - '/' means that the string is an IPv4 network address;
  */

  for (const char *p= hostname; *p; ++p)
  {
    switch (*p) {
      case ':':
      case '%':
      case '_':
      case '/':
        return FALSE;
    }
  }

  /*
    Now we have to tell a host name (ab.cd, 12.ab) from an IPv4 address
    (12.34.56.78). The assumption is that if the string contains only
    digits and dots, it is an IPv4 address. Otherwise -- a host name.
  */

  for (const char *p= hostname; *p; ++p)
  {
    if (*p != '.' && !my_isdigit(&my_charset_latin1, *p))
      return TRUE; /* a "letter" has been found. */
  }

  return FALSE; /* all characters are either dots or digits. */
}


/**
  Update record for user in mysql.user privilege table with new password.

  @see change_password
*/

static bool update_user_table_password(THD *thd, const User_table& user_table,
                                       const ACL_USER &user)
{
  char user_key[MAX_KEY_LENGTH];
  int error;
  DBUG_ENTER("update_user_table_password");

  TABLE *table= user_table.table();
  table->use_all_columns();
  user_table.set_host(user.host.hostname, user.hostname_length);
  user_table.set_user(user.user.str, user.user.length);
  key_copy((uchar *) user_key, table->record[0], table->key_info,
           table->key_info->key_length);

  if (table->file->ha_index_read_idx_map(table->record[0], 0,
                                         (uchar *) user_key, HA_WHOLE_KEY,
                                         HA_READ_KEY_EXACT))
  {
    my_message(ER_PASSWORD_NO_MATCH, ER_THD(thd, ER_PASSWORD_NO_MATCH),
               MYF(0));
    DBUG_RETURN(1);
  }
  store_record(table, record[1]);

  if (user_table.set_auth(user))
  {
    my_error(ER_COL_COUNT_DOESNT_MATCH_PLEASE_UPDATE, MYF(0),
             user_table.name().str, 3, user_table.num_fields(),
             static_cast<int>(table->s->mysql_version), MYSQL_VERSION_ID);
    DBUG_RETURN(1);
  }

  user_table.set_password_expired(user.password_expired);
  user_table.set_password_last_changed(user.password_last_changed);

  if (unlikely(error= table->file->ha_update_row(table->record[1],
                                                 table->record[0])) &&
      error != HA_ERR_RECORD_IS_THE_SAME)
  {
    table->file->print_error(error,MYF(0));
    DBUG_RETURN(1);
  }

  DBUG_RETURN(0);
}


/*
  Return 1 if we are allowed to create new users
  the logic here is: INSERT_ACL is sufficient.
  It's also a requirement in opt_safe_user_create,
  otherwise CREATE_USER_ACL is enough.
*/

static bool test_if_create_new_users(THD *thd)
{
  Security_context *sctx= thd->security_ctx;
  bool create_new_users= MY_TEST(sctx->master_access & INSERT_ACL) ||
                         (!opt_safe_user_create &&
                          MY_TEST(sctx->master_access & CREATE_USER_ACL));
  if (!create_new_users)
  {
    TABLE_LIST tl;
    privilege_t db_access(NO_ACL);
    tl.init_one_table(&MYSQL_SCHEMA_NAME, &MYSQL_TABLE_NAME[USER_TABLE],
                      NULL, TL_WRITE);
    create_new_users= 1;

    db_access=acl_get(sctx->host, sctx->ip,
		      sctx->priv_user, tl.db.str, 0);
    if (sctx->priv_role[0])
      db_access|= acl_get("", "", sctx->priv_role, tl.db.str, 0);
    if (!(db_access & INSERT_ACL))
    {
      if (check_grant(thd, INSERT_ACL, &tl, FALSE, UINT_MAX, TRUE))
        create_new_users=0;
    }
  }
  return create_new_users;
}


/****************************************************************************
  Handle GRANT commands
****************************************************************************/
static USER_AUTH auth_no_password;

static int replace_user_table(THD *thd, const User_table &user_table,
                              LEX_USER * const combo, privilege_t rights,
                              const bool revoke_grant,
                              const bool can_create_user,
                              const bool no_auto_create)
{
  int error = -1;
  uint nauth= 0;
  bool old_row_exists=0;
  uchar user_key[MAX_KEY_LENGTH];
  bool handle_as_role= combo->is_role();
  LEX *lex= thd->lex;
  TABLE *table= user_table.table();
  ACL_USER new_acl_user, *old_acl_user= 0;
  DBUG_ENTER("replace_user_table");

  mysql_mutex_assert_owner(&acl_cache->lock);

  table->use_all_columns();
  user_table.set_host(combo->host.str,combo->host.length);
  user_table.set_user(combo->user.str,combo->user.length);
  key_copy(user_key, table->record[0], table->key_info,
           table->key_info->key_length);

  if (table->file->ha_index_read_idx_map(table->record[0], 0, user_key,
                                         HA_WHOLE_KEY, HA_READ_KEY_EXACT))
  {
    if (revoke_grant)
    {
      if (combo->host.length)
        my_error(ER_NONEXISTING_GRANT, MYF(0), combo->user.str,
                 combo->host.str);
      else
        my_error(ER_INVALID_ROLE, MYF(0), combo->user.str);
      goto end;
    }
    /*
      There are four options which affect the process of creation of
      a new user (mysqld option --safe-create-user, 'insert' privilege
      on 'mysql.user' table, using 'GRANT' with 'IDENTIFIED BY' and
      SQL_MODE flag NO_AUTO_CREATE_USER). Below is the simplified rule
      how it should work.
      if (safe-user-create && ! INSERT_priv) => reject
      else if (identified_by) => create
      else if (no_auto_create_user) => reject
      else create

      see also test_if_create_new_users()
    */
    else if (!combo->has_auth() && no_auto_create)
    {
      my_error(ER_PASSWORD_NO_MATCH, MYF(0));
      goto end;
    }
    else if (!can_create_user)
    {
      my_error(ER_CANT_CREATE_USER_WITH_GRANT, MYF(0));
      goto end;
    }

    if (!combo->auth)
      combo->auth= &auth_no_password;

    old_row_exists = 0;
    restore_record(table, s->default_values);
    user_table.set_host(combo->host.str, combo->host.length);
    user_table.set_user(combo->user.str, combo->user.length);
  }
  else
  {
    old_row_exists = 1;
    store_record(table,record[1]);			// Save copy for update
  }

  for (USER_AUTH *auth= combo->auth; auth; auth= auth->next)
  {
    nauth++;
    if (auth->plugin.length)
    {
      if (!plugin_is_ready(&auth->plugin, MYSQL_AUTHENTICATION_PLUGIN))
      {
        my_error(ER_PLUGIN_IS_NOT_LOADED, MYF(0), auth->plugin.str);
        goto end;
      }
    }
    else
      auth->plugin= guess_auth_plugin(thd, auth->auth_str.length);
  }

  /* Update table columns with new privileges */
  user_table.set_access(rights, revoke_grant);
  rights= user_table.get_access();

  if (handle_as_role)
  {
    if (old_row_exists && !user_table.get_is_role())
    {
      goto end;
    }
    if (user_table.set_is_role(true))
    {
      my_error(ER_COL_COUNT_DOESNT_MATCH_PLEASE_UPDATE, MYF(0),
               user_table.name().str,
               ROLE_ASSIGN_COLUMN_IDX + 1, user_table.num_fields(),
               static_cast<int>(table->s->mysql_version), MYSQL_VERSION_ID);
      goto end;
    }
  }
  else
  {
    old_acl_user= find_user_exact(combo->host.str, combo->user.str);
    if ((old_acl_user != NULL) != old_row_exists)
    {
      my_error(ER_PASSWORD_NO_MATCH, MYF(0));
      goto end;
    }
    new_acl_user= old_row_exists ? *old_acl_user :
                  ACL_USER(thd, *combo, lex->account_options, rights);
    if (acl_user_update(thd, &new_acl_user, nauth,
                        *combo, lex->account_options, rights))
      goto end;

    if (user_table.set_auth(new_acl_user))
    {
      my_error(ER_COL_COUNT_DOESNT_MATCH_PLEASE_UPDATE, MYF(0),
               user_table.name().str, 3, user_table.num_fields(),
               static_cast<int>(table->s->mysql_version), MYSQL_VERSION_ID);
      DBUG_RETURN(1);
    }

    switch (lex->account_options.ssl_type) {
    case SSL_TYPE_NOT_SPECIFIED:
      break;
    case SSL_TYPE_NONE:
    case SSL_TYPE_ANY:
    case SSL_TYPE_X509:
      user_table.set_ssl_type(lex->account_options.ssl_type);
      user_table.set_ssl_cipher("", 0);
      user_table.set_x509_issuer("", 0);
      user_table.set_x509_subject("", 0);
      break;
    case SSL_TYPE_SPECIFIED:
      user_table.set_ssl_type(lex->account_options.ssl_type);
      if (lex->account_options.ssl_cipher.str)
        user_table.set_ssl_cipher(lex->account_options.ssl_cipher.str,
                                  lex->account_options.ssl_cipher.length);
      else
        user_table.set_ssl_cipher("", 0);
      if (lex->account_options.x509_issuer.str)
        user_table.set_x509_issuer(lex->account_options.x509_issuer.str,
                                   lex->account_options.x509_issuer.length);
      else
        user_table.set_x509_issuer("", 0);
      if (lex->account_options.x509_subject.str)
        user_table.set_x509_subject(lex->account_options.x509_subject.str,
                                    lex->account_options.x509_subject.length);
      else
        user_table.set_x509_subject("", 0);
      break;
    }

    if (lex->account_options.specified_limits & USER_RESOURCES::QUERIES_PER_HOUR)
      user_table.set_max_questions(lex->account_options.questions);
    if (lex->account_options.specified_limits & USER_RESOURCES::UPDATES_PER_HOUR)
      user_table.set_max_updates(lex->account_options.updates);
    if (lex->account_options.specified_limits & USER_RESOURCES::CONNECTIONS_PER_HOUR)
      user_table.set_max_connections(lex->account_options.conn_per_hour);
    if (lex->account_options.specified_limits & USER_RESOURCES::USER_CONNECTIONS)
      user_table.set_max_user_connections(lex->account_options.user_conn);
    if (lex->account_options.specified_limits & USER_RESOURCES::MAX_STATEMENT_TIME)
      user_table.set_max_statement_time(lex->account_options.max_statement_time);

    mqh_used= (mqh_used || lex->account_options.questions || lex->account_options.updates ||
               lex->account_options.conn_per_hour || lex->account_options.user_conn ||
               lex->account_options.max_statement_time != 0.0);

    if (lex->account_options.account_locked != ACCOUNTLOCK_UNSPECIFIED)
      user_table.set_account_locked(new_acl_user.account_locked);

    if (nauth)
      user_table.set_password_last_changed(new_acl_user.password_last_changed);
    if (lex->account_options.password_expire != PASSWORD_EXPIRE_UNSPECIFIED)
    {
      user_table.set_password_lifetime(new_acl_user.password_lifetime);
      user_table.set_password_expired(new_acl_user.password_expired);
    }
  }

  if (old_row_exists)
  {
    /*
      We should NEVER delete from the user table, as a uses can still
      use mysqld even if he doesn't have any privileges in the user table!
    */
    if (cmp_record(table, record[1]))
    {
      if (unlikely(error= table->file->ha_update_row(table->record[1],
                                                     table->record[0])) &&
          error != HA_ERR_RECORD_IS_THE_SAME)
      {                                         // This should never happen
        table->file->print_error(error,MYF(0)); /* purecov: deadcode */
        error= -1;                              /* purecov: deadcode */
        goto end;                               /* purecov: deadcode */
      }
      else
        error= 0;
    }
  }
  else if (unlikely(error=table->file->ha_write_row(table->record[0])))
  {
    // This should never happen
    if (table->file->is_fatal_error(error, HA_CHECK_DUP))
    {
      table->file->print_error(error,MYF(0));	/* purecov: deadcode */
      error= -1;				/* purecov: deadcode */
      goto end;					/* purecov: deadcode */
    }
  }
  error=0;					// Privileges granted / revoked

end:
  if (likely(!error))
  {
    acl_cache->clear(1);			// Clear privilege cache
    if (handle_as_role)
    {
      if (old_row_exists)
        acl_update_role(combo->user.str, rights);
      else
        acl_insert_role(combo->user.str, rights);
    }
    else
    {
      if (old_acl_user)
        *old_acl_user= new_acl_user;
      else
      {
        push_new_user(new_acl_user);
        rebuild_acl_users();

        /* Rebuild 'acl_check_hosts' since 'acl_users' has been modified */
        rebuild_check_host();

        /*
          Rebuild every user's role_grants since 'acl_users' has been sorted
          and old pointers to ACL_USER elements are no longer valid
        */
        rebuild_role_grants();
      }
    }
  }
  DBUG_RETURN(error);
}


/*
  change grants in the mysql.db table
*/

static int replace_db_table(TABLE *table, const char *db,
			    const LEX_USER &combo,
			    privilege_t rights, const bool revoke_grant)
{
  uint i;
  ulonglong priv;
  privilege_t store_rights(NO_ACL);
  bool old_row_exists=0;
  int error;
  char what= revoke_grant ? 'N' : 'Y';
  uchar user_key[MAX_KEY_LENGTH];
  DBUG_ENTER("replace_db_table");

  /* Check if there is such a user in user table in memory? */
  if (!find_user_wild(combo.host.str,combo.user.str))
  {
    /* The user could be a role, check if the user is registered as a role */
    if (!combo.host.length && !find_acl_role(combo.user.str))
    {
      my_message(ER_PASSWORD_NO_MATCH, ER_THD(table->in_use,
                                              ER_PASSWORD_NO_MATCH), MYF(0));
      DBUG_RETURN(-1);
    }
  }

  table->use_all_columns();
  table->field[0]->store(combo.host.str,combo.host.length,
                         system_charset_info);
  table->field[1]->store(db,(uint) strlen(db), system_charset_info);
  table->field[2]->store(combo.user.str,combo.user.length,
                         system_charset_info);
  key_copy(user_key, table->record[0], table->key_info,
           table->key_info->key_length);

  if (table->file->ha_index_read_idx_map(table->record[0],0, user_key,
                                         HA_WHOLE_KEY,
                                         HA_READ_KEY_EXACT))
  {
    if (revoke_grant)
    { // no row, no revoke
      my_error(ER_NONEXISTING_GRANT, MYF(0), combo.user.str, combo.host.str);
      goto abort;
    }
    old_row_exists = 0;
    restore_record(table, s->default_values);
    table->field[0]->store(combo.host.str,combo.host.length,
                           system_charset_info);
    table->field[1]->store(db,(uint) strlen(db), system_charset_info);
    table->field[2]->store(combo.user.str,combo.user.length,
                           system_charset_info);
  }
  else
  {
    old_row_exists = 1;
    store_record(table,record[1]);
  }

  store_rights=get_rights_for_db(rights);
  for (i= 3, priv= 1; i < table->s->fields; i++, priv <<= 1)
  {
    if (priv & store_rights)			// do it if priv is chosen
      table->field [i]->store(&what,1, &my_charset_latin1);// set requested privileges
  }
  rights=get_access(table,3);
  rights=fix_rights_for_db(rights);

  if (old_row_exists)
  {
    /* update old existing row */
    if (rights)
    {
      if (unlikely((error= table->file->ha_update_row(table->record[1],
                                                      table->record[0]))) &&
          error != HA_ERR_RECORD_IS_THE_SAME)
	goto table_error;			/* purecov: deadcode */
    }
    else	/* must have been a revoke of all privileges */
    {
      if (unlikely((error= table->file->ha_delete_row(table->record[1]))))
	goto table_error;			/* purecov: deadcode */
    }
  }
  else if (rights &&
           (unlikely(error= table->file->ha_write_row(table->record[0]))))
  {
    if (table->file->is_fatal_error(error, HA_CHECK_DUP_KEY))
      goto table_error; /* purecov: deadcode */
  }

  acl_cache->clear(1);				// Clear privilege cache
  if (old_row_exists)
    acl_update_db(combo.user.str,combo.host.str,db,rights);
  else if (rights)
  {
    /*
       If we did not have an already existing row, for users, we must always
       insert an ACL_DB entry. For roles however, it is possible that one was
       already created when DB privileges were propagated from other granted
       roles onto the current role. For this case, first try to update the
       existing entry, otherwise insert a new one.
    */
    if (!combo.is_role() ||
        !acl_update_db(combo.user.str, combo.host.str, db, rights))
    {
      acl_insert_db(combo.user.str,combo.host.str,db,rights);
    }
  }
  DBUG_RETURN(0);

  /* This could only happen if the grant tables got corrupted */
table_error:
  table->file->print_error(error,MYF(0));	/* purecov: deadcode */

abort:
  DBUG_RETURN(-1);
}

/**
  Updates the mysql.roles_mapping table

  @param table          TABLE to update
  @param user           user name of the grantee
  @param host           host name of the grantee
  @param role           role name to grant
  @param with_admin     WITH ADMIN OPTION flag
  @param existing       the entry in the acl_roles_mappings hash or NULL.
                        it is never NULL if revoke_grant is true.
                        it is NULL when a new pair is added, it's not NULL
                        when an existing pair is updated.
  @param revoke_grant   true for REVOKE, false for GRANT
*/
static int
replace_roles_mapping_table(TABLE *table, LEX_CSTRING *user, LEX_CSTRING *host,
                            LEX_CSTRING *role, bool with_admin,
                            ROLE_GRANT_PAIR *existing, bool revoke_grant)
{
  DBUG_ENTER("replace_roles_mapping_table");

  uchar row_key[MAX_KEY_LENGTH];
  int error;
  table->use_all_columns();
  restore_record(table, s->default_values);
  table->field[0]->store(host->str, host->length, system_charset_info);
  table->field[1]->store(user->str, user->length, system_charset_info);
  table->field[2]->store(role->str, role->length, system_charset_info);

  DBUG_ASSERT(!revoke_grant || existing);

  if (existing) // delete or update
  {
    key_copy(row_key, table->record[0], table->key_info,
             table->key_info->key_length);
    if (table->file->ha_index_read_idx_map(table->record[1], 0, row_key,
                                           HA_WHOLE_KEY, HA_READ_KEY_EXACT))
    {
      /* No match */
      DBUG_RETURN(1);
    }
    if (revoke_grant && !with_admin) 
    {
      if (unlikely((error= table->file->ha_delete_row(table->record[1]))))
      {
        DBUG_PRINT("info", ("error deleting row '%s' '%s' '%s'",
                            host->str, user->str, role->str));
        goto table_error;
      }
    }
    else if (with_admin)
    {
      table->field[3]->store(!revoke_grant + 1);

      if (unlikely((error= table->file->ha_update_row(table->record[1],
                                                      table->record[0]))))
      {
        DBUG_PRINT("info", ("error updating row '%s' '%s' '%s'",
                            host->str, user->str, role->str));
        goto table_error;
      }
    }
    DBUG_RETURN(0);
  }

  table->field[3]->store(with_admin + 1);

  if (unlikely((error= table->file->ha_write_row(table->record[0]))))
  {
    DBUG_PRINT("info", ("error inserting row '%s' '%s' '%s'",
                        host->str, user->str, role->str));
    goto table_error;
  }

  /* all ok */
  DBUG_RETURN(0);

table_error:
  DBUG_PRINT("info", ("table error"));
  table->file->print_error(error, MYF(0));
  DBUG_RETURN(1);
}


/**
  Updates the acl_roles_mappings hash

  @param user           user name of the grantee
  @param host           host name of the grantee
  @param role           role name to grant
  @param with_admin     WITH ADMIN OPTION flag
  @param existing       the entry in the acl_roles_mappings hash or NULL.
                        it is never NULL if revoke_grant is true.
                        it is NULL when a new pair is added, it's not NULL
                        when an existing pair is updated.
  @param revoke_grant   true for REVOKE, false for GRANT
*/
static int
update_role_mapping(LEX_CSTRING *user, LEX_CSTRING *host, LEX_CSTRING *role,
                    bool with_admin, ROLE_GRANT_PAIR *existing, bool revoke_grant)
{
  if (revoke_grant)
  {
    if (with_admin)
    {
      existing->with_admin= false;
      return 0;
    }
    return my_hash_delete(&acl_roles_mappings, (uchar*)existing);
  }

  if (existing)
  {
    existing->with_admin|= with_admin;
    return 0;
  }

  /* allocate a new entry that will go in the hash */
  ROLE_GRANT_PAIR *hash_entry= new (&acl_memroot) ROLE_GRANT_PAIR;
  if (hash_entry->init(&acl_memroot, user->str, host->str,
                       role->str, with_admin))
    return 1;
  return my_hash_insert(&acl_roles_mappings, (uchar*) hash_entry);
}

static void
acl_update_proxy_user(ACL_PROXY_USER *new_value, bool is_revoke)
{
  mysql_mutex_assert_owner(&acl_cache->lock);

  DBUG_ENTER("acl_update_proxy_user");
  for (uint i= 0; i < acl_proxy_users.elements; i++)
  {
    ACL_PROXY_USER *acl_user=
      dynamic_element(&acl_proxy_users, i, ACL_PROXY_USER *);

    if (acl_user->pk_equals(new_value))
    {
      if (is_revoke)
      {
        DBUG_PRINT("info", ("delting ACL_PROXY_USER"));
        delete_dynamic_element(&acl_proxy_users, i);
      }
      else
      {
        DBUG_PRINT("info", ("updating ACL_PROXY_USER"));
        acl_user->set_data(new_value);
      }
      break;
    }
  }
  DBUG_VOID_RETURN;
}


static void
acl_insert_proxy_user(ACL_PROXY_USER *new_value)
{
  DBUG_ENTER("acl_insert_proxy_user");
  mysql_mutex_assert_owner(&acl_cache->lock);
  (void) push_dynamic(&acl_proxy_users, (uchar *) new_value);
  my_qsort((uchar*) dynamic_element(&acl_proxy_users, 0, ACL_PROXY_USER *),
           acl_proxy_users.elements,
           sizeof(ACL_PROXY_USER), (qsort_cmp) acl_compare);
  DBUG_VOID_RETURN;
}


static int
replace_proxies_priv_table(THD *thd, TABLE *table, const LEX_USER *user,
                         const LEX_USER *proxied_user, bool with_grant_arg,
                         bool revoke_grant)
{
  bool old_row_exists= 0;
  int error;
  uchar user_key[MAX_KEY_LENGTH];
  ACL_PROXY_USER new_grant;
  char grantor[USER_HOST_BUFF_SIZE];

  DBUG_ENTER("replace_proxies_priv_table");

  if (!table)
  {
    my_error(ER_NO_SUCH_TABLE, MYF(0), MYSQL_SCHEMA_NAME.str,
             MYSQL_TABLE_NAME[PROXIES_PRIV_TABLE].str);
    DBUG_RETURN(-1);
  }

  /* Check if there is such a user in user table in memory? */
  if (!find_user_wild(user->host.str,user->user.str))
  {
    my_message(ER_PASSWORD_NO_MATCH,
               ER_THD(thd, ER_PASSWORD_NO_MATCH), MYF(0));
    DBUG_RETURN(-1);
  }

  table->use_all_columns();
  ACL_PROXY_USER::store_pk (table, &user->host, &user->user,
                            &proxied_user->host, &proxied_user->user);

  key_copy(user_key, table->record[0], table->key_info,
           table->key_info->key_length);

  get_grantor(thd, grantor);

  if (unlikely((error= table->file->ha_index_init(0, 1))))
  {
    table->file->print_error(error, MYF(0));
    DBUG_PRINT("info", ("ha_index_init error"));
    DBUG_RETURN(-1);
  }

  if (table->file->ha_index_read_map(table->record[0], user_key,
                                     HA_WHOLE_KEY,
                                     HA_READ_KEY_EXACT))
  {
    DBUG_PRINT ("info", ("Row not found"));
    if (revoke_grant)
    { // no row, no revoke
      my_error(ER_NONEXISTING_GRANT, MYF(0), user->user.str, user->host.str);
      goto abort;
    }
    old_row_exists= 0;
    restore_record(table, s->default_values);
    ACL_PROXY_USER::store_data_record(table, &user->host, &user->user,
                                      &proxied_user->host,
                                      &proxied_user->user,
                                      with_grant_arg,
                                      grantor);
  }
  else
  {
    DBUG_PRINT("info", ("Row found"));
    old_row_exists= 1;
    store_record(table, record[1]);
  }

  if (old_row_exists)
  {
    /* update old existing row */
    if (!revoke_grant)
    {
      if (unlikely(error= table->file->ha_update_row(table->record[1],
                                                     table->record[0])) &&
          error != HA_ERR_RECORD_IS_THE_SAME)
	goto table_error;			/* purecov: inspected */
    }
    else
    {
      if (unlikely((error= table->file->ha_delete_row(table->record[1]))))
	goto table_error;			/* purecov: inspected */
    }
  }
  else if (unlikely((error= table->file->ha_write_row(table->record[0]))))
  {
    DBUG_PRINT("info", ("error inserting the row"));
    if (table->file->is_fatal_error(error, HA_CHECK_DUP_KEY))
      goto table_error; /* purecov: inspected */
  }

  acl_cache->clear(1);				// Clear privilege cache
  if (old_row_exists)
  {
    new_grant.init(user->host.str, user->user.str,
                   proxied_user->host.str, proxied_user->user.str,
                   with_grant_arg);
    acl_update_proxy_user(&new_grant, revoke_grant);
  }
  else
  {
    new_grant.init(&acl_memroot, user->host.str, user->user.str,
                   proxied_user->host.str, proxied_user->user.str,
                   with_grant_arg);
    acl_insert_proxy_user(&new_grant);
  }

  table->file->ha_index_end();
  DBUG_RETURN(0);

  /* This could only happen if the grant tables got corrupted */
table_error:
  DBUG_PRINT("info", ("table error"));
  table->file->print_error(error, MYF(0));	/* purecov: inspected */

abort:
  DBUG_PRINT("info", ("aborting replace_proxies_priv_table"));
  table->file->ha_index_end();
  DBUG_RETURN(-1);
}


class GRANT_COLUMN :public Sql_alloc
{
public:
  char *column;
  privilege_t rights;
  privilege_t init_rights;
  uint key_length;
  GRANT_COLUMN(String &c, privilege_t y) :rights (y), init_rights(y)
  {
    column= (char*) memdup_root(&grant_memroot,c.ptr(), key_length=c.length());
  }

  /* this constructor assumes thas source->column is allocated in grant_memroot */
  GRANT_COLUMN(GRANT_COLUMN *source) : column(source->column),
    rights (source->rights), init_rights(NO_ACL), key_length(source->key_length) { }
};


static uchar* get_key_column(GRANT_COLUMN *buff, size_t *length,
			    my_bool not_used __attribute__((unused)))
{
  *length=buff->key_length;
  return (uchar*) buff->column;
}

class GRANT_NAME :public Sql_alloc
{
public:
  acl_host_and_ip host;
  char *db, *user, *tname, *hash_key;
  privilege_t privs;
  privilege_t init_privs; /* privileges found in physical table */
  ulonglong sort;
  size_t key_length;
  GRANT_NAME(const char *h, const char *d,const char *u,
             const char *t, privilege_t p, bool is_routine);
  GRANT_NAME (TABLE *form, bool is_routine);
  virtual ~GRANT_NAME() {};
  virtual bool ok() { return privs != NO_ACL; }
  void set_user_details(const char *h, const char *d,
                        const char *u, const char *t,
                        bool is_routine);
};


static privilege_t get_access_value_from_val_int(Field *field)
{
  return privilege_t(ALL_KNOWN_ACL & (ulonglong) field->val_int());
}


class GRANT_TABLE :public GRANT_NAME
{
public:
  privilege_t cols;
  privilege_t init_cols; /* privileges found in physical table */
  HASH hash_columns;

  GRANT_TABLE(const char *h, const char *d,const char *u,
              const char *t, privilege_t p, privilege_t c);
  GRANT_TABLE (TABLE *form, TABLE *col_privs);
  ~GRANT_TABLE();
  bool ok() { return privs != NO_ACL || cols != NO_ACL; }
  void init_hash()
  {
    my_hash_init2(key_memory_acl_memex, &hash_columns, 4, system_charset_info,
                  0, 0, 0, (my_hash_get_key) get_key_column, 0, 0, 0);
  }
};


void GRANT_NAME::set_user_details(const char *h, const char *d,
                                  const char *u, const char *t,
                                  bool is_routine)
{
  /* Host given by user */
  update_hostname(&host, strdup_root(&grant_memroot, h));
  if (db != d)
  {
    db= strdup_root(&grant_memroot, d);
    if (lower_case_table_names)
      my_casedn_str(files_charset_info, db);
  }
  user = strdup_root(&grant_memroot,u);
  sort=  get_magic_sort("hdu", host.hostname, db, user);
  if (tname != t)
  {
    tname= strdup_root(&grant_memroot, t);
    if (lower_case_table_names || is_routine)
      my_casedn_str(files_charset_info, tname);
  }
  key_length= strlen(d) + strlen(u)+ strlen(t)+3;
  hash_key=   (char*) alloc_root(&grant_memroot,key_length);
  strmov(strmov(strmov(hash_key,user)+1,db)+1,tname);
}

GRANT_NAME::GRANT_NAME(const char *h, const char *d,const char *u,
                       const char *t, privilege_t p, bool is_routine)
  :db(0), tname(0), privs(p), init_privs(p)
{
  set_user_details(h, d, u, t, is_routine);
}

GRANT_TABLE::GRANT_TABLE(const char *h, const char *d,const char *u,
                         const char *t, privilege_t p, privilege_t c)
  :GRANT_NAME(h,d,u,t,p, FALSE), cols(c), init_cols(NO_ACL)
{
  init_hash();
}

/*
  create a new GRANT_TABLE entry for role inheritance. init_* fields are set
  to 0
*/
GRANT_NAME::GRANT_NAME(TABLE *form, bool is_routine)
 :privs(NO_ACL), init_privs(NO_ACL)
{
  user= safe_str(get_field(&grant_memroot,form->field[2]));

  const char *hostname= get_field(&grant_memroot, form->field[0]);
  mysql_mutex_lock(&acl_cache->lock);
  if (!hostname && find_acl_role(user))
    hostname= "";
  mysql_mutex_unlock(&acl_cache->lock);
  update_hostname(&host, hostname);

  db=    get_field(&grant_memroot,form->field[1]);
  tname= get_field(&grant_memroot,form->field[3]);
  if (!db || !tname)
  {
    /* Wrong table row; Ignore it */
    return;					/* purecov: inspected */
  }
  sort=  get_magic_sort("hdu", host.hostname, db, user);
  if (lower_case_table_names)
  {
    my_casedn_str(files_charset_info, db);
  }
  if (lower_case_table_names || is_routine)
  {
    my_casedn_str(files_charset_info, tname);
  }
  key_length= (strlen(db) + strlen(user) + strlen(tname) + 3);
  hash_key=   (char*) alloc_root(&grant_memroot, key_length);
  strmov(strmov(strmov(hash_key,user)+1,db)+1,tname);
  privs = get_access_value_from_val_int(form->field[6]);
  privs = fix_rights_for_table(privs);
  init_privs= privs;
}


GRANT_TABLE::GRANT_TABLE(TABLE *form, TABLE *col_privs)
  :GRANT_NAME(form, FALSE), cols(NO_ACL), init_cols(NO_ACL)
{
  uchar key[MAX_KEY_LENGTH];

  if (!db || !tname)
  {
    /* Wrong table row; Ignore it */
    my_hash_clear(&hash_columns);               /* allow for destruction */
    cols= NO_ACL;
    return;
  }
  cols= get_access_value_from_val_int(form->field[7]);
  cols= fix_rights_for_column(cols);
  /*
    Initial columns privileges are the same as column privileges on creation.
    In case of roles, the cols privilege bits can get inherited and thus
    cause the cols field to change. The init_cols field is always the same
    as the physical table entry
  */
  init_cols= cols;

  init_hash();

  if (cols)
  {
    uint key_prefix_len;
    KEY_PART_INFO *key_part= col_privs->key_info->key_part;
    col_privs->field[0]->store(host.hostname,
                               (uint) safe_strlen(host.hostname),
                               system_charset_info);
    col_privs->field[1]->store(db,(uint) strlen(db), system_charset_info);
    col_privs->field[2]->store(user,(uint) strlen(user), system_charset_info);
    col_privs->field[3]->store(tname,(uint) strlen(tname), system_charset_info);

    key_prefix_len= (key_part[0].store_length +
                     key_part[1].store_length +
                     key_part[2].store_length +
                     key_part[3].store_length);
    key_copy(key, col_privs->record[0], col_privs->key_info, key_prefix_len);
    col_privs->field[4]->store("",0, &my_charset_latin1);

    if (col_privs->file->ha_index_init(0, 1))
    {
      cols= NO_ACL;
      init_cols= NO_ACL;
      return;
    }

    if (col_privs->file->ha_index_read_map(col_privs->record[0], (uchar*) key,
                                           (key_part_map)15,
                                           HA_READ_KEY_EXACT))
    {
      cols= NO_ACL; /* purecov: deadcode */
      init_cols= NO_ACL;
      col_privs->file->ha_index_end();
      return;
    }
    do
    {
      String *res,column_name;
      GRANT_COLUMN *mem_check;
      /* As column name is a string, we don't have to supply a buffer */
      res=col_privs->field[4]->val_str(&column_name);
      privilege_t priv= get_access_value_from_val_int(col_privs->field[6]);
      if (!(mem_check = new GRANT_COLUMN(*res,
                                         fix_rights_for_column(priv))))
      {
        /* Don't use this entry */
        privs= cols= init_privs= init_cols= NO_ACL;   /* purecov: deadcode */
        return;				/* purecov: deadcode */
      }
      if (my_hash_insert(&hash_columns, (uchar *) mem_check))
      {
        /* Invalidate this entry */
        privs= cols= init_privs= init_cols= NO_ACL;
        return;
      }
    } while (!col_privs->file->ha_index_next(col_privs->record[0]) &&
             !key_cmp_if_same(col_privs,key,0,key_prefix_len));
    col_privs->file->ha_index_end();
  }
}


GRANT_TABLE::~GRANT_TABLE()
{
  my_hash_free(&hash_columns);
}


static uchar* get_grant_table(GRANT_NAME *buff, size_t *length,
			     my_bool not_used __attribute__((unused)))
{
  *length=buff->key_length;
  return (uchar*) buff->hash_key;
}


static void free_grant_table(GRANT_TABLE *grant_table)
{
  grant_table->~GRANT_TABLE();
}


/* Search after a matching grant. Prefer exact grants before not exact ones */

static GRANT_NAME *name_hash_search(HASH *name_hash,
                                    const char *host,const char* ip,
                                    const char *db,
                                    const char *user, const char *tname,
                                    bool exact, bool name_tolower)
{
  char helping[SAFE_NAME_LEN*2+USERNAME_LENGTH+3];
  char *hend = helping + sizeof(helping);
  uint len;
  GRANT_NAME *grant_name,*found=0;
  HASH_SEARCH_STATE state;

  char *db_ptr= strmov(helping, user) + 1;
  char *tname_ptr= strnmov(db_ptr, db, hend - db_ptr) + 1;
  if (tname_ptr > hend)
    return 0; // invalid name = not found
  char *end= strnmov(tname_ptr, tname, hend - tname_ptr) + 1;
  if (end > hend)
    return 0; // invalid name = not found

  len  = (uint) (end - helping);
  if (name_tolower)
    my_casedn_str(files_charset_info, tname_ptr);
  for (grant_name= (GRANT_NAME*) my_hash_first(name_hash, (uchar*) helping,
                                               len, &state);
       grant_name ;
       grant_name= (GRANT_NAME*) my_hash_next(name_hash,(uchar*) helping,
                                              len, &state))
  {
    if (exact)
    {
      if (!grant_name->host.hostname ||
          (host &&
	   !my_strcasecmp(system_charset_info, host,
                          grant_name->host.hostname)) ||
	  (ip && !strcmp(ip, grant_name->host.hostname)))
	return grant_name;
    }
    else
    {
      if (compare_hostname(&grant_name->host, host, ip) &&
          (!found || found->sort < grant_name->sort))
	found=grant_name;					// Host ok
    }
  }
  return found;
}


static GRANT_NAME *
routine_hash_search(const char *host, const char *ip, const char *db,
                    const char *user, const char *tname, const Sp_handler *sph,
                    bool exact)
{
  return (GRANT_TABLE*)
    name_hash_search(sph->get_priv_hash(),
		     host, ip, db, user, tname, exact, TRUE);
}


static GRANT_TABLE *
table_hash_search(const char *host, const char *ip, const char *db,
		  const char *user, const char *tname, bool exact)
{
  return (GRANT_TABLE*) name_hash_search(&column_priv_hash, host, ip, db,
					 user, tname, exact, FALSE);
}


static GRANT_COLUMN *
column_hash_search(GRANT_TABLE *t, const char *cname, size_t length)
{
  if (!my_hash_inited(&t->hash_columns))
    return (GRANT_COLUMN*) 0;
  return (GRANT_COLUMN*)my_hash_search(&t->hash_columns, (uchar*)cname, length);
}


static int replace_column_table(GRANT_TABLE *g_t,
				TABLE *table, const LEX_USER &combo,
				List <LEX_COLUMN> &columns,
				const char *db, const char *table_name,
				privilege_t rights, bool revoke_grant)
{
  int result=0;
  uchar key[MAX_KEY_LENGTH];
  uint key_prefix_length;
  KEY_PART_INFO *key_part= table->key_info->key_part;
  DBUG_ENTER("replace_column_table");

  table->use_all_columns();
  table->field[0]->store(combo.host.str,combo.host.length,
                         system_charset_info);
  table->field[1]->store(db,(uint) strlen(db),
                         system_charset_info);
  table->field[2]->store(combo.user.str,combo.user.length,
                         system_charset_info);
  table->field[3]->store(table_name,(uint) strlen(table_name),
                         system_charset_info);

  /* Get length of 4 first key parts */
  key_prefix_length= (key_part[0].store_length + key_part[1].store_length +
                      key_part[2].store_length + key_part[3].store_length);
  key_copy(key, table->record[0], table->key_info, key_prefix_length);

  rights&= COL_ACLS;				// Only ACL for columns

  /* first fix privileges for all columns in column list */

  List_iterator <LEX_COLUMN> iter(columns);
  class LEX_COLUMN *column;

  int error= table->file->ha_index_init(0, 1);
  if (unlikely(error))
  {
    table->file->print_error(error, MYF(0));
    DBUG_RETURN(-1);
  }

  while ((column= iter++))
  {
    privilege_t privileges= column->rights;
    bool old_row_exists=0;
    uchar user_key[MAX_KEY_LENGTH];

    key_restore(table->record[0],key,table->key_info,
                key_prefix_length);
    table->field[4]->store(column->column.ptr(), column->column.length(),
                           system_charset_info);
    /* Get key for the first 4 columns */
    key_copy(user_key, table->record[0], table->key_info,
             table->key_info->key_length);

    if (table->file->ha_index_read_map(table->record[0], user_key,
                                       HA_WHOLE_KEY, HA_READ_KEY_EXACT))
    {
      if (revoke_grant)
      {
	my_error(ER_NONEXISTING_TABLE_GRANT, MYF(0),
                 combo.user.str, combo.host.str,
                 table_name);                   /* purecov: inspected */
	result= -1;                             /* purecov: inspected */
	continue;                               /* purecov: inspected */
      }
      old_row_exists = 0;
      restore_record(table, s->default_values);		// Get empty record
      key_restore(table->record[0],key,table->key_info,
                  key_prefix_length);
      table->field[4]->store(column->column.ptr(),column->column.length(),
                             system_charset_info);
    }
    else
    {
      privilege_t tmp= get_access_value_from_val_int(table->field[6]);
      tmp=fix_rights_for_column(tmp);

      if (revoke_grant)
	privileges = tmp & ~(privileges | rights);
      else
	privileges |= tmp;
      old_row_exists = 1;
      store_record(table,record[1]);			// copy original row
    }

    table->field[6]->store((longlong) get_rights_for_column(privileges), TRUE);

    if (old_row_exists)
    {
      GRANT_COLUMN *grant_column;
      if (privileges)
	error=table->file->ha_update_row(table->record[1],table->record[0]);
      else
	error=table->file->ha_delete_row(table->record[1]);
      if (unlikely(error) && error != HA_ERR_RECORD_IS_THE_SAME)
      {
	table->file->print_error(error,MYF(0)); /* purecov: inspected */
	result= -1;				/* purecov: inspected */
	goto end;				/* purecov: inspected */
      }
      else
        error= 0;
      grant_column= column_hash_search(g_t, column->column.ptr(),
                                       column->column.length());
      if (grant_column)				// Should always be true
	grant_column->rights= privileges;	// Update hash
    }
    else					// new grant
    {
      GRANT_COLUMN *grant_column;
      if (unlikely((error=table->file->ha_write_row(table->record[0]))))
      {
	table->file->print_error(error,MYF(0)); /* purecov: inspected */
	result= -1;				/* purecov: inspected */
	goto end;				/* purecov: inspected */
      }
      grant_column= new GRANT_COLUMN(column->column,privileges);
      if (my_hash_insert(&g_t->hash_columns,(uchar*) grant_column))
      {
        result= -1;
        goto end;
      }
    }
  }

  /*
    If revoke of privileges on the table level, remove all such privileges
    for all columns
  */

  if (revoke_grant)
  {
    uchar user_key[MAX_KEY_LENGTH];
    key_copy(user_key, table->record[0], table->key_info,
             key_prefix_length);

    if (table->file->ha_index_read_map(table->record[0], user_key,
                                       (key_part_map)15,
                                       HA_READ_KEY_EXACT))
      goto end;

    /* Scan through all rows with the same host,db,user and table */
    do
    {
      privilege_t privileges = get_access_value_from_val_int(table->field[6]);
      privileges=fix_rights_for_column(privileges);
      store_record(table,record[1]);

      if (privileges & rights)	// is in this record the priv to be revoked ??
      {
	GRANT_COLUMN *grant_column = NULL;
	char  colum_name_buf[HOSTNAME_LENGTH+1];
	String column_name(colum_name_buf,sizeof(colum_name_buf),
                           system_charset_info);

	privileges&= ~rights;
	table->field[6]->store((longlong)
	                       get_rights_for_column(privileges), TRUE);
	table->field[4]->val_str(&column_name);
	grant_column = column_hash_search(g_t,
					  column_name.ptr(),
					  column_name.length());
	if (privileges)
	{
	  int tmp_error;
	  if (unlikely(tmp_error=
                       table->file->ha_update_row(table->record[1],
                                                  table->record[0])) &&
              tmp_error != HA_ERR_RECORD_IS_THE_SAME)
	  {					/* purecov: deadcode */
	    table->file->print_error(tmp_error,MYF(0)); /* purecov: deadcode */
	    result= -1;				/* purecov: deadcode */
	    goto end;				/* purecov: deadcode */
	  }
	  if (grant_column)
          {
            grant_column->rights  = privileges; // Update hash
            grant_column->init_rights = privileges;
          }
	}
	else
	{
	  int tmp_error;
	  if (unlikely((tmp_error=
                        table->file->ha_delete_row(table->record[1]))))
	  {					/* purecov: deadcode */
	    table->file->print_error(tmp_error,MYF(0)); /* purecov: deadcode */
	    result= -1;				/* purecov: deadcode */
	    goto end;				/* purecov: deadcode */
	  }
	  if (grant_column)
	    my_hash_delete(&g_t->hash_columns,(uchar*) grant_column);
	}
      }
    } while (!table->file->ha_index_next(table->record[0]) &&
	     !key_cmp_if_same(table, key, 0, key_prefix_length));
  }

end:
  table->file->ha_index_end();
  DBUG_RETURN(result);
}

static inline void get_grantor(THD *thd, char *grantor)
{
  const char *user= thd->security_ctx->user;
  const char *host= thd->security_ctx->host_or_ip;

#if defined(HAVE_REPLICATION)
  if (thd->slave_thread && thd->has_invoker())
  {
    user= thd->get_invoker_user().str;
    host= thd->get_invoker_host().str;
  }
#endif
  strxmov(grantor, user, "@", host, NullS);
}

static int replace_table_table(THD *thd, GRANT_TABLE *grant_table,
			       TABLE *table, const LEX_USER &combo,
			       const char *db, const char *table_name,
			       privilege_t rights, privilege_t col_rights,
			       bool revoke_grant)
{
  char grantor[USER_HOST_BUFF_SIZE];
  int old_row_exists = 1;
  int error=0;
  privilege_t store_table_rights(NO_ACL), store_col_rights(NO_ACL);
  uchar user_key[MAX_KEY_LENGTH];
  DBUG_ENTER("replace_table_table");

  get_grantor(thd, grantor);
  /*
    The following should always succeed as new users are created before
    this function is called!
  */
  if (!find_user_wild(combo.host.str,combo.user.str))
  {
    if (!combo.host.length && !find_acl_role(combo.user.str))
    {
      my_message(ER_PASSWORD_NO_MATCH, ER_THD(thd, ER_PASSWORD_NO_MATCH),
                 MYF(0)); /* purecov: deadcode */
      DBUG_RETURN(-1);                            /* purecov: deadcode */
    }
  }

  table->use_all_columns();
  restore_record(table, s->default_values);     // Get empty record
  table->field[0]->store(combo.host.str,combo.host.length,
                         system_charset_info);
  table->field[1]->store(db,(uint) strlen(db), system_charset_info);
  table->field[2]->store(combo.user.str,combo.user.length,
                         system_charset_info);
  table->field[3]->store(table_name,(uint) strlen(table_name),
                         system_charset_info);
  store_record(table,record[1]);			// store at pos 1
  key_copy(user_key, table->record[0], table->key_info,
           table->key_info->key_length);

  if (table->file->ha_index_read_idx_map(table->record[0], 0, user_key,
                                         HA_WHOLE_KEY,
                                         HA_READ_KEY_EXACT))
  {
    /*
      The following should never happen as we first check the in memory
      grant tables for the user.  There is however always a small change that
      the user has modified the grant tables directly.
    */
    if (revoke_grant)
    { // no row, no revoke
      my_error(ER_NONEXISTING_TABLE_GRANT, MYF(0),
               combo.user.str, combo.host.str,
               table_name);		        /* purecov: deadcode */
      DBUG_RETURN(-1);				/* purecov: deadcode */
    }
    old_row_exists = 0;
    restore_record(table,record[1]);			// Get saved record
  }

  store_table_rights= get_rights_for_table(rights);
  store_col_rights=   get_rights_for_column(col_rights);
  if (old_row_exists)
  {
    store_record(table,record[1]);
    privilege_t j= get_access_value_from_val_int(table->field[6]);
    privilege_t k= get_access_value_from_val_int(table->field[7]);

    if (revoke_grant)
    {
      /* column rights are already fixed in mysql_table_grant */
      store_table_rights=j & ~store_table_rights;
    }
    else
    {
      store_table_rights|= j;
      store_col_rights|=   k;
    }
  }

  table->field[4]->store(grantor,(uint) strlen(grantor), system_charset_info);
  table->field[6]->store((longlong) store_table_rights, TRUE);
  table->field[7]->store((longlong) store_col_rights, TRUE);
  rights=fix_rights_for_table(store_table_rights);
  col_rights=fix_rights_for_column(store_col_rights);

  if (old_row_exists)
  {
    if (store_table_rights || store_col_rights)
    {
      if (unlikely(error=table->file->ha_update_row(table->record[1],
                                                    table->record[0])) &&
          error != HA_ERR_RECORD_IS_THE_SAME)
	goto table_error;			/* purecov: deadcode */
    }
    else if (unlikely((error = table->file->ha_delete_row(table->record[1]))))
      goto table_error;				/* purecov: deadcode */
  }
  else
  {
    error=table->file->ha_write_row(table->record[0]);
    if (unlikely(table->file->is_fatal_error(error, HA_CHECK_DUP_KEY)))
      goto table_error;				/* purecov: deadcode */
  }

  if (rights | col_rights)
  {
    grant_table->init_privs= rights;
    grant_table->init_cols=  col_rights;

    grant_table->privs= rights;
    grant_table->cols=	col_rights;
  }
  else
  {
    my_hash_delete(&column_priv_hash,(uchar*) grant_table);
  }
  DBUG_RETURN(0);

  /* This should never happen */
table_error:
  table->file->print_error(error,MYF(0)); /* purecov: deadcode */
  DBUG_RETURN(-1); /* purecov: deadcode */
}


/**
  @retval       0  success
  @retval      -1  error
*/
static int replace_routine_table(THD *thd, GRANT_NAME *grant_name,
			      TABLE *table, const LEX_USER &combo,
			      const char *db, const char *routine_name,
			      const Sp_handler *sph,
			      privilege_t rights, bool revoke_grant)
{
  char grantor[USER_HOST_BUFF_SIZE];
  int old_row_exists= 1;
  int error=0;
  HASH *hash= sph->get_priv_hash();
  DBUG_ENTER("replace_routine_table");

  if (!table)
  {
    my_error(ER_NO_SUCH_TABLE, MYF(0), MYSQL_SCHEMA_NAME.str,
             MYSQL_TABLE_NAME[PROCS_PRIV_TABLE].str);
    DBUG_RETURN(-1);
  }

  if (revoke_grant && !grant_name->init_privs) // only inherited role privs
  {
    my_hash_delete(hash, (uchar*) grant_name);
    DBUG_RETURN(0);
  }

  get_grantor(thd, grantor);
  /*
    New users are created before this function is called.

    There may be some cases where a routine's definer is removed but the
    routine remains.
  */

  table->use_all_columns();
  restore_record(table, s->default_values);            // Get empty record
  table->field[0]->store(combo.host.str,combo.host.length, &my_charset_latin1);
  table->field[1]->store(db,(uint) strlen(db), &my_charset_latin1);
  table->field[2]->store(combo.user.str,combo.user.length, &my_charset_latin1);
  table->field[3]->store(routine_name,(uint) strlen(routine_name),
                         &my_charset_latin1);
  table->field[4]->store((longlong) sph->type(), true);
  store_record(table,record[1]);			// store at pos 1

  if (table->file->ha_index_read_idx_map(table->record[0], 0,
                                         (uchar*) table->field[0]->ptr,
                                         HA_WHOLE_KEY,
                                         HA_READ_KEY_EXACT))
  {
    /*
      The following should never happen as we first check the in memory
      grant tables for the user.  There is however always a small change that
      the user has modified the grant tables directly.

      Also, there is also a second posibility that this routine entry
      is created for a role by being inherited from a granted role.
    */
    if (revoke_grant)
    { // no row, no revoke
      my_error(ER_NONEXISTING_PROC_GRANT, MYF(0),
               combo.user.str, combo.host.str, routine_name);
      DBUG_RETURN(-1);
    }
    old_row_exists= 0;
    restore_record(table,record[1]);			// Get saved record
  }

  privilege_t store_proc_rights= get_rights_for_procedure(rights);
  if (old_row_exists)
  {
    store_record(table,record[1]);
    privilege_t j= get_access_value_from_val_int(table->field[6]);

    if (revoke_grant)
    {
      /* column rights are already fixed in mysql_table_grant */
      store_proc_rights=j & ~store_proc_rights;
    }
    else
    {
      store_proc_rights|= j;
    }
  }

  table->field[5]->store(grantor,(uint) strlen(grantor), &my_charset_latin1);
  table->field[6]->store((longlong) store_proc_rights, TRUE);
  rights=fix_rights_for_procedure(store_proc_rights);

  if (old_row_exists)
  {
    if (store_proc_rights)
    {
      if (unlikely(error=table->file->ha_update_row(table->record[1],
                                                    table->record[0])) &&
                   error != HA_ERR_RECORD_IS_THE_SAME)
	goto table_error;
    }
    else if (unlikely((error= table->file->ha_delete_row(table->record[1]))))
      goto table_error;
  }
  else
  {
    error=table->file->ha_write_row(table->record[0]);
    if (unlikely(table->file->is_fatal_error(error, HA_CHECK_DUP_KEY)))
      goto table_error;
  }

  if (rights)
  {
    grant_name->init_privs= rights;
    grant_name->privs= rights;
  }
  else
  {
    my_hash_delete(hash, (uchar*) grant_name);
  }
  DBUG_RETURN(0);

  /* This should never happen */
table_error:
  table->file->print_error(error,MYF(0));
  DBUG_RETURN(-1);
}


/*****************************************************************
  Role privilege propagation and graph traversal functionality

  According to the SQL standard, a role can be granted to a role,
  thus role grants can create an arbitrarily complex directed acyclic
  graph (a standard explicitly specifies that cycles are not allowed).

  When a privilege is granted to a role, it becomes available to all grantees.
  The code below recursively traverses a DAG of role grants, propagating
  privilege changes.

  The traversal function can work both ways, from roles to grantees or
  from grantees to roles. The first is used for privilege propagation,
  the second - for SHOW GRANTS and I_S.APPLICABLE_ROLES

  The role propagation code is smart enough to propagate only privilege
  changes to one specific database, table, or routine, if only they
  were changed (like in GRANT ... ON ... TO ...) or it can propagate
  everything (on startup or after FLUSH PRIVILEGES).

  It traverses only a subgraph that's accessible from the modified role,
  only visiting roles that can be possibly affected by the GRANT statement.

  Additionally, it stops traversal early, if this particular GRANT statement
  didn't result in any changes of privileges (e.g. both role1 and role2
  are granted to the role3, both role1 and role2 have SELECT privilege.
  if SELECT is revoked from role1 it won't change role3 privileges,
  so we won't traverse from role3 to its grantees).
******************************************************************/
struct PRIVS_TO_MERGE
{
  enum what
  {
    ALL, GLOBAL, DB, TABLE_COLUMN, PROC, FUNC, PACKAGE_SPEC, PACKAGE_BODY
  } what;
  const char *db, *name;
};


static enum PRIVS_TO_MERGE::what sp_privs_to_merge(enum_sp_type type)
{
  switch (type) {
  case SP_TYPE_FUNCTION:
    return PRIVS_TO_MERGE::FUNC;
  case SP_TYPE_PROCEDURE:
    return PRIVS_TO_MERGE::PROC;
  case SP_TYPE_PACKAGE:
    return PRIVS_TO_MERGE::PACKAGE_SPEC;
  case SP_TYPE_PACKAGE_BODY:
    return PRIVS_TO_MERGE::PACKAGE_BODY;
  case SP_TYPE_EVENT:
  case SP_TYPE_TRIGGER:
    break;
  }
  DBUG_ASSERT(0);
  return PRIVS_TO_MERGE::PROC;
}


static int init_role_for_merging(ACL_ROLE *role, void *context)
{
  role->counter= 0;
  return 0;
}

static int count_subgraph_nodes(ACL_ROLE *role, ACL_ROLE *grantee, void *context)
{
  grantee->counter++;
  return 0;
}

static int merge_role_privileges(ACL_ROLE *, ACL_ROLE *, void *);

/**
  rebuild privileges of all affected roles

  entry point into role privilege propagation. after privileges of the
  'role' were changed, this function rebuilds privileges of all affected roles
  as necessary.
*/
static void propagate_role_grants(ACL_ROLE *role,
                                  enum PRIVS_TO_MERGE::what what,
                                  const char *db= 0, const char *name= 0)
{
  if (!role)
    return;

  mysql_mutex_assert_owner(&acl_cache->lock);
  PRIVS_TO_MERGE data= { what, db, name };

  /*
     Changing privileges of a role causes all other roles that had
     this role granted to them to have their rights invalidated.

     We need to rebuild all roles' related access bits.

     This cannot be a simple depth-first search, instead we have to merge
     privieges for all roles granted to a specific grantee, *before*
     merging privileges for this grantee. In other words, we must visit all
     parent nodes of a specific node, before descencing into this node.

     For example, if role1 is granted to role2 and role3, and role3 is
     granted to role2, after "GRANT ... role1", we cannot merge privileges
     for role2, until role3 is merged.  The counter will be 0 for role1, 2
     for role2, 1 for role3. Traversal will start from role1, go to role2,
     decrement the counter, backtrack, go to role3, merge it, go to role2
     again, merge it.

     And the counter is not just "all parent nodes", but only parent nodes
     that are part of the subgraph we're interested in. For example, if
     both roleA and roleB are granted to roleC, then roleC has two parent
     nodes. But when granting a privilege to roleA, we're only looking at a
     subgraph that includes roleA and roleC (roleB cannot be possibly
     affected by that grant statement). In this subgraph roleC has only one
     parent.

     (on the other hand, in acl_load we want to update all roles, and
     the counter is exactly equal to the number of all parent nodes)

     Thus, we do two graph traversals here. First we only count parents
     that are part of the subgraph. On the second traversal we decrement
     the counter and actually merge privileges for a node when a counter
     drops to zero.
  */
  traverse_role_graph_up(role, &data, init_role_for_merging, count_subgraph_nodes);
  traverse_role_graph_up(role, &data, NULL, merge_role_privileges);
}


// State of a node during a Depth First Search exploration
struct NODE_STATE
{
  ACL_USER_BASE *node_data; /* pointer to the node data */
  uint neigh_idx;           /* the neighbour that needs to be evaluated next */
};

/**
  Traverse the role grant graph and invoke callbacks at the specified points. 
  
  @param user           user or role to start traversal from
  @param context        opaque parameter to pass to callbacks
  @param offset         offset to ACL_ROLE::parent_grantee or to
                        ACL_USER_BASE::role_grants. Depending on this value,
                        traversal will go from roles to grantees or from
                        grantees to roles.
  @param on_node        called when a node is visited for the first time.
                        Returning a value <0 will abort the traversal.
  @param on_edge        called for every edge in the graph, when traversal
                        goes from a node to a neighbour node.
                        Returning <0 will abort the traversal. Returning >0
                        will make the traversal not to follow this edge.

  @note
  The traverse method is a DEPTH FIRST SEARCH, but callbacks can influence
  that (on_edge returning >0 value).

  @note
  This function should not be called directly, use
  traverse_role_graph_up() and traverse_role_graph_down() instead.

  @retval 0                 traversal finished successfully
  @retval ROLE_CYCLE_FOUND  traversal aborted, cycle detected
  @retval <0                traversal was aborted, because a callback returned
                            this error code
*/
static int traverse_role_graph_impl(ACL_USER_BASE *user, void *context,
       off_t offset,
       int (*on_node) (ACL_USER_BASE *role, void *context),
       int (*on_edge) (ACL_USER_BASE *current, ACL_ROLE *neighbour, void *context))
{
  DBUG_ENTER("traverse_role_graph_impl");
  DBUG_ASSERT(user);
  DBUG_PRINT("enter",("role: '%s'", user->user.str));
  /*
     The search operation should always leave the ROLE_ON_STACK and
     ROLE_EXPLORED flags clean for all nodes involved in the search
  */
  DBUG_ASSERT(!(user->flags & ROLE_ON_STACK));
  DBUG_ASSERT(!(user->flags & ROLE_EXPLORED));
  mysql_mutex_assert_owner(&acl_cache->lock);

  /*
     Stack used to simulate the recursive calls of DFS.
     It uses a Dynamic_array to reduce the number of
     malloc calls to a minimum
  */
  Dynamic_array<NODE_STATE> stack(20,50);
  Dynamic_array<ACL_USER_BASE *> to_clear(20,50);
  NODE_STATE state;     /* variable used to insert elements in the stack */
  int result= 0;

  state.neigh_idx= 0;
  state.node_data= user;
  user->flags|= ROLE_ON_STACK;

  stack.push(state);
  to_clear.push(user);

  user->flags|= ROLE_OPENED;
  if (on_node && ((result= on_node(user, context)) < 0))
    goto end;

  while (stack.elements())
  {
    NODE_STATE *curr_state= stack.back();

    DBUG_ASSERT(curr_state->node_data->flags & ROLE_ON_STACK);

    ACL_USER_BASE *current= curr_state->node_data;
    ACL_USER_BASE *neighbour= NULL;
    DBUG_PRINT("info", ("Examining role %s", current->user.str));
    /*
      Iterate through the neighbours until a first valid jump-to
      neighbour is found
    */
    bool found= FALSE;
    uint i;
    DYNAMIC_ARRAY *array= (DYNAMIC_ARRAY *)(((char*)current) + offset);

    DBUG_ASSERT(array == &current->role_grants || current->flags & IS_ROLE);
    for (i= curr_state->neigh_idx; i < array->elements; i++)
    {
      neighbour= *(dynamic_element(array, i, ACL_ROLE**));
      if (!(neighbour->flags & IS_ROLE))
        continue;

      DBUG_PRINT("info", ("Examining neighbour role %s", neighbour->user.str));

      /* check if it forms a cycle */
      if (neighbour->flags & ROLE_ON_STACK)
      {
        DBUG_PRINT("info", ("Found cycle"));
        result= ROLE_CYCLE_FOUND;
        goto end;
      }

      if (!(neighbour->flags & ROLE_OPENED))
      {
        neighbour->flags|= ROLE_OPENED;
        to_clear.push(neighbour);
        if (on_node && ((result= on_node(neighbour, context)) < 0))
          goto end;
      }

      if (on_edge)
      {
        result= on_edge(current, (ACL_ROLE*)neighbour, context);
        if (result < 0)
          goto end;
        if (result > 0)
          continue;
      }

      /* Check if it was already explored, in that case, move on */
      if (neighbour->flags & ROLE_EXPLORED)
        continue;

      found= TRUE;
      break;
    }

    /* found states that we have found a node to jump next into */
    if (found)
    {
      curr_state->neigh_idx= i + 1;

      /* some sanity checks */
      DBUG_ASSERT(!(neighbour->flags & ROLE_ON_STACK));

      /* add the neighbour on the stack */
      neighbour->flags|= ROLE_ON_STACK;
      state.neigh_idx= 0;
      state.node_data= neighbour;
      stack.push(state);
    }
    else
    {
      /* Make sure we got a correct node */
      DBUG_ASSERT(curr_state->node_data->flags & ROLE_ON_STACK);
      /* Finished with exploring the current node, pop it off the stack */
      curr_state= &stack.pop();
      curr_state->node_data->flags&= ~ROLE_ON_STACK; /* clear the on-stack bit */
      curr_state->node_data->flags|= ROLE_EXPLORED;
    }
  }

end:
  /* Cleanup */
  for (uint i= 0; i < to_clear.elements(); i++)
  {
    ACL_USER_BASE *current= to_clear.at(i);
    DBUG_ASSERT(current->flags & (ROLE_EXPLORED | ROLE_ON_STACK | ROLE_OPENED));
    current->flags&= ~(ROLE_EXPLORED | ROLE_ON_STACK | ROLE_OPENED);
  }
  DBUG_RETURN(result);
}

/**
  Traverse the role grant graph, going from a role to its grantees.

  This is used to propagate changes in privileges, for example,
  when GRANT or REVOKE is issued for a role.
*/

static int traverse_role_graph_up(ACL_ROLE *role, void *context,
       int (*on_node) (ACL_ROLE *role, void *context),
       int (*on_edge) (ACL_ROLE *current, ACL_ROLE *neighbour, void *context))
{
  return traverse_role_graph_impl(role, context,
                    my_offsetof(ACL_ROLE, parent_grantee),
                    (int (*)(ACL_USER_BASE *, void *))on_node,
                    (int (*)(ACL_USER_BASE *, ACL_ROLE *, void *))on_edge);
}

/**
  Traverse the role grant graph, going from a user or a role to granted roles.

  This is used, for example, to print all grants available to a user or a role
  (as in SHOW GRANTS).
*/

static int traverse_role_graph_down(ACL_USER_BASE *user, void *context,
       int (*on_node) (ACL_USER_BASE *role, void *context),
       int (*on_edge) (ACL_USER_BASE *current, ACL_ROLE *neighbour, void *context))
{
  return traverse_role_graph_impl(user, context,
                             my_offsetof(ACL_USER_BASE, role_grants),
                             on_node, on_edge);
}

/*
  To find all db/table/routine privilege for a specific role
  we need to scan the array of privileges. It can be big.
  But the set of privileges granted to a role in question (or
  to roles directly granted to the role in question) is supposedly
  much smaller.

  We put a role and all roles directly granted to it in a hash, and iterate
  the (suposedly long) array of privileges, filtering out "interesting"
  entries using the role hash. We put all these "interesting"
  entries in a (suposedly small) dynamic array and them use it for merging.
*/
static uchar* role_key(const ACL_ROLE *role, size_t *klen, my_bool)
{
  *klen= role->user.length;
  return (uchar*) role->user.str;
}
typedef Hash_set<ACL_ROLE> role_hash_t;

static bool merge_role_global_privileges(ACL_ROLE *grantee)
{
  privilege_t old= grantee->access;
  grantee->access= grantee->initial_role_access;

  DBUG_EXECUTE_IF("role_merge_stats", role_global_merges++;);

  for (uint i= 0; i < grantee->role_grants.elements; i++)
  {
    ACL_ROLE *r= *dynamic_element(&grantee->role_grants, i, ACL_ROLE**);
    grantee->access|= r->access;
  }
  return old != grantee->access;
}

static int db_name_sort(const int *db1, const int *db2)
{
  return strcmp(acl_dbs.at(*db1).db, acl_dbs.at(*db2).db);
}

/**
  update ACL_DB for given database and a given role with merged privileges

  @param merged ACL_DB of the role in question (or -1 if it wasn't found)
  @param first  first ACL_DB in an array for the database in question
  @param access new privileges for the given role on the gived database
  @param role   the name of the given role

  @return a bitmap of
          1 - privileges were changed
          2 - ACL_DB was added
          4 - ACL_DB was deleted
*/
static int update_role_db(int merged, int first, privilege_t access,
                          const char *role)
{
  if (first < 0)
    return 0;

  DBUG_EXECUTE_IF("role_merge_stats", role_db_merges++;);

  if (merged < 0)
  {
    /*
      there's no ACL_DB for this role (all db grants come from granted roles)
      we need to create it

      Note that we cannot use acl_insert_db() now:
      1. it'll sort elements in the acl_dbs, so the pointers will become invalid
      2. we may need many of them, no need to sort every time
    */
    DBUG_ASSERT(access);
    ACL_DB acl_db;
    acl_db.user= role;
    acl_db.host.hostname= const_cast<char*>("");
    acl_db.host.ip= acl_db.host.ip_mask= 0;
    acl_db.db= acl_dbs.at(first).db;
    acl_db.access= access;
    acl_db.initial_access= NO_ACL;
    acl_db.sort= get_magic_sort("hdu", "", acl_db.db, role);
    acl_dbs.push(acl_db);
    return 2;
  }
  else if (access == NO_ACL)
  {
    /*
      there is ACL_DB but the role has no db privileges granted
      (all privileges were coming from granted roles, and now those roles
      were dropped or had their privileges revoked).
      we need to remove this ACL_DB entry

      Note, that we cannot delete now:
      1. it'll shift elements in the acl_dbs, so the pointers will become invalid
      2. it's O(N) operation, and we may need many of them
      so we only mark elements deleted and will delete later.
    */
    acl_dbs.at(merged).sort= 0; // lower than any valid ACL_DB sort value, will be sorted last
    return 4;
  }
  else if (acl_dbs.at(merged).access != access)
  {
    /* this is easy */
    acl_dbs.at(merged).access= access;
    return 1;
  }
  return 0;
}

/**
  merges db privileges from roles granted to the role 'grantee'.

  @return true if database privileges of the 'grantee' were changed

*/
static bool merge_role_db_privileges(ACL_ROLE *grantee, const char *dbname,
                                     role_hash_t *rhash)
{
  Dynamic_array<int> dbs(PSI_INSTRUMENT_MEM);

  /*
    Supposedly acl_dbs can be huge, but only a handful of db grants
    apply to grantee or roles directly granted to grantee.

    Collect these applicable db grants.
  */
  for (uint i=0 ; i < acl_dbs.elements() ; i++)
  {
    ACL_DB *db= &acl_dbs.at(i);
    if (db->host.hostname[0])
      continue;
    if (dbname && strcmp(db->db, dbname))
      continue;
    ACL_ROLE *r= rhash->find(db->user, strlen(db->user));
    if (!r)
      continue;
    dbs.append(i);
  }
  dbs.sort(db_name_sort);

  /*
    Because dbs array is sorted by the db name, all grants for the same db
    (that should be merged) are sorted together. The grantee's ACL_DB element
    is not necessarily the first and may be not present at all.
  */
  int first= -1, merged= -1;
  privilege_t access(NO_ACL);
  ulong update_flags= 0;
  for (int *p= dbs.front(); p <= dbs.back(); p++)
  {
    if (first<0 || (!dbname && strcmp(acl_dbs.at(p[0]).db, acl_dbs.at(p[-1]).db)))
    { // new db name series
      update_flags|= update_role_db(merged, first, access, grantee->user.str);
      merged= -1;
      access= NO_ACL;
      first= *p;
    }
    if (strcmp(acl_dbs.at(*p).user, grantee->user.str) == 0)
      access|= acl_dbs.at(merged= *p).initial_access;
    else
      access|= acl_dbs.at(*p).access;
  }
  update_flags|= update_role_db(merged, first, access, grantee->user.str);

  if (update_flags & 4)
  {
    // Remove elements marked for deletion.
    uint count= 0;
    for(uint i= 0; i < acl_dbs.elements(); i++)
    {
      ACL_DB *acl_db= &acl_dbs.at(i);
      if (acl_db->sort)
      {
        if (i > count)
          acl_dbs.set(count, *acl_db);
        count++;
      }
    }
    acl_dbs.elements(count);
  }


  if (update_flags & 2)
  { // inserted, need to sort
    rebuild_acl_dbs();
  }

  return update_flags;
}

static int table_name_sort(GRANT_TABLE * const *tbl1, GRANT_TABLE * const *tbl2)
{
  int res = strcmp((*tbl1)->db, (*tbl2)->db);
  if (res) return res;
  return strcmp((*tbl1)->tname, (*tbl2)->tname);
}

/**
  merges column privileges for the entry 'merged'

  @param merged GRANT_TABLE to merge the privileges into
  @param cur    first entry in the array of GRANT_TABLE's for a given table
  @param last   last entry in the array of GRANT_TABLE's for a given table,
                all entries between cur and last correspond to the *same* table

  @return 1 if the _set of columns_ in 'merged' was changed
          (not if the _set of privileges_ was changed).
*/
static int update_role_columns(GRANT_TABLE *merged,
                               GRANT_TABLE **cur, GRANT_TABLE **last)

{
  privilege_t rights __attribute__((unused)) (NO_ACL);
  int changed= 0;
  if (!merged->cols)
  {
    changed= merged->hash_columns.records > 0;
    my_hash_reset(&merged->hash_columns);
    return changed;
  }

  DBUG_EXECUTE_IF("role_merge_stats", role_column_merges++;);

  HASH *mh= &merged->hash_columns;
  for (uint i=0 ; i < mh->records ; i++)
  {
    GRANT_COLUMN *col = (GRANT_COLUMN *)my_hash_element(mh, i);
    col->rights= col->init_rights;
  }

  for (; cur < last; cur++)
  {
    if (*cur == merged)
      continue;
    HASH *ch= &cur[0]->hash_columns;
    for (uint i=0 ; i < ch->records ; i++)
    {
      GRANT_COLUMN *ccol = (GRANT_COLUMN *)my_hash_element(ch, i);
      GRANT_COLUMN *mcol = (GRANT_COLUMN *)my_hash_search(mh,
                                  (uchar *)ccol->column, ccol->key_length);
      if (mcol)
        mcol->rights|= ccol->rights;
      else
      {
        changed= 1;
        my_hash_insert(mh, (uchar*)new (&grant_memroot) GRANT_COLUMN(ccol));
      }
    }
  }

  for (uint i=0 ; i < mh->records ; i++)
  {
    GRANT_COLUMN *col = (GRANT_COLUMN *)my_hash_element(mh, i);
    rights|= col->rights;
    if (!col->rights)
    {
      changed= 1;
      my_hash_delete(mh, (uchar*)col);
    }
  }
  DBUG_ASSERT(rights == merged->cols);
  return changed;
}

/**
  update GRANT_TABLE for a given table and a given role with merged privileges

  @param merged GRANT_TABLE of the role in question (or NULL if it wasn't found)
  @param first  first GRANT_TABLE in an array for the table in question
  @param last   last entry in the array of GRANT_TABLE's for a given table,
                all entries between first and last correspond to the *same* table
  @param privs  new table-level privileges for 'merged'
  @param cols   new OR-ed column-level privileges for 'merged'
  @param role   the name of the given role

  @return a bitmap of
          1 - privileges were changed
          2 - GRANT_TABLE was added
          4 - GRANT_TABLE was deleted
*/
static int update_role_table_columns(GRANT_TABLE *merged,
                                     GRANT_TABLE **first, GRANT_TABLE **last,
                                     privilege_t privs, privilege_t cols,
                                     const char *role)
{
  if (!first)
    return 0;

  DBUG_EXECUTE_IF("role_merge_stats", role_table_merges++;);

  if (merged == NULL)
  {
    /*
      there's no GRANT_TABLE for this role (all table grants come from granted
      roles) we need to create it
    */
    DBUG_ASSERT(privs | cols);
    merged= new (&grant_memroot) GRANT_TABLE("", first[0]->db, role, first[0]->tname,
                                     privs, cols);
    merged->init_privs= merged->init_cols= NO_ACL;
    update_role_columns(merged, first, last);
    my_hash_insert(&column_priv_hash,(uchar*) merged);
    return 2;
  }
  else if ((privs | cols) == NO_ACL)
  {
    /*
      there is GRANT_TABLE object but the role has no table or column
      privileges granted (all privileges were coming from granted roles, and
      now those roles were dropped or had their privileges revoked).
      we need to remove this GRANT_TABLE
    */
    DBUG_EXECUTE_IF("role_merge_stats",
                    role_column_merges+= MY_TEST(merged->cols););
    my_hash_delete(&column_priv_hash,(uchar*) merged);
    return 4;
  }
  else
  {
    bool changed= merged->cols != cols || merged->privs != privs;
    merged->cols= cols;
    merged->privs= privs;
    if (update_role_columns(merged, first, last))
      changed= true;
    return changed;
  }
}

/**
  merges table privileges from roles granted to the role 'grantee'.

  @return true if table privileges of the 'grantee' were changed

*/
static bool merge_role_table_and_column_privileges(ACL_ROLE *grantee,
                        const char *db, const char *tname, role_hash_t *rhash)
{
  Dynamic_array<GRANT_TABLE *> grants(PSI_INSTRUMENT_MEM);
  DBUG_ASSERT(MY_TEST(db) == MY_TEST(tname)); // both must be set, or neither

  /*
    first, collect table/column privileges granted to
    roles in question.
  */
  for (uint i=0 ; i < column_priv_hash.records ; i++)
  {
    GRANT_TABLE *grant= (GRANT_TABLE *) my_hash_element(&column_priv_hash, i);
    if (grant->host.hostname[0])
      continue;
    if (tname && (strcmp(grant->db, db) || strcmp(grant->tname, tname)))
      continue;
    ACL_ROLE *r= rhash->find(grant->user, strlen(grant->user));
    if (!r)
      continue;
    grants.append(grant);
  }
  grants.sort(table_name_sort);

  GRANT_TABLE **first= NULL, *merged= NULL, **cur;
  privilege_t privs(NO_ACL), cols(NO_ACL);
  ulong update_flags= 0;
  for (cur= grants.front(); cur <= grants.back(); cur++)
  {
    if (!first ||
        (!tname && (strcmp(cur[0]->db, cur[-1]->db) ||
                   strcmp(cur[0]->tname, cur[-1]->tname))))
    { // new db.tname series
      update_flags|= update_role_table_columns(merged, first, cur,
                                               privs, cols, grantee->user.str);
      merged= NULL;
      privs= cols= NO_ACL;
      first= cur;
    }
    if (strcmp(cur[0]->user, grantee->user.str) == 0)
    {
      merged= cur[0];
      cols|= cur[0]->init_cols;
      privs|= cur[0]->init_privs;
    }
    else
    {
      cols|= cur[0]->cols;
      privs|= cur[0]->privs;
    }
  }
  update_flags|= update_role_table_columns(merged, first, cur,
                                           privs, cols, grantee->user.str);

  return update_flags;
}

static int routine_name_sort(GRANT_NAME * const *r1, GRANT_NAME * const *r2)
{
  int res= strcmp((*r1)->db, (*r2)->db);
  if (res) return res;
  return strcmp((*r1)->tname, (*r2)->tname);
}

/**
  update GRANT_NAME for a given routine and a given role with merged privileges

  @param merged GRANT_NAME of the role in question (or NULL if it wasn't found)
  @param first  first GRANT_NAME in an array for the routine in question
  @param privs  new routine-level privileges for 'merged'
  @param role   the name of the given role
  @param hash   proc_priv_hash or func_priv_hash

  @return a bitmap of
          1 - privileges were changed
          2 - GRANT_NAME was added
          4 - GRANT_NAME was deleted
*/
static int update_role_routines(GRANT_NAME *merged, GRANT_NAME **first,
                                privilege_t privs, const char *role, HASH *hash)
{
  if (!first)
    return 0;

  DBUG_EXECUTE_IF("role_merge_stats", role_routine_merges++;);

  if (merged == NULL)
  {
    /*
      there's no GRANT_NAME for this role (all routine grants come from granted
      roles) we need to create it
    */
    DBUG_ASSERT(privs);
    merged= new (&grant_memroot) GRANT_NAME("", first[0]->db, role, first[0]->tname,
                                    privs, true);
    merged->init_privs= NO_ACL; // all privs are inherited
    my_hash_insert(hash, (uchar *)merged);
    return 2;
  }
  else if (privs == NO_ACL)
  {
    /*
      there is GRANT_NAME but the role has no privileges granted
      (all privileges were coming from granted roles, and now those roles
      were dropped or had their privileges revoked).
      we need to remove this entry
    */
    my_hash_delete(hash, (uchar*)merged);
    return 4;
  }
  else if (merged->privs != privs)
  {
    /* this is easy */
    merged->privs= privs;
    return 1;
  }
  return 0;
}

/**
  merges routine privileges from roles granted to the role 'grantee'.

  @return true if routine privileges of the 'grantee' were changed

*/
static bool merge_role_routine_grant_privileges(ACL_ROLE *grantee,
            const char *db, const char *tname, role_hash_t *rhash, HASH *hash)
{
  ulong update_flags= 0;

  DBUG_ASSERT(MY_TEST(db) == MY_TEST(tname)); // both must be set, or neither

  Dynamic_array<GRANT_NAME *> grants(PSI_INSTRUMENT_MEM);

  /* first, collect routine privileges granted to roles in question */
  for (uint i=0 ; i < hash->records ; i++)
  {
    GRANT_NAME *grant= (GRANT_NAME *) my_hash_element(hash, i);
    if (grant->host.hostname[0])
      continue;
    if (tname && (strcmp(grant->db, db) || strcmp(grant->tname, tname)))
      continue;
    ACL_ROLE *r= rhash->find(grant->user, strlen(grant->user));
    if (!r)
      continue;
    grants.append(grant);
  }
  grants.sort(routine_name_sort);

  GRANT_NAME **first= NULL, *merged= NULL;
  privilege_t privs(NO_ACL);
  for (GRANT_NAME **cur= grants.front(); cur <= grants.back(); cur++)
  {
    if (!first ||
        (!tname && (strcmp(cur[0]->db, cur[-1]->db) ||
                    strcmp(cur[0]->tname, cur[-1]->tname))))
    { // new db.tname series
      update_flags|= update_role_routines(merged, first, privs,
                                          grantee->user.str, hash);
      merged= NULL;
      privs= NO_ACL;
      first= cur;
    }
    if (strcmp(cur[0]->user, grantee->user.str) == 0)
    {
      merged= cur[0];
      privs|= cur[0]->init_privs;
    }
    else
    {
      privs|= cur[0]->privs;
    }
  }
  update_flags|= update_role_routines(merged, first, privs,
                                      grantee->user.str, hash);
  return update_flags;
}

/**
  update privileges of the 'grantee' from all roles, granted to it
*/
static int merge_role_privileges(ACL_ROLE *role __attribute__((unused)),
                                 ACL_ROLE *grantee, void *context)
{
  PRIVS_TO_MERGE *data= (PRIVS_TO_MERGE *)context;

  DBUG_ASSERT(grantee->counter > 0);
  if (--grantee->counter)
    return 1; // don't recurse into grantee just yet

  grantee->counter= 1; // Mark the grantee as merged.

  /* if we'll do db/table/routine privileges, create a hash of role names */
  role_hash_t role_hash(PSI_INSTRUMENT_MEM, role_key);
  if (data->what != PRIVS_TO_MERGE::GLOBAL)
  {
    role_hash.insert(grantee);
    for (uint i= 0; i < grantee->role_grants.elements; i++)
      role_hash.insert(*dynamic_element(&grantee->role_grants, i, ACL_ROLE**));
  }

  bool all= data->what == PRIVS_TO_MERGE::ALL;
  bool changed= false;
  if (all || data->what == PRIVS_TO_MERGE::GLOBAL)
    changed|= merge_role_global_privileges(grantee);
  if (all || data->what == PRIVS_TO_MERGE::DB)
    changed|= merge_role_db_privileges(grantee, data->db, &role_hash);
  if (all || data->what == PRIVS_TO_MERGE::TABLE_COLUMN)
    changed|= merge_role_table_and_column_privileges(grantee,
                                             data->db, data->name, &role_hash);
  if (all || data->what == PRIVS_TO_MERGE::PROC)
    changed|= merge_role_routine_grant_privileges(grantee,
                            data->db, data->name, &role_hash, &proc_priv_hash);
  if (all || data->what == PRIVS_TO_MERGE::FUNC)
    changed|= merge_role_routine_grant_privileges(grantee,
                            data->db, data->name, &role_hash, &func_priv_hash);
  if (all || data->what == PRIVS_TO_MERGE::PACKAGE_SPEC)
    changed|= merge_role_routine_grant_privileges(grantee,
                            data->db, data->name, &role_hash,
                            &package_spec_priv_hash);
  if (all || data->what == PRIVS_TO_MERGE::PACKAGE_BODY)
    changed|= merge_role_routine_grant_privileges(grantee,
                            data->db, data->name, &role_hash,
                            &package_body_priv_hash);
  return !changed; // don't recurse into the subgraph if privs didn't change
}

static bool merge_one_role_privileges(ACL_ROLE *grantee)
{
  PRIVS_TO_MERGE data= { PRIVS_TO_MERGE::ALL, 0, 0 };
  grantee->counter= 1;
  return merge_role_privileges(0, grantee, &data);
}

/*****************************************************************
  End of the role privilege propagation and graph traversal code
******************************************************************/

static bool has_auth(LEX_USER *user, LEX *lex)
{
  return user->has_auth() ||
         lex->account_options.ssl_type != SSL_TYPE_NOT_SPECIFIED ||
         lex->account_options.ssl_cipher.str ||
         lex->account_options.x509_issuer.str ||
         lex->account_options.x509_subject.str ||
         lex->account_options.specified_limits;
}

static bool copy_and_check_auth(LEX_USER *to, LEX_USER *from, THD *thd)
{
  to->auth= from->auth;

  // if changing auth for an existing user
  if (has_auth(to, thd->lex) && find_user_exact(to->host.str, to->user.str))
  {
    mysql_mutex_unlock(&acl_cache->lock);
    bool res= check_alter_user(thd, to->host.str, to->user.str);
    mysql_mutex_lock(&acl_cache->lock);
    return res;
  }

  return false;
}


/*
  Store table level and column level grants in the privilege tables

  SYNOPSIS
    mysql_table_grant()
    thd			Thread handle
    table_list		List of tables to give grant
    user_list		List of users to give grant
    columns		List of columns to give grant
    rights		Table level grant
    revoke_grant	Set to 1 if this is a REVOKE command

  RETURN
    FALSE ok
    TRUE  error
*/

int mysql_table_grant(THD *thd, TABLE_LIST *table_list,
		      List <LEX_USER> &user_list,
		      List <LEX_COLUMN> &columns, privilege_t rights,
		      bool revoke_grant)
{
  privilege_t column_priv(NO_ACL);
  int result;
  List_iterator <LEX_USER> str_list (user_list);
  LEX_USER *Str, *tmp_Str;
  bool create_new_users=0;
  const char *db_name, *table_name;
  DBUG_ENTER("mysql_table_grant");

  if (rights & ~TABLE_ACLS)
  {
    my_message(ER_ILLEGAL_GRANT_FOR_TABLE,
               ER_THD(thd, ER_ILLEGAL_GRANT_FOR_TABLE),
               MYF(0));
    DBUG_RETURN(TRUE);
  }

  if (!revoke_grant)
  {
    if (columns.elements)
    {
      class LEX_COLUMN *column;
      List_iterator <LEX_COLUMN> column_iter(columns);

      if (open_normal_and_derived_tables(thd, table_list, 0, DT_PREPARE))
        DBUG_RETURN(TRUE);

      while ((column = column_iter++))
      {
        uint unused_field_idx= NO_CACHED_FIELD_INDEX;
        TABLE_LIST *dummy;
        Field *f=find_field_in_table_ref(thd, table_list, column->column.ptr(),
                                         column->column.length(),
                                         column->column.ptr(), NULL, NULL,
                                         NULL, TRUE, FALSE,
                                         &unused_field_idx, FALSE, &dummy);
        if (unlikely(f == (Field*)0))
        {
          my_error(ER_BAD_FIELD_ERROR, MYF(0),
                   column->column.c_ptr(), table_list->alias.str);
          DBUG_RETURN(TRUE);
        }
        if (unlikely(f == (Field *)-1))
          DBUG_RETURN(TRUE);
        column_priv|= column->rights;
      }
      close_mysql_tables(thd);
    }
    else
    {
      if (!(rights & CREATE_ACL))
      {
        if (!ha_table_exists(thd, &table_list->db, &table_list->table_name))
        {
          my_error(ER_NO_SUCH_TABLE, MYF(0), table_list->db.str,
                   table_list->alias.str);
          DBUG_RETURN(TRUE);
        }
      }
      if (table_list->grant.want_privilege)
      {
        char command[128];
        get_privilege_desc(command, sizeof(command),
                           table_list->grant.want_privilege);
        my_error(ER_TABLEACCESS_DENIED_ERROR, MYF(0),
                 command, thd->security_ctx->priv_user,
                 thd->security_ctx->host_or_ip, table_list->alias.str);
        DBUG_RETURN(-1);
      }
    }
  }

  /*
    Open the mysql.user and mysql.tables_priv tables.
    Don't open column table if we don't need it !
  */
  int tables_to_open= Table_user | Table_tables_priv;
  if (column_priv ||
      (revoke_grant && ((rights & COL_ACLS) || columns.elements)))
    tables_to_open|= Table_columns_priv;

  /*
    The lock api is depending on the thd->lex variable which needs to be
    re-initialized.
  */
  Query_tables_list backup;
  thd->lex->reset_n_backup_query_tables_list(&backup);
  /*
    Restore Query_tables_list::sql_command value, which was reset
    above, as the code writing query to the binary log assumes that
    this value corresponds to the statement being executed.
  */
  thd->lex->sql_command= backup.sql_command;

  Grant_tables tables;
  if ((result= tables.open_and_lock(thd, tables_to_open, TL_WRITE)))
  {
    thd->lex->restore_backup_query_tables_list(&backup);
    DBUG_RETURN(result != 1);
  }

  if (!revoke_grant)
    create_new_users= test_if_create_new_users(thd);
  mysql_rwlock_wrlock(&LOCK_grant);
  mysql_mutex_lock(&acl_cache->lock);
  MEM_ROOT *old_root= thd->mem_root;
  thd->mem_root= &grant_memroot;
  grant_version++;

  while ((tmp_Str = str_list++))
  {
    int error;
    GRANT_TABLE *grant_table;
    if (!(Str= get_current_user(thd, tmp_Str, false)))
    {
      result= TRUE;
      continue;
    }
    /* Create user if needed */
    error= copy_and_check_auth(Str, tmp_Str, thd) ||
           replace_user_table(thd, tables.user_table(), Str,
                               NO_ACL, revoke_grant, create_new_users,
                               MY_TEST(thd->variables.sql_mode &
                                       MODE_NO_AUTO_CREATE_USER));
    if (unlikely(error))
    {
      result= TRUE;				// Remember error
      continue;					// Add next user
    }

    db_name= table_list->get_db_name();
    table_name= table_list->get_table_name();

    /* Find/create cached table grant */
    grant_table= table_hash_search(Str->host.str, NullS, db_name,
				   Str->user.str, table_name, 1);
    if (!grant_table)
    {
      if (revoke_grant)
      {
	my_error(ER_NONEXISTING_TABLE_GRANT, MYF(0),
                 Str->user.str, Str->host.str, table_list->table_name.str);
	result= TRUE;
	continue;
      }
      grant_table = new GRANT_TABLE (Str->host.str, db_name,
				     Str->user.str, table_name,
				     rights,
				     column_priv);
      if (!grant_table ||
        my_hash_insert(&column_priv_hash,(uchar*) grant_table))
      {
	result= TRUE;				/* purecov: deadcode */
	continue;				/* purecov: deadcode */
      }
    }

    /* If revoke_grant, calculate the new column privilege for tables_priv */
    if (revoke_grant)
    {
      class LEX_COLUMN *column;
      List_iterator <LEX_COLUMN> column_iter(columns);
      GRANT_COLUMN *grant_column;

      /* Fix old grants */
      while ((column = column_iter++))
      {
	grant_column = column_hash_search(grant_table,
					  column->column.ptr(),
					  column->column.length());
	if (grant_column)
	  grant_column->rights&= ~(column->rights | rights);
      }
      /* scan trough all columns to get new column grant */
      column_priv= NO_ACL;
      for (uint idx=0 ; idx < grant_table->hash_columns.records ; idx++)
      {
        grant_column= (GRANT_COLUMN*)
          my_hash_element(&grant_table->hash_columns, idx);
	grant_column->rights&= ~rights;		// Fix other columns
	column_priv|= grant_column->rights;
      }
    }
    else
    {
      column_priv|= grant_table->cols;
    }


    /* update table and columns */

    /* TODO(cvicentiu) refactor replace_table_table to use Tables_priv_table
       instead of TABLE directly. */
    if (replace_table_table(thd, grant_table, tables.tables_priv_table().table(),
                            *Str, db_name, table_name,
			    rights, column_priv, revoke_grant))
    {
      /* Should only happen if table is crashed */
      result= TRUE;			       /* purecov: deadcode */
    }
    else if (tables.columns_priv_table().table_exists())
    {
      /* TODO(cvicentiu) refactor replace_column_table to use Columns_priv_table
         instead of TABLE directly. */
      if (replace_column_table(grant_table, tables.columns_priv_table().table(),
                               *Str, columns, db_name, table_name, rights,
                               revoke_grant))
      {
	result= TRUE;
      }
    }
    if (Str->is_role())
      propagate_role_grants(find_acl_role(Str->user.str),
                            PRIVS_TO_MERGE::TABLE_COLUMN, db_name, table_name);
  }

  thd->mem_root= old_root;
  mysql_mutex_unlock(&acl_cache->lock);

  if (!result) /* success */
  {
    result= write_bin_log(thd, TRUE, thd->query(), thd->query_length());
  }

  mysql_rwlock_unlock(&LOCK_grant);

  if (!result) /* success */
    my_ok(thd);

  thd->lex->restore_backup_query_tables_list(&backup);
  DBUG_RETURN(result);
}


/**
  Store routine level grants in the privilege tables

  @param thd Thread handle
  @param table_list List of routines to give grant
  @param sph SP handler
  @param user_list List of users to give grant
  @param rights Table level grant
  @param revoke_grant Is this is a REVOKE command?

  @return
    @retval FALSE Success.
    @retval TRUE An error occurred.
*/

bool mysql_routine_grant(THD *thd, TABLE_LIST *table_list,
                         const Sp_handler *sph,
			 List <LEX_USER> &user_list, privilege_t rights,
			 bool revoke_grant, bool write_to_binlog)
{
  List_iterator <LEX_USER> str_list (user_list);
  LEX_USER *Str, *tmp_Str;
  bool create_new_users= 0;
  int result;
  const char *db_name, *table_name;
  DBUG_ENTER("mysql_routine_grant");

  if (rights & ~PROC_ACLS)
  {
    my_message(ER_ILLEGAL_GRANT_FOR_TABLE,
               ER_THD(thd, ER_ILLEGAL_GRANT_FOR_TABLE),
               MYF(0));
    DBUG_RETURN(TRUE);
  }

  if (!revoke_grant)
  {
    if (sph->sp_exist_routines(thd, table_list))
      DBUG_RETURN(TRUE);
  }

  Grant_tables tables;
  if ((result= tables.open_and_lock(thd, Table_user | Table_procs_priv, TL_WRITE)))
    DBUG_RETURN(result != 1);

  DBUG_ASSERT(!thd->is_current_stmt_binlog_format_row());

  if (!revoke_grant)
    create_new_users= test_if_create_new_users(thd);
  mysql_rwlock_wrlock(&LOCK_grant);
  mysql_mutex_lock(&acl_cache->lock);
  MEM_ROOT *old_root= thd->mem_root;
  thd->mem_root= &grant_memroot;

  DBUG_PRINT("info",("now time to iterate and add users"));

  while ((tmp_Str= str_list++))
  {
    GRANT_NAME *grant_name;
    if (!(Str= get_current_user(thd, tmp_Str, false)))
    {
      result= TRUE;
      continue;
    }
    /* Create user if needed */
    if (copy_and_check_auth(Str, tmp_Str, thd) ||
        replace_user_table(thd, tables.user_table(), Str,
			   NO_ACL, revoke_grant, create_new_users,
                           MY_TEST(thd->variables.sql_mode &
                                     MODE_NO_AUTO_CREATE_USER)))
    {
      result= TRUE;
      continue;
    }

    db_name= table_list->db.str;
    table_name= table_list->table_name.str;
    grant_name= routine_hash_search(Str->host.str, NullS, db_name,
                                    Str->user.str, table_name, sph, 1);
    if (!grant_name || !grant_name->init_privs)
    {
      if (revoke_grant)
      {
        my_error(ER_NONEXISTING_PROC_GRANT, MYF(0),
	         Str->user.str, Str->host.str, table_name);
	result= TRUE;
	continue;
      }
      grant_name= new GRANT_NAME(Str->host.str, db_name,
				 Str->user.str, table_name,
				 rights, TRUE);
      if (!grant_name ||
        my_hash_insert(sph->get_priv_hash(), (uchar*) grant_name))
      {
        result= TRUE;
	continue;
      }
    }

    if (replace_routine_table(thd, grant_name, tables.procs_priv_table().table(),
          *Str, db_name, table_name, sph, rights, revoke_grant) != 0)
    {
      result= TRUE;
      continue;
    }
    if (Str->is_role())
      propagate_role_grants(find_acl_role(Str->user.str),
                            sp_privs_to_merge(sph->type()),
                            db_name, table_name);
  }
  thd->mem_root= old_root;
  mysql_mutex_unlock(&acl_cache->lock);

  if (write_to_binlog)
  {
    if (write_bin_log(thd, FALSE, thd->query(), thd->query_length()))
      result= TRUE;
  }

  mysql_rwlock_unlock(&LOCK_grant);

  /* Tables are automatically closed */
  DBUG_RETURN(result);
}

/**
  append a user or role name to a buffer that will be later used as an error message
*/
static void append_user(THD *thd, String *str,
                        const LEX_CSTRING *u, const LEX_CSTRING *h)
{
  if (str->length())
    str->append(',');
  append_query_string(system_charset_info, str, u->str, u->length,
                      thd->variables.sql_mode & MODE_NO_BACKSLASH_ESCAPES);
  /* hostname part is not relevant for roles, it is always empty */
  if (u->length == 0 || h->length != 0)
  {
    str->append('@');
    append_query_string(system_charset_info, str, h->str, h->length,
                        thd->variables.sql_mode & MODE_NO_BACKSLASH_ESCAPES);
  }
}

static void append_user(THD *thd, String *str, LEX_USER *user)
{
  append_user(thd, str, & user->user, & user->host);
}

/**
  append a string to a buffer that will be later used as an error message

  @note
  a string can be either CURRENT_USER or CURRENT_ROLE or NONE, it should be
  neither quoted nor escaped.
*/
static void append_str(String *str, const char *s, size_t l)
{
  if (str->length())
    str->append(',');
  str->append(s, l);
}

static int can_grant_role_callback(ACL_USER_BASE *grantee,
                                   ACL_ROLE *role, void *data)
{
  ROLE_GRANT_PAIR *pair;

  if (role != (ACL_ROLE*)data)
    return 0; // keep searching

  if (grantee->flags & IS_ROLE)
    pair= find_role_grant_pair(&grantee->user, &empty_clex_str, &role->user);
  else
  {
    ACL_USER *user= (ACL_USER *)grantee;
    LEX_CSTRING host= { user->host.hostname, user->hostname_length };
    pair= find_role_grant_pair(&user->user, &host, &role->user);
  }
  if (!pair->with_admin)
    return 0; // keep searching

  return -1; // abort the traversal
}


/*
  One can only grant a role if SELECT * FROM I_S.APPLICABLE_ROLES shows this
  role as grantable.
  
  What this really means - we need to traverse role graph for the current user
  looking for our role being granted with the admin option.
*/
static bool can_grant_role(THD *thd, ACL_ROLE *role)
{
  Security_context *sctx= thd->security_ctx;

  if (!sctx->user) // replication
    return true;

  ACL_USER *grantee= find_user_exact(sctx->priv_host, sctx->priv_user);
  if (!grantee)
    return false;

  return traverse_role_graph_down(grantee, role, NULL,
                                  can_grant_role_callback) == -1;
}


bool mysql_grant_role(THD *thd, List <LEX_USER> &list, bool revoke)
{
  DBUG_ENTER("mysql_grant_role");
  /*
     The first entry in the list is the granted role. Need at least two
     entries for the command to be valid
   */
  DBUG_ASSERT(list.elements >= 2);
  int result;
  bool create_new_user, no_auto_create_user;
  String wrong_users;
  LEX_USER *user, *granted_role;
  LEX_CSTRING rolename;
  LEX_CSTRING username;
  LEX_CSTRING hostname;
  ACL_ROLE *role, *role_as_user;

  List_iterator <LEX_USER> user_list(list);
  granted_role= user_list++;
  if (!(granted_role= get_current_user(thd, granted_role)))
    DBUG_RETURN(TRUE);

  DBUG_ASSERT(granted_role->is_role());
  rolename= granted_role->user;

  create_new_user= test_if_create_new_users(thd);
  no_auto_create_user= MY_TEST(thd->variables.sql_mode &
                               MODE_NO_AUTO_CREATE_USER);

  Grant_tables tables;
  if ((result= tables.open_and_lock(thd, Table_user | Table_roles_mapping, TL_WRITE)))
    DBUG_RETURN(result != 1);

  mysql_rwlock_wrlock(&LOCK_grant);
  mysql_mutex_lock(&acl_cache->lock);
  if (!(role= find_acl_role(rolename.str)))
  {
    mysql_mutex_unlock(&acl_cache->lock);
    mysql_rwlock_unlock(&LOCK_grant);
    my_error(ER_INVALID_ROLE, MYF(0), rolename.str);
    DBUG_RETURN(TRUE);
  }

  if (!can_grant_role(thd, role))
  {
    mysql_mutex_unlock(&acl_cache->lock);
    mysql_rwlock_unlock(&LOCK_grant);
    my_error(ER_ACCESS_DENIED_NO_PASSWORD_ERROR, MYF(0),
             thd->security_ctx->priv_user, thd->security_ctx->priv_host);
    DBUG_RETURN(TRUE);
  }

  while ((user= user_list++))
  {
    role_as_user= NULL;
    /* current_role is treated slightly different */
    if (user->user.str == current_role.str)
    {
      /* current_role is NONE */
      if (!thd->security_ctx->priv_role[0])
      {
        my_error(ER_INVALID_ROLE, MYF(0), "NONE");
        append_str(&wrong_users, STRING_WITH_LEN("NONE"));
        result= 1;
        continue;
      }
      if (!(role_as_user= find_acl_role(thd->security_ctx->priv_role)))
      {
        LEX_CSTRING ls= { thd->security_ctx->priv_role,
                          strlen(thd->security_ctx->priv_role) };
        append_user(thd, &wrong_users, &ls, &empty_clex_str);
        result= 1;
        continue;
      }

      /* can not grant current_role to current_role */
      if (granted_role->user.str == current_role.str)
      {
        append_user(thd, &wrong_users, &role_as_user->user, &empty_clex_str);
        result= 1;
        continue;
      }
      username.str= thd->security_ctx->priv_role;
      username.length= strlen(username.str);
      hostname= empty_clex_str;
    }
    else if (user->user.str == current_user.str)
    {
      username.str= thd->security_ctx->priv_user;
      username.length= strlen(username.str);
      hostname.str= thd->security_ctx->priv_host;
      hostname.length= strlen(hostname.str);
    }
    else
    {
      username= user->user;
      if (user->host.str)
        hostname= user->host;
      else
      if ((role_as_user= find_acl_role(user->user.str)))
        hostname= empty_clex_str;
      else
      {
        if (is_invalid_role_name(username.str))
        {
          append_user(thd, &wrong_users, &username, &empty_clex_str);
          result= 1;
          continue;
        }
        hostname= host_not_specified;
      }
    }

    ROLE_GRANT_PAIR *hash_entry= find_role_grant_pair(&username, &hostname,
                                                      &rolename);
    ACL_USER_BASE *grantee= role_as_user;

    if (has_auth(user, thd->lex))
      DBUG_ASSERT(!grantee);
    else if (!grantee)
      grantee= find_user_exact(hostname.str, username.str);

    if (!grantee && !revoke)
    {
      LEX_USER user_combo = *user;
      user_combo.host = hostname;
      user_combo.user = username;

      if (copy_and_check_auth(&user_combo, &user_combo, thd) ||
          replace_user_table(thd, tables.user_table(), &user_combo, NO_ACL,
                             false, create_new_user,
                             no_auto_create_user))
      {
        append_user(thd, &wrong_users, &username, &hostname);
        result= 1;
        continue;
      }
      grantee= find_user_exact(hostname.str, username.str);

      /* either replace_user_table failed, or we've added the user */
      DBUG_ASSERT(grantee);
    }

    if (!grantee)
    {
      append_user(thd, &wrong_users, &username, &hostname);
      result= 1;
      continue;
    }

    if (!revoke)
    {
      if (hash_entry)
      {
        // perhaps, updating an existing grant, adding WITH ADMIN OPTION
      }
      else
      {
        add_role_user_mapping(grantee, role);

        /*
          Check if this grant would cause a cycle. It only needs to be run
          if we're granting a role to a role
        */
        if (role_as_user &&
            traverse_role_graph_down(role, 0, 0, 0) == ROLE_CYCLE_FOUND)
        {
          append_user(thd, &wrong_users, &username, &empty_clex_str);
          result= 1;
          undo_add_role_user_mapping(grantee, role);
          continue;
        }
      }
    }
    else
    {
      /* grant was already removed or never existed */
      if (!hash_entry)
      {
        append_user(thd, &wrong_users, &username, &hostname);
        result= 1;
        continue;
      }
      if (thd->lex->with_admin_option)
      {
        // only revoking an admin option, not the complete grant
      }
      else
      {
        /* revoke a role grant */
        remove_role_user_mapping(grantee, role);
      }
    }

    /* write into the roles_mapping table */
    /* TODO(cvicentiu) refactor replace_roles_mapping_table to use
       Roles_mapping_table instead of TABLE directly. */
    if (replace_roles_mapping_table(tables.roles_mapping_table().table(),
                                    &username, &hostname, &rolename,
                                    thd->lex->with_admin_option,
                                    hash_entry, revoke))
    {
      append_user(thd, &wrong_users, &username, &empty_clex_str);
      result= 1;
      if (!revoke)
      {
        /* need to remove the mapping added previously */
        undo_add_role_user_mapping(grantee, role);
      }
      else
      {
        /* need to restore the mapping deleted previously */
        add_role_user_mapping(grantee, role);
      }
      continue;
    }
    update_role_mapping(&username, &hostname, &rolename,
                        thd->lex->with_admin_option, hash_entry, revoke);

    /*
       Only need to propagate grants when granting/revoking a role to/from
       a role
    */
    if (role_as_user && merge_one_role_privileges(role_as_user) == 0)
      propagate_role_grants(role_as_user, PRIVS_TO_MERGE::ALL);
  }

  mysql_mutex_unlock(&acl_cache->lock);

  if (result)
    my_error(revoke ? ER_CANNOT_REVOKE_ROLE : ER_CANNOT_GRANT_ROLE, MYF(0),
             rolename.str, wrong_users.c_ptr_safe());
  else
    result= write_bin_log(thd, TRUE, thd->query(), thd->query_length());

  mysql_rwlock_unlock(&LOCK_grant);

  DBUG_RETURN(result);
}


bool mysql_grant(THD *thd, const char *db, List <LEX_USER> &list,
                 privilege_t rights, bool revoke_grant, bool is_proxy)
{
  List_iterator <LEX_USER> str_list (list);
  LEX_USER *Str, *tmp_Str, *proxied_user= NULL;
  char tmp_db[SAFE_NAME_LEN+1];
  bool create_new_users=0;
  int result;
  DBUG_ENTER("mysql_grant");

  if (lower_case_table_names && db)
  {
    char *end= strnmov(tmp_db,db, sizeof(tmp_db));
    if (end >= tmp_db + sizeof(tmp_db))
    {
      my_error(ER_WRONG_DB_NAME ,MYF(0), db);
      DBUG_RETURN(TRUE);
    }
    my_casedn_str(files_charset_info, tmp_db);
    db=tmp_db;
  }

  if (is_proxy)
  {
    DBUG_ASSERT(!db);
    proxied_user= str_list++;
  }

  const uint tables_to_open= Table_user | (is_proxy ? Table_proxies_priv : Table_db);
  Grant_tables tables;
  if ((result= tables.open_and_lock(thd, tables_to_open, TL_WRITE)))
    DBUG_RETURN(result != 1);

  DBUG_ASSERT(!thd->is_current_stmt_binlog_format_row());

  if (!revoke_grant)
    create_new_users= test_if_create_new_users(thd);

  /* go through users in user_list */
  mysql_rwlock_wrlock(&LOCK_grant);
  mysql_mutex_lock(&acl_cache->lock);
  grant_version++;

  if (proxied_user)
  {
    if (!(proxied_user= get_current_user(thd, proxied_user, false)))
      DBUG_RETURN(TRUE);
    DBUG_ASSERT(proxied_user->host.length); // not a Role
  }

  while ((tmp_Str = str_list++))
  {
    if (!(Str= get_current_user(thd, tmp_Str, false)))
    {
      result= true;
      continue;
    }

    if (copy_and_check_auth(Str, tmp_Str, thd) ||
        replace_user_table(thd, tables.user_table(), Str,
                           (!db ? rights : NO_ACL),
                           revoke_grant, create_new_users,
                           MY_TEST(thd->variables.sql_mode &
                                   MODE_NO_AUTO_CREATE_USER)))
      result= true;
    else if (db)
    {
      privilege_t db_rights(rights & DB_ACLS);
      if (db_rights  == rights)
      {
	if (replace_db_table(tables.db_table().table(), db, *Str, db_rights,
			     revoke_grant))
	  result= true;
      }
      else
      {
	my_error(ER_WRONG_USAGE, MYF(0), "DB GRANT", "GLOBAL PRIVILEGES");
	result= true;
      }
    }
    else if (is_proxy)
    {
      if (replace_proxies_priv_table(thd, tables.proxies_priv_table().table(),
            Str, proxied_user, rights & GRANT_ACL ? TRUE : FALSE, revoke_grant))
        result= true;
    }
    if (Str->is_role())
      propagate_role_grants(find_acl_role(Str->user.str),
                            db ? PRIVS_TO_MERGE::DB : PRIVS_TO_MERGE::GLOBAL,
                            db);
  }
  mysql_mutex_unlock(&acl_cache->lock);

  if (!result)
  {
    result= write_bin_log(thd, TRUE, thd->query(), thd->query_length());
  }

  mysql_rwlock_unlock(&LOCK_grant);

  if (!result)
    my_ok(thd);

  DBUG_RETURN(result);
}


/* Free grant array if possible */

void  grant_free(void)
{
  DBUG_ENTER("grant_free");
  my_hash_free(&column_priv_hash);
  my_hash_free(&proc_priv_hash);
  my_hash_free(&func_priv_hash);
  my_hash_free(&package_spec_priv_hash);
  my_hash_free(&package_body_priv_hash);
  free_root(&grant_memroot,MYF(0));
  DBUG_VOID_RETURN;
}


/**
  @brief Initialize structures responsible for table/column-level privilege
   checking and load information for them from tables in the 'mysql' database.

  @return Error status
    @retval 0 OK
    @retval 1 Could not initialize grant subsystem.
*/

bool grant_init()
{
  THD  *thd;
  bool return_val;
  DBUG_ENTER("grant_init");

  if (!(thd= new THD(0)))
    DBUG_RETURN(1);				/* purecov: deadcode */
  thd->thread_stack= (char*) &thd;
  thd->store_globals();
  return_val=  grant_reload(thd);
  delete thd;
  DBUG_RETURN(return_val);
}


/**
  @brief Initialize structures responsible for table/column-level privilege
    checking and load information about grants from open privilege tables.

  @param thd Current thread
  @param tables List containing open "mysql.tables_priv" and
    "mysql.columns_priv" tables.

  @see grant_reload

  @return Error state
    @retval FALSE Success
    @retval TRUE Error
*/

static bool grant_load(THD *thd,
                       const Tables_priv_table& tables_priv,
                       const Columns_priv_table& columns_priv,
                       const Procs_priv_table& procs_priv)
{
  bool return_val= 1;
  TABLE *t_table, *c_table, *p_table;
  bool check_no_resolve= specialflag & SPECIAL_NO_RESOLVE;
  MEM_ROOT *save_mem_root= thd->mem_root;
  DBUG_ENTER("grant_load");

  Sql_mode_instant_remove sms(thd, MODE_PAD_CHAR_TO_FULL_LENGTH);

  (void) my_hash_init(key_memory_acl_memex, &column_priv_hash,
                      &my_charset_utf8mb3_bin, 0,0,0, (my_hash_get_key)
                      get_grant_table, (my_hash_free_key) free_grant_table, 0);
  (void) my_hash_init(key_memory_acl_memex, &proc_priv_hash,
                      &my_charset_utf8mb3_bin, 0,0,0, (my_hash_get_key)
                      get_grant_table, 0,0);
  (void) my_hash_init(key_memory_acl_memex, &func_priv_hash,
                      &my_charset_utf8mb3_bin, 0,0,0, (my_hash_get_key)
                      get_grant_table, 0,0);
  (void) my_hash_init(key_memory_acl_memex, &package_spec_priv_hash,
                      &my_charset_utf8mb3_bin, 0,0,0, (my_hash_get_key)
                      get_grant_table, 0,0);
  (void) my_hash_init(key_memory_acl_memex, &package_body_priv_hash,
                      &my_charset_utf8mb3_bin, 0,0,0, (my_hash_get_key)
                      get_grant_table, 0,0);
  init_sql_alloc(key_memory_acl_mem, &grant_memroot, ACL_ALLOC_BLOCK_SIZE, 0, MYF(0));

  t_table= tables_priv.table();
  c_table= columns_priv.table();
  p_table= procs_priv.table(); // this can be NULL

  if (t_table->file->ha_index_init(0, 1))
    goto end_index_init;

  t_table->use_all_columns();
  c_table->use_all_columns();

  thd->mem_root= &grant_memroot;

  if (!t_table->file->ha_index_first(t_table->record[0]))
  {
    do
    {
      GRANT_TABLE *mem_check;
      /* TODO(cvicentiu) convert this to use tables_priv and columns_priv. */
      if (!(mem_check= new (&grant_memroot) GRANT_TABLE(t_table, c_table)))
      {
	/* This could only happen if we are out memory */
	goto end_unlock;
      }

      if (check_no_resolve)
      {
	if (hostname_requires_resolving(mem_check->host.hostname))
	{
          sql_print_warning("'tables_priv' entry '%s %s@%s' "
                            "ignored in --skip-name-resolve mode.",
                            mem_check->tname, mem_check->user,
                            safe_str(mem_check->host.hostname));
	  continue;
	}
      }

      if (! mem_check->ok())
	delete mem_check;
      else if (my_hash_insert(&column_priv_hash,(uchar*) mem_check))
      {
	delete mem_check;
	goto end_unlock;
      }
    }
    while (!t_table->file->ha_index_next(t_table->record[0]));
  }

  return_val= 0;

  if (p_table)
  {
    if (p_table->file->ha_index_init(0, 1))
      goto end_unlock;

    p_table->use_all_columns();

    if (!p_table->file->ha_index_first(p_table->record[0]))
    {
      do
      {
        GRANT_NAME *mem_check;
        HASH *hash;
        if (!(mem_check= new (&grant_memroot) GRANT_NAME(p_table, TRUE)))
        {
          /* This could only happen if we are out memory */
          goto end_unlock_p;
        }

        if (check_no_resolve)
        {
          if (hostname_requires_resolving(mem_check->host.hostname))
          {
            sql_print_warning("'procs_priv' entry '%s %s@%s' "
                              "ignored in --skip-name-resolve mode.",
                              mem_check->tname, mem_check->user,
                              safe_str(mem_check->host.hostname));
            continue;
          }
        }
        enum_sp_type type= (enum_sp_type)procs_priv.routine_type()->val_int();
        const Sp_handler *sph= Sp_handler::handler(type);
        if (!sph || !(hash= sph->get_priv_hash()))
        {
          sql_print_warning("'procs_priv' entry '%s' "
                            "ignored, bad routine type",
                            mem_check->tname);
          continue;
        }

        mem_check->privs= fix_rights_for_procedure(mem_check->privs);
        mem_check->init_privs= mem_check->privs;
        if (! mem_check->ok())
          delete mem_check;
        else if (my_hash_insert(hash, (uchar*) mem_check))
        {
          delete mem_check;
          goto end_unlock_p;
        }
      }
      while (!p_table->file->ha_index_next(p_table->record[0]));
    }
  }

end_unlock_p:
  if (p_table)
    p_table->file->ha_index_end();
end_unlock:
  t_table->file->ha_index_end();
  thd->mem_root= save_mem_root;
end_index_init:
  DBUG_RETURN(return_val);
}

static my_bool propagate_role_grants_action(void *role_ptr,
                                            void *ptr __attribute__((unused)))
{
  ACL_ROLE *role= static_cast<ACL_ROLE *>(role_ptr);
  if (role->counter)
    return 0;

  mysql_mutex_assert_owner(&acl_cache->lock);
  PRIVS_TO_MERGE data= { PRIVS_TO_MERGE::ALL, 0, 0 };
  traverse_role_graph_up(role, &data, NULL, merge_role_privileges);
  return 0;
}


/**
  @brief Reload information about table and column level privileges if possible

  @param thd Current thread

  Locked tables are checked by acl_reload() and doesn't have to be checked
  in this call.
  This function is also used for initialization of structures responsible
  for table/column-level privilege checking.

  @return Error state
    @retval FALSE Success
    @retval TRUE  Error
*/

bool grant_reload(THD *thd)
{
  HASH old_column_priv_hash, old_proc_priv_hash, old_func_priv_hash;
  HASH old_package_spec_priv_hash, old_package_body_priv_hash;
  MEM_ROOT old_mem;
  int result;
  DBUG_ENTER("grant_reload");

  /*
    To avoid deadlocks we should obtain table locks before
    obtaining LOCK_grant rwlock.
  */

  Grant_tables tables;
  const uint tables_to_open= Table_tables_priv | Table_columns_priv| Table_procs_priv;
  if ((result= tables.open_and_lock(thd, tables_to_open, TL_READ)))
    DBUG_RETURN(result != 1);

  mysql_rwlock_wrlock(&LOCK_grant);
  grant_version++;
  old_column_priv_hash= column_priv_hash;
  old_proc_priv_hash= proc_priv_hash;
  old_func_priv_hash= func_priv_hash;
  old_package_spec_priv_hash= package_spec_priv_hash;
  old_package_body_priv_hash= package_body_priv_hash;

  /*
    Create a new memory pool but save the current memory pool to make an undo
    opertion possible in case of failure.
  */
  old_mem= grant_memroot;

  if ((result= grant_load(thd,
                          tables.tables_priv_table(),
                          tables.columns_priv_table(),
                          tables.procs_priv_table())))
  {						// Error. Revert to old hash
    DBUG_PRINT("error",("Reverting to old privileges"));
    grant_free();				/* purecov: deadcode */
    column_priv_hash= old_column_priv_hash;	/* purecov: deadcode */
    proc_priv_hash= old_proc_priv_hash;
    func_priv_hash= old_func_priv_hash;
    package_spec_priv_hash= old_package_spec_priv_hash;
    package_body_priv_hash= old_package_body_priv_hash;
    grant_memroot= old_mem;                     /* purecov: deadcode */
  }
  else
  {
    my_hash_free(&old_column_priv_hash);
    my_hash_free(&old_proc_priv_hash);
    my_hash_free(&old_func_priv_hash);
    my_hash_free(&old_package_spec_priv_hash);
    my_hash_free(&old_package_body_priv_hash);
    free_root(&old_mem,MYF(0));
  }

  mysql_mutex_lock(&acl_cache->lock);
  my_hash_iterate(&acl_roles, propagate_role_grants_action, NULL);
  mysql_mutex_unlock(&acl_cache->lock);

  mysql_rwlock_unlock(&LOCK_grant);

  close_mysql_tables(thd);

  DBUG_RETURN(result);
}


/**
  @brief Check table level grants

  @param thd          Thread handler
  @param want_access  Bits of privileges user needs to have.
  @param tables       List of tables to check. The user should have
                      'want_access' to all tables in list.
  @param any_combination_will_do TRUE if it's enough to have any privilege for
    any combination of the table columns.
  @param number       Check at most this number of tables.
  @param no_errors    TRUE if no error should be sent directly to the client.

  If table->grant.want_privilege != 0 then the requested privileges where
  in the set of COL_ACLS but access was not granted on the table level. As
  a consequence an extra check of column privileges is required.

  Specifically if this function returns FALSE the user has some kind of
  privilege on a combination of columns in each table.

  This function is usually preceeded by check_access which establish the
  User-, Db- and Host access rights.

  @see check_access
  @see check_table_access

  @note
     This functions assumes that either number of tables to be inspected
     by it is limited explicitly (i.e. is is not UINT_MAX) or table list
     used and thd->lex->query_tables_own_last value correspond to each
     other (the latter should be either 0 or point to next_global member
     of one of elements of this table list).

     We delay locking of LOCK_grant until we really need it as we assume that
     most privileges be resolved with user or db level accesses.

   @return Access status
     @retval FALSE Access granted; But column privileges might need to be
      checked.
     @retval TRUE The user did not have the requested privileges on any of the
      tables.

*/

bool check_grant(THD *thd, privilege_t want_access, TABLE_LIST *tables,
                 bool any_combination_will_do, uint number, bool no_errors)
{
  TABLE_LIST *tl;
  TABLE_LIST *first_not_own_table= thd->lex->first_not_own_table();
  Security_context *sctx= thd->security_ctx;
  uint i;
  privilege_t original_want_access(want_access);
  bool locked= 0;
  GRANT_TABLE *grant_table;
  GRANT_TABLE *grant_table_role= NULL;
  DBUG_ENTER("check_grant");
  DBUG_ASSERT(number > 0);

  /*
    Walk through the list of tables that belong to the query and save the
    requested access (orig_want_privilege) to be able to use it when
    checking access rights to the underlying tables of a view. Our grant
    system gradually eliminates checked bits from want_privilege and thus
    after all checks are done we can no longer use it.
    The check that first_not_own_table is not reached is for the case when
    the given table list refers to the list for prelocking (contains tables
    of other queries). For simple queries first_not_own_table is 0.
  */
  for (i= 0, tl= tables;
       i < number  && tl != first_not_own_table;
       tl= tl->next_global, i++)
  {
    /*
      Save a copy of the privileges without the SHOW_VIEW_ACL attribute.
      It will be checked during making view.
    */
    tl->grant.orig_want_privilege= (want_access & ~SHOW_VIEW_ACL);
  }
  number= i;

  for (tl= tables; number-- ; tl= tl->next_global)
  {
    TABLE_LIST *const t_ref=
      tl->correspondent_table ? tl->correspondent_table : tl;
    sctx= t_ref->security_ctx ? t_ref->security_ctx : thd->security_ctx;
    privilege_t orig_want_access(original_want_access);

    /*
      If sequence is used as part of NEXT VALUE, PREVIOUS VALUE or SELECT,
      we need to modify the requested access rights depending on how the
      sequence is used.
    */
    if (t_ref->sequence &&
        !(want_access & ~(SELECT_ACL | INSERT_ACL | UPDATE_ACL | DELETE_ACL)))
    {
      /*
        We want to have either SELECT or INSERT rights to sequences depending
        on how they are accessed
      */
      orig_want_access= ((t_ref->lock_type == TL_WRITE_ALLOW_WRITE) ?
                         INSERT_ACL : SELECT_ACL);
    }

    if (tl->with || !tl->db.str ||
        (tl->select_lex &&
         (tl->with= tl->select_lex->find_table_def_in_with_clauses(tl))))
      continue;

    const ACL_internal_table_access *access=
      get_cached_table_access(&t_ref->grant.m_internal,
                              t_ref->get_db_name(),
                              t_ref->get_table_name());

    if (access)
    {
      switch(access->check(orig_want_access, &t_ref->grant.privilege))
      {
      case ACL_INTERNAL_ACCESS_GRANTED:
        t_ref->grant.privilege|= orig_want_access;
        t_ref->grant.want_privilege= NO_ACL;
        continue;
      case ACL_INTERNAL_ACCESS_DENIED:
        goto err;
      case ACL_INTERNAL_ACCESS_CHECK_GRANT:
        break;
      }
    }

    want_access= orig_want_access;
    want_access&= ~sctx->master_access;
    if (!want_access)
      continue;                                 // ok

    if (!(~t_ref->grant.privilege & want_access) ||
        t_ref->is_anonymous_derived_table() || t_ref->schema_table)
    {
      /*
        It is subquery in the FROM clause. VIEW set t_ref->derived after
        table opening, but this function always called before table opening.

        NOTE: is_derived() can't be used here because subquery in this case
        the FROM clase (derived tables) can be not be marked yet.
      */
      if (t_ref->is_anonymous_derived_table() || t_ref->schema_table)
      {
        /*
          If it's a temporary table created for a subquery in the FROM
          clause, or an INFORMATION_SCHEMA table, drop the request for
          a privilege.
        */
        t_ref->grant.want_privilege= NO_ACL;
      }
      continue;
    }

    if (is_temporary_table(t_ref))
    {
      /*
        If this table list element corresponds to a pre-opened temporary
        table skip checking of all relevant table-level privileges for it.
        Note that during creation of temporary table we still need to check
        if user has CREATE_TMP_ACL.
      */
      t_ref->grant.privilege|= TMP_TABLE_ACLS;
      t_ref->grant.want_privilege= NO_ACL;
      continue;
    }

    if (!locked)
    {
      locked= 1;
      mysql_rwlock_rdlock(&LOCK_grant);
    }

    grant_table= table_hash_search(sctx->host, sctx->ip,
                                   t_ref->get_db_name(),
                                   sctx->priv_user,
                                   t_ref->get_table_name(),
                                   FALSE);
    if (sctx->priv_role[0])
      grant_table_role= table_hash_search("", NULL, t_ref->get_db_name(),
                                          sctx->priv_role,
                                          t_ref->get_table_name(),
                                          TRUE);

    if (!grant_table && !grant_table_role)
    {
      want_access&= ~t_ref->grant.privilege;
      goto err;					// No grants
    }

    /*
      For SHOW COLUMNS, SHOW INDEX it is enough to have some
      privileges on any column combination on the table.
    */
    if (any_combination_will_do)
      continue;

    t_ref->grant.grant_table_user= grant_table; // Remember for column test
    t_ref->grant.grant_table_role= grant_table_role;
    t_ref->grant.version= grant_version;
    t_ref->grant.privilege|= grant_table ? grant_table->privs : NO_ACL;
    t_ref->grant.privilege|= grant_table_role ? grant_table_role->privs : NO_ACL;
    t_ref->grant.want_privilege= ((want_access & COL_ACLS) & ~t_ref->grant.privilege);

    if (!(~t_ref->grant.privilege & want_access))
      continue;

    if ((want_access&= ~((grant_table ? grant_table->cols : NO_ACL) |
                        (grant_table_role ? grant_table_role->cols : NO_ACL) |
                        t_ref->grant.privilege)))
    {
      goto err;                                 // impossible
    }
  }
  if (locked)
    mysql_rwlock_unlock(&LOCK_grant);
  DBUG_RETURN(FALSE);

err:
  if (locked)
    mysql_rwlock_unlock(&LOCK_grant);
  if (!no_errors)				// Not a silent skip of table
  {
    char command[128];
    get_privilege_desc(command, sizeof(command), want_access);
    status_var_increment(thd->status_var.access_denied_errors);

    my_error(ER_TABLEACCESS_DENIED_ERROR, MYF(0),
             command,
             sctx->priv_user,
             sctx->host_or_ip,
             tl ? tl->get_table_name() : "unknown");
  }
  DBUG_RETURN(TRUE);
}


static void check_grant_column_int(GRANT_TABLE *grant_table, const char *name,
                                   uint length, ulong *want_access)
{
  if (grant_table)
  {
    *want_access&= ~grant_table->privs;
    if (*want_access & grant_table->cols)
    {
      GRANT_COLUMN *grant_column= column_hash_search(grant_table, name, length);
      if (grant_column)
        *want_access&= ~grant_column->rights;
    }
  }
}

/*
  Check column rights in given security context

  SYNOPSIS
    check_grant_column()
    thd                  thread handler
    grant                grant information structure
    db_name              db name
    table_name           table  name
    name                 column name
    length               column name length
    sctx                 security context

  RETURN
    FALSE OK
    TRUE  access denied
*/

bool check_grant_column(THD *thd, GRANT_INFO *grant,
			const char *db_name, const char *table_name,
			const char *name, size_t length,  Security_context *sctx)
{
<<<<<<< HEAD
  GRANT_TABLE *grant_table;
  GRANT_TABLE *grant_table_role;
  GRANT_COLUMN *grant_column;
  privilege_t want_access(grant->want_privilege & ~grant->privilege);
=======
  ulong want_access= grant->want_privilege & ~grant->privilege;
>>>>>>> 9a156e1a
  DBUG_ENTER("check_grant_column");
  DBUG_PRINT("enter", ("table: %s  want_access: %llx",
                       table_name, (longlong) want_access));

  if (!want_access)
    DBUG_RETURN(0);				// Already checked

  mysql_rwlock_rdlock(&LOCK_grant);

  /* reload table if someone has modified any grants */

  if (grant->version != grant_version)
  {
    grant->grant_table_user=
      table_hash_search(sctx->host, sctx->ip, db_name,
			sctx->priv_user,
			table_name, 0);         /* purecov: inspected */
    grant->grant_table_role=
      sctx->priv_role[0] ? table_hash_search("", NULL, db_name,
                                             sctx->priv_role,
                                             table_name, TRUE) : NULL;
    grant->version= grant_version;		/* purecov: inspected */
  }

  check_grant_column_int(grant->grant_table_user, name, (uint)length,
                         &want_access);
  check_grant_column_int(grant->grant_table_role, name, (uint)length,
                         &want_access);

  mysql_rwlock_unlock(&LOCK_grant);
  if (!want_access)
    DBUG_RETURN(0);

  char command[128];
  get_privilege_desc(command, sizeof(command), want_access);
  /* TODO perhaps error should print current rolename aswell */
  my_error(ER_COLUMNACCESS_DENIED_ERROR, MYF(0), command, sctx->priv_user,
           sctx->host_or_ip, name, table_name);
  DBUG_RETURN(1);
}


/*
  Check the access right to a column depending on the type of table.

  SYNOPSIS
    check_column_grant_in_table_ref()
    thd              thread handler
    table_ref        table reference where to check the field
    name             name of field to check
    length           length of name
    fld              use fld object to check invisibility when it is
                     not 0, not_found_field, view_ref_found

  DESCRIPTION
    Check the access rights to a column depending on the type of table
    reference where the column is checked. The function provides a
    generic interface to check column access rights that hides the
    heterogeneity of the column representation - whether it is a view
    or a stored table colum.

  RETURN
    FALSE OK
    TRUE  access denied
*/

bool check_column_grant_in_table_ref(THD *thd, TABLE_LIST * table_ref,
                                     const char *name, size_t length,
                                     Field *fld)
{
  GRANT_INFO *grant;
  const char *db_name;
  const char *table_name;
  Security_context *sctx= table_ref->security_ctx ?
                          table_ref->security_ctx : thd->security_ctx;
  if (fld && fld != not_found_field && fld != view_ref_found
          && fld->invisible >= INVISIBLE_SYSTEM)
      return false;

  if (table_ref->view || table_ref->field_translation)
  {
    /* View or derived information schema table. */
    privilege_t view_privs(NO_ACL);
    grant= &(table_ref->grant);
    db_name= table_ref->view_db.str;
    table_name= table_ref->view_name.str;
    if (table_ref->belong_to_view &&
        thd->lex->sql_command == SQLCOM_SHOW_FIELDS)
    {
      view_privs= get_column_grant(thd, grant, db_name, table_name, name);
      if (view_privs & VIEW_ANY_ACL)
      {
        table_ref->belong_to_view->allowed_show= TRUE;
        return FALSE;
      }
      table_ref->belong_to_view->allowed_show= FALSE;
      my_message(ER_VIEW_NO_EXPLAIN, ER_THD(thd, ER_VIEW_NO_EXPLAIN), MYF(0));
      return TRUE;
    }
  }
  else
  {
    /* Normal or temporary table. */
    TABLE *table= table_ref->table;
    grant= &(table->grant);
    db_name= table->s->db.str;
    table_name= table->s->table_name.str;
  }

  if (grant->want_privilege)
    return check_grant_column(thd, grant, db_name, table_name, name,
                              length, sctx);
  else
    return FALSE;

}


/**
  @brief check if a query can access a set of columns

  @param  thd  the current thread
  @param  want_access_arg  the privileges requested
  @param  fields an iterator over the fields of a table reference.
  @return Operation status
    @retval 0 Success
    @retval 1 Falure
  @details This function walks over the columns of a table reference
   The columns may originate from different tables, depending on the kind of
   table reference, e.g. join, view.
   For each table it will retrieve the grant information and will use it
   to check the required access privileges for the fields requested from it.
*/
bool check_grant_all_columns(THD *thd, privilege_t want_access_arg,
                             Field_iterator_table_ref *fields)
{
  Security_context *sctx= thd->security_ctx;
  privilege_t want_access(NO_ACL);
  const char *table_name= NULL;
  const char* db_name;
  GRANT_INFO *grant;
  GRANT_TABLE *UNINIT_VAR(grant_table);
  GRANT_TABLE *UNINIT_VAR(grant_table_role);
  /*
     Flag that gets set if privilege checking has to be performed on column
     level.
  */
  bool using_column_privileges= FALSE;

  mysql_rwlock_rdlock(&LOCK_grant);

  for (; !fields->end_of_fields(); fields->next())
  {
    if (fields->field() &&
        fields->field()->invisible >= INVISIBLE_SYSTEM)
      continue;
    LEX_CSTRING *field_name= fields->name();

    if (table_name != fields->get_table_name())
    {
      table_name= fields->get_table_name();
      db_name= fields->get_db_name();
      grant= fields->grant();
      /* get a fresh one for each table */
      want_access= want_access_arg & ~grant->privilege;
      if (want_access)
      {
        /* reload table if someone has modified any grants */
        if (grant->version != grant_version)
        {
          grant->grant_table_user=
            table_hash_search(sctx->host, sctx->ip, db_name,
                              sctx->priv_user,
                              table_name, 0);	/* purecov: inspected */
          grant->grant_table_role=
            sctx->priv_role[0] ? table_hash_search("", NULL, db_name,
                                                   sctx->priv_role,
                                                   table_name, TRUE) : NULL;
          grant->version= grant_version;	/* purecov: inspected */
        }

        grant_table= grant->grant_table_user;
        grant_table_role= grant->grant_table_role;
        if (!grant_table && !grant_table_role)
          goto err;
      }
    }

    if (want_access)
    {
      privilege_t have_access(NO_ACL);
      if (grant_table)
      {
        GRANT_COLUMN *grant_column=
          column_hash_search(grant_table, field_name->str, field_name->length);
        if (grant_column)
          have_access= grant_column->rights;
      }
      if (grant_table_role)
      {
        GRANT_COLUMN *grant_column=
          column_hash_search(grant_table_role, field_name->str,
                             field_name->length);
        if (grant_column)
          have_access|= grant_column->rights;
      }

      if (have_access)
        using_column_privileges= TRUE;
      if (want_access & ~have_access)
        goto err;
    }
  }
  mysql_rwlock_unlock(&LOCK_grant);
  return 0;

err:
  mysql_rwlock_unlock(&LOCK_grant);

  char command[128];
  get_privilege_desc(command, sizeof(command), want_access);
  /*
    Do not give an error message listing a column name unless the user has
    privilege to see all columns.
  */
  if (using_column_privileges)
    my_error(ER_TABLEACCESS_DENIED_ERROR, MYF(0),
             command, sctx->priv_user,
             sctx->host_or_ip, table_name);
  else
    my_error(ER_COLUMNACCESS_DENIED_ERROR, MYF(0),
             command,
             sctx->priv_user,
             sctx->host_or_ip,
             fields->name()->str,
             table_name);
  return 1;
}


static bool check_grant_db_routine(THD *thd, const char *db, HASH *hash)
{
  Security_context *sctx= thd->security_ctx;

  for (uint idx= 0; idx < hash->records; ++idx)
  {
    GRANT_NAME *item= (GRANT_NAME*) my_hash_element(hash, idx);

    if (strcmp(item->user, sctx->priv_user) == 0 &&
        strcmp(item->db, db) == 0 &&
        compare_hostname(&item->host, sctx->host, sctx->ip))
    {
      return FALSE;
    }
    if (sctx->priv_role[0] && strcmp(item->user, sctx->priv_role) == 0 &&
        strcmp(item->db, db) == 0 &&
        (!item->host.hostname || !item->host.hostname[0]))
    {
      return FALSE; /* Found current role match */
    }
  }

  return TRUE;
}


/*
  Check if a user has the right to access a database
  Access is accepted if he has a grant for any table/routine in the database
  Return 1 if access is denied
*/

bool check_grant_db(THD *thd, const char *db)
{
  Security_context *sctx= thd->security_ctx;
  char helping [SAFE_NAME_LEN + USERNAME_LENGTH+2], *end;
  char helping2 [SAFE_NAME_LEN + USERNAME_LENGTH+2], *tmp_db;
  uint len, UNINIT_VAR(len2);
  bool error= TRUE;

  tmp_db= strmov(helping, sctx->priv_user) + 1;
  end= strnmov(tmp_db, db, helping + sizeof(helping) - tmp_db);

  if (end >= helping + sizeof(helping)) // db name was truncated
    return 1;                           // no privileges for an invalid db name

  if (lower_case_table_names)
  {
    end = tmp_db + my_casedn_str(files_charset_info, tmp_db);
    db=tmp_db;
  }

  len= (uint) (end - helping) + 1;

  /*
     If a role is set, we need to check for privileges here as well.
  */
  if (sctx->priv_role[0])
  {
    end= strmov(helping2, sctx->priv_role) + 1;
    end= strnmov(end, db, helping2 + sizeof(helping2) - end);
    len2= (uint) (end - helping2) + 1;
  }


  mysql_rwlock_rdlock(&LOCK_grant);

  for (uint idx=0 ; idx < column_priv_hash.records ; idx++)
  {
    GRANT_TABLE *grant_table= (GRANT_TABLE*) my_hash_element(&column_priv_hash,
                                                             idx);
    if (len < grant_table->key_length &&
        !memcmp(grant_table->hash_key, helping, len) &&
        compare_hostname(&grant_table->host, sctx->host, sctx->ip))
    {
      error= FALSE; /* Found match. */
      break;
    }
    if (sctx->priv_role[0] &&
        len2 < grant_table->key_length &&
        !memcmp(grant_table->hash_key, helping2, len2) &&
        (!grant_table->host.hostname || !grant_table->host.hostname[0]))
    {
      error= FALSE; /* Found role match */
      break;
    }
  }

  if (error)
    error= check_grant_db_routine(thd, db, &proc_priv_hash) &&
           check_grant_db_routine(thd, db, &func_priv_hash) &&
           check_grant_db_routine(thd, db, &package_spec_priv_hash) &&
           check_grant_db_routine(thd, db, &package_body_priv_hash);

  mysql_rwlock_unlock(&LOCK_grant);

  return error;
}


/****************************************************************************
  Check routine level grants

  SYNPOSIS
   bool check_grant_routine()
   thd		Thread handler
   want_access  Bits of privileges user needs to have
   procs	List of routines to check. The user should have 'want_access'
   sph          SP handler
   no_errors	If 0 then we write an error. The error is sent directly to
		the client

   RETURN
     0  ok
     1  Error: User did not have the requested privielges
****************************************************************************/

bool check_grant_routine(THD *thd, privilege_t want_access,
			 TABLE_LIST *procs, const Sp_handler *sph,
			 bool no_errors)
{
  TABLE_LIST *table;
  Security_context *sctx= thd->security_ctx;
  char *user= sctx->priv_user;
  char *host= sctx->priv_host;
  char *role= sctx->priv_role;
  DBUG_ENTER("check_grant_routine");

  want_access&= ~sctx->master_access;
  if (!want_access)
    DBUG_RETURN(0);                             // ok

  mysql_rwlock_rdlock(&LOCK_grant);
  for (table= procs; table; table= table->next_global)
  {
    GRANT_NAME *grant_proc;
    if ((grant_proc= routine_hash_search(host, sctx->ip, table->db.str, user,
                                         table->table_name.str, sph, 0)))
      table->grant.privilege|= grant_proc->privs;
    if (role[0]) /* current role set check */
    {
      if ((grant_proc= routine_hash_search("", NULL, table->db.str, role,
                                           table->table_name.str, sph, 0)))
      table->grant.privilege|= grant_proc->privs;
    }

    if (want_access & ~table->grant.privilege)
    {
      want_access &= ~table->grant.privilege;
      goto err;
    }
  }
  mysql_rwlock_unlock(&LOCK_grant);
  DBUG_RETURN(0);
err:
  mysql_rwlock_unlock(&LOCK_grant);
  if (!no_errors)
  {
    char buff[1024];
    const char *command="";
    if (table)
      strxmov(buff, table->db.str, ".", table->table_name.str, NullS);
    if (want_access & EXECUTE_ACL)
      command= "execute";
    else if (want_access & ALTER_PROC_ACL)
      command= "alter routine";
    else if (want_access & GRANT_ACL)
      command= "grant";
    my_error(ER_PROCACCESS_DENIED_ERROR, MYF(0),
             command, user, host, table ? buff : "unknown");
  }
  DBUG_RETURN(1);
}


/*
  Check if routine has any of the
  routine level grants

  SYNPOSIS
   bool    check_routine_level_acl()
   thd	        Thread handler
   db           Database name
   name         Routine name

  RETURN
   0            Ok
   1            error
*/

bool check_routine_level_acl(THD *thd, const char *db, const char *name,
                             const Sp_handler *sph)
{
  bool no_routine_acl= 1;
  GRANT_NAME *grant_proc;
  Security_context *sctx= thd->security_ctx;
  mysql_rwlock_rdlock(&LOCK_grant);
  if ((grant_proc= routine_hash_search(sctx->priv_host,
                                       sctx->ip, db,
                                       sctx->priv_user,
                                       name, sph, 0)))
    no_routine_acl= !(grant_proc->privs & SHOW_PROC_ACLS);

  if (no_routine_acl && sctx->priv_role[0]) /* current set role check */
  {
    if ((grant_proc= routine_hash_search("",
                                         NULL, db,
                                         sctx->priv_role,
                                         name, sph, 0)))
      no_routine_acl= !(grant_proc->privs & SHOW_PROC_ACLS);
  }
  mysql_rwlock_unlock(&LOCK_grant);
  return no_routine_acl;
}


/*****************************************************************************
  Functions to retrieve the grant for a table/column  (for SHOW functions)
*****************************************************************************/

privilege_t get_table_grant(THD *thd, TABLE_LIST *table)
{
  Security_context *sctx= thd->security_ctx;
  const char *db = table->db.str ? table->db.str : thd->db.str;
  GRANT_TABLE *grant_table;
  GRANT_TABLE *grant_table_role= NULL;

  mysql_rwlock_rdlock(&LOCK_grant);
#ifdef EMBEDDED_LIBRARY
  grant_table= NULL;
  grant_table_role= NULL;
#else
  grant_table= table_hash_search(sctx->host, sctx->ip, db, sctx->priv_user,
				 table->table_name.str, 0);
  if (sctx->priv_role[0])
    grant_table_role= table_hash_search("", "", db, sctx->priv_role,
                                        table->table_name.str, 0);
#endif
  table->grant.grant_table_user= grant_table; // Remember for column test
  table->grant.grant_table_role= grant_table_role;
  table->grant.version=grant_version;
  if (grant_table)
    table->grant.privilege|= grant_table->privs;
  if (grant_table_role)
    table->grant.privilege|= grant_table_role->privs;
  privilege_t privilege(table->grant.privilege);
  mysql_rwlock_unlock(&LOCK_grant);
  return privilege;
}


/*
  Determine the access priviliges for a field.

  SYNOPSIS
    get_column_grant()
    thd         thread handler
    grant       grants table descriptor
    db_name     name of database that the field belongs to
    table_name  name of table that the field belongs to
    field_name  name of field

  DESCRIPTION
    The procedure may also modify: grant->grant_table and grant->version.

  RETURN
    The access priviliges for the field db_name.table_name.field_name
*/

privilege_t get_column_grant(THD *thd, GRANT_INFO *grant,
                        const char *db_name, const char *table_name,
                        const char *field_name)
{
  GRANT_TABLE *grant_table;
  GRANT_TABLE *grant_table_role;
  GRANT_COLUMN *grant_column;
  privilege_t priv(NO_ACL);

  mysql_rwlock_rdlock(&LOCK_grant);
  /* reload table if someone has modified any grants */
  if (grant->version != grant_version)
  {
    Security_context *sctx= thd->security_ctx;
    grant->grant_table_user=
      table_hash_search(sctx->host, sctx->ip,
                        db_name, sctx->priv_user,
                        table_name, 0);         /* purecov: inspected */
    grant->grant_table_role=
      sctx->priv_role[0] ? table_hash_search("", "", db_name,
                                             sctx->priv_role,
                                             table_name, TRUE) : NULL;
    grant->version= grant_version;              /* purecov: inspected */
  }

  grant_table= grant->grant_table_user;
  grant_table_role= grant->grant_table_role;

  if (!grant_table && !grant_table_role)
    priv= grant->privilege;
  else
  {
    if (grant_table)
    {
      grant_column= column_hash_search(grant_table, field_name,
                                       (uint) strlen(field_name));
      if (!grant_column)
        priv= (grant->privilege | grant_table->privs);
      else
        priv= (grant->privilege | grant_table->privs | grant_column->rights);
    }

    if (grant_table_role)
    {
      grant_column= column_hash_search(grant_table_role, field_name,
                                       (uint) strlen(field_name));
      if (!grant_column)
        priv|= (grant->privilege | grant_table_role->privs);
      else
        priv|= (grant->privilege | grant_table_role->privs |
                grant_column->rights);
    }
  }
  mysql_rwlock_unlock(&LOCK_grant);
  return priv;
}


/* Help function for mysql_show_grants */

static void add_user_option(String *grant, long value, const char *name,
                            bool is_signed)
{
  if (value)
  {
    char buff[22], *p; // just as in int2str
    grant->append(' ');
    grant->append(name, strlen(name));
    grant->append(' ');
    p=int10_to_str(value, buff, is_signed ? -10 : 10);
    grant->append(buff,p-buff);
  }
}


static void add_user_option(String *grant, double value, const char *name)
{
  if (value != 0.0 )
  {
    char buff[FLOATING_POINT_BUFFER];
    size_t len;
    grant->append(' ');
    grant->append(name, strlen(name));
    grant->append(' ');
    len= my_fcvt(value, 6, buff, NULL);
    grant->append(buff, len);
  }
}

static void add_user_parameters(THD *thd, String *result, ACL_USER* acl_user,
                                bool with_grant)
{
  result->append('@');
  append_identifier(thd, result, acl_user->host.hostname,
                    acl_user->hostname_length);

  if (acl_user->nauth == 1 &&
      (acl_user->auth->plugin.str == native_password_plugin_name.str ||
       acl_user->auth->plugin.str == old_password_plugin_name.str))
  {
    if (acl_user->auth->auth_string.length)
    {
      result->append(STRING_WITH_LEN(" IDENTIFIED BY PASSWORD '"));
      result->append(&acl_user->auth->auth_string);
      result->append('\'');
    }
  }
  else
  {
    result->append(STRING_WITH_LEN(" IDENTIFIED VIA "));
    for (uint i=0; i < acl_user->nauth; i++)
    {
      if (i)
        result->append(STRING_WITH_LEN(" OR "));
      result->append(&acl_user->auth[i].plugin);
      if (acl_user->auth[i].auth_string.length)
      {
        result->append(STRING_WITH_LEN(" USING '"));
        result->append(&acl_user->auth[i].auth_string);
        result->append('\'');
      }
    }
  }
  /* "show grants" SSL related stuff */
  if (acl_user->ssl_type == SSL_TYPE_ANY)
    result->append(STRING_WITH_LEN(" REQUIRE SSL"));
  else if (acl_user->ssl_type == SSL_TYPE_X509)
    result->append(STRING_WITH_LEN(" REQUIRE X509"));
  else if (acl_user->ssl_type == SSL_TYPE_SPECIFIED)
  {
    int ssl_options = 0;
    result->append(STRING_WITH_LEN(" REQUIRE "));
    if (acl_user->x509_issuer[0])
    {
      ssl_options++;
      result->append(STRING_WITH_LEN("ISSUER \'"));
      result->append(acl_user->x509_issuer,strlen(acl_user->x509_issuer));
      result->append('\'');
    }
    if (acl_user->x509_subject[0])
    {
      if (ssl_options++)
        result->append(' ');
      result->append(STRING_WITH_LEN("SUBJECT \'"));
      result->append(acl_user->x509_subject,strlen(acl_user->x509_subject),
                    system_charset_info);
      result->append('\'');
    }
    if (acl_user->ssl_cipher)
    {
      if (ssl_options++)
        result->append(' ');
      result->append(STRING_WITH_LEN("CIPHER '"));
      result->append(acl_user->ssl_cipher,strlen(acl_user->ssl_cipher),
                    system_charset_info);
      result->append('\'');
    }
  }
  if (with_grant ||
      (acl_user->user_resource.questions ||
       acl_user->user_resource.updates ||
       acl_user->user_resource.conn_per_hour ||
       acl_user->user_resource.user_conn ||
       acl_user->user_resource.max_statement_time != 0.0))
  {
    result->append(STRING_WITH_LEN(" WITH"));
    if (with_grant)
      result->append(STRING_WITH_LEN(" GRANT OPTION"));
    add_user_option(result, acl_user->user_resource.questions,
                    "MAX_QUERIES_PER_HOUR", false);
    add_user_option(result, acl_user->user_resource.updates,
                    "MAX_UPDATES_PER_HOUR", false);
    add_user_option(result, acl_user->user_resource.conn_per_hour,
                    "MAX_CONNECTIONS_PER_HOUR", false);
    add_user_option(result, acl_user->user_resource.user_conn,
                    "MAX_USER_CONNECTIONS", true);
    add_user_option(result, acl_user->user_resource.max_statement_time,
                    "MAX_STATEMENT_TIME");
  }
}

static const char *command_array[]=
{
  "SELECT", "INSERT", "UPDATE", "DELETE", "CREATE", "DROP", "RELOAD",
  "SHUTDOWN", "PROCESS","FILE", "GRANT", "REFERENCES", "INDEX",
  "ALTER", "SHOW DATABASES", "SUPER", "CREATE TEMPORARY TABLES",
  "LOCK TABLES", "EXECUTE", "REPLICATION SLAVE", "BINLOG MONITOR",
  "CREATE VIEW", "SHOW VIEW", "CREATE ROUTINE", "ALTER ROUTINE",
  "CREATE USER", "EVENT", "TRIGGER", "CREATE TABLESPACE", "DELETE HISTORY",
  "SET USER", "FEDERATED ADMIN", "CONNECTION ADMIN", "READ_ONLY ADMIN",
  "REPLICATION SLAVE ADMIN", "REPLICATION MASTER ADMIN", "BINLOG ADMIN",
  "BINLOG REPLAY"
};

static uint command_lengths[]=
{
  6, 6, 6, 6, 6, 4, 6,
  8, 7, 4, 5, 10, 5,
  5, 14, 5, 23,
  11, 7, 17, 14,
  11, 9, 14, 13,
  11, 5, 7, 17, 14,
  8, 15, 16, 15,
  23, 24, 12,
  13
};


static_assert(array_elements(command_array) == PRIVILEGE_T_MAX_BIT + 1,
              "The definition of command_array does not match privilege_t");
static_assert(array_elements(command_lengths) == PRIVILEGE_T_MAX_BIT + 1,
              "The definition of command_lengths does not match privilege_t");


static bool print_grants_for_role(THD *thd, ACL_ROLE * role)
{
  char buff[1024];

  if (show_role_grants(thd, role->user.str, "", role, buff, sizeof(buff)))
    return TRUE;

  if (show_global_privileges(thd, role, TRUE, buff, sizeof(buff)))
    return TRUE;

  if (show_database_privileges(thd, role->user.str, "", buff, sizeof(buff)))
    return TRUE;

  if (show_table_and_column_privileges(thd, role->user.str, "", buff, sizeof(buff)))
    return TRUE;

  if (show_routine_grants(thd, role->user.str, "", &sp_handler_procedure,
                          buff, sizeof(buff)))
    return TRUE;

  if (show_routine_grants(thd, role->user.str, "", &sp_handler_function,
                          buff, sizeof(buff)))
    return TRUE;

  if (show_routine_grants(thd, role->user.str, "", &sp_handler_package_spec,
                          buff, sizeof(buff)))
    return TRUE;

  if (show_routine_grants(thd, role->user.str, "", &sp_handler_package_body,
                          buff, sizeof(buff)))
    return TRUE;

  return FALSE;

}


bool mysql_show_create_user(THD *thd, LEX_USER *lex_user)
{
  const char *username= NULL, *hostname= NULL;
  char buff[1024]; //Show create user should not take more than 1024 bytes.
  Protocol *protocol= thd->protocol;
  bool error= false;
  ACL_USER *acl_user;
  uint head_length;
  DBUG_ENTER("mysql_show_create_user");

  if (!initialized)
  {
    my_error(ER_OPTION_PREVENTS_STATEMENT, MYF(0), "--skip-grant-tables");
    DBUG_RETURN(TRUE);
  }
  if (get_show_user(thd, lex_user, &username, &hostname, NULL))
    DBUG_RETURN(TRUE);

  List<Item> field_list;
  head_length= (uint) (strxmov(buff, "CREATE USER for ", username, "@",
                               hostname, NullS) - buff);
  Item_string *field = new (thd->mem_root) Item_string_ascii(thd, "", 0);
  if (!field)
    DBUG_RETURN(true);                          // Error given my my_alloc()

  field->name.str= buff;
  field->name.length= head_length;
  field->max_length= sizeof(buff);
  field_list.push_back(field, thd->mem_root);
  if (protocol->send_result_set_metadata(&field_list,
                                         Protocol::SEND_NUM_ROWS |
                                         Protocol::SEND_EOF))
    DBUG_RETURN(true);

  String result(buff, sizeof(buff), system_charset_info);
  result.length(0);
  mysql_rwlock_rdlock(&LOCK_grant);
  mysql_mutex_lock(&acl_cache->lock);

  acl_user= find_user_exact(hostname, username);

  // User not found in the internal data structures.
  if (!acl_user)
  {
    my_error(ER_PASSWORD_NO_MATCH, MYF(0));
    error= true;
    goto end;
  }

  result.append("CREATE USER ");
  append_identifier(thd, &result, username, strlen(username));
  add_user_parameters(thd, &result, acl_user, false);

  if (acl_user->password_expired)
    result.append(STRING_WITH_LEN(" PASSWORD EXPIRE"));
  else if (!acl_user->password_lifetime)
    result.append(STRING_WITH_LEN(" PASSWORD EXPIRE NEVER"));
  else if (acl_user->password_lifetime > 0)
  {
    result.append(STRING_WITH_LEN(" PASSWORD EXPIRE INTERVAL "));
    result.append_longlong(acl_user->password_lifetime);
    result.append(STRING_WITH_LEN(" DAY"));
  }

  if (acl_user->account_locked)
    result.append(STRING_WITH_LEN(" ACCOUNT LOCK"));

  protocol->prepare_for_resend();
  protocol->store(result.ptr(), result.length(), result.charset());
  if (protocol->write())
  {
    error= true;
  }
  my_eof(thd);

end:
  mysql_rwlock_unlock(&LOCK_grant);
  mysql_mutex_unlock(&acl_cache->lock);

  DBUG_RETURN(error);
}


static int show_grants_callback(ACL_USER_BASE *role, void *data)
{
  THD *thd= (THD *)data;
  DBUG_ASSERT(role->flags & IS_ROLE);
  if (print_grants_for_role(thd, (ACL_ROLE *)role))
    return -1;
  return 0;
}

void mysql_show_grants_get_fields(THD *thd, List<Item> *fields,
                                  const char *name, size_t length)
{
  Item_string *field=new (thd->mem_root) Item_string_ascii(thd, "", 0);
  /* Set name explicit to avoid character set conversions */
  field->name.str= name;
  field->name.length= length;
  field->max_length=1024;
  fields->push_back(field, thd->mem_root);
}

/** checks privileges for SHOW GRANTS and SHOW CREATE USER

  @note that in case of SHOW CREATE USER the parser guarantees
  that a role can never happen here, so *rolename will never
  be assigned to
*/
bool get_show_user(THD *thd, LEX_USER *lex_user, const char **username,
                   const char **hostname, const char **rolename)
{
  if (lex_user->user.str == current_user.str)
  {
    *username= thd->security_ctx->priv_user;
    *hostname= thd->security_ctx->priv_host;
    return 0;
  }
  if (lex_user->user.str == current_role.str)
  {
    *rolename= thd->security_ctx->priv_role;
    return 0;
  }
  if (lex_user->user.str == current_user_and_current_role.str)
  {
    *username= thd->security_ctx->priv_user;
    *hostname= thd->security_ctx->priv_host;
    *rolename= thd->security_ctx->priv_role;
    return 0;
  }

  Security_context *sctx= thd->security_ctx;
  bool do_check_access;

  if (!(lex_user= get_current_user(thd, lex_user)))
    return 1;

  if (lex_user->is_role())
  {
    *rolename= lex_user->user.str;
    do_check_access= strcmp(*rolename, sctx->priv_role);
  }
  else
  {
    *username= lex_user->user.str;
    *hostname= lex_user->host.str;
    do_check_access= strcmp(*username, sctx->priv_user) ||
                     strcmp(*hostname, sctx->priv_host);
  }

  if (do_check_access && check_access(thd, SELECT_ACL, "mysql", 0, 0, 1, 0))
    return 1;
  return 0;
}

/*
  SHOW GRANTS;  Send grants for a user to the client

  IMPLEMENTATION
   Send to client grant-like strings depicting user@host privileges
*/

bool mysql_show_grants(THD *thd, LEX_USER *lex_user)
{
  int  error = -1;
  ACL_USER *UNINIT_VAR(acl_user);
  ACL_ROLE *acl_role= NULL;
  char buff[1024];
  Protocol *protocol= thd->protocol;
  const char *username= NULL, *hostname= NULL, *rolename= NULL, *end;
  DBUG_ENTER("mysql_show_grants");

  if (!initialized)
  {
    my_error(ER_OPTION_PREVENTS_STATEMENT, MYF(0), "--skip-grant-tables");
    DBUG_RETURN(TRUE);
  }

  if (get_show_user(thd, lex_user, &username, &hostname, &rolename))
    DBUG_RETURN(TRUE);

  DBUG_ASSERT(rolename || username);

  List<Item> field_list;
  if (username)
    end= strxmov(buff,"Grants for ",username,"@",hostname, NullS);
  else
    end= strxmov(buff,"Grants for ",rolename, NullS);

  mysql_show_grants_get_fields(thd, &field_list, buff, (uint) (end-buff));

  if (protocol->send_result_set_metadata(&field_list,
                               Protocol::SEND_NUM_ROWS | Protocol::SEND_EOF))
    DBUG_RETURN(TRUE);

  mysql_rwlock_rdlock(&LOCK_grant);
  mysql_mutex_lock(&acl_cache->lock);

  if (username)
  {
    acl_user= find_user_exact(hostname, username);
    if (!acl_user)
    {
      mysql_mutex_unlock(&acl_cache->lock);
      mysql_rwlock_unlock(&LOCK_grant);

      my_error(ER_NONEXISTING_GRANT, MYF(0),
               username, hostname);
      DBUG_RETURN(TRUE);
    }

    /* Show granted roles to acl_user */
    if (show_role_grants(thd, username, hostname, acl_user, buff, sizeof(buff)))
      goto end;

    /* Add first global access grants */
    if (show_global_privileges(thd, acl_user, FALSE, buff, sizeof(buff)))
      goto end;

    /* Add database access */
    if (show_database_privileges(thd, username, hostname, buff, sizeof(buff)))
      goto end;

    /* Add table & column access */
    if (show_table_and_column_privileges(thd, username, hostname, buff, sizeof(buff)))
      goto end;

    if (show_routine_grants(thd, username, hostname, &sp_handler_procedure,
                            buff, sizeof(buff)))
      goto end;

    if (show_routine_grants(thd, username, hostname, &sp_handler_function,
                            buff, sizeof(buff)))
      goto end;

    if (show_routine_grants(thd, username, hostname, &sp_handler_package_spec,
                            buff, sizeof(buff)))
      goto end;

    if (show_routine_grants(thd, username, hostname, &sp_handler_package_body,
                            buff, sizeof(buff)))
      goto end;

    if (show_proxy_grants(thd, username, hostname, buff, sizeof(buff)))
      goto end;
  }

  if (rolename)
  {
    acl_role= find_acl_role(rolename);
    if (acl_role)
    {
      /* get a list of all inherited roles */
      traverse_role_graph_down(acl_role, thd, show_grants_callback, NULL);
    }
    else
    {
      if (lex_user->user.str == current_role.str)
      {
        mysql_mutex_unlock(&acl_cache->lock);
        mysql_rwlock_unlock(&LOCK_grant);
        my_error(ER_NONEXISTING_GRANT, MYF(0),
                 thd->security_ctx->priv_user,
                 thd->security_ctx->priv_host);
        DBUG_RETURN(TRUE);
      }
    }
  }

  error= 0;
end:
  mysql_mutex_unlock(&acl_cache->lock);
  mysql_rwlock_unlock(&LOCK_grant);

  my_eof(thd);
  DBUG_RETURN(error);
}

static ROLE_GRANT_PAIR *find_role_grant_pair(const LEX_CSTRING *u,
                                             const LEX_CSTRING *h,
                                             const LEX_CSTRING *r)
{
  char buf[1024];
  String pair_key(buf, sizeof(buf), &my_charset_bin);

  size_t key_length= u->length + h->length + r->length + 3;
  pair_key.alloc(key_length);

  strmov(strmov(strmov(const_cast<char*>(pair_key.ptr()),
                       safe_str(u->str)) + 1, h->str) + 1, r->str);

  return (ROLE_GRANT_PAIR *)
    my_hash_search(&acl_roles_mappings, (uchar*)pair_key.ptr(), key_length);
}

static bool show_role_grants(THD *thd, const char *username,
                             const char *hostname, ACL_USER_BASE *acl_entry,
                             char *buff, size_t buffsize)
{
  uint counter;
  Protocol *protocol= thd->protocol;
  LEX_CSTRING host= {const_cast<char*>(hostname), strlen(hostname)};

  String grant(buff,sizeof(buff),system_charset_info);
  for (counter= 0; counter < acl_entry->role_grants.elements; counter++)
  {
    grant.length(0);
    grant.append(STRING_WITH_LEN("GRANT "));
    ACL_ROLE *acl_role= *(dynamic_element(&acl_entry->role_grants, counter,
                                          ACL_ROLE**));
    append_identifier(thd, &grant, acl_role->user.str, acl_role->user.length);
    grant.append(STRING_WITH_LEN(" TO "));
    append_identifier(thd, &grant, acl_entry->user.str, acl_entry->user.length);
    if (!(acl_entry->flags & IS_ROLE))
    {
      grant.append('@');
      append_identifier(thd, &grant, host.str, host.length);
    }

    ROLE_GRANT_PAIR *pair=
      find_role_grant_pair(&acl_entry->user, &host, &acl_role->user);
    DBUG_ASSERT(pair);

    if (pair->with_admin)
      grant.append(STRING_WITH_LEN(" WITH ADMIN OPTION"));

    protocol->prepare_for_resend();
    protocol->store(grant.ptr(),grant.length(),grant.charset());
    if (protocol->write())
    {
      return TRUE;
    }
  }
  return FALSE;
}

static bool show_global_privileges(THD *thd, ACL_USER_BASE *acl_entry,
                                   bool handle_as_role,
                                   char *buff, size_t buffsize)
{
  uint counter;
  privilege_t want_access(NO_ACL);
  Protocol *protocol= thd->protocol;

  String global(buff,sizeof(buff),system_charset_info);
  global.length(0);
  global.append(STRING_WITH_LEN("GRANT "));

  if (handle_as_role)
    want_access= ((ACL_ROLE *)acl_entry)->initial_role_access;
  else
    want_access= acl_entry->access;
  if (test_all_bits(want_access, (GLOBAL_ACLS & ~ GRANT_ACL)))
    global.append(STRING_WITH_LEN("ALL PRIVILEGES"));
  else if (!(want_access & ~GRANT_ACL))
    global.append(STRING_WITH_LEN("USAGE"));
  else
  {
    bool found=0;
    ulonglong j;
    privilege_t test_access(want_access & ~GRANT_ACL);
    for (counter=0, j = SELECT_ACL;j <= GLOBAL_ACLS;counter++,j <<= 1)
    {
      if (test_access & j)
      {
        if (found)
          global.append(STRING_WITH_LEN(", "));
        found=1;
        global.append(command_array[counter],command_lengths[counter]);
      }
    }
  }
  global.append (STRING_WITH_LEN(" ON *.* TO "));
  append_identifier(thd, &global, acl_entry->user.str, acl_entry->user.length);

  if (!handle_as_role)
    add_user_parameters(thd, &global, (ACL_USER *)acl_entry,
                        (want_access & GRANT_ACL));

  protocol->prepare_for_resend();
  protocol->store(global.ptr(),global.length(),global.charset());
  if (protocol->write())
    return TRUE;

  return FALSE;

}


static void add_to_user(THD *thd, String *result, const char *user,
                        bool is_user, const char *host)
{
  result->append(STRING_WITH_LEN(" TO "));
  append_identifier(thd, result, user, strlen(user));
  if (is_user)
  {
    result->append('@');
    // host and lex_user->host are equal except for case
    append_identifier(thd, result, host, strlen(host));
  }
}


static bool show_database_privileges(THD *thd, const char *username,
                                     const char *hostname,
                                     char *buff, size_t buffsize)
{
  privilege_t want_access(NO_ACL);
  Protocol *protocol= thd->protocol;

  for (uint i=0 ; i < acl_dbs.elements() ; i++)
  {
    const char *user, *host;

    ACL_DB *acl_db= &acl_dbs.at(i);
    user= acl_db->user;
    host=acl_db->host.hostname;

    /*
      We do not make SHOW GRANTS case-sensitive here (like REVOKE),
      but make it case-insensitive because that's the way they are
      actually applied, and showing fewer privileges than are applied
      would be wrong from a security point of view.
    */

    if (!strcmp(username, user) &&
        !my_strcasecmp(system_charset_info, hostname, host))
    {
      /*
        do not print inherited access bits for roles,
        the role bits present in the table are what matters
      */
      if (*hostname) // User
        want_access=acl_db->access;
      else // Role
        want_access=acl_db->initial_access;
      if (want_access)
      {
        String db(buff,sizeof(buff),system_charset_info);
        db.length(0);
        db.append(STRING_WITH_LEN("GRANT "));

        if (test_all_bits(want_access,(DB_ACLS & ~GRANT_ACL)))
          db.append(STRING_WITH_LEN("ALL PRIVILEGES"));
        else if (!(want_access & ~GRANT_ACL))
          db.append(STRING_WITH_LEN("USAGE"));
        else
        {
          int found=0, cnt;
          ulonglong j;
          privilege_t test_access(want_access & ~GRANT_ACL);
          for (cnt=0, j = SELECT_ACL; j <= DB_ACLS; cnt++,j <<= 1)
          {
            if (test_access & j)
            {
              if (found)
                db.append(STRING_WITH_LEN(", "));
              found = 1;
              db.append(command_array[cnt],command_lengths[cnt]);
            }
          }
        }
        db.append (STRING_WITH_LEN(" ON "));
        append_identifier(thd, &db, acl_db->db, strlen(acl_db->db));
        db.append (STRING_WITH_LEN(".*"));
        add_to_user(thd, &db, username, (*hostname), host);
        if (want_access & GRANT_ACL)
          db.append(STRING_WITH_LEN(" WITH GRANT OPTION"));
        protocol->prepare_for_resend();
        protocol->store(db.ptr(),db.length(),db.charset());
        if (protocol->write())
        {
          return TRUE;
        }
      }
    }
  }
  return FALSE;

}

static bool show_table_and_column_privileges(THD *thd, const char *username,
                                             const char *hostname,
                                             char *buff, size_t buffsize)
{
  uint counter, index;
  Protocol *protocol= thd->protocol;

  for (index=0 ; index < column_priv_hash.records ; index++)
  {
    const char *user, *host;
    GRANT_TABLE *grant_table= (GRANT_TABLE*)
      my_hash_element(&column_priv_hash, index);

    user= grant_table->user;
    host= grant_table->host.hostname;

    /*
      We do not make SHOW GRANTS case-sensitive here (like REVOKE),
      but make it case-insensitive because that's the way they are
      actually applied, and showing fewer privileges than are applied
      would be wrong from a security point of view.
    */

    if (!strcmp(username,user) &&
        !my_strcasecmp(system_charset_info, hostname, host))
    {
      privilege_t table_access(NO_ACL);
      privilege_t cols_access(NO_ACL);
      if (*hostname) // User
      {
        table_access= grant_table->privs;
        cols_access= grant_table->cols;
      }
      else // Role
      {
        table_access= grant_table->init_privs;
        cols_access= grant_table->init_cols;
      }

      if ((table_access | cols_access) != NO_ACL)
      {
        String global(buff, sizeof(buff), system_charset_info);
        privilege_t test_access= (table_access | cols_access) & ~GRANT_ACL;

        global.length(0);
        global.append(STRING_WITH_LEN("GRANT "));

        if (test_all_bits(table_access, (TABLE_ACLS & ~GRANT_ACL)))
          global.append(STRING_WITH_LEN("ALL PRIVILEGES"));
        else if (!test_access)
          global.append(STRING_WITH_LEN("USAGE"));
        else
        {
          /* Add specific column access */
          int found= 0;
          ulonglong j;

          for (counter= 0, j= SELECT_ACL; j <= TABLE_ACLS; counter++, j<<= 1)
          {
            if (test_access & j)
            {
              if (found)
                global.append(STRING_WITH_LEN(", "));
              found= 1;
              global.append(command_array[counter],command_lengths[counter]);

              if (grant_table->cols)
              {
                uint found_col= 0;
                HASH *hash_columns;
                hash_columns= &grant_table->hash_columns;

                for (uint col_index=0 ;
                     col_index < hash_columns->records ;
                     col_index++)
                {
                  GRANT_COLUMN *grant_column = (GRANT_COLUMN*)
                    my_hash_element(hash_columns,col_index);
                  if (j & (*hostname ? grant_column->rights         // User
                                     : grant_column->init_rights))  // Role
                  {
                    if (!found_col)
                    {
                      found_col= 1;
                      /*
                        If we have a duplicated table level privilege, we
                        must write the access privilege name again.
                      */
                      if (table_access & j)
                      {
                        global.append(STRING_WITH_LEN(", "));
                        global.append(command_array[counter],
                                      command_lengths[counter]);
                      }
                      global.append(STRING_WITH_LEN(" ("));
                    }
                    else
                      global.append(STRING_WITH_LEN(", "));
                    global.append(grant_column->column,
                                  grant_column->key_length,
                                  system_charset_info);
                  }
                }
                if (found_col)
                  global.append(')');
              }
            }
          }
        }
        global.append(STRING_WITH_LEN(" ON "));
        append_identifier(thd, &global, grant_table->db,
                          strlen(grant_table->db));
        global.append('.');
        append_identifier(thd, &global, grant_table->tname,
                          strlen(grant_table->tname));
        add_to_user(thd, &global, username, (*hostname), host);
        if (table_access & GRANT_ACL)
          global.append(STRING_WITH_LEN(" WITH GRANT OPTION"));
        protocol->prepare_for_resend();
        protocol->store(global.ptr(),global.length(),global.charset());
        if (protocol->write())
        {
          return TRUE;
        }
      }
    }
  }
  return FALSE;

}

static int show_routine_grants(THD* thd,
                               const char *username, const char *hostname,
                               const Sp_handler *sph,
                               char *buff, int buffsize)
{
  uint counter, index;
  int error= 0;
  Protocol *protocol= thd->protocol;
  HASH *hash= sph->get_priv_hash();
  /* Add routine access */
  for (index=0 ; index < hash->records ; index++)
  {
    const char *user, *host;
    GRANT_NAME *grant_proc= (GRANT_NAME*) my_hash_element(hash, index);

    user= grant_proc->user;
    host= grant_proc->host.hostname;

    /*
      We do not make SHOW GRANTS case-sensitive here (like REVOKE),
      but make it case-insensitive because that's the way they are
      actually applied, and showing fewer privileges than are applied
      would be wrong from a security point of view.
    */

    if (!strcmp(username, user) &&
        !my_strcasecmp(system_charset_info, hostname, host))
    {
      privilege_t proc_access(NO_ACL);
      if (*hostname) // User
        proc_access= grant_proc->privs;
      else // Role
        proc_access= grant_proc->init_privs;

      if (proc_access != NO_ACL)
      {
	String global(buff, buffsize, system_charset_info);
	privilege_t test_access(proc_access & ~GRANT_ACL);

	global.length(0);
	global.append(STRING_WITH_LEN("GRANT "));

	if (!test_access)
 	  global.append(STRING_WITH_LEN("USAGE"));
	else
	{
          /* Add specific procedure access */
	  int found= 0;
	  ulonglong j;

	  for (counter= 0, j= SELECT_ACL; j <= PROC_ACLS; counter++, j<<= 1)
	  {
	    if (test_access & j)
	    {
	      if (found)
		global.append(STRING_WITH_LEN(", "));
	      found= 1;
	      global.append(command_array[counter],command_lengths[counter]);
	    }
	  }
	}
	global.append(STRING_WITH_LEN(" ON "));
        LEX_CSTRING tmp= sph->type_lex_cstring();
        global.append(&tmp);
        global.append(' ');
	append_identifier(thd, &global, grant_proc->db,
			  strlen(grant_proc->db));
	global.append('.');
	append_identifier(thd, &global, grant_proc->tname,
			  strlen(grant_proc->tname));
        add_to_user(thd, &global, username, (*hostname), host);
	if (proc_access & GRANT_ACL)
	  global.append(STRING_WITH_LEN(" WITH GRANT OPTION"));
	protocol->prepare_for_resend();
	protocol->store(global.ptr(),global.length(),global.charset());
	if (protocol->write())
	{
	  error= -1;
	  break;
	}
      }
    }
  }
  return error;
}


/*
  Make a clear-text version of the requested privilege.
*/

void get_privilege_desc(char *to, uint max_length, privilege_t access_arg)
{
  uint pos;
  char *start=to;
  DBUG_ASSERT(max_length >= 30);                // For end ', ' removal

  if (ulonglong access= access_arg)
  {
    max_length--;				// Reserve place for end-zero
    for (pos=0 ; access ; pos++, access>>=1)
    {
      if ((access & 1) &&
	  command_lengths[pos] + (uint) (to-start) < max_length)
      {
	to= strmov(to, command_array[pos]);
        *to++= ',';
        *to++= ' ';
      }
    }
    to--;                                       // Remove end ' '
    to--;					// Remove end ','
  }
  *to=0;
}


void get_mqh(const char *user, const char *host, USER_CONN *uc)
{
  ACL_USER *acl_user;

  mysql_mutex_lock(&acl_cache->lock);

  if (initialized && (acl_user= find_user_wild(host,user)))
    uc->user_resources= acl_user->user_resource;
  else
    bzero((char*) &uc->user_resources, sizeof(uc->user_resources));

  mysql_mutex_unlock(&acl_cache->lock);
}

/*
  Modify a privilege table.

  SYNOPSIS
    modify_grant_table()
    table                       The table to modify.
    host_field                  The host name field.
    user_field                  The user name field.
    user_to                     The new name for the user if to be renamed,
                                NULL otherwise.

  DESCRIPTION
  Update user/host in the current record if user_to is not NULL.
  Delete the current record if user_to is NULL.

  RETURN
    0           OK.
    != 0        Error.
*/

static int modify_grant_table(TABLE *table, Field *host_field,
                              Field *user_field, LEX_USER *user_to)
{
  int error;
  DBUG_ENTER("modify_grant_table");

  if (user_to)
  {
    /* rename */
    store_record(table, record[1]);
    host_field->store(user_to->host.str, user_to->host.length,
                      system_charset_info);
    user_field->store(user_to->user.str, user_to->user.length,
                      system_charset_info);
    if (unlikely(error= table->file->ha_update_row(table->record[1],
                                                   table->record[0])) &&
        error != HA_ERR_RECORD_IS_THE_SAME)
      table->file->print_error(error, MYF(0));
    else
      error= 0;
  }
  else
  {
    /* delete */
    if (unlikely((error=table->file->ha_delete_row(table->record[0]))))
      table->file->print_error(error, MYF(0));
  }

  DBUG_RETURN(error);
}

/*
  Handle the roles_mapping privilege table
*/
static int handle_roles_mappings_table(TABLE *table, bool drop,
                                       LEX_USER *user_from, LEX_USER *user_to)
{
  /*
    All entries (Host, User) that match user_from will be renamed,
    as well as all Role entries that match if user_from.host.str == ""

    Otherwise, only matching (Host, User) will be renamed.
  */
  DBUG_ENTER("handle_roles_mappings_table");

  int error;
  int result= 0;
  THD *thd= table->in_use;
  const char *host, *user, *role;
  Field *host_field= table->field[0];
  Field *user_field= table->field[1];
  Field *role_field= table->field[2];

  DBUG_PRINT("info", ("Rewriting entry in roles_mapping table: %s@%s",
                      user_from->user.str, user_from->host.str));
  table->use_all_columns();

  if (unlikely(table->file->ha_rnd_init_with_error(1)))
    result= -1;
  else
  {
    while((error= table->file->ha_rnd_next(table->record[0])) !=
          HA_ERR_END_OF_FILE)
    {
      if (error)
      {
        DBUG_PRINT("info", ("scan error: %d", error));
        continue;
      }

      host= safe_str(get_field(thd->mem_root, host_field));
      user= safe_str(get_field(thd->mem_root, user_field));

      if (!(strcmp(user_from->user.str, user) ||
            my_strcasecmp(system_charset_info, user_from->host.str, host)))
        result= ((drop || user_to) &&
                 modify_grant_table(table, host_field, user_field, user_to)) ?
          -1 : result ? result : 1; /* Error or keep result or found. */
      else
      {
        role= safe_str(get_field(thd->mem_root, role_field));

        if (!user_from->is_role() || strcmp(user_from->user.str, role))
          continue;

        error= 0;

        if (drop) /* drop if requested */
        {
          if (unlikely((error= table->file->ha_delete_row(table->record[0]))))
            table->file->print_error(error, MYF(0));
        }
        else if (user_to)
        {
          store_record(table, record[1]);
          role_field->store(user_to->user.str, user_to->user.length,
                            system_charset_info);
          if (unlikely(error= table->file->ha_update_row(table->record[1],
                                                         table->record[0])) &&
              error != HA_ERR_RECORD_IS_THE_SAME)
            table->file->print_error(error, MYF(0));
        }

        /* Error or keep result or found. */
        result= error ? -1 : result ? result : 1;
      }
    }
    table->file->ha_rnd_end();
  }
  DBUG_RETURN(result);
}

/*
  Handle a privilege table.

  SYNOPSIS
    handle_grant_table()
    grant_table                 An open grant table handle.
    which_table                 Which grant table to handle.
    drop                        If user_from is to be dropped.
    user_from                   The the user to be searched/dropped/renamed.
    user_to                     The new name for the user if to be renamed,
                                NULL otherwise.

  DESCRIPTION
    Scan through all records in a grant table and apply the requested
    operation. For the "user" table, a single index access is sufficient,
    since there is an unique index on (host, user).
    Delete from grant table if drop is true.
    Update in grant table if drop is false and user_to is not NULL.
    Search in grant table if drop is false and user_to is NULL.

  RETURN
    > 0         At least one record matched.
    0           OK, but no record matched.
    < 0         Error.

   TODO(cvicentiu) refactor handle_grant_table to use
   Grant_table_base instead of TABLE directly.
*/

static int handle_grant_table(THD *thd, const Grant_table_base& grant_table,
                              enum enum_acl_tables which_table, bool drop,
                              LEX_USER *user_from, LEX_USER *user_to)
{
  int result= 0;
  int error;
  TABLE *table= grant_table.table();
  Field *host_field= table->field[0];
  Field *user_field= table->field[which_table == USER_TABLE ||
                                  which_table == PROXIES_PRIV_TABLE ? 1 : 2];
  const char *host_str= user_from->host.str;
  const char *user_str= user_from->user.str;
  const char *host;
  const char *user;
  uchar user_key[MAX_KEY_LENGTH];
  uint key_prefix_length;
  DBUG_ENTER("handle_grant_table");

  if (which_table == ROLES_MAPPING_TABLE)
  {
    result= handle_roles_mappings_table(table, drop, user_from, user_to);
    DBUG_RETURN(result);
  }

  table->use_all_columns();
  if (which_table == USER_TABLE) // mysql.user table
  {
    /*
      The 'user' table has an unique index on (host, user).
      Thus, we can handle everything with a single index access.
      The host- and user fields are consecutive in the user table records.
      So we set host- and user fields of table->record[0] and use the
      pointer to the host field as key.
      index_read_idx() will replace table->record[0] (its first argument)
      by the searched record, if it exists.
    */
    DBUG_PRINT("info",("read table: '%s'  search: '%s'@'%s'",
                       table->s->table_name.str, user_str, host_str));
    host_field->store(host_str, user_from->host.length, system_charset_info);
    user_field->store(user_str, user_from->user.length, system_charset_info);

    key_prefix_length= (table->key_info->key_part[0].store_length +
                        table->key_info->key_part[1].store_length);
    key_copy(user_key, table->record[0], table->key_info, key_prefix_length);

    error= table->file->ha_index_read_idx_map(table->record[0], 0,
                                              user_key, (key_part_map)3,
                                              HA_READ_KEY_EXACT);
    if (!unlikely(error) && !*host_str)
    {
      // verify that we got a role or a user, as needed
      if (static_cast<const User_table&>(grant_table).get_is_role() !=
          user_from->is_role())
        error= HA_ERR_KEY_NOT_FOUND;
    }
    if (unlikely(error))
    {
      if (error != HA_ERR_KEY_NOT_FOUND && error != HA_ERR_END_OF_FILE)
      {
        table->file->print_error(error, MYF(0));
        result= -1;
      }
    }
    else
    {
      /* If requested, delete or update the record. */
      result= ((drop || user_to) &&
               modify_grant_table(table, host_field, user_field, user_to)) ?
        -1 : 1; /* Error or found. */
    }
    DBUG_PRINT("info",("read result: %d", result));
  }
  else
  {
    /*
      The non-'user' table do not have indexes on (host, user).
      And their host- and user fields are not consecutive.
      Thus, we need to do a table scan to find all matching records.
    */
    if (unlikely(table->file->ha_rnd_init_with_error(1)))
      result= -1;
    else
    {
#ifdef EXTRA_DEBUG
      DBUG_PRINT("info",("scan table: '%s'  search: '%s'@'%s'",
                         table->s->table_name.str, user_str, host_str));
#endif
      while ((error= table->file->ha_rnd_next(table->record[0])) !=
             HA_ERR_END_OF_FILE)
      {
        if (error)
        {
          /* Most probable 'deleted record'. */
          DBUG_PRINT("info",("scan error: %d", error));
          continue;
        }
        host= safe_str(get_field(thd->mem_root, host_field));
        user= safe_str(get_field(thd->mem_root, user_field));

#ifdef EXTRA_DEBUG
        if (which_table != PROXIES_PRIV_TABLE)
        {
          DBUG_PRINT("loop",("scan fields: '%s'@'%s' '%s' '%s' '%s'",
                             user, host,
                             get_field(thd->mem_root, table->field[1]) /*db*/,
                             get_field(thd->mem_root, table->field[3]) /*table*/,
                             get_field(thd->mem_root,
                                       table->field[4]) /*column*/));
        }
#endif
        if (strcmp(user_str, user) ||
            my_strcasecmp(system_charset_info, host_str, host))
          continue;

        /* If requested, delete or update the record. */
        result= ((drop || user_to) &&
                 modify_grant_table(table, host_field, user_field, user_to)) ?
          -1 : result ? result : 1; /* Error or keep result or found. */
        /* If search is requested, we do not need to search further. */
        if (! drop && ! user_to)
          break ;
      }
      (void) table->file->ha_rnd_end();
      DBUG_PRINT("info",("scan result: %d", result));
    }
  }

  DBUG_RETURN(result);
}


/**
  Handle an in-memory privilege structure.

  @param struct_no  The number of the structure to handle (0..6).
  @param drop       If user_from is to be dropped.
  @param user_from  The the user to be searched/dropped/renamed.
  @param user_to    The new name for the user if to be renamed, NULL otherwise.

  @note
    Scan through all elements in an in-memory grant structure and apply
    the requested operation.
    Delete from grant structure if drop is true.
    Update in grant structure if drop is false and user_to is not NULL.
    Search in grant structure if drop is false and user_to is NULL.

  @retval > 0  At least one element matched.
  @retval 0    OK, but no element matched.
*/

static int handle_grant_struct(enum enum_acl_lists struct_no, bool drop,
                               LEX_USER *user_from, LEX_USER *user_to)
{
  int result= 0;
  int idx;
  int elements;
  const char *UNINIT_VAR(user);
  const char *UNINIT_VAR(host);
  ACL_USER *acl_user= NULL;
  ACL_ROLE *acl_role= NULL;
  ACL_DB *acl_db= NULL;
  ACL_PROXY_USER *acl_proxy_user= NULL;
  GRANT_NAME *grant_name= NULL;
  ROLE_GRANT_PAIR *UNINIT_VAR(role_grant_pair);
  HASH *grant_name_hash= NULL;
  HASH *roles_mappings_hash= NULL;
  DBUG_ENTER("handle_grant_struct");
  DBUG_PRINT("info",("scan struct: %u  search: '%s'@'%s'",
                     struct_no, user_from->user.str, user_from->host.str));

  mysql_mutex_assert_owner(&acl_cache->lock);

  /* No point in querying ROLE ACL if user_from is not a role */
  if (struct_no == ROLE_ACL && user_from->host.length)
    DBUG_RETURN(0);

  /* same. no roles in PROXY_USERS_ACL */
  if (struct_no == PROXY_USERS_ACL && user_from->is_role())
    DBUG_RETURN(0);

  if (struct_no == ROLE_ACL) //no need to scan the structures in this case
  {
    acl_role= find_acl_role(user_from->user.str);
    if (!acl_role)
      DBUG_RETURN(0);

    if (!drop && !user_to) //role was found
      DBUG_RETURN(1);

    /* this calls for a role update */
    const char *old_key= acl_role->user.str;
    size_t old_key_length= acl_role->user.length;
    if (drop)
    {
      /* all grants must be revoked from this role by now. propagate this */
      propagate_role_grants(acl_role, PRIVS_TO_MERGE::ALL);

      // delete the role from cross-reference arrays
      for (uint i=0; i < acl_role->role_grants.elements; i++)
      {
        ACL_ROLE *grant= *dynamic_element(&acl_role->role_grants,
                                          i, ACL_ROLE**);
        remove_ptr_from_dynarray(&grant->parent_grantee, acl_role);
      }

      for (uint i=0; i < acl_role->parent_grantee.elements; i++)
      {
        ACL_USER_BASE *grantee= *dynamic_element(&acl_role->parent_grantee,
                                                 i, ACL_USER_BASE**);
        remove_ptr_from_dynarray(&grantee->role_grants, acl_role);
      }

      my_hash_delete(&acl_roles, (uchar*) acl_role);
      DBUG_RETURN(1);
    }
    acl_role->user= safe_lexcstrdup_root(&acl_memroot, user_to->user);

    my_hash_update(&acl_roles, (uchar*) acl_role, (uchar*) old_key,
                   old_key_length);
    DBUG_RETURN(1);

  }

  /* Get the number of elements in the in-memory structure. */
  switch (struct_no) {
  case USER_ACL:
    elements= acl_users.elements;
    break;
  case DB_ACL:
    elements= int(acl_dbs.elements());
    break;
  case COLUMN_PRIVILEGES_HASH:
    grant_name_hash= &column_priv_hash;
    elements= grant_name_hash->records;
    break;
  case PROC_PRIVILEGES_HASH:
    grant_name_hash= &proc_priv_hash;
    elements= grant_name_hash->records;
    break;
  case FUNC_PRIVILEGES_HASH:
    grant_name_hash= &func_priv_hash;
    elements= grant_name_hash->records;
    break;
  case PACKAGE_SPEC_PRIVILEGES_HASH:
    grant_name_hash= &package_spec_priv_hash;
    elements= grant_name_hash->records;
    break;
  case PACKAGE_BODY_PRIVILEGES_HASH:
    grant_name_hash= &package_body_priv_hash;
    elements= grant_name_hash->records;
    break;
  case PROXY_USERS_ACL:
    elements= acl_proxy_users.elements;
    break;
  case ROLES_MAPPINGS_HASH:
    roles_mappings_hash= &acl_roles_mappings;
    elements= roles_mappings_hash->records;
    break;
  default:
    DBUG_ASSERT(0);
    DBUG_RETURN(-1);
  }

#ifdef EXTRA_DEBUG
    DBUG_PRINT("loop",("scan struct: %u  search    user: '%s'  host: '%s'",
                       struct_no, user_from->user.str, user_from->host.str));
#endif
  /* Loop over all elements *backwards* (see the comment below). */
  for (idx= elements - 1; idx >= 0; idx--)
  {
    /*
      Get a pointer to the element.
    */
    switch (struct_no) {
    case USER_ACL:
      acl_user= dynamic_element(&acl_users, idx, ACL_USER*);
      user= acl_user->user.str;
      host= acl_user->host.hostname;
    break;

    case DB_ACL:
      acl_db= &acl_dbs.at(idx);
      user= acl_db->user;
      host= acl_db->host.hostname;
      break;

    case COLUMN_PRIVILEGES_HASH:
    case PROC_PRIVILEGES_HASH:
    case FUNC_PRIVILEGES_HASH:
    case PACKAGE_SPEC_PRIVILEGES_HASH:
    case PACKAGE_BODY_PRIVILEGES_HASH:
      grant_name= (GRANT_NAME*) my_hash_element(grant_name_hash, idx);
      user= grant_name->user;
      host= grant_name->host.hostname;
      break;

    case PROXY_USERS_ACL:
      acl_proxy_user= dynamic_element(&acl_proxy_users, idx, ACL_PROXY_USER*);
      user= acl_proxy_user->get_user();
      host= acl_proxy_user->get_host();
      break;

    case ROLES_MAPPINGS_HASH:
      role_grant_pair= (ROLE_GRANT_PAIR *) my_hash_element(roles_mappings_hash, idx);
      user= role_grant_pair->u_uname;
      host= role_grant_pair->u_hname;
      break;

    default:
      DBUG_ASSERT(0);
    }
    if (! host)
      host= "";

#ifdef EXTRA_DEBUG
    DBUG_PRINT("loop",("scan struct: %u  index: %u  user: '%s'  host: '%s'",
                       struct_no, idx, user, host));
#endif

    if (struct_no == ROLES_MAPPINGS_HASH)
    {
      const char* role= role_grant_pair->r_uname? role_grant_pair->r_uname: "";
      if (user_from->is_role())
      {
        /* When searching for roles within the ROLES_MAPPINGS_HASH, we have
           to check both the user field as well as the role field for a match.

           It is possible to have a role granted to a role. If we are going
           to modify the mapping entry, it needs to be done on either on the
           "user" end (here represented by a role) or the "role" end. At least
           one part must match.

           If the "user" end has a not-empty host string, it can never match
           as we are searching for a role here. A role always has an empty host
           string.
        */
        if ((*host || strcmp(user_from->user.str, user)) &&
            strcmp(user_from->user.str, role))
          continue;
      }
      else
      {
        if (strcmp(user_from->user.str, user) ||
            my_strcasecmp(system_charset_info, user_from->host.str, host))
          continue;
      }
    }
    else
    {
      if (strcmp(user_from->user.str, user) ||
          my_strcasecmp(system_charset_info, user_from->host.str, host))
        continue;
    }

    result= 1; /* At least one element found. */
    if ( drop )
    {
      elements--;
      switch ( struct_no ) {
      case USER_ACL:
        free_acl_user(dynamic_element(&acl_users, idx, ACL_USER*));
        delete_dynamic_element(&acl_users, idx);
        break;

      case DB_ACL:
        acl_dbs.del(idx);
        break;

      case COLUMN_PRIVILEGES_HASH:
      case PROC_PRIVILEGES_HASH:
      case FUNC_PRIVILEGES_HASH:
      case PACKAGE_SPEC_PRIVILEGES_HASH:
      case PACKAGE_BODY_PRIVILEGES_HASH:
        my_hash_delete(grant_name_hash, (uchar*) grant_name);
        /*
          In our HASH implementation on deletion one elements
          is moved into a place where a deleted element was,
          and the last element is moved into the empty space.
          Thus we need to re-examine the current element, but
          we don't have to restart the search from the beginning.
        */
        if (idx != elements)
          idx++;
	break;

      case PROXY_USERS_ACL:
        delete_dynamic_element(&acl_proxy_users, idx);
        break;

      case ROLES_MAPPINGS_HASH:
        my_hash_delete(roles_mappings_hash, (uchar*) role_grant_pair);
        if (idx != elements)
          idx++;
        break;

      default:
        DBUG_ASSERT(0);
        break;
      }
    }
    else if ( user_to )
    {
      switch ( struct_no ) {
      case USER_ACL:
        acl_user->user= safe_lexcstrdup_root(&acl_memroot, user_to->user);
        update_hostname(&acl_user->host, strdup_root(&acl_memroot, user_to->host.str));
        acl_user->hostname_length= strlen(acl_user->host.hostname);
        break;

      case DB_ACL:
        acl_db->user= strdup_root(&acl_memroot, user_to->user.str);
        update_hostname(&acl_db->host, strdup_root(&acl_memroot, user_to->host.str));
        break;

      case COLUMN_PRIVILEGES_HASH:
      case PROC_PRIVILEGES_HASH:
      case FUNC_PRIVILEGES_HASH:
      case PACKAGE_SPEC_PRIVILEGES_HASH:
      case PACKAGE_BODY_PRIVILEGES_HASH:
        {
          /*
            Save old hash key and its length to be able to properly update
            element position in hash.
          */
          char *old_key= grant_name->hash_key;
          size_t old_key_length= grant_name->key_length;

          /*
            Update the grant structure with the new user name and host name.
          */
          grant_name->set_user_details(user_to->host.str, grant_name->db,
                                       user_to->user.str, grant_name->tname,
                                       TRUE);

          /*
            Since username is part of the hash key, when the user name
            is renamed, the hash key is changed. Update the hash to
            ensure that the position matches the new hash key value
          */
          my_hash_update(grant_name_hash, (uchar*) grant_name, (uchar*) old_key,
                         old_key_length);
          /*
            hash_update() operation could have moved element from the tail or
            the head of the hash to the current position.  But it can never
            move an element from the head to the tail or from the tail to the
            head over the current element.
            So we need to examine the current element once again, but
            we don't need to restart the search from the beginning.
          */
          idx++;
          break;
        }

      case PROXY_USERS_ACL:
        acl_proxy_user->set_user (&acl_memroot, user_to->user.str);
        acl_proxy_user->set_host (&acl_memroot, user_to->host.str);
        break;

      case ROLES_MAPPINGS_HASH:
        {
          /*
            Save old hash key and its length to be able to properly update
            element position in hash.
          */
          char *old_key= role_grant_pair->hashkey.str;
          size_t old_key_length= role_grant_pair->hashkey.length;
          bool oom;

          if (user_to->is_role())
            oom= role_grant_pair->init(&acl_memroot, role_grant_pair->u_uname,
                                       role_grant_pair->u_hname,
                                       user_to->user.str, false);
          else
            oom= role_grant_pair->init(&acl_memroot, user_to->user.str,
                                       user_to->host.str,
                                       role_grant_pair->r_uname, false);
          if (oom)
            DBUG_RETURN(-1);

          my_hash_update(roles_mappings_hash, (uchar*) role_grant_pair,
                         (uchar*) old_key, old_key_length);
          idx++; // see the comment above
          break;
        }

      default:
        DBUG_ASSERT(0);
        break;
      }

    }
    else
    {
      /* If search is requested, we do not need to search further. */
      break;
    }
  }
#ifdef EXTRA_DEBUG
  DBUG_PRINT("loop",("scan struct: %u  result %d", struct_no, result));
#endif

  DBUG_RETURN(result);
}


/*
  Handle all privilege tables and in-memory privilege structures.

  SYNOPSIS
    handle_grant_data()
    tables                      The array with the four open tables.
    drop                        If user_from is to be dropped.
    user_from                   The the user to be searched/dropped/renamed.
    user_to                     The new name for the user if to be renamed,
                                NULL otherwise.

  DESCRIPTION
    Go through all grant tables and in-memory grant structures and apply
    the requested operation.
    Delete from grant data if drop is true.
    Update in grant data if drop is false and user_to is not NULL.
    Search in grant data if drop is false and user_to is NULL.

  RETURN
    > 0         At least one element matched.
    0           OK, but no element matched.
    < 0         Error.
*/

static int handle_grant_data(THD *thd, Grant_tables& tables, bool drop,
                             LEX_USER *user_from, LEX_USER *user_to)
{
  int result= 0;
  int found;
  bool handle_as_role= user_from->is_role();
  bool search_only= !drop && !user_to;
  DBUG_ENTER("handle_grant_data");

  if (user_to)
    DBUG_ASSERT(handle_as_role == user_to->is_role());

  if (search_only)
  {
    /* quickly search in-memory structures first */
    if (handle_as_role && find_acl_role(user_from->user.str))
      DBUG_RETURN(1); // found

    if (!handle_as_role && find_user_exact(user_from->host.str, user_from->user.str))
      DBUG_RETURN(1); // found
  }

  /* Handle db table. */
  if ((found= handle_grant_table(thd, tables.db_table(),
                                 DB_TABLE, drop, user_from,
                                 user_to)) < 0)
  {
    /* Handle of table failed, don't touch the in-memory array. */
    result= -1;
  }
  else
  {
    /* Handle db array. */
    if ((handle_grant_struct(DB_ACL, drop, user_from, user_to) || found)
        && ! result)
    {
      result= 1; /* At least one record/element found. */
      /* If search is requested, we do not need to search further. */
      if (search_only)
        goto end;
      acl_cache->clear(1);
    }
  }

  /* Handle stored routines table. */
  if ((found= handle_grant_table(thd, tables.procs_priv_table(),
                                 PROCS_PRIV_TABLE, drop,
                                 user_from, user_to)) < 0)
  {
    /* Handle of table failed, don't touch in-memory array. */
    result= -1;
  }
  else
  {
    /* Handle procs array. */
    if ((handle_grant_struct(PROC_PRIVILEGES_HASH, drop, user_from, user_to) || found)
        && ! result)
    {
      result= 1; /* At least one record/element found. */
      /* If search is requested, we do not need to search further. */
      if (search_only)
        goto end;
    }
    /* Handle funcs array. */
    if ((handle_grant_struct(FUNC_PRIVILEGES_HASH, drop, user_from, user_to) || found)
        && ! result)
    {
      result= 1; /* At least one record/element found. */
      /* If search is requested, we do not need to search further. */
      if (search_only)
        goto end;
    }
    /* Handle package spec array. */
    if ((handle_grant_struct(PACKAGE_SPEC_PRIVILEGES_HASH,
                             drop, user_from, user_to) || found)
        && ! result)
    {
      result= 1; /* At least one record/element found. */
      /* If search is requested, we do not need to search further. */
      if (search_only)
        goto end;
    }
    /* Handle package body array. */
    if ((handle_grant_struct(PACKAGE_BODY_PRIVILEGES_HASH,
                             drop, user_from, user_to) || found)
        && ! result)
    {
      result= 1; /* At least one record/element found. */
      /* If search is requested, we do not need to search further. */
      if (search_only)
        goto end;
    }
  }

  /* Handle tables table. */
  if ((found= handle_grant_table(thd, tables.tables_priv_table(),
                                 TABLES_PRIV_TABLE, drop,
                                 user_from, user_to)) < 0)
  {
    /* Handle of table failed, don't touch columns and in-memory array. */
    result= -1;
  }
  else
  {
    if (found && ! result)
    {
      result= 1; /* At least one record found. */
      /* If search is requested, we do not need to search further. */
      if (search_only)
        goto end;
    }

    /* Handle columns table. */
    if ((found= handle_grant_table(thd, tables.columns_priv_table(),
                                   COLUMNS_PRIV_TABLE, drop,
                                   user_from, user_to)) < 0)
    {
      /* Handle of table failed, don't touch the in-memory array. */
      result= -1;
    }
    else
    {
      /* Handle columns hash. */
      if ((handle_grant_struct(COLUMN_PRIVILEGES_HASH, drop, user_from, user_to) || found)
          && ! result)
        result= 1; /* At least one record/element found. */
      if (search_only)
        goto end;
    }
  }

  /* Handle proxies_priv table. */
  if (tables.proxies_priv_table().table_exists())
  {
    if ((found= handle_grant_table(thd, tables.proxies_priv_table(),
                                   PROXIES_PRIV_TABLE, drop,
                                   user_from, user_to)) < 0)
    {
      /* Handle of table failed, don't touch the in-memory array. */
      result= -1;
    }
    else
    {
      /* Handle proxies_priv array. */
      if ((handle_grant_struct(PROXY_USERS_ACL, drop, user_from, user_to) || found)
          && ! result)
        result= 1; /* At least one record/element found. */
      if (search_only)
        goto end;
    }
  }

  /* Handle roles_mapping table. */
  if (tables.roles_mapping_table().table_exists())
  {
    if ((found= handle_grant_table(thd, tables.roles_mapping_table(),
                                   ROLES_MAPPING_TABLE, drop,
                                   user_from, user_to)) < 0)
    {
      /* Handle of table failed, don't touch the in-memory array. */
      result= -1;
    }
    else
    {
      /* Handle acl_roles_mappings array */
      if ((handle_grant_struct(ROLES_MAPPINGS_HASH, drop, user_from, user_to) || found)
          && ! result)
        result= 1; /* At least one record/element found */
      if (search_only)
        goto end;
    }
  }

  /* Handle user table. */
  if ((found= handle_grant_table(thd, tables.user_table(), USER_TABLE,
                                 drop, user_from, user_to)) < 0)
  {
    /* Handle of table failed, don't touch the in-memory array. */
    result= -1;
  }
  else
  {
    enum enum_acl_lists what= handle_as_role ? ROLE_ACL : USER_ACL;
    if (((handle_grant_struct(what, drop, user_from, user_to)) || found) && !result)
    {
      result= 1; /* At least one record/element found. */
      DBUG_ASSERT(! search_only);
    }
  }

end:
  DBUG_RETURN(result);
}

/*
  Create a list of users.

  SYNOPSIS
    mysql_create_user()
    thd                         The current thread.
    list                        The users to create.
    handle_as_role              Handle the user list as roles if true

  RETURN
    FALSE       OK.
    TRUE        Error.
*/

bool mysql_create_user(THD *thd, List <LEX_USER> &list, bool handle_as_role)
{
  int result;
  String wrong_users;
  LEX_USER *user_name;
  List_iterator <LEX_USER> user_list(list);
  bool binlog= false;
  bool some_users_dropped= false;
  DBUG_ENTER("mysql_create_user");
  DBUG_PRINT("entry", ("Handle as %s", handle_as_role ? "role" : "user"));

  if (handle_as_role && sp_process_definer(thd))
    DBUG_RETURN(TRUE);

  /* CREATE USER may be skipped on replication client. */
  Grant_tables tables;
  const uint tables_to_open= Table_user | Table_db | Table_tables_priv |
                             Table_columns_priv | Table_procs_priv |
                             Table_proxies_priv | Table_roles_mapping;
  if ((result= tables.open_and_lock(thd, tables_to_open, TL_WRITE)))
    DBUG_RETURN(result != 1);

  mysql_rwlock_wrlock(&LOCK_grant);
  mysql_mutex_lock(&acl_cache->lock);

  while ((user_name= user_list++))
  {
    if (user_name->user.str == current_user.str)
    {
      append_str(&wrong_users, STRING_WITH_LEN("CURRENT_USER"));
      result= TRUE;
      continue;
    }

    if (user_name->user.str == current_role.str)
    {
      append_str(&wrong_users, STRING_WITH_LEN("CURRENT_ROLE"));
      result= TRUE;
      continue;
    }

    if (handle_as_role && is_invalid_role_name(user_name->user.str))
    {
      append_user(thd, &wrong_users, user_name);
      result= TRUE;
      continue;
    }

    if (!user_name->host.str)
      user_name->host= host_not_specified;

    /*
      Search all in-memory structures and grant tables
      for a mention of the new user/role name.
    */
    if (handle_grant_data(thd, tables, 0, user_name, NULL))
    {
      if (thd->lex->create_info.or_replace())
      {
        // Drop the existing user
        if (handle_grant_data(thd, tables, 1, user_name, NULL) <= 0)
        {
          // DROP failed
          append_user(thd, &wrong_users, user_name);
          result= true;
          continue;
        }
        else
          some_users_dropped= true;
        // Proceed with the creation
      }
      else if (thd->lex->create_info.if_not_exists())
      {
        binlog= true;
        if (handle_as_role)
          push_warning_printf(thd, Sql_condition::WARN_LEVEL_NOTE,
                              ER_ROLE_CREATE_EXISTS,
                              ER_THD(thd, ER_ROLE_CREATE_EXISTS),
                              user_name->user.str);
        else
          push_warning_printf(thd, Sql_condition::WARN_LEVEL_NOTE,
                              ER_USER_CREATE_EXISTS,
                              ER_THD(thd, ER_USER_CREATE_EXISTS),
                              user_name->user.str, user_name->host.str);
        continue;
      }
      else
      {
        // "CREATE USER user1" for an existing user
        append_user(thd, &wrong_users, user_name);
        result= true;
        continue;
      }
    }

    if (replace_user_table(thd, tables.user_table(), user_name,
                           NO_ACL, 0, 1, 0))
    {
      append_user(thd, &wrong_users, user_name);
      result= TRUE;
      continue;
    }
    binlog= true;

    // every created role is automatically granted to its creator-admin
    if (handle_as_role)
    {
      ACL_USER_BASE *grantee= find_acl_user_base(thd->lex->definer->user.str,
                                                 thd->lex->definer->host.str);
      ACL_ROLE *role= find_acl_role(user_name->user.str);

      /*
        just like with routines, views, triggers, and events we allow
        non-existant definers here with a warning (see sp_process_definer())
      */
      if (grantee)
        add_role_user_mapping(grantee, role);

      /* TODO(cvicentiu) refactor replace_roles_mapping_table to use
         Roles_mapping_table instead of TABLE directly. */
      if (replace_roles_mapping_table(tables.roles_mapping_table().table(),
                                      &thd->lex->definer->user,
                                      &thd->lex->definer->host,
                                      &user_name->user, true,
                                      NULL, false))
      {
        append_user(thd, &wrong_users, user_name);
        if (grantee)
          undo_add_role_user_mapping(grantee, role);
        result= TRUE;
      }
      else if (grantee)
             update_role_mapping(&thd->lex->definer->user,
                                 &thd->lex->definer->host,
                                 &user_name->user, true, NULL, false);
    }
  }

  if (result && some_users_dropped && !handle_as_role)
  {
    /* Rebuild in-memory structs, since 'acl_users' has been modified */
    rebuild_check_host();
    rebuild_role_grants();
  }

  mysql_mutex_unlock(&acl_cache->lock);

  if (result)
  {
    my_error(ER_CANNOT_USER, MYF(0),
             (handle_as_role) ? "CREATE ROLE" : "CREATE USER",
             wrong_users.c_ptr_safe());
  }

  if (binlog)
    result |= write_bin_log(thd, FALSE, thd->query(), thd->query_length());

  mysql_rwlock_unlock(&LOCK_grant);
  DBUG_RETURN(result);
}

/*
  Drop a list of users and all their privileges.

  SYNOPSIS
    mysql_drop_user()
    thd                         The current thread.
    list                        The users to drop.

  RETURN
    FALSE       OK.
    TRUE        Error.
*/

bool mysql_drop_user(THD *thd, List <LEX_USER> &list, bool handle_as_role)
{
  int result;
  String wrong_users;
  LEX_USER *user_name, *tmp_user_name;
  List_iterator <LEX_USER> user_list(list);
  bool binlog= false;
  DBUG_ENTER("mysql_drop_user");
  DBUG_PRINT("entry", ("Handle as %s", handle_as_role ? "role" : "user"));

  /* DROP USER may be skipped on replication client. */
  Grant_tables tables;
  const uint tables_to_open= Table_user | Table_db | Table_tables_priv |
                             Table_columns_priv | Table_procs_priv |
                             Table_proxies_priv | Table_roles_mapping;
  if ((result= tables.open_and_lock(thd, tables_to_open, TL_WRITE)))
    DBUG_RETURN(result != 1);

  Sql_mode_instant_remove sms(thd, MODE_PAD_CHAR_TO_FULL_LENGTH);

  mysql_rwlock_wrlock(&LOCK_grant);
  mysql_mutex_lock(&acl_cache->lock);

  while ((tmp_user_name= user_list++))
  {
    int rc;
    user_name= get_current_user(thd, tmp_user_name, false);
    if (!user_name)
    {
      thd->clear_error();
      append_str(&wrong_users, STRING_WITH_LEN("CURRENT_ROLE"));
      result= TRUE;
      continue;
    }

    if (handle_as_role != user_name->is_role())
    {
      append_user(thd, &wrong_users, user_name);
      result= TRUE;
      continue;
    }

    if ((rc= handle_grant_data(thd, tables, 1, user_name, NULL)) > 0)
    {
      // The user or role was successfully deleted
      binlog= true;
      continue;
    }

    if (rc == 0 && thd->lex->if_exists())
    {
      // "DROP USER IF EXISTS user1" for a non-existing user or role
      if (handle_as_role)
        push_warning_printf(thd, Sql_condition::WARN_LEVEL_NOTE,
                            ER_ROLE_DROP_EXISTS,
                            ER_THD(thd, ER_ROLE_DROP_EXISTS),
                            user_name->user.str);
      else
        push_warning_printf(thd, Sql_condition::WARN_LEVEL_NOTE,
                            ER_USER_DROP_EXISTS,
                            ER_THD(thd, ER_USER_DROP_EXISTS),
                            user_name->user.str, user_name->host.str);
      binlog= true;
      continue;
    }
    // Internal error, or "DROP USER user1" for a non-existing user
    append_user(thd, &wrong_users, user_name);
    result= TRUE;
  }

  if (!handle_as_role)
  {
    /* Rebuild 'acl_check_hosts' since 'acl_users' has been modified */
    rebuild_check_host();

    /*
      Rebuild every user's role_grants since 'acl_users' has been sorted
      and old pointers to ACL_USER elements are no longer valid
    */
    rebuild_role_grants();
  }

  mysql_mutex_unlock(&acl_cache->lock);

  if (result)
    my_error(ER_CANNOT_USER, MYF(0),
             (handle_as_role) ? "DROP ROLE" : "DROP USER",
             wrong_users.c_ptr_safe());

  if (binlog)
    result |= write_bin_log(thd, FALSE, thd->query(), thd->query_length());

  mysql_rwlock_unlock(&LOCK_grant);
  DBUG_RETURN(result);
}

/*
  Rename a user.

  SYNOPSIS
    mysql_rename_user()
    thd                         The current thread.
    list                        The user name pairs: (from, to).

  RETURN
    FALSE       OK.
    TRUE        Error.
*/

bool mysql_rename_user(THD *thd, List <LEX_USER> &list)
{
  int result;
  String wrong_users;
  LEX_USER *user_from, *tmp_user_from;
  LEX_USER *user_to, *tmp_user_to;
  List_iterator <LEX_USER> user_list(list);
  bool some_users_renamed= FALSE;
  DBUG_ENTER("mysql_rename_user");

  /* RENAME USER may be skipped on replication client. */
  Grant_tables tables;
  const uint tables_to_open= Table_user | Table_db | Table_tables_priv |
                             Table_columns_priv | Table_procs_priv |
                             Table_proxies_priv | Table_roles_mapping;
  if ((result= tables.open_and_lock(thd, tables_to_open, TL_WRITE)))
    DBUG_RETURN(result != 1);

  DBUG_ASSERT(!thd->is_current_stmt_binlog_format_row());

  mysql_rwlock_wrlock(&LOCK_grant);
  mysql_mutex_lock(&acl_cache->lock);

  while ((tmp_user_from= user_list++))
  {
    tmp_user_to= user_list++;
    if (!(user_from= get_current_user(thd, tmp_user_from, false)))
    {
      append_user(thd, &wrong_users, user_from);
      result= TRUE;
      continue;
    }
    if (!(user_to= get_current_user(thd, tmp_user_to, false)))
    {
      append_user(thd, &wrong_users, user_to);
      result= TRUE;
      continue;
    }
    DBUG_ASSERT(!user_from->is_role());
    DBUG_ASSERT(!user_to->is_role());

    /*
      Search all in-memory structures and grant tables
      for a mention of the new user name.
    */
    if (handle_grant_data(thd, tables, 0, user_to, NULL) ||
        handle_grant_data(thd, tables, 0, user_from, user_to) <= 0)
    {
      /* NOTE TODO renaming roles is not yet implemented */
      append_user(thd, &wrong_users, user_from);
      result= TRUE;
      continue;
    }
    some_users_renamed= TRUE;
    rebuild_acl_users();
  }

  /* Rebuild 'acl_dbs' since 'acl_users' has been modified */
  rebuild_acl_dbs();

  /* Rebuild 'acl_check_hosts' since 'acl_users' has been modified */
  rebuild_check_host();

  /*
    Rebuild every user's role_grants since 'acl_users' has been sorted
    and old pointers to ACL_USER elements are no longer valid
  */
  rebuild_role_grants();

  mysql_mutex_unlock(&acl_cache->lock);

  if (result)
    my_error(ER_CANNOT_USER, MYF(0), "RENAME USER", wrong_users.c_ptr_safe());

  if (some_users_renamed && mysql_bin_log.is_open())
    result |= write_bin_log(thd, FALSE, thd->query(), thd->query_length());

  mysql_rwlock_unlock(&LOCK_grant);
  DBUG_RETURN(result);
}

/*
  Alter a user's connection and resource settings.

  SYNOPSIS
    mysql_alter_user()
    thd                         The current thread.
    list                        The users to alter.

  RETURN
    > 0         Error. Error message already sent.
    0           OK.
*/
int mysql_alter_user(THD* thd, List<LEX_USER> &users_list)
{
  DBUG_ENTER("mysql_alter_user");
  int result= 0;
  String wrong_users;
  bool some_users_altered= false;

  /* The only table we're altering is the user table. */
  Grant_tables tables;
  if ((result= tables.open_and_lock(thd, Table_user, TL_WRITE)))
    DBUG_RETURN(result != 1);

  /* Lock ACL data structures until we finish altering all users. */
  mysql_rwlock_wrlock(&LOCK_grant);
  mysql_mutex_lock(&acl_cache->lock);

  LEX_USER *tmp_lex_user;
  List_iterator<LEX_USER> users_list_iterator(users_list);

  while ((tmp_lex_user= users_list_iterator++))
  {
    LEX_USER* lex_user= get_current_user(thd, tmp_lex_user, false);
    if (!lex_user ||
        replace_user_table(thd, tables.user_table(), lex_user, NO_ACL,
                           false, false, true))
    {
      thd->clear_error();
      append_user(thd, &wrong_users, tmp_lex_user);
      result= TRUE;
      continue;
    }
    some_users_altered= true;
  }

  /* Unlock ACL data structures. */
  mysql_mutex_unlock(&acl_cache->lock);
  mysql_rwlock_unlock(&LOCK_grant);

  if (result)
  {
    /* 'if exists' flag leads to warnings instead of errors. */
    if (thd->lex->create_info.if_exists())
    {
      push_warning_printf(thd, Sql_condition::WARN_LEVEL_NOTE,
                          ER_CANNOT_USER,
                          ER_THD(thd, ER_CANNOT_USER),
                          "ALTER USER", wrong_users.c_ptr_safe());
      result= FALSE;
    }
    else
    {
      my_error(ER_CANNOT_USER, MYF(0),
               "ALTER USER",
               wrong_users.c_ptr_safe());
    }
  }

  if (some_users_altered)
    result|= write_bin_log(thd, FALSE, thd->query(),
                                     thd->query_length());
  DBUG_RETURN(result);
}


static bool
mysql_revoke_sp_privs(THD *thd, Grant_tables *tables, const Sp_handler *sph,
                      const LEX_USER *lex_user)
{
  bool rc= false;
  uint counter, revoked;
  do {
    HASH *hash= sph->get_priv_hash();
    for (counter= 0, revoked= 0 ; counter < hash->records ; )
    {
      const char *user,*host;
      GRANT_NAME *grant_proc= (GRANT_NAME*) my_hash_element(hash, counter);
      user= grant_proc->user;
      host= safe_str(grant_proc->host.hostname);

      if (!strcmp(lex_user->user.str, user) &&
          !strcmp(lex_user->host.str, host))
      {
        if (replace_routine_table(thd, grant_proc,
                                  tables->procs_priv_table().table(),
                                  *lex_user,
                                  grant_proc->db, grant_proc->tname,
                                  sph, ALL_KNOWN_ACL, 1) == 0)
        {
          revoked= 1;
          continue;
        }
        rc= true;  // Something went wrong
      }
      counter++;
    }
  } while (revoked);
  return rc;
}


/*
  Revoke all privileges from a list of users.

  SYNOPSIS
    mysql_revoke_all()
    thd                         The current thread.
    list                        The users to revoke all privileges from.

  RETURN
    > 0         Error. Error message already sent.
    0           OK.
    < 0         Error. Error message not yet sent.
*/

bool mysql_revoke_all(THD *thd,  List <LEX_USER> &list)
{
  uint counter, revoked;
  int result;
  ACL_DB *acl_db;
  DBUG_ENTER("mysql_revoke_all");

  Grant_tables tables;
  const uint tables_to_open= Table_user | Table_db | Table_tables_priv |
                             Table_columns_priv | Table_procs_priv |
                             Table_proxies_priv | Table_roles_mapping;
  if ((result= tables.open_and_lock(thd, tables_to_open, TL_WRITE)))
    DBUG_RETURN(result != 1);

  DBUG_ASSERT(!thd->is_current_stmt_binlog_format_row());

  mysql_rwlock_wrlock(&LOCK_grant);
  mysql_mutex_lock(&acl_cache->lock);

  LEX_USER *lex_user, *tmp_lex_user;
  List_iterator <LEX_USER> user_list(list);
  while ((tmp_lex_user= user_list++))
  {
    if (!(lex_user= get_current_user(thd, tmp_lex_user, false)))
    {
      result= -1;
      continue;
    }

    /* This is not a role and the user could not be found */
    if (!lex_user->is_role() &&
        !find_user_exact(lex_user->host.str, lex_user->user.str))
    {
      result= -1;
      continue;
    }

    if (replace_user_table(thd, tables.user_table(), lex_user,
                           ALL_KNOWN_ACL, 1, 0, 0))
    {
      result= -1;
      continue;
    }

    /* Remove db access privileges */
    /*
      Because acl_dbs and column_priv_hash shrink and may re-order
      as privileges are removed, removal occurs in a repeated loop
      until no more privileges are revoked.
     */
    do
    {
      for (counter= 0, revoked= 0 ; counter < acl_dbs.elements() ; )
      {
        const char *user, *host;

        acl_db= &acl_dbs.at(counter);

        user= acl_db->user;
        host= safe_str(acl_db->host.hostname);

	if (!strcmp(lex_user->user.str, user) &&
            !strcmp(lex_user->host.str, host))
	{
      /* TODO(cvicentiu) refactor replace_db_table to use
         Db_table instead of TABLE directly. */
	  if (!replace_db_table(tables.db_table().table(), acl_db->db, *lex_user,
                                ALL_KNOWN_ACL, 1))
	  {
	    /*
	      Don't increment counter as replace_db_table deleted the
	      current element in acl_dbs.
	     */
	    revoked= 1;
	    continue;
	  }
	  result= -1; // Something went wrong
	}
	counter++;
      }
    } while (revoked);

    /* Remove column access */
    do
    {
      for (counter= 0, revoked= 0 ; counter < column_priv_hash.records ; )
      {
	const char *user,*host;
        GRANT_TABLE *grant_table=
          (GRANT_TABLE*) my_hash_element(&column_priv_hash, counter);
        user= grant_table->user;
        host= safe_str(grant_table->host.hostname);

	if (!strcmp(lex_user->user.str,user) &&
            !strcmp(lex_user->host.str, host))
	{
      /* TODO(cvicentiu) refactor replace_db_table to use
         Db_table instead of TABLE directly. */
	  if (replace_table_table(thd, grant_table,
                              tables.tables_priv_table().table(),
                              *lex_user, grant_table->db,
				  grant_table->tname, ALL_KNOWN_ACL, NO_ACL, 1))
	  {
	    result= -1;
	  }
	  else
	  {
	    if (!grant_table->cols)
	    {
	      revoked= 1;
	      continue;
	    }
	    List<LEX_COLUMN> columns;
        /* TODO(cvicentiu) refactor replace_db_table to use
           Db_table instead of TABLE directly. */
	    if (!replace_column_table(grant_table,
                                      tables.columns_priv_table().table(),
                                      *lex_user, columns, grant_table->db,
				      grant_table->tname, ALL_KNOWN_ACL, 1))
	    {
	      revoked= 1;
	      continue;
	    }
	    result= -1;
	  }
	}
	counter++;
      }
    } while (revoked);

    /* Remove procedure access */
    if (mysql_revoke_sp_privs(thd, &tables, &sp_handler_function, lex_user) ||
        mysql_revoke_sp_privs(thd, &tables, &sp_handler_procedure, lex_user) ||
        mysql_revoke_sp_privs(thd, &tables, &sp_handler_package_spec, lex_user) ||
        mysql_revoke_sp_privs(thd, &tables, &sp_handler_package_body, lex_user))
      result= -1;

    ACL_USER_BASE *user_or_role;
    /* remove role grants */
    if (lex_user->is_role())
    {
      /* this can not fail due to get_current_user already having searched for it */
      user_or_role= find_acl_role(lex_user->user.str);
    }
    else
    {
      user_or_role= find_user_exact(lex_user->host.str, lex_user->user.str);
    }
    /*
      Find every role grant pair matching the role_grants array and remove it,
      both from the acl_roles_mappings and the roles_mapping table
    */
    for (counter= 0; counter < user_or_role->role_grants.elements; counter++)
    {
      ACL_ROLE *role_grant= *dynamic_element(&user_or_role->role_grants,
                                             counter, ACL_ROLE**);
      ROLE_GRANT_PAIR *pair = find_role_grant_pair(&lex_user->user,
                                                   &lex_user->host,
                                                   &role_grant->user);
      /* TODO(cvicentiu) refactor replace_roles_mapping_table to use
         Roles_mapping_table instead of TABLE directly. */
      if (replace_roles_mapping_table(tables.roles_mapping_table().table(),
                                      &lex_user->user, &lex_user->host,
                                      &role_grant->user, false, pair, true))
      {
        result= -1; //Something went wrong
      }
      update_role_mapping(&lex_user->user, &lex_user->host,
                          &role_grant->user, false, pair, true);
      /*
        Delete from the parent_grantee array of the roles granted,
        the entry pointing to this user_or_role
      */
      remove_ptr_from_dynarray(&role_grant->parent_grantee, user_or_role);
    }
    /* TODO
       How to handle an error in the replace_roles_mapping_table, in
       regards to the privileges held in memory
    */

    /* Finally, clear the role_grants array */
    if (counter == user_or_role->role_grants.elements)
    {
      reset_dynamic(&user_or_role->role_grants);
    }
    /*
      If we are revoking from a role, we need to update all the parent grantees
    */
    if (lex_user->is_role())
    {
      propagate_role_grants((ACL_ROLE *)user_or_role, PRIVS_TO_MERGE::ALL);
    }
  }

  mysql_mutex_unlock(&acl_cache->lock);

  if (result)
    my_message(ER_REVOKE_GRANTS, ER_THD(thd, ER_REVOKE_GRANTS), MYF(0));
  
  result= result |
    write_bin_log(thd, FALSE, thd->query(), thd->query_length());

  mysql_rwlock_unlock(&LOCK_grant);

  DBUG_RETURN(result);
}




/**
  If the defining user for a routine does not exist, then the ACL lookup
  code should raise two errors which we should intercept.  We convert the more
  descriptive error into a warning, and consume the other.

  If any other errors are raised, then we set a flag that should indicate
  that there was some failure we should complain at a higher level.
*/
class Silence_routine_definer_errors : public Internal_error_handler
{
public:
  Silence_routine_definer_errors()
    : is_grave(FALSE)
  {}

  virtual ~Silence_routine_definer_errors()
  {}

  virtual bool handle_condition(THD *thd,
                                uint sql_errno,
                                const char* sqlstate,
                                Sql_condition::enum_warning_level *level,
                                const char* msg,
                                Sql_condition ** cond_hdl);

  bool has_errors() { return is_grave; }

private:
  bool is_grave;
};

bool
Silence_routine_definer_errors::handle_condition(
  THD *thd,
  uint sql_errno,
  const char*,
  Sql_condition::enum_warning_level *level,
  const char* msg,
  Sql_condition ** cond_hdl)
{
  *cond_hdl= NULL;
  if (*level == Sql_condition::WARN_LEVEL_ERROR)
  {
    switch (sql_errno)
    {
      case ER_NONEXISTING_PROC_GRANT:
        /* Convert the error into a warning. */
        push_warning(thd, Sql_condition::WARN_LEVEL_WARN,
                     sql_errno, msg);
        return TRUE;
      default:
        is_grave= TRUE;
    }
  }

  return FALSE;
}


/**
  Revoke privileges for all users on a stored procedure.  Use an error handler
  that converts errors about missing grants into warnings.

  @param
    thd                         The current thread.
  @param
    db				DB of the stored procedure
  @param
    name			Name of the stored procedure

  @retval
    0           OK.
  @retval
    < 0         Error. Error message not yet sent.
*/

bool sp_revoke_privileges(THD *thd, const char *sp_db, const char *sp_name,
                          const Sp_handler *sph)
{
  uint counter, revoked;
  int result;
  HASH *hash= sph->get_priv_hash();
  Silence_routine_definer_errors error_handler;
  DBUG_ENTER("sp_revoke_privileges");

  Grant_tables tables;
  const uint tables_to_open= Table_user | Table_db | Table_tables_priv |
                             Table_columns_priv | Table_procs_priv |
                             Table_proxies_priv | Table_roles_mapping;
  if ((result= tables.open_and_lock(thd, tables_to_open, TL_WRITE)))
    DBUG_RETURN(result != 1);

  DBUG_ASSERT(!thd->is_current_stmt_binlog_format_row());

  /* Be sure to pop this before exiting this scope! */
  thd->push_internal_handler(&error_handler);

  mysql_rwlock_wrlock(&LOCK_grant);
  mysql_mutex_lock(&acl_cache->lock);

  /* Remove procedure access */
  do
  {
    for (counter= 0, revoked= 0 ; counter < hash->records ; )
    {
      GRANT_NAME *grant_proc= (GRANT_NAME*) my_hash_element(hash, counter);
      if (!my_strcasecmp(&my_charset_utf8mb3_bin, grant_proc->db, sp_db) &&
	  !my_strcasecmp(system_charset_info, grant_proc->tname, sp_name))
      {
        LEX_USER lex_user;
	lex_user.user.str= grant_proc->user;
	lex_user.user.length= strlen(grant_proc->user);
        lex_user.host.str= safe_str(grant_proc->host.hostname);
        lex_user.host.length= strlen(lex_user.host.str);
        if (replace_routine_table(thd, grant_proc,
                                  tables.procs_priv_table().table(), lex_user,
                                  grant_proc->db, grant_proc->tname,
                                  sph, ALL_KNOWN_ACL, 1) == 0)
	{
	  revoked= 1;
	  continue;
	}
      }
      counter++;
    }
  } while (revoked);

  mysql_mutex_unlock(&acl_cache->lock);
  mysql_rwlock_unlock(&LOCK_grant);

  thd->pop_internal_handler();

  DBUG_RETURN(error_handler.has_errors());
}


/**
  Grant EXECUTE,ALTER privilege for a stored procedure

  @param thd The current thread.
  @param sp_db
  @param sp_name
  @param sph

  @return
    @retval FALSE Success
    @retval TRUE An error occurred. Error message not yet sent.
*/

bool sp_grant_privileges(THD *thd, const char *sp_db, const char *sp_name,
                         const Sp_handler *sph)
{
  Security_context *sctx= thd->security_ctx;
  LEX_USER *combo;
  TABLE_LIST tables[1];
  List<LEX_USER> user_list;
  bool result;
  ACL_USER *au;
  Dummy_error_handler error_handler;
  DBUG_ENTER("sp_grant_privileges");

  if (!(combo=(LEX_USER*) thd->alloc(sizeof(LEX_USER))))
    DBUG_RETURN(TRUE);

  combo->user.str= (char *) sctx->priv_user;

  mysql_mutex_lock(&acl_cache->lock);
  if ((au= find_user_exact(combo->host.str= (char *) sctx->priv_host,
                           combo->user.str)))
    goto found_acl;

  mysql_mutex_unlock(&acl_cache->lock);
  DBUG_RETURN(TRUE);

 found_acl:
  mysql_mutex_unlock(&acl_cache->lock);

  bzero((char*)tables, sizeof(TABLE_LIST));
  user_list.empty();

  tables->db.str= sp_db;
  tables->db.length= sp_db ? strlen(sp_db) : 0;
  tables->table_name.str= tables->alias.str= sp_name;
  tables->table_name.length= tables->alias.length= sp_name ? strlen(sp_name) : 0;

  thd->make_lex_string(&combo->user, combo->user.str, strlen(combo->user.str));
  thd->make_lex_string(&combo->host, combo->host.str, strlen(combo->host.str));

  combo->auth= NULL;

  if (user_list.push_back(combo, thd->mem_root))
    DBUG_RETURN(TRUE);

  thd->lex->account_options.reset();

  /*
    Only care about whether the operation failed or succeeded
    as all errors will be handled later.
  */
  thd->push_internal_handler(&error_handler);
  result= mysql_routine_grant(thd, tables, sph, user_list,
                              DEFAULT_CREATE_PROC_ACLS, FALSE, FALSE);
  thd->pop_internal_handler();
  DBUG_RETURN(result);
}


/**
  Validate if a user can proxy as another user

  @thd                     current thread
  @param user              the logged in user (proxy user)
  @param authenticated_as  the effective user a plugin is trying to
                           impersonate as (proxied user)
  @return                  proxy user definition
    @retval NULL           proxy user definition not found or not applicable
    @retval non-null       the proxy user data
*/

static ACL_PROXY_USER *
acl_find_proxy_user(const char *user, const char *host, const char *ip,
                    const char *authenticated_as, bool *proxy_used)
{
  uint i;
  /* if the proxied and proxy user are the same return OK */
  DBUG_ENTER("acl_find_proxy_user");
  DBUG_PRINT("info", ("user=%s host=%s ip=%s authenticated_as=%s",
                      user, host, ip, authenticated_as));

  if (!strcmp(authenticated_as, user))
  {
    DBUG_PRINT ("info", ("user is the same as authenticated_as"));
    DBUG_RETURN (NULL);
  }

  *proxy_used= TRUE;
  for (i=0; i < acl_proxy_users.elements; i++)
  {
    ACL_PROXY_USER *proxy= dynamic_element(&acl_proxy_users, i,
                                           ACL_PROXY_USER *);
    if (proxy->matches(host, user, ip, authenticated_as))
      DBUG_RETURN(proxy);
  }

  DBUG_RETURN(NULL);
}


bool
acl_check_proxy_grant_access(THD *thd, const char *host, const char *user,
                             bool with_grant)
{
  DBUG_ENTER("acl_check_proxy_grant_access");
  DBUG_PRINT("info", ("user=%s host=%s with_grant=%d", user, host,
                      (int) with_grant));
  if (!initialized)
  {
    my_error(ER_OPTION_PREVENTS_STATEMENT, MYF(0), "--skip-grant-tables");
    DBUG_RETURN(1);
  }

  /* replication slave thread can do anything */
  if (thd->slave_thread)
  {
    DBUG_PRINT("info", ("replication slave"));
    DBUG_RETURN(FALSE);
  }

  /*
    one can grant proxy for self to others.
    Security context in THD contains two pairs of (user,host):
    1. (user,host) pair referring to inbound connection.
    2. (priv_user,priv_host) pair obtained from mysql.user table after doing
        authentication of incoming connection.
    Privileges should be checked wrt (priv_user, priv_host) tuple, because
    (user,host) pair obtained from inbound connection may have different
    values than what is actually stored in mysql.user table and while granting
    or revoking proxy privilege, user is expected to provide entries mentioned
    in mysql.user table.
  */
  if (thd->security_ctx->is_priv_user(user, host))
  {
    DBUG_PRINT("info", ("strcmp (%s, %s) my_casestrcmp (%s, %s) equal",
                        thd->security_ctx->priv_user, user,
                        host, thd->security_ctx->priv_host));
    DBUG_RETURN(FALSE);
  }

  mysql_mutex_lock(&acl_cache->lock);

  /* check for matching WITH PROXY rights */
  for (uint i=0; i < acl_proxy_users.elements; i++)
  {
    ACL_PROXY_USER *proxy= dynamic_element(&acl_proxy_users, i,
                                           ACL_PROXY_USER *);
    if (proxy->matches(thd->security_ctx->host,
                       thd->security_ctx->user,
                       thd->security_ctx->ip,
                       user) &&
        proxy->get_with_grant())
    {
      DBUG_PRINT("info", ("found"));
      mysql_mutex_unlock(&acl_cache->lock);
      DBUG_RETURN(FALSE);
    }
  }

  mysql_mutex_unlock(&acl_cache->lock);
  my_error(ER_ACCESS_DENIED_NO_PASSWORD_ERROR, MYF(0),
           thd->security_ctx->user,
           thd->security_ctx->host_or_ip);
  DBUG_RETURN(TRUE);
}


static bool
show_proxy_grants(THD *thd, const char *username, const char *hostname,
                  char *buff, size_t buffsize)
{
  Protocol *protocol= thd->protocol;
  int error= 0;

  for (uint i=0; i < acl_proxy_users.elements; i++)
  {
    ACL_PROXY_USER *proxy= dynamic_element(&acl_proxy_users, i,
                                           ACL_PROXY_USER *);
    if (proxy->granted_on(hostname, username))
    {
      String global(buff, buffsize, system_charset_info);
      global.length(0);
      proxy->print_grant(&global);
      protocol->prepare_for_resend();
      protocol->store(global.ptr(), global.length(), global.charset());
      if (protocol->write())
      {
        error= -1;
        break;
      }
    }
  }
  return error;
}

static int enabled_roles_insert(ACL_USER_BASE *role, void *context_data)
{
  TABLE *table= (TABLE*) context_data;
  DBUG_ASSERT(role->flags & IS_ROLE);

  restore_record(table, s->default_values);
  table->field[0]->set_notnull();
  table->field[0]->store(role->user.str, role->user.length,
                         system_charset_info);
  if (schema_table_store_record(table->in_use, table))
    return -1;
  return 0;
}

struct APPLICABLE_ROLES_DATA
{
  TABLE *table;
  const LEX_CSTRING host;
  const LEX_CSTRING user_and_host;
  ACL_USER *user;
};

static int
applicable_roles_insert(ACL_USER_BASE *grantee, ACL_ROLE *role, void *ptr)
{
  APPLICABLE_ROLES_DATA *data= (APPLICABLE_ROLES_DATA *)ptr;
  CHARSET_INFO *cs= system_charset_info;
  TABLE *table= data->table;
  bool is_role= grantee != data->user;
  const LEX_CSTRING *user_and_host= is_role ? &grantee->user
                                           : &data->user_and_host;
  const LEX_CSTRING *host= is_role ? &empty_clex_str : &data->host;

  restore_record(table, s->default_values);
  table->field[0]->store(user_and_host->str, user_and_host->length, cs);
  table->field[1]->store(role->user.str, role->user.length, cs);

  ROLE_GRANT_PAIR *pair=
    find_role_grant_pair(&grantee->user, host, &role->user);
  DBUG_ASSERT(pair);

  if (pair->with_admin)
    table->field[2]->store(STRING_WITH_LEN("YES"), cs);
  else
    table->field[2]->store(STRING_WITH_LEN("NO"), cs);

  /* Default role is only valid when looking at a role granted to a user. */
  if (!is_role)
  {
    if (data->user->default_rolename.length &&
        lex_string_eq(&data->user->default_rolename, &role->user))
      table->field[3]->store(STRING_WITH_LEN("YES"), cs);
    else
      table->field[3]->store(STRING_WITH_LEN("NO"), cs);
    table->field[3]->set_notnull();
  }

  if (schema_table_store_record(table->in_use, table))
    return -1;
  return 0;
}

/**
  Hash iterate function to count the number of total column privileges granted.
*/
static my_bool count_column_grants(void *grant_table,
                                       void *current_count)
{
  HASH hash_columns = ((GRANT_TABLE *)grant_table)->hash_columns;
  *(ulong *)current_count+= hash_columns.records;
  return 0;
}

/**
  SHOW function that computes the number of column grants.

  This must be performed under the mutex in order to make sure the
  iteration does not fail.
*/
static int show_column_grants(THD *thd, SHOW_VAR *var, char *buff,
                              enum enum_var_type scope)
{
  var->type= SHOW_ULONG;
  var->value= buff;
  *(ulong *)buff= 0;
  if (initialized)
  {
    mysql_rwlock_rdlock(&LOCK_grant);
    mysql_mutex_lock(&acl_cache->lock);
    my_hash_iterate(&column_priv_hash, count_column_grants, buff);
    mysql_mutex_unlock(&acl_cache->lock);
    mysql_rwlock_unlock(&LOCK_grant);
  }
  return 0;
}

static int show_database_grants(THD *thd, SHOW_VAR *var, char *buff,
                                enum enum_var_type scope)
{
  var->type= SHOW_UINT;
  var->value= buff;
  *(uint *)buff= uint(acl_dbs.elements());
  return 0;
}

#else
static bool set_user_salt_if_needed(ACL_USER *, int, plugin_ref)
{ return 0; }
bool check_grant(THD *, privilege_t, TABLE_LIST *, bool, uint, bool)
{ return 0; }
#endif /*NO_EMBEDDED_ACCESS_CHECKS */


#ifdef NO_EMBEDDED_ACCESS_CHECKS

bool Sql_cmd_grant_proxy::execute(THD *thd)
{
  my_ok(thd);
  return false;
}

bool Sql_cmd_grant_table::execute(THD *thd)
{
  my_ok(thd);
  return false;
}


bool Sql_cmd_grant_sp::execute(THD *thd)
{
  my_ok(thd);
  return false;
}

#else // not NO_EMBEDDED_ACCESS_CHECKS


void Sql_cmd_grant::warn_hostname_requires_resolving(THD *thd,
                                                     List<LEX_USER> &users)
{
  LEX_USER *user;
  List_iterator <LEX_USER> it(users);
  while ((user= it++))
  {
    if (specialflag & SPECIAL_NO_RESOLVE &&
        hostname_requires_resolving(user->host.str))
      push_warning_printf(thd, Sql_condition::WARN_LEVEL_WARN,
                          ER_WARN_HOSTNAME_WONT_WORK,
                          ER_THD(thd, ER_WARN_HOSTNAME_WONT_WORK));
  }
}


void Sql_cmd_grant::grant_stage0(THD *thd)
{
  thd->binlog_invoker(false);   // Replicate current user as grantor
  if (thd->security_ctx->user)  // If not replication
    warn_hostname_requires_resolving(thd, thd->lex->users_list);
}


bool Sql_cmd_grant::user_list_reset_mqh(THD *thd, List<LEX_USER> &users)
{
  List_iterator <LEX_USER> it(users);
  LEX_USER *user, *tmp_user;
  while ((tmp_user= it++))
  {
    if (!(user= get_current_user(thd, tmp_user)))
      return true;
    reset_mqh(user, 0);
  }
  return false;
}


bool Sql_cmd_grant_proxy::check_access_proxy(THD *thd, List<LEX_USER> &users)
{
  LEX_USER *user;
  List_iterator <LEX_USER> it(users);
  if ((user= it++))
  {
    // GRANT/REVOKE PROXY has the target user as a first entry in the list
    if (!(user= get_current_user(thd, user)) || !user->host.str)
      return true;
    if (acl_check_proxy_grant_access(thd, user->host.str, user->user.str,
                                     m_grant_option & GRANT_ACL))
      return true;
  }
  return false;
}


bool Sql_cmd_grant_proxy::execute(THD *thd)
{
  LEX  *lex= thd->lex;

  DBUG_ASSERT(lex->first_select_lex()->table_list.first == NULL);
  DBUG_ASSERT((m_grant_option & ~GRANT_ACL) == NO_ACL); // only WITH GRANT OPTION

  grant_stage0(thd);

  if (thd->security_ctx->user /* If not replication */ &&
      check_access_proxy(thd, lex->users_list))
    return true;

  WSREP_TO_ISOLATION_BEGIN(WSREP_MYSQL_DB, NULL, NULL);
  /* Conditionally writes to binlog */
  if (mysql_grant(thd, NULL/*db*/, lex->users_list, m_grant_option,
                  is_revoke(), true/*proxy*/))
    return true;

  return !is_revoke() && user_list_reset_mqh(thd, lex->users_list);

#ifdef WITH_WSREP
wsrep_error_label:
  return true;
#endif // WITH_WSREP
}


bool Sql_cmd_grant_object::grant_stage0_exact_object(THD *thd,
                                                     TABLE_LIST *table)
{
  privilege_t priv= m_object_privilege | m_column_privilege_total | GRANT_ACL;
  if (check_access(thd, priv, table->db.str,
                   &table->grant.privilege, &table->grant.m_internal,
                   0, 0))
    return true;
  grant_stage0(thd);
  return false;
}


bool Sql_cmd_grant_table::execute_exact_table(THD *thd, TABLE_LIST *table)
{
  LEX  *lex= thd->lex;
  if (grant_stage0_exact_object(thd, table) ||
      check_grant(thd, m_object_privilege | m_column_privilege_total | GRANT_ACL,
                  lex->query_tables, FALSE, UINT_MAX, FALSE))
    return true;
  /* Conditionally writes to binlog */
  WSREP_TO_ISOLATION_BEGIN(WSREP_MYSQL_DB, NULL, NULL);
  return mysql_table_grant(thd, lex->query_tables, lex->users_list,
                           m_columns, m_object_privilege,
                           is_revoke());
#ifdef WITH_WSREP
wsrep_error_label:
  return true;
#endif // WITH_WSREP
}


bool Sql_cmd_grant_sp::execute(THD *thd)
{
  DBUG_ASSERT(!m_columns.elements);
  DBUG_ASSERT(!m_column_privilege_total);
  LEX  *lex= thd->lex;
  TABLE_LIST *table= lex->first_select_lex()->table_list.first;
  privilege_t grants= m_all_privileges
               ? (PROC_ACLS & ~GRANT_ACL) | (m_object_privilege & GRANT_ACL)
               : m_object_privilege;

  if (!table) // e.g: GRANT EXECUTE ON PROCEDURE *.*
  {
    my_message(ER_ILLEGAL_GRANT_FOR_TABLE, ER_THD(thd, ER_ILLEGAL_GRANT_FOR_TABLE),
               MYF(0));
    return true;
  }

  if (grant_stage0_exact_object(thd, table) ||
      check_grant_routine(thd, grants|GRANT_ACL, lex->query_tables, &m_sph, 0))
    return true;

  /* Conditionally writes to binlog */
  WSREP_TO_ISOLATION_BEGIN(WSREP_MYSQL_DB, NULL, NULL);
  if (mysql_routine_grant(thd, lex->query_tables, &m_sph,
                          lex->users_list, grants,
                          is_revoke(), true))
    return true;
  my_ok(thd);
  return false;
#ifdef WITH_WSREP
wsrep_error_label:
  return true;
#endif // WITH_WSREP
}


bool Sql_cmd_grant_table::execute_table_mask(THD *thd)
{
  LEX  *lex= thd->lex;
  DBUG_ASSERT(lex->first_select_lex()->table_list.first == NULL);

  if (check_access(thd, m_object_privilege | m_column_privilege_total | GRANT_ACL,
                   m_db.str, NULL, NULL, 1, 0))
    return true;

  grant_stage0(thd);

  if (m_columns.elements) // e.g. GRANT SELECT (a) ON *.*
  {
    my_message(ER_ILLEGAL_GRANT_FOR_TABLE, ER_THD(thd, ER_ILLEGAL_GRANT_FOR_TABLE),
               MYF(0));
    return true;
  }

  WSREP_TO_ISOLATION_BEGIN(WSREP_MYSQL_DB, NULL, NULL);
  /* Conditionally writes to binlog */
  if (mysql_grant(thd, m_db.str, lex->users_list, m_object_privilege,
                  is_revoke(), false/*not proxy*/))
    return true;

  return !is_revoke() && user_list_reset_mqh(thd, lex->users_list);

#ifdef WITH_WSREP
wsrep_error_label:
  return true;
#endif // WITH_WSREP
}


bool Sql_cmd_grant_table::execute(THD *thd)
{
  TABLE_LIST *table= thd->lex->first_select_lex()->table_list.first;
  return table ? execute_exact_table(thd, table) :
                 execute_table_mask(thd);
}


#endif // NO_EMBEDDED_ACCESS_CHECKS



SHOW_VAR acl_statistics[] = {
#ifndef NO_EMBEDDED_ACCESS_CHECKS
  {"column_grants",    (char*)show_column_grants,          SHOW_SIMPLE_FUNC},
  {"database_grants",  (char*)show_database_grants,        SHOW_SIMPLE_FUNC},
  {"function_grants",  (char*)&func_priv_hash.records,     SHOW_ULONG},
  {"procedure_grants", (char*)&proc_priv_hash.records,     SHOW_ULONG},
  {"package_spec_grants", (char*)&package_spec_priv_hash.records, SHOW_ULONG},
  {"package_body_grants", (char*)&package_body_priv_hash.records, SHOW_ULONG},
  {"proxy_users",      (char*)&acl_proxy_users.elements,   SHOW_UINT},
  {"role_grants",      (char*)&acl_roles_mappings.records, SHOW_ULONG},
  {"roles",            (char*)&acl_roles.records,          SHOW_ULONG},
  {"table_grants",     (char*)&column_priv_hash.records,   SHOW_ULONG},
  {"users",            (char*)&acl_users.elements,         SHOW_UINT},
#endif
  {NullS, NullS, SHOW_LONG},
};

/* Check if a role is granted to a user/role. We traverse the role graph
   and return true if we find a match.

   hostname == NULL means we are looking for a role as a starting point,
   otherwise a user.
*/
bool check_role_is_granted(const char *username,
                           const char *hostname,
                           const char *rolename)
{
  DBUG_ENTER("check_role_is_granted");
  bool result= false;
#ifndef NO_EMBEDDED_ACCESS_CHECKS
  ACL_USER_BASE *root;
  mysql_mutex_lock(&acl_cache->lock);
  if (hostname)
    root= find_user_exact(hostname, username);
  else
    root= find_acl_role(username);

  LEX_CSTRING role_lex;
  role_lex.str= rolename;
  role_lex.length= strlen(rolename);

  if (root && /* No grantee, nothing to search. */
      traverse_role_graph_down(root, &role_lex, check_role_is_granted_callback,
                               NULL) == -1)
  {
    /* We have found the role during our search. */
    result= true;
  }

  /* We haven't found the role or we had no initial grantee to start from. */
  mysql_mutex_unlock(&acl_cache->lock);
#endif
  DBUG_RETURN(result);
}

int fill_schema_enabled_roles(THD *thd, TABLE_LIST *tables, COND *cond)
{
  TABLE *table= tables->table;
#ifndef NO_EMBEDDED_ACCESS_CHECKS
  if (thd->security_ctx->priv_role[0])
  {
    mysql_rwlock_rdlock(&LOCK_grant);
    mysql_mutex_lock(&acl_cache->lock);
    ACL_ROLE *acl_role= find_acl_role(thd->security_ctx->priv_role);
    if (acl_role)
      traverse_role_graph_down(acl_role, table, enabled_roles_insert, NULL);
    mysql_mutex_unlock(&acl_cache->lock);
    mysql_rwlock_unlock(&LOCK_grant);
    if (acl_role)
      return 0;
  }
#endif

  restore_record(table, s->default_values);
  table->field[0]->set_null();
  return schema_table_store_record(table->in_use, table);
}


/*
  This shows all roles granted to current user
  and recursively all roles granted to those roles
*/
int fill_schema_applicable_roles(THD *thd, TABLE_LIST *tables, COND *cond)
{
  int res= 0;
#ifndef NO_EMBEDDED_ACCESS_CHECKS
  if (initialized)
  {
    TABLE *table= tables->table;
    Security_context *sctx= thd->security_ctx;
    mysql_rwlock_rdlock(&LOCK_grant);
    mysql_mutex_lock(&acl_cache->lock);
    ACL_USER *user= find_user_exact(sctx->priv_host, sctx->priv_user);
    if (user)
    {
      char buff[USER_HOST_BUFF_SIZE+10];
      DBUG_ASSERT(user->user.length + user->hostname_length +2 < sizeof(buff));
      char *end= strxmov(buff, user->user.str, "@", user->host.hostname, NULL);
      APPLICABLE_ROLES_DATA data= { table,
        { user->host.hostname, user->hostname_length },
        { buff, (size_t)(end - buff) }, user
      };

      res= traverse_role_graph_down(user, &data, 0, applicable_roles_insert);
    }

    mysql_mutex_unlock(&acl_cache->lock);
    mysql_rwlock_unlock(&LOCK_grant);
  }
#endif

  return res;
}


int wild_case_compare(CHARSET_INFO *cs, const char *str,const char *wildstr)
{
  int flag;
  DBUG_ENTER("wild_case_compare");
  DBUG_PRINT("enter",("str: '%s'  wildstr: '%s'",str,wildstr));
  while (*wildstr)
  {
    while (*wildstr && *wildstr != wild_many && *wildstr != wild_one)
    {
      if (*wildstr == wild_prefix && wildstr[1])
	wildstr++;
      if (my_toupper(cs, *wildstr++) !=
          my_toupper(cs, *str++)) DBUG_RETURN(1);
    }
    if (! *wildstr ) DBUG_RETURN (*str != 0);
    if (*wildstr++ == wild_one)
    {
      if (! *str++) DBUG_RETURN (1);	/* One char; skip */
    }
    else
    {						/* Found '*' */
      if (!*wildstr) DBUG_RETURN(0);		/* '*' as last char: OK */
      flag=(*wildstr != wild_many && *wildstr != wild_one);
      do
      {
	if (flag)
	{
	  char cmp;
	  if ((cmp= *wildstr) == wild_prefix && wildstr[1])
	    cmp=wildstr[1];
	  cmp=my_toupper(cs, cmp);
	  while (*str && my_toupper(cs, *str) != cmp)
	    str++;
	  if (!*str) DBUG_RETURN (1);
	}
	if (wild_case_compare(cs, str,wildstr) == 0) DBUG_RETURN (0);
      } while (*str++);
      DBUG_RETURN(1);
    }
  }
  DBUG_RETURN (*str != '\0');
}


#ifndef NO_EMBEDDED_ACCESS_CHECKS
static bool update_schema_privilege(THD *thd, TABLE *table, const char *buff,
                                    const char* db, const char* t_name,
                                    const char* column, uint col_length,
                                    const char *priv, uint priv_length,
                                    const char* is_grantable)
{
  int i= 2;
  CHARSET_INFO *cs= system_charset_info;
  restore_record(table, s->default_values);
  table->field[0]->store(buff, (uint) strlen(buff), cs);
  table->field[1]->store(STRING_WITH_LEN("def"), cs);
  if (db)
    table->field[i++]->store(db, (uint) strlen(db), cs);
  if (t_name)
    table->field[i++]->store(t_name, (uint) strlen(t_name), cs);
  if (column)
    table->field[i++]->store(column, col_length, cs);
  table->field[i++]->store(priv, priv_length, cs);
  table->field[i]->store(is_grantable, strlen(is_grantable), cs);
  return schema_table_store_record(thd, table);
}
#endif


#ifndef NO_EMBEDDED_ACCESS_CHECKS
class Grantee_str
{
  char m_buff[USER_HOST_BUFF_SIZE + 6 /* 4 quotes, @, '\0' */];
public:
  Grantee_str(const char *user, const char *host)
  {
    DBUG_ASSERT(strlen(user) + strlen(host) + 6 < sizeof(m_buff));
    strxmov(m_buff, "'", user, "'@'", host, "'", NullS);
  }
  operator const char *() const { return m_buff; }
};
#endif


int fill_schema_user_privileges(THD *thd, TABLE_LIST *tables, COND *cond)
{
#ifndef NO_EMBEDDED_ACCESS_CHECKS
  int error= 0;
  uint counter;
  ACL_USER *acl_user;
  TABLE *table= tables->table;
  bool no_global_access= check_access(thd, SELECT_ACL, "mysql",
                                      NULL, NULL, 1, 1);
  DBUG_ENTER("fill_schema_user_privileges");

  if (!initialized)
    DBUG_RETURN(0);
  mysql_mutex_lock(&acl_cache->lock);

  for (counter=0 ; counter < acl_users.elements ; counter++)
  {
    const char *user,*host, *is_grantable="YES";
    acl_user=dynamic_element(&acl_users,counter,ACL_USER*);
    user= acl_user->user.str;
    host= safe_str(acl_user->host.hostname);

    if (no_global_access &&
        !thd->security_ctx->is_priv_user(user, host))
      continue;

    privilege_t want_access(acl_user->access);
    if (!(want_access & GRANT_ACL))
      is_grantable= "NO";

    Grantee_str grantee(user, host);
    if (!(want_access & ~GRANT_ACL))
    {
      if (update_schema_privilege(thd, table, grantee, 0, 0, 0, 0,
                                  STRING_WITH_LEN("USAGE"), is_grantable))
      {
        error= 1;
        goto err;
      }
    }
    else
    {
      uint priv_id;
      ulonglong j;
      privilege_t test_access(want_access & ~GRANT_ACL);
      for (priv_id=0, j = SELECT_ACL;j <= GLOBAL_ACLS; priv_id++,j <<= 1)
      {
        if (test_access & j)
        {
          if (update_schema_privilege(thd, table, grantee, 0, 0, 0, 0,
                                      command_array[priv_id],
                                      command_lengths[priv_id], is_grantable))
          {
            error= 1;
            goto err;
          }
        }
      }
    }
  }
err:
  mysql_mutex_unlock(&acl_cache->lock);

  DBUG_RETURN(error);
#else
  return(0);
#endif
}


int fill_schema_schema_privileges(THD *thd, TABLE_LIST *tables, COND *cond)
{
#ifndef NO_EMBEDDED_ACCESS_CHECKS
  int error= 0;
  uint counter;
  ACL_DB *acl_db;
  TABLE *table= tables->table;
  bool no_global_access= check_access(thd, SELECT_ACL, "mysql",
                                      NULL, NULL, 1, 1);
  DBUG_ENTER("fill_schema_schema_privileges");

  if (!initialized)
    DBUG_RETURN(0);
  mysql_mutex_lock(&acl_cache->lock);

  for (counter=0 ; counter < acl_dbs.elements() ; counter++)
  {
    const char *user, *host, *is_grantable="YES";

    acl_db=&acl_dbs.at(counter);
    user= acl_db->user;
    host= safe_str(acl_db->host.hostname);

    if (no_global_access &&
        !thd->security_ctx->is_priv_user(user, host))
      continue;

    privilege_t want_access(acl_db->access);
    if (want_access)
    {
      if (!(want_access & GRANT_ACL))
      {
        is_grantable= "NO";
      }
      Grantee_str grantee(user, host);
      if (!(want_access & ~GRANT_ACL))
      {
        if (update_schema_privilege(thd, table, grantee, acl_db->db, 0, 0,
                                    0, STRING_WITH_LEN("USAGE"), is_grantable))
        {
          error= 1;
          goto err;
        }
      }
      else
      {
        int cnt;
        ulonglong j;
        privilege_t test_access(want_access & ~GRANT_ACL);
        for (cnt=0, j = SELECT_ACL; j <= DB_ACLS; cnt++,j <<= 1)
          if (test_access & j)
          {
            if (update_schema_privilege(thd, table,
                                        grantee, acl_db->db, 0, 0, 0,
                                        command_array[cnt], command_lengths[cnt],
                                        is_grantable))
            {
              error= 1;
              goto err;
            }
          }
      }
    }
  }
err:
  mysql_mutex_unlock(&acl_cache->lock);

  DBUG_RETURN(error);
#else
  return (0);
#endif
}


int fill_schema_table_privileges(THD *thd, TABLE_LIST *tables, COND *cond)
{
#ifndef NO_EMBEDDED_ACCESS_CHECKS
  int error= 0;
  uint index;
  TABLE *table= tables->table;
  bool no_global_access= check_access(thd, SELECT_ACL, "mysql",
                                      NULL, NULL, 1, 1);
  DBUG_ENTER("fill_schema_table_privileges");

  mysql_rwlock_rdlock(&LOCK_grant);

  for (index=0 ; index < column_priv_hash.records ; index++)
  {
    const char *user, *host, *is_grantable= "YES";
    GRANT_TABLE *grant_table= (GRANT_TABLE*) my_hash_element(&column_priv_hash,
                                                             index);
    user= grant_table->user;
    host= safe_str(grant_table->host.hostname);

    if (no_global_access &&
        !thd->security_ctx->is_priv_user(user, host))
      continue;

    privilege_t table_access(grant_table->privs);
    if (table_access)
    {
      privilege_t test_access(table_access & ~GRANT_ACL);
      /*
        We should skip 'usage' privilege on table if
        we have any privileges on column(s) of this table
      */
      if (!test_access && grant_table->cols)
        continue;
      if (!(table_access & GRANT_ACL))
        is_grantable= "NO";

      Grantee_str grantee(user, host);
      if (!test_access)
      {
        if (update_schema_privilege(thd, table,
                                    grantee, grant_table->db,
                                    grant_table->tname, 0, 0,
                                    STRING_WITH_LEN("USAGE"), is_grantable))
        {
          error= 1;
          goto err;
        }
      }
      else
      {
        ulonglong j;
        int cnt;
        for (cnt= 0, j= SELECT_ACL; j <= TABLE_ACLS; cnt++, j<<= 1)
        {
          if (test_access & j)
          {
            if (update_schema_privilege(thd, table,
                                        grantee, grant_table->db,
                                        grant_table->tname, 0, 0,
                                        command_array[cnt],
                                        command_lengths[cnt], is_grantable))
            {
              error= 1;
              goto err;
            }
          }
        }
      }
    }
  }
err:
  mysql_rwlock_unlock(&LOCK_grant);

  DBUG_RETURN(error);
#else
  return (0);
#endif
}


int fill_schema_column_privileges(THD *thd, TABLE_LIST *tables, COND *cond)
{
#ifndef NO_EMBEDDED_ACCESS_CHECKS
  int error= 0;
  uint index;
  TABLE *table= tables->table;
  bool no_global_access= check_access(thd, SELECT_ACL, "mysql",
                                      NULL, NULL, 1, 1);
  DBUG_ENTER("fill_schema_table_privileges");

  mysql_rwlock_rdlock(&LOCK_grant);

  for (index=0 ; index < column_priv_hash.records ; index++)
  {
    const char *user, *host, *is_grantable= "YES";
    GRANT_TABLE *grant_table= (GRANT_TABLE*) my_hash_element(&column_priv_hash,
                                                          index);
    user= grant_table->user;
    host= safe_str(grant_table->host.hostname);

    if (no_global_access &&
        !thd->security_ctx->is_priv_user(user, host))
      continue;

    privilege_t table_access(grant_table->cols);
    if (table_access != NO_ACL)
    {
      if (!(grant_table->privs & GRANT_ACL))
        is_grantable= "NO";

      privilege_t test_access(table_access & ~GRANT_ACL);
      Grantee_str grantee(user, host);
      if (!test_access)
        continue;
      else
      {
        ulonglong j;
        int cnt;
        for (cnt= 0, j= SELECT_ACL; j <= TABLE_ACLS; cnt++, j<<= 1)
        {
          if (test_access & j)
          {
            for (uint col_index=0 ;
                 col_index < grant_table->hash_columns.records ;
                 col_index++)
            {
              GRANT_COLUMN *grant_column = (GRANT_COLUMN*)
                my_hash_element(&grant_table->hash_columns,col_index);
              if ((grant_column->rights & j) && (table_access & j))
              {
                if (update_schema_privilege(thd, table,
                                            grantee,
                                            grant_table->db,
                                            grant_table->tname,
                                            grant_column->column,
                                            grant_column->key_length,
                                            command_array[cnt],
                                            command_lengths[cnt], is_grantable))
                {
                  error= 1;
                  goto err;
                }
              }
            }
          }
        }
      }
    }
  }
err:
  mysql_rwlock_unlock(&LOCK_grant);

  DBUG_RETURN(error);
#else
  return (0);
#endif
}


#ifndef NO_EMBEDDED_ACCESS_CHECKS
/*
  fill effective privileges for table

  SYNOPSIS
    fill_effective_table_privileges()
    thd     thread handler
    grant   grants table descriptor
    db      db name
    table   table name
*/

void fill_effective_table_privileges(THD *thd, GRANT_INFO *grant,
                                     const char *db, const char *table)
{
  Security_context *sctx= thd->security_ctx;
  DBUG_ENTER("fill_effective_table_privileges");
  DBUG_PRINT("enter", ("Host: '%s', Ip: '%s', User: '%s', table: `%s`.`%s`",
                       sctx->priv_host, sctx->ip, sctx->priv_user, db, table));
  /* --skip-grants */
  if (!initialized)
  {
    DBUG_PRINT("info", ("skip grants"));
    grant->privilege= ALL_KNOWN_ACL;             // everything is allowed
    DBUG_PRINT("info", ("privilege 0x%llx", (longlong) grant->privilege));
    DBUG_VOID_RETURN;
  }

  /* global privileges */
  grant->privilege= sctx->master_access;

  if (!thd->db.str || strcmp(db, thd->db.str))
  {
    /* db privileges */
    grant->privilege|= acl_get(sctx->host, sctx->ip, sctx->priv_user, db, 0);
    /* db privileges for role */
    if (sctx->priv_role[0])
      grant->privilege|= acl_get("", "", sctx->priv_role, db, 0);
  }
  else
  {
    grant->privilege|= sctx->db_access;
  }

  /* table privileges */
  mysql_rwlock_rdlock(&LOCK_grant);
  if (grant->version != grant_version)
  {
    grant->grant_table_user=
      table_hash_search(sctx->host, sctx->ip, db,
                        sctx->priv_user,
                        table, 0);              /* purecov: inspected */
    grant->grant_table_role=
      sctx->priv_role[0] ? table_hash_search("", "", db,
                                             sctx->priv_role,
                                             table, TRUE) : NULL;
    grant->version= grant_version;              /* purecov: inspected */
  }
  if (grant->grant_table_user != 0)
  {
    grant->privilege|= grant->grant_table_user->privs;
  }
  if (grant->grant_table_role != 0)
  {
    grant->privilege|= grant->grant_table_role->privs;
  }
  mysql_rwlock_unlock(&LOCK_grant);

  DBUG_PRINT("info", ("privilege 0x%llx", (longlong) grant->privilege));
  DBUG_VOID_RETURN;
}

#else /* NO_EMBEDDED_ACCESS_CHECKS */

/****************************************************************************
 Dummy wrappers when we don't have any access checks
****************************************************************************/

bool check_routine_level_acl(THD *thd, const char *db, const char *name,
                             const Sp_handler *sph)
{
  return FALSE;
}

#endif

/**
  Return information about user or current user.

  @param[in] thd          thread handler
  @param[in] user         user
  @param[in] lock         whether &acl_cache->lock mutex needs to be locked

  @return
    - On success, return a valid pointer to initialized
    LEX_USER, which contains user information.
    - On error, return 0.
*/

LEX_USER *get_current_user(THD *thd, LEX_USER *user, bool lock)
{
  if (user->user.str == current_user.str)  // current_user
    return create_default_definer(thd, false);

  if (user->user.str == current_role.str)  // current_role
    return create_default_definer(thd, true);

  if (user->host.str == NULL) // Possibly a role
  {
    // to be reexecution friendly we have to make a copy
    LEX_USER *dup= (LEX_USER*) thd->memdup(user, sizeof(*user));
    if (!dup)
      return 0;

#ifndef NO_EMBEDDED_ACCESS_CHECKS
    if (has_auth(user, thd->lex))
    {
      dup->host= host_not_specified;
      return dup;
    }

    if (is_invalid_role_name(user->user.str))
      return 0;

    if (lock)
      mysql_mutex_lock(&acl_cache->lock);
    if (find_acl_role(dup->user.str))
      dup->host= empty_clex_str;
    else
      dup->host= host_not_specified;
    if (lock)
      mysql_mutex_unlock(&acl_cache->lock);
#endif

    return dup;
  }

  return user;
}

struct ACL_internal_schema_registry_entry
{
  const LEX_CSTRING *m_name;
  const ACL_internal_schema_access *m_access;
};

/**
  Internal schema registered.
  Currently, this is only:
  - performance_schema
  - information_schema,
  This can be reused later for:
  - mysql
*/
static ACL_internal_schema_registry_entry registry_array[2];
static uint m_registry_array_size= 0;

/**
  Add an internal schema to the registry.
  @param name the schema name
  @param access the schema ACL specific rules
*/
void ACL_internal_schema_registry::register_schema
  (const LEX_CSTRING *name, const ACL_internal_schema_access *access)
{
  DBUG_ASSERT(m_registry_array_size < array_elements(registry_array));

  /* Not thread safe, and does not need to be. */
  registry_array[m_registry_array_size].m_name= name;
  registry_array[m_registry_array_size].m_access= access;
  m_registry_array_size++;
}

/**
  Search per internal schema ACL by name.
  @param name a schema name
  @return per schema rules, or NULL
*/
const ACL_internal_schema_access *
ACL_internal_schema_registry::lookup(const char *name)
{
  DBUG_ASSERT(name != NULL);

  uint i;

  for (i= 0; i<m_registry_array_size; i++)
  {
    if (my_strcasecmp(system_charset_info, registry_array[i].m_name->str,
                      name) == 0)
      return registry_array[i].m_access;
  }
  return NULL;
}

/**
  Get a cached internal schema access.
  @param grant_internal_info the cache
  @param schema_name the name of the internal schema
*/
const ACL_internal_schema_access *
get_cached_schema_access(GRANT_INTERNAL_INFO *grant_internal_info,
                         const char *schema_name)
{
  if (grant_internal_info)
  {
    if (! grant_internal_info->m_schema_lookup_done)
    {
      grant_internal_info->m_schema_access=
        ACL_internal_schema_registry::lookup(schema_name);
      grant_internal_info->m_schema_lookup_done= TRUE;
    }
    return grant_internal_info->m_schema_access;
  }
  return ACL_internal_schema_registry::lookup(schema_name);
}

/**
  Get a cached internal table access.
  @param grant_internal_info the cache
  @param schema_name the name of the internal schema
  @param table_name the name of the internal table
*/
const ACL_internal_table_access *
get_cached_table_access(GRANT_INTERNAL_INFO *grant_internal_info,
                        const char *schema_name,
                        const char *table_name)
{
  DBUG_ASSERT(grant_internal_info);
  if (! grant_internal_info->m_table_lookup_done)
  {
    const ACL_internal_schema_access *schema_access;
    schema_access= get_cached_schema_access(grant_internal_info, schema_name);
    if (schema_access)
      grant_internal_info->m_table_access= schema_access->lookup(table_name);
    grant_internal_info->m_table_lookup_done= TRUE;
  }
  return grant_internal_info->m_table_access;
}


/****************************************************************************
   AUTHENTICATION CODE
   including initial connect handshake, invoking appropriate plugins,
   client-server plugin negotiation, COM_CHANGE_USER, and native
   MySQL authentication plugins.
****************************************************************************/

/* few defines to have less ifdef's in the code below */
#ifdef EMBEDDED_LIBRARY
#undef HAVE_OPENSSL
#ifdef NO_EMBEDDED_ACCESS_CHECKS
#define initialized 0
#define check_for_max_user_connections(X,Y)   0
#define get_or_create_user_conn(A,B,C,D) 0
#endif
#endif
#ifndef HAVE_OPENSSL
#define ssl_acceptor_fd 0
#define sslaccept(A,B,C,D) 1
#endif

/**
  The internal version of what plugins know as MYSQL_PLUGIN_VIO,
  basically the context of the authentication session
*/
struct MPVIO_EXT :public MYSQL_PLUGIN_VIO
{
  MYSQL_SERVER_AUTH_INFO auth_info;
  ACL_USER *acl_user;       ///< a copy, independent from acl_users array
  plugin_ref plugin;        ///< what plugin we're under
  LEX_CSTRING db;           ///< db name from the handshake packet
  /** when restarting a plugin this caches the last client reply */
  struct {
    const char *plugin;
    char *pkt;              ///< pointer into NET::buff
    uint pkt_len;
  } cached_client_reply;
  /** this caches the first plugin packet for restart request on the client */
  struct {
    char *pkt;
    uint pkt_len;
  } cached_server_packet;
  uint curr_auth;                    ///< an index in acl_user->auth[]
  int packets_read, packets_written; ///< counters for send/received packets
  bool make_it_fail;
  /** when plugin returns a failure this tells us what really happened */
  enum { SUCCESS, FAILURE, RESTART } status;
};

/**
  a helper function to report an access denied error in most proper places
*/
static void login_failed_error(THD *thd)
{
  my_error(access_denied_error_code(thd->password), MYF(0),
           thd->main_security_ctx.user,
           thd->main_security_ctx.host_or_ip,
           thd->password ? ER_THD(thd, ER_YES) : ER_THD(thd, ER_NO));
  general_log_print(thd, COM_CONNECT,
                    ER_THD(thd, access_denied_error_code(thd->password)),
                    thd->main_security_ctx.user,
                    thd->main_security_ctx.host_or_ip,
                    thd->password ? ER_THD(thd, ER_YES) : ER_THD(thd, ER_NO));
  status_var_increment(thd->status_var.access_denied_errors);
  /*
    Log access denied messages to the error log when log-warnings = 2
    so that the overhead of the general query log is not required to track
    failed connections.
  */
  if (global_system_variables.log_warnings > 1)
  {
    sql_print_warning(ER_THD(thd, access_denied_error_code(thd->password)),
                      thd->main_security_ctx.user,
                      thd->main_security_ctx.host_or_ip,
                      thd->password ? ER_THD(thd, ER_YES) : ER_THD(thd, ER_NO));
  }
}

/**
  sends a server handshake initialization packet, the very first packet
  after the connection was established

  Packet format:

    Bytes       Content
    -----       ----
    1           protocol version (always 10)
    n           server version string, \0-terminated
    4           thread id
    8           first 8 bytes of the plugin provided data (scramble)
    1           \0 byte, terminating the first part of a scramble
    2           server capabilities (two lower bytes)
    1           server character set
    2           server status
    2           server capabilities (two upper bytes)
    1           length of the scramble
    10          reserved, always 0
    n           rest of the plugin provided data (at least 12 bytes)
    1           \0 byte, terminating the second part of a scramble

  @retval 0 ok
  @retval 1 error
*/
static bool send_server_handshake_packet(MPVIO_EXT *mpvio,
                                         const char *data, uint data_len)
{
  DBUG_ASSERT(mpvio->status == MPVIO_EXT::RESTART);
  DBUG_ASSERT(data_len <= 255);

  THD *thd= mpvio->auth_info.thd;
  char *buff= (char *) my_alloca(1 + SERVER_VERSION_LENGTH + 1 + data_len + 64);
  char scramble_buf[SCRAMBLE_LENGTH];
  char *end= buff;
  DBUG_ENTER("send_server_handshake_packet");

  *end++= protocol_version;

  thd->client_capabilities= CLIENT_BASIC_FLAGS;

  if (opt_using_transactions)
    thd->client_capabilities|= CLIENT_TRANSACTIONS;

  thd->client_capabilities|= CAN_CLIENT_COMPRESS;

  if (ssl_acceptor_fd)
  {
    thd->client_capabilities |= CLIENT_SSL;
    thd->client_capabilities |= CLIENT_SSL_VERIFY_SERVER_CERT;
  }

  if (data_len)
  {
    mpvio->cached_server_packet.pkt= (char*)thd->memdup(data, data_len);
    mpvio->cached_server_packet.pkt_len= data_len;
  }

  if (data_len < SCRAMBLE_LENGTH)
  {
    if (data_len)
    {
      /*
        the first packet *must* have at least 20 bytes of a scramble.
        if a plugin provided less, we pad it to 20 with zeros
      */
      memcpy(scramble_buf, data, data_len);
      bzero(scramble_buf + data_len, SCRAMBLE_LENGTH - data_len);
      data= scramble_buf;
    }
    else
    {
      /*
        if the default plugin does not provide the data for the scramble at
        all, we generate a scramble internally anyway, just in case the
        user account (that will be known only later) uses a
        native_password_plugin (which needs a scramble). If we don't send a
        scramble now - wasting 20 bytes in the packet -
        native_password_plugin will have to send it in a separate packet,
        adding one more round trip.
      */
      thd_create_random_password(thd, thd->scramble, SCRAMBLE_LENGTH);
      data= thd->scramble;
    }
    data_len= SCRAMBLE_LENGTH;
  }

  /* When server version is specified in config file, don't include
     the replication hack prefix. */
  if (using_custom_server_version)
    end= strnmov(end, server_version, SERVER_VERSION_LENGTH) + 1;
  else
    end= strxnmov(end, SERVER_VERSION_LENGTH, RPL_VERSION_HACK, server_version, NullS) + 1;

  int4store((uchar*) end, mpvio->auth_info.thd->thread_id);
  end+= 4;

  /*
    Old clients does not understand long scrambles, but can ignore packet
    tail: that's why first part of the scramble is placed here, and second
    part at the end of packet.
  */
  end= (char*) memcpy(end, data, SCRAMBLE_LENGTH_323);
  end+= SCRAMBLE_LENGTH_323;
  *end++= 0;

  int2store(end, thd->client_capabilities);
  /* write server characteristics: up to 16 bytes allowed */
  end[2]= (char) default_charset_info->number;
  int2store(end+3, mpvio->auth_info.thd->server_status);
  int2store(end+5, thd->client_capabilities >> 16);
  end[7]= data_len;
  DBUG_EXECUTE_IF("poison_srv_handshake_scramble_len", end[7]= -100;);
  DBUG_EXECUTE_IF("increase_srv_handshake_scramble_len", end[7]= 50;);
  bzero(end + 8, 6);
  int4store(end + 14, thd->client_capabilities >> 32);
  end+= 18;
  /* write scramble tail */
  end= (char*) memcpy(end, data + SCRAMBLE_LENGTH_323,
                      data_len - SCRAMBLE_LENGTH_323);
  end+= data_len - SCRAMBLE_LENGTH_323;
  end= strmake(end, plugin_name(mpvio->plugin)->str,
                    plugin_name(mpvio->plugin)->length);

  int res= my_net_write(&mpvio->auth_info.thd->net, (uchar*) buff,
                        (size_t) (end - buff + 1)) ||
           net_flush(&mpvio->auth_info.thd->net);
  my_afree(buff);
  DBUG_RETURN (res);
}

static bool secure_auth(THD *thd)
{
  if (!opt_secure_auth)
    return 0;

  /*
    If the server is running in secure auth mode, short scrambles are
    forbidden. Extra juggling to report the same error as the old code.
  */
  if (thd->client_capabilities & CLIENT_PROTOCOL_41)
  {
    my_error(ER_SERVER_IS_IN_SECURE_AUTH_MODE, MYF(0),
             thd->security_ctx->user,
             thd->security_ctx->host_or_ip);
    general_log_print(thd, COM_CONNECT,
                      ER_THD(thd, ER_SERVER_IS_IN_SECURE_AUTH_MODE),
                      thd->security_ctx->user,
                      thd->security_ctx->host_or_ip);
  }
  else
  {
    my_error(ER_NOT_SUPPORTED_AUTH_MODE, MYF(0));
    general_log_print(thd, COM_CONNECT,
                      ER_THD(thd, ER_NOT_SUPPORTED_AUTH_MODE));
  }
  return 1;
}

/**
  sends a "change plugin" packet, requesting a client to restart authentication
  using a different authentication plugin

  Packet format:

    Bytes       Content
    -----       ----
    1           byte with the value 254
    n           client plugin to use, \0-terminated
    n           plugin provided data

  In a special case of switching from native_password_plugin to
  old_password_plugin, the packet contains only one - the first - byte,
  plugin name is omitted, plugin data aren't needed as the scramble was
  already sent. This one-byte packet is identical to the "use the short
  scramble" packet in the protocol before plugins were introduced.

  @retval 0 ok
  @retval 1 error
*/
static bool send_plugin_request_packet(MPVIO_EXT *mpvio,
                                       const uchar *data, uint data_len)
{
  NET *net= &mpvio->auth_info.thd->net;
  static uchar switch_plugin_request_buf[]= { 254 };
  DBUG_ENTER("send_plugin_request_packet");

  const char *client_auth_plugin=
    ((st_mysql_auth *) (plugin_decl(mpvio->plugin)->info))->client_auth_plugin;

  DBUG_EXECUTE_IF("auth_disconnect", { DBUG_RETURN(1); });
  DBUG_EXECUTE_IF("auth_invalid_plugin", client_auth_plugin="foo/bar"; );
  DBUG_ASSERT(client_auth_plugin);

  /*
    we send an old "short 4.0 scramble request", if we need to request a
    client to use 4.0 auth plugin (short scramble) and the scramble was
    already sent to the client

    below, cached_client_reply.plugin is the plugin name that client has used,
    client_auth_plugin is derived from mysql.user table, for the given
    user account, it's the plugin that the client need to use to login.
  */
  bool switch_from_long_to_short_scramble=
    client_auth_plugin == old_password_plugin_name.str &&
    my_strcasecmp(system_charset_info, mpvio->cached_client_reply.plugin,
                  native_password_plugin_name.str) == 0;

  if (switch_from_long_to_short_scramble)
    DBUG_RETURN (secure_auth(mpvio->auth_info.thd) ||
                 my_net_write(net, switch_plugin_request_buf, 1) ||
                 net_flush(net));

  /*
    We never request a client to switch from a short to long scramble.
    Plugin-aware clients can do that, but traditionally it meant to
    ask an old 4.0 client to use the new 4.1 authentication protocol.
  */
  bool switch_from_short_to_long_scramble=
    client_auth_plugin == native_password_plugin_name.str &&
    my_strcasecmp(system_charset_info, mpvio->cached_client_reply.plugin,
                  old_password_plugin_name.str) == 0;

  if (switch_from_short_to_long_scramble)
  {
    my_error(ER_NOT_SUPPORTED_AUTH_MODE, MYF(0));
    general_log_print(mpvio->auth_info.thd, COM_CONNECT,
                      ER_THD(mpvio->auth_info.thd, ER_NOT_SUPPORTED_AUTH_MODE));
    DBUG_RETURN (1);
  }

  DBUG_PRINT("info", ("requesting client to use the %s plugin",
                      client_auth_plugin));
  DBUG_RETURN(net_write_command(net, switch_plugin_request_buf[0],
                                (uchar*) client_auth_plugin,
                                strlen(client_auth_plugin) + 1,
                                (uchar*) data, data_len));
}

#ifndef NO_EMBEDDED_ACCESS_CHECKS

/**
  Safeguard to avoid blocking the root, when max_password_errors
  limit is reached.

  Currently, we allow password errors for superuser on localhost.

  @return true, if password errors should be ignored, and user should not be locked.
*/
static bool ignore_max_password_errors(const ACL_USER *acl_user)
{
 const char *host= acl_user->host.hostname;
 return (acl_user->access & PRIV_IGNORE_MAX_PASSWORD_ERRORS)
   && (!strcasecmp(host, "localhost") ||
       !strcmp(host, "127.0.0.1") ||
       !strcmp(host, "::1"));
}
/**
   Finds acl entry in user database for authentication purposes.

   Finds a user and copies it into mpvio. Creates a fake user
   if no matching user account is found.

   @retval 0    found
   @retval 1    error
*/
static bool find_mpvio_user(MPVIO_EXT *mpvio)
{
  Security_context *sctx= mpvio->auth_info.thd->security_ctx;
  DBUG_ENTER("find_mpvio_user");
  DBUG_ASSERT(mpvio->acl_user == 0);

  mysql_mutex_lock(&acl_cache->lock);

  ACL_USER *user= find_user_or_anon(sctx->host, sctx->user, sctx->ip);

  if (user && user->password_errors >= max_password_errors && !ignore_max_password_errors(user))
  {
    mysql_mutex_unlock(&acl_cache->lock);
    my_error(ER_USER_IS_BLOCKED, MYF(0));
    general_log_print(mpvio->auth_info.thd, COM_CONNECT,
      ER_THD(mpvio->auth_info.thd, ER_USER_IS_BLOCKED));
    DBUG_RETURN(1);
  }

  if (user)
    mpvio->acl_user= user->copy(mpvio->auth_info.thd->mem_root);

  mysql_mutex_unlock(&acl_cache->lock);

  if (!mpvio->acl_user)
  {
    /*
      A matching user was not found. Fake it. Take any user, make the
      authentication fail later.
      This way we get a realistically looking failure, with occasional
      "change auth plugin" requests even for nonexistent users. The ratio
      of "change auth plugin" request will be the same for real and
      nonexistent users.
      Note, that we cannot pick any user at random, it must always be
      the same user account for the incoming sctx->user name.
    */
    ulong nr1=1, nr2=4;
    CHARSET_INFO *cs= &my_charset_latin1;
    cs->hash_sort((uchar*) sctx->user, strlen(sctx->user), &nr1, &nr2);

    mysql_mutex_lock(&acl_cache->lock);
    if (!acl_users.elements)
    {
      mysql_mutex_unlock(&acl_cache->lock);
      login_failed_error(mpvio->auth_info.thd);
      DBUG_RETURN(1);
    }
    uint i= nr1 % acl_users.elements;
    ACL_USER *acl_user_tmp= dynamic_element(&acl_users, i, ACL_USER*);
    mpvio->acl_user= acl_user_tmp->copy(mpvio->auth_info.thd->mem_root);
    mysql_mutex_unlock(&acl_cache->lock);

    mpvio->make_it_fail= true;
  }

  /* user account requires non-default plugin and the client is too old */
  if (mpvio->acl_user->auth->plugin.str != native_password_plugin_name.str &&
      mpvio->acl_user->auth->plugin.str != old_password_plugin_name.str &&
      !(mpvio->auth_info.thd->client_capabilities & CLIENT_PLUGIN_AUTH))
  {
    DBUG_ASSERT(my_strcasecmp(system_charset_info,
      mpvio->acl_user->auth->plugin.str, native_password_plugin_name.str));
    DBUG_ASSERT(my_strcasecmp(system_charset_info,
      mpvio->acl_user->auth->plugin.str, old_password_plugin_name.str));
    my_error(ER_NOT_SUPPORTED_AUTH_MODE, MYF(0));
    general_log_print(mpvio->auth_info.thd, COM_CONNECT,
                      ER_THD(mpvio->auth_info.thd, ER_NOT_SUPPORTED_AUTH_MODE));
    DBUG_RETURN (1);
  }
  DBUG_RETURN(0);
}

static bool
read_client_connect_attrs(char **ptr, char *end, CHARSET_INFO *from_cs)
{
  ulonglong length;
  char *ptr_save= *ptr;

  /* not enough bytes to hold the length */
  if (ptr_save >= end)
    return true;

  length= safe_net_field_length_ll((uchar **) ptr, end - ptr_save);

  /* cannot even read the length */
  if (*ptr == NULL)
    return true;

  /* length says there're more data than can fit into the packet */
  if (*ptr + length > end)
    return true;

  /* impose an artificial length limit of 64k */
  if (length > 65535)
    return true;

  if (PSI_CALL_set_thread_connect_attrs(*ptr, (uint)length, from_cs) &&
      current_thd->variables.log_warnings)
    sql_print_warning("Connection attributes of length %llu were truncated",
                      length);
  return false;
}

#endif

/* the packet format is described in send_change_user_packet() */
static bool parse_com_change_user_packet(MPVIO_EXT *mpvio, uint packet_length)
{
  THD *thd= mpvio->auth_info.thd;
  NET *net= &thd->net;
  Security_context *sctx= thd->security_ctx;

  char *user= (char*) net->read_pos;
  char *end= user + packet_length;
  /* Safe because there is always a trailing \0 at the end of the packet */
  char *passwd= strend(user) + 1;
  uint user_len= (uint)(passwd - user - 1);
  char *db= passwd;
  char db_buff[SAFE_NAME_LEN + 1];            // buffer to store db in utf8
  char user_buff[USERNAME_LENGTH + 1];	      // buffer to store user in utf8
  uint dummy_errors;
  DBUG_ENTER ("parse_com_change_user_packet");

  if (passwd >= end)
  {
    my_message(ER_UNKNOWN_COM_ERROR, ER_THD(thd, ER_UNKNOWN_COM_ERROR),
               MYF(0));
    DBUG_RETURN (1);
  }

  /*
    Old clients send null-terminated string as password; new clients send
    the size (1 byte) + string (not null-terminated). Hence in case of empty
    password both send '\0'.

    This strlen() can't be easily deleted without changing protocol.

    Cast *passwd to an unsigned char, so that it doesn't extend the sign for
    *passwd > 127 and become 2**32-127+ after casting to uint.
  */
  uint passwd_len= (thd->client_capabilities & CLIENT_SECURE_CONNECTION ?
                    (uchar) (*passwd++) : (uint)strlen(passwd));

  db+= passwd_len + 1;
  /*
    Database name is always NUL-terminated, so in case of empty database
    the packet must contain at least the trailing '\0'.
  */
  if (db >= end)
  {
    my_message(ER_UNKNOWN_COM_ERROR, ER_THD(thd, ER_UNKNOWN_COM_ERROR),
               MYF(0));
    DBUG_RETURN (1);
  }

  size_t db_len= strlen(db);

  char *next_field= db + db_len + 1;

  if (next_field + 1 < end)
  {
    if (thd_init_client_charset(thd, uint2korr(next_field)))
      DBUG_RETURN(1);
    next_field+= 2;
  }

  /* Convert database and user names to utf8 */
  db_len= copy_and_convert(db_buff, sizeof(db_buff) - 1, system_charset_info,
                           db, db_len, thd->charset(), &dummy_errors);

  user_len= copy_and_convert(user_buff, sizeof(user_buff) - 1,
                             system_charset_info, user, user_len,
                             thd->charset(), &dummy_errors);

  if (!(sctx->user= my_strndup(key_memory_MPVIO_EXT_auth_info, user_buff,
                               user_len, MYF(MY_WME))))
    DBUG_RETURN(1);

  /* Clear variables that are allocated */
  thd->user_connect= 0;
  strmake_buf(sctx->priv_user, sctx->user);

  if (thd->make_lex_string(&mpvio->db, db_buff, db_len) == 0)
    DBUG_RETURN(1); /* The error is set by make_lex_string(). */

  /*
    Clear thd->db as it points to something, that will be freed when
    connection is closed. We don't want to accidentally free a wrong
    pointer if connect failed.
  */
  thd->reset_db(&null_clex_str);

  if (!initialized)
  {
    // if mysqld's been started with --skip-grant-tables option
    mpvio->status= MPVIO_EXT::SUCCESS;
    DBUG_RETURN(0);
  }

#ifndef NO_EMBEDDED_ACCESS_CHECKS
  thd->password= passwd_len > 0;
  if (find_mpvio_user(mpvio))
    DBUG_RETURN(1);

  const char *client_plugin;
  if (thd->client_capabilities & CLIENT_PLUGIN_AUTH)
  {
    if (next_field >= end)
    {
      my_message(ER_UNKNOWN_COM_ERROR, ER_THD(thd, ER_UNKNOWN_COM_ERROR),
                 MYF(0));
      DBUG_RETURN(1);
    }
    client_plugin= next_field;
    next_field+= strlen(next_field) + 1;
  }
  else
  {
    if (thd->client_capabilities & CLIENT_SECURE_CONNECTION)
      client_plugin= native_password_plugin_name.str;
    else
    {
      /*
        Normally old clients use old_password_plugin, but for
        a passwordless accounts we use native_password_plugin.
        See guess_auth_plugin().
      */
      client_plugin= passwd_len ? old_password_plugin_name.str
                                : native_password_plugin_name.str;
    }
  }

  if ((thd->client_capabilities & CLIENT_CONNECT_ATTRS) &&
      read_client_connect_attrs(&next_field, end, thd->charset()))
  {
    my_message(ER_UNKNOWN_COM_ERROR, ER_THD(thd, ER_UNKNOWN_COM_ERROR),
               MYF(0));
    DBUG_RETURN(1);
  }

  DBUG_PRINT("info", ("client_plugin=%s, restart", client_plugin));
  /*
    Remember the data part of the packet, to present it to plugin in
    read_packet()
  */
  mpvio->cached_client_reply.pkt= passwd;
  mpvio->cached_client_reply.pkt_len= passwd_len;
  mpvio->cached_client_reply.plugin= client_plugin;
  mpvio->status= MPVIO_EXT::RESTART;
#endif

  DBUG_RETURN (0);
}


/* the packet format is described in send_client_reply_packet() */
static ulong parse_client_handshake_packet(MPVIO_EXT *mpvio,
                                           uchar **buff, ulong pkt_len)
{
#ifndef EMBEDDED_LIBRARY
  THD *thd= mpvio->auth_info.thd;
  NET *net= &thd->net;
  char *end;
  DBUG_ASSERT(mpvio->status == MPVIO_EXT::FAILURE);

  if (pkt_len < MIN_HANDSHAKE_SIZE)
    return packet_error;

  /*
    Protocol buffer is guaranteed to always end with \0. (see my_net_read())
    As the code below depends on this, lets check that.
  */
  DBUG_ASSERT(net->read_pos[pkt_len] == 0);

  ulonglong client_capabilities= uint2korr(net->read_pos);
  compile_time_assert(sizeof(client_capabilities) >= 8);
  if (client_capabilities & CLIENT_PROTOCOL_41)
  {
    if (pkt_len < 32)
      return packet_error;
    client_capabilities|= ((ulong) uint2korr(net->read_pos+2)) << 16;
    if (!(client_capabilities & CLIENT_MYSQL))
    {
      // it is client with mariadb extensions
      ulonglong ext_client_capabilities=
        (((ulonglong)uint4korr(net->read_pos + 28)) << 32);
      client_capabilities|= ext_client_capabilities;
    }
  }

  /* Disable those bits which are not supported by the client. */
  compile_time_assert(sizeof(thd->client_capabilities) >= 8);
  thd->client_capabilities&= client_capabilities;

  DBUG_PRINT("info", ("client capabilities: %llu", thd->client_capabilities));
  if (thd->client_capabilities & CLIENT_SSL)
  {
    unsigned long errptr __attribute__((unused));

    /* Do the SSL layering. */
    if (!ssl_acceptor_fd)
      return packet_error;

    DBUG_PRINT("info", ("IO layer change in progress..."));
    mysql_rwlock_rdlock(&LOCK_ssl_refresh);
    int ssl_ret = sslaccept(ssl_acceptor_fd, net->vio, net->read_timeout, &errptr);
    mysql_rwlock_unlock(&LOCK_ssl_refresh);
    ssl_acceptor_stats_update(ssl_ret);

    if(ssl_ret)
    {
      DBUG_PRINT("error", ("Failed to accept new SSL connection"));
      return packet_error;
    }

    DBUG_PRINT("info", ("Reading user information over SSL layer"));
    pkt_len= my_net_read(net);
    if (unlikely(pkt_len == packet_error || pkt_len < NORMAL_HANDSHAKE_SIZE))
    {
      DBUG_PRINT("error", ("Failed to read user information (pkt_len= %lu)",
			   pkt_len));
      return packet_error;
    }
  }

  if (client_capabilities & CLIENT_PROTOCOL_41)
  {
    thd->max_client_packet_length= uint4korr(net->read_pos+4);
    DBUG_PRINT("info", ("client_character_set: %d", (uint) net->read_pos[8]));
    if (thd_init_client_charset(thd, (uint) net->read_pos[8]))
      return packet_error;
    end= (char*) net->read_pos+32;
  }
  else
  {
    if (pkt_len < 5)
      return packet_error;
    thd->max_client_packet_length= uint3korr(net->read_pos+2);
    end= (char*) net->read_pos+5;
  }

  if (end >= (char*) net->read_pos+ pkt_len +2)
    return packet_error;

  if (thd->client_capabilities & CLIENT_IGNORE_SPACE)
    thd->variables.sql_mode|= MODE_IGNORE_SPACE;
  if (thd->client_capabilities & CLIENT_INTERACTIVE)
    thd->variables.net_wait_timeout= thd->variables.net_interactive_timeout;

  if (end >= (char*) net->read_pos+ pkt_len +2)
    return packet_error;

  if ((thd->client_capabilities & CLIENT_TRANSACTIONS) &&
      opt_using_transactions)
    net->return_status= &thd->server_status;

  char *user= end;
  char *passwd= strend(user)+1;
  size_t user_len= (size_t)(passwd - user - 1), db_len;
  char *db= passwd;
  char user_buff[USERNAME_LENGTH + 1];	// buffer to store user in utf8
  uint dummy_errors;

  /*
    Old clients send null-terminated string as password; new clients send
    the size (1 byte) + string (not null-terminated). Hence in case of empty
    password both send '\0'.

    This strlen() can't be easily deleted without changing protocol.

    Cast *passwd to an unsigned char, so that it doesn't extend the sign for
    *passwd > 127 and become 2**32-127+ after casting to uint.
  */
  ulonglong len;
  size_t passwd_len;

  if (!(thd->client_capabilities & CLIENT_SECURE_CONNECTION))
    len= strlen(passwd);
  else if (!(thd->client_capabilities & CLIENT_PLUGIN_AUTH_LENENC_CLIENT_DATA))
    len= (uchar)(*passwd++);
  else
  {
    len= safe_net_field_length_ll((uchar**)&passwd,
                                      net->read_pos + pkt_len - (uchar*)passwd);
    if (len > pkt_len)
      return packet_error;
  }

  passwd_len= (size_t)len;
  db= thd->client_capabilities & CLIENT_CONNECT_WITH_DB ?
    db + passwd_len + 1 : 0;

  if (passwd == NULL ||
      passwd + passwd_len + MY_TEST(db) > (char*) net->read_pos + pkt_len)
    return packet_error;

  /* strlen() can't be easily deleted without changing protocol */
  db_len= safe_strlen(db);

  char *next_field;
  const char *client_plugin= next_field= passwd + passwd_len + (db ? db_len + 1 : 0);

  /*
    Since 4.1 all database names are stored in utf8
    The cast is ok as copy_with_error will create a new area for db
  */
  if (unlikely(thd->copy_with_error(system_charset_info,
                                    (LEX_STRING*) &mpvio->db,
                                    thd->charset(), db, db_len)))
    return packet_error;

  user_len= copy_and_convert(user_buff, sizeof(user_buff) - 1,
                             system_charset_info, user, user_len,
                             thd->charset(), &dummy_errors);
  user= user_buff;

  /* If username starts and ends in "'", chop them off */
  if (user_len > 1 && user[0] == '\'' && user[user_len - 1] == '\'')
  {
    user++;
    user_len-= 2;
  }

  /*
    Clip username to allowed length in characters (not bytes).  This is
    mostly for backward compatibility (to truncate long usernames, as
    old 5.1 did)
  */
  user_len= Well_formed_prefix(system_charset_info, user, user_len,
                               username_char_length).length();
  user[user_len]= '\0';

  Security_context *sctx= thd->security_ctx;

  my_free(const_cast<char*>(sctx->user));
  if (!(sctx->user= my_strndup(key_memory_MPVIO_EXT_auth_info, user, user_len, MYF(MY_WME))))
    return packet_error; /* The error is set by my_strdup(). */


  /*
    Clear thd->db as it points to something, that will be freed when
    connection is closed. We don't want to accidentally free a wrong
    pointer if connect failed.
  */
  thd->reset_db(&null_clex_str);

  if (!initialized)
  {
    // if mysqld's been started with --skip-grant-tables option
    mpvio->status= MPVIO_EXT::SUCCESS;
    return packet_error;
  }

  thd->password= passwd_len > 0;
  if (find_mpvio_user(mpvio))
    return packet_error;

  if ((thd->client_capabilities & CLIENT_PLUGIN_AUTH) &&
      (client_plugin < (char *)net->read_pos + pkt_len))
  {
    next_field+= strlen(next_field) + 1;
  }
  else
  {
    /* Some clients lie. Sad, but true */
    thd->client_capabilities &= ~CLIENT_PLUGIN_AUTH;

    if (thd->client_capabilities & CLIENT_SECURE_CONNECTION)
      client_plugin= native_password_plugin_name.str;
    else
    {
      /*
        Normally old clients use old_password_plugin, but for
        a passwordless accounts we use native_password_plugin.
        See guess_auth_plugin().
      */
      client_plugin= passwd_len ? old_password_plugin_name.str
                                : native_password_plugin_name.str;
    }
  }

  if ((thd->client_capabilities & CLIENT_CONNECT_ATTRS) &&
      read_client_connect_attrs(&next_field, ((char *)net->read_pos) + pkt_len,
                                mpvio->auth_info.thd->charset()))
    return packet_error;

  /*
    if the acl_user needs a different plugin to authenticate
    (specified in GRANT ... AUTHENTICATED VIA plugin_name ..)
    we need to restart the authentication in the server.
    But perhaps the client has already used the correct plugin -
    in that case the authentication on the client may not need to be
    restarted and a server auth plugin will read the data that the client
    has just send. Cache them to return in the next server_mpvio_read_packet().
  */
  if (!lex_string_eq(&mpvio->acl_user->auth->plugin, plugin_name(mpvio->plugin)))
  {
    mpvio->cached_client_reply.pkt= passwd;
    mpvio->cached_client_reply.pkt_len= (uint)passwd_len;
    mpvio->cached_client_reply.plugin= client_plugin;
    mpvio->status= MPVIO_EXT::RESTART;
    return packet_error;
  }

  /*
    ok, we don't need to restart the authentication on the server.
    but if the client used the wrong plugin, we need to restart
    the authentication on the client. Do it here, the server plugin
    doesn't need to know.
  */
  const char *client_auth_plugin=
    ((st_mysql_auth *) (plugin_decl(mpvio->plugin)->info))->client_auth_plugin;

  if (client_auth_plugin &&
      my_strcasecmp(system_charset_info, client_plugin, client_auth_plugin))
  {
    mpvio->cached_client_reply.plugin= client_plugin;
    if (send_plugin_request_packet(mpvio,
                                   (uchar*) mpvio->cached_server_packet.pkt,
                                   mpvio->cached_server_packet.pkt_len))
      return packet_error;

    passwd_len= my_net_read(&thd->net);
    passwd= (char*)thd->net.read_pos;
  }

  *buff= (uchar*) passwd;
  return (ulong)passwd_len;
#else
  return 0;
#endif
}


/**
  vio->write_packet() callback method for server authentication plugins

  This function is called by a server authentication plugin, when it wants
  to send data to the client.

  It transparently wraps the data into a handshake packet,
  and handles plugin negotiation with the client. If necessary,
  it escapes the plugin data, if it starts with a mysql protocol packet byte.
*/
static int server_mpvio_write_packet(MYSQL_PLUGIN_VIO *param,
                                   const uchar *packet, int packet_len)
{
  MPVIO_EXT *mpvio= (MPVIO_EXT *) param;
  int res;
  DBUG_ENTER("server_mpvio_write_packet");

  /* reset cached_client_reply */
  mpvio->cached_client_reply.pkt= 0;

  /* for the 1st packet we wrap plugin data into the handshake packet */
  if (mpvio->packets_written == 0)
    res= send_server_handshake_packet(mpvio, (char*) packet, packet_len);
  else if (mpvio->status == MPVIO_EXT::RESTART)
    res= send_plugin_request_packet(mpvio, packet, packet_len);
  else if (packet_len > 0 && (*packet == 1 || *packet == 255 || *packet == 254))
  {
    /*
      we cannot allow plugin data packet to start from 255 or 254 -
      as the client will treat it as an error or "change plugin" packet.
      We'll escape these bytes with \1. Consequently, we
      have to escape \1 byte too.
    */
    res= net_write_command(&mpvio->auth_info.thd->net, 1, (uchar*)"", 0,
                           packet, packet_len);
  }
  else
  {
    res= my_net_write(&mpvio->auth_info.thd->net, packet, packet_len) ||
         net_flush(&mpvio->auth_info.thd->net);
  }
  mpvio->status= MPVIO_EXT::FAILURE; // the status is no longer RESTART
  mpvio->packets_written++;
  DBUG_RETURN(res);
}

/**
  vio->read_packet() callback method for server authentication plugins

  This function is called by a server authentication plugin, when it wants
  to read data from the client.

  It transparently extracts the client plugin data, if embedded into
  a client authentication handshake packet, and handles plugin negotiation
  with the client, if necessary.
*/
static int server_mpvio_read_packet(MYSQL_PLUGIN_VIO *param, uchar **buf)
{
  MPVIO_EXT * const mpvio= (MPVIO_EXT *) param;
  MYSQL_SERVER_AUTH_INFO * const ai= &mpvio->auth_info;
  ulong pkt_len;
  DBUG_ENTER("server_mpvio_read_packet");
  if (mpvio->status == MPVIO_EXT::RESTART)
  {
    const char *client_auth_plugin=
      ((st_mysql_auth *) (plugin_decl(mpvio->plugin)->info))->client_auth_plugin;
    if (client_auth_plugin == 0)
    {
      mpvio->status= MPVIO_EXT::FAILURE;
      pkt_len= 0;
      *buf= 0;
      goto done;
    }

    if (mpvio->cached_client_reply.pkt)
    {
      DBUG_ASSERT(mpvio->packets_read > 0);
      /*
        if the have the data cached from the last server_mpvio_read_packet
        (which can be the case if it's a restarted authentication)
        and a client has used the correct plugin, then we can return the
        cached data straight away and avoid one round trip.
      */
      if (my_strcasecmp(system_charset_info, mpvio->cached_client_reply.plugin,
                        client_auth_plugin) == 0)
      {
        mpvio->status= MPVIO_EXT::FAILURE;
        pkt_len= mpvio->cached_client_reply.pkt_len;
        *buf= (uchar*) mpvio->cached_client_reply.pkt;
        mpvio->packets_read++;
        goto done;
      }
    }

    /*
      plugin wants to read the data without sending anything first.
      send an empty packet to force a server handshake packet to be sent
    */
    if (server_mpvio_write_packet(mpvio, 0, 0))
      pkt_len= packet_error;
    else
      pkt_len= my_net_read(&ai->thd->net);
  }
  else
    pkt_len= my_net_read(&ai->thd->net);

  if (unlikely(pkt_len == packet_error))
    goto err;

  mpvio->packets_read++;

  /*
    the 1st packet has the plugin data wrapped into the client authentication
    handshake packet
  */
  if (mpvio->packets_read == 1)
  {
    pkt_len= parse_client_handshake_packet(mpvio, buf, pkt_len);
    if (unlikely(pkt_len == packet_error))
      goto err;
  }
  else
    *buf= ai->thd->net.read_pos;

done:
  if (set_user_salt_if_needed(mpvio->acl_user, mpvio->curr_auth, mpvio->plugin))
    goto err;

  ai->user_name= ai->thd->security_ctx->user;
  ai->user_name_length= (uint) strlen(ai->user_name);
  ai->auth_string= mpvio->acl_user->auth[mpvio->curr_auth].salt.str;
  ai->auth_string_length= (ulong) mpvio->acl_user->auth[mpvio->curr_auth].salt.length;
  strmake_buf(ai->authenticated_as, mpvio->acl_user->user.str);

  DBUG_RETURN((int)pkt_len);

err:
  if (mpvio->status == MPVIO_EXT::FAILURE)
  {
    if (!ai->thd->is_error())
      my_error(ER_HANDSHAKE_ERROR, MYF(0));
  }
  DBUG_RETURN(-1);
}

/**
  fills MYSQL_PLUGIN_VIO_INFO structure with the information about the
  connection
*/
static void server_mpvio_info(MYSQL_PLUGIN_VIO *vio,
                              MYSQL_PLUGIN_VIO_INFO *info)
{
  MPVIO_EXT *mpvio= (MPVIO_EXT *) vio;
  mpvio_info(mpvio->auth_info.thd->net.vio, info);
}

static bool acl_check_ssl(THD *thd, const ACL_USER *acl_user)
{
  Vio *vio= thd->net.vio;
#ifdef HAVE_OPENSSL
  SSL *ssl= (SSL *) vio->ssl_arg;
  X509 *cert;
#endif

  /*
    At this point we know that user is allowed to connect
    from given host by given username/password pair. Now
    we check if SSL is required, if user is using SSL and
    if X509 certificate attributes are OK
  */
  switch (acl_user->ssl_type) {
  case SSL_TYPE_NOT_SPECIFIED:                  // Impossible
  case SSL_TYPE_NONE:                           // SSL is not required
    if (opt_require_secure_transport)
    {
      enum enum_vio_type type= vio_type(vio);
#ifdef HAVE_OPENSSL
      return type != VIO_TYPE_SSL &&
#ifndef _WIN32
             type != VIO_TYPE_SOCKET;
#else
             type != VIO_TYPE_NAMEDPIPE;
#endif
#else
#ifndef _WIN32
      return type != VIO_TYPE_SOCKET;
#else
      return type != VIO_TYPE_NAMEDPIPE;
#endif
#endif
    }
    return 0;
#ifdef HAVE_OPENSSL
  case SSL_TYPE_ANY:                            // Any kind of SSL is ok
    return vio_type(vio) != VIO_TYPE_SSL;
  case SSL_TYPE_X509: /* Client should have any valid certificate. */
    /*
      Connections with non-valid certificates are dropped already
      in sslaccept() anyway, so we do not check validity here.

      We need to check for absence of SSL because without SSL
      we should reject connection.
    */
    if (vio_type(vio) == VIO_TYPE_SSL &&
        SSL_get_verify_result(ssl) == X509_V_OK &&
        (cert= SSL_get_peer_certificate(ssl)))
    {
      X509_free(cert);
      return 0;
    }
    return 1;
  case SSL_TYPE_SPECIFIED: /* Client should have specified attrib */
    /* If a cipher name is specified, we compare it to actual cipher in use. */
    if (vio_type(vio) != VIO_TYPE_SSL ||
        SSL_get_verify_result(ssl) != X509_V_OK)
      return 1;
    if (acl_user->ssl_cipher)
    {
      const char *ssl_cipher= SSL_get_cipher(ssl);
      DBUG_PRINT("info", ("comparing ciphers: '%s' and '%s'",
                         acl_user->ssl_cipher, ssl_cipher));
      if (strcmp(acl_user->ssl_cipher, ssl_cipher))
      {
        if (global_system_variables.log_warnings)
          sql_print_information("X509 ciphers mismatch: should be '%s' but is '%s'",
                            acl_user->ssl_cipher, ssl_cipher);
        return 1;
      }
    }
    if (!acl_user->x509_issuer[0] && !acl_user->x509_subject[0])
      return 0; // all done

    /* Prepare certificate (if exists) */
    if (!(cert= SSL_get_peer_certificate(ssl)))
      return 1;
    /* If X509 issuer is specified, we check it... */
    if (acl_user->x509_issuer[0])
    {
      char *ptr= X509_NAME_oneline(X509_get_issuer_name(cert), 0, 0);
      DBUG_PRINT("info", ("comparing issuers: '%s' and '%s'",
                         acl_user->x509_issuer, ptr));
      if (strcmp(acl_user->x509_issuer, ptr))
      {
        if (global_system_variables.log_warnings)
          sql_print_information("X509 issuer mismatch: should be '%s' "
                            "but is '%s'", acl_user->x509_issuer, ptr);
        free(ptr);
        X509_free(cert);
        return 1;
      }
      free(ptr);
    }
    /* X509 subject is specified, we check it .. */
    if (acl_user->x509_subject[0])
    {
      char *ptr= X509_NAME_oneline(X509_get_subject_name(cert), 0, 0);
      DBUG_PRINT("info", ("comparing subjects: '%s' and '%s'",
                         acl_user->x509_subject, ptr));
      if (strcmp(acl_user->x509_subject, ptr))
      {
        if (global_system_variables.log_warnings)
          sql_print_information("X509 subject mismatch: should be '%s' but is '%s'",
                          acl_user->x509_subject, ptr);
        free(ptr);
        X509_free(cert);
        return 1;
      }
      free(ptr);
    }
    X509_free(cert);
    return 0;
#else  /* HAVE_OPENSSL */
  default:
    /*
      If we don't have SSL but SSL is required for this user the
      authentication should fail.
    */
    return 1;
#endif /* HAVE_OPENSSL */
  }
  return 1;
}


static int do_auth_once(THD *thd, const LEX_CSTRING *auth_plugin_name,
                        MPVIO_EXT *mpvio)
{
  int res= CR_OK;
  bool unlock_plugin= false;
  plugin_ref plugin= get_auth_plugin(thd, *auth_plugin_name, &unlock_plugin);

  mpvio->plugin= plugin;
  mpvio->auth_info.user_name= NULL;

  if (plugin)
  {
    st_mysql_auth *info= (st_mysql_auth *) plugin_decl(plugin)->info;
    switch (info->interface_version >> 8) {
    case 0x02:
      res= info->authenticate_user(mpvio, &mpvio->auth_info);
      break;
    case 0x01:
      {
        MYSQL_SERVER_AUTH_INFO_0x0100 compat;
        compat.downgrade(&mpvio->auth_info);
        res= info->authenticate_user(mpvio, (MYSQL_SERVER_AUTH_INFO *)&compat);
        compat.upgrade(&mpvio->auth_info);
      }
      break;
    default: DBUG_ASSERT(0);
    }

    if (unlock_plugin)
      plugin_unlock(thd, plugin);
  }
  else
  {
    /* Server cannot load the required plugin. */
    Host_errors errors;
    errors.m_no_auth_plugin= 1;
    inc_host_errors(mpvio->auth_info.thd->security_ctx->ip, &errors);
    my_error(ER_PLUGIN_IS_NOT_LOADED, MYF(0), auth_plugin_name->str);
    res= CR_ERROR;
  }

  return res;
}

enum PASSWD_ERROR_ACTION
{
  PASSWD_ERROR_CLEAR,
  PASSWD_ERROR_INCREMENT
};

/* Increment, or clear password errors for a user. */
static void handle_password_errors(const char *user, const char *hostname, PASSWD_ERROR_ACTION action)
{
#ifndef NO_EMBEDDED_ACCESS_CHECKS
  mysql_mutex_assert_not_owner(&acl_cache->lock);
  mysql_mutex_lock(&acl_cache->lock);
  ACL_USER *u = find_user_exact(hostname, user);
  if (u)
  {
    switch(action)
    {
      case PASSWD_ERROR_INCREMENT:
        u->password_errors++;
        break;
      case PASSWD_ERROR_CLEAR:
        u->password_errors= 0;
        break;
      default:
        DBUG_ASSERT(0);
        break;
    }
  }
  mysql_mutex_unlock(&acl_cache->lock);
#endif
}

static bool check_password_lifetime(THD *thd, const ACL_USER &acl_user)
{
  /* the password should never expire */
  if (!acl_user.password_lifetime)
    return false;

  longlong interval= acl_user.password_lifetime;
  if (interval < 0)
  {
    interval= default_password_lifetime;

    /* default global policy applies, and that is password never expires */
    if (!interval)
      return false;
  }

  thd->set_time();

  if ((thd->query_start() - acl_user.password_last_changed)/3600/24 >= interval)
    return true;

  return false;
}

/**
  Perform the handshake, authorize the client and update thd sctx variables.

  @param thd                     thread handle
  @param com_change_user_pkt_len size of the COM_CHANGE_USER packet
                                 (without the first, command, byte) or 0
                                 if it's not a COM_CHANGE_USER (that is, if
                                 it's a new connection)

  @retval 0  success, thd is updated.
  @retval 1  error
*/
bool acl_authenticate(THD *thd, uint com_change_user_pkt_len)
{
  int res= CR_OK;
  MPVIO_EXT mpvio;
  enum  enum_server_command command= com_change_user_pkt_len ? COM_CHANGE_USER
                                                             : COM_CONNECT;
  DBUG_ENTER("acl_authenticate");

  bzero(&mpvio, sizeof(mpvio));
  mpvio.read_packet= server_mpvio_read_packet;
  mpvio.write_packet= server_mpvio_write_packet;
  mpvio.cached_client_reply.plugin= "";
  mpvio.info= server_mpvio_info;
  mpvio.status= MPVIO_EXT::RESTART;
  mpvio.auth_info.thd= thd;
  mpvio.auth_info.host_or_ip= thd->security_ctx->host_or_ip;
  mpvio.auth_info.host_or_ip_length=
    (unsigned int) strlen(thd->security_ctx->host_or_ip);

  DBUG_PRINT("info", ("com_change_user_pkt_len=%u", com_change_user_pkt_len));

  if (command == COM_CHANGE_USER)
  {
    mpvio.packets_written++; // pretend that a server handshake packet was sent
    mpvio.packets_read++;    // take COM_CHANGE_USER packet into account

    if (parse_com_change_user_packet(&mpvio, com_change_user_pkt_len))
      DBUG_RETURN(1);

    res= mpvio.status ==  MPVIO_EXT::SUCCESS ? CR_OK : CR_ERROR;

    DBUG_ASSERT(mpvio.status == MPVIO_EXT::RESTART ||
                mpvio.status == MPVIO_EXT::SUCCESS);
  }
  else
  {
    /* mark the thd as having no scramble yet */
    thd->scramble[SCRAMBLE_LENGTH]= 1;

    /*
      perform the first authentication attempt, with the default plugin.
      This sends the server handshake packet, reads the client reply
      with a user name, and performs the authentication if everyone has used
      the correct plugin.
    */

    res= do_auth_once(thd, default_auth_plugin_name, &mpvio);
  }

  PSI_CALL_set_connection_type(vio_type(thd->net.vio));

  Security_context * const sctx= thd->security_ctx;
  const ACL_USER * acl_user= mpvio.acl_user;
  if (!acl_user)
    statistic_increment(aborted_connects_preauth, &LOCK_status);

  if (acl_user)
  {
    /*
      retry the authentication with curr_auth==0 if after receiving the user
      name we found that we need to switch to a non-default plugin
    */
    for (mpvio.curr_auth= mpvio.status != MPVIO_EXT::RESTART;
         res != CR_OK && mpvio.curr_auth < acl_user->nauth;
         mpvio.curr_auth++)
    {
      thd->clear_error();
      mpvio.status= MPVIO_EXT::RESTART;
      res= do_auth_once(thd, &acl_user->auth[mpvio.curr_auth].plugin, &mpvio);
    }
  }

  if (mpvio.make_it_fail && res == CR_OK)
  {
    mpvio.status= MPVIO_EXT::FAILURE;
    res= CR_ERROR;
  }

  thd->password= mpvio.auth_info.password_used;  // remember for error messages

  /*
    Log the command here so that the user can check the log
    for the tried logins and also to detect break-in attempts.

    if sctx->user is unset it's protocol failure, bad packet.
  */
  if (sctx->user)
  {
    general_log_print(thd, command, (char*) "%s@%s on %s using %s",
                      sctx->user, sctx->host_or_ip,
                      safe_str(mpvio.db.str), safe_vio_type_name(thd->net.vio));
  }

  if (res > CR_OK && mpvio.status != MPVIO_EXT::SUCCESS)
  {
    Host_errors errors;
    switch (res)
    {
    case CR_AUTH_PLUGIN_ERROR:
      errors.m_auth_plugin= 1;
      break;
    case CR_AUTH_HANDSHAKE:
      errors.m_handshake= 1;
      break;
    case CR_AUTH_USER_CREDENTIALS:
      errors.m_authentication= 1;
      if (thd->password && !mpvio.make_it_fail)
        handle_password_errors(acl_user->user.str, acl_user->host.hostname, PASSWD_ERROR_INCREMENT);
      break;
    case CR_ERROR:
    default:
      /* Unknown of unspecified auth plugin error. */
      errors.m_auth_plugin= 1;
      break;
    }
    inc_host_errors(mpvio.auth_info.thd->security_ctx->ip, &errors);
    if (!thd->is_error())
      login_failed_error(thd);
    DBUG_RETURN(1);
  }

  sctx->proxy_user[0]= 0;
  if (thd->password && acl_user->password_errors)
  {
    /* Login succeeded, clear password errors.*/
    handle_password_errors(acl_user->user.str, acl_user->host.hostname, PASSWD_ERROR_CLEAR);
  }

  if (initialized) // if not --skip-grant-tables
  {
#ifndef NO_EMBEDDED_ACCESS_CHECKS
    bool is_proxy_user= FALSE;
    const char *auth_user = acl_user->user.str;
    ACL_PROXY_USER *proxy_user;
    /* check if the user is allowed to proxy as another user */
    proxy_user= acl_find_proxy_user(auth_user, sctx->host, sctx->ip,
                                    mpvio.auth_info.authenticated_as,
                                          &is_proxy_user);
    if (is_proxy_user)
    {
      ACL_USER *acl_proxy_user;

      /* we need to find the proxy user, but there was none */
      if (!proxy_user)
      {
        Host_errors errors;
        errors.m_proxy_user= 1;
        inc_host_errors(mpvio.auth_info.thd->security_ctx->ip, &errors);
        if (!thd->is_error())
          login_failed_error(thd);
        DBUG_RETURN(1);
      }

      my_snprintf(sctx->proxy_user, sizeof(sctx->proxy_user) - 1,
                  "'%s'@'%s'", auth_user,
                  safe_str(acl_user->host.hostname));

      /* we're proxying : find the proxy user definition */
      mysql_mutex_lock(&acl_cache->lock);
      acl_proxy_user= find_user_exact(safe_str(proxy_user->get_proxied_host()),
                                     mpvio.auth_info.authenticated_as);
      if (!acl_proxy_user)
      {
        mysql_mutex_unlock(&acl_cache->lock);

        Host_errors errors;
        errors.m_proxy_user_acl= 1;
        inc_host_errors(mpvio.auth_info.thd->security_ctx->ip, &errors);
        if (!thd->is_error())
          login_failed_error(thd);
        DBUG_RETURN(1);
      }
      acl_user= acl_proxy_user->copy(thd->mem_root);
      mysql_mutex_unlock(&acl_cache->lock);
    }
#endif

    sctx->master_access= acl_user->access;
    strmake_buf(sctx->priv_user, acl_user->user.str);

    if (acl_user->host.hostname)
      strmake_buf(sctx->priv_host, acl_user->host.hostname);
    else
      *sctx->priv_host= 0;

    /*
      OK. Let's check the SSL. Historically it was checked after the password,
      as an additional layer, not instead of the password
      (in which case it would've been a plugin too).
    */
    if (acl_check_ssl(thd, acl_user))
    {
      Host_errors errors;
      errors.m_ssl= 1;
      inc_host_errors(mpvio.auth_info.thd->security_ctx->ip, &errors);
      login_failed_error(thd);
      DBUG_RETURN(1);
    }

    if (acl_user->account_locked) {
      status_var_increment(denied_connections);
      my_error(ER_ACCOUNT_HAS_BEEN_LOCKED, MYF(0));
      DBUG_RETURN(1);
    }

    bool client_can_handle_exp_pass= thd->client_capabilities &
                                     CLIENT_CAN_HANDLE_EXPIRED_PASSWORDS;
    bool password_expired= thd->password != PASSWORD_USED_NO_MENTION
                           && (acl_user->password_expired ||
                               check_password_lifetime(thd, *acl_user));

    if (!client_can_handle_exp_pass && disconnect_on_expired_password &&
        password_expired)
    {
      status_var_increment(denied_connections);
      my_error(ER_MUST_CHANGE_PASSWORD_LOGIN, MYF(0));
      DBUG_RETURN(1);
    }

    sctx->password_expired= password_expired;

    /*
      Don't allow the user to connect if he has done too many queries.
      As we are testing max_user_connections == 0 here, it means that we
      can't let the user change max_user_connections from 0 in the server
      without a restart as it would lead to wrong connect counting.
    */
    if ((acl_user->user_resource.questions ||
         acl_user->user_resource.updates ||
         acl_user->user_resource.conn_per_hour ||
         acl_user->user_resource.user_conn ||
         acl_user->user_resource.max_statement_time != 0.0 ||
         max_user_connections_checking) &&
         get_or_create_user_conn(thd,
           (opt_old_style_user_limits ? sctx->user : sctx->priv_user),
           (opt_old_style_user_limits ? sctx->host_or_ip : sctx->priv_host),
           &acl_user->user_resource))
      DBUG_RETURN(1); // The error is set by get_or_create_user_conn()

    if (acl_user->user_resource.max_statement_time != 0.0)
    {
      thd->variables.max_statement_time_double=
        acl_user->user_resource.max_statement_time;
      thd->variables.max_statement_time=
        (ulonglong) (thd->variables.max_statement_time_double * 1e6 + 0.1);
    }
  }
  else
    sctx->skip_grants();

  if (thd->user_connect &&
      (thd->user_connect->user_resources.conn_per_hour ||
       thd->user_connect->user_resources.user_conn ||
       max_user_connections_checking) &&
       check_for_max_user_connections(thd, thd->user_connect))
  {
    /* Ensure we don't decrement thd->user_connections->connections twice */
    thd->user_connect= 0;
    status_var_increment(denied_connections);
    DBUG_RETURN(1); // The error is set in check_for_max_user_connections()
  }

  DBUG_PRINT("info",
             ("Capabilities: %llu  packet_length: %ld  Host: '%s'  "
              "Login user: '%s' Priv_user: '%s'  Using password: %s "
              "Access: %llx  db: '%s'",
              thd->client_capabilities, thd->max_client_packet_length,
              sctx->host_or_ip, sctx->user, sctx->priv_user,
              thd->password ? "yes": "no",
              (longlong) sctx->master_access, mpvio.db.str));

  if (command == COM_CONNECT &&
      !(thd->main_security_ctx.master_access & PRIV_IGNORE_MAX_CONNECTIONS))
  {
    if (*thd->scheduler->connection_count > *thd->scheduler->max_connections)
    {                                         // too many connections
      my_error(ER_CON_COUNT_ERROR, MYF(0));
      DBUG_RETURN(1);
    }
  }

  /*
    This is the default access rights for the current database.  It's
    set to 0 here because we don't have an active database yet (and we
    may not have an active database to set.
  */
  sctx->db_access= NO_ACL;

#ifndef NO_EMBEDDED_ACCESS_CHECKS
  /*
    In case the user has a default role set, attempt to set that role
  */
  if (initialized && acl_user->default_rolename.length) {
    privilege_t access(NO_ACL);
    int result;
    result= acl_check_setrole(thd, acl_user->default_rolename.str, &access);
    if (!result)
      result= acl_setrole(thd, acl_user->default_rolename.str, access);
    if (result)
      thd->clear_error(); // even if the default role was not granted, do not
                          // close the connection
  }
#endif

  /* Change a database if necessary */
  if (mpvio.db.length)
  {
    uint err = mysql_change_db(thd, &mpvio.db, FALSE);
    if(err)
    {
      if (err == ER_DBACCESS_DENIED_ERROR)
      {
        /*
          Got an "access denied" error, which must be handled
          other access denied errors (see login_failed_error()).
          mysql_change_db() already sent error to client, and
          wrote to general log, we only need to increment the counter
          and maybe write a warning to error log.
        */
        status_var_increment(thd->status_var.access_denied_errors);
        if (global_system_variables.log_warnings > 1)
        {
          Security_context* sctx = thd->security_ctx;
          sql_print_warning(ER_THD(thd, err),
            sctx->priv_user, sctx->priv_host, mpvio.db.str);
        }
      }
      DBUG_RETURN(1);
    }
  }

  thd->net.net_skip_rest_factor= 2;  // skip at most 2*max_packet_size

  if (mpvio.auth_info.external_user[0])
    sctx->external_user= my_strdup(key_memory_MPVIO_EXT_auth_info,
                                   mpvio.auth_info.external_user, MYF(0));

  if (res == CR_OK_HANDSHAKE_COMPLETE)
    thd->get_stmt_da()->disable_status();
  else
    my_ok(thd);

  PSI_CALL_set_thread_account
    (thd->main_security_ctx.user, static_cast<uint>(strlen(thd->main_security_ctx.user)),
    thd->main_security_ctx.host_or_ip, static_cast<uint>(strlen(thd->main_security_ctx.host_or_ip)));

  /* Ready to handle queries */
  DBUG_RETURN(0);
}

/**
  MySQL Server Password Authentication Plugin

  In the MySQL authentication protocol:
  1. the server sends the random scramble to the client
  2. client sends the encrypted password back to the server
  3. the server checks the password.
*/
static int native_password_authenticate(MYSQL_PLUGIN_VIO *vio,
                                        MYSQL_SERVER_AUTH_INFO *info)
{
  uchar *pkt;
  int pkt_len;
  MPVIO_EXT *mpvio= (MPVIO_EXT *) vio;
  THD *thd=info->thd;
  DBUG_ENTER("native_password_authenticate");

  /* generate the scramble, or reuse the old one */
  if (thd->scramble[SCRAMBLE_LENGTH])
    thd_create_random_password(thd, thd->scramble, SCRAMBLE_LENGTH);

  /* and send it to the client */
  if (mpvio->write_packet(mpvio, (uchar*)thd->scramble, SCRAMBLE_LENGTH + 1))
    DBUG_RETURN(CR_AUTH_HANDSHAKE);

  /* reply and authenticate */

  /*
    <digression>
      This is more complex than it looks.

      The plugin (we) may be called right after the client was connected -
      and will need to send a scramble, read reply, authenticate.

      Or the plugin may be called after another plugin has sent a scramble,
      and read the reply. If the client has used the correct client-plugin,
      we won't need to read anything here from the client, the client
      has already sent a reply with everything we need for authentication.

      Or the plugin may be called after another plugin has sent a scramble,
      and read the reply, but the client has used the wrong client-plugin.
      We'll need to sent a "switch to another plugin" packet to the
      client and read the reply. "Use the short scramble" packet is a special
      case of "switch to another plugin" packet.

      Or, perhaps, the plugin may be called after another plugin has
      done the handshake but did not send a useful scramble. We'll need
      to send a scramble (and perhaps a "switch to another plugin" packet)
      and read the reply.

      Besides, a client may be an old one, that doesn't understand plugins.
      Or doesn't even understand 4.0 scramble.

      And we want to keep the same protocol on the wire  unless non-native
      plugins are involved.

      Anyway, it still looks simple from a plugin point of view:
      "send the scramble, read the reply and authenticate".
      All the magic is transparently handled by the server.
    </digression>
  */

  /* read the reply with the encrypted password */
  if ((pkt_len= mpvio->read_packet(mpvio, &pkt)) < 0)
    DBUG_RETURN(CR_AUTH_HANDSHAKE);
  DBUG_PRINT("info", ("reply read : pkt_len=%d", pkt_len));

#ifdef NO_EMBEDDED_ACCESS_CHECKS
  DBUG_RETURN(CR_OK);
#endif

  DBUG_EXECUTE_IF("native_password_bad_reply", { pkt_len= 12; });

  if (pkt_len == 0) /* no password */
    DBUG_RETURN(info->auth_string_length != 0
                ? CR_AUTH_USER_CREDENTIALS : CR_OK);

  info->password_used= PASSWORD_USED_YES;
  if (pkt_len == SCRAMBLE_LENGTH)
  {
    if (!info->auth_string_length)
      DBUG_RETURN(CR_AUTH_USER_CREDENTIALS);

    if (check_scramble(pkt, thd->scramble, (uchar*)info->auth_string))
      DBUG_RETURN(CR_AUTH_USER_CREDENTIALS);
    else
      DBUG_RETURN(CR_OK);
  }

  my_error(ER_HANDSHAKE_ERROR, MYF(0));
  DBUG_RETURN(CR_AUTH_HANDSHAKE);
}

static int native_password_make_scramble(const char *password,
                      size_t password_length, char *hash, size_t *hash_length)
{
  DBUG_ASSERT(*hash_length >= SCRAMBLED_PASSWORD_CHAR_LENGTH);
  if (password_length == 0)
    *hash_length= 0;
  else
  {
    *hash_length= SCRAMBLED_PASSWORD_CHAR_LENGTH;
    my_make_scrambled_password(hash, password, password_length);
  }
  return 0;
}

static int native_password_get_salt(const char *hash, size_t hash_length,
                                    unsigned char *out, size_t *out_length)
{
  DBUG_ASSERT(*out_length >= SCRAMBLE_LENGTH);
  if (hash_length == 0)
  {
    *out_length= 0;
    return 0;
  }

  if (hash_length != SCRAMBLED_PASSWORD_CHAR_LENGTH)
  {
    my_error(ER_PASSWD_LENGTH, MYF(0), SCRAMBLED_PASSWORD_CHAR_LENGTH);
    return 1;
  }

  *out_length= SCRAMBLE_LENGTH;
  get_salt_from_password(out, hash);
  return 0;
}

static int old_password_authenticate(MYSQL_PLUGIN_VIO *vio,
                                     MYSQL_SERVER_AUTH_INFO *info)
{
  uchar *pkt;
  int pkt_len;
  MPVIO_EXT *mpvio= (MPVIO_EXT *) vio;
  THD *thd=info->thd;

  /* generate the scramble, or reuse the old one */
  if (thd->scramble[SCRAMBLE_LENGTH])
    thd_create_random_password(thd, thd->scramble, SCRAMBLE_LENGTH);
  /* and send it to the client */
  if (mpvio->write_packet(mpvio, (uchar*)thd->scramble, SCRAMBLE_LENGTH + 1))
    return CR_AUTH_HANDSHAKE;

  /* read the reply and authenticate */
  if ((pkt_len= mpvio->read_packet(mpvio, &pkt)) < 0)
    return CR_AUTH_HANDSHAKE;

#ifdef NO_EMBEDDED_ACCESS_CHECKS
  return CR_OK;
#endif

  /*
    legacy: if switch_from_long_to_short_scramble,
    the password is sent \0-terminated, the pkt_len is always 9 bytes.
    We need to figure out the correct scramble length here.
  */
  if (pkt_len == SCRAMBLE_LENGTH_323 + 1)
    pkt_len= (int)strnlen((char*)pkt, pkt_len);

  if (pkt_len == 0) /* no password */
    return info->auth_string_length ? CR_AUTH_USER_CREDENTIALS : CR_OK;

  if (secure_auth(thd))
    return CR_AUTH_HANDSHAKE;

  info->password_used= PASSWORD_USED_YES;

  if (pkt_len == SCRAMBLE_LENGTH_323)
  {
    if (!info->auth_string_length)
      return CR_AUTH_USER_CREDENTIALS;

    return check_scramble_323(pkt, thd->scramble, (ulong *) info->auth_string)
             ? CR_AUTH_USER_CREDENTIALS : CR_OK;
  }

  my_error(ER_HANDSHAKE_ERROR, MYF(0));
  return CR_AUTH_HANDSHAKE;
}

static int old_password_make_scramble(const char *password,
                      size_t password_length, char *hash, size_t *hash_length)
{
  DBUG_ASSERT(*hash_length >= SCRAMBLED_PASSWORD_CHAR_LENGTH_323);
  if (password_length == 0)
    *hash_length= 0;
  else
  {
    *hash_length= SCRAMBLED_PASSWORD_CHAR_LENGTH_323;
    my_make_scrambled_password_323(hash, password, password_length);
  }
  return 0;
}

#define SALT_LENGTH_323 (sizeof(ulong)*2)
static int old_password_get_salt(const char *hash, size_t hash_length,
                                 unsigned char *out, size_t *out_length)
{
  DBUG_ASSERT(*out_length >= SALT_LENGTH_323);

  if (hash_length != SCRAMBLED_PASSWORD_CHAR_LENGTH_323)
  {
    my_error(ER_PASSWD_LENGTH, MYF(0), SCRAMBLED_PASSWORD_CHAR_LENGTH_323);
    return 1;
  }

  *out_length= SALT_LENGTH_323;
  get_salt_from_password_323((ulong*)out, hash);
  return 0;
}

static struct st_mysql_auth native_password_handler=
{
  MYSQL_AUTHENTICATION_INTERFACE_VERSION,
  native_password_plugin_name.str,
  native_password_authenticate,
  native_password_make_scramble,
  native_password_get_salt
};

static struct st_mysql_auth old_password_handler=
{
  MYSQL_AUTHENTICATION_INTERFACE_VERSION,
  old_password_plugin_name.str,
  old_password_authenticate,
  old_password_make_scramble,
  old_password_get_salt
};

maria_declare_plugin(mysql_password)
{
  MYSQL_AUTHENTICATION_PLUGIN,                  /* type constant    */
  &native_password_handler,                     /* type descriptor  */
  native_password_plugin_name.str,              /* Name             */
  "R.J.Silk, Sergei Golubchik",                 /* Author           */
  "Native MySQL authentication",                /* Description      */
  PLUGIN_LICENSE_GPL,                           /* License          */
  NULL,                                         /* Init function    */
  NULL,                                         /* Deinit function  */
  0x0100,                                       /* Version (1.0)    */
  NULL,                                         /* status variables */
  NULL,                                         /* system variables */
  "1.0",                                        /* String version   */
  MariaDB_PLUGIN_MATURITY_STABLE                /* Maturity         */
},
{
  MYSQL_AUTHENTICATION_PLUGIN,                  /* type constant    */
  &old_password_handler,                        /* type descriptor  */
  old_password_plugin_name.str,                 /* Name             */
  "R.J.Silk, Sergei Golubchik",                 /* Author           */
  "Old MySQL-4.0 authentication",               /* Description      */
  PLUGIN_LICENSE_GPL,                           /* License          */
  NULL,                                         /* Init function    */
  NULL,                                         /* Deinit function  */
  0x0100,                                       /* Version (1.0)    */
  NULL,                                         /* status variables */
  NULL,                                         /* system variables */
  "1.0",                                        /* String version   */
  MariaDB_PLUGIN_MATURITY_STABLE                /* Maturity         */
}
maria_declare_plugin_end;<|MERGE_RESOLUTION|>--- conflicted
+++ resolved
@@ -8236,7 +8236,7 @@
 
 
 static void check_grant_column_int(GRANT_TABLE *grant_table, const char *name,
-                                   uint length, ulong *want_access)
+                                   uint length, privilege_t *want_access)
 {
   if (grant_table)
   {
@@ -8272,14 +8272,7 @@
 			const char *db_name, const char *table_name,
 			const char *name, size_t length,  Security_context *sctx)
 {
-<<<<<<< HEAD
-  GRANT_TABLE *grant_table;
-  GRANT_TABLE *grant_table_role;
-  GRANT_COLUMN *grant_column;
   privilege_t want_access(grant->want_privilege & ~grant->privilege);
-=======
-  ulong want_access= grant->want_privilege & ~grant->privilege;
->>>>>>> 9a156e1a
   DBUG_ENTER("check_grant_column");
   DBUG_PRINT("enter", ("table: %s  want_access: %llx",
                        table_name, (longlong) want_access));
