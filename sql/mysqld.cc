/* Copyright (c) 2000, 2015, Oracle and/or its affiliates.
   Copyright (c) 2008, 2022, MariaDB

   This program is free software; you can redistribute it and/or modify
   it under the terms of the GNU General Public License as published by
   the Free Software Foundation; version 2 of the License.

   This program is distributed in the hope that it will be useful,
   but WITHOUT ANY WARRANTY; without even the implied warranty of
   MERCHANTABILITY or FITNESS FOR A PARTICULAR PURPOSE.  See the
   GNU General Public License for more details.

   You should have received a copy of the GNU General Public License
   along with this program; if not, write to the Free Software
   Foundation, Inc., 51 Franklin Street, Fifth Floor, Boston, MA  02110-1335  USA */

#include "sql_plugin.h"                         // Includes mariadb.h
#include "sql_priv.h"
#include "unireg.h"
#include <signal.h>
#ifndef _WIN32
#include <netdb.h>        // getservbyname, servent
#endif
#include "sql_parse.h"    // path_starts_from_data_home_dir
#include "sql_cache.h"    // query_cache, query_cache_*
#include "sql_locale.h"   // MY_LOCALES, my_locales, my_locale_by_name
#include "sql_show.h"     // free_status_vars, add_status_vars,
                          // reset_status_vars
#include "strfunc.h"      // find_set_from_flags
#include "parse_file.h"   // File_parser_dummy_hook
#include "sql_db.h"       // my_dboptions_cache_free
                          // my_dboptions_cache_init
#include "sql_table.h"    // ddl_log_release, ddl_log_execute_recovery
#include "sql_connect.h"  // free_max_user_conn, init_max_user_conn,
                          // handle_one_connection
#include "thread_cache.h"
#include "sql_time.h"     // known_date_time_formats,
                          // get_date_time_format_str,
                          // date_time_format_make
#include "tztime.h"       // my_tz_free, my_tz_init, my_tz_SYSTEM
#include "hostname.h"     // hostname_cache_free, hostname_cache_init
#include "sql_acl.h"      // acl_free, grant_free, acl_init,
                          // grant_init
#include "sql_base.h"
#include "sql_test.h"     // mysql_print_status
#include "item_create.h"  // item_create_cleanup, item_create_init
#include "sql_servers.h"  // servers_free, servers_init
#include "init.h"         // unireg_init
#include "derror.h"       // init_errmessage
#include "des_key_file.h" // load_des_key_file
#include "sql_manager.h"  // stop_handle_manager, start_handle_manager
#include "sql_expression_cache.h" // subquery_cache_miss, subquery_cache_hit
#include "sys_vars_shared.h"
#include "ddl_log.h"

#include <m_ctype.h>
#include <my_dir.h>
#include <my_bit.h>
#include "my_cpu.h"
#include "slave.h"
#include "rpl_mi.h"
#include "sql_repl.h"
#include "rpl_filter.h"
#include "client_settings.h"
#include "repl_failsafe.h"
#include <sql_common.h>
#include <my_stacktrace.h>
#include "mysqld_suffix.h"
#include "mysys_err.h"
#include "events.h"
#include "sql_audit.h"
#include "probes_mysql.h"
#include "scheduler.h"
#include <waiting_threads.h>
#include "debug_sync.h"
#include "wsrep_mysqld.h"
#include "wsrep_var.h"
#ifdef WITH_WSREP
#include "wsrep_thd.h"
#include "wsrep_sst.h"
#include "wsrep_server_state.h"
#endif /* WITH_WSREP */
#include "proxy_protocol.h"

#include "sql_callback.h"
#include "threadpool.h"

#ifdef HAVE_OPENSSL
#include <ssl_compat.h>
#endif

#ifdef WITH_PERFSCHEMA_STORAGE_ENGINE
#include "../storage/perfschema/pfs_server.h"
#endif /* WITH_PERFSCHEMA_STORAGE_ENGINE */
#include <mysql/psi/mysql_idle.h>
#include <mysql/psi/mysql_socket.h>
#include <mysql/psi/mysql_statement.h>
#include "mysql_com_server.h"

#include "keycaches.h"
#include "../storage/myisam/ha_myisam.h"
#include "set_var.h"

#include "rpl_injector.h"
#include "semisync_master.h"
#include "semisync_slave.h"

#include "transaction.h"

#ifdef HAVE_SYS_PRCTL_H
#include <sys/prctl.h>
#endif

#include <thr_alarm.h>
#include <ft_global.h>
#include <errmsg.h>
#include "sp_rcontext.h"
#include "sp_cache.h"
#include "sql_reload.h"  // reload_acl_and_cache
#include "sp_head.h"  // init_sp_psi_keys

#include <mysqld_default_groups.h>

#ifdef HAVE_POLL_H
#include <poll.h>
#endif

#ifdef _WIN32
#include <handle_connections_win.h>
#include <sddl.h>
#include <winservice.h> /* SERVICE_STOPPED, SERVICE_RUNNING etc */
#endif

#include <my_service_manager.h>

#include <source_revision.h>

#define mysqld_charset &my_charset_latin1

extern "C" {					// Because of SCO 3.2V4.2
#include <sys/stat.h>
#ifndef __GNU_LIBRARY__
#define __GNU_LIBRARY__				// Skip warnings in getopt.h
#endif
#include <my_getopt.h>
#ifdef HAVE_SYSENT_H
#include <sysent.h>
#endif
#ifdef HAVE_PWD_H
#include <pwd.h>				// For struct passwd
#endif
#include <my_net.h>

#if !defined(_WIN32)
#include <sys/resource.h>
#ifdef HAVE_SYS_UN_H
#include <sys/un.h>
#endif
#ifdef HAVE_SELECT_H
#include <select.h>
#endif
#ifdef HAVE_SYS_SELECT_H
#include <sys/select.h>
#endif
#include <sys/utsname.h>
#endif /* _WIN32 */

#include <my_libwrap.h>

#ifdef _WIN32 
#include <crtdbg.h>
#endif

#ifdef _AIX41
int initgroups(const char *,unsigned int);
#endif

#if defined(__FreeBSD__) && defined(HAVE_IEEEFP_H) && !defined(HAVE_FEDISABLEEXCEPT)
#include <ieeefp.h>
#ifdef HAVE_FP_EXCEPT				// Fix type conflict
typedef fp_except fp_except_t;
#endif
#endif /* __FreeBSD__ && HAVE_IEEEFP_H && !HAVE_FEDISABLEEXCEPT */
#ifdef HAVE_SYS_FPU_H
/* for IRIX to use set_fpc_csr() */
#include <sys/fpu.h>
#endif
#ifdef HAVE_FPU_CONTROL_H
#include <fpu_control.h>
#endif
#if defined(__i386__) && !defined(HAVE_FPU_CONTROL_H)
# define fpu_control_t unsigned int
# define _FPU_EXTENDED 0x300
# define _FPU_DOUBLE 0x200
# if defined(__GNUC__) || (defined(__SUNPRO_CC) && __SUNPRO_CC >= 0x590)
#  define _FPU_GETCW(cw) asm volatile ("fnstcw %0" : "=m" (*&cw))
#  define _FPU_SETCW(cw) asm volatile ("fldcw %0" : : "m" (*&cw))
# else
#  define _FPU_GETCW(cw) (cw= 0)
#  define _FPU_SETCW(cw)
# endif
#endif

#ifndef HAVE_FCNTL
#define fcntl(X,Y,Z) 0
#endif

inline void setup_fpu()
{
#if defined(__FreeBSD__) && defined(HAVE_IEEEFP_H) && !defined(HAVE_FEDISABLEEXCEPT)
  /* We can't handle floating point exceptions with threads, so disable
     this on freebsd
     Don't fall for overflow, underflow,divide-by-zero or loss of precision.
     fpsetmask() is deprecated in favor of fedisableexcept() in C99.
  */
#if defined(FP_X_DNML)
  fpsetmask(~(FP_X_INV | FP_X_DNML | FP_X_OFL | FP_X_UFL | FP_X_DZ |
	      FP_X_IMP));
#else
  fpsetmask(~(FP_X_INV |             FP_X_OFL | FP_X_UFL | FP_X_DZ |
              FP_X_IMP));
#endif /* FP_X_DNML */
#endif /* __FreeBSD__ && HAVE_IEEEFP_H && !HAVE_FEDISABLEEXCEPT */

#ifdef HAVE_FEDISABLEEXCEPT
  fedisableexcept(FE_ALL_EXCEPT);
#endif

#ifdef HAVE_FESETROUND
    /* Set FPU rounding mode to "round-to-nearest" */
  fesetround(FE_TONEAREST);
#endif /* HAVE_FESETROUND */

  /*
    x86 (32-bit) requires FPU precision to be explicitly set to 64 bit
    (double precision) for portable results of floating point operations.
    However, there is no need to do so if compiler is using SSE2 for floating
    point, double values will be stored and processed in 64 bits anyway.
  */
#if defined(__i386__) && !defined(__SSE2_MATH__)
#if defined(_WIN32)
#if !defined(_WIN64)
  _control87(_PC_53, MCW_PC);
#endif /* !_WIN64 */
#else /* !_WIN32 */
  fpu_control_t cw;
  _FPU_GETCW(cw);
  cw= (cw & ~_FPU_EXTENDED) | _FPU_DOUBLE;
  _FPU_SETCW(cw);
#endif /* _WIN32 && */
#endif /* __i386__ */

#if defined(__sgi) && defined(HAVE_SYS_FPU_H)
  /* Enable denormalized DOUBLE values support for IRIX */
  union fpc_csr n;
  n.fc_word = get_fpc_csr();
  n.fc_struct.flush = 0;
  set_fpc_csr(n.fc_word);
#endif
}

} /* cplusplus */

#define MYSQL_KILL_SIGNAL SIGTERM

#include <my_pthread.h>			// For thr_setconcurency()

#ifdef SOLARIS
extern "C" int gethostname(char *name, int namelen);
#endif

extern "C" sig_handler handle_fatal_signal(int sig);

#if defined(__linux__)
#define ENABLE_TEMP_POOL 1
#else
#define ENABLE_TEMP_POOL 0
#endif

int init_io_cache_encryption();

extern "C"
{
  static void my_malloc_size_cb_func(long long size,
                                     my_bool is_thread_specific);
}

/* Constants */

#include <welcome_copyright_notice.h> // ORACLE_WELCOME_COPYRIGHT_NOTICE

const char *show_comp_option_name[]= {"YES", "NO", "DISABLED"};

static const char *tc_heuristic_recover_names[]=
{
  "OFF", "COMMIT", "ROLLBACK", NullS
};
static TYPELIB tc_heuristic_recover_typelib=
{
  array_elements(tc_heuristic_recover_names)-1,"",
  tc_heuristic_recover_names, NULL
};

const char *first_keyword= "first";
const char *my_localhost= "localhost", *delayed_user= "DELAYED";

bool opt_large_files= sizeof(my_off_t) > 4;
static my_bool opt_autocommit; ///< for --autocommit command-line option
/*
  Used with --help for detailed option
*/
static my_bool opt_verbose= 0;

/* Timer info to be used by the SQL layer */
MY_TIMER_INFO sys_timer_info;

/* static variables */

#ifdef HAVE_PSI_INTERFACE
#ifdef HAVE_OPENSSL10
static PSI_rwlock_key key_rwlock_openssl;
#endif
#endif /* HAVE_PSI_INTERFACE */

/**
  Statement instrumentation key for replication.
*/
#ifdef HAVE_PSI_STATEMENT_INTERFACE
PSI_statement_info stmt_info_rpl;
#endif

/* the default log output is log tables */
static bool lower_case_table_names_used= 0;
static bool volatile select_thread_in_use, signal_thread_in_use;
static my_bool opt_debugging= 0, opt_external_locking= 0, opt_console= 0;
static my_bool opt_short_log_format= 0, opt_silent_startup= 0;

ulong max_used_connections;
static const char *mysqld_user, *mysqld_chroot;
static char *default_character_set_name;
static char *character_set_filesystem_name;
static char *lc_messages;
static char *lc_time_names_name;
char *my_bind_addr_str;
static char *default_collation_name;
char *default_storage_engine, *default_tmp_storage_engine;
char *enforced_storage_engine=NULL;
char *gtid_pos_auto_engines;
plugin_ref *opt_gtid_pos_auto_plugins;
static char compiled_default_collation_name[]= MYSQL_DEFAULT_COLLATION_NAME;
Thread_cache thread_cache;
static bool binlog_format_used= false;
LEX_STRING opt_init_connect, opt_init_slave;
static DYNAMIC_ARRAY all_options;
static longlong start_memory_used;

/* Global variables */

bool opt_bin_log, opt_bin_log_used=0, opt_ignore_builtin_innodb= 0;
bool opt_bin_log_compress;
uint opt_bin_log_compress_min_len;
my_bool opt_log, debug_assert_if_crashed_table= 0, opt_help= 0;
my_bool debug_assert_on_not_freed_memory= 0;
my_bool disable_log_notes, opt_support_flashback= 0;
static my_bool opt_abort;
ulonglong log_output_options;
my_bool opt_userstat_running;
bool opt_error_log= IF_WIN(1,0);
bool opt_disable_networking=0, opt_skip_show_db=0;
bool opt_skip_name_resolve=0;
my_bool opt_character_set_client_handshake= 1;
bool opt_endinfo, using_udf_functions;
my_bool locked_in_memory;
bool opt_using_transactions;
bool volatile abort_loop;
uint volatile global_disable_checkpoint;
#if defined(_WIN32)
ulong slow_start_timeout;
#endif
static MEM_ROOT startup_root;
MEM_ROOT read_only_root;

/**
   @brief 'grant_option' is used to indicate if privileges needs
   to be checked, in which case the lock, LOCK_grant, is used
   to protect access to the grant table.
   @note This flag is dropped in 5.1
   @see grant_init()
 */
bool volatile grant_option;

my_bool opt_skip_slave_start = 0; ///< If set, slave is not autostarted
my_bool opt_reckless_slave = 0;
my_bool opt_enable_named_pipe= 0;
my_bool opt_local_infile, opt_slave_compressed_protocol;
my_bool opt_safe_user_create = 0;
my_bool opt_show_slave_auth_info;
my_bool opt_log_slave_updates= 0;
my_bool opt_replicate_annotate_row_events= 0;
my_bool opt_mysql56_temporal_format=0, strict_password_validation= 1;
char *opt_slave_skip_errors;
char *opt_slave_transaction_retry_errors;

/*
  Legacy global handlerton. These will be removed (please do not add more).
*/
handlerton *heap_hton;
handlerton *myisam_hton;
handlerton *partition_hton;

my_bool read_only= 0, opt_readonly= 0;
my_bool use_temp_pool, relay_log_purge;
my_bool relay_log_recovery;
my_bool opt_sync_frm, opt_allow_suspicious_udfs;
my_bool opt_secure_auth= 0;
my_bool opt_require_secure_transport= 0;
char* opt_secure_file_priv;
my_bool lower_case_file_system= 0;
my_bool opt_large_pages= 0;
my_bool opt_super_large_pages= 0;
my_bool opt_myisam_use_mmap= 0;
uint   opt_large_page_size= 0;
#if defined(ENABLED_DEBUG_SYNC)
MYSQL_PLUGIN_IMPORT uint    opt_debug_sync_timeout= 0;
#endif /* defined(ENABLED_DEBUG_SYNC) */
my_bool opt_old_style_user_limits= 0, trust_function_creators= 0;
ulong opt_replicate_events_marked_for_skip;

/*
  True if there is at least one per-hour limit for some user, so we should
  check them before each query (and possibly reset counters when hour is
  changed). False otherwise.
*/
volatile bool mqh_used = 0;
my_bool opt_noacl;
my_bool sp_automatic_privileges= 1;

ulong opt_binlog_rows_event_max_size;
ulong binlog_row_metadata;
my_bool opt_master_verify_checksum= 0;
my_bool opt_slave_sql_verify_checksum= 1;
const char *binlog_format_names[]= {"MIXED", "STATEMENT", "ROW", NullS};
volatile sig_atomic_t calling_initgroups= 0; /**< Used in SIGSEGV handler. */
uint mysqld_port, select_errors, dropping_tables, ha_open_options;
uint mysqld_extra_port;
uint mysqld_port_timeout;
ulong delay_key_write_options;
uint protocol_version;
uint lower_case_table_names;
ulong tc_heuristic_recover= 0;
Atomic_counter<uint32_t> THD_count::count, CONNECT::count;
bool shutdown_wait_for_slaves;
Atomic_counter<uint32_t> slave_open_temp_tables;
ulong thread_created;
ulong back_log, connect_timeout, server_id;
ulong what_to_log;
ulong slow_launch_time;
ulong open_files_limit, max_binlog_size;
ulong slave_trans_retries;
ulong slave_trans_retry_interval;
uint  slave_net_timeout;
ulong slave_exec_mode_options;
ulong slave_run_triggers_for_rbr= 0;
ulong slave_ddl_exec_mode_options= SLAVE_EXEC_MODE_IDEMPOTENT;
ulonglong slave_type_conversions_options;
ulong thread_cache_size=0;
ulonglong binlog_cache_size=0;
ulonglong binlog_file_cache_size=0;
ulonglong max_binlog_cache_size=0;
ulong slave_max_allowed_packet= 0;
double slave_max_statement_time_double;
ulonglong slave_max_statement_time;
ulonglong binlog_stmt_cache_size=0;
ulonglong  max_binlog_stmt_cache_size=0;
ulonglong test_flags;
ulonglong query_cache_size=0;
ulong query_cache_limit=0;
ulong executed_events=0;
Atomic_counter<query_id_t> global_query_id;
ulong aborted_threads, aborted_connects, aborted_connects_preauth;
ulong delayed_insert_timeout, delayed_insert_limit, delayed_queue_size;
ulong delayed_insert_threads, delayed_insert_writes, delayed_rows_in_use;
ulong delayed_insert_errors,flush_time;
ulong malloc_calls;
ulong specialflag=0;
ulong binlog_cache_use= 0, binlog_cache_disk_use= 0;
ulong binlog_stmt_cache_use= 0, binlog_stmt_cache_disk_use= 0;
ulong max_connections, max_connect_errors;
uint max_password_errors;
ulong extra_max_connections;
uint max_digest_length= 0;
ulong slave_retried_transactions;
ulong transactions_multi_engine;
ulong rpl_transactions_multi_engine;
ulong transactions_gtid_foreign_engine;
ulonglong slave_skipped_errors;
ulong feature_files_opened_with_delayed_keys= 0, feature_check_constraint= 0;
ulonglong denied_connections;
my_decimal decimal_zero;
long opt_secure_timestamp;
uint default_password_lifetime;
my_bool disconnect_on_expired_password;

bool max_user_connections_checking=0;
/**
  Limit of the total number of prepared statements in the server.
  Is necessary to protect the server against out-of-memory attacks.
*/
uint max_prepared_stmt_count;
/**
  Current total number of prepared statements in the server. This number
  is exact, and therefore may not be equal to the difference between
  `com_stmt_prepare' and `com_stmt_close' (global status variables), as
  the latter ones account for all registered attempts to prepare
  a statement (including unsuccessful ones).  Prepared statements are
  currently connection-local: if the same SQL query text is prepared in
  two different connections, this counts as two distinct prepared
  statements.
*/
uint prepared_stmt_count=0;
my_thread_id global_thread_id= 0;
ulong current_pid;
ulong slow_launch_threads = 0;
uint sync_binlog_period= 0, sync_relaylog_period= 0,
     sync_relayloginfo_period= 0, sync_masterinfo_period= 0;
double expire_logs_days = 0;
ulong binlog_expire_logs_seconds = 0;

/**
  Soft upper limit for number of sp_head objects that can be stored
  in the sp_cache for one connection.
*/
ulong stored_program_cache_size= 0;

ulong opt_slave_parallel_threads= 0;
ulong opt_slave_domain_parallel_threads= 0;
ulong opt_slave_parallel_mode;
ulong opt_binlog_commit_wait_count= 0;
ulong opt_binlog_commit_wait_usec= 0;
ulong opt_slave_parallel_max_queued= 131072;
my_bool opt_gtid_ignore_duplicates= FALSE;
uint opt_gtid_cleanup_batch_size= 64;

const double log_10[] = {
  1e000, 1e001, 1e002, 1e003, 1e004, 1e005, 1e006, 1e007, 1e008, 1e009,
  1e010, 1e011, 1e012, 1e013, 1e014, 1e015, 1e016, 1e017, 1e018, 1e019,
  1e020, 1e021, 1e022, 1e023, 1e024, 1e025, 1e026, 1e027, 1e028, 1e029,
  1e030, 1e031, 1e032, 1e033, 1e034, 1e035, 1e036, 1e037, 1e038, 1e039,
  1e040, 1e041, 1e042, 1e043, 1e044, 1e045, 1e046, 1e047, 1e048, 1e049,
  1e050, 1e051, 1e052, 1e053, 1e054, 1e055, 1e056, 1e057, 1e058, 1e059,
  1e060, 1e061, 1e062, 1e063, 1e064, 1e065, 1e066, 1e067, 1e068, 1e069,
  1e070, 1e071, 1e072, 1e073, 1e074, 1e075, 1e076, 1e077, 1e078, 1e079,
  1e080, 1e081, 1e082, 1e083, 1e084, 1e085, 1e086, 1e087, 1e088, 1e089,
  1e090, 1e091, 1e092, 1e093, 1e094, 1e095, 1e096, 1e097, 1e098, 1e099,
  1e100, 1e101, 1e102, 1e103, 1e104, 1e105, 1e106, 1e107, 1e108, 1e109,
  1e110, 1e111, 1e112, 1e113, 1e114, 1e115, 1e116, 1e117, 1e118, 1e119,
  1e120, 1e121, 1e122, 1e123, 1e124, 1e125, 1e126, 1e127, 1e128, 1e129,
  1e130, 1e131, 1e132, 1e133, 1e134, 1e135, 1e136, 1e137, 1e138, 1e139,
  1e140, 1e141, 1e142, 1e143, 1e144, 1e145, 1e146, 1e147, 1e148, 1e149,
  1e150, 1e151, 1e152, 1e153, 1e154, 1e155, 1e156, 1e157, 1e158, 1e159,
  1e160, 1e161, 1e162, 1e163, 1e164, 1e165, 1e166, 1e167, 1e168, 1e169,
  1e170, 1e171, 1e172, 1e173, 1e174, 1e175, 1e176, 1e177, 1e178, 1e179,
  1e180, 1e181, 1e182, 1e183, 1e184, 1e185, 1e186, 1e187, 1e188, 1e189,
  1e190, 1e191, 1e192, 1e193, 1e194, 1e195, 1e196, 1e197, 1e198, 1e199,
  1e200, 1e201, 1e202, 1e203, 1e204, 1e205, 1e206, 1e207, 1e208, 1e209,
  1e210, 1e211, 1e212, 1e213, 1e214, 1e215, 1e216, 1e217, 1e218, 1e219,
  1e220, 1e221, 1e222, 1e223, 1e224, 1e225, 1e226, 1e227, 1e228, 1e229,
  1e230, 1e231, 1e232, 1e233, 1e234, 1e235, 1e236, 1e237, 1e238, 1e239,
  1e240, 1e241, 1e242, 1e243, 1e244, 1e245, 1e246, 1e247, 1e248, 1e249,
  1e250, 1e251, 1e252, 1e253, 1e254, 1e255, 1e256, 1e257, 1e258, 1e259,
  1e260, 1e261, 1e262, 1e263, 1e264, 1e265, 1e266, 1e267, 1e268, 1e269,
  1e270, 1e271, 1e272, 1e273, 1e274, 1e275, 1e276, 1e277, 1e278, 1e279,
  1e280, 1e281, 1e282, 1e283, 1e284, 1e285, 1e286, 1e287, 1e288, 1e289,
  1e290, 1e291, 1e292, 1e293, 1e294, 1e295, 1e296, 1e297, 1e298, 1e299,
  1e300, 1e301, 1e302, 1e303, 1e304, 1e305, 1e306, 1e307, 1e308
};

time_t server_start_time, flush_status_time;

char mysql_home[FN_REFLEN], pidfile_name[FN_REFLEN], system_time_zone[30];
char *default_tz_name;
char log_error_file[FN_REFLEN], glob_hostname[FN_REFLEN], *opt_log_basename;
char mysql_real_data_home[FN_REFLEN],
     lc_messages_dir[FN_REFLEN], reg_ext[FN_EXTLEN],
     mysql_charsets_dir[FN_REFLEN],
     *opt_init_file, *opt_tc_log_file, *opt_ddl_recovery_file;
char *lc_messages_dir_ptr= lc_messages_dir, *log_error_file_ptr;
char mysql_unpacked_real_data_home[FN_REFLEN];
size_t mysql_unpacked_real_data_home_len;
uint mysql_real_data_home_len, mysql_data_home_len= 1;
uint reg_ext_length;
const key_map key_map_empty(0);
key_map key_map_full(0);                        // Will be initialized later

DATE_TIME_FORMAT global_date_format, global_datetime_format, global_time_format;
Time_zone *default_tz;

const char *mysql_real_data_home_ptr= mysql_real_data_home;
extern "C" {
char server_version[SERVER_VERSION_LENGTH];
}
char *server_version_ptr;
bool using_custom_server_version= false;
char *mysqld_unix_port, *opt_mysql_tmpdir;
ulong thread_handling;

my_bool encrypt_binlog;
my_bool encrypt_tmp_disk_tables, encrypt_tmp_files;

/** name of reference on left expression in rewritten IN subquery */
const LEX_CSTRING in_left_expr_name= {STRING_WITH_LEN("<left expr>") };
/** name of additional condition */
const LEX_CSTRING in_having_cond= {STRING_WITH_LEN("<IN HAVING>") };
const LEX_CSTRING in_additional_cond= {STRING_WITH_LEN("<IN COND>") };

/** Number of connection errors when selecting on the listening port */
ulong connection_errors_select= 0;
/** Number of connection errors when accepting sockets in the listening port. */
ulong connection_errors_accept= 0;
/** Number of connection errors from TCP wrappers. */
ulong connection_errors_tcpwrap= 0;
/** Number of connection errors from internal server errors. */
ulong connection_errors_internal= 0;
/** Number of connection errors from the server max_connection limit. */
ulong connection_errors_max_connection= 0;
/** Number of errors when reading the peer address. */
ulong connection_errors_peer_addr= 0;

/* classes for comparation parsing/processing */
Eq_creator eq_creator;
Ne_creator ne_creator;
Gt_creator gt_creator;
Lt_creator lt_creator;
Ge_creator ge_creator;
Le_creator le_creator;

THD_list server_threads;
Rpl_filter* cur_rpl_filter;
Rpl_filter* global_rpl_filter;
Rpl_filter* binlog_filter;

struct system_variables global_system_variables;
/**
  Following is just for options parsing, used with a difference against
  global_system_variables.

  TODO: something should be done to get rid of following variables
*/
const char *current_dbug_option="";

struct system_variables max_system_variables;
struct system_status_var global_status_var;

MY_TMPDIR mysql_tmpdir_list;
static MY_BITMAP temp_pool;
static mysql_mutex_t LOCK_temp_pool;

void temp_pool_clear_bit(uint bit)
{
  mysql_mutex_lock(&LOCK_temp_pool);
  bitmap_clear_bit(&temp_pool, bit);
  mysql_mutex_unlock(&LOCK_temp_pool);
}

uint temp_pool_set_next()
{
  mysql_mutex_lock(&LOCK_temp_pool);
  uint res= bitmap_set_next(&temp_pool);
  mysql_mutex_unlock(&LOCK_temp_pool);
  return res;
}

CHARSET_INFO *system_charset_info, *files_charset_info ;
CHARSET_INFO *national_charset_info, *table_alias_charset;
CHARSET_INFO *character_set_filesystem;
CHARSET_INFO *error_message_charset_info;

MY_LOCALE *my_default_lc_messages;
MY_LOCALE *my_default_lc_time_names;

SHOW_COMP_OPTION have_ssl, have_symlink, have_dlopen, have_query_cache;
SHOW_COMP_OPTION have_geometry, have_rtree_keys;
SHOW_COMP_OPTION have_crypt, have_compress;
SHOW_COMP_OPTION have_profiling;
SHOW_COMP_OPTION have_openssl;

#ifndef EMBEDDED_LIBRARY
static std::atomic<char*> shutdown_user;
#endif //EMBEDDED_LIBRARY
std::atomic<my_thread_id> shutdown_thread_id;

/* Thread specific variables */

static thread_local THD *THR_THD;

/**
  Get current THD object from thread local data

  @retval     The THD object for the thread, NULL if not connection thread
*/

MYSQL_THD _current_thd() { return THR_THD; }
void set_current_thd(THD *thd) { THR_THD= thd; }

/*
  LOCK_start_thread is used to syncronize thread start and stop with
  other threads.

  It also protects these variables:
  select_thread_in_use
  slave_init_thread_running
  check_temp_dir() call
*/
mysql_mutex_t  LOCK_start_thread;

mysql_mutex_t
  LOCK_status, LOCK_error_log, LOCK_short_uuid_generator,
  LOCK_delayed_insert, LOCK_delayed_status, LOCK_delayed_create,
  LOCK_crypt,
  LOCK_global_system_variables,
  LOCK_user_conn,
  LOCK_error_messages;
mysql_mutex_t LOCK_stats, LOCK_global_user_client_stats,
              LOCK_global_table_stats, LOCK_global_index_stats;

/* This protects against changes in master_info_index */
mysql_mutex_t LOCK_active_mi;

/* This protects connection id.*/
mysql_mutex_t LOCK_thread_id;

/**
  The below lock protects access to two global server variables:
  max_prepared_stmt_count and prepared_stmt_count. These variables
  set the limit and hold the current total number of prepared statements
  in the server, respectively. As PREPARE/DEALLOCATE rate in a loaded
  server may be fairly high, we need a dedicated lock.
*/
mysql_mutex_t LOCK_prepared_stmt_count;
#ifdef HAVE_OPENSSL
mysql_mutex_t LOCK_des_key_file;
#endif
mysql_mutex_t LOCK_backup_log;
mysql_rwlock_t LOCK_grant, LOCK_sys_init_connect, LOCK_sys_init_slave;
mysql_rwlock_t LOCK_ssl_refresh;
mysql_rwlock_t LOCK_all_status_vars;
mysql_prlock_t LOCK_system_variables_hash;
mysql_cond_t COND_start_thread;
pthread_t signal_thread;
pthread_attr_t connection_attrib;
mysql_mutex_t LOCK_server_started;
mysql_cond_t COND_server_started;

int mysqld_server_started=0, mysqld_server_initialized= 0;
File_parser_dummy_hook file_parser_dummy_hook;

/* replication parameters, if master_host is not NULL, we are a slave */
uint report_port= 0;
ulong master_retry_count=0;
char *master_info_file;
char *relay_log_info_file, *report_user, *report_password, *report_host;
char *opt_relay_logname = 0, *opt_relaylog_index_name=0;
char *opt_logname, *opt_slow_logname, *opt_bin_logname;
char *opt_binlog_index_name=0;



/* Static variables */

my_bool opt_stack_trace;
my_bool opt_expect_abort= 0, opt_bootstrap= 0;
static my_bool opt_myisam_log;
static int cleanup_done;
static ulong opt_specialflag;
char *mysql_home_ptr, *pidfile_name_ptr;
/** Initial command line arguments (count), after load_defaults().*/
static int defaults_argc;
/**
  Initial command line arguments (arguments), after load_defaults().
  This memory is allocated by @c load_defaults() and should be freed
  using @c free_defaults().
  Do not modify defaults_argc / defaults_argv,
  use remaining_argc / remaining_argv instead to parse the command
  line arguments in multiple steps.
*/
static char **defaults_argv;
/** Remaining command line arguments (count), filtered by handle_options().*/
static int remaining_argc;
/** Remaining command line arguments (arguments), filtered by handle_options().*/
static char **remaining_argv;

int orig_argc;
char **orig_argv;

static struct my_option pfs_early_options[]=
{
#ifdef WITH_PERFSCHEMA_STORAGE_ENGINE
  {"performance_schema_instrument", OPT_PFS_INSTRUMENT,
    "Default startup value for a performance schema instrument.",
    &pfs_param.m_pfs_instrument, &pfs_param.m_pfs_instrument, 0, GET_STR,
    OPT_ARG, 0, 0, 0, 0, 0, 0},
  {"performance_schema_consumer_events_stages_current", 0,
    "Default startup value for the events_stages_current consumer.",
    &pfs_param.m_consumer_events_stages_current_enabled,
    &pfs_param.m_consumer_events_stages_current_enabled, 0, GET_BOOL,
    OPT_ARG, FALSE, 0, 0, 0, 0, 0},
  {"performance_schema_consumer_events_stages_history", 0,
    "Default startup value for the events_stages_history consumer.",
    &pfs_param.m_consumer_events_stages_history_enabled,
    &pfs_param.m_consumer_events_stages_history_enabled, 0,
    GET_BOOL, OPT_ARG, FALSE, 0, 0, 0, 0, 0},
  {"performance_schema_consumer_events_stages_history_long", 0,
    "Default startup value for the events_stages_history_long consumer.",
    &pfs_param.m_consumer_events_stages_history_long_enabled,
    &pfs_param.m_consumer_events_stages_history_long_enabled, 0,
    GET_BOOL, OPT_ARG, FALSE, 0, 0, 0, 0, 0},
  {"performance_schema_consumer_events_statements_current", 0,
    "Default startup value for the events_statements_current consumer.",
    &pfs_param.m_consumer_events_statements_current_enabled,
    &pfs_param.m_consumer_events_statements_current_enabled, 0, GET_BOOL,
    OPT_ARG, FALSE, 0, 0, 0, 0, 0},
  {"performance_schema_consumer_events_statements_history", 0,
    "Default startup value for the events_statements_history consumer.",
    &pfs_param.m_consumer_events_statements_history_enabled,
    &pfs_param.m_consumer_events_statements_history_enabled, 0,
    GET_BOOL, OPT_ARG, FALSE, 0, 0, 0, 0, 0},
  {"performance_schema_consumer_events_statements_history_long", 0,
    "Default startup value for the events_statements_history_long consumer.",
    &pfs_param.m_consumer_events_statements_history_long_enabled,
    &pfs_param.m_consumer_events_statements_history_long_enabled, 0,
    GET_BOOL, OPT_ARG, FALSE, 0, 0, 0, 0, 0},
  {"performance_schema_consumer_events_transactions_current", 0,
    "Default startup value for the events_transactions_current consumer.",
    &pfs_param.m_consumer_events_transactions_current_enabled,
    &pfs_param.m_consumer_events_transactions_current_enabled, 0,
    GET_BOOL, OPT_ARG, FALSE, 0, 0, 0, 0, 0},
  {"performance_schema_consumer_events_transactions_history", 0,
    "Default startup value for the events_transactions_history consumer.",
    &pfs_param.m_consumer_events_transactions_history_enabled,
    &pfs_param.m_consumer_events_transactions_history_enabled, 0,
    GET_BOOL, OPT_ARG, FALSE, 0, 0, 0, 0, 0},
  {"performance_schema_consumer_events_transactions_history_long", 0,
    "Default startup value for the events_transactions_history_long consumer.",
    &pfs_param.m_consumer_events_transactions_history_long_enabled,
    &pfs_param.m_consumer_events_transactions_history_long_enabled, 0,
    GET_BOOL, OPT_ARG, FALSE, 0, 0, 0, 0, 0},
  {"performance_schema_consumer_events_waits_current", 0,
    "Default startup value for the events_waits_current consumer.",
    &pfs_param.m_consumer_events_waits_current_enabled,
    &pfs_param.m_consumer_events_waits_current_enabled, 0,
    GET_BOOL, OPT_ARG, FALSE, 0, 0, 0, 0, 0},
  {"performance_schema_consumer_events_waits_history", 0,
    "Default startup value for the events_waits_history consumer.",
    &pfs_param.m_consumer_events_waits_history_enabled,
    &pfs_param.m_consumer_events_waits_history_enabled, 0,
    GET_BOOL, OPT_ARG, FALSE, 0, 0, 0, 0, 0},
  {"performance_schema_consumer_events_waits_history_long", 0,
    "Default startup value for the events_waits_history_long consumer.",
    &pfs_param.m_consumer_events_waits_history_long_enabled,
    &pfs_param.m_consumer_events_waits_history_long_enabled, 0,
    GET_BOOL, OPT_ARG, FALSE, 0, 0, 0, 0, 0},
  {"performance_schema_consumer_global_instrumentation", 0,
    "Default startup value for the global_instrumentation consumer.",
    &pfs_param.m_consumer_global_instrumentation_enabled,
    &pfs_param.m_consumer_global_instrumentation_enabled, 0,
    GET_BOOL, OPT_ARG, TRUE, 0, 0, 0, 0, 0},
  {"performance_schema_consumer_thread_instrumentation", 0,
    "Default startup value for the thread_instrumentation consumer.",
    &pfs_param.m_consumer_thread_instrumentation_enabled,
    &pfs_param.m_consumer_thread_instrumentation_enabled, 0,
    GET_BOOL, OPT_ARG, TRUE, 0, 0, 0, 0, 0},
  {"performance_schema_consumer_statements_digest", 0,
    "Default startup value for the statements_digest consumer.",
    &pfs_param.m_consumer_statement_digest_enabled,
    &pfs_param.m_consumer_statement_digest_enabled, 0,
    GET_BOOL, OPT_ARG, TRUE, 0, 0, 0, 0, 0},
#endif /* WITH_PERFSCHEMA_STORAGE_ENGINE */
  {"getopt-prefix-matching", 0,
    "Recognize command-line options by their unambiguos prefixes.",
    &my_getopt_prefix_matching, &my_getopt_prefix_matching, 0, GET_BOOL,
    NO_ARG, 1, 0, 1, 0, 0, 0}
};

PSI_file_key key_file_binlog,  key_file_binlog_cache, key_file_binlog_index,
  key_file_binlog_index_cache, key_file_casetest,
  key_file_dbopt, key_file_des_key_file, key_file_ERRMSG, key_select_to_file,
  key_file_fileparser, key_file_frm, key_file_global_ddl_log, key_file_load,
  key_file_loadfile, key_file_log_event_data, key_file_log_event_info,
  key_file_log_ddl,
  key_file_master_info, key_file_misc, key_file_partition_ddl_log,
  key_file_pid, key_file_relay_log_info, key_file_send_file, key_file_tclog,
  key_file_trg, key_file_trn, key_file_init;
PSI_file_key key_file_query_log, key_file_slow_log;
PSI_file_key key_file_relaylog, key_file_relaylog_index,
             key_file_relaylog_cache, key_file_relaylog_index_cache;
PSI_file_key key_file_binlog_state;

#ifdef HAVE_PSI_INTERFACE
#ifdef HAVE_MMAP
PSI_mutex_key key_PAGE_lock, key_LOCK_sync, key_LOCK_active, key_LOCK_pool,
  key_LOCK_pending_checkpoint;
#endif /* HAVE_MMAP */

#ifdef HAVE_OPENSSL
PSI_mutex_key key_LOCK_des_key_file;
#endif /* HAVE_OPENSSL */

PSI_mutex_key key_BINLOG_LOCK_index, key_BINLOG_LOCK_xid_list,
  key_BINLOG_LOCK_binlog_background_thread,
  key_LOCK_binlog_end_pos,
  key_delayed_insert_mutex, key_hash_filo_lock, key_LOCK_active_mi,
  key_LOCK_crypt, key_LOCK_delayed_create,
  key_LOCK_delayed_insert, key_LOCK_delayed_status, key_LOCK_error_log,
  key_LOCK_gdl, key_LOCK_global_system_variables,
  key_LOCK_manager, key_LOCK_backup_log,
  key_LOCK_prepared_stmt_count,
  key_LOCK_rpl_status, key_LOCK_server_started,
  key_LOCK_status, key_LOCK_temp_pool,
  key_LOCK_system_variables_hash, key_LOCK_thd_data, key_LOCK_thd_kill,
  key_LOCK_user_conn, key_LOCK_uuid_short_generator, key_LOG_LOCK_log,
  key_master_info_data_lock, key_master_info_run_lock,
  key_master_info_sleep_lock, key_master_info_start_stop_lock,
  key_master_info_start_alter_lock,
  key_master_info_start_alter_list_lock,
  key_mutex_slave_reporting_capability_err_lock, key_relay_log_info_data_lock,
  key_rpl_group_info_sleep_lock,
  key_relay_log_info_log_space_lock, key_relay_log_info_run_lock,
  key_structure_guard_mutex, key_TABLE_SHARE_LOCK_ha_data,
  key_LOCK_error_messages,
  key_LOCK_start_thread,
  key_PARTITION_LOCK_auto_inc;
PSI_mutex_key key_RELAYLOG_LOCK_index;
PSI_mutex_key key_LOCK_relaylog_end_pos;
PSI_mutex_key key_LOCK_thread_id;
PSI_mutex_key key_LOCK_slave_state, key_LOCK_binlog_state,
  key_LOCK_rpl_thread, key_LOCK_rpl_thread_pool, key_LOCK_parallel_entry;
PSI_mutex_key key_LOCK_rpl_semi_sync_master_enabled;
PSI_mutex_key key_LOCK_binlog;

PSI_mutex_key key_LOCK_stats,
  key_LOCK_global_user_client_stats, key_LOCK_global_table_stats,
  key_LOCK_global_index_stats,
  key_LOCK_wakeup_ready, key_LOCK_wait_commit;
PSI_mutex_key key_LOCK_gtid_waiting;

PSI_mutex_key key_LOCK_after_binlog_sync;
PSI_mutex_key key_LOCK_prepare_ordered, key_LOCK_commit_ordered;
PSI_mutex_key key_TABLE_SHARE_LOCK_share;
PSI_mutex_key key_TABLE_SHARE_LOCK_statistics;
PSI_mutex_key key_LOCK_ack_receiver;

PSI_mutex_key key_TABLE_SHARE_LOCK_rotation;
PSI_cond_key key_TABLE_SHARE_COND_rotation;

static PSI_mutex_info all_server_mutexes[]=
{
#ifdef HAVE_MMAP
  { &key_PAGE_lock, "PAGE::lock", 0},
  { &key_LOCK_sync, "TC_LOG_MMAP::LOCK_sync", 0},
  { &key_LOCK_active, "TC_LOG_MMAP::LOCK_active", 0},
  { &key_LOCK_pool, "TC_LOG_MMAP::LOCK_pool", 0},
  { &key_LOCK_pool, "TC_LOG_MMAP::LOCK_pending_checkpoint", 0},
#endif /* HAVE_MMAP */

#ifdef HAVE_OPENSSL
  { &key_LOCK_des_key_file, "LOCK_des_key_file", PSI_FLAG_GLOBAL},
#endif /* HAVE_OPENSSL */

  { &key_BINLOG_LOCK_index, "MYSQL_BIN_LOG::LOCK_index", 0},
  { &key_BINLOG_LOCK_xid_list, "MYSQL_BIN_LOG::LOCK_xid_list", 0},
  { &key_BINLOG_LOCK_binlog_background_thread, "MYSQL_BIN_LOG::LOCK_binlog_background_thread", 0},
  { &key_LOCK_binlog_end_pos, "MYSQL_BIN_LOG::LOCK_binlog_end_pos", 0 },
  { &key_RELAYLOG_LOCK_index, "MYSQL_RELAY_LOG::LOCK_index", 0},
  { &key_LOCK_relaylog_end_pos, "MYSQL_RELAY_LOG::LOCK_binlog_end_pos", 0},
  { &key_delayed_insert_mutex, "Delayed_insert::mutex", 0},
  { &key_hash_filo_lock, "hash_filo::lock", 0},
  { &key_LOCK_active_mi, "LOCK_active_mi", PSI_FLAG_GLOBAL},
  { &key_LOCK_backup_log, "LOCK_backup_log", PSI_FLAG_GLOBAL},
  { &key_LOCK_temp_pool, "LOCK_temp_pool", PSI_FLAG_GLOBAL},
  { &key_LOCK_thread_id, "LOCK_thread_id", PSI_FLAG_GLOBAL},
  { &key_LOCK_crypt, "LOCK_crypt", PSI_FLAG_GLOBAL},
  { &key_LOCK_delayed_create, "LOCK_delayed_create", PSI_FLAG_GLOBAL},
  { &key_LOCK_delayed_insert, "LOCK_delayed_insert", PSI_FLAG_GLOBAL},
  { &key_LOCK_delayed_status, "LOCK_delayed_status", PSI_FLAG_GLOBAL},
  { &key_LOCK_error_log, "LOCK_error_log", PSI_FLAG_GLOBAL},
  { &key_LOCK_gdl, "LOCK_gdl", PSI_FLAG_GLOBAL},
  { &key_LOCK_global_system_variables, "LOCK_global_system_variables", PSI_FLAG_GLOBAL},
  { &key_LOCK_manager, "LOCK_manager", PSI_FLAG_GLOBAL},
  { &key_LOCK_prepared_stmt_count, "LOCK_prepared_stmt_count", PSI_FLAG_GLOBAL},
  { &key_LOCK_rpl_status, "LOCK_rpl_status", PSI_FLAG_GLOBAL},
  { &key_LOCK_server_started, "LOCK_server_started", PSI_FLAG_GLOBAL},
  { &key_LOCK_status, "LOCK_status", PSI_FLAG_GLOBAL},
  { &key_LOCK_system_variables_hash, "LOCK_system_variables_hash", PSI_FLAG_GLOBAL},
  { &key_LOCK_stats, "LOCK_stats", PSI_FLAG_GLOBAL},
  { &key_LOCK_global_user_client_stats, "LOCK_global_user_client_stats", PSI_FLAG_GLOBAL},
  { &key_LOCK_global_table_stats, "LOCK_global_table_stats", PSI_FLAG_GLOBAL},
  { &key_LOCK_global_index_stats, "LOCK_global_index_stats", PSI_FLAG_GLOBAL},
  { &key_LOCK_wakeup_ready, "THD::LOCK_wakeup_ready", 0},
  { &key_LOCK_wait_commit, "wait_for_commit::LOCK_wait_commit", 0},
  { &key_LOCK_gtid_waiting, "gtid_waiting::LOCK_gtid_waiting", 0},
  { &key_LOCK_thd_data, "THD::LOCK_thd_data", 0},
  { &key_LOCK_thd_kill, "THD::LOCK_thd_kill", 0},
  { &key_LOCK_user_conn, "LOCK_user_conn", PSI_FLAG_GLOBAL},
  { &key_LOCK_uuid_short_generator, "LOCK_uuid_short_generator", PSI_FLAG_GLOBAL},
  { &key_LOG_LOCK_log, "LOG::LOCK_log", 0},
  { &key_master_info_data_lock, "Master_info::data_lock", 0},
  { &key_master_info_start_stop_lock, "Master_info::start_stop_lock", 0},
  { &key_master_info_run_lock, "Master_info::run_lock", 0},
  { &key_master_info_sleep_lock, "Master_info::sleep_lock", 0},
  { &key_master_info_start_alter_lock, "Master_info::start_alter_lock", 0},
  { &key_master_info_start_alter_list_lock, "Master_info::start_alter_lock", 0},
  { &key_mutex_slave_reporting_capability_err_lock, "Slave_reporting_capability::err_lock", 0},
  { &key_relay_log_info_data_lock, "Relay_log_info::data_lock", 0},
  { &key_relay_log_info_log_space_lock, "Relay_log_info::log_space_lock", 0},
  { &key_relay_log_info_run_lock, "Relay_log_info::run_lock", 0},
  { &key_rpl_group_info_sleep_lock, "Rpl_group_info::sleep_lock", 0},
  { &key_structure_guard_mutex, "Query_cache::structure_guard_mutex", 0},
  { &key_TABLE_SHARE_LOCK_ha_data, "TABLE_SHARE::LOCK_ha_data", 0},
  { &key_TABLE_SHARE_LOCK_share, "TABLE_SHARE::LOCK_share", 0},
  { &key_TABLE_SHARE_LOCK_statistics, "TABLE_SHARE::LOCK_statistics", 0},
  { &key_TABLE_SHARE_LOCK_rotation, "TABLE_SHARE::LOCK_rotation", 0},
  { &key_LOCK_error_messages, "LOCK_error_messages", PSI_FLAG_GLOBAL},
  { &key_LOCK_prepare_ordered, "LOCK_prepare_ordered", PSI_FLAG_GLOBAL},
  { &key_LOCK_after_binlog_sync, "LOCK_after_binlog_sync", PSI_FLAG_GLOBAL},
  { &key_LOCK_commit_ordered, "LOCK_commit_ordered", PSI_FLAG_GLOBAL},
  { &key_PARTITION_LOCK_auto_inc, "HA_DATA_PARTITION::LOCK_auto_inc", 0},
  { &key_LOCK_slave_state, "LOCK_slave_state", 0},
  { &key_LOCK_start_thread, "LOCK_start_thread", PSI_FLAG_GLOBAL},
  { &key_LOCK_binlog_state, "LOCK_binlog_state", 0},
  { &key_LOCK_rpl_thread, "LOCK_rpl_thread", 0},
  { &key_LOCK_rpl_thread_pool, "LOCK_rpl_thread_pool", 0},
  { &key_LOCK_parallel_entry, "LOCK_parallel_entry", 0},
  { &key_LOCK_ack_receiver, "Ack_receiver::mutex", 0},
  { &key_LOCK_rpl_semi_sync_master_enabled, "LOCK_rpl_semi_sync_master_enabled", 0},
  { &key_LOCK_binlog, "LOCK_binlog", 0}
};

PSI_rwlock_key key_rwlock_LOCK_grant, key_rwlock_LOCK_logger,
  key_rwlock_LOCK_sys_init_connect, key_rwlock_LOCK_sys_init_slave,
  key_rwlock_LOCK_system_variables_hash, key_rwlock_query_cache_query_lock,
  key_LOCK_SEQUENCE,
  key_rwlock_LOCK_vers_stats, key_rwlock_LOCK_stat_serial,
  key_rwlock_LOCK_ssl_refresh,
  key_rwlock_THD_list,
  key_rwlock_LOCK_all_status_vars;

static PSI_rwlock_info all_server_rwlocks[]=
{
#ifdef HAVE_OPENSSL10
  { &key_rwlock_openssl, "CRYPTO_dynlock_value::lock", 0},
#endif
  { &key_rwlock_LOCK_grant, "LOCK_grant", PSI_FLAG_GLOBAL},
  { &key_rwlock_LOCK_logger, "LOGGER::LOCK_logger", 0},
  { &key_rwlock_LOCK_sys_init_connect, "LOCK_sys_init_connect", PSI_FLAG_GLOBAL},
  { &key_rwlock_LOCK_sys_init_slave, "LOCK_sys_init_slave", PSI_FLAG_GLOBAL},
  { &key_LOCK_SEQUENCE, "LOCK_SEQUENCE", 0},
  { &key_rwlock_LOCK_system_variables_hash, "LOCK_system_variables_hash", PSI_FLAG_GLOBAL},
  { &key_rwlock_query_cache_query_lock, "Query_cache_query::lock", 0},
  { &key_rwlock_LOCK_vers_stats, "Vers_field_stats::lock", 0},
  { &key_rwlock_LOCK_stat_serial, "TABLE_SHARE::LOCK_stat_serial", 0},
  { &key_rwlock_LOCK_ssl_refresh, "LOCK_ssl_refresh", PSI_FLAG_GLOBAL },
  { &key_rwlock_THD_list, "THD_list::lock", PSI_FLAG_GLOBAL },
  { &key_rwlock_LOCK_all_status_vars, "LOCK_all_status_vars", PSI_FLAG_GLOBAL }
};

#ifdef HAVE_MMAP
PSI_cond_key key_PAGE_cond, key_COND_active, key_COND_pool;
#endif /* HAVE_MMAP */

PSI_cond_key key_BINLOG_COND_xid_list,
  key_BINLOG_COND_bin_log_updated, key_BINLOG_COND_relay_log_updated,
  key_BINLOG_COND_binlog_background_thread,
  key_BINLOG_COND_binlog_background_thread_end,
  key_COND_cache_status_changed, key_COND_manager,
  key_COND_rpl_status, key_COND_server_started,
  key_delayed_insert_cond, key_delayed_insert_cond_client,
  key_item_func_sleep_cond, key_master_info_data_cond,
  key_master_info_start_cond, key_master_info_stop_cond,
  key_master_info_sleep_cond,
  key_relay_log_info_data_cond, key_relay_log_info_log_space_cond,
  key_relay_log_info_start_cond, key_relay_log_info_stop_cond,
  key_rpl_group_info_sleep_cond,
  key_TABLE_SHARE_cond, key_user_level_lock_cond,
  key_COND_start_thread, key_COND_binlog_send,
  key_BINLOG_COND_queue_busy;
PSI_cond_key key_RELAYLOG_COND_relay_log_updated,
  key_RELAYLOG_COND_bin_log_updated, key_COND_wakeup_ready,
  key_COND_wait_commit;
PSI_cond_key key_RELAYLOG_COND_queue_busy;
PSI_cond_key key_TC_LOG_MMAP_COND_queue_busy;
PSI_cond_key key_COND_rpl_thread_queue, key_COND_rpl_thread,
  key_COND_rpl_thread_stop, key_COND_rpl_thread_pool,
  key_COND_parallel_entry, key_COND_group_commit_orderer,
  key_COND_prepare_ordered;
PSI_cond_key key_COND_wait_gtid, key_COND_gtid_ignore_duplicates;
PSI_cond_key key_COND_ack_receiver;

static PSI_cond_info all_server_conds[]=
{
#ifdef HAVE_MMAP
  { &key_PAGE_cond, "PAGE::cond", 0},
  { &key_COND_active, "TC_LOG_MMAP::COND_active", 0},
  { &key_COND_pool, "TC_LOG_MMAP::COND_pool", 0},
  { &key_TC_LOG_MMAP_COND_queue_busy, "TC_LOG_MMAP::COND_queue_busy", 0},
#endif /* HAVE_MMAP */
  { &key_BINLOG_COND_bin_log_updated, "MYSQL_BIN_LOG::COND_bin_log_updated", 0}, { &key_BINLOG_COND_relay_log_updated, "MYSQL_BIN_LOG::COND_relay_log_updated", 0},
  { &key_BINLOG_COND_xid_list, "MYSQL_BIN_LOG::COND_xid_list", 0},
  { &key_BINLOG_COND_binlog_background_thread, "MYSQL_BIN_LOG::COND_binlog_background_thread", 0},
  { &key_BINLOG_COND_binlog_background_thread_end, "MYSQL_BIN_LOG::COND_binlog_background_thread_end", 0},
  { &key_BINLOG_COND_queue_busy, "MYSQL_BIN_LOG::COND_queue_busy", 0},
  { &key_RELAYLOG_COND_relay_log_updated, "MYSQL_RELAY_LOG::COND_relay_log_updated", 0},
  { &key_RELAYLOG_COND_bin_log_updated, "MYSQL_RELAY_LOG::COND_bin_log_updated", 0},
  { &key_RELAYLOG_COND_queue_busy, "MYSQL_RELAY_LOG::COND_queue_busy", 0},
  { &key_COND_wakeup_ready, "THD::COND_wakeup_ready", 0},
  { &key_COND_wait_commit, "wait_for_commit::COND_wait_commit", 0},
  { &key_COND_cache_status_changed, "Query_cache::COND_cache_status_changed", 0},
  { &key_COND_manager, "COND_manager", PSI_FLAG_GLOBAL},
  { &key_COND_server_started, "COND_server_started", PSI_FLAG_GLOBAL},
  { &key_delayed_insert_cond, "Delayed_insert::cond", 0},
  { &key_delayed_insert_cond_client, "Delayed_insert::cond_client", 0},
  { &key_item_func_sleep_cond, "Item_func_sleep::cond", 0},
  { &key_master_info_data_cond, "Master_info::data_cond", 0},
  { &key_master_info_start_cond, "Master_info::start_cond", 0},
  { &key_master_info_stop_cond, "Master_info::stop_cond", 0},
  { &key_master_info_sleep_cond, "Master_info::sleep_cond", 0},
  { &key_relay_log_info_data_cond, "Relay_log_info::data_cond", 0},
  { &key_relay_log_info_log_space_cond, "Relay_log_info::log_space_cond", 0},
  { &key_relay_log_info_start_cond, "Relay_log_info::start_cond", 0},
  { &key_relay_log_info_stop_cond, "Relay_log_info::stop_cond", 0},
  { &key_rpl_group_info_sleep_cond, "Rpl_group_info::sleep_cond", 0},
  { &key_TABLE_SHARE_cond, "TABLE_SHARE::cond", 0},
  { &key_user_level_lock_cond, "User_level_lock::cond", 0},
  { &key_COND_rpl_thread, "COND_rpl_thread", 0},
  { &key_COND_rpl_thread_queue, "COND_rpl_thread_queue", 0},
  { &key_COND_rpl_thread_stop, "COND_rpl_thread_stop", 0},
  { &key_COND_rpl_thread_pool, "COND_rpl_thread_pool", 0},
  { &key_COND_parallel_entry, "COND_parallel_entry", 0},
  { &key_COND_group_commit_orderer, "COND_group_commit_orderer", 0},
  { &key_COND_prepare_ordered, "COND_prepare_ordered", 0},
  { &key_COND_start_thread, "COND_start_thread", PSI_FLAG_GLOBAL},
  { &key_COND_wait_gtid, "COND_wait_gtid", 0},
  { &key_COND_gtid_ignore_duplicates, "COND_gtid_ignore_duplicates", 0},
  { &key_COND_ack_receiver, "Ack_receiver::cond", 0},
  { &key_COND_binlog_send, "COND_binlog_send", 0},
  { &key_TABLE_SHARE_COND_rotation, "TABLE_SHARE::COND_rotation", 0}
};

PSI_thread_key key_thread_delayed_insert,
  key_thread_handle_manager, key_thread_main,
  key_thread_one_connection, key_thread_signal_hand,
  key_thread_slave_background, key_rpl_parallel_thread;
PSI_thread_key key_thread_ack_receiver;

static PSI_thread_info all_server_threads[]=
{
  { &key_thread_delayed_insert, "delayed_insert", 0},
  { &key_thread_handle_manager, "manager", PSI_FLAG_GLOBAL},
  { &key_thread_main, "main", PSI_FLAG_GLOBAL},
  { &key_thread_one_connection, "one_connection", 0},
  { &key_thread_signal_hand, "signal_handler", PSI_FLAG_GLOBAL},
  { &key_thread_slave_background, "slave_background", PSI_FLAG_GLOBAL},
  { &key_thread_ack_receiver, "Ack_receiver", PSI_FLAG_GLOBAL},
  { &key_rpl_parallel_thread, "rpl_parallel_thread", 0}
};

#ifdef HAVE_MMAP
PSI_file_key key_file_map;
#endif /* HAVE_MMAP */

#endif /* HAVE_PSI_INTERFACE */

#ifdef HAVE_PSI_STATEMENT_INTERFACE
PSI_statement_info stmt_info_new_packet;
#endif

#ifndef EMBEDDED_LIBRARY
void net_before_header_psi(struct st_net *net, void *thd, size_t /* unused: count */)
{
  DBUG_ASSERT(thd);
  /*
    We only come where when the server is IDLE, waiting for the next command.
    Technically, it is a wait on a socket, which may take a long time,
    because the call is blocking.
    Disable the socket instrumentation, to avoid recording a SOCKET event.
    Instead, start explicitly an IDLE event.
  */
  MYSQL_SOCKET_SET_STATE(net->vio->mysql_socket, PSI_SOCKET_STATE_IDLE);
  MYSQL_START_IDLE_WAIT(static_cast<THD*>(thd)->m_idle_psi,
                        &static_cast<THD*>(thd)->m_idle_state);
}

void net_after_header_psi(struct st_net *net, void *user_data,
                          size_t /* unused: count */, my_bool rc)
{
  THD *thd;
  thd= static_cast<THD*> (user_data);
  DBUG_ASSERT(thd != NULL);

  /*
    The server just got data for a network packet header,
    from the network layer.
    The IDLE event is now complete, since we now have a message to process.
    We need to:
    - start a new STATEMENT event
    - start a new STAGE event, within this statement,
    - start recording SOCKET WAITS events, within this stage.
    The proper order is critical to get events numbered correctly,
    and nested in the proper parent.
  */
  MYSQL_END_IDLE_WAIT(thd->m_idle_psi);

  if (! rc)
  {
    thd->m_statement_psi= MYSQL_START_STATEMENT(&thd->m_statement_state,
                                                stmt_info_new_packet.m_key,
                                                thd->get_db(), thd->db.length,
                                                thd->charset(), NULL);

    THD_STAGE_INFO(thd, stage_starting);
  }

  /*
    TODO: consider recording a SOCKET event for the bytes just read,
    by also passing count here.
  */
  MYSQL_SOCKET_SET_STATE(net->vio->mysql_socket, PSI_SOCKET_STATE_ACTIVE);
}


void init_net_server_extension(THD *thd)
{
  /* Start with a clean state for connection events. */
  thd->m_idle_psi= NULL;
  thd->m_statement_psi= NULL;
  /* Hook up the NET_SERVER callback in the net layer. */
  thd->m_net_server_extension.m_user_data= thd;
  thd->m_net_server_extension.m_before_header= net_before_header_psi;
  thd->m_net_server_extension.m_after_header= net_after_header_psi;
  /* Activate this private extension for the mysqld server. */
  thd->net.extension= & thd->m_net_server_extension;
}
#else
void init_net_server_extension(THD *thd)
{
}
#endif /* EMBEDDED_LIBRARY */


/**
  A log message for the error log, buffered in memory.
  Log messages are temporarily buffered when generated before the error log
  is initialized, and then printed once the error log is ready.
*/
class Buffered_log : public Sql_alloc
{
public:
  Buffered_log(enum loglevel level, const char *message);

  ~Buffered_log() = default;

  void print(void);

private:
  /** Log message level. */
  enum loglevel m_level;
  /** Log message text. */
  String m_message;
};

/**
  Constructor.
  @param level          the message log level
  @param message        the message text
*/
Buffered_log::Buffered_log(enum loglevel level, const char *message)
  : m_level(level), m_message()
{
  m_message.copy(message, strlen(message), &my_charset_latin1);
}

/**
  Print a buffered log to the real log file.
*/
void Buffered_log::print()
{
  /*
    Since messages are buffered, they can be printed out
    of order with other entries in the log.
    Add "Buffered xxx" to the message text to prevent confusion.
  */
  switch(m_level)
  {
  case ERROR_LEVEL:
    sql_print_error("Buffered error: %s", m_message.c_ptr_safe());
    break;
  case WARNING_LEVEL:
    sql_print_warning("Buffered warning: %s", m_message.c_ptr_safe());
    break;
  case INFORMATION_LEVEL:
    /*
      Messages printed as "information" still end up in the mysqld *error* log,
      but with a [Note] tag instead of an [ERROR] tag.
      While this is probably fine for a human reading the log,
      it is upsetting existing automated scripts used to parse logs,
      because such scripts are likely to not already handle [Note] properly.
      INFORMATION_LEVEL messages are simply silenced, on purpose,
      to avoid un needed verbosity.
    */
    break;
  }
}

/**
  Collection of all the buffered log messages.
*/
class Buffered_logs
{
public:
  Buffered_logs() = default;

  ~Buffered_logs() = default;

  void init();
  void cleanup();

  void buffer(enum loglevel m_level, const char *msg);
  void print();
private:
  /**
    Memory root to use to store buffered logs.
    This memory root lifespan is between init and cleanup.
    Once the buffered logs are printed, they are not needed anymore,
    and all the memory used is reclaimed.
  */
  MEM_ROOT m_root;
  /** List of buffered log messages. */
  List<Buffered_log> m_list;
};

void Buffered_logs::init()
{
  init_alloc_root(PSI_NOT_INSTRUMENTED, &m_root, 1024, 0, MYF(0));
}

void Buffered_logs::cleanup()
{
  m_list.delete_elements();
  free_root(&m_root, MYF(0));
}

/**
  Add a log message to the buffer.
*/
void Buffered_logs::buffer(enum loglevel level, const char *msg)
{
  /*
    Do not let Sql_alloc::operator new(size_t) allocate memory,
    there is no memory root associated with the main() thread.
    Give explicitly the proper memory root to use to
    Sql_alloc::operator new(size_t, MEM_ROOT *) instead.
  */
  Buffered_log *log= new (&m_root) Buffered_log(level, msg);
  if (log)
    m_list.push_back(log, &m_root);
}

/**
  Print buffered log messages.
*/
void Buffered_logs::print()
{
  Buffered_log *log;
  List_iterator_fast<Buffered_log> it(m_list);
  while ((log= it++))
    log->print();
}

/** Logs reported before a logger is available. */
static Buffered_logs buffered_logs;

struct my_rnd_struct sql_rand; ///< used by sql_class.cc:THD::THD()

#ifndef EMBEDDED_LIBRARY

Dynamic_array<MYSQL_SOCKET> listen_sockets(PSI_INSTRUMENT_MEM, 0);
bool unix_sock_is_online= false;
static int systemd_sock_activation; /* systemd socket activation */


C_MODE_START
#ifdef WITH_PERFSCHEMA_STORAGE_ENGINE
/**
  Error reporter that buffer log messages.
  @param level          log message level
  @param format         log message format string
*/
static void buffered_option_error_reporter(enum loglevel level,
                                           const char *format, ...)
{
  va_list args;
  char buffer[1024];

  va_start(args, format);
  my_vsnprintf(buffer, sizeof(buffer), format, args);
  va_end(args);
  buffered_logs.buffer(level, buffer);
}
#endif


/**
  Character set and collation error reporter that prints to sql error log.
  @param level          log message level
  @param format         log message format string

  This routine is used to print character set and collation
  warnings and errors inside an already running mysqld server,
  e.g. when a character set or collation is requested for the very first time
  and its initialization does not go well for some reasons.

  Note: At early mysqld initialization stage,
  when error log is not yet available,
  we use buffered_option_error_reporter() instead,
  to print general character set subsystem initialization errors,
  such as Index.xml syntax problems, bad XML tag hierarchy, etc.
*/
static void charset_error_reporter(enum loglevel level,
                                   const char *format, ...)
{
  va_list args;
  va_start(args, format);
  vprint_msg_to_log(level, format, args);
  va_end(args);                      
}
C_MODE_END

struct passwd *user_info;
static pthread_t select_thread;
#endif

/* OS specific variables */

#ifdef _WIN32
HANDLE hEventShutdown;
#endif


#ifndef EMBEDDED_LIBRARY
bool mysqld_embedded=0;
#else
bool mysqld_embedded=1;
#endif

my_bool plugins_are_initialized= FALSE;

#ifndef DBUG_OFF
static const char* default_dbug_option;
#endif
#ifdef HAVE_LIBWRAP
const char *libwrapName= NULL;
int allow_severity = LOG_INFO;
int deny_severity = LOG_WARNING;
#endif
#ifdef HAVE_QUERY_CACHE
ulong query_cache_min_res_unit= QUERY_CACHE_MIN_RESULT_DATA_SIZE;
Query_cache query_cache;
#endif


my_bool opt_use_ssl  = 0;
char *opt_ssl_ca= NULL, *opt_ssl_capath= NULL, *opt_ssl_cert= NULL,
  *opt_ssl_cipher= NULL, *opt_ssl_key= NULL, *opt_ssl_crl= NULL,
  *opt_ssl_crlpath= NULL, *opt_tls_version= NULL;
ulonglong tls_version= 0;

static scheduler_functions thread_scheduler_struct, extra_thread_scheduler_struct;
scheduler_functions *thread_scheduler= &thread_scheduler_struct,
                    *extra_thread_scheduler= &extra_thread_scheduler_struct;

#ifdef HAVE_OPENSSL
#include <openssl/crypto.h>
#if defined(HAVE_OPENSSL10) && !defined(HAVE_WOLFSSL)
typedef struct CRYPTO_dynlock_value
{
  mysql_rwlock_t lock;
} openssl_lock_t;

static openssl_lock_t *openssl_stdlocks;
static openssl_lock_t *openssl_dynlock_create(const char *, int);
static void openssl_dynlock_destroy(openssl_lock_t *, const char *, int);
static void openssl_lock_function(int, int, const char *, int);
static void openssl_lock(int, openssl_lock_t *, const char *, int);
#endif /* HAVE_OPENSSL10 */
char *des_key_file;
#ifndef EMBEDDED_LIBRARY
struct st_VioSSLFd *ssl_acceptor_fd;
#endif
#endif /* HAVE_OPENSSL */

/**
  Number of currently active user connections.
*/
static Atomic_counter<uint> connection_count;
static Atomic_counter<uint> extra_connection_count;

my_bool opt_gtid_strict_mode= FALSE;


/* Function declarations */

pthread_handler_t signal_hand(void *arg);
static int mysql_init_variables(void);
static int get_options(int *argc_ptr, char ***argv_ptr);
static bool add_terminator(DYNAMIC_ARRAY *options);
static bool add_many_options(DYNAMIC_ARRAY *, my_option *, size_t);
extern "C" my_bool mysqld_get_one_option(const struct my_option *, const char *,
                                         const char *);
static int init_thread_environment();
static char *get_relative_path(const char *path);
static int fix_paths(void);
#ifndef _WIN32
void handle_connections_sockets();
#endif

static bool read_init_file(char *file_name);
pthread_handler_t handle_slave(void *arg);
static void clean_up(bool print_message);
static int test_if_case_insensitive(const char *dir_name);

#ifndef EMBEDDED_LIBRARY
static bool pid_file_created= false;
static void usage(void);
static void start_signal_handler(void);
static void clean_up_mutexes(void);
static void wait_for_signal_thread_to_end(void);
static void create_pid_file();
ATTRIBUTE_NORETURN static void mysqld_exit(int exit_code);
#endif
static void delete_pid_file(myf flags);
static void end_ssl();


#ifndef EMBEDDED_LIBRARY
extern Atomic_counter<uint32_t> local_connection_thread_count;

uint THD_count::connection_thd_count()
{
  return value() -
    binlog_dump_thread_count -
    local_connection_thread_count;
}


/****************************************************************************
** Code to end mysqld
****************************************************************************/

/* common callee of two shutdown phases */
static void kill_thread(THD *thd)
{
  mysql_mutex_lock(&thd->LOCK_thd_kill);
  thd->abort_current_cond_wait(true);
  mysql_mutex_unlock(&thd->LOCK_thd_kill);
}


/**
  First shutdown everything but slave threads and binlog dump connections
*/
static my_bool kill_thread_phase_1(THD *thd, int *n_threads_awaiting_ack)
{
  DBUG_PRINT("quit", ("Informing thread %ld that it's time to die",
                      (ulong) thd->thread_id));

  if (thd->slave_thread || thd->is_binlog_dump_thread() ||
      (shutdown_wait_for_slaves &&
       repl_semisync_master.is_thd_awaiting_semisync_ack(thd) &&
       ++(*n_threads_awaiting_ack)))
    return 0;

  if (DBUG_IF("only_kill_system_threads") && !thd->system_thread)
    return 0;
  if (DBUG_IF("only_kill_system_threads_no_loop") && !thd->system_thread)
    return 0;

  thd->awake(KILL_SERVER_HARD);
  return 0;
}


/**
  Last shutdown binlog dump connections
*/
static my_bool kill_thread_phase_2(THD *thd, void *)
{
  if (shutdown_wait_for_slaves && thd->is_binlog_dump_thread())
  {
    thd->set_killed(KILL_SERVER);
  }
  else
  {
    thd->set_killed(KILL_SERVER_HARD);
    MYSQL_CALLBACK(thread_scheduler, post_kill_notification, (thd));
  }
  kill_thread(thd);
  return 0;
}


/* associated with the kill thread phase 1 */
static my_bool warn_threads_active_after_phase_1(THD *thd, void *)
{
  if (!thd->is_binlog_dump_thread() && thd->vio_ok())
    sql_print_warning("%s: Thread %llu (user : '%s') did not exit\n", my_progname,
                      (ulonglong) thd->thread_id,
                      (thd->main_security_ctx.user ?
                       thd->main_security_ctx.user : ""));
  return 0;
}


/* associated with the kill thread phase 2 */
static my_bool warn_threads_active_after_phase_2(THD *thd, void *)
{
  mysql_mutex_lock(&thd->LOCK_thd_data);
  // dump thread may not have yet (or already) current_linfo set
  sql_print_warning("Dump thread %llu last sent to server %lu "
                    "binlog file:pos %s:%llu",
                    thd->thread_id, thd->variables.server_id,
                    thd->current_linfo ?
                    my_basename(thd->current_linfo->log_file_name) : "NULL",
                    thd->current_linfo ? thd->current_linfo->pos : 0);
  mysql_mutex_unlock(&thd->LOCK_thd_data);

  return 0;
}


/**
  Kills main thread.

  @note this function is responsible for setting abort_loop and breaking
  poll() in main thread. Shutdown as such is supposed to be performed by main
  thread itself.
*/

static void break_connect_loop()
{
#ifdef EXTRA_DEBUG
  int count=0;
#endif

  abort_loop= 1;

#if defined(_WIN32)
  mysqld_win_initiate_shutdown();
#else
  /* Avoid waiting for ourselves when thread-handling=no-threads. */
  if (pthread_equal(pthread_self(), select_thread))
    return;
  DBUG_PRINT("quit", ("waiting for select thread: %lu",
                      (ulong)select_thread));

  mysql_mutex_lock(&LOCK_start_thread);
  while (select_thread_in_use)
  {
    struct timespec abstime;
    int UNINIT_VAR(error);
    DBUG_PRINT("info",("Waiting for select thread"));

#ifndef DONT_USE_THR_ALARM
    if (pthread_kill(select_thread, thr_client_alarm))
      break;					// allready dead
#endif
    set_timespec(abstime, 2);
    for (uint tmp=0 ; tmp < 10 && select_thread_in_use; tmp++)
    {
      error= mysql_cond_timedwait(&COND_start_thread, &LOCK_start_thread,
                                  &abstime);
      if (error != EINTR)
        break;
    }
#ifdef EXTRA_DEBUG
    if (error != 0 && error != ETIMEDOUT && !count++)
      sql_print_error("Got error %d from mysql_cond_timedwait", error);
#endif
  }
  mysql_mutex_unlock(&LOCK_start_thread);
#endif /* _WIN32 */
}


/**
  A wrapper around kill_main_thrad().

  Sets shutdown user. This function may be called by multiple threads
  concurrently, thus it performs safe update of shutdown_user
  (first thread wins).
*/

void kill_mysql(THD *thd)
{
  char user_host_buff[MAX_USER_HOST_SIZE + 1];
  char *user, *expected_shutdown_user= 0;

  make_user_name(thd, user_host_buff);

  if ((user= my_strdup(PSI_NOT_INSTRUMENTED, user_host_buff, MYF(0))) &&
      !shutdown_user.compare_exchange_strong(expected_shutdown_user,
                                             user,
                                             std::memory_order_relaxed,
                                             std::memory_order_relaxed))
  {
    my_free(user);
  }

  shutdown_thread_id= thd->thread_id;
  DBUG_EXECUTE_IF("mysql_admin_shutdown_wait_for_slaves",
                  thd->lex->is_shutdown_wait_for_slaves= true;);
#ifdef ENABLED_DEBUG_SYNC
  DBUG_EXECUTE_IF("simulate_delay_at_shutdown",
                  {
                    DBUG_ASSERT(binlog_dump_thread_count == 3);
                    const char act[]=
                      "now "
                      "SIGNAL greetings_from_kill_mysql";
                    DBUG_ASSERT(!debug_sync_set_action(thd,
                                                       STRING_WITH_LEN(act)));
                  };);
#endif

  if (thd->lex->is_shutdown_wait_for_slaves)
    shutdown_wait_for_slaves= true;
  break_connect_loop();
}


static void close_connections(void)
{
  DBUG_ENTER("close_connections");

  /* Clear thread cache */
  thread_cache.final_flush();

  /* Abort listening to new connections */
  DBUG_PRINT("quit",("Closing sockets"));
  /* Protect against pthread_kill() calling close_server_sock(*) */
  mysql_mutex_lock(&LOCK_start_thread);
  for (uint i= 0 ; i < listen_sockets.elements() ; i++)
  {
    MYSQL_SOCKET *sock= listen_sockets.get_pos(i);
    (void) mysql_socket_close(*sock);
    if (sock->is_unix_domain_socket && !systemd_sock_activation)
    {
      (void) unlink(mysqld_unix_port);
    }
  }
  /*
    The following is needed to the threads stuck in
    setup_connection_thread_globals()
    to continue.
  */
  listen_sockets.free_memory();
  mysql_mutex_unlock(&LOCK_start_thread);

  end_thr_alarm(0);			 // Abort old alarms.

  while (CONNECT::count)
    my_sleep(100);

  /*
    First signal all threads that it's time to die
    This will give the threads some time to gracefully abort their
    statements and inform their clients that the server is about to die.
  */
  DBUG_EXECUTE_IF("mysqld_delay_kill_threads_phase_1", my_sleep(200000););
  int n_threads_awaiting_ack= 0;
  server_threads.iterate(kill_thread_phase_1, &n_threads_awaiting_ack);

  /*
    If we are waiting on any ACKs, delay killing the thread until either an ACK
    is received or the timeout is hit.

    Allow at max the number of sessions to await a timeout; however, if all
    ACKs have been received in less iterations, then quit early
  */
  if (shutdown_wait_for_slaves && repl_semisync_master.get_master_enabled())
  {
    int waiting_threads= repl_semisync_master.sync_get_master_wait_sessions();
    if (waiting_threads)
      sql_print_information("Delaying shutdown to await semi-sync ACK");

    while (waiting_threads-- > 0)
      repl_semisync_master.await_slave_reply();
  }

  DBUG_EXECUTE_IF("delay_shutdown_phase_2_after_semisync_wait",
                  my_sleep(500000););

  Events::deinit();
  slave_prepare_for_shutdown();
  ack_receiver.stop();

  /*
    Give threads time to die.

    In 5.5, this was waiting 100 rounds @ 20 milliseconds/round, so as little
    as 2 seconds, depending on thread scheduling.

    From 10.0, we increase this to 1000 rounds / 20 seconds. The rationale is
    that on a server with heavy I/O load, it is quite possible for eg. an
    fsync() of the binlog or whatever to cause something like LOCK_log to be
    held for more than 2 seconds. We do not want to force kill threads in
    such cases, if it can be avoided. Note that normally, the wait will be
    much smaller than even 2 seconds, this is only a safety fallback against
    stuck threads so server shutdown is not held up forever.
  */
  DBUG_PRINT("info", ("THD_count: %u", THD_count::value()));

  for (int i= 0; THD_count::connection_thd_count() - n_threads_awaiting_ack
<<<<<<< HEAD
                 && i < 1000; i++)
  {
    if (DBUG_IF("only_kill_system_threads_no_loop"))
      break;
=======
                 && i < 1000 &&
                 DBUG_EVALUATE_IF("only_kill_system_threads_no_loop", 0, 1);
       i++)
>>>>>>> aff5ed39
    my_sleep(20000);
  }

  if (global_system_variables.log_warnings)
    server_threads.iterate(warn_threads_active_after_phase_1);

#ifdef WITH_WSREP
  if (wsrep_inited == 1)
  {
    wsrep_deinit(true);
  }
  wsrep_sst_auth_free();
#endif
  /* All threads has now been aborted */
  DBUG_PRINT("quit", ("Waiting for threads to die (count=%u)",
                  THD_count::connection_thd_count() - n_threads_awaiting_ack));

<<<<<<< HEAD
  while (THD_count::connection_thd_count() - n_threads_awaiting_ack)
=======
  while (THD_count::connection_thd_count() - n_threads_awaiting_ack &&
         DBUG_EVALUATE_IF("only_kill_system_threads_no_loop", 0, 1))
>>>>>>> aff5ed39
  {
    if (DBUG_IF("only_kill_system_threads_no_loop"))
      break;
    my_sleep(1000);
  }

  /* Kill phase 2 */
  server_threads.iterate(kill_thread_phase_2);
  for (uint64 i= 0; THD_count::value() > local_connection_thread_count; i++)
  {
    /*
      This time the warnings are emitted within the loop to provide a
      dynamic view on the shutdown status through the errorlog.
    */
    if (global_system_variables.log_warnings > 2 && i % 60000 == 0)
      server_threads.iterate(warn_threads_active_after_phase_2);
    my_sleep(1000);
  }
  /* End of kill phase 2 */

  DBUG_PRINT("quit",("close_connections thread"));
  DBUG_VOID_RETURN;
}

#endif /*EMBEDDED_LIBRARY*/


extern "C" sig_handler print_signal_warning(int sig)
{
  if (global_system_variables.log_warnings)
    sql_print_warning("Got signal %d from thread %u", sig,
                      (uint)my_thread_id());
#ifdef SIGNAL_HANDLER_RESET_ON_DELIVERY
  my_sigset(sig,print_signal_warning);		/* int. thread system calls */
#endif
#if !defined(_WIN32)
  if (sig == SIGALRM)
    alarm(2);					/* reschedule alarm */
#endif
}

#ifdef _WIN32
typedef void (*report_svc_status_t)(DWORD current_state, DWORD win32_exit_code,
                                    DWORD wait_hint);
static void dummy_svc_status(DWORD, DWORD, DWORD) {}
static report_svc_status_t my_report_svc_status= dummy_svc_status;
#endif

#ifndef EMBEDDED_LIBRARY
extern "C" void unireg_abort(int exit_code)
{
  DBUG_ENTER("unireg_abort");

  if (opt_help)
    usage();
  else if (exit_code)
    sql_print_error("Aborting");
  /* Don't write more notes to the log to not hide error message */
  disable_log_notes= 1;

#ifdef WITH_WSREP
  // Note that we do not have thd here, thus can't use
  // WSREP(thd)

  if (WSREP_ON &&
      Wsrep_server_state::is_inited() &&
      Wsrep_server_state::instance().state() != wsrep::server_state::s_disconnected)
  {
    /*
      This is an abort situation, we cannot expect to gracefully close all
      wsrep threads here, we can only diconnect from service
    */
    wsrep_close_client_connections(FALSE);
    Wsrep_server_state::instance().disconnect();
    WSREP_INFO("Service disconnected.");
    wsrep_close_threads(NULL); /* this won't close all threads */
    sleep(1); /* so give some time to exit for those which can */
    WSREP_INFO("Some threads may fail to exit.");
  }

  if (WSREP_ON && wsrep_inited)
  {
    wsrep_deinit(true);
    wsrep_deinit_server();
  }
  wsrep_sst_auth_free();
#endif // WITH_WSREP

  clean_up(!opt_abort && (exit_code || !opt_bootstrap)); /* purecov: inspected */
  DBUG_PRINT("quit",("done with cleanup in unireg_abort"));
  mysqld_exit(exit_code);
}

static void mysqld_exit(int exit_code)
{
  DBUG_ENTER("mysqld_exit");
  /*
    Important note: we wait for the signal thread to end,
    but if a kill -15 signal was sent, the signal thread did
    spawn the kill_server_thread thread, which is running concurrently.
  */
  rpl_deinit_gtid_waiting();
  rpl_deinit_gtid_slave_state();
  wait_for_signal_thread_to_end();
#ifdef WITH_WSREP
  wsrep_deinit_server();
  wsrep_sst_auth_free();
#endif /* WITH_WSREP */
  mysql_audit_finalize();
  clean_up_mutexes();
  my_end((opt_endinfo ? MY_CHECK_ERROR | MY_GIVE_INFO : 0));
#ifdef WITH_PERFSCHEMA_STORAGE_ENGINE
  shutdown_performance_schema();        // we do it as late as possible
#endif
  set_malloc_size_cb(NULL);
  if (global_status_var.global_memory_used)
  {
    fprintf(stderr, "Warning: Memory not freed: %lld\n",
            (longlong) global_status_var.global_memory_used);
    if (exit_code == 0 || opt_endinfo)
      SAFEMALLOC_REPORT_MEMORY(0);
  }
  DBUG_LEAVE;
#ifdef _WIN32
  my_report_svc_status(SERVICE_STOPPED, exit_code, 0);
#endif
  sd_notify(0, "STATUS=MariaDB server is down");
  exit(exit_code); /* purecov: inspected */
}

#endif /* !EMBEDDED_LIBRARY */

static void clean_up(bool print_message)
{
  DBUG_PRINT("exit",("clean_up"));
  if (cleanup_done++)
    return; /* purecov: inspected */

#ifdef HAVE_REPLICATION
  // We must call end_slave() as clean_up may have been called during startup
  end_slave();
  if (use_slave_mask)
    my_bitmap_free(&slave_error_mask);
#endif
  stop_handle_manager();
  ddl_log_release();

  logger.cleanup_base();

  injector::free_instance();
  mysql_bin_log.cleanup();

  my_tz_free();
  my_dboptions_cache_free();
  ignore_db_dirs_free();
  servers_free(1);
#ifndef NO_EMBEDDED_ACCESS_CHECKS
  acl_free(1);
  grant_free();
#endif
  query_cache_destroy();
  hostname_cache_free();
  item_func_sleep_free();
  lex_free();				/* Free some memory */
  item_create_cleanup();
  tdc_start_shutdown();
#ifdef HAVE_REPLICATION
  semi_sync_master_deinit();
#endif
  plugin_shutdown();
  udf_free();
  ha_end();
  if (tc_log)
    tc_log->close();
  xid_cache_free();
  tdc_deinit();
  mdl_destroy();
  dflt_key_cache= 0;
  key_caches.delete_elements(free_key_cache);
  wt_end();
  multi_keycache_free();
  sp_cache_end();
  free_status_vars();
  end_thr_alarm(1);			/* Free allocated memory */
  end_thr_timer();
  my_free_open_file_info();
  if (defaults_argv)
    free_defaults(defaults_argv);
  free_tmpdir(&mysql_tmpdir_list);
  my_bitmap_free(&temp_pool);
  free_max_user_conn();
  free_global_user_stats();
  free_global_client_stats();
  free_global_table_stats();
  free_global_index_stats();
  delete_dynamic(&all_options);                 // This should be empty
  free_all_rpl_filters();
  wsrep_thr_deinit();
  my_uuid_end();
  delete type_handler_data;
  delete binlog_filter;
  delete global_rpl_filter;
  end_ssl();
#ifndef EMBEDDED_LIBRARY
  vio_end();
  listen_sockets.free_memory();
#endif /*!EMBEDDED_LIBRARY*/
#if defined(ENABLED_DEBUG_SYNC)
  /* End the debug sync facility. See debug_sync.cc. */
  debug_sync_end();
#endif /* defined(ENABLED_DEBUG_SYNC) */

  delete_pid_file(MYF(0));

  if (print_message && my_default_lc_messages && server_start_time)
    sql_print_information(ER_DEFAULT(ER_SHUTDOWN_COMPLETE),my_progname);
  MYSQL_CALLBACK(thread_scheduler, end, ());
  thread_scheduler= 0;
  mysql_library_end();
  finish_client_errs();
  free_root(&startup_root, MYF(0));
  protect_root(&read_only_root, PROT_READ | PROT_WRITE);
  free_root(&read_only_root, MYF(0));
  cleanup_errmsgs();
  free_error_messages();
  /* Tell main we are ready */
  logger.cleanup_end();
  sys_var_end();
  free_charsets();

  my_free(const_cast<char*>(log_bin_basename));
  my_free(const_cast<char*>(log_bin_index));
#ifndef EMBEDDED_LIBRARY
  my_free(const_cast<char*>(relay_log_basename));
  my_free(const_cast<char*>(relay_log_index));
#endif
  free_list(opt_plugin_load_list_ptr);
  destroy_proxy_protocol_networks();

  /*
    The following lines may never be executed as the main thread may have
    killed us
  */
  DBUG_PRINT("quit", ("done with cleanup"));
} /* clean_up */


#ifndef EMBEDDED_LIBRARY

/**
  This is mainly needed when running with purify, but it's still nice to
  know that all child threads have died when mysqld exits.
*/
static void wait_for_signal_thread_to_end()
{
  uint i;
  /*
    Wait up to 10 seconds for signal thread to die. We use this mainly to
    avoid getting warnings that my_thread_end has not been called
  */
  for (i= 0 ; i < 100 && signal_thread_in_use; i++)
  {
    if (pthread_kill(signal_thread, MYSQL_KILL_SIGNAL) == ESRCH)
      break;
    my_sleep(100);				// Give it time to die
  }
}
#endif /*EMBEDDED_LIBRARY*/

static void clean_up_mutexes()
{
  DBUG_ENTER("clean_up_mutexes");
  server_threads.destroy();
  thread_cache.destroy();
  mysql_rwlock_destroy(&LOCK_grant);
  mysql_mutex_destroy(&LOCK_start_thread);
  mysql_mutex_destroy(&LOCK_status);
  mysql_rwlock_destroy(&LOCK_all_status_vars);
  mysql_mutex_destroy(&LOCK_delayed_insert);
  mysql_mutex_destroy(&LOCK_delayed_status);
  mysql_mutex_destroy(&LOCK_delayed_create);
  mysql_mutex_destroy(&LOCK_crypt);
  mysql_mutex_destroy(&LOCK_user_conn);
  mysql_mutex_destroy(&LOCK_thread_id);
  mysql_mutex_destroy(&LOCK_stats);
  mysql_mutex_destroy(&LOCK_global_user_client_stats);
  mysql_mutex_destroy(&LOCK_global_table_stats);
  mysql_mutex_destroy(&LOCK_global_index_stats);
#ifdef HAVE_OPENSSL
  mysql_mutex_destroy(&LOCK_des_key_file);
#if defined(HAVE_OPENSSL10) && !defined(HAVE_WOLFSSL)
  for (int i= 0; i < CRYPTO_num_locks(); ++i)
    mysql_rwlock_destroy(&openssl_stdlocks[i].lock);
  OPENSSL_free(openssl_stdlocks);
#endif /* HAVE_OPENSSL10 */
#endif /* HAVE_OPENSSL */
#ifdef HAVE_REPLICATION
  mysql_mutex_destroy(&LOCK_rpl_status);
#endif /* HAVE_REPLICATION */
  mysql_mutex_destroy(&LOCK_active_mi);
  mysql_rwlock_destroy(&LOCK_ssl_refresh);
  mysql_mutex_destroy(&LOCK_backup_log);
  mysql_mutex_destroy(&LOCK_temp_pool);
  mysql_rwlock_destroy(&LOCK_sys_init_connect);
  mysql_rwlock_destroy(&LOCK_sys_init_slave);
  mysql_mutex_destroy(&LOCK_global_system_variables);
  mysql_prlock_destroy(&LOCK_system_variables_hash);
  mysql_mutex_destroy(&LOCK_short_uuid_generator);
  mysql_mutex_destroy(&LOCK_prepared_stmt_count);
  mysql_mutex_destroy(&LOCK_error_messages);
  mysql_cond_destroy(&COND_start_thread);
  mysql_mutex_destroy(&LOCK_server_started);
  mysql_cond_destroy(&COND_server_started);
  mysql_mutex_destroy(&LOCK_prepare_ordered);
  mysql_cond_destroy(&COND_prepare_ordered);
  mysql_mutex_destroy(&LOCK_after_binlog_sync);
  mysql_mutex_destroy(&LOCK_commit_ordered);
#ifndef EMBEDDED_LIBRARY
  mysql_mutex_destroy(&LOCK_error_log);
#endif
  DBUG_VOID_RETURN;
}


/****************************************************************************
** Init IP and UNIX socket
****************************************************************************/

#ifdef EMBEDDED_LIBRARY
void close_connection(THD *thd, uint sql_errno)
{
}
#else
static void set_ports()
{
  char	*env;
  if (!mysqld_port && !opt_disable_networking)
  {					// Get port if not from commandline
    mysqld_port= MYSQL_PORT;

    /*
      if builder specifically requested a default port, use that
      (even if it coincides with our factory default).
      only if they didn't do we check /etc/services (and, failing
      on that, fall back to the factory default of 3306).
      either default can be overridden by the environment variable
      MYSQL_TCP_PORT, which in turn can be overridden with command
      line options.
    */

#if MYSQL_PORT_DEFAULT == 0
# if !__has_feature(memory_sanitizer) // Work around MSAN deficiency
    struct  servent *serv_ptr;
    if ((serv_ptr= getservbyname("mysql", "tcp")))
      SYSVAR_AUTOSIZE(mysqld_port, ntohs((u_short) serv_ptr->s_port));
# endif
#endif
    if ((env = getenv("MYSQL_TCP_PORT")))
    {
      mysqld_port= (uint) atoi(env);
      set_sys_var_value_origin(&mysqld_port, sys_var::ENV);
    }
  }
  if (!mysqld_unix_port)
  {
#ifdef _WIN32
    mysqld_unix_port= (char*) MYSQL_NAMEDPIPE;
#else
    mysqld_unix_port= (char*) MYSQL_UNIX_ADDR;
#endif
    if ((env = getenv("MYSQL_UNIX_PORT")))
    {
      mysqld_unix_port= env;
      set_sys_var_value_origin(&mysqld_unix_port, sys_var::ENV);
    }
  }
}

/* Change to run as another user if started with --user */

static struct passwd *check_user(const char *user)
{
  myf flags= 0;
  if (global_system_variables.log_warnings)
    flags|= MY_WME;
  if (!opt_bootstrap && !opt_help)
    flags|= MY_FAE;

  struct passwd *tmp_user_info= my_check_user(user, MYF(flags));

  if (!tmp_user_info && my_errno==EINVAL && (flags & MY_FAE))
    unireg_abort(1);

  return tmp_user_info;
}

static inline void allow_coredumps()
{
#ifdef PR_SET_DUMPABLE
  if (test_flags & TEST_CORE_ON_SIGNAL)
  {
    /* inform kernel that process is dumpable */
    (void) prctl(PR_SET_DUMPABLE, 1);
  }
#endif
}


static void set_user(const char *user, struct passwd *user_info_arg)
{
  /*
    We can get a SIGSEGV when calling initgroups() on some systems when NSS
    is configured to use LDAP and the server is statically linked.  We set
    calling_initgroups as a flag to the SIGSEGV handler that is then used to
    output a specific message to help the user resolve this problem.
  */
  calling_initgroups= 1;
  int res= my_set_user(user, user_info_arg, MYF(MY_WME));
  calling_initgroups= 0;
  if (res)
    unireg_abort(1);
  allow_coredumps();
}

#if !defined(_WIN32)
static void set_effective_user(struct passwd *user_info_arg)
{
  DBUG_ASSERT(user_info_arg != 0);
  if (setregid((gid_t)-1, user_info_arg->pw_gid) == -1)
  {
    sql_perror("setregid");
    unireg_abort(1);
  }
  if (setreuid((uid_t)-1, user_info_arg->pw_uid) == -1)
  {
    sql_perror("setreuid");
    unireg_abort(1);
  }
  allow_coredumps();
}
#endif

/** Change root user if started with @c --chroot . */
static void set_root(const char *path)
{
#if !defined(_WIN32)
  if (chroot(path) == -1)
  {
    sql_perror("chroot");
    unireg_abort(1);
  }
  my_setwd("/", MYF(0));
#endif
}

/**
   Activate usage of a tcp port
*/

static void activate_tcp_port(uint port,
                              Dynamic_array<MYSQL_SOCKET> *sockets,
                              bool is_extra_port= false)
{
  struct addrinfo *ai, *a = NULL, *head = NULL;
  struct addrinfo hints;
  int error;
  int	arg;
  char port_buf[NI_MAXSERV];
  const char *real_bind_addr_str;
  MYSQL_SOCKET ip_sock= MYSQL_INVALID_SOCKET;
  DBUG_ENTER("activate_tcp_port");
  DBUG_PRINT("general",("IP Socket is %d",port));

  bzero(&hints, sizeof (hints));
  hints.ai_flags= AI_PASSIVE;
  hints.ai_socktype= SOCK_STREAM;
  hints.ai_family= AF_UNSPEC;
  
  if (my_bind_addr_str && strcmp(my_bind_addr_str, "*") == 0)
    real_bind_addr_str= NULL; // windows doesn't seem to support * here
  else
    real_bind_addr_str= my_bind_addr_str;

  my_snprintf(port_buf, NI_MAXSERV, "%d", port);

  if (real_bind_addr_str && *real_bind_addr_str)
  {

    char *end;
    char address[FN_REFLEN];

    do
    {
      end= strcend(real_bind_addr_str, ',');
      strmake(address, real_bind_addr_str, (uint) (end - real_bind_addr_str));

      error= getaddrinfo(address, port_buf, &hints, &ai);
      if (unlikely(error != 0))
      {
        DBUG_PRINT("error", ("Got error: %d from getaddrinfo()", error));

        sql_print_error("%s: %s", ER_DEFAULT(ER_IPSOCK_ERROR),
                        gai_strerror(error));
        unireg_abort(1); /* purecov: tested */
      }

      if (!head)
      {
        head= ai;
      }
      if (a)
      {
        a->ai_next= ai;
      }
      a= ai;
      while (a->ai_next)
      {
        a= a->ai_next;
      }

      real_bind_addr_str= end + 1;
    } while (*end);
  }
  else
  {
    error= getaddrinfo(real_bind_addr_str, port_buf, &hints, &ai);
    head= ai;
  }

  for (a= head; a != NULL; a= a->ai_next)
  {
    ip_sock= mysql_socket_socket(key_socket_tcpip, a->ai_family,
                                 a->ai_socktype, a->ai_protocol);

    char ip_addr[INET6_ADDRSTRLEN];
    if (vio_get_normalized_ip_string(a->ai_addr, a->ai_addrlen,
                                     ip_addr, sizeof (ip_addr)))
    {
      ip_addr[0]= 0;
    }

    if (mysql_socket_getfd(ip_sock) == INVALID_SOCKET)
    {
      sql_print_message_func func= real_bind_addr_str ? sql_print_error
                                                      : sql_print_warning;
      func("Failed to create a socket for %s '%s': errno: %d.",
           (a->ai_family == AF_INET) ? "IPv4" : "IPv6",
           (const char *) ip_addr, (int) socket_errno);
    }
    else 
    {
      ip_sock.address_family= a->ai_family;
      sql_print_information("Server socket created on IP: '%s'.",
                          (const char *) ip_addr);

      if (mysql_socket_getfd(ip_sock) == INVALID_SOCKET)
      {
        DBUG_PRINT("error",("Got error: %d from socket()",socket_errno));
        sql_perror(ER_DEFAULT(ER_IPSOCK_ERROR));  /* purecov: tested */
        unireg_abort(1);                          /* purecov: tested */
      }

      mysql_socket_set_thread_owner(ip_sock);

#ifndef _WIN32
      /*
        We should not use SO_REUSEADDR on windows as this would enable a
        user to open two mysqld servers with the same TCP/IP port.
      */
      arg= 1;
      (void) mysql_socket_setsockopt(ip_sock, SOL_SOCKET, SO_REUSEADDR,
                                     (char*)&arg, sizeof(arg));
#endif /* _WIN32 */

#ifdef IPV6_V6ONLY
      /*
        If an address name resolves to both IPv4 and IPv6 addresses, the server
        will listen on them both. With IPV6_V6ONLY unset, listening on an IPv6
        wildcard address may cause listening on an IPv4 wildcard address
        to fail. That's why IPV6_V6ONLY needs to be forcefully turned on.
      */
      if (a->ai_family == AF_INET6)
      {
        arg= 1;
        (void) mysql_socket_setsockopt(ip_sock, IPPROTO_IPV6, IPV6_V6ONLY,
                                       (char*)&arg, sizeof(arg));
      }
#endif

#ifdef IP_FREEBIND
      arg= 1;
      (void) mysql_socket_setsockopt(ip_sock, IPPROTO_IP, IP_FREEBIND,
                                     (char*) &arg, sizeof(arg));
#endif
      /*
        Sometimes the port is not released fast enough when stopping and
        restarting the server. This happens quite often with the test suite
        on busy Linux systems. Retry to bind the address at these intervals:
        Sleep intervals: 1, 2, 4,  6,  9, 13, 17, 22, ...
        Retry at second: 1, 3, 7, 13, 22, 35, 52, 74, ...
        Limit the sequence by mysqld_port_timeout (set --port-open-timeout=#).
      */
      int ret;
      uint waited, retry, this_wait;
      for (waited= 0, retry= 1; ; retry++, waited+= this_wait)
      {
        if (((ret= mysql_socket_bind(ip_sock, a->ai_addr, a->ai_addrlen)) >= 0 )
            || (socket_errno != SOCKET_EADDRINUSE)
            || (waited >= mysqld_port_timeout))
          break;
        sql_print_information("Retrying bind on TCP/IP port %u", port);
        this_wait= retry * retry / 3 + 1;
        sleep(this_wait);
      }

      if (ret < 0)
      {
        char buff[100];
        int s_errno= socket_errno;
        sprintf(buff, "Can't start server: Bind on TCP/IP port. Got error: %d",
                (int) s_errno);
        sql_perror(buff);
        /*
          Linux will quite happily bind to addresses not present. The
          mtr test main.bind_multiple_addresses_resolution relies on this.
          For Windows, this is fatal and generates the error:
            WSAEADDRNOTAVAIL: The requested address is not valid in its context
          In this case, where multiple addresses where specified, maybe
          we can live with an error in the log and hope the other addresses
          are successful. We catch if no successful bindings occur at the
          end of this function.

          FreeBSD returns EADDRNOTAVAIL, and EADDRNOTAVAIL is even in Linux
          manual pages. So may was well apply uniform behaviour.
        */
#ifdef _WIN32
        if (s_errno == WSAEADDRNOTAVAIL)
	  continue;
#endif
#ifdef EADDRNOTAVAIL
        if (s_errno == EADDRNOTAVAIL)
	  continue;
#endif
        sql_print_error("Do you already have another server running on "
                        "port: %u ?", port);
        unireg_abort(1);
      }
      if (mysql_socket_listen(ip_sock,(int) back_log) < 0)
      {
        sql_perror("Can't start server: listen() on TCP/IP port");
        sql_print_error("listen() on TCP/IP failed with error %d",
                        socket_errno);
        unireg_abort(1);
      }

#ifdef FD_CLOEXEC
      (void) fcntl(mysql_socket_getfd(ip_sock), F_SETFD, FD_CLOEXEC);
#endif
      ip_sock.is_extra_port= is_extra_port;
      sockets->push(ip_sock);
    }
  }

  freeaddrinfo(head);
  if (head && sockets->size() == 0)
  {
    sql_print_error("No TCP address could be bound to");
    unireg_abort(1);
  }
  DBUG_VOID_RETURN;
}


/**
   Activate usage of a systemd activated sockets
   i.e started by mariadb.socket
*/

static void use_systemd_activated_sockets()
{
#ifndef __linux__
  return;
#else
  char **names = NULL;
  int sd_sockets;
  DBUG_ENTER("use_systemd_activated_sockets");

  sd_sockets= sd_listen_fds_with_names(0, &names);

  if (!sd_sockets)
    DBUG_VOID_RETURN;

  DBUG_PRINT("general",("Systemd listen_fds is %d", sd_sockets));
  while (sd_sockets--)
  {
    MYSQL_SOCKET sock;
    int stype= 0, accepting= 0, getnameinfo_err;
    socklen_t l;
    union
    {
          struct sockaddr sa;
          struct sockaddr_storage storage;
          struct sockaddr_in in;
          struct sockaddr_in6 in6;
          struct sockaddr_un un;
    } addr;
    SOCKET_SIZE_TYPE addrlen= sizeof(addr);
    char hbuf[NI_MAXHOST], sbuf[NI_MAXSERV];

    int fd= SD_LISTEN_FDS_START + sd_sockets;

    if (getsockname(fd, &addr.sa, &addrlen))
    {
      sql_print_error("Unable to getsockname on systemd socket activation socket %d,"
                      " errno %d", fd, errno);
      goto err;
    }

    l= sizeof(stype);
    if (getsockopt(fd, SOL_SOCKET, SO_TYPE, &stype, &l) < 0)
    {
      sql_print_error("Unable to getsockopt(SOL_SOCKET, SO_TYPE) on"
                      " systemd socket activation socket %d,"
                      " errno %d", fd, errno);
      goto err;
    }

    if (stype != SOCK_STREAM)
    {
      sql_print_error("Unknown systemd socket activation socket %d,"
                      " not of type SOCK_STREAM - type %d", fd, stype);
      goto err;
    }

    l= sizeof(accepting);
    if (getsockopt(fd, SOL_SOCKET, SO_ACCEPTCONN, &accepting, &l) < 0)
    {
      sql_print_error("Unable to getsockopt(SOL_SOCKET, SO_ACCEPTCONN) on"
                      " systemd socket activation socket %d,"
                      " errno %d", fd, errno);
      goto err;
    }

    if (!accepting)
    {
      sql_print_error("Unknown systemd socket activation socket %d,"
                      " is not listening", fd);
      goto err;
    }

    switch (addr.sa.sa_family)
    {
    case AF_INET:
      sock= mysql_socket_fd(key_socket_tcpip, fd);
      sock.is_unix_domain_socket= 0;
      mysqld_port= ntohs(addr.in.sin_port);
      break;
    case AF_INET6:
      sock= mysql_socket_fd(key_socket_tcpip, fd);
      sock.is_unix_domain_socket= 0;
      mysqld_port= ntohs(addr.in6.sin6_port);
      break;
    case AF_UNIX:
      sock= mysql_socket_fd(key_socket_unix, fd);
      sock.is_unix_domain_socket= 1;
      break;
    default:
      sql_print_error("Unknown systemd socket activation socket %d,"
                      " not UNIX or INET socket", fd);
      goto err;
    }

    /*
      We check names!=NULL here because sd_listen_fds_with_names maybe
      just sd_listen_fds on older pre v227 systemd
    */
    sock.is_extra_port= names && strcmp(names[sd_sockets], "extra") == 0;

    if (addr.sa.sa_family == AF_UNIX)
    {
      /*
        Handle abstract sockets and present them in @ form.
      */
      if (addr.un.sun_path[0] == '\0')
        addr.un.sun_path[0] = '@';
      sql_print_information("Using systemd activated unix socket %s%s",
                            addr.un.sun_path, sock.is_extra_port ? " (extra)" : "");
      memset(addr.un.sun_path, 0, sizeof(addr.un.sun_path));
    }
    else
    {
      getnameinfo_err= getnameinfo(&addr.sa, addrlen, hbuf, sizeof(hbuf), sbuf,
                                   sizeof(sbuf), NI_NUMERICHOST | NI_NUMERICSERV);
      if (getnameinfo_err)
        sql_print_warning("getnameinfo() on systemd socket activation socket %d"
                          " failed with error %s(%d)", fd,
                          gai_strerror(getnameinfo_err), getnameinfo_err);
      else
        sql_print_information("Using systemd activated socket host %s port %s%s", hbuf, sbuf,
                              sock.is_extra_port ? " (extra)" : "");
    }

    mysql_socket_set_thread_owner(sock);
    listen_sockets.push(sock);
  }
  systemd_sock_activation= 1;
  free(names);

  DBUG_VOID_RETURN;

err:
  free(names);
  unireg_abort(1);
  DBUG_VOID_RETURN;
#endif /* __linux__ */
}


static void network_init(void)
{
#ifdef HAVE_SYS_UN_H
  struct sockaddr_un	UNIXaddr;
  int	arg;
#endif
  DBUG_ENTER("network_init");

  use_systemd_activated_sockets();

  if (MYSQL_CALLBACK_ELSE(thread_scheduler, init, (), 0))
    unireg_abort(1);			/* purecov: inspected */

  if (init_proxy_protocol_networks(my_proxy_protocol_networks))
    unireg_abort(1);

  set_ports();

  if (report_port == 0)
  {
    SYSVAR_AUTOSIZE(report_port, mysqld_port);
  }
#ifndef DBUG_OFF
  if (!opt_disable_networking)
    DBUG_ASSERT(report_port != 0);
#endif
  if (!opt_disable_networking && !opt_bootstrap && !systemd_sock_activation)
  {
    if (mysqld_port)
      activate_tcp_port(mysqld_port, &listen_sockets,
                        /* is_extra_port= */ false);
    if (mysqld_extra_port)
      activate_tcp_port(mysqld_extra_port, &listen_sockets,
                        /* is_extra_port= */ true);
  }

#if defined(HAVE_SYS_UN_H)
  /*
  ** Create the UNIX socket
  */
  if (mysqld_unix_port[0] && !opt_bootstrap && systemd_sock_activation==0)
  {
    MYSQL_SOCKET unix_sock= MYSQL_INVALID_SOCKET;
    size_t port_len;
    DBUG_PRINT("general",("UNIX Socket is %s",mysqld_unix_port));

    if ((port_len= strlen(mysqld_unix_port)) > sizeof(UNIXaddr.sun_path) - 1)
    {
      sql_print_error("The socket file path is too long (> %u): %s",
                      (uint) sizeof(UNIXaddr.sun_path) - 1, mysqld_unix_port);
      unireg_abort(1);
    }
    unix_sock= mysql_socket_socket(key_socket_unix, AF_UNIX, SOCK_STREAM, 0);
    if (mysql_socket_getfd(unix_sock) < 0)
    {
      sql_perror("Can't start server : UNIX Socket "); /* purecov: inspected */
      unireg_abort(1);				/* purecov: inspected */
    }

    unix_sock.is_unix_domain_socket= true;
    listen_sockets.push(unix_sock);
    unix_sock_is_online= true;
    mysql_socket_set_thread_owner(unix_sock);

    bzero((char*) &UNIXaddr, sizeof(UNIXaddr));
    UNIXaddr.sun_family = AF_UNIX;
    strmov(UNIXaddr.sun_path, mysqld_unix_port);
#if defined(__linux__)
    /* Abstract socket */
    if (mysqld_unix_port[0] == '@')
    {
      UNIXaddr.sun_path[0]= '\0';
      port_len+= offsetof(struct sockaddr_un, sun_path);
    }
    else
#endif
    {
      (void) unlink(mysqld_unix_port);
      port_len= sizeof(UNIXaddr);
    }
    arg= 1;
    (void) mysql_socket_setsockopt(unix_sock,SOL_SOCKET,SO_REUSEADDR,
                                   (char*)&arg, sizeof(arg));
    umask(0);
    if (mysql_socket_bind(unix_sock,
                          reinterpret_cast<struct sockaddr *>(&UNIXaddr),
                          port_len) < 0)
    {
      sql_perror("Can't start server : Bind on unix socket"); /* purecov: tested */
      sql_print_error("Do you already have another server running on socket: %s ?",mysqld_unix_port);
      unireg_abort(1);					/* purecov: tested */
    }
    umask(((~my_umask) & 0666));
#if defined(S_IFSOCK) && defined(SECURE_SOCKETS)
    (void) chmod(mysqld_unix_port,S_IFSOCK);	/* Fix solaris 2.6 bug */
#endif
    if (mysql_socket_listen(unix_sock,(int) back_log) < 0)
      sql_print_warning("listen() on Unix socket failed with error %d",
		      socket_errno);
#ifdef FD_CLOEXEC
    (void) fcntl(mysql_socket_getfd(unix_sock), F_SETFD, FD_CLOEXEC);
#endif
  }
#endif

#ifdef _WIN32
  network_init_win();
#endif

  DBUG_PRINT("info",("server started"));
  DBUG_VOID_RETURN;
}


/**
  Close a connection.

  @param thd        Thread handle.
  @param sql_errno  The error code to send before disconnect.

  @note
    For the connection that is doing shutdown, this is called twice
*/

void close_connection(THD *thd, uint sql_errno)
{
  int lvl= (thd->main_security_ctx.user ? 3 : 1);
  DBUG_ENTER("close_connection");

  if (sql_errno)
  {
    thd->protocol->net_send_error(thd, sql_errno, ER_DEFAULT(sql_errno), NULL);
    thd->print_aborted_warning(lvl, ER_DEFAULT(sql_errno));
  }
  else if (!thd->main_security_ctx.user)
    thd->print_aborted_warning(lvl, "This connection closed normally without"
                                    " authentication");

  thd->disconnect();

  MYSQL_CONNECTION_DONE((int) sql_errno, thd->thread_id);

  if (MYSQL_CONNECTION_DONE_ENABLED())
  {
    sleep(0); /* Workaround to avoid tailcall optimisation */
  }
  mysql_audit_notify_connection_disconnect(thd, sql_errno);
  DBUG_VOID_RETURN;
}


/** Called when mysqld is aborted with ^C */
/* ARGSUSED */
extern "C" sig_handler end_mysqld_signal(int sig __attribute__((unused)))
{
  DBUG_ENTER("end_mysqld_signal");
  /* Don't kill if signal thread is not running */
  if (signal_thread_in_use)
    break_connect_loop();                         // Take down mysqld nicely
  DBUG_VOID_RETURN;				/* purecov: deadcode */
}
#endif /* EMBEDDED_LIBRARY */


/*
  Unlink thd from global list of available connections

  SYNOPSIS
    unlink_thd()
    thd		 Thread handler
*/

void unlink_thd(THD *thd)
{
  DBUG_ENTER("unlink_thd");
  DBUG_PRINT("enter", ("thd: %p", thd));

  thd->cleanup();
  thd->add_status_to_global();
  server_threads.erase(thd);

#ifdef WITH_WSREP
  /*
    Do not decrement when its wsrep system thread. wsrep_applier is set for
    applier as well as rollbacker threads.
  */
  if (!thd->wsrep_applier)
#endif /* WITH_WSREP */
  --*thd->scheduler->connection_count;

  thd->free_connection();

  DBUG_VOID_RETURN;
}


#if defined(_WIN32)
/*
  If server is started as service, the service routine will set
  the callback function.
*/
void mysqld_set_service_status_callback(void (*r)(DWORD, DWORD, DWORD))
{
  my_report_svc_status= r;
}

static bool startup_complete()
{
  return hEventShutdown != NULL;
}

/**
  Initiates shutdown on Windows by setting shutdown event.
  Reports windows service status.

  If startup was not finished, terminates process (no good
  cleanup possible)
*/
void mysqld_win_initiate_shutdown()
{
  if (startup_complete())
  {
    my_report_svc_status(SERVICE_STOP_PENDING, 0, 0);
    abort_loop= 1;
    if (!SetEvent(hEventShutdown))
      /* This should never fail.*/
      abort();
  }
  else
  {
    my_report_svc_status(SERVICE_STOPPED, 1, 0);
    TerminateProcess(GetCurrentProcess(), 1);
  }
}

/*
  Signal when server has started and can accept connections.
*/
void mysqld_win_set_startup_complete()
{
  my_report_svc_status(SERVICE_RUNNING, 0, 0);
  DBUG_ASSERT(startup_complete());
}


void mysqld_win_extend_service_timeout(DWORD sec)
{
  my_report_svc_status((DWORD)-1, 0, 2*1000*sec);
}


void mysqld_win_set_service_name(const char *name)
{
  if (stricmp(name, "mysql"))
    load_default_groups[array_elements(load_default_groups) - 2]= name;
}

/*
  On Windows, we use native SetConsoleCtrlHandler for handle events like Ctrl-C
  with graceful shutdown.
  Also, we do not use signal(), but SetUnhandledExceptionFilter instead - as it
  provides possibility to pass the exception to just-in-time debugger, collect
  dumps and potentially also the exception and thread context used to output
  callstack.
*/

static BOOL WINAPI console_event_handler( DWORD type )
{
  static const char *names[]= {
   "CTRL_C_EVENT","CTRL_BREAK_EVENT", "CTRL_CLOSE_EVENT", "", "",
   "CTRL_LOGOFF_EVENT", "CTRL_SHUTDOWN_EVENT"};

  switch (type)
  {
  case CTRL_C_EVENT:
  case CTRL_BREAK_EVENT:
    sql_print_information("console_event_handler: received %s event, shutting down",
                          names[type]);
    mysqld_win_initiate_shutdown();
    return TRUE;
  case CTRL_CLOSE_EVENT:
    sql_print_information("console_event_handler: received CTRL_CLOSE_EVENT event, terminating");
    TerminateProcess(GetCurrentProcess(), 1);
    return TRUE;
  default:
    return FALSE;
  }
}


#ifdef DEBUG_UNHANDLED_EXCEPTION_FILTER
#define DEBUGGER_ATTACH_TIMEOUT 120
/*
  Wait for debugger to attach and break into debugger. If debugger is
  not attached, resume after timeout.
*/
static void wait_for_debugger(int timeout_sec)
{
   if(!IsDebuggerPresent())
   {
     int i;
     printf("Waiting for debugger to attach, pid=%u\n",GetCurrentProcessId());
     fflush(stdout);
     for(i= 0; i < timeout_sec; i++)
     {
       Sleep(1000);
       if(IsDebuggerPresent())
       {
         /* Break into debugger */
         __debugbreak();
         return;
       }
     }
     printf("pid=%u, debugger not attached after %d seconds, resuming\n",GetCurrentProcessId(),
       timeout_sec);
     fflush(stdout);
   }
}
#endif /* DEBUG_UNHANDLED_EXCEPTION_FILTER */

static LONG WINAPI my_unhandler_exception_filter(EXCEPTION_POINTERS *ex_pointers)
{
   static BOOL first_time= TRUE;
   if(!first_time)
   {
     /*
       This routine can be called twice, typically
       when detaching in JIT debugger.
       Return EXCEPTION_EXECUTE_HANDLER to terminate process.
     */
     return EXCEPTION_EXECUTE_HANDLER;
   }
   first_time= FALSE;
#ifdef DEBUG_UNHANDLED_EXCEPTION_FILTER
   /*
    Unfortunately there is no clean way to debug unhandled exception filters,
    as debugger does not stop there(also documented in MSDN) 
    To overcome, one could put a MessageBox, but this will not work in service.
    Better solution is to print error message and sleep some minutes 
    until debugger is attached
  */
  wait_for_debugger(DEBUGGER_ATTACH_TIMEOUT);
#endif /* DEBUG_UNHANDLED_EXCEPTION_FILTER */
  __try
  {
    my_set_exception_pointers(ex_pointers);
    handle_fatal_signal(ex_pointers->ExceptionRecord->ExceptionCode);
  }
  __except(EXCEPTION_EXECUTE_HANDLER)
  {
    DWORD written;
    const char msg[] = "Got exception in exception handler!\n";
    WriteFile(GetStdHandle(STD_OUTPUT_HANDLE),msg, sizeof(msg)-1, 
      &written,NULL);
  }
  /*
    Return EXCEPTION_CONTINUE_SEARCH to give JIT debugger
    (drwtsn32 or vsjitdebugger) possibility to attach,
    if JIT debugger is configured.
    Windows Error reporting might generate a dump here.
  */
  return EXCEPTION_CONTINUE_SEARCH;
}


void init_signals(void)
{
   SetConsoleCtrlHandler(console_event_handler,TRUE);

   /* Avoid MessageBox()es*/
  _CrtSetReportMode(_CRT_WARN, _CRTDBG_MODE_FILE);
  _CrtSetReportFile(_CRT_WARN, _CRTDBG_FILE_STDERR);
  _CrtSetReportMode(_CRT_ERROR, _CRTDBG_MODE_FILE);
  _CrtSetReportFile(_CRT_ERROR, _CRTDBG_FILE_STDERR);
  _CrtSetReportMode(_CRT_ASSERT, _CRTDBG_MODE_FILE);
  _CrtSetReportFile(_CRT_ASSERT, _CRTDBG_FILE_STDERR);

   /*
     Do not use SEM_NOGPFAULTERRORBOX in the following SetErrorMode (),
     because it would prevent JIT debugger and Windows error reporting
     from working. We need WER or JIT-debugging, since our own unhandled
     exception filter is not guaranteed to work in all situation
     (like heap corruption or stack overflow)
   */
  SetErrorMode(SetErrorMode(0) | SEM_FAILCRITICALERRORS
                               | SEM_NOOPENFILEERRORBOX);
  if(!opt_debugging)
    SetUnhandledExceptionFilter(my_unhandler_exception_filter);
}


static void start_signal_handler(void)
{
#ifndef EMBEDDED_LIBRARY
  // Save vm id of this process
  if (!opt_bootstrap)
    create_pid_file();
#endif /* EMBEDDED_LIBRARY */
}


static void check_data_home(const char *path)
{}

#endif /* _WIN32 */


#if BACKTRACE_DEMANGLE
#include <cxxabi.h>
extern "C" char *my_demangle(const char *mangled_name, int *status)
{
  return abi::__cxa_demangle(mangled_name, NULL, NULL, status);
}
#endif


#ifdef DBUG_ASSERT_AS_PRINTF
extern "C" void
mariadb_dbug_assert_failed(const char *assert_expr, const char *file,
                           unsigned long line)
{
  fprintf(stderr, "Warning: assertion failed: %s at %s line %lu\n",
          assert_expr, file, line);
  if (opt_stack_trace)
  {
    fprintf(stderr, "Attempting backtrace to find out the reason for the assert:\n");
    my_print_stacktrace(NULL, (ulong) my_thread_stack_size, 1);
  }
}
#endif /* DBUG_ASSERT_AS_PRINT */

#if !defined(_WIN32)
#ifndef SA_RESETHAND
#define SA_RESETHAND 0
#endif /* SA_RESETHAND */
#ifndef SA_NODEFER
#define SA_NODEFER 0
#endif /* SA_NODEFER */

#ifndef EMBEDDED_LIBRARY

void init_signals(void)
{
  sigset_t set;
  struct sigaction sa;
  DBUG_ENTER("init_signals");

  my_sigset(THR_SERVER_ALARM,print_signal_warning); // Should never be called!

  if (opt_stack_trace || (test_flags & TEST_CORE_ON_SIGNAL))
  {
    sa.sa_flags = SA_RESETHAND | SA_NODEFER;
    sigemptyset(&sa.sa_mask);
    sigprocmask(SIG_SETMASK,&sa.sa_mask,NULL);

#if defined(__amiga__)
    sa.sa_handler=(void(*)())handle_fatal_signal;
#else
    sa.sa_handler=handle_fatal_signal;
#endif
    sigaction(SIGSEGV, &sa, NULL);
    sigaction(SIGABRT, &sa, NULL);
#ifdef SIGBUS
    sigaction(SIGBUS, &sa, NULL);
#endif
    sigaction(SIGILL, &sa, NULL);
    sigaction(SIGFPE, &sa, NULL);
  }

#ifdef HAVE_GETRLIMIT
  if (test_flags & TEST_CORE_ON_SIGNAL)
  {
    /* Change limits so that we will get a core file */
    STRUCT_RLIMIT rl;
    rl.rlim_cur = rl.rlim_max = (rlim_t) RLIM_INFINITY;
    if (setrlimit(RLIMIT_CORE, &rl) && global_system_variables.log_warnings)
      sql_print_warning("setrlimit could not change the size of core files to 'infinity';  We may not be able to generate a core file on signals");
  }
#endif
  (void) sigemptyset(&set);
  my_sigset(SIGPIPE,SIG_IGN);
  sigaddset(&set,SIGPIPE);
#ifndef IGNORE_SIGHUP_SIGQUIT
  sigaddset(&set,SIGQUIT);
  sigaddset(&set,SIGHUP);
#endif
  sigaddset(&set,SIGTERM);

  /* Fix signals if blocked by parents (can happen on Mac OS X) */
  sigemptyset(&sa.sa_mask);
  sa.sa_flags = 0;
  sa.sa_handler = print_signal_warning;
  sigaction(SIGTERM, &sa, (struct sigaction*) 0);
  sa.sa_flags = 0;
  sa.sa_handler = print_signal_warning;
  sigaction(SIGHUP, &sa, (struct sigaction*) 0);
  sigaddset(&set,THR_SERVER_ALARM);
  if (test_flags & TEST_SIGINT)
  {
    /* Allow SIGINT to break mysqld. This is for debugging with --gdb */
    my_sigset(SIGINT, end_mysqld_signal);
    sigdelset(&set, SIGINT);
  }
  else
  {
    sigaddset(&set,SIGINT);
#ifdef SIGTSTP
    sigaddset(&set,SIGTSTP);
#endif
  }

  sigprocmask(SIG_SETMASK,&set,NULL);
  pthread_sigmask(SIG_SETMASK,&set,NULL);
  DBUG_VOID_RETURN;
}


static void start_signal_handler(void)
{
  int error;
  pthread_attr_t thr_attr;
  DBUG_ENTER("start_signal_handler");

  (void) pthread_attr_init(&thr_attr);
  pthread_attr_setscope(&thr_attr,PTHREAD_SCOPE_SYSTEM);
  (void) pthread_attr_setdetachstate(&thr_attr,PTHREAD_CREATE_DETACHED);
  (void) my_setstacksize(&thr_attr,my_thread_stack_size);

  mysql_mutex_lock(&LOCK_start_thread);
  if (unlikely((error= mysql_thread_create(key_thread_signal_hand,
                                           &signal_thread, &thr_attr,
                                           signal_hand, 0))))
  {
    sql_print_error("Can't create interrupt-thread (error %d, errno: %d)",
		    error,errno);
    exit(1);
  }
  mysql_cond_wait(&COND_start_thread, &LOCK_start_thread);
  mysql_mutex_unlock(&LOCK_start_thread);

  (void) pthread_attr_destroy(&thr_attr);
  DBUG_VOID_RETURN;
}


#if defined(USE_ONE_SIGNAL_HAND)
pthread_handler_t kill_server_thread(void *arg __attribute__((unused)))
{
  my_thread_init();				// Initialize new thread
  break_connect_loop();
  my_thread_end();
  pthread_exit(0);
  return 0;
}
#endif


/** This threads handles all signals and alarms. */
/* ARGSUSED */
pthread_handler_t signal_hand(void *arg __attribute__((unused)))
{
  sigset_t set;
  int sig;
  my_thread_init();				// Init new thread
  DBUG_ENTER("signal_hand");
  signal_thread_in_use= 1;

  /*
    Setup alarm handler
    This should actually be '+ max_number_of_slaves' instead of +10,
    but the +10 should be quite safe.
  */
  init_thr_alarm(thread_scheduler->max_threads + extra_max_connections +
		 global_system_variables.max_insert_delayed_threads + 10);
  if (test_flags & TEST_SIGINT)
  {
    /* Allow SIGINT to break mysqld. This is for debugging with --gdb */
    (void) sigemptyset(&set);
    (void) sigaddset(&set,SIGINT);
    (void) pthread_sigmask(SIG_UNBLOCK,&set,NULL);
  }
  (void) sigemptyset(&set);			// Setup up SIGINT for debug
#ifdef USE_ONE_SIGNAL_HAND
  (void) sigaddset(&set,THR_SERVER_ALARM);	// For alarms
#endif
#ifndef IGNORE_SIGHUP_SIGQUIT
  (void) sigaddset(&set,SIGQUIT);
  (void) sigaddset(&set,SIGHUP);
#endif
  (void) sigaddset(&set,SIGTERM);
  (void) sigaddset(&set,SIGTSTP);

  /* Save pid to this process (or thread on Linux) */
  if (!opt_bootstrap)
    create_pid_file();

  /*
    signal to start_signal_handler that we are ready
    This works by waiting for start_signal_handler to free mutex,
    after which we signal it that we are ready.
    At this point there is no other threads running, so there
    should not be any other mysql_cond_signal() calls.
  */
  mysql_mutex_lock(&LOCK_start_thread);
  mysql_cond_broadcast(&COND_start_thread);
  mysql_mutex_unlock(&LOCK_start_thread);

  (void) pthread_sigmask(SIG_BLOCK,&set,NULL);
  for (;;)
  {
    int error;
    int origin;

    while ((error= my_sigwait(&set, &sig, &origin)) == EINTR) /* no-op */;
    if (cleanup_done)
    {
      DBUG_PRINT("quit",("signal_handler: calling my_thread_end()"));
      my_thread_end();
      DBUG_LEAVE;                               // Must match DBUG_ENTER()
      signal_thread_in_use= 0;
      pthread_exit(0);				// Safety
      return 0;                                 // Avoid compiler warnings
    }
    switch (sig) {
    case SIGTERM:
    case SIGQUIT:
    case SIGKILL:
#ifdef EXTRA_DEBUG
      sql_print_information("Got signal %d to shutdown server",sig);
#endif
      /* switch to the old log message processing */
      logger.set_handlers(global_system_variables.sql_log_slow ? LOG_FILE:LOG_NONE,
                          opt_log ? LOG_FILE:LOG_NONE);
      DBUG_PRINT("info",("Got signal: %d  abort_loop: %d",sig,abort_loop));
      if (!abort_loop)
      {
        /* Delete the instrumentation for the signal thread */
        PSI_CALL_delete_current_thread();
#ifdef USE_ONE_SIGNAL_HAND
	pthread_t tmp;
        if (unlikely((error= mysql_thread_create(0, /* Not instrumented */
                                                 &tmp, &connection_attrib,
                                                 kill_server_thread,
                                                 (void*) &sig))))
          sql_print_error("Can't create thread to kill server (errno= %d)",
                          error);
#else
        my_sigset(sig, SIG_IGN);
        break_connect_loop(); // MIT THREAD has a alarm thread
#endif
      }
      break;
    case SIGHUP:
#if defined(SI_KERNEL)
      if (!abort_loop && origin != SI_KERNEL)
#elif defined(SI_USER)
      if (!abort_loop && origin <= SI_USER)
#else
      if (!abort_loop)
#endif
      {
        int not_used;
	mysql_print_status();		// Print some debug info
	reload_acl_and_cache((THD*) 0,
			     (REFRESH_LOG | REFRESH_TABLES | REFRESH_FAST |
			      REFRESH_GRANT |
			      REFRESH_THREADS | REFRESH_HOSTS),
			     (TABLE_LIST*) 0, &not_used); // Flush logs

        /* reenable logs after the options were reloaded */
        ulonglong fixed_log_output_options=
          log_output_options & LOG_NONE ? LOG_TABLE : log_output_options;

        logger.set_handlers(global_system_variables.sql_log_slow
                            ? fixed_log_output_options : LOG_NONE,
                            opt_log ? fixed_log_output_options : LOG_NONE);
      }
      break;
#ifdef USE_ONE_SIGNAL_HAND
    case THR_SERVER_ALARM:
      process_alarm(sig);			// Trigger alarms.
      break;
#endif
    default:
#ifdef EXTRA_DEBUG
      sql_print_warning("Got signal: %d  error: %d",sig,error); /* purecov: tested */
#endif
      break;					/* purecov: tested */
    }
  }
  return(0);					/* purecov: deadcode */
}

static void check_data_home(const char *path)
{}

#endif /*!EMBEDDED_LIBRARY*/
#endif	/* _WIN32*/


/**
  All global error messages are sent here where the first one is stored
  for the client.
*/
/* ARGSUSED */
extern "C" void my_message_sql(uint error, const char *str, myf MyFlags);

void my_message_sql(uint error, const char *str, myf MyFlags)
{
  THD *thd= MyFlags & ME_ERROR_LOG_ONLY ? NULL : current_thd;
  Sql_condition::enum_warning_level level;
  sql_print_message_func func;
  DBUG_ENTER("my_message_sql");
  DBUG_PRINT("error", ("error: %u  message: '%s'  Flag: %lu", error, str,
                       MyFlags));

  DBUG_ASSERT(str != NULL);
  DBUG_ASSERT(error != 0);
  DBUG_ASSERT((MyFlags & ~(ME_BELL | ME_ERROR_LOG | ME_ERROR_LOG_ONLY |
                           ME_NOTE | ME_WARNING | ME_FATAL)) == 0);

  if (MyFlags & ME_NOTE)
  {
    level= Sql_condition::WARN_LEVEL_NOTE;
    func= sql_print_information;
  }
  else if (MyFlags & ME_WARNING)
  {
    level= Sql_condition::WARN_LEVEL_WARN;
    func= sql_print_warning;
  }
  else
  {
    level= Sql_condition::WARN_LEVEL_ERROR;
    func= sql_print_error;
  }

  if (likely(thd))
  {
    if (unlikely(MyFlags & ME_FATAL))
      thd->is_fatal_error= 1;
    (void) thd->raise_condition(error, "\0\0\0\0\0", level, str);
  }
  else
    mysql_audit_general(0, MYSQL_AUDIT_GENERAL_ERROR, error, str);

  /* When simulating OOM, skip writing to error log to avoid mtr errors */
  DBUG_EXECUTE_IF("simulate_out_of_memory", DBUG_VOID_RETURN;);

  if (unlikely(!thd) || thd->log_all_errors || (MyFlags & ME_ERROR_LOG))
    (*func)("%s: %s", my_progname_short, str); /* purecov: inspected */
  DBUG_VOID_RETURN;
}


extern "C" void *my_str_malloc_mysqld(size_t size);

void *my_str_malloc_mysqld(size_t size)
{
  return my_malloc(key_memory_my_str_malloc, size, MYF(MY_FAE));
}


#if 0
extern "C" void *my_str_realloc_mysqld(void *ptr, size_t size);
void *my_str_realloc_mysqld(void *ptr, size_t size)
{
  return my_realloc(key_memory_my_str_malloc, ptr, size, MYF(MY_FAE));
}
#endif




/**
  This function is used to check for stack overrun for pathological
  cases of  regular expressions and 'like' expressions.
*/
extern "C" int
check_enough_stack_size_slow()
{
  uchar stack_top;
  THD *my_thd= current_thd;
  if (my_thd != NULL)
    return check_stack_overrun(my_thd, STACK_MIN_SIZE * 2, &stack_top);
  return 0;
}


/*
  The call to current_thd in check_enough_stack_size_slow is quite expensive,
  so we try to avoid it for the normal cases.
  The size of  each stack frame for the wildcmp() routines is ~128 bytes,
  so checking  *every* recursive call is not necessary.
 */
extern "C" int
check_enough_stack_size(int recurse_level)
{
  if (recurse_level % 16 != 0)
    return 0;
  return check_enough_stack_size_slow();
}


static void init_libstrings()
{
#ifndef EMBEDDED_LIBRARY
  my_string_stack_guard= check_enough_stack_size;
#endif
}


/**
  Initialize one of the global date/time format variables.

  @param format_type		What kind of format should be supported
  @param var_ptr		Pointer to variable that should be updated

  @retval
    0 ok
  @retval
    1 error
*/

static bool init_global_datetime_format(timestamp_type format_type,
                                        DATE_TIME_FORMAT *format)
{
  /*
    Get command line option
    format->format.str is already set by my_getopt
  */
  format->format.length= strlen(format->format.str);

  if (parse_date_time_format(format_type, format))
  {
    fprintf(stderr, "Wrong date/time format specifier: %s\n",
            format->format.str);
    return true;
  }
  return false;
}

#define COM_STATUS(X)  (void*) offsetof(STATUS_VAR, X), SHOW_LONG_STATUS
#define STMT_STATUS(X) COM_STATUS(com_stat[(uint) X])

SHOW_VAR com_status_vars[]= {
  {"admin_commands",       COM_STATUS(com_other)},
  {"alter_db",             STMT_STATUS(SQLCOM_ALTER_DB)},
  {"alter_db_upgrade",     STMT_STATUS(SQLCOM_ALTER_DB_UPGRADE)},
  {"alter_event",          STMT_STATUS(SQLCOM_ALTER_EVENT)},
  {"alter_function",       STMT_STATUS(SQLCOM_ALTER_FUNCTION)},
  {"alter_procedure",      STMT_STATUS(SQLCOM_ALTER_PROCEDURE)},
  {"alter_server",         STMT_STATUS(SQLCOM_ALTER_SERVER)},
  {"alter_sequence",       STMT_STATUS(SQLCOM_ALTER_SEQUENCE)},
  {"alter_table",          STMT_STATUS(SQLCOM_ALTER_TABLE)},
  {"alter_user",           STMT_STATUS(SQLCOM_ALTER_USER)},
  {"analyze",              STMT_STATUS(SQLCOM_ANALYZE)},
  {"assign_to_keycache",   STMT_STATUS(SQLCOM_ASSIGN_TO_KEYCACHE)},
  {"backup",               STMT_STATUS(SQLCOM_BACKUP)},
  {"backup_lock",          STMT_STATUS(SQLCOM_BACKUP_LOCK)},
  {"begin",                STMT_STATUS(SQLCOM_BEGIN)},
  {"binlog",               STMT_STATUS(SQLCOM_BINLOG_BASE64_EVENT)},
  {"call_procedure",       STMT_STATUS(SQLCOM_CALL)},
  {"change_db",            STMT_STATUS(SQLCOM_CHANGE_DB)},
  {"change_master",        STMT_STATUS(SQLCOM_CHANGE_MASTER)},
  {"check",                STMT_STATUS(SQLCOM_CHECK)},
  {"checksum",             STMT_STATUS(SQLCOM_CHECKSUM)},
  {"commit",               STMT_STATUS(SQLCOM_COMMIT)},
  {"compound_sql",         STMT_STATUS(SQLCOM_COMPOUND)},
  {"create_db",            STMT_STATUS(SQLCOM_CREATE_DB)},
  {"create_event",         STMT_STATUS(SQLCOM_CREATE_EVENT)},
  {"create_function",      STMT_STATUS(SQLCOM_CREATE_SPFUNCTION)},
  {"create_index",         STMT_STATUS(SQLCOM_CREATE_INDEX)},
  {"create_package",       STMT_STATUS(SQLCOM_CREATE_PACKAGE)},
  {"create_package_body",  STMT_STATUS(SQLCOM_CREATE_PACKAGE_BODY)},
  {"create_procedure",     STMT_STATUS(SQLCOM_CREATE_PROCEDURE)},
  {"create_role",          STMT_STATUS(SQLCOM_CREATE_ROLE)},
  {"create_sequence",      STMT_STATUS(SQLCOM_CREATE_SEQUENCE)},
  {"create_server",        STMT_STATUS(SQLCOM_CREATE_SERVER)},
  {"create_table",         STMT_STATUS(SQLCOM_CREATE_TABLE)},
  {"create_temporary_table", COM_STATUS(com_create_tmp_table)},
  {"create_trigger",       STMT_STATUS(SQLCOM_CREATE_TRIGGER)},
  {"create_udf",           STMT_STATUS(SQLCOM_CREATE_FUNCTION)},
  {"create_user",          STMT_STATUS(SQLCOM_CREATE_USER)},
  {"create_view",          STMT_STATUS(SQLCOM_CREATE_VIEW)},
  {"dealloc_sql",          STMT_STATUS(SQLCOM_DEALLOCATE_PREPARE)},
  {"delete",               STMT_STATUS(SQLCOM_DELETE)},
  {"delete_multi",         STMT_STATUS(SQLCOM_DELETE_MULTI)},
  {"do",                   STMT_STATUS(SQLCOM_DO)},
  {"drop_db",              STMT_STATUS(SQLCOM_DROP_DB)},
  {"drop_event",           STMT_STATUS(SQLCOM_DROP_EVENT)},
  {"drop_function",        STMT_STATUS(SQLCOM_DROP_FUNCTION)},
  {"drop_index",           STMT_STATUS(SQLCOM_DROP_INDEX)},
  {"drop_procedure",       STMT_STATUS(SQLCOM_DROP_PROCEDURE)},
  {"drop_package",         STMT_STATUS(SQLCOM_DROP_PACKAGE)},
  {"drop_package_body",    STMT_STATUS(SQLCOM_DROP_PACKAGE_BODY)},
  {"drop_role",            STMT_STATUS(SQLCOM_DROP_ROLE)},
  {"drop_server",          STMT_STATUS(SQLCOM_DROP_SERVER)},
  {"drop_sequence",        STMT_STATUS(SQLCOM_DROP_SEQUENCE)},
  {"drop_table",           STMT_STATUS(SQLCOM_DROP_TABLE)},
  {"drop_temporary_table", COM_STATUS(com_drop_tmp_table)},
  {"drop_trigger",         STMT_STATUS(SQLCOM_DROP_TRIGGER)},
  {"drop_user",            STMT_STATUS(SQLCOM_DROP_USER)},
  {"drop_view",            STMT_STATUS(SQLCOM_DROP_VIEW)},
  {"empty_query",          STMT_STATUS(SQLCOM_EMPTY_QUERY)},
  {"execute_immediate",    STMT_STATUS(SQLCOM_EXECUTE_IMMEDIATE)},
  {"execute_sql",          STMT_STATUS(SQLCOM_EXECUTE)},
  {"flush",                STMT_STATUS(SQLCOM_FLUSH)},
  {"get_diagnostics",      STMT_STATUS(SQLCOM_GET_DIAGNOSTICS)},
  {"grant",                STMT_STATUS(SQLCOM_GRANT)},
  {"grant_role",           STMT_STATUS(SQLCOM_GRANT_ROLE)},
  {"ha_close",             STMT_STATUS(SQLCOM_HA_CLOSE)},
  {"ha_open",              STMT_STATUS(SQLCOM_HA_OPEN)},
  {"ha_read",              STMT_STATUS(SQLCOM_HA_READ)},
  {"help",                 STMT_STATUS(SQLCOM_HELP)},
  {"insert",               STMT_STATUS(SQLCOM_INSERT)},
  {"insert_select",        STMT_STATUS(SQLCOM_INSERT_SELECT)},
  {"install_plugin",       STMT_STATUS(SQLCOM_INSTALL_PLUGIN)},
  {"kill",                 STMT_STATUS(SQLCOM_KILL)},
  {"load",                 STMT_STATUS(SQLCOM_LOAD)},
  {"lock_tables",          STMT_STATUS(SQLCOM_LOCK_TABLES)},
  {"optimize",             STMT_STATUS(SQLCOM_OPTIMIZE)},
  {"preload_keys",         STMT_STATUS(SQLCOM_PRELOAD_KEYS)},
  {"prepare_sql",          STMT_STATUS(SQLCOM_PREPARE)},
  {"purge",                STMT_STATUS(SQLCOM_PURGE)},
  {"purge_before_date",    STMT_STATUS(SQLCOM_PURGE_BEFORE)},
  {"release_savepoint",    STMT_STATUS(SQLCOM_RELEASE_SAVEPOINT)},
  {"rename_table",         STMT_STATUS(SQLCOM_RENAME_TABLE)},
  {"rename_user",          STMT_STATUS(SQLCOM_RENAME_USER)},
  {"repair",               STMT_STATUS(SQLCOM_REPAIR)},
  {"replace",              STMT_STATUS(SQLCOM_REPLACE)},
  {"replace_select",       STMT_STATUS(SQLCOM_REPLACE_SELECT)},
  {"reset",                STMT_STATUS(SQLCOM_RESET)},
  {"resignal",             STMT_STATUS(SQLCOM_RESIGNAL)},
  {"revoke",               STMT_STATUS(SQLCOM_REVOKE)},
  {"revoke_all",           STMT_STATUS(SQLCOM_REVOKE_ALL)},
  {"revoke_role",          STMT_STATUS(SQLCOM_REVOKE_ROLE)},
  {"rollback",             STMT_STATUS(SQLCOM_ROLLBACK)},
  {"rollback_to_savepoint",STMT_STATUS(SQLCOM_ROLLBACK_TO_SAVEPOINT)},
  {"savepoint",            STMT_STATUS(SQLCOM_SAVEPOINT)},
  {"select",               STMT_STATUS(SQLCOM_SELECT)},
  {"set_option",           STMT_STATUS(SQLCOM_SET_OPTION)},
  {"show_authors",         STMT_STATUS(SQLCOM_SHOW_AUTHORS)},
  {"show_binlog_events",   STMT_STATUS(SQLCOM_SHOW_BINLOG_EVENTS)},
  {"show_binlogs",         STMT_STATUS(SQLCOM_SHOW_BINLOGS)},
  {"show_charsets",        STMT_STATUS(SQLCOM_SHOW_CHARSETS)},
  {"show_collations",      STMT_STATUS(SQLCOM_SHOW_COLLATIONS)},
  {"show_contributors",    STMT_STATUS(SQLCOM_SHOW_CONTRIBUTORS)},
  {"show_create_db",       STMT_STATUS(SQLCOM_SHOW_CREATE_DB)},
  {"show_create_event",    STMT_STATUS(SQLCOM_SHOW_CREATE_EVENT)},
  {"show_create_func",     STMT_STATUS(SQLCOM_SHOW_CREATE_FUNC)},
  {"show_create_package",  STMT_STATUS(SQLCOM_SHOW_CREATE_PACKAGE)},
  {"show_create_package_body",STMT_STATUS(SQLCOM_SHOW_CREATE_PACKAGE_BODY)},
  {"show_create_proc",     STMT_STATUS(SQLCOM_SHOW_CREATE_PROC)},
  {"show_create_table",    STMT_STATUS(SQLCOM_SHOW_CREATE)},
  {"show_create_trigger",  STMT_STATUS(SQLCOM_SHOW_CREATE_TRIGGER)},
  {"show_create_user",     STMT_STATUS(SQLCOM_SHOW_CREATE_USER)},
  {"show_databases",       STMT_STATUS(SQLCOM_SHOW_DATABASES)},
  {"show_engine_logs",     STMT_STATUS(SQLCOM_SHOW_ENGINE_LOGS)},
  {"show_engine_mutex",    STMT_STATUS(SQLCOM_SHOW_ENGINE_MUTEX)},
  {"show_engine_status",   STMT_STATUS(SQLCOM_SHOW_ENGINE_STATUS)},
  {"show_errors",          STMT_STATUS(SQLCOM_SHOW_ERRORS)},
  {"show_events",          STMT_STATUS(SQLCOM_SHOW_EVENTS)},
  {"show_explain",         STMT_STATUS(SQLCOM_SHOW_EXPLAIN)},
  {"show_analyze",         STMT_STATUS(SQLCOM_SHOW_ANALYZE)},
  {"show_fields",          STMT_STATUS(SQLCOM_SHOW_FIELDS)},
#ifndef DBUG_OFF
  {"show_function_code",   STMT_STATUS(SQLCOM_SHOW_FUNC_CODE)},
#endif
  {"show_function_status", STMT_STATUS(SQLCOM_SHOW_STATUS_FUNC)},
  {"show_generic",         STMT_STATUS(SQLCOM_SHOW_GENERIC)},
  {"show_grants",          STMT_STATUS(SQLCOM_SHOW_GRANTS)},
  {"show_keys",            STMT_STATUS(SQLCOM_SHOW_KEYS)},
  {"show_binlog_status",   STMT_STATUS(SQLCOM_SHOW_BINLOG_STAT)},
  {"show_open_tables",     STMT_STATUS(SQLCOM_SHOW_OPEN_TABLES)},
  {"show_package_status",  STMT_STATUS(SQLCOM_SHOW_STATUS_PACKAGE)},
#ifndef DBUG_OFF
  {"show_package_body_code",   STMT_STATUS(SQLCOM_SHOW_PACKAGE_BODY_CODE)},
#endif
  {"show_package_body_status", STMT_STATUS(SQLCOM_SHOW_STATUS_PACKAGE_BODY)},
  {"show_plugins",         STMT_STATUS(SQLCOM_SHOW_PLUGINS)},
  {"show_privileges",      STMT_STATUS(SQLCOM_SHOW_PRIVILEGES)},
#ifndef DBUG_OFF
  {"show_procedure_code",  STMT_STATUS(SQLCOM_SHOW_PROC_CODE)},
#endif
  {"show_procedure_status",STMT_STATUS(SQLCOM_SHOW_STATUS_PROC)},
  {"show_processlist",     STMT_STATUS(SQLCOM_SHOW_PROCESSLIST)},
  {"show_profile",         STMT_STATUS(SQLCOM_SHOW_PROFILE)},
  {"show_profiles",        STMT_STATUS(SQLCOM_SHOW_PROFILES)},
  {"show_relaylog_events", STMT_STATUS(SQLCOM_SHOW_RELAYLOG_EVENTS)},
  {"show_slave_hosts",     STMT_STATUS(SQLCOM_SHOW_SLAVE_HOSTS)},
  {"show_slave_status",    STMT_STATUS(SQLCOM_SHOW_SLAVE_STAT)},
  {"show_status",          STMT_STATUS(SQLCOM_SHOW_STATUS)},
  {"show_storage_engines", STMT_STATUS(SQLCOM_SHOW_STORAGE_ENGINES)},
  {"show_table_status",    STMT_STATUS(SQLCOM_SHOW_TABLE_STATUS)},
  {"show_tables",          STMT_STATUS(SQLCOM_SHOW_TABLES)},
  {"show_triggers",        STMT_STATUS(SQLCOM_SHOW_TRIGGERS)},
  {"show_variables",       STMT_STATUS(SQLCOM_SHOW_VARIABLES)},
  {"show_warnings",        STMT_STATUS(SQLCOM_SHOW_WARNS)},
  {"shutdown",             STMT_STATUS(SQLCOM_SHUTDOWN)},
  {"signal",               STMT_STATUS(SQLCOM_SIGNAL)},
  {"start_all_slaves",     STMT_STATUS(SQLCOM_SLAVE_ALL_START)},
  {"start_slave",          STMT_STATUS(SQLCOM_SLAVE_START)},
  {"stmt_close",           COM_STATUS(com_stmt_close)},
  {"stmt_execute",         COM_STATUS(com_stmt_execute)},
  {"stmt_fetch",           COM_STATUS(com_stmt_fetch)},
  {"stmt_prepare",         COM_STATUS(com_stmt_prepare)},
  {"stmt_reprepare",       COM_STATUS(com_stmt_reprepare)},
  {"stmt_reset",           COM_STATUS(com_stmt_reset)},
  {"stmt_send_long_data",  COM_STATUS(com_stmt_send_long_data)},
  {"stop_all_slaves",      STMT_STATUS(SQLCOM_SLAVE_ALL_STOP)},
  {"stop_slave",           STMT_STATUS(SQLCOM_SLAVE_STOP)},
  {"truncate",             STMT_STATUS(SQLCOM_TRUNCATE)},
  {"uninstall_plugin",     STMT_STATUS(SQLCOM_UNINSTALL_PLUGIN)},
  {"unlock_tables",        STMT_STATUS(SQLCOM_UNLOCK_TABLES)},
  {"update",               STMT_STATUS(SQLCOM_UPDATE)},
  {"update_multi",         STMT_STATUS(SQLCOM_UPDATE_MULTI)},
  {"xa_commit",            STMT_STATUS(SQLCOM_XA_COMMIT)},
  {"xa_end",               STMT_STATUS(SQLCOM_XA_END)},
  {"xa_prepare",           STMT_STATUS(SQLCOM_XA_PREPARE)},
  {"xa_recover",           STMT_STATUS(SQLCOM_XA_RECOVER)},
  {"xa_rollback",          STMT_STATUS(SQLCOM_XA_ROLLBACK)},
  {"xa_start",             STMT_STATUS(SQLCOM_XA_START)},
  {NullS, NullS, SHOW_LONG}
};


#ifdef HAVE_PSI_STATEMENT_INTERFACE
PSI_statement_info sql_statement_info[(uint) SQLCOM_END + 1];
PSI_statement_info com_statement_info[(uint) COM_END + 1];

/**
  Initialize the command names array.
  Since we do not want to maintain a separate array,
  this is populated from data mined in com_status_vars,
  which already has one name for each command.
*/
void init_sql_statement_info()
{
  size_t first_com= offsetof(STATUS_VAR, com_stat[0]);
  size_t last_com=  offsetof(STATUS_VAR, com_stat[(uint) SQLCOM_END]);
  int record_size= offsetof(STATUS_VAR, com_stat[1])
                   - offsetof(STATUS_VAR, com_stat[0]);
  size_t ptr;
  uint i;
  uint com_index;

  static const char* dummy= "";
  for (i= 0; i < ((uint) SQLCOM_END + 1); i++)
  {
    sql_statement_info[i].m_name= dummy;
    sql_statement_info[i].m_flags= 0;
  }

  SHOW_VAR *var= &com_status_vars[0];
  while (var->name != NULL)
  {
    ptr= (size_t)(var->value);
    if ((first_com <= ptr) && (ptr < last_com))
    {
      com_index= ((int)(ptr - first_com))/record_size;
      DBUG_ASSERT(com_index < (uint) SQLCOM_END);
      sql_statement_info[com_index].m_name= var->name;
    }
    var++;
  }

  DBUG_ASSERT(strcmp(sql_statement_info[(uint) SQLCOM_SELECT].m_name, "select") == 0);
  DBUG_ASSERT(strcmp(sql_statement_info[(uint) SQLCOM_SIGNAL].m_name, "signal") == 0);

  sql_statement_info[(uint) SQLCOM_END].m_name= "error";
}

void init_com_statement_info()
{
  uint index;

  for (index= 0; index < (uint) COM_END + 1; index++)
  {
    com_statement_info[index].m_name= command_name[index].str;
    com_statement_info[index].m_flags= 0;
  }

  /* "statement/abstract/query" can mutate into "statement/sql/..." */
  com_statement_info[(uint) COM_QUERY].m_flags= PSI_FLAG_MUTABLE;
}
#endif


#ifdef SAFEMALLOC
/*
  Return the id for the current THD, to allow safemalloc to associate
  the memory with the right id.
*/

extern "C" my_thread_id mariadb_dbug_id()
{
  THD *thd;
  if ((thd= current_thd) && thd->thread_dbug_id)
  {
    return thd->thread_dbug_id;
  }
  return my_thread_dbug_id();
}
#endif /* SAFEMALLOC */

/* Thread Mem Usage By P.Linux */
extern "C" {
static void my_malloc_size_cb_func(long long size, my_bool is_thread_specific)
{
  THD *thd= current_thd;

#ifndef DBUG_OFF
  statistic_increment(malloc_calls, &LOCK_status);
#endif

  /*
    When thread specific is set, both mysqld_server_initialized and thd
    must be set, and we check that with DBUG_ASSERT.

    However, do not crash, if current_thd is NULL, in release version.
  */
  DBUG_ASSERT(!is_thread_specific || (mysqld_server_initialized && thd));

  if (is_thread_specific && likely(thd))  /* If thread specific memory */
  {
    DBUG_PRINT("info", ("thd memory_used: %lld  size: %lld",
                        (longlong) thd->status_var.local_memory_used,
                        size));
    thd->status_var.local_memory_used+= size;
    set_if_bigger(thd->status_var.max_local_memory_used,
                  thd->status_var.local_memory_used);
    if (size > 0 &&
        thd->status_var.local_memory_used > (int64)thd->variables.max_mem_used &&
        likely(!thd->killed) && !thd->get_stmt_da()->is_set())
    {
      /* Ensure we don't get called here again */
      char buf[50], *buf2;
      thd->set_killed(KILL_QUERY);
      my_snprintf(buf, sizeof(buf), "--max-session-mem-used=%llu",
                  thd->variables.max_mem_used);
      if ((buf2= (char*) thd->alloc(256)))
      {
        my_snprintf(buf2, 256, ER_THD(thd, ER_OPTION_PREVENTS_STATEMENT), buf);
        thd->set_killed(KILL_QUERY, ER_OPTION_PREVENTS_STATEMENT, buf2);
      }
      else
      {
        thd->set_killed(KILL_QUERY, ER_OPTION_PREVENTS_STATEMENT,
                        "--max-session-mem-used");
      }
    }
    DBUG_ASSERT((longlong) thd->status_var.local_memory_used >= 0 ||
                !debug_assert_on_not_freed_memory);
  }
  else if (likely(thd))
  {
    DBUG_PRINT("info", ("global thd memory_used: %lld  size: %lld",
                        (longlong) thd->status_var.global_memory_used, size));
    thd->status_var.global_memory_used+= size;
  }
  else
    update_global_memory_status(size);
}

int json_escape_string(const char *str,const char *str_end,
                       char *json, char *json_end)
{
  return json_escape(system_charset_info,
                     (const uchar *) str, (const uchar *) str_end,
                     &my_charset_utf8mb4_bin,
                     (uchar *) json, (uchar *) json_end);
}


int json_unescape_json(const char *json_str, const char *json_end,
                       char *res, char *res_end)
{
  return json_unescape(&my_charset_utf8mb4_bin,
                       (const uchar *) json_str, (const uchar *) json_end,
                       system_charset_info, (uchar *) res, (uchar *) res_end);
}

} /*extern "C"*/


/**
  Create a replication file name or base for file names.

  @param[in] opt Value of option, or NULL
  @param[in] def Default value if option value is not set.
  @param[in] ext Extension to use for the path

  @returns Pointer to string containing the full file path, or NULL if
  it was not possible to create the path.
 */
static const char *rpl_make_log_name(PSI_memory_key key, const char *opt,
                                     const char *def, const char *ext)
{
  DBUG_ENTER("rpl_make_log_name");
  DBUG_PRINT("enter", ("opt: %s, def: %s, ext: %s", opt ? opt : "(null)",
                       def, ext));
  char buff[FN_REFLEN];
  const char *base= opt ? opt : def;
  unsigned int options=
    MY_REPLACE_EXT | MY_UNPACK_FILENAME | MY_SAFE_PATH;

  /* mysql_real_data_home_ptr  may be null if no value of datadir has been
     specified through command-line or througha cnf file. If that is the
     case we make mysql_real_data_home_ptr point to mysql_real_data_home
     which, in that case holds the default path for data-dir.
  */
  if(mysql_real_data_home_ptr == NULL)
    mysql_real_data_home_ptr= mysql_real_data_home;

  if (fn_format(buff, base, mysql_real_data_home_ptr, ext, options))
    DBUG_RETURN(my_strdup(key, buff, MYF(MY_WME)));
  else
    DBUG_RETURN(NULL);
}

/* We have to setup my_malloc_size_cb_func early to catch all mallocs */

static int init_early_variables()
{
  set_current_thd(0);
  set_malloc_size_cb(my_malloc_size_cb_func);
  global_status_var.global_memory_used= 0;
  init_alloc_root(PSI_NOT_INSTRUMENTED, &startup_root, 1024, 0, MYF(0));
  init_alloc_root(PSI_NOT_INSTRUMENTED, &read_only_root, 1024, 0,
		  MYF(MY_ROOT_USE_MPROTECT));
  return 0;
}

#ifdef _WIN32
static void get_win_tzname(char* buf, size_t size)
{
  static struct
  {
    const wchar_t* windows_name;
    const char*  tzdb_name;
  }
  tz_data[] =
  {
#include "win_tzname_data.h"
    {0,0}
  };
  DYNAMIC_TIME_ZONE_INFORMATION  tzinfo;
  if (GetDynamicTimeZoneInformation(&tzinfo) == TIME_ZONE_ID_INVALID)
  {
    strncpy(buf, "unknown", size);
    return;
  }

  for (size_t i= 0; tz_data[i].windows_name; i++)
  {
    if (wcscmp(tzinfo.TimeZoneKeyName, tz_data[i].windows_name) == 0)
    {
      strncpy(buf, tz_data[i].tzdb_name, size);
      return;
    }
  }
  wcstombs(buf, tzinfo.TimeZoneKeyName, size);
  buf[size-1]= 0;
  return;
}
#endif

static int init_common_variables()
{
  umask(((~my_umask) & 0666));
  connection_errors_select= 0;
  connection_errors_accept= 0;
  connection_errors_tcpwrap= 0;
  connection_errors_internal= 0;
  connection_errors_max_connection= 0;
  connection_errors_peer_addr= 0;
  my_decimal_set_zero(&decimal_zero); // set decimal_zero constant;

  init_libstrings();
  tzset();			// Set tzname

#ifdef SAFEMALLOC
  sf_malloc_dbug_id= mariadb_dbug_id;
#endif /* SAFEMALLOC */
#ifdef DBUG_ASSERT_AS_PRINTF
  my_dbug_assert_failed= mariadb_dbug_assert_failed;
#endif /* DBUG_ASSERT_AS_PRINTF */

  if (!(type_handler_data= new Type_handler_data) ||
      type_handler_data->init())
  {
    sql_perror("Could not allocate type_handler_data");
    return 1;
  }

  max_system_variables.pseudo_thread_id= ~(my_thread_id) 0;
  server_start_time= flush_status_time= my_time(0);
  my_disable_copystat_in_redel= 1;

  global_rpl_filter= new Rpl_filter;
  binlog_filter= new Rpl_filter;
  if (!global_rpl_filter || !binlog_filter)
  {
    sql_perror("Could not allocate replication and binlog filters");
    exit(1);
  }

#ifdef HAVE_OPENSSL
  if (check_openssl_compatibility())
  {
    sql_print_error("Incompatible OpenSSL version. Cannot continue...");
    exit(1);
  }
#endif

  if (init_thread_environment() || mysql_init_variables())
    exit(1);

  if (ignore_db_dirs_init())
    exit(1);

  struct tm tm_tmp;
  localtime_r(&server_start_time, &tm_tmp);

#ifdef HAVE_TZNAME
#ifdef _WIN32
  /*
   If env.variable TZ is set, derive timezone name from it.
   Otherwise, use IANA tz name from get_win_tzname.
  */
  if (!getenv("TZ"))
    get_win_tzname(system_time_zone, sizeof(system_time_zone));
  else
#endif
  {
    const char *tz_name= tzname[tm_tmp.tm_isdst != 0 ? 1 : 0];
    strmake_buf(system_time_zone, tz_name);
  }
#endif

  /*
    We set SYSTEM time zone as reasonable default and
    also for failure of my_tz_init() and bootstrap mode.
    If user explicitly set time zone with --default-time-zone
    option we will change this value in my_tz_init().
  */
  global_system_variables.time_zone= my_tz_SYSTEM;

#ifdef HAVE_PSI_INTERFACE
  /*
    Complete the mysql_bin_log initialization.
    Instrumentation keys are known only after the performance schema
    initialization, and can not be set in the MYSQL_BIN_LOG
    constructor (called before main()).
  */
  mysql_bin_log.set_psi_keys(key_BINLOG_LOCK_index,
                             key_BINLOG_COND_relay_log_updated,
                             key_BINLOG_COND_bin_log_updated,
                             key_file_binlog,
                             key_file_binlog_cache,
                             key_file_binlog_index,
                             key_file_binlog_index_cache,
                             key_BINLOG_COND_queue_busy,
                             key_LOCK_binlog_end_pos);
#endif

  /*
    Init mutexes for the global MYSQL_BIN_LOG objects.
    As safe_mutex depends on what MY_INIT() does, we can't init the mutexes of
    global MYSQL_BIN_LOGs in their constructors, because then they would be
    inited before MY_INIT(). So we do it here.
  */
  mysql_bin_log.init_pthread_objects();

  /* TODO: remove this when my_time_t is 64 bit compatible */
  if (!IS_TIME_T_VALID_FOR_TIMESTAMP(server_start_time))
  {
    sql_print_error("This server doesn't support dates later than 2038");
    exit(1);
  }

  opt_log_basename= const_cast<char *>("mysql");

  if (gethostname(glob_hostname,sizeof(glob_hostname)) < 0)
  {
    /*
      Get hostname of computer (used by 'show variables') and as default
      basename for the pid file if --log-basename is not given.
    */
    strmake(glob_hostname, STRING_WITH_LEN("localhost"));
    sql_print_warning("gethostname failed, using '%s' as hostname",
                        glob_hostname);
  }
  else if (is_filename_allowed(glob_hostname, strlen(glob_hostname), FALSE))
    opt_log_basename= glob_hostname;

  strmake(pidfile_name, opt_log_basename, sizeof(pidfile_name)-5);
  strmov(fn_ext(pidfile_name),".pid");		// Add proper extension
  SYSVAR_AUTOSIZE(pidfile_name_ptr, pidfile_name);
  set_sys_var_value_origin(&opt_tc_log_size, sys_var::AUTO);

  /*
    The default-storage-engine entry in my_long_options should have a
    non-null default value. It was earlier intialized as
    (longlong)"MyISAM" in my_long_options but this triggered a
    compiler error in the Sun Studio 12 compiler. As a work-around we
    set the def_value member to 0 in my_long_options and initialize it
    to the correct value here.

    From MySQL 5.5 onwards, the default storage engine is InnoDB
    (except in the embedded server, where the default continues to
    be MyISAM)
  */
#if defined(WITH_INNOBASE_STORAGE_ENGINE)
  default_storage_engine= const_cast<char *>("InnoDB");
#else
  default_storage_engine= const_cast<char *>("MyISAM");
#endif
  default_tmp_storage_engine= NULL;
  gtid_pos_auto_engines= const_cast<char *>("");

  /*
    Add server status variables to the dynamic list of
    status variables that is shown by SHOW STATUS.
    Later, in plugin_init, and mysql_install_plugin
    new entries could be added to that list.
  */
  if (add_status_vars(status_vars))
    exit(1); // an error was already reported

#ifndef DBUG_OFF
  /*
    We have few debug-only commands in com_status_vars, only visible in debug
    builds. for simplicity we enable the assert only in debug builds

    There are 10 Com_ variables which don't have corresponding SQLCOM_ values:
    (TODO strictly speaking they shouldn't be here, should not have Com_ prefix
    that is. Perhaps Stmt_ ? Comstmt_ ? Prepstmt_ ?)

      Com_admin_commands         => com_other
      Com_create_temporary_table => com_create_tmp_table
      Com_drop_temporary_table   => com_drop_tmp_table
      Com_stmt_close             => com_stmt_close
      Com_stmt_execute           => com_stmt_execute
      Com_stmt_fetch             => com_stmt_fetch
      Com_stmt_prepare           => com_stmt_prepare
      Com_stmt_reprepare         => com_stmt_reprepare
      Com_stmt_reset             => com_stmt_reset
      Com_stmt_send_long_data    => com_stmt_send_long_data

    With this correction the number of Com_ variables (number of elements in
    the array, excluding the last element - terminator) must match the number
    of SQLCOM_ constants.
  */
  compile_time_assert(sizeof(com_status_vars)/sizeof(com_status_vars[0]) - 1 ==
                     SQLCOM_END + 10);
#endif

  if (get_options(&remaining_argc, &remaining_argv))
    exit(1);
  if (IS_SYSVAR_AUTOSIZE(&server_version_ptr))
    set_server_version(server_version, sizeof(server_version));

  mysql_real_data_home_len= uint(strlen(mysql_real_data_home));

  sf_leaking_memory= 0; // no memory leaks from now on

#ifndef EMBEDDED_LIBRARY
  if (opt_abort && !opt_verbose)
    unireg_abort(0);
#endif /*!EMBEDDED_LIBRARY*/

  DBUG_PRINT("info",("%s  Ver %s for %s on %s\n",my_progname,
		     server_version, SYSTEM_TYPE,MACHINE_TYPE));

  /* Initialize large page size */
  if (opt_large_pages)
  {
    DBUG_PRINT("info", ("Large page set"));
    if (my_init_large_pages(opt_super_large_pages))
    {
      return 1;
    }
  }

#if defined(HAVE_POOL_OF_THREADS)
  if (IS_SYSVAR_AUTOSIZE(&threadpool_size))
    SYSVAR_AUTOSIZE(threadpool_size, my_getncpus());
#endif

  /* connections and databases needs lots of files */
  {
    uint files, wanted_files, max_open_files, min_tc_size, extra_files,
      min_connections;
    ulong org_max_connections, org_tc_size;

    /* Number of files reserved for temporary files */
    extra_files= 30;
    min_connections= 10;
    /* MyISAM requires two file handles per table. */
    wanted_files= (extra_files + max_connections + extra_max_connections +
                   tc_size * 2 * tc_instances);
#if defined(HAVE_POOL_OF_THREADS) && !defined(_WIN32)
    // add epoll or kevent fd for each threadpool group, in case pool of threads is used
    wanted_files+= (thread_handling > SCHEDULER_NO_THREADS) ? 0 : threadpool_size;
#endif

    min_tc_size= MY_MIN(tc_size, TABLE_OPEN_CACHE_MIN);
    org_max_connections= max_connections;
    org_tc_size= tc_size;

    /*
      We are trying to allocate no less than max_connections*5 file
      handles (i.e. we are trying to set the limit so that they will
      be available).  In addition, we allocate no less than how much
      was already allocated.  However below we report a warning and
      recompute values only if we got less file handles than were
      explicitly requested.  No warning and re-computation occur if we
      can't get max_connections*5 but still got no less than was
      requested (value of wanted_files).
    */
    max_open_files= MY_MAX(MY_MAX(wanted_files,
                                  (max_connections + extra_max_connections)*5),
                           open_files_limit);
    files= my_set_max_open_files(max_open_files);
    SYSVAR_AUTOSIZE_IF_CHANGED(open_files_limit, files, ulong);

    if (files < max_open_files && global_system_variables.log_warnings)
      sql_print_warning("Could not increase number of max_open_files to more than %u (request: %u)", files, max_open_files);

    /* If we required too much tc_instances than we reduce */
    SYSVAR_AUTOSIZE_IF_CHANGED(tc_instances,
                               (uint32) MY_MIN(MY_MAX((files - extra_files -
                                                      max_connections)/
                                                      2/tc_size,
                                                     1),
                                              tc_instances),
                               uint32);
    /*
      If we have requested too much file handles than we bring
      max_connections in supported bounds. Still leave at least
      'min_connections' connections
    */
    SYSVAR_AUTOSIZE_IF_CHANGED(max_connections,
                               (ulong) MY_MAX(MY_MIN(files- extra_files-
                                                     min_tc_size*2*tc_instances,
                                                     max_connections),
                                              min_connections),
                               ulong);

    /*
      Decrease tc_size according to max_connections, but
      not below min_tc_size.  Outer MY_MIN() ensures that we
      never increase tc_size automatically (that could
      happen if max_connections is decreased above).
    */
    SYSVAR_AUTOSIZE_IF_CHANGED(tc_size,
                               (ulong) MY_MIN(MY_MAX((files - extra_files -
                                                      max_connections) / 2 / tc_instances,
                                                     min_tc_size),
                                              tc_size), ulong);
    DBUG_PRINT("warning",
               ("Current limits: max_open_files: %u  max_connections: %ld  table_cache: %ld",
                files, max_connections, tc_size));
    if (global_system_variables.log_warnings > 1 &&
        (max_connections < org_max_connections ||
         tc_size < org_tc_size))
      sql_print_warning("Changed limits: max_open_files: %u  max_connections: %lu (was %lu)  table_cache: %lu (was %lu)",
			files, max_connections, org_max_connections,
                        tc_size, org_tc_size);
  }
  /*
    Max_connections and tc_cache are now set.
    Now we can fix other variables depending on this variable.
  */

  /* Fix host_cache_size */
  if (IS_SYSVAR_AUTOSIZE(&host_cache_size))
  {
    /*
      The default value is 128.
      The autoset value is 128, plus 1 for a value of max_connections
      up to 500, plus 1 for every increment of 20 over 500 in the
      max_connections value, capped at 2000.
    */
    uint size= (HOST_CACHE_SIZE + MY_MIN(max_connections, 500) +
                MY_MAX(((long) max_connections)-500,0)/20);
    SYSVAR_AUTOSIZE(host_cache_size, size);
  }

  /* Fix back_log (back_log == 0 added for MySQL compatibility) */
  if (back_log == 0 || IS_SYSVAR_AUTOSIZE(&back_log))
  {
    /*
      The default value is 150.
      The autoset value is 50 + max_connections / 5 capped at 900
    */
    SYSVAR_AUTOSIZE(back_log, MY_MIN(900, (50 + max_connections / 5)));
  }

  unireg_init(opt_specialflag); /* Set up extern variabels */
  if (!(my_default_lc_messages=
        my_locale_by_name(lc_messages)))
  {
    sql_print_error("Unknown locale: '%s'", lc_messages);
    return 1;
  }

  if (init_errmessage())	/* Read error messages from file */
    return 1;
  global_system_variables.lc_messages= my_default_lc_messages;
  global_system_variables.errmsgs= my_default_lc_messages->errmsgs->errmsgs;
  init_client_errs();
  mysql_library_init(unused,unused,unused); /* for replication */
  lex_init();
  if (item_create_init())
    return 1;
  item_init();
  /*
    Process a comma-separated character set list and choose
    the first available character set. This is mostly for
    test purposes, to be able to start "mysqld" even if
    the requested character set is not available (see bug#18743).
  */
  myf utf8_flag= global_system_variables.old_behavior &
                 OLD_MODE_UTF8_IS_UTF8MB3 ? MY_UTF8_IS_UTF8MB3 : 0;
  for (;;)
  {
    char *next_character_set_name= strchr(default_character_set_name, ',');
    if (next_character_set_name)
      *next_character_set_name++= '\0';
    if (!(default_charset_info=
          get_charset_by_csname(default_character_set_name,
                                MY_CS_PRIMARY, MYF(utf8_flag | MY_WME))))
    {
      if (next_character_set_name)
      {
        default_character_set_name= next_character_set_name;
        default_collation_name= 0;          // Ignore collation
      }
      else
        return 1;                           // Eof of the list
    }
    else
      break;
  }

  if (default_collation_name)
  {
    CHARSET_INFO *default_collation;
    default_collation= get_charset_by_name(default_collation_name, MYF(utf8_flag));
    if (!default_collation)
    {
#ifdef WITH_PERFSCHEMA_STORAGE_ENGINE
      buffered_logs.print();
      buffered_logs.cleanup();
#endif
      sql_print_error(ER_DEFAULT(ER_UNKNOWN_COLLATION), default_collation_name);
      return 1;
    }
    if (!my_charset_same(default_charset_info, default_collation))
    {
      sql_print_error(ER_DEFAULT(ER_COLLATION_CHARSET_MISMATCH),
		      default_collation_name,
		      default_charset_info->cs_name.str);
      return 1;
    }
    default_charset_info= default_collation;
  }
  /* Set collactions that depends on the default collation */
  global_system_variables.collation_server= default_charset_info;
  global_system_variables.collation_database= default_charset_info;
  if (is_supported_parser_charset(default_charset_info))
  {
    global_system_variables.collation_connection= default_charset_info;
    global_system_variables.character_set_results= default_charset_info;
    global_system_variables.character_set_client= default_charset_info;
  }
  else
  {
    sql_print_warning("'%s' can not be used as client character set. "
                      "'%s' will be used as default client character set.",
                      default_charset_info->cs_name.str,
                      my_charset_latin1.cs_name.str);
    global_system_variables.collation_connection= &my_charset_latin1;
    global_system_variables.character_set_results= &my_charset_latin1;
    global_system_variables.character_set_client= &my_charset_latin1;
  }

  if (!(character_set_filesystem=
        get_charset_by_csname(character_set_filesystem_name,
                              MY_CS_PRIMARY, MYF(utf8_flag | MY_WME))))
    return 1;
  global_system_variables.character_set_filesystem= character_set_filesystem;

  if (!(my_default_lc_time_names=
        my_locale_by_name(lc_time_names_name)))
  {
    sql_print_error("Unknown locale: '%s'", lc_time_names_name);
    return 1;
  }
  global_system_variables.lc_time_names= my_default_lc_time_names;

  /* check log options and issue warnings if needed */
  if (opt_log && opt_logname && *opt_logname &&
      !(log_output_options & (LOG_FILE | LOG_NONE)))
    sql_print_warning("Although a general log file was specified, "
                      "log tables are used. "
                      "To enable logging to files use the --log-output option.");

  if (global_system_variables.sql_log_slow && opt_slow_logname &&
      *opt_slow_logname &&
      !(log_output_options & (LOG_FILE | LOG_NONE)))
    sql_print_warning("Although a slow query log file was specified, "
                      "log tables are used. "
                      "To enable logging to files use the --log-output=file option.");

  if (!opt_logname || !*opt_logname)
    make_default_log_name(&opt_logname, ".log", false);
  if (!opt_slow_logname || !*opt_slow_logname)
    make_default_log_name(&opt_slow_logname, "-slow.log", false);

#if defined(ENABLED_DEBUG_SYNC)
  /* Initialize the debug sync facility. See debug_sync.cc. */
  if (debug_sync_init())
    return 1; /* purecov: tested */
#endif /* defined(ENABLED_DEBUG_SYNC) */

#if (ENABLE_TEMP_POOL)
  if (use_temp_pool && my_bitmap_init(&temp_pool,0,1024))
    return 1;
#else
  use_temp_pool= 0;
#endif

  if (my_dboptions_cache_init())
    return 1;

  /*
    Ensure that lower_case_table_names is set on system where we have case
    insensitive names.  If this is not done the users MyISAM tables will
    get corrupted if accesses with names of different case.
  */
  DBUG_PRINT("info", ("lower_case_table_names: %d", lower_case_table_names));
  if(mysql_real_data_home_ptr == NULL || *mysql_real_data_home_ptr == 0)
    mysql_real_data_home_ptr= mysql_real_data_home;
  SYSVAR_AUTOSIZE(lower_case_file_system,
                  test_if_case_insensitive(mysql_real_data_home_ptr));
  if (!lower_case_table_names && lower_case_file_system == 1)
  {
    if (lower_case_table_names_used)
    {
      sql_print_error("The server option 'lower_case_table_names' is "
                      "configured to use case sensitive table names but the "
                      "data directory resides on a case-insensitive file system. "
                      "Please use a case sensitive file system for your data "
                      "directory or switch to a case-insensitive table name "
                      "mode.");
      return 1;
    }
    else
    {
      if (global_system_variables.log_warnings)
	sql_print_warning("Setting lower_case_table_names=2 because file "
                  "system for %s is case insensitive", mysql_real_data_home_ptr);
      SYSVAR_AUTOSIZE(lower_case_table_names, 2);
    }
  }
  else if (lower_case_table_names == 2 &&
           !(lower_case_file_system= (lower_case_file_system == 1)))
  {
    if (global_system_variables.log_warnings)
      sql_print_warning("lower_case_table_names was set to 2, even though your "
                        "the file system '%s' is case sensitive.  Now setting "
                        "lower_case_table_names to 0 to avoid future problems.",
			mysql_real_data_home_ptr);
    SYSVAR_AUTOSIZE(lower_case_table_names, 0);
  }
  else
  {
    lower_case_file_system= (lower_case_file_system == 1);
  }

  /* Reset table_alias_charset, now that lower_case_table_names is set. */
  table_alias_charset= (lower_case_table_names ?
			files_charset_info :
			&my_charset_bin);

  if (ignore_db_dirs_process_additions())
  {
    sql_print_error("An error occurred while storing ignore_db_dirs to a hash.");
    return 1;
  }

  if (tls_version & (VIO_TLSv1_0 + VIO_TLSv1_1))
      sql_print_warning("TLSv1.0 and TLSv1.1 are insecure and should not be used for tls_version");

#ifdef WITH_WSREP
  /*
    We need to initialize auxiliary variables, that will be
    further keep the original values of auto-increment options
    as they set by the user. These variables used to restore
    user-defined values of the auto-increment options after
    setting of the wsrep_auto_increment_control to 'OFF'.
  */
  global_system_variables.saved_auto_increment_increment=
    global_system_variables.auto_increment_increment;
  global_system_variables.saved_auto_increment_offset=
    global_system_variables.auto_increment_offset;
#endif /* WITH_WSREP */

  return 0;
}


static int init_thread_environment()
{
  DBUG_ENTER("init_thread_environment");
  server_threads.init();
  mysql_mutex_init(key_LOCK_start_thread, &LOCK_start_thread, MY_MUTEX_INIT_FAST);
  mysql_mutex_init(key_LOCK_status, &LOCK_status, MY_MUTEX_INIT_FAST);
  mysql_mutex_init(key_LOCK_delayed_insert,
                   &LOCK_delayed_insert, MY_MUTEX_INIT_FAST);
  mysql_mutex_init(key_LOCK_delayed_status,
                   &LOCK_delayed_status, MY_MUTEX_INIT_FAST);
  mysql_mutex_init(key_LOCK_delayed_create,
                   &LOCK_delayed_create, MY_MUTEX_INIT_SLOW);
  mysql_mutex_init(key_LOCK_crypt, &LOCK_crypt, MY_MUTEX_INIT_FAST);
  mysql_mutex_init(key_LOCK_user_conn, &LOCK_user_conn, MY_MUTEX_INIT_FAST);
  mysql_mutex_init(key_LOCK_active_mi, &LOCK_active_mi, MY_MUTEX_INIT_FAST);
  mysql_mutex_init(key_LOCK_global_system_variables,
                   &LOCK_global_system_variables, MY_MUTEX_INIT_FAST);
  mysql_mutex_record_order(&LOCK_active_mi, &LOCK_global_system_variables);
  mysql_prlock_init(key_rwlock_LOCK_system_variables_hash,
                    &LOCK_system_variables_hash);
  mysql_mutex_init(key_LOCK_prepared_stmt_count,
                   &LOCK_prepared_stmt_count, MY_MUTEX_INIT_FAST);
  mysql_mutex_init(key_LOCK_error_messages,
                   &LOCK_error_messages, MY_MUTEX_INIT_FAST);
  mysql_mutex_init(key_LOCK_uuid_short_generator,
                   &LOCK_short_uuid_generator, MY_MUTEX_INIT_FAST);
  mysql_mutex_init(key_LOCK_thread_id,
                   &LOCK_thread_id, MY_MUTEX_INIT_FAST);
  mysql_mutex_init(key_LOCK_stats, &LOCK_stats, MY_MUTEX_INIT_FAST);
  mysql_mutex_init(key_LOCK_global_user_client_stats,
                   &LOCK_global_user_client_stats, MY_MUTEX_INIT_FAST);
  mysql_mutex_init(key_LOCK_global_table_stats,
                   &LOCK_global_table_stats, MY_MUTEX_INIT_FAST);
  mysql_mutex_init(key_LOCK_global_index_stats,
                   &LOCK_global_index_stats, MY_MUTEX_INIT_FAST);
  mysql_mutex_init(key_LOCK_prepare_ordered, &LOCK_prepare_ordered,
                   MY_MUTEX_INIT_SLOW);
  mysql_cond_init(key_COND_prepare_ordered, &COND_prepare_ordered, NULL);
  mysql_mutex_init(key_LOCK_after_binlog_sync, &LOCK_after_binlog_sync,
                   MY_MUTEX_INIT_SLOW);
  mysql_mutex_init(key_LOCK_commit_ordered, &LOCK_commit_ordered,
                   MY_MUTEX_INIT_SLOW);
  mysql_mutex_init(key_LOCK_backup_log, &LOCK_backup_log, MY_MUTEX_INIT_FAST);
  mysql_mutex_init(key_LOCK_temp_pool, &LOCK_temp_pool, MY_MUTEX_INIT_FAST);

#ifdef HAVE_OPENSSL
  mysql_mutex_init(key_LOCK_des_key_file,
                   &LOCK_des_key_file, MY_MUTEX_INIT_FAST);
#if defined(HAVE_OPENSSL10) && !defined(HAVE_WOLFSSL)
  openssl_stdlocks= (openssl_lock_t*) OPENSSL_malloc(CRYPTO_num_locks() *
                                                     sizeof(openssl_lock_t));
  for (int i= 0; i < CRYPTO_num_locks(); ++i)
    mysql_rwlock_init(key_rwlock_openssl, &openssl_stdlocks[i].lock);
  CRYPTO_set_dynlock_create_callback(openssl_dynlock_create);
  CRYPTO_set_dynlock_destroy_callback(openssl_dynlock_destroy);
  CRYPTO_set_dynlock_lock_callback(openssl_lock);
  CRYPTO_set_locking_callback(openssl_lock_function);
#endif /* HAVE_OPENSSL10 */
#endif /* HAVE_OPENSSL */
  mysql_rwlock_init(key_rwlock_LOCK_sys_init_connect, &LOCK_sys_init_connect);
  mysql_rwlock_init(key_rwlock_LOCK_sys_init_slave, &LOCK_sys_init_slave);
  mysql_rwlock_init(key_rwlock_LOCK_ssl_refresh, &LOCK_ssl_refresh);
  mysql_rwlock_init(key_rwlock_LOCK_grant, &LOCK_grant);
  mysql_rwlock_init(key_rwlock_LOCK_all_status_vars, &LOCK_all_status_vars);
  mysql_cond_init(key_COND_start_thread, &COND_start_thread, NULL);
#ifdef HAVE_REPLICATION
  mysql_mutex_init(key_LOCK_rpl_status, &LOCK_rpl_status, MY_MUTEX_INIT_FAST);
#endif
  mysql_mutex_init(key_LOCK_server_started,
                   &LOCK_server_started, MY_MUTEX_INIT_FAST);
  mysql_cond_init(key_COND_server_started, &COND_server_started, NULL);
  sp_cache_init();
#ifdef HAVE_EVENT_SCHEDULER
  Events::init_mutexes();
#endif
  init_show_explain_psi_keys();
  /* Parameter for threads created for connections */
  (void) pthread_attr_init(&connection_attrib);
  (void) pthread_attr_setdetachstate(&connection_attrib,
				     PTHREAD_CREATE_DETACHED);
  pthread_attr_setscope(&connection_attrib, PTHREAD_SCOPE_SYSTEM);

#ifdef HAVE_REPLICATION
  rpl_init_gtid_slave_state();
  rpl_init_gtid_waiting();
#endif

  DBUG_RETURN(0);
}


#if defined(HAVE_OPENSSL10) && !defined(HAVE_WOLFSSL)
static openssl_lock_t *openssl_dynlock_create(const char *file, int line)
{
  openssl_lock_t *lock= new openssl_lock_t;
  mysql_rwlock_init(key_rwlock_openssl, &lock->lock);
  return lock;
}


static void openssl_dynlock_destroy(openssl_lock_t *lock, const char *file,
				    int line)
{
  mysql_rwlock_destroy(&lock->lock);
  delete lock;
}


static void openssl_lock_function(int mode, int n, const char *file, int line)
{
  if (n < 0 || n > CRYPTO_num_locks())
  {
    /* Lock number out of bounds. */
    sql_print_error("Fatal: OpenSSL interface problem (n = %d)", n);
    abort();
  }
  openssl_lock(mode, &openssl_stdlocks[n], file, line);
}


static void openssl_lock(int mode, openssl_lock_t *lock, const char *file,
			 int line)
{
  int err;
  char const *what;

  switch (mode) {
  case CRYPTO_LOCK|CRYPTO_READ:
    what = "read lock";
    err= mysql_rwlock_rdlock(&lock->lock);
    break;
  case CRYPTO_LOCK|CRYPTO_WRITE:
    what = "write lock";
    err= mysql_rwlock_wrlock(&lock->lock);
    break;
  case CRYPTO_UNLOCK|CRYPTO_READ:
  case CRYPTO_UNLOCK|CRYPTO_WRITE:
    what = "unlock";
    err= mysql_rwlock_unlock(&lock->lock);
    break;
  default:
    /* Unknown locking mode. */
    sql_print_error("Fatal: OpenSSL interface problem (mode=0x%x)", mode);
    abort();
  }
  if (err)
  {
    sql_print_error("Fatal: can't %s OpenSSL lock", what);
    abort();
  }
}
#endif /* HAVE_OPENSSL10 */


struct SSL_ACCEPTOR_STATS
{
  long accept;
  long accept_good;
  long cache_size;
  long verify_mode;
  long verify_depth;
  long zero;
  const char *session_cache_mode;

  SSL_ACCEPTOR_STATS():
    accept(),accept_good(),cache_size(),verify_mode(),verify_depth(),zero(),
    session_cache_mode("NONE")
  {
  }

  void init()
  {
    DBUG_ASSERT(ssl_acceptor_fd !=0 && ssl_acceptor_fd->ssl_context != 0);
    SSL_CTX *ctx= ssl_acceptor_fd->ssl_context;
    accept= 0;
    accept_good= 0;
    verify_mode= SSL_CTX_get_verify_mode(ctx);
    verify_depth= SSL_CTX_get_verify_depth(ctx);
    cache_size= SSL_CTX_sess_get_cache_size(ctx);
    switch (SSL_CTX_get_session_cache_mode(ctx))
    {
    case SSL_SESS_CACHE_OFF:
      session_cache_mode= "OFF"; break;
    case SSL_SESS_CACHE_CLIENT:
      session_cache_mode= "CLIENT"; break;
    case SSL_SESS_CACHE_SERVER:
      session_cache_mode= "SERVER"; break;
    case SSL_SESS_CACHE_BOTH:
      session_cache_mode= "BOTH"; break;
    case SSL_SESS_CACHE_NO_AUTO_CLEAR:
      session_cache_mode= "NO_AUTO_CLEAR"; break;
    case SSL_SESS_CACHE_NO_INTERNAL_LOOKUP:
      session_cache_mode= "NO_INTERNAL_LOOKUP"; break;
    default:
      session_cache_mode= "Unknown"; break;
    }
  }
};

static SSL_ACCEPTOR_STATS ssl_acceptor_stats;
void ssl_acceptor_stats_update(int sslaccept_ret)
{
  statistic_increment(ssl_acceptor_stats.accept, &LOCK_status);
  if (!sslaccept_ret)
    statistic_increment(ssl_acceptor_stats.accept_good,&LOCK_status);
}

static void init_ssl()
{
#if !defined(EMBEDDED_LIBRARY)
/*
  Not need to check require_secure_transport on the Linux,
  because it always has Unix domain sockets that are secure:
*/
#ifdef _WIN32
  if (opt_require_secure_transport &&
      !opt_use_ssl &&
      !opt_enable_named_pipe &&
      !opt_bootstrap)
  {
    sql_print_error("Server is started with --require-secure-transport=ON "
                    "but no secure transport (SSL or PIPE) are configured.");
    unireg_abort(1);
  }
#endif
#if defined(HAVE_OPENSSL)
  if (opt_use_ssl)
  {
    enum enum_ssl_init_error error= SSL_INITERR_NOERROR;

    /* having ssl_acceptor_fd != 0 signals the use of SSL */
    ssl_acceptor_fd= new_VioSSLAcceptorFd(opt_ssl_key, opt_ssl_cert,
					  opt_ssl_ca, opt_ssl_capath,
					  opt_ssl_cipher, &error,
					  opt_ssl_crl, opt_ssl_crlpath,
					  tls_version);
    DBUG_PRINT("info",("ssl_acceptor_fd: %p", ssl_acceptor_fd));
    if (!ssl_acceptor_fd)
    {
      sql_print_error("Failed to setup SSL");
      sql_print_error("SSL error: %s", sslGetErrString(error));
      if (!opt_bootstrap)
        unireg_abort(1);
      opt_use_ssl = 0;
      have_ssl= SHOW_OPTION_DISABLED;
    }
    else
      ssl_acceptor_stats.init();

    if (global_system_variables.log_warnings > 0)
    {
      ulong err;
      while ((err= ERR_get_error()))
      {
        char buf[256];
        ERR_error_string_n(err, buf, sizeof(buf));
        sql_print_warning("SSL error: %s",buf);
      }
    }
    else
      ERR_remove_state(0);
  }
  else
  {
    have_ssl= SHOW_OPTION_DISABLED;
  }
  if (des_key_file)
    load_des_key_file(des_key_file);
#endif /* HAVE_OPENSSL */
#endif /* !EMBEDDED_LIBRARY */
}

/* Reinitialize SSL (FLUSH SSL) */
int reinit_ssl()
{
#if defined(HAVE_OPENSSL) && !defined(EMBEDDED_LIBRARY)
  if (!opt_use_ssl)
    return 0;

  enum enum_ssl_init_error error = SSL_INITERR_NOERROR;
  st_VioSSLFd *new_fd = new_VioSSLAcceptorFd(opt_ssl_key, opt_ssl_cert,
    opt_ssl_ca, opt_ssl_capath, opt_ssl_cipher, &error, opt_ssl_crl,
    opt_ssl_crlpath, tls_version);

  if (!new_fd)
  {
    my_printf_error(ER_UNKNOWN_ERROR, "Failed to refresh SSL, error: %s", MYF(0),
      sslGetErrString(error));
    ERR_clear_error();
    return 1;
  }
  mysql_rwlock_wrlock(&LOCK_ssl_refresh);
  free_vio_ssl_acceptor_fd(ssl_acceptor_fd);
  ssl_acceptor_fd= new_fd;
  ssl_acceptor_stats.init();
  mysql_rwlock_unlock(&LOCK_ssl_refresh);
#endif
  return 0;
}

static void end_ssl()
{
#ifdef HAVE_OPENSSL
#ifndef EMBEDDED_LIBRARY
  if (ssl_acceptor_fd)
  {
    free_vio_ssl_acceptor_fd(ssl_acceptor_fd);
    ssl_acceptor_fd= 0;
  }
#endif /* ! EMBEDDED_LIBRARY */
#endif /* HAVE_OPENSSL */
}

#ifdef _WIN32
/**
  Registers a file to be collected when Windows Error Reporting creates a crash 
  report.
*/
#include <werapi.h>
static void add_file_to_crash_report(char *file)
{
  wchar_t wfile[MAX_PATH+1]= {0};
  if (mbstowcs(wfile, file, MAX_PATH) != (size_t)-1)
  {
    WerRegisterFile(wfile, WerRegFileTypeOther, WER_FILE_ANONYMOUS_DATA);
  }
}
#endif

#define init_default_storage_engine(X,Y) \
  init_default_storage_engine_impl(#X, X, &global_system_variables.Y)

static int init_default_storage_engine_impl(const char *opt_name,
                                            char *engine_name, plugin_ref *res)
{
  if (!engine_name)
  {
    *res= 0;
    return 0;
  }

  LEX_CSTRING name= { engine_name, strlen(engine_name) };
  plugin_ref plugin;
  handlerton *hton;
  if ((plugin= ha_resolve_by_name(0, &name, false)))
    hton= plugin_hton(plugin);
  else
  {
    sql_print_error("Unknown/unsupported storage engine: %s", engine_name);
    return 1;
  }
  if (!ha_storage_engine_is_enabled(hton))
  {
    if (!opt_bootstrap)
    {
      sql_print_error("%s (%s) is not available", opt_name, engine_name);
      return 1;
    }
    DBUG_ASSERT(*res);
  }
  else
  {
    /*
      Need to unlock as global_system_variables.table_plugin
      was acquired during plugin_init()
    */
    mysql_mutex_lock(&LOCK_global_system_variables);
    if (*res)
      plugin_unlock(0, *res);
    *res= plugin;
    mysql_mutex_unlock(&LOCK_global_system_variables);
  }
  return 0;
}

static int
init_gtid_pos_auto_engines(void)
{
  plugin_ref *plugins;

  /*
    For the command-line option --gtid_pos_auto_engines, we allow (and ignore)
    engines that are unknown. This is convenient, since it allows to set
    default auto-create engines that might not be used by particular users.
    The option sets a list of storage engines that will have gtid position
    table auto-created for them if needed. And if the engine is not available,
    then it will certainly not be needed.
  */
  if (gtid_pos_auto_engines)
    plugins= resolve_engine_list(NULL, gtid_pos_auto_engines,
                                 strlen(gtid_pos_auto_engines), false, false);
  else
    plugins= resolve_engine_list(NULL, "", 0, false, false);
  if (!plugins)
    return 1;
  mysql_mutex_lock(&LOCK_global_system_variables);
  opt_gtid_pos_auto_plugins= plugins;
  mysql_mutex_unlock(&LOCK_global_system_variables);
  return 0;
}

#define MYSQL_COMPATIBILITY_OPTION(option) \
  { option, OPT_MYSQL_COMPATIBILITY, \
   0, 0, 0, 0, GET_STR, OPT_ARG, 0, 0, 0, 0, 0, 0 }

#define MYSQL_TO_BE_IMPLEMENTED_OPTION(option) \
  { option, OPT_MYSQL_TO_BE_IMPLEMENTED, \
   0, 0, 0, 0, GET_STR, OPT_ARG, 0, 0, 0, 0, 0, 0 }

#define MYSQL_SUGGEST_ANALOG_OPTION(option, str) \
  { option, OPT_MYSQL_COMPATIBILITY, \
   0, 0, 0, 0, GET_STR, OPT_ARG, 0, 0, 0, 0, 0, 0 }

#define MARIADB_REMOVED_OPTION(option) \
  { option, OPT_REMOVED_OPTION, \
   0, 0, 0, 0, GET_STR, OPT_ARG, 0, 0, 0, 0, 0, 0 }

static int init_server_components()
{
  DBUG_ENTER("init_server_components");
  /*
    We need to call each of these following functions to ensure that
    all things are initialized so that unireg_abort() doesn't fail
  */
  my_cpu_init();
  mdl_init();
  if (tdc_init() || hostname_cache_init())
    unireg_abort(1);

  query_cache_set_min_res_unit(query_cache_min_res_unit);
  query_cache_result_size_limit(query_cache_limit);
  /* if we set size of QC non zero in config then probably we want it ON */
  if (query_cache_size != 0 &&
      global_system_variables.query_cache_type == 0 &&
      !IS_SYSVAR_AUTOSIZE(&query_cache_size))
  {
    global_system_variables.query_cache_type= 1;
  }
  query_cache_init();
  DBUG_ASSERT(query_cache_size < ULONG_MAX);
  query_cache_resize((ulong)query_cache_size);
  my_rnd_init(&sql_rand,(ulong) server_start_time,(ulong) server_start_time/2);
  setup_fpu();
  init_thr_lock();
  backup_init();

  if (init_thr_timer(thread_scheduler->max_threads + extra_max_connections))
  {
    fprintf(stderr, "Can't initialize timers\n");
    unireg_abort(1);
  }

  my_uuid_init((ulong) (my_rnd(&sql_rand))*12345,12345);
  wt_init();

  /* Setup logs */

  setup_log_handling();

  /*
    Enable old-fashioned error log, except when the user has requested
    help information. Since the implementation of plugin server
    variables the help output is now written much later.
  */
#ifdef _WIN32
  if (opt_console)
   opt_error_log= false;
#endif

  if (opt_error_log && !opt_abort)
  {
    if (!log_error_file_ptr[0])
    {
      fn_format(log_error_file, pidfile_name, mysql_data_home, ".err",
                MY_REPLACE_EXT); /* replace '.<domain>' by '.err', bug#4997 */
      SYSVAR_AUTOSIZE(log_error_file_ptr, log_error_file);
    }
    else
    {
      fn_format(log_error_file, log_error_file_ptr, mysql_data_home, ".err",
                MY_UNPACK_FILENAME | MY_SAFE_PATH);
      log_error_file_ptr= log_error_file;
    }
    if (!log_error_file[0])
      opt_error_log= 0;                         // Too long file name
    else
    {
      my_bool res;
#ifndef EMBEDDED_LIBRARY
      res= reopen_fstreams(log_error_file, stdout, stderr);
#else
      res= reopen_fstreams(log_error_file, NULL, stderr);
#endif

      if (!res)
        setbuf(stderr, NULL);

#ifdef _WIN32
      /* Add error log to windows crash reporting. */
      add_file_to_crash_report(log_error_file);
#endif
    }
  }

  /* set up the hook before initializing plugins which may use it */
  error_handler_hook= my_message_sql;
  proc_info_hook= set_thd_stage_info;

  /*
￼    Print source revision hash, as one of the first lines, if not the
￼    first in error log, for troubleshooting and debugging purposes
￼  */
  if (!opt_help)
    sql_print_information("Starting MariaDB %s source revision %s as process %lu",
                          server_version, SOURCE_REVISION, (ulong) getpid());

#ifdef WITH_PERFSCHEMA_STORAGE_ENGINE
  /*
    Parsing the performance schema command line option may have reported
    warnings/information messages.
    Now that the logger is finally available, and redirected
    to the proper file when the --log--error option is used,
    print the buffered messages to the log.
  */
  buffered_logs.print();
  buffered_logs.cleanup();
#endif /* WITH_PERFSCHEMA_STORAGE_ENGINE */

#ifndef EMBEDDED_LIBRARY
  /*
    Now that the logger is available, redirect character set
    errors directly to the logger
    (instead of the buffered_logs used at the server startup time).
  */
  my_charset_error_reporter= charset_error_reporter;
#endif

  xid_cache_init();

  /* need to configure logging before initializing storage engines */
  if (!opt_bin_log_used && !WSREP_ON)
  {
    if (opt_log_slave_updates)
      sql_print_warning("You need to use --log-bin to make "
                        "--log-slave-updates work.");
    if (binlog_format_used)
      sql_print_warning("You need to use --log-bin to make "
                        "--binlog-format work.");
  }

  /* Check that we have not let the format to unspecified at this point */
  DBUG_ASSERT((uint)global_system_variables.binlog_format <=
              array_elements(binlog_format_names)-1);

#ifdef HAVE_REPLICATION
  if (opt_log_slave_updates && replicate_same_server_id)
  {
    if (opt_bin_log)
    {
      sql_print_error("using --replicate-same-server-id in conjunction with "
                      "--log-slave-updates is impossible, it would lead to "
                      "infinite loops in this server.");
      unireg_abort(1);
    }
    else
      sql_print_warning("using --replicate-same-server-id in conjunction with "
                        "--log-slave-updates would lead to infinite loops in "
                        "this server. However this will be ignored as the "
                        "--log-bin option is not defined.");
  }
#endif

  if (opt_bin_log)
  {
    /* Reports an error and aborts, if the --log-bin's path 
       is a directory.*/
    if (opt_bin_logname[0] && 
        opt_bin_logname[strlen(opt_bin_logname) - 1] == FN_LIBCHAR)
    {
      sql_print_error("Path '%s' is a directory name, please specify "
                      "a file name for --log-bin option", opt_bin_logname);
      unireg_abort(1);
    }

    /* Reports an error and aborts, if the --log-bin-index's path 
       is a directory.*/
    if (opt_binlog_index_name && 
        opt_binlog_index_name[strlen(opt_binlog_index_name) - 1] 
        == FN_LIBCHAR)
    {
      sql_print_error("Path '%s' is a directory name, please specify "
                      "a file name for --log-bin-index option",
                      opt_binlog_index_name);
      unireg_abort(1);
    }

    char buf[FN_REFLEN];
    const char *ln;
    ln= mysql_bin_log.generate_name(opt_bin_logname, "-bin", 1, buf);
    if (!opt_bin_logname[0] && !opt_binlog_index_name)
    {
      /*
        User didn't give us info to name the binlog index file.
        Picking `hostname`-bin.index like did in 4.x, causes replication to
        fail if the hostname is changed later. So, we would like to instead
        require a name. But as we don't want to break many existing setups, we
        only give warning, not error.
      */
      sql_print_warning("No argument was provided to --log-bin and "
                        "neither --log-basename or --log-bin-index where "
                        "used;  This may cause repliction to break when this "
                        "server acts as a master and has its hostname "
                        "changed! Please use '--log-basename=%s' or "
                        "'--log-bin=%s' to avoid this problem.",
                        opt_log_basename, ln);
    }
    if (ln == buf)
      opt_bin_logname= my_once_strdup(buf, MYF(MY_WME));
  }

  /*
    Since some wsrep threads (THDs) are create before plugins are
    initialized, LOCK_plugin mutex needs to be initialized here.
  */
  plugin_mutex_init();

  /*
    Wsrep initialization must happen at this point, because:
    - opt_bin_logname must be known when starting replication
      since SST may need it
    - SST may modify binlog index file, so it must be opened
      after SST has happened

    We also (unconditionally) initialize wsrep LOCKs and CONDs.
    It is because they are used while accessing wsrep system
    variables even when a wsrep provider is not loaded.
  */

  /* It's now safe to use thread specific memory */
  mysqld_server_initialized= 1;

#ifndef EMBEDDED_LIBRARY
  wsrep_thr_init();
#endif

#ifdef WITH_WSREP
  if (wsrep_init_server()) unireg_abort(1);

  if (WSREP_ON && !wsrep_recovery && !opt_abort)
  {
    if (opt_bootstrap) // bootsrap option given - disable wsrep functionality
    {
      wsrep_provider_init(WSREP_NONE);
      if (wsrep_init())
        unireg_abort(1);
    }
    else // full wsrep initialization
    {
      // add basedir/bin to PATH to resolve wsrep script names
      size_t tmp_path_size= strlen(mysql_home) + 5; /* including "/bin" */
      char* const tmp_path= (char*)my_alloca(tmp_path_size);
      if (tmp_path)
      {
        snprintf(tmp_path, tmp_path_size, "%s/bin", mysql_home);
        wsrep_prepend_PATH(tmp_path);
      }
      else
      {
        WSREP_ERROR("Could not append %s/bin to PATH", mysql_home);
      }
      my_afree(tmp_path);

      if (wsrep_before_SE())
      {
        set_ports(); // this is also called in network_init() later but we need
                     // to know mysqld_port now - lp:1071882
        wsrep_init_startup(true);
      }
    }
  }
#endif /* WITH_WSREP */

  if (!opt_help && opt_bin_log)
  {
    if (mysql_bin_log.open_index_file(opt_binlog_index_name, opt_bin_logname,
                                      TRUE))
    {
      unireg_abort(1);
    }

    log_bin_basename=
      rpl_make_log_name(key_memory_MYSQL_BIN_LOG_basename,
                        opt_bin_logname, pidfile_name,
                        opt_bin_logname ? "" : "-bin");
    log_bin_index=
      rpl_make_log_name(key_memory_MYSQL_BIN_LOG_index,
                        opt_binlog_index_name, log_bin_basename, ".index");
    if (log_bin_basename == NULL || log_bin_index == NULL)
    {
      sql_print_error("Unable to create replication path names:"
                      " out of memory or path names too long"
                      " (path name exceeds " STRINGIFY_ARG(FN_REFLEN)
                      " or file name exceeds " STRINGIFY_ARG(FN_LEN) ").");
      unireg_abort(1);
    }
  }

#ifndef EMBEDDED_LIBRARY
  DBUG_PRINT("debug",
             ("opt_bin_logname: %s, opt_relay_logname: %s, pidfile_name: %s",
              opt_bin_logname, opt_relay_logname, pidfile_name));
  if (opt_relay_logname)
  {
    relay_log_basename=
      rpl_make_log_name(key_memory_MYSQL_RELAY_LOG_basename,
                        opt_relay_logname, pidfile_name,
                        opt_relay_logname ? "" : "-relay-bin");
    relay_log_index=
      rpl_make_log_name(key_memory_MYSQL_RELAY_LOG_index,
                        opt_relaylog_index_name, relay_log_basename, ".index");
    if (relay_log_basename == NULL || relay_log_index == NULL)
    {
      sql_print_error("Unable to create replication path names:"
                      " out of memory or path names too long"
                      " (path name exceeds " STRINGIFY_ARG(FN_REFLEN)
                      " or file name exceeds " STRINGIFY_ARG(FN_LEN) ").");
      unireg_abort(1);
    }
  }
#endif /* !EMBEDDED_LIBRARY */

  /* call ha_init_key_cache() on all key caches to init them */
  process_key_caches(&ha_init_key_cache, 0);

  init_global_table_stats();
  init_global_index_stats();
  init_update_queries();

  /* Allow storage engine to give real error messages */
  if (unlikely(ha_init_errors()))
    DBUG_RETURN(1);

  tc_log= 0; // ha_initialize_handlerton() needs that

  if (!opt_abort && ddl_log_initialize())
    unireg_abort(1);

  if (plugin_init(&remaining_argc, remaining_argv,
                  (opt_noacl ? PLUGIN_INIT_SKIP_PLUGIN_TABLE : 0) |
                  (opt_abort ? PLUGIN_INIT_SKIP_INITIALIZATION : 0)))
  {
    sql_print_error("Failed to initialize plugins.");
    unireg_abort(1);
  }
  plugins_are_initialized= TRUE;  /* Don't separate from init function */

#ifdef HAVE_REPLICATION
  /*
    Semisync is not required by other components, which justifies its
    initialization at this point when thread specific memory is also available.
  */
  if (repl_semisync_master.init_object() ||
      repl_semisync_slave.init_object())
  {
    sql_print_error("Could not initialize semisync.");
    unireg_abort(1);
  }
#endif

#ifndef EMBEDDED_LIBRARY
  if (session_tracker_init())
    return 1;
#endif //EMBEDDED_LIBRARY

  /* we do want to exit if there are any other unknown options */
  if (remaining_argc > 1)
  {
    int ho_error;
    struct my_option removed_opts[]=
    {
      /* The following options exist in 5.6 but not in 10.0 */
      MYSQL_COMPATIBILITY_OPTION("log-raw"),
      MYSQL_COMPATIBILITY_OPTION("log-bin-use-v1-row-events"),
      MYSQL_TO_BE_IMPLEMENTED_OPTION("default-authentication-plugin"),
      MYSQL_COMPATIBILITY_OPTION("binlog-max-flush-queue-time"),
      MYSQL_COMPATIBILITY_OPTION("master-info-repository"),
      MYSQL_COMPATIBILITY_OPTION("relay-log-info-repository"),
      MYSQL_SUGGEST_ANALOG_OPTION("binlog-rows-query-log-events", "--binlog-annotate-row-events"),
      MYSQL_COMPATIBILITY_OPTION("binlog-order-commits"),
      MYSQL_TO_BE_IMPLEMENTED_OPTION("log-throttle-queries-not-using-indexes"),
      MYSQL_TO_BE_IMPLEMENTED_OPTION("end-markers-in-json"),
      MYSQL_TO_BE_IMPLEMENTED_OPTION("optimizer-trace-features"),     // OPTIMIZER_TRACE
      MYSQL_TO_BE_IMPLEMENTED_OPTION("optimizer-trace-offset"),       // OPTIMIZER_TRACE
      MYSQL_TO_BE_IMPLEMENTED_OPTION("optimizer-trace-limit"),        // OPTIMIZER_TRACE
      MYSQL_COMPATIBILITY_OPTION("server-id-bits"),
      MYSQL_TO_BE_IMPLEMENTED_OPTION("slave-rows-search-algorithms"), // HAVE_REPLICATION
      MYSQL_TO_BE_IMPLEMENTED_OPTION("slave-allow-batching"),         // HAVE_REPLICATION
      MYSQL_COMPATIBILITY_OPTION("slave-checkpoint-period"),      // HAVE_REPLICATION
      MYSQL_COMPATIBILITY_OPTION("slave-checkpoint-group"),       // HAVE_REPLICATION
      MYSQL_SUGGEST_ANALOG_OPTION("slave-pending-jobs-size-max", "--slave-parallel-max-queued"),  // HAVE_REPLICATION
      MYSQL_TO_BE_IMPLEMENTED_OPTION("sha256-password-private-key-path"), // HAVE_OPENSSL
      MYSQL_TO_BE_IMPLEMENTED_OPTION("sha256-password-public-key-path"),  // HAVE_OPENSSL

      /* The following options exist in 5.5 and 5.6 but not in 10.0 */
      MYSQL_SUGGEST_ANALOG_OPTION("abort-slave-event-count", "--debug-abort-slave-event-count"),
      MYSQL_SUGGEST_ANALOG_OPTION("disconnect-slave-event-count", "--debug-disconnect-slave-event-count"),
      MYSQL_SUGGEST_ANALOG_OPTION("exit-info", "--debug-exit-info"),
      MYSQL_SUGGEST_ANALOG_OPTION("max-binlog-dump-events", "--debug-max-binlog-dump-events"),
      MYSQL_SUGGEST_ANALOG_OPTION("sporadic-binlog-dump-fail", "--debug-sporadic-binlog-dump-fail"),
      MYSQL_COMPATIBILITY_OPTION("new"),
      MYSQL_COMPATIBILITY_OPTION("show_compatibility_56"),

      /* The following options were removed in 10.6 */
      MARIADB_REMOVED_OPTION("innodb-force-load-corrupted"),

      /* The following options were removed in 10.5 */
#if defined(__linux__)
      MARIADB_REMOVED_OPTION("super-large-pages"),
#endif
      MARIADB_REMOVED_OPTION("innodb-idle-flush-pct"),
      MARIADB_REMOVED_OPTION("innodb-locks-unsafe-for-binlog"),
      MARIADB_REMOVED_OPTION("innodb-rollback-segments"),
      MARIADB_REMOVED_OPTION("innodb-stats-sample-pages"),
      MARIADB_REMOVED_OPTION("max-long-data-size"),
      MARIADB_REMOVED_OPTION("multi-range-count"),
      MARIADB_REMOVED_OPTION("skip-bdb"),
      MARIADB_REMOVED_OPTION("thread-concurrency"),
      MARIADB_REMOVED_OPTION("timed-mutexes"),

      /* The following options were added after 5.6.10 */
      MYSQL_TO_BE_IMPLEMENTED_OPTION("rpl-stop-slave-timeout"),
      MYSQL_TO_BE_IMPLEMENTED_OPTION("validate-user-plugins"), // NO_EMBEDDED_ACCESS_CHECKS

      /* The following options were deprecated in 10.5 or earlier */
      MARIADB_REMOVED_OPTION("innodb-adaptive-max-sleep-delay"),
      MARIADB_REMOVED_OPTION("innodb-background-scrub-data-check-interval"),
      MARIADB_REMOVED_OPTION("innodb-background-scrub-data-compressed"),
      MARIADB_REMOVED_OPTION("innodb-background-scrub-data-interval"),
      MARIADB_REMOVED_OPTION("innodb-background-scrub-data-uncompressed"),
      MARIADB_REMOVED_OPTION("innodb-buffer-pool-instances"),
      MARIADB_REMOVED_OPTION("innodb-commit-concurrency"),
      MARIADB_REMOVED_OPTION("innodb-concurrency-tickets"),
      MARIADB_REMOVED_OPTION("innodb-file-format"),
      MARIADB_REMOVED_OPTION("innodb-large-prefix"),
      MARIADB_REMOVED_OPTION("innodb-lock-schedule-algorithm"),
      MARIADB_REMOVED_OPTION("innodb-log-checksums"),
      MARIADB_REMOVED_OPTION("innodb-log-compressed-pages"),
      MARIADB_REMOVED_OPTION("innodb-log-files-in-group"),
      MARIADB_REMOVED_OPTION("innodb-log-optimize-ddl"),
      MARIADB_REMOVED_OPTION("innodb-log-write-ahead-size"),
      MARIADB_REMOVED_OPTION("innodb-page-cleaners"),
      MARIADB_REMOVED_OPTION("innodb-replication-delay"),
      MARIADB_REMOVED_OPTION("innodb-scrub-log"),
      MARIADB_REMOVED_OPTION("innodb-scrub-log-speed"),
      MARIADB_REMOVED_OPTION("innodb-sync-array-size"),
      MARIADB_REMOVED_OPTION("innodb-thread-concurrency"),
      MARIADB_REMOVED_OPTION("innodb-thread-sleep-delay"),
      MARIADB_REMOVED_OPTION("innodb-undo-logs"),
      {0, 0, 0, 0, 0, 0, GET_NO_ARG, NO_ARG, 0, 0, 0, 0, 0, 0}
    };
    /*
      We need to eat any 'loose' arguments first before we conclude
      that there are unprocessed options.
    */
    my_getopt_skip_unknown= 0;
#ifdef WITH_WSREP
    if (wsrep_recovery)
      my_getopt_skip_unknown= TRUE;
#endif

    if ((ho_error= handle_options(&remaining_argc, &remaining_argv, removed_opts,
                                  mysqld_get_one_option)))
      unireg_abort(ho_error);
    /* Add back the program name handle_options removes */
    remaining_argc++;
    remaining_argv--;
    my_getopt_skip_unknown= TRUE;

#ifdef WITH_WSREP
    if (!wsrep_recovery)
    {
#endif
      if (remaining_argc > 1)
      {
        fprintf(stderr, "%s: Too many arguments (first extra is '%s').\n",
                my_progname, remaining_argv[1]);
        unireg_abort(1);
      }
#ifdef WITH_WSREP
    }
#endif
  }

  if (opt_abort)
    unireg_abort(0);

  if (init_io_cache_encryption())
    unireg_abort(1);

  /* if the errmsg.sys is not loaded, terminate to maintain behaviour */
  if (!DEFAULT_ERRMSGS[0][0])
    unireg_abort(1);  

  /* We have to initialize the storage engines before CSV logging */
  if (ha_init())
  {
    sql_print_error("Can't init databases");
    unireg_abort(1);
  }

  if (opt_bootstrap)
    log_output_options= LOG_FILE;
  else
    logger.init_log_tables();

  if (log_output_options & LOG_NONE)
  {
    /*
      Issue a warning if there were specified additional options to the
      log-output along with NONE. Probably this wasn't what user wanted.
    */
    if ((log_output_options & LOG_NONE) && (log_output_options & ~LOG_NONE))
      sql_print_warning("There were other values specified to "
                        "log-output besides NONE. Disabling slow "
                        "and general logs anyway.");
    logger.set_handlers(LOG_NONE, LOG_NONE);
  }
  else
  {
    /* fall back to the log files if tables are not present */
    LEX_CSTRING csv_name={STRING_WITH_LEN("csv")};
    if (!plugin_is_ready(&csv_name, MYSQL_STORAGE_ENGINE_PLUGIN))
    {
      /* purecov: begin inspected */
      sql_print_error("CSV engine is not present, falling back to the "
                      "log files");
      SYSVAR_AUTOSIZE(log_output_options, 
                      (log_output_options & ~LOG_TABLE) | LOG_FILE);
      /* purecov: end */
    }

    logger.set_handlers(global_system_variables.sql_log_slow ?
                        log_output_options:LOG_NONE,
                        opt_log ? log_output_options:LOG_NONE);
  }

  if (init_default_storage_engine(default_storage_engine, table_plugin))
    unireg_abort(1);

  if (default_tmp_storage_engine && !*default_tmp_storage_engine)
    default_tmp_storage_engine= NULL;

  if (enforced_storage_engine && !*enforced_storage_engine)
    enforced_storage_engine= NULL;

  if (init_default_storage_engine(default_tmp_storage_engine, tmp_table_plugin))
    unireg_abort(1);

  if (init_default_storage_engine(enforced_storage_engine, enforced_table_plugin))
    unireg_abort(1);

  if (init_gtid_pos_auto_engines())
    unireg_abort(1);

#ifdef USE_ARIA_FOR_TMP_TABLES
  if (!ha_storage_engine_is_enabled(maria_hton) && !opt_bootstrap)
  {
    sql_print_error("Aria engine is not enabled or did not start. The Aria engine must be enabled to continue as server was configured with --with-aria-tmp-tables");
    unireg_abort(1);
  }
#endif

#ifdef WITH_WSREP
  /*
    Now is the right time to initialize members of wsrep startup threads
    that rely on plugins and other related global system variables to be
    initialized. This initialization was not possible before, as plugins
    (and thus some global system variables) are initialized after wsrep
    startup threads are created.
    Note: This only needs to be done for rsync and mariabackup based SST
    methods.
  */
  if (wsrep_before_SE())
    wsrep_plugins_post_init();

  if (WSREP_ON && !opt_bin_log)
  {
    wsrep_emulate_bin_log= 1;
  }
#endif

  tc_log= get_tc_log_implementation();

  if (tc_log->open(opt_bin_log ? opt_bin_logname : opt_tc_log_file))
  {
    sql_print_error("Can't init tc log");
    unireg_abort(1);
  }

  if (ha_recover(0))
    unireg_abort(1);

#ifndef EMBEDDED_LIBRARY
  start_handle_manager();
#endif
  if (opt_bin_log)
  {
    int error;
    mysql_mutex_t *log_lock= mysql_bin_log.get_log_lock();
    mysql_mutex_lock(log_lock);
    error= mysql_bin_log.open(opt_bin_logname, 0, 0,
                              WRITE_CACHE, max_binlog_size, 0, TRUE);
    mysql_mutex_unlock(log_lock);
    if (unlikely(error))
      unireg_abort(1);
  }

#ifdef HAVE_REPLICATION
  if (opt_bin_log)
  {
    if (binlog_expire_logs_seconds)
    {
      time_t purge_time= server_start_time - binlog_expire_logs_seconds;
      if (purge_time >= 0)
        mysql_bin_log.purge_logs_before_date(purge_time);
    }
  }
  else
  {
    if (binlog_expire_logs_seconds)
      sql_print_warning("You need to use --log-bin to make --expire-logs-days "
                        "or --binlog-expire-logs-seconds work.");
  }
#endif

  if (ddl_log_execute_recovery() > 0)
    unireg_abort(1);
  ha_signal_ddl_recovery_done();

  if (opt_myisam_log)
    (void) mi_log(1);

#if defined(HAVE_MLOCKALL) && defined(MCL_CURRENT) && !defined(EMBEDDED_LIBRARY)
  if (locked_in_memory)
  {
    int error;
    if (user_info)
    {
      DBUG_ASSERT(!getuid());
      if (setreuid((uid_t) -1, 0) == -1)
      {
        sql_perror("setreuid");
        unireg_abort(1);
      }
      error= mlockall(MCL_CURRENT);
      set_user(mysqld_user, user_info);
    }
    else
      error= mlockall(MCL_CURRENT);

    if (unlikely(error))
    {
      if (global_system_variables.log_warnings)
	sql_print_warning("Failed to lock memory. Errno: %d\n",errno);
      locked_in_memory= 0;
    }
  }
#else
  locked_in_memory= 0;
#endif

  ft_init_stopwords();

  init_max_user_conn();
  init_global_user_stats();
  init_global_client_stats();
  if (!opt_bootstrap)
    servers_init(0);
  init_status_vars();
  Item_false= new (&read_only_root) Item_bool_static("FALSE", 0);
  Item_true=  new (&read_only_root) Item_bool_static("TRUE", 1);
  DBUG_ASSERT(Item_false);

  DBUG_RETURN(0);
}


#ifndef EMBEDDED_LIBRARY

#ifndef DBUG_OFF
/*
  Debugging helper function to keep the locale database
  (see sql_locale.cc) and max_month_name_length and
  max_day_name_length variable values in consistent state.
*/
static void test_lc_time_sz()
{
  DBUG_ENTER("test_lc_time_sz");
  for (MY_LOCALE **loc= my_locales; *loc; loc++)
  {
    size_t max_month_len= 0;
    size_t max_day_len= 0;
    for (const char **month= (*loc)->month_names->type_names; *month; month++)
    {
      set_if_bigger(max_month_len,
                    my_numchars_mb(&my_charset_utf8mb3_general_ci,
                                   *month, *month + strlen(*month)));
    }
    for (const char **day= (*loc)->day_names->type_names; *day; day++)
    {
      set_if_bigger(max_day_len,
                    my_numchars_mb(&my_charset_utf8mb3_general_ci,
                                   *day, *day + strlen(*day)));
    }
    if ((*loc)->max_month_name_length != max_month_len ||
        (*loc)->max_day_name_length != max_day_len)
    {
      DBUG_PRINT("Wrong max day name(or month name) length for locale:",
                 ("%s", (*loc)->name));
      DBUG_ASSERT(0);
    }
  }
  DBUG_VOID_RETURN;
}
#endif//DBUG_OFF


int mysqld_main(int argc, char **argv)
{
#ifndef _WIN32
  /* We can't close stdin just now, because it may be booststrap mode. */
  bool please_close_stdin= fcntl(STDIN_FILENO, F_GETFD) >= 0;
#endif

  /*
    Perform basic thread library and malloc initialization,
    to be able to read defaults files and parse options.
  */
  my_progname= argv[0];
  sf_leaking_memory= 1; // no safemalloc memory leak reports if we exit early
  mysqld_server_started= mysqld_server_initialized= 0;

  if (init_early_variables())
    exit(1);

#ifdef WITH_PERFSCHEMA_STORAGE_ENGINE
  pre_initialize_performance_schema();
#endif /*WITH_PERFSCHEMA_STORAGE_ENGINE */

  if (my_init())                 // init my_sys library & pthreads
  {
    fprintf(stderr, "my_init() failed.");
    return 1;
  }

  orig_argc= argc;
  orig_argv= argv;
  my_defaults_mark_files= TRUE;
  load_defaults_or_exit(MYSQL_CONFIG_NAME, load_default_groups, &argc, &argv);
  defaults_argc= argc;
  defaults_argv= argv;
  remaining_argc= argc;
  remaining_argv= argv;

  /* Must be initialized early for comparison of options name */
  system_charset_info= &my_charset_utf8mb3_general_ci;

  sys_var_init();

#ifdef WITH_PERFSCHEMA_STORAGE_ENGINE
  /*
    Initialize the array of performance schema instrument configurations.
  */
  init_pfs_instrument_array();

  /*
    Logs generated while parsing the command line
    options are buffered and printed later.
  */
  buffered_logs.init();
  my_getopt_error_reporter= buffered_option_error_reporter;
  my_charset_error_reporter= buffered_option_error_reporter;

  pfs_param.m_pfs_instrument= const_cast<char*>("");
#endif /* WITH_PERFSCHEMA_STORAGE_ENGINE */
  my_timer_init(&sys_timer_info);

  int ho_error __attribute__((unused))= handle_early_options();

  /* fix tdc_size */
  if (IS_SYSVAR_AUTOSIZE(&tdc_size))
  {
    SYSVAR_AUTOSIZE(tdc_size, MY_MIN(400 + tdc_size / 2, 2000));
  }

#ifdef WITH_PERFSCHEMA_STORAGE_ENGINE
  if (ho_error == 0)
  {
    if (pfs_param.m_enabled  && !opt_help && !opt_bootstrap)
    {
      /* Add sizing hints from the server sizing parameters. */
      pfs_param.m_hints.m_table_definition_cache= tdc_size;
      pfs_param.m_hints.m_table_open_cache= tc_size;
      pfs_param.m_hints.m_max_connections= max_connections;
      pfs_param.m_hints.m_open_files_limit= open_files_limit;
      PSI_hook= initialize_performance_schema(&pfs_param);
      if (PSI_hook == NULL)
      {
        pfs_param.m_enabled= false;
        buffered_logs.buffer(WARNING_LEVEL,
                             "Performance schema disabled (reason: init failed).");
      }
    }
  }
#else
  /*
    Other provider of the instrumentation interface should
    initialize PSI_hook here:
    - HAVE_PSI_INTERFACE is for the instrumentation interface
    - WITH_PERFSCHEMA_STORAGE_ENGINE is for one implementation
      of the interface,
    but there could be alternate implementations, which is why
    these two defines are kept separate.
  */
#endif /* WITH_PERFSCHEMA_STORAGE_ENGINE */

#ifdef HAVE_PSI_INTERFACE
  /*
    Obtain the current performance schema instrumentation interface,
    if available.
  */
  if (PSI_hook)
  {
    PSI *psi_server= (PSI*) PSI_hook->get_interface(PSI_CURRENT_VERSION);
    if (likely(psi_server != NULL))
    {
      set_psi_server(psi_server);

      /*
        Now that we have parsed the command line arguments, and have
        initialized the performance schema itself, the next step is to
        register all the server instruments.
      */
      init_server_psi_keys();
      /* Instrument the main thread */
      PSI_thread *psi= PSI_CALL_new_thread(key_thread_main, NULL, 0);
      PSI_CALL_set_thread_os_id(psi);
      PSI_CALL_set_thread(psi);

      /*
        Now that some instrumentation is in place,
        recreate objects which were initialised early,
        so that they are instrumented as well.
      */
      my_thread_global_reinit();
    }
  }
#endif /* HAVE_PSI_INTERFACE */

  mysql_mutex_init(key_LOCK_error_log, &LOCK_error_log, MY_MUTEX_INIT_FAST);

  /* Initialize audit interface globals. Audit plugins are inited later. */
  mysql_audit_initialize();

  /*
    Perform basic logger initialization logger. Should be called after
    MY_INIT, as it initializes mutexes. Log tables are inited later.
  */
  logger.init_base();

#ifdef WITH_PERFSCHEMA_STORAGE_ENGINE
  if (ho_error)
  {
    /*
      Parsing command line option failed,
      Since we don't have a workable remaining_argc/remaining_argv
      to continue the server initialization, this is as far as this
      code can go.
      This is the best effort to log meaningful messages:
      - messages will be printed to stderr, which is not redirected yet,
      - messages will be printed in the NT event log, for windows.
    */
    buffered_logs.print();
    buffered_logs.cleanup();
    /*
      Not enough initializations for unireg_abort()
      Using exit() for windows.
    */
    exit (ho_error);
  }
#endif /* WITH_PERFSCHEMA_STORAGE_ENGINE */

#ifdef _CUSTOMSTARTUPCONFIG_
  if (_cust_check_startup())
  {
    / * _cust_check_startup will report startup failure error * /
    exit(1);
  }
#endif

  if (init_common_variables())
    unireg_abort(1);				// Will do exit

  init_signals();

  ulonglong new_thread_stack_size;
  new_thread_stack_size= my_setstacksize(&connection_attrib,
                                         (size_t)my_thread_stack_size);
  if (new_thread_stack_size != my_thread_stack_size)
  {
    if ((new_thread_stack_size < my_thread_stack_size) &&
        global_system_variables.log_warnings)
      sql_print_warning("Asked for %llu thread stack, but got %llu",
                        my_thread_stack_size, new_thread_stack_size);
    SYSVAR_AUTOSIZE(my_thread_stack_size, new_thread_stack_size);
  }

  (void) thr_setconcurrency(concurrency);	// 10 by default

  select_thread=pthread_self();
  select_thread_in_use=1;

#ifdef HAVE_LIBWRAP
  libwrapName= my_progname+dirname_length(my_progname);
  openlog(libwrapName, LOG_PID, LOG_AUTH);
#endif

#ifndef DBUG_OFF
  test_lc_time_sz();
  srand((uint) time(NULL)); 
#endif

  /*
    We have enough space for fiddling with the argv, continue
  */
  check_data_home(mysql_real_data_home);
  if (my_setwd(mysql_real_data_home, opt_abort ? 0 : MYF(MY_WME)) && !opt_abort)
    unireg_abort(1);				/* purecov: inspected */

  /* Atomic write initialization must be done as root */
  my_init_atomic_write();

  if ((user_info= check_user(mysqld_user)))
  {
#if defined(HAVE_MLOCKALL) && defined(MCL_CURRENT)
    if (locked_in_memory) // getuid() == 0 here
      set_effective_user(user_info);
    else
#endif
      set_user(mysqld_user, user_info);
  }

#ifdef WITH_WSREP
  wsrep_set_wsrep_on(nullptr);
  if (WSREP_ON && wsrep_check_opts()) unireg_abort(1);
#endif

#ifdef _WIN32
  /* 
   The subsequent calls may take a long time : e.g. innodb log read.
   Thus set the long running service control manager timeout
  */
  my_report_svc_status(SERVICE_START_PENDING, NO_ERROR, slow_start_timeout);
#endif

  if (init_server_components())
    unireg_abort(1);

  init_ssl();
  network_init();

#ifdef WITH_WSREP
  // Recover and exit.
  if (wsrep_recovery)
  {
    select_thread_in_use= 0;
    if (WSREP_ON)
      wsrep_recover();
    else
      sql_print_information("WSREP: disabled, skipping position recovery");
    unireg_abort(0);
  }
#endif

  /*
    init signals & alarm
    After this we can't quit by a simple unireg_abort
  */
  start_signal_handler();				// Creates pidfile

  if (mysql_rm_tmp_tables() || acl_init(opt_noacl) ||
      my_tz_init((THD *)0, default_tz_name, opt_bootstrap))
    unireg_abort(1);

  if (!opt_noacl)
    (void) grant_init();

  udf_init();

  if (opt_bootstrap) /* If running with bootstrap, do not start replication. */
    opt_skip_slave_start= 1;

  binlog_unsafe_map_init();

#ifdef WITH_PERFSCHEMA_STORAGE_ENGINE
  initialize_performance_schema_acl(opt_bootstrap);
#endif

  initialize_information_schema_acl();

  /*
    Change EVENTS_ORIGINAL to EVENTS_OFF (the default value) as there is no
    point in using ORIGINAL during startup
  */
  if (Events::opt_event_scheduler == Events::EVENTS_ORIGINAL)
    Events::opt_event_scheduler= Events::EVENTS_OFF;

  Events::set_original_state(Events::opt_event_scheduler);
  if (Events::init((THD*) 0, opt_noacl || opt_bootstrap))
    unireg_abort(1);

#ifdef WITH_WSREP
  if (WSREP_ON)
  {
    if (opt_bootstrap)
    {
      /*! bootstrap wsrep init was taken care of above */
    }
    else
    {
      wsrep_init_globals();
      if (!wsrep_before_SE())
      {
        wsrep_init_startup(false);
      }
      wsrep_new_cluster= false;
      if (wsrep_cluster_address_exists())
      {
        WSREP_DEBUG("Startup creating %ld applier threads running %lu",
                wsrep_slave_threads - 1, wsrep_running_applier_threads);
        wsrep_create_appliers(wsrep_slave_threads - 1);
      }
    }
  }
#endif /* WITH_WSREP */

  /* Protect read_only_root against writes */
  protect_root(&read_only_root, PROT_READ);

  if (opt_bootstrap)
  {
    select_thread_in_use= 0;                    // Allow 'kill' to work
    int bootstrap_error= bootstrap(mysql_stdin);
    if (!abort_loop)
      unireg_abort(bootstrap_error);
    else
    {
      sleep(2);                                 // Wait for kill
      exit(0);
    }
  }

  /* Copy default global rpl_filter to global_rpl_filter */
  copy_filter_setting(global_rpl_filter, get_or_create_rpl_filter("", 0));

  /*
    init_slave() must be called after the thread keys are created.
    Some parts of the code (e.g. SHOW STATUS LIKE 'slave_running' and other
    places) assume that active_mi != 0, so let's fail if it's 0 (out of
    memory); a message has already been printed.
  */
  if (init_slave() && !active_mi)
  {
    unireg_abort(1);
  }

  if (opt_init_file && *opt_init_file)
  {
    if (read_init_file(opt_init_file))
      unireg_abort(1);
  }

  disable_log_notes= 0; /* Startup done, now we can give notes again */

  if (IS_SYSVAR_AUTOSIZE(&server_version_ptr))
    sql_print_information(ER_DEFAULT(ER_STARTUP), my_progname, server_version,
                          (systemd_sock_activation ? "Systemd socket activated ports" :
                            (unix_sock_is_online ? mysqld_unix_port : (char*) "")),
                          mysqld_port, MYSQL_COMPILATION_COMMENT);
  else
  {
    char real_server_version[2 * SERVER_VERSION_LENGTH + 10];

    set_server_version(real_server_version, sizeof(real_server_version));
    safe_strcat(real_server_version, sizeof(real_server_version), "' as '");
    safe_strcat(real_server_version, sizeof(real_server_version),
		server_version);

    sql_print_information(ER_DEFAULT(ER_STARTUP), my_progname,
                          real_server_version,
                          (systemd_sock_activation ? "Systemd socket activated ports" :
                            (unix_sock_is_online ? mysqld_unix_port : (char*) "")),
                          mysqld_port, MYSQL_COMPILATION_COMMENT);
  }

#ifndef _WIN32
  // try to keep fd=0 busy
  if (please_close_stdin && !freopen("/dev/null", "r", stdin))
  {
    // fall back on failure
    fclose(stdin);
  }
#endif


  /* Signal threads waiting for server to be started */
  mysql_mutex_lock(&LOCK_server_started);
  mysqld_server_started= 1;
  mysql_cond_broadcast(&COND_server_started);
  mysql_mutex_unlock(&LOCK_server_started);

  (void)MYSQL_SET_STAGE(0 ,__FILE__, __LINE__);

  /* Memory used when everything is setup */
  start_memory_used= global_status_var.global_memory_used;

#ifdef _WIN32
  handle_connections_win();
#else
  handle_connections_sockets();

  mysql_mutex_lock(&LOCK_start_thread);
  select_thread_in_use=0;
  mysql_cond_broadcast(&COND_start_thread);
  mysql_mutex_unlock(&LOCK_start_thread);
#endif /* _WIN32 */

  /* Shutdown requested */
  char *user= shutdown_user.load(std::memory_order_relaxed);
  sql_print_information(ER_DEFAULT(ER_NORMAL_SHUTDOWN), my_progname,
                        user ? user : "unknown");
  if (user)
    my_free(user);

#ifdef WITH_WSREP
  /* Stop wsrep threads in case they are running. */
  if (wsrep_running_threads > 0)
  {
    wsrep_shutdown_replication();
  }
  /* Release threads if they are waiting in WSREP_SYNC_WAIT_UPTO_GTID */
  wsrep_gtid_server.signal_waiters(0, true);
#endif

  close_connections();
  ha_pre_shutdown();
  clean_up(1);
  sd_notify(0, "STATUS=MariaDB server is down");

  /* (void) pthread_attr_destroy(&connection_attrib); */

  DBUG_PRINT("quit",("Exiting main thread"));

  /*
    Disable the main thread instrumentation,
    to avoid recording events during the shutdown.
  */
  PSI_CALL_delete_current_thread();

#if (defined(HAVE_OPENSSL) && !defined(EMBEDDED_LIBRARY))
  ERR_remove_state(0);
#endif
  mysqld_exit(0);
  return 0;
}

#endif /* !EMBEDDED_LIBRARY */


static bool read_init_file(char *file_name)
{
  MYSQL_FILE *file;
  DBUG_ENTER("read_init_file");
  DBUG_PRINT("enter",("name: %s",file_name));
  if (!(file= mysql_file_fopen(key_file_init, file_name,
                               O_RDONLY, MYF(MY_WME))))
    DBUG_RETURN(TRUE);
  bootstrap(file);
  mysql_file_fclose(file, MYF(MY_WME));
  DBUG_RETURN(FALSE);
}


/**
  Increment number of created threads
*/
void inc_thread_created(void)
{
  statistic_increment(thread_created, &LOCK_status);
}

#ifndef EMBEDDED_LIBRARY

/*
   Simple scheduler that use the main thread to handle the request

   NOTES
     This is only used for debugging, when starting mysqld with
     --thread-handling=no-threads or --one-thread
*/

void handle_connection_in_main_thread(CONNECT *connect)
{
  do_handle_one_connection(connect, false);
}


/*
  Scheduler that uses one thread per connection
*/

void create_thread_to_handle_connection(CONNECT *connect)
{
  DBUG_ENTER("create_thread_to_handle_connection");

  if (thread_cache.enqueue(connect))
    DBUG_VOID_RETURN;

  /* Create new thread to handle connection */
  inc_thread_created();
  DBUG_PRINT("info",(("creating thread %lu"), (ulong) connect->thread_id));
  connect->prior_thr_create_utime= microsecond_interval_timer();

  pthread_t tmp;
  if (auto error= mysql_thread_create(key_thread_one_connection,
                                      &tmp, &connection_attrib,
                                      handle_one_connection, (void*) connect))
  {
    char error_message_buff[MYSQL_ERRMSG_SIZE];
    /* purecov: begin inspected */
    DBUG_PRINT("error", ("Can't create thread to handle request (error %d)",
                error));
    my_snprintf(error_message_buff, sizeof(error_message_buff),
                ER_DEFAULT(ER_CANT_CREATE_THREAD), error);
    connect->close_with_error(ER_CANT_CREATE_THREAD, error_message_buff,
                              ER_OUT_OF_RESOURCES);
    DBUG_VOID_RETURN;
    /* purecov: end */
  }
  DBUG_PRINT("info",("Thread created"));
  DBUG_VOID_RETURN;
}


/**
  Create new thread to handle incoming connection.

    This function will create new thread to handle the incoming
    connection.  If there are idle cached threads one will be used.
    'thd' will be pushed into 'threads'.

    In single-threaded mode (\#define ONE_THREAD) connection will be
    handled inside this function.

  @param[in,out] thd    Thread handle of future thread.
*/

void create_new_thread(CONNECT *connect)
{
  DBUG_ENTER("create_new_thread");

  /*
    Don't allow too many connections. We roughly check here that we allow
    only (max_connections + 1) connections.
  */
  if ((*connect->scheduler->connection_count)++ >=
      *connect->scheduler->max_connections + 1)
  {
    DBUG_PRINT("error",("Too many connections"));
    connect->close_with_error(0, NullS, ER_CON_COUNT_ERROR);
    DBUG_VOID_RETURN;
  }

  uint sum= connection_count + extra_connection_count;
  if (sum > max_used_connections)
    max_used_connections= sum;

  /*
    The initialization of thread_id is done in create_embedded_thd() for
    the embedded library.
    TODO: refactor this to avoid code duplication there
  */
  connect->thread_id= next_thread_id();
  connect->scheduler->add_connection(connect);

  DBUG_VOID_RETURN;
}
#endif /* EMBEDDED_LIBRARY */


	/* Handle new connections and spawn new process to handle them */

#ifndef EMBEDDED_LIBRARY

void handle_accepted_socket(MYSQL_SOCKET new_sock, MYSQL_SOCKET sock)
{
#ifdef HAVE_LIBWRAP
  {
    if (!sock.is_unix_domain_socket)
    {
      struct request_info req;
      signal(SIGCHLD, SIG_DFL);
      request_init(&req, RQ_DAEMON, libwrapName, RQ_FILE,
        mysql_socket_getfd(new_sock), NULL);
      my_fromhost(&req);
      if (!my_hosts_access(&req))
      {
        /*
          This may be stupid but refuse() includes an exit(0)
          which we surely don't want...
          clean_exit() - same stupid thing ...
        */
        syslog(deny_severity, "refused connect from %s",
          my_eval_client(&req));

        /*
          C++ sucks (the gibberish in front just translates the supplied
          sink function pointer in the req structure from a void (*sink)();
          to a void(*sink)(int) if you omit the cast, the C++ compiler
          will cry...
        */
        if (req.sink)
          ((void(*)(int))req.sink)(req.fd);

        (void)mysql_socket_shutdown(new_sock, SHUT_RDWR);
        (void)mysql_socket_close(new_sock);
        /*
          The connection was refused by TCP wrappers.
          There are no details (by client IP) available to update the
          host_cache.
        */
        statistic_increment(connection_errors_tcpwrap, &LOCK_status);
        return;
      }
    }
  }
#endif /* HAVE_LIBWRAP */

  DBUG_PRINT("info", ("Creating CONNECT for new connection"));

  if (auto connect= new CONNECT(new_sock,
                                sock.is_unix_domain_socket ?
                                VIO_TYPE_SOCKET : VIO_TYPE_TCPIP,
                                sock.is_extra_port ?
                                extra_thread_scheduler : thread_scheduler))
    create_new_thread(connect);
  else
  {
    /* Connect failure */
    (void)mysql_socket_close(new_sock);
    statistic_increment(aborted_connects, &LOCK_status);
    statistic_increment(connection_errors_internal, &LOCK_status);
  }
}

#ifndef _WIN32
static void set_non_blocking_if_supported(MYSQL_SOCKET sock)
{
#if !defined(NO_FCNTL_NONBLOCK)
  if (!(test_flags & TEST_BLOCKING))
  {
    int flags= fcntl(mysql_socket_getfd(sock), F_GETFL, 0);
#if defined(O_NONBLOCK)
    fcntl(mysql_socket_getfd(sock), F_SETFL, flags | O_NONBLOCK);
#elif defined(O_NDELAY)
    fcntl(mysql_socket_getfd(sock), F_SETFL, flags | O_NDELAY);
#endif
  }
#endif
}


void handle_connections_sockets()
{
  MYSQL_SOCKET sock= mysql_socket_invalid();
  uint error_count=0;
  struct sockaddr_storage cAddr;
  int retval;
#ifdef HAVE_POLL
  // for ip_sock, unix_sock and extra_ip_sock
  Dynamic_array<struct pollfd> fds(PSI_INSTRUMENT_MEM);
#else
  fd_set readFDs,clientFDs;
#endif

  DBUG_ENTER("handle_connections_sockets");

#ifdef HAVE_POLL
  for (size_t i= 0; i < listen_sockets.size(); i++)
  {
    struct pollfd local_fds;
    mysql_socket_set_thread_owner(listen_sockets.at(i));
    local_fds.fd= mysql_socket_getfd(listen_sockets.at(i));
    local_fds.events= POLLIN;
    fds.push(local_fds);
    set_non_blocking_if_supported(listen_sockets.at(i));
  }
#else
  FD_ZERO(&clientFDs);
  for (size_t i= 0; i < listen_sockets.size(); i++)
  {
    int fd= mysql_socket_getfd(listen_sockets.at(i));
    FD_SET(fd, &clientFDs);
    set_non_blocking_if_supported(listen_sockets.at(i));
  }
#endif

  sd_notify(0, "READY=1\n"
            "STATUS=Taking your SQL requests now...\n");

  DBUG_PRINT("general",("Waiting for connections."));
  while (!abort_loop)
  {
#ifdef HAVE_POLL
    retval= poll(fds.get_pos(0), fds.size(), -1);
#else
    readFDs=clientFDs;
    retval= select(FD_SETSIZE, &readFDs, NULL, NULL, NULL);
#endif

    if (retval < 0)
    {
      if (socket_errno != SOCKET_EINTR)
      {
        /*
          select(2)/poll(2) failed on the listening port.
          There is not much details to report about the client,
          increment the server global status variable.
        */
        statistic_increment(connection_errors_accept, &LOCK_status);
	if (!select_errors++ && !abort_loop)	/* purecov: inspected */
	  sql_print_error("Server: Got error %d from select",socket_errno); /* purecov: inspected */
      }
      continue;
    }

    if (abort_loop)
      break;

    /* Is this a new connection request ? */
#ifdef HAVE_POLL
    for (size_t i= 0; i < fds.size(); ++i)
    {
      if (fds.at(i).revents & POLLIN)
      {
        sock= listen_sockets.at(i);
        break;
      }
    }
#else  // HAVE_POLL
    for (size_t i=0; i < listen_sockets.size(); i++)
    {
      if (FD_ISSET(mysql_socket_getfd(listen_sockets.at(i)), &readFDs))
      {
        sock= listen_sockets.at(i);
        break;
      }
    }
#endif // HAVE_POLL

    for (uint retry=0; retry < MAX_ACCEPT_RETRY && !abort_loop; retry++)
    {
      size_socket length= sizeof(struct sockaddr_storage);
      MYSQL_SOCKET new_sock;

      new_sock= mysql_socket_accept(key_socket_client_connection, sock,
                                    (struct sockaddr *)(&cAddr),
                                    &length);
      if (mysql_socket_getfd(new_sock) != INVALID_SOCKET)
        handle_accepted_socket(new_sock, sock);
      else if (socket_errno != SOCKET_EINTR && socket_errno != SOCKET_EAGAIN)
      {
        /*
          accept(2) failed on the listening port.
          There is not much details to report about the client,
          increment the server global status variable.
        */
        statistic_increment(connection_errors_accept, &LOCK_status);
        if ((error_count++ & 255) == 0) // This can happen often
          sql_perror("Error in accept");
        if (socket_errno == SOCKET_ENFILE || socket_errno == SOCKET_EMFILE)
          sleep(1); // Give other threads some time
        break;
      }
    }
  }
  sd_notify(0, "STOPPING=1\n"
            "STATUS=Shutdown in progress\n");
  DBUG_VOID_RETURN;
}

#endif /* _WIN32*/
#endif /* EMBEDDED_LIBRARY */


/****************************************************************************
  Handle start options
******************************************************************************/


/**
  Process command line options flagged as 'early'.
  Some components needs to be initialized as early as possible,
  because the rest of the server initialization depends on them.
  Options that needs to be parsed early includes:
  - the performance schema, when compiled in,
  - options related to the help,
  - options related to the bootstrap
  The performance schema needs to be initialized as early as possible,
  before to-be-instrumented objects of the server are initialized.
*/

int handle_early_options()
{
  int ho_error;
  DYNAMIC_ARRAY all_early_options;

  /* Skip unknown options so that they may be processed later */
  my_getopt_skip_unknown= TRUE;

  /* prepare all_early_options array */
  my_init_dynamic_array(PSI_NOT_INSTRUMENTED, &all_early_options,
                        sizeof(my_option), 100, 25, MYF(0));
  add_many_options(&all_early_options, pfs_early_options,
                  array_elements(pfs_early_options));
  sys_var_add_options(&all_early_options, sys_var::PARSE_EARLY);
  add_terminator(&all_early_options);

  ho_error= handle_options(&remaining_argc, &remaining_argv,
                           (my_option*)(all_early_options.buffer),
                           mysqld_get_one_option);
  if (ho_error == 0)
  {
    /* Add back the program name handle_options removes */
    remaining_argc++;
    remaining_argv--;
  }

  delete_dynamic(&all_early_options);

  return ho_error;
}

/**
  System variables are automatically command-line options (few
  exceptions are documented in sys_var.h), so don't need
  to be listed here.
*/

struct my_option my_long_options[]=
{
  {"help", '?', "Display this help and exit.", 
   &opt_help, &opt_help, 0, GET_BOOL, NO_ARG, 0, 0, 0, 0,
   0, 0},
  {"ansi", 'a', "Use ANSI SQL syntax instead of MySQL syntax. This mode "
   "will also set transaction isolation level 'serializable'.", 0, 0, 0,
   GET_NO_ARG, NO_ARG, 0, 0, 0, 0, 0, 0},
  /*
    Because Sys_var_bit does not support command-line options, we need to
    explicitly add one for --autocommit
  */
  {"autocommit", 0, "Set default value for autocommit (0 or 1)",
   &opt_autocommit, &opt_autocommit, 0,
   GET_BOOL, OPT_ARG, 1, 0, 0, 0, 0, NULL},
  {"binlog-do-db", OPT_BINLOG_DO_DB,
   "Tells the master it should log updates for the specified database, "
   "and exclude all others not explicitly mentioned.",
   0, 0, 0, GET_STR, REQUIRED_ARG, 0, 0, 0, 0, 0, 0},
  {"binlog-ignore-db", OPT_BINLOG_IGNORE_DB,
   "Tells the master that updates to the given database should not be logged to the binary log.",
   0, 0, 0, GET_STR, REQUIRED_ARG, 0, 0, 0, 0, 0, 0},
  {"binlog-row-event-max-size", 0,
   "The maximum size of a row-based binary log event in bytes. Rows will be "
   "grouped into events smaller than this size if possible. "
   "The value has to be a multiple of 256.",
   &opt_binlog_rows_event_max_size, &opt_binlog_rows_event_max_size,
   0, GET_ULONG, REQUIRED_ARG,
   /* def_value */ 8192, /* min_value */  256, /* max_value */ UINT_MAX32-1,
   /* sub_size */     0, /* block_size */ 256,
   /* app_type */ 0
  },
#ifndef DISABLE_GRANT_OPTIONS
  {"bootstrap", OPT_BOOTSTRAP, "Used by mysql installation scripts.", 0, 0, 0,
   GET_NO_ARG, NO_ARG, 0, 0, 0, 0, 0, 0},
#endif
  {"character-set-client-handshake", 0,
   "Don't ignore client side character set value sent during handshake.",
   &opt_character_set_client_handshake,
   &opt_character_set_client_handshake,
    0, GET_BOOL, NO_ARG, 1, 0, 0, 0, 0, 0},
  {"character-set-filesystem", 0,
   "Set the filesystem character set.",
   &character_set_filesystem_name,
   &character_set_filesystem_name,
   0, GET_STR, REQUIRED_ARG, 0, 0, 0, 0, 0, 0 },
  {"character-set-server", 'C', "Set the default character set.",
   &default_character_set_name, &default_character_set_name,
   0, GET_STR, REQUIRED_ARG, 0, 0, 0, 0, 0, 0 },
  {"chroot", 'r', "Chroot mysqld daemon during startup.",
   &mysqld_chroot, &mysqld_chroot, 0, GET_STR, REQUIRED_ARG,
   0, 0, 0, 0, 0, 0},
  {"collation-server", 0, "Set the default collation.",
   &default_collation_name, &default_collation_name,
   0, GET_STR, REQUIRED_ARG, 0, 0, 0, 0, 0, 0 },
  {"console", OPT_CONSOLE, "Write error output on screen; don't remove the console window on windows.",
   &opt_console, &opt_console, 0, GET_BOOL, NO_ARG, 0, 0, 0,
   0, 0, 0},
#ifdef DBUG_OFF
  {"debug", '#', "Built in DBUG debugger. Disabled in this build.",
   &current_dbug_option, &current_dbug_option, 0, GET_STR, OPT_ARG,
   0, 0, 0, 0, 0, 0},
#endif
#ifdef HAVE_REPLICATION
  {"debug-abort-slave-event-count", 0,
   "Option used by mysql-test for debugging and testing of replication.",
   &abort_slave_event_count,  &abort_slave_event_count,
   0, GET_INT, REQUIRED_ARG, 0, 0, 0, 0, 0, 0},
#endif /* HAVE_REPLICATION */
#ifndef DBUG_OFF
  {"debug-assert", 0,
   "Allow DBUG_ASSERT() to invoke assert()",
   &my_assert, &my_assert,
   0, GET_BOOL, OPT_ARG, 1, 0, 0, 0, 0, 0},
  {"debug-assert-on-error", 0,
   "Do an assert in various functions if we get a fatal error",
   &my_assert_on_error, &my_assert_on_error,
   0, GET_BOOL, NO_ARG, 0, 0, 0, 0, 0, 0},
  {"debug-assert-if-crashed-table", 0,
   "Do an assert in handler::print_error() if we get a crashed table",
   &debug_assert_if_crashed_table, &debug_assert_if_crashed_table,
   0, GET_BOOL, NO_ARG, 0, 0, 0, 0, 0, 0},
#endif
#ifdef HAVE_REPLICATION
  {"debug-disconnect-slave-event-count", 0,
   "Option used by mysql-test for debugging and testing of replication.",
   &disconnect_slave_event_count, &disconnect_slave_event_count,
   0, GET_INT, REQUIRED_ARG, 0, 0, 0, 0, 0, 0},
#endif /* HAVE_REPLICATION */
  {"debug-exit-info", 'T', "Used for debugging. Use at your own risk.",
   0, 0, 0, GET_LONG, OPT_ARG, 0, 0, 0, 0, 0, 0},
  {"debug-gdb", 0,
   "Set up signals usable for debugging.",
   &opt_debugging, &opt_debugging,
   0, GET_BOOL, NO_ARG, 0, 0, 0, 0, 0, 0},
#ifdef HAVE_REPLICATION
  {"debug-max-binlog-dump-events", 0,
   "Option used by mysql-test for debugging and testing of replication.",
   &max_binlog_dump_events, &max_binlog_dump_events, 0,
   GET_INT, REQUIRED_ARG, 0, 0, 0, 0, 0, 0},
#endif /* HAVE_REPLICATION */
  {"debug-no-sync", 0,
   "Disables system sync calls. Only for running tests or debugging!",
   &my_disable_sync, &my_disable_sync, 0, GET_BOOL, NO_ARG, 0, 0, 0, 0, 0, 0},
#ifdef HAVE_REPLICATION
  {"debug-sporadic-binlog-dump-fail", 0,
   "Option used by mysql-test for debugging and testing of replication.",
   &opt_sporadic_binlog_dump_fail,
   &opt_sporadic_binlog_dump_fail, 0, GET_BOOL, NO_ARG, 0, 0, 0, 0, 0,
   0},
#endif /* HAVE_REPLICATION */
#ifndef DBUG_OFF
  {"debug-assert-on-not-freed-memory", 0,
   "Assert if we found problems with memory allocation",
   &debug_assert_on_not_freed_memory,
   &debug_assert_on_not_freed_memory, 0, GET_BOOL, NO_ARG, 1, 0, 0, 0, 0,
   0},
#endif /* DBUG_OFF */
  /* default-storage-engine should have "MyISAM" as def_value. Instead
     of initializing it here it is done in init_common_variables() due
     to a compiler bug in Sun Studio compiler. */
  {"default-storage-engine", 0, "The default storage engine for new tables",
   &default_storage_engine, 0, 0, GET_STR, REQUIRED_ARG,
   0, 0, 0, 0, 0, 0 },
  {"default-tmp-storage-engine", 0,
    "The default storage engine for user-created temporary tables",
   &default_tmp_storage_engine, 0, 0, GET_STR, REQUIRED_ARG,
   0, 0, 0, 0, 0, 0 },
  {"default-time-zone", 0, "Set the default time zone.",
   &default_tz_name, &default_tz_name,
   0, GET_STR, REQUIRED_ARG, 0, 0, 0, 0, 0, 0 },
#if defined(ENABLED_DEBUG_SYNC)
  {"debug-sync-timeout", OPT_DEBUG_SYNC_TIMEOUT,
   "Enable the debug sync facility "
   "and optionally specify a default wait timeout in seconds. "
   "A zero value keeps the facility disabled.",
   &opt_debug_sync_timeout, 0,
   0, GET_UINT, OPT_ARG, 0, 0, UINT_MAX, 0, 0, 0},
#endif /* defined(ENABLED_DEBUG_SYNC) */
#ifdef HAVE_OPENSSL
  {"des-key-file", 0,
   "Load keys for des_encrypt() and des_encrypt from given file.",
   &des_key_file, &des_key_file, 0, GET_STR, REQUIRED_ARG,
   0, 0, 0, 0, 0, 0},
#endif /* HAVE_OPENSSL */
#ifdef HAVE_STACKTRACE
  {"stack-trace", 0 , "Print a symbolic stack trace on failure",
   &opt_stack_trace, &opt_stack_trace, 0, GET_BOOL, NO_ARG, 1, 0, 0, 0, 0, 0},
#endif /* HAVE_STACKTRACE */
  {"enforce-storage-engine", 0, "Force the use of a storage engine for new tables",
   &enforced_storage_engine, 0, 0, GET_STR, REQUIRED_ARG,
   0, 0, 0, 0, 0, 0 },
  {"external-locking", 0, "Use system (external) locking (disabled by "
   "default).  With this option enabled you can run myisamchk to test "
   "(not repair) tables while the MySQL server is running. Disable with "
   "--skip-external-locking.", &opt_external_locking, &opt_external_locking,
   0, GET_BOOL, NO_ARG, 0, 0, 0, 0, 0, 0},
  /* We must always support the next option to make scripts like mysqltest
     easier to do */
  {"flashback", 0,
   "Setup the server to use flashback. This enables binary log in row mode and will enable extra logging for DDL's needed by flashback feature",
   &opt_support_flashback, &opt_support_flashback,
   0, GET_BOOL, NO_ARG, 0, 0, 0, 0, 0, 0},
  {"gdb", 0,
   "Set up signals usable for debugging. Deprecated, use --debug-gdb instead.",
   &opt_debugging, &opt_debugging,
   0, GET_BOOL, NO_ARG, 0, 0, 0, 0, 0, 0},
  {"gtid-pos-auto-engines", 0,
   "List of engines for which to automatically create a "
   "mysql.gtid_slave_pos_ENGINE table, if a transaction using that engine "
   "is replicated. This can be used to avoid introducing cross-engine "
   "transactions, if engines are used different from that used by table "
   "mysql.gtid_slave_pos",
   &gtid_pos_auto_engines, 0, 0, GET_STR, REQUIRED_ARG,
   0, 0, 0, 0, 0, 0 },
#ifdef HAVE_SOLARIS_LARGE_PAGES
  {"super-large-pages", 0, "Enable support for super large pages.",
   &opt_super_large_pages, &opt_super_large_pages, 0,
   GET_BOOL, OPT_ARG, 0, 0, 1, 0, 1, 0},
#endif
  {"language", 'L',
   "Client error messages in given language. May be given as a full path. "
   "Deprecated. Use --lc-messages-dir instead.",
   0, 0, 0,
   GET_STR, REQUIRED_ARG, 0, 0, 0, 0, 0, 0},
  {"lc-messages", 0,
   "Set the language used for the error messages.",
   &lc_messages, &lc_messages, 0, GET_STR, REQUIRED_ARG,
   0, 0, 0, 0, 0, 0 },
  {"lc-time-names", 0,
   "Set the language used for the month names and the days of the week.",
   &lc_time_names_name, &lc_time_names_name,
   0, GET_STR, REQUIRED_ARG, 0, 0, 0, 0, 0, 0 },
  {"log-basename", OPT_LOG_BASENAME,
   "Basename for all log files and the .pid file. This sets all log file "
   "names at once (in 'datadir') and is normally the only option you need "
   "for specifying log files. Sets names for --log-bin, --log-bin-index, "
   "--relay-log, --relay-log-index, --general-log-file, "
   "--log-slow-query-file, --log-error-file, and --pid-file",
   &opt_log_basename, &opt_log_basename, 0, GET_STR, REQUIRED_ARG,
   0, 0, 0, 0, 0, 0},
  {"log-bin", OPT_BIN_LOG,
   "Log update queries in binary format. Optional argument should be name for "
   "binary log. If not given "
   "'datadir'/'log-basename'-bin or 'datadir'/mysql-bin will be used (the later if "
   "--log-basename is not specified). We strongly recommend to use either "
   "--log-basename or specify a filename to ensure that replication doesn't "
   "stop if the real hostname of the computer changes.",
   &opt_bin_logname, &opt_bin_logname, 0, GET_STR,
   OPT_ARG, 0, 0, 0, 0, 0, 0},
  {"log-bin-index", 0,
   "File that holds the names for last binary log files.",
   &opt_binlog_index_name, &opt_binlog_index_name, 0, GET_STR,
   REQUIRED_ARG, 0, 0, 0, 0, 0, 0},
  {"relay-log-index", 0,
   "The location and name to use for the file that keeps a list of the last "
   "relay logs",
   &opt_relaylog_index_name, &opt_relaylog_index_name, 0, GET_STR,
   REQUIRED_ARG, 0, 0, 0, 0, 0, 0},
  {"log-ddl-recovery", 0,
   "Path to file used for recovery of DDL statements after a crash",
   &opt_ddl_recovery_file, &opt_ddl_recovery_file, 0, GET_STR,
   REQUIRED_ARG, 0, 0, 0, 0, 0, 0},
  {"log-isam", OPT_ISAM_LOG, "Log all MyISAM changes to file.",
   &myisam_log_filename, &myisam_log_filename, 0, GET_STR,
   OPT_ARG, 0, 0, 0, 0, 0, 0},
  {"log-short-format", 0,
   "Don't log extra information to update and slow-query logs.",
   &opt_short_log_format, &opt_short_log_format,
   0, GET_BOOL, NO_ARG, 0, 0, 0, 0, 0, 0},
  {"log-tc", 0,
   "Path to transaction coordinator log (used for transactions that affect "
   "more than one storage engine, when binary log is disabled).",
   &opt_tc_log_file, &opt_tc_log_file, 0, GET_STR,
   REQUIRED_ARG, 0, 0, 0, 0, 0, 0},
  {"master-info-file", 0,
   "The location and name of the file that remembers the master and where "
   "the I/O replication thread is in the master's binlogs. Defaults to "
   "master.info",
   &master_info_file, &master_info_file, 0, GET_STR,
   REQUIRED_ARG, 0, 0, 0, 0, 0, 0},
  {"master-retry-count", 0,
   "The number of tries the slave will make to connect to the master before giving up.",
   &master_retry_count, &master_retry_count, 0, GET_ULONG,
   REQUIRED_ARG, 100000, 0, 0, 0, 0, 0},
#ifdef HAVE_REPLICATION
  {"init-rpl-role", 0, "Set the replication role",
   &rpl_status, &rpl_status, &rpl_role_typelib,
   GET_ENUM, REQUIRED_ARG, 0, 0, 0, 0, 0, 0},
#endif /* HAVE_REPLICATION */
  {"memlock", 0, "Lock mysqld in memory.", &locked_in_memory,
   &locked_in_memory, 0, GET_BOOL, NO_ARG, 0, 0, 0, 0, 0, 0},
  {"old-style-user-limits", 0,
   "Enable old-style user limits (before 5.0.3, user resources were counted "
   "per each user+host vs. per account).",
   &opt_old_style_user_limits, &opt_old_style_user_limits,
   0, GET_BOOL, NO_ARG, 0, 0, 0, 0, 0, 0},
  {"port-open-timeout", 0,
   "Maximum time in seconds to wait for the port to become free. "
   "(Default: No wait).", &mysqld_port_timeout, &mysqld_port_timeout, 0,
   GET_UINT, REQUIRED_ARG, 0, 0, 0, 0, 0, 0},
  {"replicate-do-db", OPT_REPLICATE_DO_DB,
   "Tells the slave thread to restrict replication to the specified database. "
   "To specify more than one database, use the directive multiple times, "
   "once for each database. Note that this will only work if you do not use "
   "cross-database queries such as UPDATE some_db.some_table SET foo='bar' "
   "while having selected a different or no database. If you need cross "
   "database updates to work, make sure you have 3.23.28 or later, and use "
   "replicate-wild-do-table=db_name.%.",
   0, 0, 0, GET_STR | GET_ASK_ADDR, REQUIRED_ARG, 0, 0, 0, 0, 0, 0},
  {"replicate-do-table", OPT_REPLICATE_DO_TABLE,
   "Tells the slave thread to restrict replication to the specified table. "
   "To specify more than one table, use the directive multiple times, once "
   "for each table. This will work for cross-database updates, in contrast "
   "to replicate-do-db.", 0, 0, 0, GET_STR | GET_ASK_ADDR, REQUIRED_ARG, 0, 0, 0, 0, 0, 0},
  {"replicate-ignore-db", OPT_REPLICATE_IGNORE_DB,
   "Tells the slave thread to not replicate to the specified database. To "
   "specify more than one database to ignore, use the directive multiple "
   "times, once for each database. This option will not work if you use "
   "cross database updates. If you need cross database updates to work, "
   "make sure you have 3.23.28 or later, and use replicate-wild-ignore-"
   "table=db_name.%. ", 0, 0, 0, GET_STR | GET_ASK_ADDR, REQUIRED_ARG, 0, 0, 0, 0, 0, 0},
  {"replicate-ignore-table", OPT_REPLICATE_IGNORE_TABLE,
   "Tells the slave thread to not replicate to the specified table. To specify "
   "more than one table to ignore, use the directive multiple times, once for "
   "each table. This will work for cross-database updates, in contrast to "
   "replicate-ignore-db.", 0, 0, 0, GET_STR | GET_ASK_ADDR, REQUIRED_ARG, 0, 0, 0, 0, 0, 0},
  {"replicate-rewrite-db", OPT_REPLICATE_REWRITE_DB,
   "Updates to a database with a different name than the original. Example: "
   "replicate-rewrite-db=master_db_name->slave_db_name.",
   0, 0, 0, GET_STR | GET_ASK_ADDR, REQUIRED_ARG, 0, 0, 0, 0, 0, 0},
#ifdef HAVE_REPLICATION
  {"replicate-same-server-id", 0,
   "In replication, if set to 1, do not skip events having our server id. "
   "Default value is 0 (to break infinite loops in circular replication). "
   "Can't be set to 1 if --log-slave-updates is used.",
   &replicate_same_server_id, &replicate_same_server_id,
   0, GET_BOOL, NO_ARG, 0, 0, 0, 0, 0, 0},
#endif
  {"replicate-wild-do-table", OPT_REPLICATE_WILD_DO_TABLE,
   "Tells the slave thread to restrict replication to the tables that match "
   "the specified wildcard pattern. To specify more than one table, use the "
   "directive multiple times, once for each table. This will work for cross-"
   "database updates. Example: replicate-wild-do-table=foo%.bar% will "
   "replicate only updates to tables in all databases that start with foo "
   "and whose table names start with bar.",
   0, 0, 0, GET_STR | GET_ASK_ADDR, REQUIRED_ARG, 0, 0, 0, 0, 0, 0},
  {"replicate-wild-ignore-table", OPT_REPLICATE_WILD_IGNORE_TABLE,
   "Tells the slave thread to not replicate to the tables that match the "
   "given wildcard pattern. To specify more than one table to ignore, use "
   "the directive multiple times, once for each table. This will work for "
   "cross-database updates. Example: replicate-wild-ignore-table=foo%.bar% "
   "will not do updates to tables in databases that start with foo and whose "
   "table names start with bar.",
   0, 0, 0, GET_STR | GET_ASK_ADDR, REQUIRED_ARG, 0, 0, 0, 0, 0, 0},
  {"safe-mode", OPT_SAFE, "Skip some optimize stages (for testing). Deprecated.",
   0, 0, 0, GET_NO_ARG, NO_ARG, 0, 0, 0, 0, 0, 0},
  {"safe-user-create", 0,
   "Don't allow new user creation by the user who has no write privileges to the mysql.user table.",
   &opt_safe_user_create, &opt_safe_user_create, 0, GET_BOOL,
   NO_ARG, 0, 0, 0, 0, 0, 0},
  {"show-slave-auth-info", 0,
   "Show user and password in SHOW SLAVE HOSTS on this master.",
   &opt_show_slave_auth_info, &opt_show_slave_auth_info, 0,
   GET_BOOL, NO_ARG, 0, 0, 0, 0, 0, 0},
  {"silent-startup", OPT_SILENT, "Don't print [Note] to the error log during startup.",
   &opt_silent_startup, &opt_silent_startup, 0, GET_BOOL, NO_ARG, 0, 0, 0, 0, 0, 0},
  {"skip-host-cache", OPT_SKIP_HOST_CACHE, "Don't cache host names.", 0, 0, 0,
   GET_NO_ARG, NO_ARG, 0, 0, 0, 0, 0, 0},
  {"skip-slave-start", 0,
   "If set, slave is not autostarted.", &opt_skip_slave_start,
   &opt_skip_slave_start, 0, GET_BOOL, NO_ARG, 0, 0, 0, 0, 0, 0},
#ifdef HAVE_REPLICATION
  {"slave-parallel-mode", OPT_SLAVE_PARALLEL_MODE,
   "Controls what transactions are applied in parallel when using "
   "--slave-parallel-threads. Possible values: \"optimistic\" tries to "
   "apply most transactional DML in parallel, and handles any conflicts "
   "with rollback and retry. \"conservative\" limits parallelism in an "
   "effort to avoid any conflicts. \"aggressive\" tries to maximise the "
   "parallelism, possibly at the cost of increased conflict rate. "
   "\"minimal\" only parallelizes the commit steps of transactions. "
   "\"none\" disables parallel apply completely.",
   &opt_slave_parallel_mode, &opt_slave_parallel_mode,
   &slave_parallel_mode_typelib, GET_ENUM | GET_ASK_ADDR, REQUIRED_ARG,
   SLAVE_PARALLEL_CONSERVATIVE, 0, 0, 0, 0, 0},
#endif
#if defined(_WIN32) && !defined(EMBEDDED_LIBRARY)
  {"slow-start-timeout", 0,
   "Maximum number of milliseconds that the service control manager should wait "
   "before trying to kill the windows service during startup"
   "(Default: 15000).", &slow_start_timeout, &slow_start_timeout, 0,
   GET_ULONG, REQUIRED_ARG, 15000, 0, 0, 0, 0, 0},
#endif
#ifdef HAVE_OPENSSL
  {"ssl", 0,
   "Enable SSL for connection (automatically enabled if an ssl option is used).",
   &opt_use_ssl, &opt_use_ssl, 0, GET_BOOL, OPT_ARG, 0, 0, 0,
   0, 0, 0},
#endif
#ifdef _WIN32
  {"standalone", 0,
  "Dummy option to start as a standalone program (NT).", 0, 0, 0, GET_NO_ARG,
   NO_ARG, 0, 0, 0, 0, 0, 0},
#endif
  {"symbolic-links", 's', "Enable symbolic link support.",
   &my_use_symdir, &my_use_symdir, 0, GET_BOOL, NO_ARG,
   /*
     The system call realpath() produces warnings under valgrind and
     purify. These are not suppressed: instead we disable symlinks
     option if compiled with valgrind support.
     Also disable by default on Windows, due to high overhead for checking .sym 
     files.
   */
   IF_WIN(0,1), 0, 0, 0, 0, 0},
  {"sysdate-is-now", 0,
   "Non-default option to alias SYSDATE() to NOW() to make it safe-replicable. "
   "Since 5.0, SYSDATE() returns a `dynamic' value different for different "
   "invocations, even within the same statement.",
   &global_system_variables.sysdate_is_now,
   0, 0, GET_BOOL, NO_ARG, 0, 0, 1, 0, 1, 0},
  {"tc-heuristic-recover", 0,
   "Decision to use in heuristic recover process",
   &tc_heuristic_recover, &tc_heuristic_recover,
   &tc_heuristic_recover_typelib, GET_ENUM, REQUIRED_ARG, 0, 0, 0, 0, 0, 0},
  {"temp-pool", 0,
#if (ENABLE_TEMP_POOL)
   "Using this option will cause most temporary files created to use a small "
   "set of names, rather than a unique name for each new file. Deprecated.",
#else
   "This option is ignored on this OS.",
#endif
   &use_temp_pool, &use_temp_pool, 0, GET_BOOL, NO_ARG, 0,
   0, 0, 0, 0, 0},
  {"transaction-isolation", 0,
   "Default transaction isolation level",
   &global_system_variables.tx_isolation,
   &global_system_variables.tx_isolation, &tx_isolation_typelib,
   GET_ENUM, REQUIRED_ARG, ISO_REPEATABLE_READ, 0, 0, 0, 0, 0},
  {"transaction-read-only", 0,
   "Default transaction access mode. "
   "True if transactions are read-only.",
   &global_system_variables.tx_read_only,
   &global_system_variables.tx_read_only, 0,
   GET_BOOL, OPT_ARG, 0, 0, 0, 0, 0, 0},
  {"user", 'u', "Run mysqld daemon as user.", 0, 0, 0, GET_STR, REQUIRED_ARG,
   0, 0, 0, 0, 0, 0},
  {"verbose", 'v', "Used with --help option for detailed help.",
   &opt_verbose, &opt_verbose, 0, GET_BOOL, NO_ARG, 0, 0, 0, 0, 0, 0},
  {"version", 'V', "Output version information and exit.", 0, 0, 0, GET_STR,
   OPT_ARG, 0, 0, 0, 0, 0, 0},
  {"plugin-load", OPT_PLUGIN_LOAD,
   "Semicolon-separated list of plugins to load, where each plugin is "
   "specified as ether a plugin_name=library_file pair or only a library_file. "
   "If the latter case, all plugins from a given library_file will be loaded.",
   0, 0, 0,
   GET_STR, REQUIRED_ARG, 0, 0, 0, 0, 0, 0},
  {"plugin-load-add", OPT_PLUGIN_LOAD_ADD,
   "Optional semicolon-separated list of plugins to load. This option adds "
   "to the list specified by --plugin-load in an incremental way. "
   "It can be specified many times, adding more plugins every time.",
   0, 0, 0,
    GET_STR, REQUIRED_ARG, 0, 0, 0, 0, 0, 0},
  {"table_cache", 0, "Deprecated; use --table-open-cache instead.",
   &tc_size, &tc_size, 0, GET_ULONG,
   REQUIRED_ARG, TABLE_OPEN_CACHE_DEFAULT, 1, 512*1024L, 0, 1, 0},
#ifdef WITH_WSREP
  {"wsrep-new-cluster", 0, "Bootstrap a cluster. It works by overriding the "
   "current value of wsrep_cluster_address. It is recommended not to add this "
   "option to the config file as this will trigger bootstrap on every server "
   "start.", &wsrep_new_cluster, &wsrep_new_cluster, 0, GET_BOOL, NO_ARG,
   0, 0, 0, 0, 0, 0},
#endif
};

static int show_queries(THD *thd, SHOW_VAR *var, char *buff,
                        enum enum_var_type scope)
{
  var->type= SHOW_LONGLONG;
  var->value= &thd->query_id;
  return 0;
}


static int show_net_compression(THD *thd, SHOW_VAR *var, char *buff,
                                enum enum_var_type scope)
{
  var->type= SHOW_MY_BOOL;
  var->value= &thd->net.compress;
  return 0;
}

static int show_starttime(THD *thd, SHOW_VAR *var, char *buff,
                          enum enum_var_type scope)
{
  var->type= SHOW_LONG;
  var->value= buff;
  *((long *)buff)= (long) (thd->query_start() - server_start_time);
  return 0;
}

#ifdef ENABLED_PROFILING
static int show_flushstatustime(THD *thd, SHOW_VAR *var, char *buff,
                                enum enum_var_type scope)
{
  var->type= SHOW_LONG;
  var->value= buff;
  *((long *)buff)= (long) (thd->query_start() - flush_status_time);
  return 0;
}
#endif

#ifdef HAVE_REPLICATION
static int show_rpl_status(THD *thd, SHOW_VAR *var, char *buff,
                           enum enum_var_type scope)
{
  var->type= SHOW_CHAR;
  var->value= const_cast<char*>(rpl_status_type[(int)rpl_status]);
  return 0;
}

static int show_slave_running(THD *thd, SHOW_VAR *var, char *buff,
                              enum enum_var_type scope)
{
  Master_info *mi= NULL;
  bool UNINIT_VAR(tmp);

  var->type= SHOW_MY_BOOL;
  var->value= buff;

  if ((mi= get_master_info(&thd->variables.default_master_connection,
                           Sql_condition::WARN_LEVEL_NOTE)))
  {
    tmp= (my_bool) (mi->slave_running == MYSQL_SLAVE_RUN_READING &&
                    mi->rli.slave_running != MYSQL_SLAVE_NOT_RUN);
    mi->release();
  }
  if (mi)
    *((my_bool *)buff)= tmp;
  else
    var->type= SHOW_UNDEF;
  return 0;
}


/* How many masters this slave is connected to */


static int show_slaves_running(THD *thd, SHOW_VAR *var, char *buff)
{
  var->type= SHOW_LONGLONG;
  var->value= buff;

  *((longlong *)buff)= any_slave_sql_running(false);

  return 0;
}


static int show_slave_received_heartbeats(THD *thd, SHOW_VAR *var, char *buff,
                                          enum enum_var_type scope)
{
  Master_info *mi;

  var->type= SHOW_LONGLONG;
  var->value= buff;

  if ((mi= get_master_info(&thd->variables.default_master_connection,
                           Sql_condition::WARN_LEVEL_NOTE)))
  {
    *((longlong *)buff)= mi->received_heartbeats;
    mi->release();
  }
  else
    var->type= SHOW_UNDEF;
  return 0;
}


static int show_heartbeat_period(THD *thd, SHOW_VAR *var, char *buff,
                                 enum enum_var_type scope)
{
  Master_info *mi;

  var->type= SHOW_CHAR;
  var->value= buff;

  if ((mi= get_master_info(&thd->variables.default_master_connection,
                           Sql_condition::WARN_LEVEL_NOTE)))
  {
    sprintf(buff, "%.3f", mi->heartbeat_period);
    mi->release();
  }
  else
    var->type= SHOW_UNDEF;
  return 0;
}


#endif /* HAVE_REPLICATION */

static int show_open_tables(THD *thd, SHOW_VAR *var, char *buff,
                            enum enum_var_type scope)
{
  var->type= SHOW_LONG;
  var->value= buff;
  *((long *) buff)= (long) tc_records();
  return 0;
}

static int show_prepared_stmt_count(THD *thd, SHOW_VAR *var, char *buff,
                                    enum enum_var_type scope)
{
  var->type= SHOW_LONG;
  var->value= buff;
  mysql_mutex_lock(&LOCK_prepared_stmt_count);
  *((long *)buff)= (long)prepared_stmt_count;
  mysql_mutex_unlock(&LOCK_prepared_stmt_count);
  return 0;
}

static int show_table_definitions(THD *thd, SHOW_VAR *var, char *buff,
                                  enum enum_var_type scope)
{
  var->type= SHOW_LONG;
  var->value= buff;
  *((long *) buff)= (long) tdc_records();
  return 0;
}


#if defined(HAVE_OPENSSL) && !defined(EMBEDDED_LIBRARY)

/*
   Functions relying on SSL
   Note: In the show_ssl_* functions, we need to check if we have a
         valid vio-object since this isn't always true, specifically
         when session_status or global_status is requested from
         inside an Event.
 */

static int show_ssl_get_version(THD *thd, SHOW_VAR *var, char *buff,
                                enum enum_var_type scope)
{
  var->type= SHOW_CHAR;
  if( thd->vio_ok() && thd->net.vio->ssl_arg )
    var->value= const_cast<char*>(SSL_get_version((SSL*) thd->net.vio->ssl_arg));
  else
    var->value= const_cast<char*>("");
  return 0;
}

static int show_ssl_get_default_timeout(THD *thd, SHOW_VAR *var, char *buff,
                                        enum enum_var_type scope)
{
  var->type= SHOW_LONG;
  var->value= buff;
  if( thd->vio_ok() && thd->net.vio->ssl_arg )
    *((long *)buff)= (long)SSL_get_default_timeout((SSL*)thd->net.vio->ssl_arg);
  else
    *((long *)buff)= 0;
  return 0;
}

static int show_ssl_get_verify_mode(THD *thd, SHOW_VAR *var, char *buff,
                                    enum enum_var_type scope)
{
  var->type= SHOW_LONG;
  var->value= buff;
#ifndef HAVE_WOLFSSL
  if( thd->net.vio && thd->net.vio->ssl_arg )
    *((long *)buff)= (long)SSL_get_verify_mode((SSL*)thd->net.vio->ssl_arg);
  else
    *((long *)buff)= 0;
#else
  *((long *)buff)= 0;
#endif
  return 0;
}

static int show_ssl_get_verify_depth(THD *thd, SHOW_VAR *var, char *buff,
                                     enum enum_var_type scope)
{
  var->type= SHOW_LONG;
  var->value= buff;
  if( thd->vio_ok() && thd->net.vio->ssl_arg )
    *((long *)buff)= (long)SSL_get_verify_depth((SSL*)thd->net.vio->ssl_arg);
  else
    *((long *)buff)= 0;

  return 0;
}

static int show_ssl_get_cipher(THD *thd, SHOW_VAR *var, char *buff,
                               enum enum_var_type scope)
{
  var->type= SHOW_CHAR;
  if( thd->vio_ok() && thd->net.vio->ssl_arg )
    var->value= const_cast<char*>(SSL_get_cipher((SSL*) thd->net.vio->ssl_arg));
  else
    var->value= const_cast<char*>("");
  return 0;
}

static int show_ssl_get_cipher_list(THD *thd, SHOW_VAR *var, char *buff,
                                    enum enum_var_type scope)
{
  var->type= SHOW_CHAR;
  var->value= buff;
  if (thd->vio_ok() && thd->net.vio->ssl_arg)
  {
    int i;
    const char *p;
    char *end= buff + SHOW_VAR_FUNC_BUFF_SIZE;
    for (i=0; (p= SSL_get_cipher_list((SSL*) thd->net.vio->ssl_arg,i)) &&
               buff < end; i++)
    {
      buff= strnmov(buff, p, end-buff-1);
      *buff++= ':';
    }
    if (i)
      buff--;
  }
  *buff=0;
  return 0;
}

#define SHOW_FNAME(name)                        \
    rpl_semi_sync_master_show_##name

#define DEF_SHOW_FUNC(name, show_type)                                       \
    static  int SHOW_FNAME(name)(MYSQL_THD thd, SHOW_VAR *var, void *buff,   \
                                 system_status_var *status_var,              \
                                 enum_var_type var_type)                     \
    {                                                                        \
      repl_semisync_master.set_export_stats();                                 \
      var->type= show_type;                                                  \
      var->value= (char *)&rpl_semi_sync_master_##name;                      \
      return 0;                                                              \
    }

DEF_SHOW_FUNC(status, SHOW_BOOL)
DEF_SHOW_FUNC(clients, SHOW_LONG)
DEF_SHOW_FUNC(wait_sessions, SHOW_LONG)
DEF_SHOW_FUNC(trx_wait_time, SHOW_LONGLONG)
DEF_SHOW_FUNC(trx_wait_num, SHOW_LONGLONG)
DEF_SHOW_FUNC(net_wait_time, SHOW_LONGLONG)
DEF_SHOW_FUNC(net_wait_num, SHOW_LONGLONG)
DEF_SHOW_FUNC(avg_net_wait_time, SHOW_LONG)
DEF_SHOW_FUNC(avg_trx_wait_time, SHOW_LONG)


static char *
my_asn1_time_to_string(const ASN1_TIME *time, char *buf, size_t len)
{
  int n_read;
  char *res= NULL;
  BIO *bio= BIO_new(BIO_s_mem());

  if (bio == NULL)
    return NULL;

  if (!ASN1_TIME_print(bio, const_cast<ASN1_TIME*>(time)))
    goto end;

  n_read= BIO_read(bio, buf, (int) (len - 1));

  if (n_read > 0)
  {
    buf[n_read]= 0;
    res= buf;
  }

end:
  BIO_free(bio);
  return res;
}


/**
  Handler function for the 'ssl_get_server_not_before' variable

  @param      thd  the mysql thread structure
  @param      var  the data for the variable
  @param[out] buf  the string to put the value of the variable into

  @return          status
  @retval     0    success
*/

static int
show_ssl_get_server_not_before(THD *thd, SHOW_VAR *var, char *buff,
                               enum enum_var_type scope)
{
  var->type= SHOW_CHAR;
  if(thd->vio_ok() && thd->net.vio->ssl_arg)
  {
    SSL *ssl= (SSL*) thd->net.vio->ssl_arg;
    X509 *cert= SSL_get_certificate(ssl);
    const ASN1_TIME *not_before= X509_get0_notBefore(cert);

    var->value= my_asn1_time_to_string(not_before, buff,
                                       SHOW_VAR_FUNC_BUFF_SIZE);
    if (!var->value)
      return 1;
    var->value= buff;
  }
  else
    var->value= empty_c_string;
  return 0;
}


/**
  Handler function for the 'ssl_get_server_not_after' variable

  @param      thd  the mysql thread structure
  @param      var  the data for the variable
  @param[out] buf  the string to put the value of the variable into

  @return          status
  @retval     0    success
*/

static int
show_ssl_get_server_not_after(THD *thd, SHOW_VAR *var, char *buff,
                              enum enum_var_type scope)
{
  var->type= SHOW_CHAR;
  if(thd->vio_ok() && thd->net.vio->ssl_arg)
  {
    SSL *ssl= (SSL*) thd->net.vio->ssl_arg;
    X509 *cert= SSL_get_certificate(ssl);
    const ASN1_TIME *not_after= X509_get0_notAfter(cert);

    var->value= my_asn1_time_to_string(not_after, buff,
                                       SHOW_VAR_FUNC_BUFF_SIZE);
    if (!var->value)
      return 1;
  }
  else
    var->value= empty_c_string;
  return 0;
}

#endif /* HAVE_OPENSSL && !EMBEDDED_LIBRARY */

static int show_default_keycache(THD *thd, SHOW_VAR *var, void *buff,
                                 system_status_var *, enum_var_type)
{
  struct st_data {
    KEY_CACHE_STATISTICS stats;
    SHOW_VAR var[9];
  } *data;
  SHOW_VAR *v;

  data=(st_data *)buff;
  v= data->var;

  var->type= SHOW_ARRAY;
  var->value= v;

  get_key_cache_statistics(dflt_key_cache, 0, &data->stats);

#define set_one_keycache_var(X,Y)       \
  v->name= X;                           \
  v->type= SHOW_LONGLONG;               \
  v->value= &data->stats.Y;      \
  v++;

  set_one_keycache_var("blocks_not_flushed", blocks_changed);
  set_one_keycache_var("blocks_unused",      blocks_unused);
  set_one_keycache_var("blocks_used",        blocks_used);
  set_one_keycache_var("blocks_warm",        blocks_warm);
  set_one_keycache_var("read_requests",      read_requests);
  set_one_keycache_var("reads",              reads);
  set_one_keycache_var("write_requests",     write_requests);
  set_one_keycache_var("writes",             writes);

  v->name= 0;

  DBUG_ASSERT((char*)(v+1) <= static_cast<char*>(buff) + SHOW_VAR_FUNC_BUFF_SIZE);

#undef set_one_keycache_var

  return 0;
}


static int show_memory_used(THD *thd, SHOW_VAR *var, char *buff,
                            struct system_status_var *status_var,
                            enum enum_var_type scope)
{
  var->type= SHOW_LONGLONG;
  var->value= buff;
  if (scope == OPT_GLOBAL)
  {
    calc_sum_of_all_status_if_needed(status_var);
    *(longlong*) buff= (status_var->global_memory_used +
                        status_var->local_memory_used);
  }
  else
    *(longlong*) buff= status_var->local_memory_used;
  return 0;
}


#ifndef DBUG_OFF
static int debug_status_func(THD *thd, SHOW_VAR *var, void *buff,
                             system_status_var *, enum_var_type)
{
#define add_var(X,Y,Z)                  \
  v->name= X;                           \
  v->value= (char*)Y;                   \
  v->type= Z;                           \
  v++;

  var->type= SHOW_ARRAY;
  var->value= buff;

  SHOW_VAR *v= (SHOW_VAR *)buff;

  if (_db_keyword_(0, "role_merge_stats", 1))
  {
    static SHOW_VAR roles[]= {
      {"global",  &role_global_merges,  SHOW_ULONG},
      {"db",      &role_db_merges,      SHOW_ULONG},
      {"table",   &role_table_merges,   SHOW_ULONG},
      {"column",  &role_column_merges,  SHOW_ULONG},
      {"routine", &role_routine_merges, SHOW_ULONG},
      {NullS, NullS, SHOW_LONG}
    };

    add_var("role_merges", roles, SHOW_ARRAY);
  }

  v->name= 0;

#undef add_var

  return 0;
}
#endif

#ifdef HAVE_POOL_OF_THREADS
static int show_threadpool_idle_threads(THD *thd, SHOW_VAR *var, char *buff,
                                 enum enum_var_type scope)
{
  var->type= SHOW_INT;
  var->value= buff;
  *(int *)buff= tp_get_idle_thread_count(); 
  return 0;
}


static int show_threadpool_threads(THD *thd, SHOW_VAR *var, char *buff,
                                   enum enum_var_type scope)
{
  var->type= SHOW_INT;
  var->value= buff;
  *(reinterpret_cast<int*>(buff))= tp_get_thread_count();
  return 0;
}
#endif


static int show_cached_thread_count(THD *thd, SHOW_VAR *var, char *buff,
                                    enum enum_var_type scope)
{
  var->type= SHOW_LONG;
  var->value= buff;
  *(reinterpret_cast<ulong*>(buff))= thread_cache.size();
  return 0;
}


/*
  Variables shown by SHOW STATUS in alphabetical order
*/

SHOW_VAR status_vars[]= {
  {"Aborted_clients",          (char*) &aborted_threads,        SHOW_LONG},
  {"Aborted_connects",         (char*) &aborted_connects,       SHOW_LONG},
  {"Aborted_connects_preauth", (char*) &aborted_connects_preauth, SHOW_LONG},
  {"Acl",                      (char*) acl_statistics,          SHOW_ARRAY},
  {"Access_denied_errors",     (char*) offsetof(STATUS_VAR, access_denied_errors), SHOW_LONG_STATUS},
  {"Binlog_bytes_written",     (char*) offsetof(STATUS_VAR, binlog_bytes_written), SHOW_LONGLONG_STATUS},
  {"Binlog_cache_disk_use",    (char*) &binlog_cache_disk_use,  SHOW_LONG},
  {"Binlog_cache_use",         (char*) &binlog_cache_use,       SHOW_LONG},
  {"Binlog_stmt_cache_disk_use",(char*) &binlog_stmt_cache_disk_use,  SHOW_LONG},
  {"Binlog_stmt_cache_use",    (char*) &binlog_stmt_cache_use,       SHOW_LONG},
  {"Busy_time",                (char*) offsetof(STATUS_VAR, busy_time), SHOW_DOUBLE_STATUS},
  {"Bytes_received",           (char*) offsetof(STATUS_VAR, bytes_received), SHOW_LONGLONG_STATUS},
  {"Bytes_sent",               (char*) offsetof(STATUS_VAR, bytes_sent), SHOW_LONGLONG_STATUS},
  {"Column_compressions",      (char*) offsetof(STATUS_VAR, column_compressions), SHOW_LONG_STATUS},
  {"Column_decompressions",    (char*) offsetof(STATUS_VAR, column_decompressions), SHOW_LONG_STATUS},
  {"Com",                      (char*) com_status_vars, SHOW_ARRAY},
  {"Compression",              (char*) &show_net_compression, SHOW_SIMPLE_FUNC},
  {"Connections",              (char*) &global_thread_id,         SHOW_LONG_NOFLUSH},
  {"Connection_errors_accept", (char*) &connection_errors_accept, SHOW_LONG},
  {"Connection_errors_internal", (char*) &connection_errors_internal, SHOW_LONG},
  {"Connection_errors_max_connections", (char*) &connection_errors_max_connection, SHOW_LONG},
  {"Connection_errors_peer_address", (char*) &connection_errors_peer_addr, SHOW_LONG},
  {"Connection_errors_select", (char*) &connection_errors_select, SHOW_LONG},
  {"Connection_errors_tcpwrap", (char*) &connection_errors_tcpwrap, SHOW_LONG},
  {"Cpu_time",                 (char*) offsetof(STATUS_VAR, cpu_time), SHOW_DOUBLE_STATUS},
  {"Created_tmp_disk_tables",  (char*) offsetof(STATUS_VAR, created_tmp_disk_tables_), SHOW_LONG_STATUS},
  {"Created_tmp_files",	       (char*) &my_tmp_file_created,	SHOW_LONG},
  {"Created_tmp_tables",       (char*) offsetof(STATUS_VAR, created_tmp_tables_), SHOW_LONG_STATUS},
#ifndef DBUG_OFF
  SHOW_FUNC_ENTRY("Debug",     &debug_status_func),
#endif
  {"Delayed_errors",           (char*) &delayed_insert_errors,  SHOW_LONG},
  {"Delayed_insert_threads",   (char*) &delayed_insert_threads, SHOW_LONG_NOFLUSH},
  {"Delayed_writes",           (char*) &delayed_insert_writes,  SHOW_LONG},
  {"Delete_scan",	       (char*) offsetof(STATUS_VAR, delete_scan_count), SHOW_LONG_STATUS},
  {"Empty_queries",            (char*) offsetof(STATUS_VAR, empty_queries), SHOW_LONG_STATUS},
  {"Executed_events",          (char*) &executed_events, SHOW_LONG_NOFLUSH },
  {"Executed_triggers",        (char*) offsetof(STATUS_VAR, executed_triggers), SHOW_LONG_STATUS},
  {"Feature_check_constraint", (char*) &feature_check_constraint, SHOW_LONG },
  {"Feature_custom_aggregate_functions", (char*) offsetof(STATUS_VAR, feature_custom_aggregate_functions), SHOW_LONG_STATUS},
  {"Feature_delay_key_write",  (char*) &feature_files_opened_with_delayed_keys, SHOW_LONG },
  {"Feature_dynamic_columns",  (char*) offsetof(STATUS_VAR, feature_dynamic_columns), SHOW_LONG_STATUS},
  {"Feature_fulltext",         (char*) offsetof(STATUS_VAR, feature_fulltext), SHOW_LONG_STATUS},
  {"Feature_gis",              (char*) offsetof(STATUS_VAR, feature_gis), SHOW_LONG_STATUS},
  {"Feature_insert_returning",   (char*)offsetof(STATUS_VAR, feature_insert_returning), SHOW_LONG_STATUS},
  {"Feature_invisible_columns",   (char*) offsetof(STATUS_VAR, feature_invisible_columns), SHOW_LONG_STATUS},
  {"Feature_json",             (char*) offsetof(STATUS_VAR, feature_json), SHOW_LONG_STATUS},
  {"Feature_locale",           (char*) offsetof(STATUS_VAR, feature_locale), SHOW_LONG_STATUS},
  {"Feature_subquery",         (char*) offsetof(STATUS_VAR, feature_subquery), SHOW_LONG_STATUS},
  {"Feature_system_versioning",   (char*) offsetof(STATUS_VAR, feature_system_versioning), SHOW_LONG_STATUS},
  {"Feature_application_time_periods", (char*) offsetof(STATUS_VAR, feature_application_time_periods), SHOW_LONG_STATUS},
  {"Feature_timezone",         (char*) offsetof(STATUS_VAR, feature_timezone), SHOW_LONG_STATUS},
  {"Feature_trigger",          (char*) offsetof(STATUS_VAR, feature_trigger), SHOW_LONG_STATUS},
  {"Feature_window_functions", (char*) offsetof(STATUS_VAR, feature_window_functions), SHOW_LONG_STATUS},
  {"Feature_xml",              (char*) offsetof(STATUS_VAR, feature_xml), SHOW_LONG_STATUS},
  {"Handler_commit",           (char*) offsetof(STATUS_VAR, ha_commit_count), SHOW_LONG_STATUS},
  {"Handler_delete",           (char*) offsetof(STATUS_VAR, ha_delete_count), SHOW_LONG_STATUS},
  {"Handler_discover",         (char*) offsetof(STATUS_VAR, ha_discover_count), SHOW_LONG_STATUS},
  {"Handler_external_lock",    (char*) offsetof(STATUS_VAR, ha_external_lock_count), SHOW_LONG_STATUS},
  {"Handler_icp_attempts",     (char*) offsetof(STATUS_VAR, ha_icp_attempts), SHOW_LONG_STATUS},
  {"Handler_icp_match",        (char*) offsetof(STATUS_VAR, ha_icp_match), SHOW_LONG_STATUS},
  {"Handler_mrr_init",         (char*) offsetof(STATUS_VAR, ha_mrr_init_count),  SHOW_LONG_STATUS},
  {"Handler_mrr_key_refills",  (char*) offsetof(STATUS_VAR, ha_mrr_key_refills_count), SHOW_LONG_STATUS},
  {"Handler_mrr_rowid_refills",(char*) offsetof(STATUS_VAR, ha_mrr_rowid_refills_count), SHOW_LONG_STATUS},
  {"Handler_prepare",          (char*) offsetof(STATUS_VAR, ha_prepare_count),  SHOW_LONG_STATUS},
  {"Handler_read_first",       (char*) offsetof(STATUS_VAR, ha_read_first_count), SHOW_LONG_STATUS},
  {"Handler_read_key",         (char*) offsetof(STATUS_VAR, ha_read_key_count), SHOW_LONG_STATUS},
  {"Handler_read_last",        (char*) offsetof(STATUS_VAR, ha_read_last_count), SHOW_LONG_STATUS},
  {"Handler_read_next",        (char*) offsetof(STATUS_VAR, ha_read_next_count), SHOW_LONG_STATUS},
  {"Handler_read_prev",        (char*) offsetof(STATUS_VAR, ha_read_prev_count), SHOW_LONG_STATUS},
  {"Handler_read_retry",       (char*) offsetof(STATUS_VAR, ha_read_retry_count), SHOW_LONG_STATUS},
  {"Handler_read_rnd",         (char*) offsetof(STATUS_VAR, ha_read_rnd_count), SHOW_LONG_STATUS},
  {"Handler_read_rnd_deleted", (char*) offsetof(STATUS_VAR, ha_read_rnd_deleted_count), SHOW_LONG_STATUS},
  {"Handler_read_rnd_next",    (char*) offsetof(STATUS_VAR, ha_read_rnd_next_count), SHOW_LONG_STATUS},
  {"Handler_rollback",         (char*) offsetof(STATUS_VAR, ha_rollback_count), SHOW_LONG_STATUS},
  {"Handler_savepoint",        (char*) offsetof(STATUS_VAR, ha_savepoint_count), SHOW_LONG_STATUS},
  {"Handler_savepoint_rollback",(char*) offsetof(STATUS_VAR, ha_savepoint_rollback_count), SHOW_LONG_STATUS},
  {"Handler_tmp_delete",       (char*) offsetof(STATUS_VAR, ha_tmp_delete_count), SHOW_LONG_STATUS},
  {"Handler_tmp_update",       (char*) offsetof(STATUS_VAR, ha_tmp_update_count), SHOW_LONG_STATUS},
  {"Handler_tmp_write",        (char*) offsetof(STATUS_VAR, ha_tmp_write_count), SHOW_LONG_STATUS},
  {"Handler_update",           (char*) offsetof(STATUS_VAR, ha_update_count), SHOW_LONG_STATUS},
  {"Handler_write",            (char*) offsetof(STATUS_VAR, ha_write_count), SHOW_LONG_STATUS},
  SHOW_FUNC_ENTRY("Key",       &show_default_keycache),
  {"optimizer_join_prefixes_check_calls",     (char*) offsetof(STATUS_VAR, optimizer_join_prefixes_check_calls), SHOW_LONG_STATUS},
  {"Last_query_cost",          (char*) offsetof(STATUS_VAR, last_query_cost), SHOW_DOUBLE_STATUS},
#ifndef DBUG_OFF
  {"malloc_calls",             (char*) &malloc_calls, SHOW_LONG},
#endif
  {"Max_statement_time_exceeded", (char*) offsetof(STATUS_VAR, max_statement_time_exceeded), SHOW_LONG_STATUS},
  {"Master_gtid_wait_count",   (char*) offsetof(STATUS_VAR, master_gtid_wait_count), SHOW_LONG_STATUS},
  {"Master_gtid_wait_timeouts", (char*) offsetof(STATUS_VAR, master_gtid_wait_timeouts), SHOW_LONG_STATUS},
  {"Master_gtid_wait_time",    (char*) offsetof(STATUS_VAR, master_gtid_wait_time), SHOW_LONG_STATUS},
  {"Max_used_connections",     (char*) &max_used_connections,  SHOW_LONG},
  {"Memory_used",              (char*) &show_memory_used, SHOW_SIMPLE_FUNC},
  {"Memory_used_initial",      (char*) &start_memory_used, SHOW_LONGLONG},
  {"Resultset_metadata_skipped", (char *) offsetof(STATUS_VAR, skip_metadata_count),SHOW_LONG_STATUS},
  {"Not_flushed_delayed_rows", (char*) &delayed_rows_in_use,    SHOW_LONG_NOFLUSH},
  {"Open_files",               (char*) &my_file_opened,         SHOW_SINT},
  {"Open_streams",             (char*) &my_stream_opened,       SHOW_LONG_NOFLUSH},
  {"Open_table_definitions",   (char*) &show_table_definitions, SHOW_SIMPLE_FUNC},
  {"Open_tables",              (char*) &show_open_tables,       SHOW_SIMPLE_FUNC},
  {"Opened_files",             (char*) &my_file_total_opened, SHOW_LONG_NOFLUSH},
  {"Opened_plugin_libraries",  (char*) &dlopen_count, SHOW_LONG},
  {"Opened_table_definitions", (char*) offsetof(STATUS_VAR, opened_shares), SHOW_LONG_STATUS},
  {"Opened_tables",            (char*) offsetof(STATUS_VAR, opened_tables), SHOW_LONG_STATUS},
  {"Opened_views",             (char*) offsetof(STATUS_VAR, opened_views), SHOW_LONG_STATUS},
  {"Prepared_stmt_count",      (char*) &show_prepared_stmt_count, SHOW_SIMPLE_FUNC},
  {"Rows_sent",                (char*) offsetof(STATUS_VAR, rows_sent), SHOW_LONGLONG_STATUS},
  {"Rows_read",                (char*) offsetof(STATUS_VAR, rows_read), SHOW_LONGLONG_STATUS},
  {"Rows_tmp_read",            (char*) offsetof(STATUS_VAR, rows_tmp_read), SHOW_LONGLONG_STATUS},
#ifdef HAVE_REPLICATION
  SHOW_FUNC_ENTRY("Rpl_semi_sync_master_status", &SHOW_FNAME(status)),
  SHOW_FUNC_ENTRY("Rpl_semi_sync_master_clients", &SHOW_FNAME(clients)),
  {"Rpl_semi_sync_master_yes_tx", (char*) &rpl_semi_sync_master_yes_transactions, SHOW_LONG},
  {"Rpl_semi_sync_master_no_tx", (char*) &rpl_semi_sync_master_no_transactions, SHOW_LONG},
  SHOW_FUNC_ENTRY("Rpl_semi_sync_master_wait_sessions", &SHOW_FNAME(wait_sessions)),
  {"Rpl_semi_sync_master_no_times", (char*) &rpl_semi_sync_master_off_times, SHOW_LONG},
  {"Rpl_semi_sync_master_timefunc_failures", (char*) &rpl_semi_sync_master_timefunc_fails, SHOW_LONG},
  {"Rpl_semi_sync_master_wait_pos_backtraverse", (char*) &rpl_semi_sync_master_wait_pos_backtraverse, SHOW_LONG},
  SHOW_FUNC_ENTRY("Rpl_semi_sync_master_tx_wait_time", &SHOW_FNAME(trx_wait_time)),
  SHOW_FUNC_ENTRY("Rpl_semi_sync_master_tx_waits", &SHOW_FNAME(trx_wait_num)),
  SHOW_FUNC_ENTRY("Rpl_semi_sync_master_tx_avg_wait_time", &SHOW_FNAME(avg_trx_wait_time)),
  SHOW_FUNC_ENTRY("Rpl_semi_sync_master_net_wait_time", &SHOW_FNAME(net_wait_time)),
  SHOW_FUNC_ENTRY("Rpl_semi_sync_master_net_waits", &SHOW_FNAME(net_wait_num)),
  SHOW_FUNC_ENTRY("Rpl_semi_sync_master_net_avg_wait_time", &SHOW_FNAME(avg_net_wait_time)),
  {"Rpl_semi_sync_master_request_ack", (char*) &rpl_semi_sync_master_request_ack, SHOW_LONGLONG},
  {"Rpl_semi_sync_master_get_ack", (char*)&rpl_semi_sync_master_get_ack, SHOW_LONGLONG},
  {"Rpl_semi_sync_slave_status", (char*) &rpl_semi_sync_slave_status, SHOW_BOOL},
  {"Rpl_semi_sync_slave_send_ack", (char*) &rpl_semi_sync_slave_send_ack, SHOW_LONGLONG},
#endif /* HAVE_REPLICATION */
#ifdef HAVE_QUERY_CACHE
  {"Qcache_free_blocks",       (char*) &query_cache.free_memory_blocks, SHOW_LONG_NOFLUSH},
  {"Qcache_free_memory",       (char*) &query_cache.free_memory, SHOW_LONG_NOFLUSH},
  {"Qcache_hits",              (char*) &query_cache.hits,       SHOW_LONG},
  {"Qcache_inserts",           (char*) &query_cache.inserts,    SHOW_LONG},
  {"Qcache_lowmem_prunes",     (char*) &query_cache.lowmem_prunes, SHOW_LONG},
  {"Qcache_not_cached",        (char*) &query_cache.refused,    SHOW_LONG},
  {"Qcache_queries_in_cache",  (char*) &query_cache.queries_in_cache, SHOW_LONG_NOFLUSH},
  {"Qcache_total_blocks",      (char*) &query_cache.total_blocks, SHOW_LONG_NOFLUSH},
#endif /*HAVE_QUERY_CACHE*/
  {"Queries",                  (char*) &show_queries,            SHOW_SIMPLE_FUNC},
  {"Questions",                (char*) offsetof(STATUS_VAR, questions), SHOW_LONG_STATUS},
#ifdef HAVE_REPLICATION
  {"Rpl_status",               (char*) &show_rpl_status,          SHOW_SIMPLE_FUNC},
#endif
  {"Select_full_join",         (char*) offsetof(STATUS_VAR, select_full_join_count_), SHOW_LONG_STATUS},
  {"Select_full_range_join",   (char*) offsetof(STATUS_VAR, select_full_range_join_count_), SHOW_LONG_STATUS},
  {"Select_range",             (char*) offsetof(STATUS_VAR, select_range_count_), SHOW_LONG_STATUS},
  {"Select_range_check",       (char*) offsetof(STATUS_VAR, select_range_check_count_), SHOW_LONG_STATUS},
  {"Select_scan",	       (char*) offsetof(STATUS_VAR, select_scan_count_), SHOW_LONG_STATUS},
  {"Slave_open_temp_tables",   (char*) &slave_open_temp_tables, SHOW_ATOMIC_COUNTER_UINT32_T},
#ifdef HAVE_REPLICATION
  {"Slaves_connected",        (char*) &binlog_dump_thread_count, SHOW_ATOMIC_COUNTER_UINT32_T},
  {"Slaves_running",          (char*) &show_slaves_running, SHOW_SIMPLE_FUNC },
  {"Slave_connections",       (char*) offsetof(STATUS_VAR, com_register_slave), SHOW_LONG_STATUS},
  {"Slave_heartbeat_period",   (char*) &show_heartbeat_period, SHOW_SIMPLE_FUNC},
  {"Slave_received_heartbeats",(char*) &show_slave_received_heartbeats, SHOW_SIMPLE_FUNC},
  {"Slave_retried_transactions",(char*)&slave_retried_transactions, SHOW_LONG},
  {"Slave_running",            (char*) &show_slave_running,     SHOW_SIMPLE_FUNC},
  {"Slave_skipped_errors",     (char*) &slave_skipped_errors, SHOW_LONGLONG},
#endif
  {"Slow_launch_threads",      (char*) &slow_launch_threads,    SHOW_LONG},
  {"Slow_queries",             (char*) offsetof(STATUS_VAR, long_query_count), SHOW_LONG_STATUS},
  {"Sort_merge_passes",	       (char*) offsetof(STATUS_VAR, filesort_merge_passes_), SHOW_LONG_STATUS},
  {"Sort_priority_queue_sorts",(char*) offsetof(STATUS_VAR, filesort_pq_sorts_), SHOW_LONG_STATUS}, 
  {"Sort_range",	       (char*) offsetof(STATUS_VAR, filesort_range_count_), SHOW_LONG_STATUS},
  {"Sort_rows",		       (char*) offsetof(STATUS_VAR, filesort_rows_), SHOW_LONG_STATUS},
  {"Sort_scan",		       (char*) offsetof(STATUS_VAR, filesort_scan_count_), SHOW_LONG_STATUS},
#ifdef HAVE_OPENSSL
#ifndef EMBEDDED_LIBRARY
  {"Ssl_accept_renegotiates",  (char*) &ssl_acceptor_stats.zero, SHOW_LONG},
  {"Ssl_accepts",              (char*) &ssl_acceptor_stats.accept, SHOW_LONG},
  {"Ssl_callback_cache_hits",  (char*) &ssl_acceptor_stats.zero, SHOW_LONG},
  {"Ssl_cipher",               (char*) &show_ssl_get_cipher, SHOW_SIMPLE_FUNC},
  {"Ssl_cipher_list",          (char*) &show_ssl_get_cipher_list, SHOW_SIMPLE_FUNC},
  {"Ssl_client_connects",      (char*) &ssl_acceptor_stats.zero, SHOW_LONG},
  {"Ssl_connect_renegotiates", (char*) &ssl_acceptor_stats.zero, SHOW_LONG},
  {"Ssl_ctx_verify_depth",     (char*) &ssl_acceptor_stats.verify_depth, SHOW_LONG},
  {"Ssl_ctx_verify_mode",      (char*) &ssl_acceptor_stats.verify_mode, SHOW_LONG},
  {"Ssl_default_timeout",      (char*) &show_ssl_get_default_timeout, SHOW_SIMPLE_FUNC},
  {"Ssl_finished_accepts",     (char*) &ssl_acceptor_stats.accept_good, SHOW_LONG},
  {"Ssl_finished_connects",    (char*) &ssl_acceptor_stats.zero, SHOW_LONG},
  {"Ssl_server_not_after",     (char*) &show_ssl_get_server_not_after, SHOW_SIMPLE_FUNC},
  {"Ssl_server_not_before",    (char*) &show_ssl_get_server_not_before, SHOW_SIMPLE_FUNC},
  {"Ssl_session_cache_hits",   (char*) &ssl_acceptor_stats.zero, SHOW_LONG},
  {"Ssl_session_cache_misses", (char*) &ssl_acceptor_stats.zero, SHOW_LONG},
  {"Ssl_session_cache_mode",   (char*) &ssl_acceptor_stats.session_cache_mode, SHOW_CHAR_PTR},
  {"Ssl_session_cache_overflows", (char*) &ssl_acceptor_stats.zero, SHOW_LONG},
  {"Ssl_session_cache_size",   (char*) &ssl_acceptor_stats.cache_size, SHOW_LONG},
  {"Ssl_session_cache_timeouts", (char*) &ssl_acceptor_stats.zero, SHOW_LONG},
  {"Ssl_sessions_reused",      (char*) &ssl_acceptor_stats.zero, SHOW_LONG},
  {"Ssl_used_session_cache_entries",(char*) &ssl_acceptor_stats.zero, SHOW_LONG},
  {"Ssl_verify_depth",         (char*) &show_ssl_get_verify_depth, SHOW_SIMPLE_FUNC},
  {"Ssl_verify_mode",          (char*) &show_ssl_get_verify_mode, SHOW_SIMPLE_FUNC},
  {"Ssl_version",              (char*) &show_ssl_get_version, SHOW_SIMPLE_FUNC},
#endif
#endif /* HAVE_OPENSSL */
  {"Syncs",                    (char*) &my_sync_count,          SHOW_LONG_NOFLUSH},
  /*
    Expression cache used only for caching subqueries now, so its statistic
    variables we call subquery_cache*.
  */
  {"Subquery_cache_hit",       (char*) &subquery_cache_hit,     SHOW_LONG},
  {"Subquery_cache_miss",      (char*) &subquery_cache_miss,    SHOW_LONG},
  {"Table_locks_immediate",    (char*) &locks_immediate,        SHOW_LONG},
  {"Table_locks_waited",       (char*) &locks_waited,           SHOW_LONG},
  {"Table_open_cache_active_instances", (char*) &show_tc_active_instances, SHOW_SIMPLE_FUNC},
  {"Table_open_cache_hits",    (char*) offsetof(STATUS_VAR, table_open_cache_hits), SHOW_LONGLONG_STATUS},
  {"Table_open_cache_misses",  (char*) offsetof(STATUS_VAR, table_open_cache_misses), SHOW_LONGLONG_STATUS},
  {"Table_open_cache_overflows", (char*) offsetof(STATUS_VAR, table_open_cache_overflows), SHOW_LONGLONG_STATUS},
#ifdef HAVE_MMAP
  {"Tc_log_max_pages_used",    (char*) &tc_log_max_pages_used,  SHOW_LONG},
  {"Tc_log_page_size",         (char*) &tc_log_page_size,       SHOW_LONG_NOFLUSH},
  {"Tc_log_page_waits",        (char*) &tc_log_page_waits,      SHOW_LONG},
#endif
#ifdef HAVE_POOL_OF_THREADS
  {"Threadpool_idle_threads",  (char *) &show_threadpool_idle_threads, SHOW_SIMPLE_FUNC},
  {"Threadpool_threads",       (char *) &show_threadpool_threads, SHOW_SIMPLE_FUNC},
#endif
  {"Threads_cached",           (char*) &show_cached_thread_count, SHOW_SIMPLE_FUNC},
  {"Threads_connected",        (char*) &connection_count,       SHOW_INT},
  {"Threads_created",	       (char*) &thread_created,		SHOW_LONG_NOFLUSH},
  {"Threads_running",          (char*) offsetof(STATUS_VAR, threads_running), SHOW_UINT32_STATUS},
  {"Transactions_multi_engine", (char*) &transactions_multi_engine, SHOW_LONG},
  {"Rpl_transactions_multi_engine", (char*) &rpl_transactions_multi_engine, SHOW_LONG},
  {"Transactions_gtid_foreign_engine", (char*) &transactions_gtid_foreign_engine, SHOW_LONG},
  {"Update_scan",	       (char*) offsetof(STATUS_VAR, update_scan_count), SHOW_LONG_STATUS},
  {"Uptime",                   (char*) &show_starttime,         SHOW_SIMPLE_FUNC},
#ifdef ENABLED_PROFILING
  {"Uptime_since_flush_status",(char*) &show_flushstatustime,   SHOW_SIMPLE_FUNC},
#endif
#ifdef WITH_WSREP
  {"wsrep_connected",         (char*) &wsrep_connected,         SHOW_BOOL},
  {"wsrep_ready",             (char*) &wsrep_show_ready,        SHOW_FUNC},
  {"wsrep_cluster_state_uuid",(char*) &wsrep_cluster_state_uuid,SHOW_CHAR_PTR},
  {"wsrep_cluster_conf_id",   (char*) &wsrep_cluster_conf_id,   SHOW_LONGLONG},
  {"wsrep_cluster_status",    (char*) &wsrep_cluster_status,    SHOW_CHAR_PTR},
  {"wsrep_cluster_size",      (char*) &wsrep_cluster_size,      SHOW_LONG_NOFLUSH},
  {"wsrep_local_index",       (char*) &wsrep_local_index,       SHOW_LONG_NOFLUSH},
  {"wsrep_local_bf_aborts",   (char*) &wsrep_show_bf_aborts,    SHOW_FUNC},
  {"wsrep_provider_name",     (char*) &wsrep_provider_name,     SHOW_CHAR_PTR},
  {"wsrep_provider_version",  (char*) &wsrep_provider_version,  SHOW_CHAR_PTR},
  {"wsrep_provider_vendor",   (char*) &wsrep_provider_vendor,   SHOW_CHAR_PTR},
  {"wsrep_provider_capabilities", (char*) &wsrep_provider_capabilities, SHOW_CHAR_PTR},
  {"wsrep_thread_count",      (char*) &wsrep_running_threads,   SHOW_LONG_NOFLUSH},
  {"wsrep_applier_thread_count", (char*) &wsrep_running_applier_threads, SHOW_LONG_NOFLUSH},
  {"wsrep_rollbacker_thread_count", (char *) &wsrep_running_rollbacker_threads, SHOW_LONG_NOFLUSH},
  {"wsrep_cluster_capabilities", (char*) &wsrep_cluster_capabilities, SHOW_CHAR_PTR},
  SHOW_FUNC_ENTRY("wsrep",     &wsrep_show_status),
#endif
  {NullS, NullS, SHOW_LONG}
};

static bool add_terminator(DYNAMIC_ARRAY *options)
{
  my_option empty_element= {0, 0, 0, 0, 0, 0, GET_NO_ARG, NO_ARG, 0, 0, 0, 0, 0, 0};
  return insert_dynamic(options, (uchar *)&empty_element);
}

static bool add_many_options(DYNAMIC_ARRAY *options, my_option *list,
                            size_t elements)
{
  for (my_option *opt= list; opt < list + elements; opt++)
    if (insert_dynamic(options, opt))
      return 1;
  return 0;
}

#ifndef EMBEDDED_LIBRARY
static void print_version(void)
{
  if (IS_SYSVAR_AUTOSIZE(&server_version_ptr))
    set_server_version(server_version, sizeof(server_version));

  printf("%s  Ver %s for %s on %s (%s)\n",my_progname,
	 server_version,SYSTEM_TYPE,MACHINE_TYPE, MYSQL_COMPILATION_COMMENT);
}

/** Compares two options' names, treats - and _ the same */
static int option_cmp(my_option *a, my_option *b)
{
  const char *sa= a->name;
  const char *sb= b->name;
  for (; *sa || *sb; sa++, sb++)
  {
    if (*sa < *sb)
    {
      if (*sa == '-' && *sb == '_')
        continue;
      else
        return -1;
    }
    if (*sa > *sb)
    {
      if (*sa == '_' && *sb == '-')
        continue;
      else
        return 1;
    }
  }
  return 0;
}

static void print_help()
{
  MEM_ROOT mem_root;
  init_alloc_root(PSI_NOT_INSTRUMENTED, &mem_root, 4096, 4096, MYF(0));

  pop_dynamic(&all_options);
  add_many_options(&all_options, pfs_early_options,
                  array_elements(pfs_early_options));
  sys_var_add_options(&all_options, sys_var::PARSE_EARLY);
  add_plugin_options(&all_options, &mem_root);
  sort_dynamic(&all_options, (qsort_cmp) option_cmp);
  sort_dynamic(&all_options, (qsort_cmp) option_cmp);
  add_terminator(&all_options);

  my_print_help((my_option*) all_options.buffer);

  /* Add variables that must be shown but not changed, like version numbers */
  pop_dynamic(&all_options);
  sys_var_add_options(&all_options, sys_var::GETOPT_ONLY_HELP);
  sort_dynamic(&all_options, (qsort_cmp) option_cmp);
  add_terminator(&all_options);
  my_print_variables((my_option*) all_options.buffer);

  free_root(&mem_root, MYF(0));
}

static void usage(void)
{
  DBUG_ENTER("usage");
  myf utf8_flag= global_system_variables.old_behavior &
                 OLD_MODE_UTF8_IS_UTF8MB3 ? MY_UTF8_IS_UTF8MB3 : 0;
  if (!(default_charset_info= get_charset_by_csname(default_character_set_name,
					           MY_CS_PRIMARY,
						         MYF(utf8_flag | MY_WME))))
    exit(1);
  if (!default_collation_name)
    default_collation_name= (char*) default_charset_info->coll_name.str;
  print_version();
  puts(ORACLE_WELCOME_COPYRIGHT_NOTICE("2000"));
  puts("Starts the MariaDB database server.\n");
  printf("Usage: %s [OPTIONS]\n", my_progname);
  if (!opt_verbose)
    puts("\nFor more help options (several pages), use mysqld --verbose --help.");
  else
  {
#ifdef _WIN32
  puts("NT and Win32 specific options:\n"
       "  --install                     Install the default service (NT).\n"
       "  --install-manual              Install the default service started manually (NT).\n"
       "  --install service_name        Install an optional service (NT).\n"
       "  --install-manual service_name Install an optional service started manually (NT).\n"
       "  --remove                      Remove the default service from the service list (NT).\n"
       "  --remove service_name         Remove the service_name from the service list (NT).\n"
       "  --enable-named-pipe           Only to be used for the default server (NT).\n"
       "  --standalone                  Dummy option to start as a standalone server (NT).");
  puts("");
#endif
  print_defaults(MYSQL_CONFIG_NAME,load_default_groups);
  puts("");
  set_ports();

  /* Print out all the options including plugin supplied options */
  print_help();

  if (! plugins_are_initialized)
  {
    puts("\nPlugins have parameters that are not reflected in this list"
         "\nbecause execution stopped before plugins were initialized.");
  }

    puts("\nTo see what variables a running server is using, type"
         "\n'SELECT * FROM INFORMATION_SCHEMA.GLOBAL_VARIABLES' instead of 'mysqld --verbose --help' or 'mariadbd --verbose --help'.");
  }
  DBUG_VOID_RETURN;
}
#endif /*!EMBEDDED_LIBRARY*/

/**
  Initialize MySQL global variables to default values.

  @note
    The reason to set a lot of global variables to zero is to allow one to
    restart the embedded server with a clean environment
    It's also needed on some exotic platforms where global variables are
    not set to 0 when a program starts.

    We don't need to set variables referred to in my_long_options
    as these are initialized by my_getopt.
*/

static int mysql_init_variables(void)
{
  /* Things reset to zero */
  opt_skip_slave_start= opt_reckless_slave = 0;
  mysql_home[0]= pidfile_name[0]= log_error_file[0]= 0;
#if defined(HAVE_REALPATH) && !defined(HAVE_valgrind) && !defined(HAVE_BROKEN_REALPATH)
  /*  We can only test for sub paths if my_symlink.c is using realpath */
  mysys_test_invalid_symlink= path_starts_from_data_home_dir;
#endif
  opt_log= 0;
  opt_bin_log= opt_bin_log_used= 0;
  opt_disable_networking= opt_skip_show_db=0;
  opt_skip_name_resolve= 0;
  opt_ignore_builtin_innodb= 0;
  opt_logname= opt_binlog_index_name= opt_slow_logname= 0;
  opt_log_basename= 0;
  opt_tc_log_file= (char *)"tc.log";      // no hostname in tc_log file name !
  opt_ddl_recovery_file= (char *) "ddl_recovery.log";
  opt_secure_auth= 0;
  opt_bootstrap= opt_myisam_log= 0;
  disable_log_notes= 0;
  mqh_used= 0;
  cleanup_done= 0;
  select_errors= dropping_tables= ha_open_options=0;
  THD_count::count= CONNECT::count= 0;
  slave_open_temp_tables= 0;
  opt_endinfo= using_udf_functions= 0;
  opt_using_transactions= 0;
  abort_loop= select_thread_in_use= signal_thread_in_use= 0;
  grant_option= 0;
  aborted_threads= aborted_connects= aborted_connects_preauth= 0;
  malloc_calls= 0;
  subquery_cache_miss= subquery_cache_hit= 0;
  delayed_insert_threads= delayed_insert_writes= delayed_rows_in_use= 0;
  delayed_insert_errors= thread_created= 0;
  specialflag= 0;
  binlog_cache_use=  binlog_cache_disk_use= 0;
  max_used_connections= slow_launch_threads = 0;
  mysqld_user= mysqld_chroot= opt_init_file= opt_bin_logname = 0;
  prepared_stmt_count= 0;
  mysqld_unix_port= opt_mysql_tmpdir= my_bind_addr_str= NullS;
  bzero((uchar*) &mysql_tmpdir_list, sizeof(mysql_tmpdir_list));
  /* Clear all except global_memory_used */
  bzero((char*) &global_status_var, offsetof(STATUS_VAR,
                                             last_cleared_system_status_var));
  opt_large_pages= 0;
  opt_super_large_pages= 0;
#if defined(ENABLED_DEBUG_SYNC)
  opt_debug_sync_timeout= 0;
#endif /* defined(ENABLED_DEBUG_SYNC) */
  key_map_full.set_all();

  /* Character sets */
  system_charset_info= &my_charset_utf8mb3_general_ci;
  files_charset_info= &my_charset_utf8mb3_general_ci;
  national_charset_info= &my_charset_utf8mb3_general_ci;
  table_alias_charset= &my_charset_bin;
  character_set_filesystem= &my_charset_bin;

  opt_specialflag= SPECIAL_ENGLISH;
  mysql_home_ptr= mysql_home;
  log_error_file_ptr= log_error_file;
  protocol_version= PROTOCOL_VERSION;
  what_to_log= ~(1UL << COM_TIME);
  denied_connections= 0;
  executed_events= 0;
  global_query_id= 1;
  global_thread_id= 0;
  strnmov(server_version, MYSQL_SERVER_VERSION, sizeof(server_version)-1);
  thread_cache.init();
  key_caches.empty();
  if (!(dflt_key_cache= get_or_create_key_cache(default_key_cache_base.str,
                                                default_key_cache_base.length)))
  {
    sql_print_error("Cannot allocate the keycache");
    return 1;
  }

  /* set key_cache_hash.default_value = dflt_key_cache */
  multi_keycache_init();

  /* Set directory paths */
  mysql_real_data_home_len=
    (uint)(strmake_buf(mysql_real_data_home,
                get_relative_path(MYSQL_DATADIR)) - mysql_real_data_home);
  /* Replication parameters */
  master_info_file= (char*) "master.info",
    relay_log_info_file= (char*) "relay-log.info";
  report_user= report_password = report_host= 0;	/* TO BE DELETED */
  opt_relay_logname= opt_relaylog_index_name= 0;
  slave_retried_transactions= 0;
  transactions_multi_engine= 0;
  rpl_transactions_multi_engine= 0;
  transactions_gtid_foreign_engine= 0;
  log_bin_basename= NULL;
  log_bin_index= NULL;

  /* Variables in libraries */
  charsets_dir= 0;
  default_character_set_name= (char*) MYSQL_DEFAULT_CHARSET_NAME;
  default_collation_name= compiled_default_collation_name;
  character_set_filesystem_name= (char*) "binary";
  lc_messages= (char*) "en_US";
  lc_time_names_name= (char*) "en_US";
  
  /* Variables that depends on compile options */
#ifndef DBUG_OFF
  default_dbug_option=IF_WIN("d:t:i:O,\\mariadbd.trace",
			     "d:t:i:o,/tmp/mariadbd.trace");
  current_dbug_option= default_dbug_option;
#endif
  opt_error_log= IF_WIN(1,0);
#ifdef ENABLED_PROFILING
    have_profiling = SHOW_OPTION_YES;
#else
    have_profiling = SHOW_OPTION_NO;
#endif

#if defined(HAVE_OPENSSL) && !defined(EMBEDDED_LIBRARY)
  have_ssl=SHOW_OPTION_YES;
#if defined(HAVE_WOLFSSL)
  have_openssl= SHOW_OPTION_NO;
#else
  have_openssl= SHOW_OPTION_YES;
#endif
#else
  have_openssl= have_ssl= SHOW_OPTION_NO;
#endif
#ifdef HAVE_BROKEN_REALPATH
  have_symlink=SHOW_OPTION_NO;
#else
  have_symlink=SHOW_OPTION_YES;
#endif
#ifdef HAVE_DLOPEN
  have_dlopen=SHOW_OPTION_YES;
#else
  have_dlopen=SHOW_OPTION_NO;
#endif
#ifdef HAVE_QUERY_CACHE
  have_query_cache=SHOW_OPTION_YES;
#else
  have_query_cache=SHOW_OPTION_NO;
#endif
#ifdef HAVE_SPATIAL
  have_geometry=SHOW_OPTION_YES;
#else
  have_geometry=SHOW_OPTION_NO;
#endif
#ifdef HAVE_RTREE_KEYS
  have_rtree_keys=SHOW_OPTION_YES;
#else
  have_rtree_keys=SHOW_OPTION_NO;
#endif
#ifdef HAVE_CRYPT
  have_crypt=SHOW_OPTION_YES;
#else
  have_crypt=SHOW_OPTION_NO;
#endif
#ifdef HAVE_COMPRESS
  have_compress= SHOW_OPTION_YES;
#else
  have_compress= SHOW_OPTION_NO;
#endif
#ifdef HAVE_LIBWRAP
  libwrapName= NullS;
#endif
#ifdef HAVE_OPENSSL
  des_key_file = 0;
#ifndef EMBEDDED_LIBRARY
  ssl_acceptor_fd= 0;
#endif /* ! EMBEDDED_LIBRARY */
#endif /* HAVE_OPENSSL */

#if defined(_WIN32)
  /* Allow Win32 users to move MySQL anywhere */
  {
    char prg_dev[LIBLEN];
    char executing_path_name[LIBLEN];
    if (!test_if_hard_path(my_progname))
    {
      // we don't want to use GetModuleFileName inside of my_path since
      // my_path is a generic path dereferencing function and here we care
      // only about the executing binary.
      GetModuleFileName(NULL, executing_path_name, sizeof(executing_path_name));
      my_path(prg_dev, executing_path_name, NULL);
    }
    else
      my_path(prg_dev, my_progname, "mysql/bin");
    // Remove 'bin' to get base dir
    safe_strcat(prg_dev, sizeof(prg_dev), "/../");
    cleanup_dirname(mysql_home,prg_dev);
  }
#else
  const char *tmpenv;
  if (!(tmpenv = getenv("MY_BASEDIR_VERSION")))
    tmpenv = DEFAULT_MYSQL_HOME;
  strmake_buf(mysql_home, tmpenv);
  set_sys_var_value_origin(&mysql_home_ptr, sys_var::ENV);
#endif

  if (wsrep_init_vars())
    return 1;

  return 0;
}

my_bool
mysqld_get_one_option(const struct my_option *opt, const char *argument,
                      const char *filename)
{
  if (opt->app_type)
  {
    sys_var *var= (sys_var*) opt->app_type;
    if (argument == autoset_my_option)
    {
      var->value_origin= sys_var::AUTO;
      return 0;
    }
    if (*filename)
    {
      var->origin_filename= filename;
      var->value_origin= sys_var::CONFIG;
    }
    else
      var->value_origin= sys_var::COMMAND_LINE;
  }

  switch(opt->id) {
  case '#':
#ifndef DBUG_OFF
    if (!argument)
      argument= (char*) default_dbug_option;
    if (argument[0] == '0' && !argument[1])
    {
      DEBUGGER_OFF;
      break;
    }
    DEBUGGER_ON;
    if (argument[0] == '1' && !argument[1])
      break;
    DBUG_SET_INITIAL(argument);
    current_dbug_option= argument;
    opt_endinfo=1;				/* unireg: memory allocation */
#else
    sql_print_warning("'%s' is disabled in this build", opt->name);
#endif
    break;
  case OPT_REMOVED_OPTION:
    sql_print_warning("'%s' was removed. It does nothing now and exists only "
                      "for compatibility with old my.cnf files.", opt->name);
    break;
  case OPT_MYSQL_COMPATIBILITY:
    sql_print_warning("'%s' is MySQL 5.6 / 5.7 compatible option. Not used or "
                      "needed in MariaDB.", opt->name);
    break;
  case OPT_MYSQL_TO_BE_IMPLEMENTED:
    sql_print_warning("'%s' is MySQL 5.6 / 5.7 compatible option. To be "
                      "implemented in later versions.", opt->name);
    break;
  case 'a':
    SYSVAR_AUTOSIZE(global_system_variables.sql_mode, MODE_ANSI);
    SYSVAR_AUTOSIZE(global_system_variables.tx_isolation, ISO_SERIALIZABLE);
    break;
  case 'b':
    strmake_buf(mysql_home, argument);
    break;
  case 'C':
    if (default_collation_name == compiled_default_collation_name)
      default_collation_name= 0;
    break;
  case 'h':
    strmake_buf(mysql_real_data_home, argument);
    /* Correct pointer set by my_getopt (for embedded library) */
    mysql_real_data_home_ptr= mysql_real_data_home;
    break;
  case 'u':
    if (!mysqld_user || !strcmp(mysqld_user, argument))
      mysqld_user= argument;
    else
      sql_print_warning("Ignoring user change to '%s' because the user was set to '%s' earlier on the command line\n", argument, mysqld_user);
    break;
  case 'L':
    strmake_buf(lc_messages_dir, argument);
    break;
  case OPT_BINLOG_FORMAT:
    binlog_format_used= true;
    break;
#include <sslopt-case.h>
  case 'V':
    if (argument)
    {
      strmake(server_version, argument, sizeof(server_version) - 1);
      set_sys_var_value_origin(&server_version_ptr,
                *filename ? sys_var::CONFIG : sys_var::COMMAND_LINE, filename);
      using_custom_server_version= true;
    }
#ifndef EMBEDDED_LIBRARY
    else
    {
      print_version();
      opt_abort= 1;                    // Abort after parsing all options
    }
#endif /*EMBEDDED_LIBRARY*/
    break;
  case 'W':
    if (!argument)
      global_system_variables.log_warnings++;
    else if (argument == disabled_my_option)
      global_system_variables.log_warnings= 0L;
    else
      global_system_variables.log_warnings= atoi(argument);
    break;
  case 'T':
    test_flags= argument ? ((uint) atoi(argument) & ~TEST_BLOCKING) : 0;
    opt_endinfo=1;
    break;
  case OPT_SECURE_AUTH:
    WARN_DEPRECATED_NO_REPLACEMENT(NULL, "--secure-auth");
    break;
  case OPT_THREAD_CONCURRENCY:
    WARN_DEPRECATED_NO_REPLACEMENT(NULL, "THREAD_CONCURRENCY");
    break;
  case (int) OPT_ISAM_LOG:
    opt_myisam_log=1;
    break;
  case (int) OPT_BIN_LOG:
    opt_bin_log= MY_TEST(argument != disabled_my_option);
    opt_bin_log_used= 1;
    break;
  case (int) OPT_LOG_BASENAME:
  {
    if (opt_log_basename[0] == 0 || strchr(opt_log_basename, FN_EXTCHAR) ||
        strchr(opt_log_basename,FN_LIBCHAR) ||
        !is_filename_allowed(opt_log_basename, strlen(opt_log_basename), FALSE))
    {
      sql_print_error("Wrong argument for --log-basename. It can't be empty or contain '.' or '" FN_DIRSEP "'. It must be valid filename.");
      return 1;
    }
    if (log_error_file_ptr != disabled_my_option)
      SYSVAR_AUTOSIZE(log_error_file_ptr, opt_log_basename);

    /* General log file */
    make_default_log_name(&opt_logname, ".log", false);
    /* Slow query log file */
    make_default_log_name(&opt_slow_logname, "-slow.log", false);
    /* Binary log file */
    make_default_log_name(&opt_bin_logname, "-bin", true);
    /* Binary log index file */
    make_default_log_name(&opt_binlog_index_name, "-bin.index", true);
    set_sys_var_value_origin(&opt_logname, sys_var::AUTO);
    set_sys_var_value_origin(&opt_slow_logname, sys_var::AUTO);
    if (!opt_logname || !opt_slow_logname || !opt_bin_logname ||
        !opt_binlog_index_name)
      return 1;

#ifdef HAVE_REPLICATION
    /* Relay log file */
    make_default_log_name(&opt_relay_logname, "-relay-bin", true);
    /* Relay log index file */
    make_default_log_name(&opt_relaylog_index_name, "-relay-bin.index", true);
    set_sys_var_value_origin(&opt_relay_logname, sys_var::AUTO);
    if (!opt_relay_logname || !opt_relaylog_index_name)
      return 1;
#endif

    if (IS_SYSVAR_AUTOSIZE(&pidfile_name_ptr))
    {
      SYSVAR_AUTOSIZE(pidfile_name_ptr, pidfile_name);
      /* PID file */
      strmake(pidfile_name, argument, sizeof(pidfile_name)-5);
      strmov(fn_ext(pidfile_name),".pid");
    }
    break;
  }
  case (int)OPT_EXPIRE_LOGS_DAYS:
  {
    binlog_expire_logs_seconds= (ulong)(expire_logs_days*24*60*60);
    break;
  }
  case (int)OPT_BINLOG_EXPIRE_LOGS_SECONDS:
  {
    expire_logs_days= (binlog_expire_logs_seconds/double (24*60*60));
    break;
  }

#ifdef HAVE_REPLICATION
  case (int)OPT_REPLICATE_IGNORE_DB:
  {
    cur_rpl_filter->add_ignore_db(argument);
    break;
  }
  case (int)OPT_REPLICATE_DO_DB:
  {
    cur_rpl_filter->add_do_db(argument);
    break;
  }
  case (int)OPT_REPLICATE_REWRITE_DB:
  {
    /* See also OPT_REWRITE_DB handling in client/mysqlbinlog.cc */
    if (cur_rpl_filter->add_rewrite_db(argument))
    {
      sql_print_error("Bad syntax in replicate-rewrite-db.Expected syntax is FROM->TO.");
      return 1;
    }
    break;
  }
  case (int)OPT_SLAVE_PARALLEL_MODE:
  {
    /* Store latest mode for Master::Info */
    cur_rpl_filter->set_parallel_mode
      ((enum_slave_parallel_mode)opt_slave_parallel_mode);
    break;
  }

  case (int)OPT_BINLOG_IGNORE_DB:
  {
    binlog_filter->add_ignore_db(argument);
    break;
  }
  case (int)OPT_BINLOG_DO_DB:
  {
    binlog_filter->add_do_db(argument);
    break;
  }
  case (int)OPT_REPLICATE_DO_TABLE:
  {
    if (cur_rpl_filter->add_do_table(argument))
    {
      sql_print_error("Could not add do table rule '%s'", argument);
      return 1;
    }
    break;
  }
  case (int)OPT_REPLICATE_WILD_DO_TABLE:
  {
    if (cur_rpl_filter->add_wild_do_table(argument))
    {
      sql_print_error("Could not add do table rule '%s'", argument);
      return 1;
    }
    break;
  }
  case (int)OPT_REPLICATE_WILD_IGNORE_TABLE:
  {
    if (cur_rpl_filter->add_wild_ignore_table(argument))
    {
      sql_print_error("Could not add ignore table rule '%s'", argument);
      return 1;
    }
    break;
  }
  case (int)OPT_REPLICATE_IGNORE_TABLE:
  {
    if (cur_rpl_filter->add_ignore_table(argument))
    {
      sql_print_error("Could not add ignore table rule '%s'", argument);
      return 1;
    }
    break;
  }
#endif /* HAVE_REPLICATION */
  case (int) OPT_SAFE:
    opt_specialflag|= SPECIAL_SAFE_MODE | SPECIAL_NO_NEW_FUNC;
    SYSVAR_AUTOSIZE(delay_key_write_options, (uint) DELAY_KEY_WRITE_NONE);
    SYSVAR_AUTOSIZE(myisam_recover_options, HA_RECOVER_DEFAULT);
    ha_open_options&= ~(HA_OPEN_DELAY_KEY_WRITE);
#ifdef HAVE_QUERY_CACHE
    SYSVAR_AUTOSIZE(query_cache_size, 0);
#endif
    sql_print_warning("The syntax '--safe-mode' is deprecated and will be "
                      "removed in a future release.");
    break;
  case (int) OPT_SKIP_HOST_CACHE:
    opt_specialflag|= SPECIAL_NO_HOST_CACHE;
    break;
  case OPT_CONSOLE:
    if (opt_console)
      opt_error_log= 0;			// Force logs to stdout
    break;
  case OPT_BOOTSTRAP:
    opt_noacl=opt_bootstrap=1;
#ifdef _WIN32
    {
      /*
       Check if security descriptor is passed from
       mysql_install_db.exe.
       Used by Windows installer to correctly setup
       privileges on the new directories.
      */
      char* dir_sddl = getenv("MARIADB_NEW_DIRECTORY_SDDL");
      if (dir_sddl)
      {
        ConvertStringSecurityDescriptorToSecurityDescriptor(
          dir_sddl, SDDL_REVISION_1, &my_dir_security_attributes.lpSecurityDescriptor, NULL);
        DBUG_ASSERT(my_dir_security_attributes.lpSecurityDescriptor);
      }
    }
#endif
    break;
  case OPT_SERVER_ID:
    ::server_id= global_system_variables.server_id;
    break;
  case OPT_SEQURE_FILE_PRIV:
    if (argument == disabled_my_option)
    {
      my_free(opt_secure_file_priv);
      opt_secure_file_priv= 0;
    }
    break;
  case OPT_LOWER_CASE_TABLE_NAMES:
    lower_case_table_names_used= 1;
    break;
#if defined(ENABLED_DEBUG_SYNC)
  case OPT_DEBUG_SYNC_TIMEOUT:
    /*
      Debug Sync Facility. See debug_sync.cc.
      Default timeout for WAIT_FOR action.
      Default value is zero (facility disabled).
      If option is given without an argument, supply a non-zero value.
    */
    if (!argument)
    {
      /* purecov: begin tested */
      opt_debug_sync_timeout= DEBUG_SYNC_DEFAULT_WAIT_TIMEOUT;
      /* purecov: end */
    }
    break;
#endif /* defined(ENABLED_DEBUG_SYNC) */
  case OPT_LOG_ERROR:
    /*
      "No --log-error" == "write errors to stderr",
      "--log-error without argument" == "write errors to a file".
    */
    if (argument == NULL) /* no argument */
      log_error_file_ptr= const_cast<char*>("");
    break;
  case OPT_IGNORE_DB_DIRECTORY:
    opt_ignore_db_dirs= NULL; // will be set in ignore_db_dirs_process_additions
    if (*argument == 0)
      ignore_db_dirs_reset();
    else
    {
      if (push_ignored_db_dir(argument))
      {
        sql_print_error("Can't start server: "
                        "cannot process --ignore-db-dir=%.*s", 
                        FN_REFLEN, argument);
        return 1;
      }
    }
    break;
  case OPT_PLUGIN_LOAD:
    free_list(opt_plugin_load_list_ptr);
    if (argument == disabled_my_option)
      break;                                    // Resets plugin list
    /* fall through */
  case OPT_PLUGIN_LOAD_ADD:
    opt_plugin_load_list_ptr->push_back(new i_string(argument));
    break;
  case OPT_PFS_INSTRUMENT:
  {
#ifdef WITH_PERFSCHEMA_STORAGE_ENGINE
#ifndef EMBEDDED_LIBRARY
    /* Parse instrument name and value from argument string */
    const char *name= argument, *ptr, *val;

    /* Trim leading spaces from instrument name */
    while (*name && my_isspace(mysqld_charset, *name))
      name++;

    /* Assignment required */
    if (!(ptr= strchr(name, '=')))
    {
       my_getopt_error_reporter(WARNING_LEVEL,
                             "Missing value for performance_schema_instrument "
                             "'%s'", argument);
      return 0;
    }

    /* Option value */
    val= ptr + 1;

    /* Trim trailing spaces and slashes from instrument name */
    while (ptr > name && (my_isspace(mysqld_charset, ptr[-1]) ||
                          ptr[-1] == '/'))
      ptr--;
    if (ptr == name)
    {
       my_getopt_error_reporter(WARNING_LEVEL,
                             "Invalid instrument name for "
                             "performance_schema_instrument '%s'", name);
       return 0;
    }
    name= strmake_root(&startup_root, name, (size_t) (ptr - name));

    /* Trim leading spaces from option value */
    while (*val && my_isspace(mysqld_charset, *val))
      val++;

    /* Find end of value */
    for (ptr= val; *ptr && !my_isspace(mysqld_charset, *ptr) ; ptr++)
    {}
    if (ptr == val)
    {
       my_getopt_error_reporter(WARNING_LEVEL,
                             "No value for performance_schema_instrument "
                             "'%s'", name);
      return 0;
    }
    val= strmake_root(&startup_root, val, (size_t) (ptr - val));

    /* Add instrument name and value to array of configuration options */
    if (add_pfs_instr_to_array(name, val))
    {
       my_getopt_error_reporter(WARNING_LEVEL,
                             "Invalid value for performance_schema_instrument "
                             "'%s'", name);
      return 0;
    }
#endif /* EMBEDDED_LIBRARY */
#endif
    break;
  }
#ifdef WITH_WSREP
  case OPT_WSREP_CAUSAL_READS:
  {
    if (global_system_variables.wsrep_causal_reads)
    {
      WSREP_WARN("option --wsrep-causal-reads is deprecated");
      if (!(global_system_variables.wsrep_sync_wait & WSREP_SYNC_WAIT_BEFORE_READ))
      {
        WSREP_WARN("--wsrep-causal-reads=ON takes precedence over --wsrep-sync-wait=%u. "
                     "WSREP_SYNC_WAIT_BEFORE_READ is on",
                     global_system_variables.wsrep_sync_wait);
        global_system_variables.wsrep_sync_wait |= WSREP_SYNC_WAIT_BEFORE_READ;
      }
    }
    else
    {
      if (global_system_variables.wsrep_sync_wait & WSREP_SYNC_WAIT_BEFORE_READ) {
          WSREP_WARN("--wsrep-sync-wait=%u takes precedence over --wsrep-causal-reads=OFF. "
                     "WSREP_SYNC_WAIT_BEFORE_READ is on",
                     global_system_variables.wsrep_sync_wait);
          global_system_variables.wsrep_causal_reads = 1;
      }
    }
    break;
  }
  case OPT_WSREP_SYNC_WAIT:
    global_system_variables.wsrep_causal_reads=
      MY_TEST(global_system_variables.wsrep_sync_wait &
              WSREP_SYNC_WAIT_BEFORE_READ);
    break;
#endif /* WITH_WSREP */
  }
  return 0;
}


/** Handle arguments for multiple key caches. */

C_MODE_START

static void*
mysql_getopt_value(const char *name, uint length,
		   const struct my_option *option, int *error)
{
  if (error)
    *error= 0;
  switch (option->id) {
  case OPT_KEY_BUFFER_SIZE:
  case OPT_KEY_CACHE_BLOCK_SIZE:
  case OPT_KEY_CACHE_DIVISION_LIMIT:
  case OPT_KEY_CACHE_AGE_THRESHOLD:
  case OPT_KEY_CACHE_PARTITIONS:
  case OPT_KEY_CACHE_CHANGED_BLOCKS_HASH_SIZE:
  {
    KEY_CACHE *key_cache;
    if (unlikely(!(key_cache= get_or_create_key_cache(name, length))))
    {
      if (error)
        *error= EXIT_OUT_OF_MEMORY;
      return 0;
    }
    switch (option->id) {
    case OPT_KEY_BUFFER_SIZE:
      return &key_cache->param_buff_size;
    case OPT_KEY_CACHE_BLOCK_SIZE:
      return &key_cache->param_block_size;
    case OPT_KEY_CACHE_DIVISION_LIMIT:
      return &key_cache->param_division_limit;
    case OPT_KEY_CACHE_AGE_THRESHOLD:
      return &key_cache->param_age_threshold;
    case OPT_KEY_CACHE_PARTITIONS:
      return (uchar**) &key_cache->param_partitions;
    case OPT_KEY_CACHE_CHANGED_BLOCKS_HASH_SIZE:
      return (uchar**) &key_cache->changed_blocks_hash_size;
    }
  }
  /* We return in all cases above. Let us silence -Wimplicit-fallthrough */
  DBUG_ASSERT(0);
#ifdef HAVE_REPLICATION
  /* fall through */
  case OPT_REPLICATE_DO_DB:
  case OPT_REPLICATE_DO_TABLE:
  case OPT_REPLICATE_IGNORE_DB:
  case OPT_REPLICATE_IGNORE_TABLE:
  case OPT_REPLICATE_WILD_DO_TABLE:
  case OPT_REPLICATE_WILD_IGNORE_TABLE:
  case OPT_REPLICATE_REWRITE_DB:
  case OPT_SLAVE_PARALLEL_MODE:
  {
    /* Store current filter for mysqld_get_one_option() */
    if (!(cur_rpl_filter= get_or_create_rpl_filter(name, length)))
    {
      if (error)
        *error= EXIT_OUT_OF_MEMORY;
    }
    if (option->id == OPT_SLAVE_PARALLEL_MODE)
    {
      /*
        Ensure parallel_mode variable is shown in --help. The other
        variables are not easily printable here.
       */
      return (char**) &opt_slave_parallel_mode;
    }
    return 0;
  }
#endif
  }
  return option->value;
}

static void option_error_reporter(enum loglevel level, const char *format, ...)
{
  va_list args;
  va_start(args, format);

  /*
    Don't print warnings for --loose options during bootstrap if
    log_warnings <= 2 (2 is default) as warnings during bootstrap
    can confuse people when running mysql_install_db and other scripts.
    Don't print loose warnings at all if log_warnings <= 1
  */
  if (level == ERROR_LEVEL ||
      (global_system_variables.log_warnings >
       (ulong) (1 + MY_TEST(opt_bootstrap))))
  {
    vprint_msg_to_log(level, format, args);
  }
  va_end(args);
}

C_MODE_END

/**
  Get server options from the command line,
  and perform related server initializations.
  @param [in, out] argc_ptr       command line options (count)
  @param [in, out] argv_ptr       command line options (values)
  @return 0 on success

  @todo
  - FIXME add EXIT_TOO_MANY_ARGUMENTS to "mysys_err.h" and return that code?
*/
static int get_options(int *argc_ptr, char ***argv_ptr)
{
  int ho_error;

  my_getopt_get_addr= mysql_getopt_value;
  my_getopt_error_reporter= option_error_reporter;

  /* prepare all_options array */
  my_init_dynamic_array(PSI_INSTRUMENT_ME, &all_options, sizeof(my_option),
                        array_elements(my_long_options) + sys_var_elements(),
                        array_elements(my_long_options)/4, MYF(0));
  add_many_options(&all_options, my_long_options, array_elements(my_long_options));
  sys_var_add_options(&all_options, 0);
  add_terminator(&all_options);

  /* Skip unknown options so that they may be processed later by plugins */
  my_getopt_skip_unknown= TRUE;

  if ((ho_error= handle_options(argc_ptr, argv_ptr,
                                (my_option*) (all_options.buffer),
                                mysqld_get_one_option)))
    return ho_error;

  if (!opt_help)
    delete_dynamic(&all_options);
  else
    opt_abort= 1;

  /* Add back the program name handle_options removes */
  (*argc_ptr)++;
  (*argv_ptr)--;

  disable_log_notes= opt_silent_startup;

  /*
    Options have been parsed. Now some of them need additional special
    handling, like custom value checking, checking of incompatibilites
    between options, setting of multiple variables, etc.
    Do them here.
  */

  if (global_system_variables.old_mode)
  {
    global_system_variables.old_behavior|= (OLD_MODE_NO_PROGRESS_INFO |
                                           OLD_MODE_IGNORE_INDEX_ONLY_FOR_JOIN |
                                           OLD_MODE_COMPAT_5_1_CHECKSUM);
    sql_print_warning("--old is deprecated and will be removed in a future "
                      "release. Please use --old-mode instead. ");
  }

  if (global_system_variables.net_buffer_length > 
      global_system_variables.max_allowed_packet)
  {
    sql_print_warning("net_buffer_length (%lu) is set to be larger "
                      "than max_allowed_packet (%lu). Please rectify.",
                      global_system_variables.net_buffer_length, 
                      global_system_variables.max_allowed_packet);
  }

  if (log_error_file_ptr != disabled_my_option)
    opt_error_log= 1;
  else
    log_error_file_ptr= const_cast<char*>("");

  opt_init_connect.length=strlen(opt_init_connect.str);
  opt_init_slave.length=strlen(opt_init_slave.str);

  if (global_system_variables.low_priority_updates)
    thr_upgraded_concurrent_insert_lock= TL_WRITE_LOW_PRIORITY;

  if (ft_boolean_check_syntax_string((uchar*) ft_boolean_syntax,
                                     strlen(ft_boolean_syntax),
                                     system_charset_info))
  {
    sql_print_error("Invalid ft-boolean-syntax string: %s",
                    ft_boolean_syntax);
    return 1;
  }

  if (opt_disable_networking)
    mysqld_port= mysqld_extra_port= 0;

  if (opt_skip_show_db)
    opt_specialflag|= SPECIAL_SKIP_SHOW_DB;

  if (myisam_flush)
    flush_time= 0;

#ifdef HAVE_REPLICATION
  if (init_slave_skip_errors(opt_slave_skip_errors))
    return 1;
  if (init_slave_transaction_retry_errors(opt_slave_transaction_retry_errors))
    return 1;
#endif

  if (global_system_variables.max_join_size == HA_POS_ERROR)
    global_system_variables.option_bits|= OPTION_BIG_SELECTS;
  else
    global_system_variables.option_bits&= ~OPTION_BIG_SELECTS;

  if (opt_support_flashback)
  {
    /* Force binary logging */
    if (!opt_bin_logname)
      opt_bin_logname= (char*) "";                  // Use default name
    opt_bin_log= opt_bin_log_used= 1;

    /* Force format to row */
    binlog_format_used= 1;
    global_system_variables.binlog_format= BINLOG_FORMAT_ROW;
  }

  if (!opt_bootstrap && WSREP_PROVIDER_EXISTS && WSREP_ON &&
      global_system_variables.binlog_format != BINLOG_FORMAT_ROW)
  {

    WSREP_ERROR ("Only binlog_format = 'ROW' is currently supported. "
                 "Configured value: '%s'. Please adjust your configuration.",
                 binlog_format_names[global_system_variables.binlog_format]);
    return 1;
  }

  // Synchronize @@global.autocommit on --autocommit
  const ulonglong turn_bit_on= opt_autocommit ?
    OPTION_AUTOCOMMIT : OPTION_NOT_AUTOCOMMIT;
  global_system_variables.option_bits=
    (global_system_variables.option_bits &
     ~(OPTION_NOT_AUTOCOMMIT | OPTION_AUTOCOMMIT)) | turn_bit_on;

  global_system_variables.sql_mode=
    expand_sql_mode(global_system_variables.sql_mode);
#if !defined(HAVE_REALPATH) || defined(HAVE_BROKEN_REALPATH)
  my_use_symdir=0;
  my_disable_symlinks=1;
  have_symlink=SHOW_OPTION_NO;
#else
  if (!my_use_symdir)
  {
    my_disable_symlinks=1;
    have_symlink=SHOW_OPTION_DISABLED;
  }
#endif
  if (opt_debugging)
  {
    /* Allow break with SIGINT, no core or stack trace */
    test_flags|= TEST_SIGINT;
    test_flags&= ~TEST_CORE_ON_SIGNAL;
  }
  /* Set global MyISAM variables from delay_key_write_options */
  fix_delay_key_write(0, 0, OPT_GLOBAL);

#ifndef EMBEDDED_LIBRARY
  if (mysqld_chroot)
    set_root(mysqld_chroot);
#else
  SYSVAR_AUTOSIZE(thread_handling, SCHEDULER_NO_THREADS);
  max_allowed_packet= global_system_variables.max_allowed_packet;
  net_buffer_length= global_system_variables.net_buffer_length;
#endif
  if (fix_paths())
    return 1;

  /*
    Set some global variables from the global_system_variables
    In most cases the global variables will not be used
  */
  my_disable_locking= myisam_single_user= MY_TEST(opt_external_locking == 0);
  my_default_record_cache_size=global_system_variables.read_buff_size;

  /*
    Log mysys errors when we don't have a thd or thd->log_all_errors is set
    (recovery) to the log.  This is mainly useful for debugging strange system
    errors.
  */
  if (global_system_variables.log_warnings >= 10)
    my_global_flags= MY_WME | ME_NOTE;
  /* Log all errors not handled by thd->handle_error() to my_message_sql() */
  if (global_system_variables.log_warnings >= 11)
    my_global_flags|= ME_ERROR_LOG;
  if (my_assert_on_error)
    debug_assert_if_crashed_table= 1;

  global_system_variables.long_query_time= (ulonglong)
    (global_system_variables.long_query_time_double * 1e6 + 0.1);
  global_system_variables.max_statement_time= (ulonglong)
    (global_system_variables.max_statement_time_double * 1e6 + 0.1);

  if (opt_short_log_format)
    opt_specialflag|= SPECIAL_SHORT_LOG_FORMAT;

  if (init_global_datetime_format(MYSQL_TIMESTAMP_DATE,
                                  &global_date_format) ||
      init_global_datetime_format(MYSQL_TIMESTAMP_TIME,
                                  &global_time_format) ||
      init_global_datetime_format(MYSQL_TIMESTAMP_DATETIME,
                                  &global_datetime_format))
    return 1;

#ifdef EMBEDDED_LIBRARY
  one_thread_scheduler(thread_scheduler, &connection_count);
  /*
    It looks like extra_connection_count should be passed here but
    its been using connection_count for the last 10+ years and
    no-one was requested a change so lets not suprise anyone.
  */
  one_thread_scheduler(extra_thread_scheduler, &connection_count);
#else

  if (thread_handling <= SCHEDULER_ONE_THREAD_PER_CONNECTION)
    one_thread_per_connection_scheduler(thread_scheduler, &max_connections,
                                        &connection_count);
  else if (thread_handling == SCHEDULER_NO_THREADS)
    one_thread_scheduler(thread_scheduler, &connection_count);
  else
    pool_of_threads_scheduler(thread_scheduler,  &max_connections,
                                        &connection_count); 

  one_thread_per_connection_scheduler(extra_thread_scheduler,
                                      &extra_max_connections,
                                      &extra_connection_count);
#endif

  opt_readonly= read_only;

  /* Remember if max_user_connections was 0 at startup */
  max_user_connections_checking= global_system_variables.max_user_connections != 0;

#ifdef HAVE_REPLICATION
  {
    sys_var *max_relay_log_size_var, *max_binlog_size_var;
    /* If max_relay_log_size is 0, then set it to max_binlog_size */
    if (!global_system_variables.max_relay_log_size)
      SYSVAR_AUTOSIZE(global_system_variables.max_relay_log_size,
                      max_binlog_size);

    /*
      Fix so that DEFAULT and limit checking works with max_relay_log_size
      (Yes, this is a hack, but it's required as the definition of
      max_relay_log_size allows it to be set to 0).
    */
    max_relay_log_size_var= intern_find_sys_var(STRING_WITH_LEN("max_relay_log_size"));
    max_binlog_size_var= intern_find_sys_var(STRING_WITH_LEN("max_binlog_size"));
    if (max_binlog_size_var && max_relay_log_size_var)
    {
      max_relay_log_size_var->option.min_value=
        max_binlog_size_var->option.min_value; 
      max_relay_log_size_var->option.def_value=
        max_binlog_size_var->option.def_value;
    }
    slave_max_statement_time=
      double2ulonglong(slave_max_statement_time_double * 1e6);
  }
#endif

  /* Ensure that some variables are not set higher than needed */
  if (thread_cache_size > max_connections)
    SYSVAR_AUTOSIZE(thread_cache_size, max_connections);

  return 0;
}


/*
  Create version name for running mysqld version
  We automaticly add suffixes -debug, -embedded and -log to the version
  name to make the version more descriptive.
  (MYSQL_SERVER_SUFFIX is set by the compilation environment)
*/

void set_server_version(char *buf, size_t size)
{
  bool is_log= opt_log || global_system_variables.sql_log_slow || opt_bin_log;
  bool is_debug= IF_DBUG(!strstr(MYSQL_SERVER_SUFFIX_STR, "-debug"), 0);
  const char *is_valgrind=
#ifdef HAVE_VALGRIND
    !strstr(MYSQL_SERVER_SUFFIX_STR, "-valgrind") ? "-valgrind" :
#endif
    "";
  strxnmov(buf, size - 1,
           MYSQL_SERVER_VERSION,
           MYSQL_SERVER_SUFFIX_STR,
           IF_EMBEDDED("-embedded", ""),
           is_valgrind,
           is_debug ? "-debug" : "",
           is_log ? "-log" : "",
           NullS);
}


static char *get_relative_path(const char *path)
{
  if (test_if_hard_path(path) &&
      is_prefix(path,DEFAULT_MYSQL_HOME) &&
      strcmp(DEFAULT_MYSQL_HOME,FN_ROOTDIR))
  {
    path+=(uint) strlen(DEFAULT_MYSQL_HOME);
    while (*path == FN_LIBCHAR || *path == FN_LIBCHAR2)
      path++;
  }
  return (char*) path;
}


/**
  Fix filename and replace extension where 'dir' is relative to
  mysql_real_data_home.
  @return
    1 if len(path) > FN_REFLEN
*/

bool
fn_format_relative_to_data_home(char * to, const char *name,
				const char *dir, const char *extension)
{
  char tmp_path[FN_REFLEN];
  if (!test_if_hard_path(dir))
  {
    strxnmov(tmp_path,sizeof(tmp_path)-1, mysql_real_data_home,
	     dir, NullS);
    dir=tmp_path;
  }
  return !fn_format(to, name, dir, extension,
		    MY_APPEND_EXT | MY_UNPACK_FILENAME | MY_SAFE_PATH);
}


/**
  Test a file path to determine if the path is compatible with the secure file
  path restriction.
 
  @param path null terminated character string

  @return
    @retval TRUE The path is secure
    @retval FALSE The path isn't secure
*/

bool is_secure_file_path(char *path)
{
  char buff1[FN_REFLEN], buff2[FN_REFLEN];
  size_t opt_secure_file_priv_len;
  /*
    All paths are secure if opt_secure_file_path is 0
  */
  if (!opt_secure_file_priv)
    return TRUE;

  opt_secure_file_priv_len= strlen(opt_secure_file_priv);

  if (strlen(path) >= FN_REFLEN)
    return FALSE;

  if (my_realpath(buff1, path, 0))
  {
    /*
      The supplied file path might have been a file and not a directory.
    */
    size_t length= dirname_length(path);        // Guaranteed to be < FN_REFLEN
    memcpy(buff2, path, length);
    buff2[length]= '\0';
    if (length == 0 || my_realpath(buff1, buff2, 0))
      return FALSE;
  }
  convert_dirname(buff2, buff1, NullS);
  if (!lower_case_file_system)
  {
    if (strncmp(opt_secure_file_priv, buff2, opt_secure_file_priv_len))
      return FALSE;
  }
  else
  {
    if (files_charset_info->strnncoll(buff2, strlen(buff2),
                                      opt_secure_file_priv,
                                      opt_secure_file_priv_len,
                                      TRUE))
      return FALSE;
  }
  return TRUE;
}


static int fix_paths(void)
{
  char buff[FN_REFLEN],*pos;
  DBUG_ENTER("fix_paths");

  convert_dirname(mysql_home,mysql_home,NullS);
  /* Resolve symlinks to allow 'mysql_home' to be a relative symlink */
  my_realpath(mysql_home,mysql_home,MYF(0));
  /* Ensure that mysql_home ends in FN_LIBCHAR */
  pos=strend(mysql_home);
  if (pos[-1] != FN_LIBCHAR)
  {
    pos[0]= FN_LIBCHAR;
    pos[1]= 0;
  }
  convert_dirname(lc_messages_dir, lc_messages_dir, NullS);
  convert_dirname(mysql_real_data_home,mysql_real_data_home,NullS);
  (void) my_load_path(mysql_home,mysql_home,""); // Resolve current dir
  (void) my_load_path(mysql_real_data_home,mysql_real_data_home,mysql_home);
  (void) my_load_path(pidfile_name, pidfile_name_ptr, mysql_real_data_home);

  convert_dirname(opt_plugin_dir, opt_plugin_dir_ptr ? opt_plugin_dir_ptr : 
                                  get_relative_path(PLUGINDIR), NullS);
  (void) my_load_path(opt_plugin_dir, opt_plugin_dir, mysql_home);
  opt_plugin_dir_ptr= opt_plugin_dir;
  pidfile_name_ptr= pidfile_name;

  my_realpath(mysql_unpacked_real_data_home, mysql_real_data_home, MYF(0));
  mysql_unpacked_real_data_home_len= 
  strlen(mysql_unpacked_real_data_home);
  if (mysql_unpacked_real_data_home[mysql_unpacked_real_data_home_len-1] == FN_LIBCHAR)
    --mysql_unpacked_real_data_home_len;

  char *sharedir=get_relative_path(SHAREDIR);
  if (test_if_hard_path(sharedir))
    strmake_buf(buff, sharedir);		/* purecov: tested */
  else
    strxnmov(buff,sizeof(buff)-1,mysql_home,sharedir,NullS);
  convert_dirname(buff,buff,NullS);
  (void) my_load_path(lc_messages_dir, lc_messages_dir, buff);

  /* If --character-sets-dir isn't given, use shared library dir */
  if (charsets_dir)
  {
    strmake_buf(mysql_charsets_dir, charsets_dir);
    charsets_dir= mysql_charsets_dir;
  }
  else
  {
    strxnmov(mysql_charsets_dir, sizeof(mysql_charsets_dir)-1, buff,
	     CHARSET_DIR, NullS);
    SYSVAR_AUTOSIZE(charsets_dir, mysql_charsets_dir);
  }
  (void) my_load_path(mysql_charsets_dir, mysql_charsets_dir, buff);
  convert_dirname(mysql_charsets_dir, mysql_charsets_dir, NullS);

  if (init_tmpdir(&mysql_tmpdir_list, opt_mysql_tmpdir))
    DBUG_RETURN(1);
  if (!opt_mysql_tmpdir)
    opt_mysql_tmpdir= mysql_tmpdir;
#ifdef HAVE_REPLICATION
  if (!slave_load_tmpdir)
    SYSVAR_AUTOSIZE(slave_load_tmpdir, mysql_tmpdir);
#endif /* HAVE_REPLICATION */
  /*
    Convert the secure-file-priv option to system format, allowing
    a quick strcmp to check if read or write is in an allowed dir
  */
  if (opt_secure_file_priv)
  {
    if (*opt_secure_file_priv == 0)
    {
      my_free(opt_secure_file_priv);
      opt_secure_file_priv= 0;
    }
    else
    {
      if (strlen(opt_secure_file_priv) >= FN_REFLEN)
        opt_secure_file_priv[FN_REFLEN-1]= '\0';
      if (my_realpath(buff, opt_secure_file_priv, 0))
      {
        sql_print_warning("Failed to normalize the argument for --secure-file-priv.");
        DBUG_RETURN(1);
      }
      char *secure_file_real_path= (char *)my_malloc(PSI_INSTRUMENT_ME, FN_REFLEN, MYF(MY_FAE));
      convert_dirname(secure_file_real_path, buff, NullS);
      my_free(opt_secure_file_priv);
      opt_secure_file_priv= secure_file_real_path;
    }
  }
  DBUG_RETURN(0);
}

/**
  Check if file system used for databases is case insensitive.

  @param dir_name			Directory to test

  @retval -1  Don't know (Test failed)
  @retval  0   File system is case sensitive
  @retval  1   File system is case insensitive
*/

static int test_if_case_insensitive(const char *dir_name)
{
  int result= 0;
  File file;
  char buff[FN_REFLEN], buff2[FN_REFLEN];
  MY_STAT stat_info;
  DBUG_ENTER("test_if_case_insensitive");

  fn_format(buff, opt_log_basename, dir_name, ".lower-test",
	    MY_UNPACK_FILENAME | MY_REPLACE_EXT | MY_REPLACE_DIR);
  fn_format(buff2, opt_log_basename, dir_name, ".LOWER-TEST",
	    MY_UNPACK_FILENAME | MY_REPLACE_EXT | MY_REPLACE_DIR);
  mysql_file_delete(key_file_casetest, buff2, MYF(0));
  if ((file= mysql_file_create(key_file_casetest,
                               buff, 0666, O_RDWR, MYF(0))) < 0)
  {
    if (!opt_abort)
      sql_print_warning("Can't create test file '%s' (Errcode: %M)", buff, my_errno);
    DBUG_RETURN(-1);
  }
  mysql_file_close(file, MYF(0));
  if (mysql_file_stat(key_file_casetest, buff2, &stat_info, MYF(0)))
    result= 1;					// Can access file
  mysql_file_delete(key_file_casetest, buff, MYF(MY_WME));
  DBUG_PRINT("exit", ("result: %d", result));
  DBUG_RETURN(result);
}


#ifndef EMBEDDED_LIBRARY

/**
  Create file to store pid number.
*/
static void create_pid_file()
{
  File file;
  if ((file= mysql_file_create(key_file_pid, pidfile_name, 0664,
                               O_WRONLY | O_TRUNC, MYF(MY_WME))) >= 0)
  {
    char buff[MAX_BIGINT_WIDTH + 1], *end;
    end= int10_to_str((long) getpid(), buff, 10);
    *end++= '\n';
    if (!mysql_file_write(file, (uchar*) buff, (uint) (end-buff),
                          MYF(MY_WME | MY_NABP)))
    {
      mysql_file_close(file, MYF(0));
      pid_file_created= true;
      return;
    }
    mysql_file_close(file, MYF(0));
  }
  sql_perror("Can't start server: can't create PID file");
  exit(1);
}
#endif /* EMBEDDED_LIBRARY */


/**
  Remove the process' pid file.
  
  @param  flags  file operation flags
*/

static void delete_pid_file(myf flags)
{
#ifndef EMBEDDED_LIBRARY
  if (pid_file_created)
  {
    mysql_file_delete(key_file_pid, pidfile_name, flags);
    pid_file_created= false;
  }
#endif /* EMBEDDED_LIBRARY */
  return;
}


/** Clear most status variables. */
void refresh_status(THD *thd)
{
  mysql_mutex_lock(&LOCK_status);

#ifdef WITH_PERFSCHEMA_STORAGE_ENGINE
  /* Reset aggregated status counters. */
  reset_pfs_status_stats();
#endif

  /* Add thread's status variabes to global status */
  add_to_status(&global_status_var, &thd->status_var);

  /* Reset thread's status variables */
  thd->set_status_var_init();
  thd->status_var.global_memory_used= 0;
  bzero((uchar*) &thd->org_status_var, sizeof(thd->org_status_var)); 
  thd->start_bytes_received= 0;

  /* Reset some global variables */
  reset_status_vars();
#ifdef WITH_WSREP
  if (WSREP_ON)
  {
    Wsrep_server_state::instance().provider().reset_status();
  }
#endif /* WITH_WSREP */

  /* Reset the counters of all key caches (default and named). */
  process_key_caches(reset_key_cache_counters, 0);
  flush_status_time= time((time_t*) 0);
  mysql_mutex_unlock(&LOCK_status);

  /*
    Set max_used_connections to the number of currently open
    connections.  This is not perfect, but status data is not exact anyway.
  */
  max_used_connections= connection_count + extra_connection_count;
}

#ifdef HAVE_PSI_INTERFACE
static PSI_file_info all_server_files[]=
{
#ifdef HAVE_MMAP
  { &key_file_map, "map", 0},
#endif /* HAVE_MMAP */
  { &key_file_binlog, "binlog", 0},
  { &key_file_binlog_cache, "binlog_cache", 0},
  { &key_file_binlog_index, "binlog_index", 0},
  { &key_file_binlog_index_cache, "binlog_index_cache", 0},
  { &key_file_relaylog, "relaylog", 0},
  { &key_file_relaylog_cache, "relaylog_cache", 0},
  { &key_file_relaylog_index, "relaylog_index", 0},
  { &key_file_relaylog_index_cache, "relaylog_index_cache", 0},
  { &key_file_io_cache, "io_cache", 0},
  { &key_file_casetest, "casetest", 0},
  { &key_file_dbopt, "dbopt", 0},
  { &key_file_des_key_file, "des_key_file", 0},
  { &key_file_ERRMSG, "ERRMSG", 0},
  { &key_select_to_file, "select_to_file", 0},
  { &key_file_fileparser, "file_parser", 0},
  { &key_file_frm, "FRM", 0},
  { &key_file_global_ddl_log, "global_ddl_log", 0},
  { &key_file_load, "load", 0},
  { &key_file_loadfile, "LOAD_FILE", 0},
  { &key_file_log_ddl, "log_ddl", 0},
  { &key_file_log_event_data, "log_event_data", 0},
  { &key_file_log_event_info, "log_event_info", 0},
  { &key_file_master_info, "master_info", 0},
  { &key_file_misc, "misc", 0},
  { &key_file_partition_ddl_log, "partition_ddl_log", 0},
  { &key_file_pid, "pid", 0},
  { &key_file_query_log, "query_log", 0},
  { &key_file_relay_log_info, "relay_log_info", 0},
  { &key_file_send_file, "send_file", 0},
  { &key_file_slow_log, "slow_log", 0},
  { &key_file_tclog, "tclog", 0},
  { &key_file_trg, "trigger_name", 0},
  { &key_file_trn, "trigger", 0},
  { &key_file_init, "init", 0},
  { &key_file_binlog_state, "binlog_state", 0}
};
#endif /* HAVE_PSI_INTERFACE */

PSI_stage_info stage_after_apply_event= { 0, "After apply log event", 0};
PSI_stage_info stage_after_create= { 0, "After create", 0};
PSI_stage_info stage_after_opening_tables= { 0, "After opening tables", 0};
PSI_stage_info stage_after_table_lock= { 0, "After table lock", 0};
PSI_stage_info stage_allocating_local_table= { 0, "Allocating local table", 0};
PSI_stage_info stage_alter_inplace_prepare= { 0, "preparing for alter table", 0};
PSI_stage_info stage_alter_inplace= { 0, "altering table", 0};
PSI_stage_info stage_alter_inplace_commit= { 0, "Committing alter table to storage engine", 0};
PSI_stage_info stage_apply_event= { 0, "Apply log event", 0};
PSI_stage_info stage_changing_master= { 0, "Changing master", 0};
PSI_stage_info stage_checking_master_version= { 0, "Checking master version", 0};
PSI_stage_info stage_checking_permissions= { 0, "checking permissions", 0};
PSI_stage_info stage_checking_privileges_on_cached_query= { 0, "checking privileges on cached query", 0};
PSI_stage_info stage_checking_query_cache_for_query= { 0, "Checking query cache for query", 0};
PSI_stage_info stage_cleaning_up= { 0, "Reset for next command", 0};
PSI_stage_info stage_closing_tables= { 0, "closing tables", 0};
PSI_stage_info stage_connecting_to_master= { 0, "Connecting to master", 0};
PSI_stage_info stage_converting_heap_to_myisam= { 0, "Converting HEAP to " TMP_ENGINE_NAME, 0};
PSI_stage_info stage_copying_to_group_table= { 0, "Copying to group table", 0};
PSI_stage_info stage_copying_to_tmp_table= { 0, "Copying to tmp table", 0};
PSI_stage_info stage_copy_to_tmp_table= { 0, "copy to tmp table", PSI_FLAG_STAGE_PROGRESS};
PSI_stage_info stage_creating_delayed_handler= { 0, "Creating delayed handler", 0};
PSI_stage_info stage_creating_sort_index= { 0, "Creating sort index", 0};
PSI_stage_info stage_creating_table= { 0, "creating table", 0};
PSI_stage_info stage_creating_tmp_table= { 0, "Creating tmp table", 0};
PSI_stage_info stage_deleting_from_main_table= { 0, "Deleting from main table", 0};
PSI_stage_info stage_deleting_from_reference_tables= { 0, "Deleting from reference tables", 0};
PSI_stage_info stage_discard_or_import_tablespace= { 0, "Discard_or_import_tablespace", 0};
PSI_stage_info stage_enabling_keys= { 0, "Enabling keys", 0};
PSI_stage_info stage_end= { 0, "End of update loop", 0};
PSI_stage_info stage_executing= { 0, "Executing", 0};
PSI_stage_info stage_execution_of_init_command= { 0, "Execution of init_command", 0};
PSI_stage_info stage_explaining= { 0, "Explaining", 0};
PSI_stage_info stage_finding_key_cache= { 0, "Finding key cache", 0};
PSI_stage_info stage_finished_reading_one_binlog_switching_to_next_binlog= { 0, "Finished reading one binlog; switching to next binlog", 0};
PSI_stage_info stage_flushing_relay_log_and_master_info_repository= { 0, "Flushing relay log and master info repository.", 0};
PSI_stage_info stage_flushing_relay_log_info_file= { 0, "Flushing relay-log info file.", 0};
PSI_stage_info stage_freeing_items= { 0, "Freeing items", 0};
PSI_stage_info stage_fulltext_initialization= { 0, "Fulltext initialization", 0};
PSI_stage_info stage_got_handler_lock= { 0, "Got handler lock", 0};
PSI_stage_info stage_got_old_table= { 0, "Got old table", 0};
PSI_stage_info stage_init= { 0, "init", 0};
PSI_stage_info stage_init_update= { 0, "init for update", 0};
PSI_stage_info stage_insert= { 0, "Insert", 0};
PSI_stage_info stage_invalidating_query_cache_entries_table= { 0, "Invalidating query cache entries (table)", 0};
PSI_stage_info stage_invalidating_query_cache_entries_table_list= { 0, "Invalidating query cache entries (table list)", 0};
PSI_stage_info stage_killing_slave= { 0, "Killing slave", 0};
PSI_stage_info stage_logging_slow_query= { 0, "Logging slow query", 0};
PSI_stage_info stage_making_temp_file_append_before_load_data= { 0, "Making temporary file (append) before replaying LOAD DATA INFILE", 0};
PSI_stage_info stage_making_temp_file_create_before_load_data= { 0, "Making temporary file (create) before replaying LOAD DATA INFILE", 0};
PSI_stage_info stage_manage_keys= { 0, "Manage keys", 0};
PSI_stage_info stage_master_has_sent_all_binlog_to_slave= { 0, "Master has sent all binlog to slave; waiting for more updates", 0};
PSI_stage_info stage_opening_tables= { 0, "Opening tables", 0};
PSI_stage_info stage_optimizing= { 0, "Optimizing", 0};
PSI_stage_info stage_preparing= { 0, "Preparing", 0};
PSI_stage_info stage_purging_old_relay_logs= { 0, "Purging old relay logs", 0};
PSI_stage_info stage_query_end= { 0, "Query end", 0};
PSI_stage_info stage_starting_cleanup= { 0, "Starting cleanup", 0};
PSI_stage_info stage_rollback= { 0, "Rollback", 0};
PSI_stage_info stage_rollback_implicit= { 0, "Rollback_implicit", 0};
PSI_stage_info stage_commit= { 0, "Commit", 0};
PSI_stage_info stage_commit_implicit= { 0, "Commit implicit", 0};
PSI_stage_info stage_queueing_master_event_to_the_relay_log= { 0, "Queueing master event to the relay log", 0};
PSI_stage_info stage_reading_event_from_the_relay_log= { 0, "Reading event from the relay log", 0};
PSI_stage_info stage_recreating_table= { 0, "Recreating table", 0};
PSI_stage_info stage_registering_slave_on_master= { 0, "Registering slave on master", 0};
PSI_stage_info stage_removing_duplicates= { 0, "Removing duplicates", 0};
PSI_stage_info stage_removing_tmp_table= { 0, "Removing tmp table", 0};
PSI_stage_info stage_rename= { 0, "Rename", 0};
PSI_stage_info stage_rename_result_table= { 0, "Rename result table", 0};
PSI_stage_info stage_requesting_binlog_dump= { 0, "Requesting binlog dump", 0};
PSI_stage_info stage_reschedule= { 0, "Reschedule", 0};
PSI_stage_info stage_searching_rows_for_update= { 0, "Searching rows for update", 0};
PSI_stage_info stage_sending_binlog_event_to_slave= { 0, "Sending binlog event to slave", 0};
PSI_stage_info stage_sending_cached_result_to_client= { 0, "Sending cached result to client", 0};
PSI_stage_info stage_sending_data= { 0, "Sending data", 0};
PSI_stage_info stage_setup= { 0, "setup", 0};
PSI_stage_info stage_show_explain= { 0, "Show explain", 0};
PSI_stage_info stage_slave_has_read_all_relay_log= { 0, "Slave has read all relay log; waiting for more updates", 0};
PSI_stage_info stage_sorting= { 0, "Sorting", 0};
PSI_stage_info stage_sorting_for_group= { 0, "Sorting for group", 0};
PSI_stage_info stage_sorting_for_order= { 0, "Sorting for order", 0};
PSI_stage_info stage_sorting_result= { 0, "Sorting result", 0};
PSI_stage_info stage_statistics= { 0, "Statistics", 0};
PSI_stage_info stage_sql_thd_waiting_until_delay= { 0, "Waiting until MASTER_DELAY seconds after master executed event", 0 };
PSI_stage_info stage_storing_result_in_query_cache= { 0, "Storing result in query cache", 0};
PSI_stage_info stage_storing_row_into_queue= { 0, "Storing row into queue", 0};
PSI_stage_info stage_system_lock= { 0, "System lock", 0};
PSI_stage_info stage_unlocking_tables= { 0, "Unlocking tables", 0};
PSI_stage_info stage_table_lock= { 0, "table lock", 0};
PSI_stage_info stage_filling_schema_table= { 0, "Filling schema table", 0};
PSI_stage_info stage_update= { 0, "Update", 0};
PSI_stage_info stage_updating= { 0, "Updating", 0};
PSI_stage_info stage_updating_main_table= { 0, "Updating main table", 0};
PSI_stage_info stage_updating_reference_tables= { 0, "Updating reference tables", 0};
PSI_stage_info stage_upgrading_lock= { 0, "Upgrading lock", 0};
PSI_stage_info stage_user_lock= { 0, "User lock", 0};
PSI_stage_info stage_user_sleep= { 0, "User sleep", 0};
PSI_stage_info stage_verifying_table= { 0, "Verifying table", 0};
PSI_stage_info stage_waiting_for_delay_list= { 0, "Waiting for delay_list", 0};
PSI_stage_info stage_waiting_for_gtid_to_be_written_to_binary_log= { 0, "Waiting for GTID to be written to binary log", 0};
PSI_stage_info stage_waiting_for_handler_insert= { 0, "Waiting for handler insert", 0};
PSI_stage_info stage_waiting_for_handler_lock= { 0, "Waiting for handler lock", 0};
PSI_stage_info stage_waiting_for_handler_open= { 0, "Waiting for handler open", 0};
PSI_stage_info stage_waiting_for_insert= { 0, "Waiting for INSERT", 0};
PSI_stage_info stage_waiting_for_master_to_send_event= { 0, "Waiting for master to send event", 0};
PSI_stage_info stage_waiting_for_master_update= { 0, "Waiting for master update", 0};
PSI_stage_info stage_waiting_for_relay_log_space= { 0, "Waiting for the slave SQL thread to free enough relay log space", 0};
PSI_stage_info stage_waiting_for_semi_sync_ack_from_slave=
{ 0, "Waiting for semi-sync ACK from slave", 0};
PSI_stage_info stage_waiting_for_semi_sync_slave={ 0, "Waiting for semi-sync slave connection", 0};
PSI_stage_info stage_reading_semi_sync_ack={ 0, "Reading semi-sync ACK from slave", 0};
PSI_stage_info stage_waiting_for_slave_mutex_on_exit= { 0, "Waiting for slave mutex on exit", 0};
PSI_stage_info stage_waiting_for_slave_thread_to_start= { 0, "Waiting for slave thread to start", 0};
PSI_stage_info stage_waiting_for_table_flush= { 0, "Waiting for table flush", 0};
PSI_stage_info stage_waiting_for_query_cache_lock= { 0, "Waiting for query cache lock", 0};
PSI_stage_info stage_waiting_for_the_next_event_in_relay_log= { 0, "Waiting for the next event in relay log", 0};
PSI_stage_info stage_waiting_for_the_slave_thread_to_advance_position= { 0, "Waiting for the slave SQL thread to advance position", 0};
PSI_stage_info stage_waiting_to_finalize_termination= { 0, "Waiting to finalize termination", 0};
PSI_stage_info stage_binlog_waiting_background_tasks= { 0, "Waiting for background binlog tasks", 0};
PSI_stage_info stage_binlog_write= { 0, "Writing to binlog", 0};
PSI_stage_info stage_binlog_processing_checkpoint_notify= { 0, "Processing binlog checkpoint notification", 0};
PSI_stage_info stage_binlog_stopping_background_thread= { 0, "Stopping binlog background thread", 0};
PSI_stage_info stage_waiting_for_work_from_sql_thread= { 0, "Waiting for work from SQL thread", 0};
PSI_stage_info stage_waiting_for_prior_transaction_to_commit= { 0, "Waiting for prior transaction to commit", 0};
PSI_stage_info stage_waiting_for_prior_transaction_to_start_commit= { 0, "Waiting for prior transaction to start commit", 0};
PSI_stage_info stage_waiting_for_room_in_worker_thread= { 0, "Waiting for room in worker thread event queue", 0};
PSI_stage_info stage_waiting_for_workers_idle= { 0, "Waiting for worker threads to be idle", 0};
PSI_stage_info stage_waiting_for_ftwrl= { 0, "Waiting due to global read lock", 0};
PSI_stage_info stage_waiting_for_ftwrl_threads_to_pause= { 0, "Waiting for worker threads to pause for global read lock", 0};
PSI_stage_info stage_waiting_for_rpl_thread_pool= { 0, "Waiting while replication worker thread pool is busy", 0};
PSI_stage_info stage_master_gtid_wait_primary= { 0, "Waiting in MASTER_GTID_WAIT() (primary waiter)", 0};
PSI_stage_info stage_master_gtid_wait= { 0, "Waiting in MASTER_GTID_WAIT()", 0};
PSI_stage_info stage_gtid_wait_other_connection= { 0, "Waiting for other master connection to process the same GTID", 0};
PSI_stage_info stage_slave_background_process_request= { 0, "Processing requests", 0};
PSI_stage_info stage_slave_background_wait_request= { 0, "Waiting for requests", 0};
PSI_stage_info stage_waiting_for_deadlock_kill= { 0, "Waiting for parallel replication deadlock handling to complete", 0};
PSI_stage_info stage_starting= { 0, "starting", 0};
PSI_stage_info stage_waiting_for_flush= { 0, "Waiting for non trans tables to be flushed", 0};
PSI_stage_info stage_waiting_for_ddl= { 0, "Waiting for DDLs", 0};

#ifdef WITH_WSREP
// Aditional Galera thread states
PSI_stage_info stage_waiting_isolation= { 0, "Waiting to execute in isolation", 0};
PSI_stage_info stage_waiting_certification= {0, "Waiting for certification", 0};
PSI_stage_info stage_waiting_ddl= {0, "Waiting for TOI DDL", 0};
PSI_stage_info stage_waiting_flow= {0, "Waiting for flow control", 0};
#endif /* WITH_WSREP */

PSI_memory_key key_memory_DATE_TIME_FORMAT;
PSI_memory_key key_memory_DDL_LOG_MEMORY_ENTRY;
PSI_memory_key key_memory_Event_queue_element_for_exec_names;
PSI_memory_key key_memory_Event_scheduler_scheduler_param;
PSI_memory_key key_memory_Filesort_info_merge;
PSI_memory_key key_memory_Filesort_info_record_pointers;
PSI_memory_key key_memory_Gis_read_stream_err_msg;
PSI_memory_key key_memory_JOIN_CACHE;
PSI_memory_key key_memory_MPVIO_EXT_auth_info;
PSI_memory_key key_memory_MYSQL_BIN_LOG_basename;
PSI_memory_key key_memory_MYSQL_BIN_LOG_index;
PSI_memory_key key_memory_MYSQL_LOCK;
PSI_memory_key key_memory_MYSQL_LOG_name;
PSI_memory_key key_memory_MYSQL_RELAY_LOG_basename;
PSI_memory_key key_memory_MYSQL_RELAY_LOG_index;
PSI_memory_key key_memory_NAMED_ILINK_name;
PSI_memory_key key_memory_PROFILE;
PSI_memory_key key_memory_QUICK_RANGE_SELECT_mrr_buf_desc;
PSI_memory_key key_memory_Query_cache;
PSI_memory_key key_memory_Relay_log_info_group_relay_log_name;
PSI_memory_key key_memory_Row_data_memory_memory;
PSI_memory_key key_memory_Rpl_info_file_buffer;
PSI_memory_key key_memory_SLAVE_INFO;
PSI_memory_key key_memory_ST_SCHEMA_TABLE;
PSI_memory_key key_memory_Sort_param_tmp_buffer;
PSI_memory_key key_memory_Sys_var_charptr_value;
PSI_memory_key key_memory_TABLE;
PSI_memory_key key_memory_TABLE_RULE_ENT;
PSI_memory_key key_memory_TC_LOG_MMAP_pages;
PSI_memory_key key_memory_THD_db;
PSI_memory_key key_memory_THD_handler_tables_hash;
PSI_memory_key key_memory_THD_variables;
PSI_memory_key key_memory_Table_trigger_dispatcher;
PSI_memory_key key_memory_Unique_merge_buffer;
PSI_memory_key key_memory_Unique_sort_buffer;
PSI_memory_key key_memory_User_level_lock;
PSI_memory_key key_memory_XID;
PSI_memory_key key_memory_acl_cache;
PSI_memory_key key_memory_acl_mem;
PSI_memory_key key_memory_acl_memex;
PSI_memory_key key_memory_binlog_cache_mngr;
PSI_memory_key key_memory_binlog_pos;
PSI_memory_key key_memory_binlog_recover_exec;
PSI_memory_key key_memory_binlog_statement_buffer;
PSI_memory_key key_memory_binlog_ver_1_event;
PSI_memory_key key_memory_bison_stack;
PSI_memory_key key_memory_blob_mem_storage;
PSI_memory_key key_memory_dboptions_hash;
PSI_memory_key key_memory_dbnames_cache;
PSI_memory_key key_memory_errmsgs;
PSI_memory_key key_memory_frm_string;
PSI_memory_key key_memory_gdl;
PSI_memory_key key_memory_global_system_variables;
PSI_memory_key key_memory_handler_errmsgs;
PSI_memory_key key_memory_handlerton;
PSI_memory_key key_memory_hash_index_key_buffer;
PSI_memory_key key_memory_host_cache_hostname;
PSI_memory_key key_memory_ignored_db;
PSI_memory_key key_memory_locked_table_list;
PSI_memory_key key_memory_locked_thread_list;
PSI_memory_key key_memory_my_str_malloc;
PSI_memory_key key_memory_native_functions;
PSI_memory_key key_memory_prepared_statement_main_mem_root;
PSI_memory_key key_memory_prepared_statement_map;
PSI_memory_key key_memory_queue_item;
PSI_memory_key key_memory_quick_range_select_root;
PSI_memory_key key_memory_rpl_filter;
PSI_memory_key key_memory_sp_cache;
PSI_memory_key key_memory_sp_head_call_root;
PSI_memory_key key_memory_sp_head_execute_root;
PSI_memory_key key_memory_sp_head_main_root;
PSI_memory_key key_memory_table_mapping_root;
PSI_memory_key key_memory_table_share;
PSI_memory_key key_memory_table_triggers_list;
PSI_memory_key key_memory_thd_main_mem_root;
PSI_memory_key key_memory_thd_transactions;
PSI_memory_key key_memory_user_conn;
PSI_memory_key key_memory_user_var_entry;
PSI_memory_key key_memory_user_var_entry_value;
PSI_memory_key key_memory_String_value;
PSI_memory_key key_memory_WSREP;

#ifdef HAVE_PSI_INTERFACE

PSI_stage_info *all_server_stages[]=
{
  & stage_after_apply_event,
  & stage_after_create,
  & stage_after_opening_tables,
  & stage_after_table_lock,
  & stage_allocating_local_table,
  & stage_alter_inplace,
  & stage_alter_inplace_commit,
  & stage_alter_inplace_prepare,
  & stage_apply_event,
  & stage_binlog_write,
  & stage_binlog_processing_checkpoint_notify,
  & stage_binlog_stopping_background_thread,
  & stage_binlog_waiting_background_tasks,
  & stage_changing_master,
  & stage_checking_master_version,
  & stage_checking_permissions,
  & stage_checking_privileges_on_cached_query,
  & stage_checking_query_cache_for_query,
  & stage_cleaning_up,
  & stage_closing_tables,
  & stage_commit,
  & stage_commit_implicit,
  & stage_connecting_to_master,
  & stage_converting_heap_to_myisam,
  & stage_copy_to_tmp_table,
  & stage_copying_to_group_table,
  & stage_copying_to_tmp_table,
  & stage_creating_delayed_handler,
  & stage_creating_sort_index,
  & stage_creating_table,
  & stage_creating_tmp_table,
  & stage_deleting_from_main_table,
  & stage_deleting_from_reference_tables,
  & stage_discard_or_import_tablespace,
  & stage_enabling_keys,
  & stage_end,
  & stage_executing,
  & stage_execution_of_init_command,
  & stage_explaining,
  & stage_finding_key_cache,
  & stage_finished_reading_one_binlog_switching_to_next_binlog,
  & stage_flushing_relay_log_and_master_info_repository,
  & stage_flushing_relay_log_info_file,
  & stage_freeing_items,
  & stage_fulltext_initialization,
  & stage_got_handler_lock,
  & stage_got_old_table,
  & stage_init,
  & stage_init_update,
  & stage_insert,
  & stage_invalidating_query_cache_entries_table,
  & stage_invalidating_query_cache_entries_table_list,
  & stage_killing_slave,
  & stage_logging_slow_query,
  & stage_making_temp_file_append_before_load_data,
  & stage_making_temp_file_create_before_load_data,
  & stage_manage_keys,
  & stage_master_has_sent_all_binlog_to_slave,
  & stage_opening_tables,
  & stage_optimizing,
  & stage_preparing,
  & stage_purging_old_relay_logs,
  & stage_starting_cleanup,
  & stage_query_end,
  & stage_queueing_master_event_to_the_relay_log,
  & stage_reading_event_from_the_relay_log,
  & stage_recreating_table,
  & stage_registering_slave_on_master,
  & stage_removing_duplicates,
  & stage_removing_tmp_table,
  & stage_rename,
  & stage_rename_result_table,
  & stage_requesting_binlog_dump,
  & stage_reschedule,
  & stage_rollback,
  & stage_rollback_implicit,
  & stage_searching_rows_for_update,
  & stage_sending_binlog_event_to_slave,
  & stage_sending_cached_result_to_client,
  & stage_sending_data,
  & stage_setup,
  & stage_show_explain,
  & stage_slave_has_read_all_relay_log,
  & stage_sorting,
  & stage_sorting_for_group,
  & stage_sorting_for_order,
  & stage_sorting_result,
  & stage_sql_thd_waiting_until_delay,
  & stage_statistics,
  & stage_storing_result_in_query_cache,
  & stage_storing_row_into_queue,
  & stage_system_lock,
  & stage_unlocking_tables,
  & stage_table_lock,
  & stage_filling_schema_table,
  & stage_update,
  & stage_updating,
  & stage_updating_main_table,
  & stage_updating_reference_tables,
  & stage_upgrading_lock,
  & stage_user_lock,
  & stage_user_sleep,
  & stage_verifying_table,
  & stage_waiting_for_delay_list,
  & stage_waiting_for_gtid_to_be_written_to_binary_log,
  & stage_waiting_for_handler_insert,
  & stage_waiting_for_handler_lock,
  & stage_waiting_for_handler_open,
  & stage_waiting_for_insert,
  & stage_waiting_for_master_to_send_event,
  & stage_waiting_for_master_update,
  & stage_waiting_for_prior_transaction_to_commit,
  & stage_waiting_for_prior_transaction_to_start_commit,
  & stage_waiting_for_query_cache_lock,
  & stage_waiting_for_relay_log_space,
  & stage_waiting_for_room_in_worker_thread,
  & stage_waiting_for_slave_mutex_on_exit,
  & stage_waiting_for_slave_thread_to_start,
  & stage_waiting_for_table_flush,
  & stage_waiting_for_the_next_event_in_relay_log,
  & stage_waiting_for_the_slave_thread_to_advance_position,
  & stage_waiting_for_work_from_sql_thread,
  & stage_waiting_to_finalize_termination,
  & stage_master_gtid_wait_primary,
  & stage_master_gtid_wait,
  & stage_gtid_wait_other_connection,
  & stage_slave_background_process_request,
  & stage_slave_background_wait_request,
  & stage_waiting_for_semi_sync_ack_from_slave,
  & stage_waiting_for_semi_sync_slave,
  & stage_reading_semi_sync_ack,
  & stage_waiting_for_deadlock_kill,
  & stage_starting
#ifdef WITH_WSREP
  ,
  & stage_waiting_isolation,
  & stage_waiting_certification,
  & stage_waiting_ddl,
  & stage_waiting_flow
#endif /* WITH_WSREP */
};

PSI_socket_key key_socket_tcpip, key_socket_unix, key_socket_client_connection;

static PSI_socket_info all_server_sockets[]=
{
  { &key_socket_tcpip, "server_tcpip_socket", PSI_FLAG_GLOBAL},
  { &key_socket_unix, "server_unix_socket", PSI_FLAG_GLOBAL},
  { &key_socket_client_connection, "client_connection", 0}
};

static PSI_memory_info all_server_memory[]=
{
  { &key_memory_locked_table_list, "Locked_tables_list::m_locked_tables_root", 0},
  { &key_memory_locked_thread_list, "display_table_locks", PSI_FLAG_THREAD},
  { &key_memory_thd_transactions, "THD::transactions::mem_root", PSI_FLAG_THREAD},
//  { &key_memory_delegate, "Delegate::memroot", 0},
  { &key_memory_acl_mem, "sql_acl_mem", PSI_FLAG_GLOBAL},
  { &key_memory_acl_memex, "sql_acl_memex", PSI_FLAG_GLOBAL},
  { &key_memory_acl_cache, "acl_cache", PSI_FLAG_GLOBAL},
  { &key_memory_thd_main_mem_root, "thd::main_mem_root", PSI_FLAG_THREAD},
//  { &key_memory_help, "help", 0},
//  { &key_memory_new_frm_mem, "new_frm_mem", 0},
  { &key_memory_table_share, "TABLE_SHARE::mem_root", PSI_FLAG_GLOBAL}, /* table definition cache */
  { &key_memory_gdl, "gdl", 0},
  { &key_memory_table_triggers_list, "Table_triggers_list", 0},
//  { &key_memory_servers, "servers", 0},
  { &key_memory_prepared_statement_map, "Prepared_statement_map", PSI_FLAG_THREAD},
  { &key_memory_prepared_statement_main_mem_root, "Prepared_statement::main_mem_root", PSI_FLAG_THREAD},
//  { &key_memory_protocol_rset_root, "Protocol_local::m_rset_root", PSI_FLAG_THREAD},
//  { &key_memory_warning_info_warn_root, "Warning_info::m_warn_root", PSI_FLAG_THREAD},
  { &key_memory_sp_cache, "THD::sp_cache", 0},
  { &key_memory_sp_head_main_root, "sp_head::main_mem_root", 0},
  { &key_memory_sp_head_execute_root, "sp_head::execute_mem_root", PSI_FLAG_THREAD},
  { &key_memory_sp_head_call_root, "sp_head::call_mem_root", PSI_FLAG_THREAD},
  { &key_memory_table_mapping_root, "table_mapping::m_mem_root", 0},
  { &key_memory_quick_range_select_root, "QUICK_RANGE_SELECT::alloc", PSI_FLAG_THREAD},
//  { &key_memory_quick_index_merge_root, "QUICK_INDEX_MERGE_SELECT::alloc", PSI_FLAG_THREAD},
//  { &key_memory_quick_ror_intersect_select_root, "QUICK_ROR_INTERSECT_SELECT::alloc", PSI_FLAG_THREAD},
//  { &key_memory_quick_ror_union_select_root, "QUICK_ROR_UNION_SELECT::alloc", PSI_FLAG_THREAD},
//  { &key_memory_quick_group_min_max_select_root, "QUICK_GROUP_MIN_MAX_SELECT::alloc", PSI_FLAG_THREAD},
//  { &key_memory_test_quick_select_exec, "test_quick_select", PSI_FLAG_THREAD},
//  { &key_memory_prune_partitions_exec, "prune_partitions::exec", 0},
  { &key_memory_binlog_recover_exec, "MYSQL_BIN_LOG::recover", 0},
  { &key_memory_blob_mem_storage, "Blob_mem_storage::storage", 0},
  { &key_memory_NAMED_ILINK_name, "NAMED_ILINK::name", 0},
  { &key_memory_String_value, "String::value", 0},
  { &key_memory_Sys_var_charptr_value, "Sys_var_charptr::value", 0},
  { &key_memory_queue_item, "Queue::queue_item", 0},
  { &key_memory_THD_db, "THD::db", 0},
  { &key_memory_user_var_entry, "user_var_entry", 0},
//  { &key_memory_Slave_job_group_group_relay_log_name, "Slave_job_group::group_relay_log_name", 0},
  { &key_memory_Relay_log_info_group_relay_log_name, "Relay_log_info::group_relay_log_name", 0},
  { &key_memory_binlog_cache_mngr, "binlog_cache_mngr", 0},
  { &key_memory_Row_data_memory_memory, "Row_data_memory::memory", 0},
//  { &key_memory_Gtid_set_to_string, "Gtid_set::to_string", 0},
//  { &key_memory_Gtid_state_to_string, "Gtid_state::to_string", 0},
//  { &key_memory_Owned_gtids_to_string, "Owned_gtids::to_string", 0},
//  { &key_memory_log_event, "Log_event", 0},
//  { &key_memory_Incident_log_event_message, "Incident_log_event::message", 0},
//  { &key_memory_Rows_query_log_event_rows_query, "Rows_query_log_event::rows_query", 0},
  { &key_memory_Sort_param_tmp_buffer, "Sort_param::tmp_buffer", 0},
  { &key_memory_Filesort_info_merge, "Filesort_info::merge", 0},
  { &key_memory_Filesort_info_record_pointers, "Filesort_info::record_pointers", 0},
//  { &key_memory_Filesort_buffer_sort_keys, "Filesort_buffer::sort_keys", 0},
  { &key_memory_handler_errmsgs, "handler::errmsgs", 0},
  { &key_memory_handlerton, "handlerton", 0},
  { &key_memory_XID, "XID", 0},
  { &key_memory_host_cache_hostname, "host_cache::hostname", 0},
  { &key_memory_user_var_entry_value, "user_var_entry::value", 0},
  { &key_memory_User_level_lock, "User_level_lock", 0},
  { &key_memory_MYSQL_LOG_name, "MYSQL_LOG::name", 0},
  { &key_memory_TC_LOG_MMAP_pages, "TC_LOG_MMAP::pages", 0},
//  { &key_memory_my_bitmap_map, "my_bitmap_map", 0},
  { &key_memory_QUICK_RANGE_SELECT_mrr_buf_desc, "QUICK_RANGE_SELECT::mrr_buf_desc", 0},
  { &key_memory_Event_queue_element_for_exec_names, "Event_queue_element_for_exec::names", 0},
  { &key_memory_my_str_malloc, "my_str_malloc", 0},
  { &key_memory_MYSQL_BIN_LOG_basename, "MYSQL_BIN_LOG::basename", 0},
  { &key_memory_MYSQL_BIN_LOG_index, "MYSQL_BIN_LOG::index", 0},
  { &key_memory_MYSQL_RELAY_LOG_basename, "MYSQL_RELAY_LOG::basename", 0},
  { &key_memory_MYSQL_RELAY_LOG_index, "MYSQL_RELAY_LOG::index", 0},
  { &key_memory_rpl_filter, "rpl_filter memory", 0},
  { &key_memory_errmsgs, "errmsgs", 0},
  { &key_memory_Gis_read_stream_err_msg, "Gis_read_stream::err_msg", 0},
//  { &key_memory_Geometry_objects_data, "Geometry::ptr_and_wkb_data", 0},
  { &key_memory_MYSQL_LOCK, "MYSQL_LOCK", 0},
//  { &key_memory_NET_buff, "NET::buff", 0},
//  { &key_memory_NET_compress_packet, "NET::compress_packet", 0},
  { &key_memory_Event_scheduler_scheduler_param, "Event_scheduler::scheduler_param", 0},
//  { &key_memory_Gtid_set_Interval_chunk, "Gtid_set::Interval_chunk", 0},
//  { &key_memory_Owned_gtids_sidno_to_hash, "Owned_gtids::sidno_to_hash", 0},
//  { &key_memory_Sid_map_Node, "Sid_map::Node", 0},
//  { &key_memory_Gtid_state_group_commit_sidno, "Gtid_state::group_commit_sidno_locks", 0},
//  { &key_memory_Mutex_cond_array_Mutex_cond, "Mutex_cond_array::Mutex_cond", 0},
  { &key_memory_TABLE_RULE_ENT, "TABLE_RULE_ENT", 0},
//  { &key_memory_Rpl_info_table, "Rpl_info_table", 0},
  { &key_memory_Rpl_info_file_buffer, "Rpl_info_file::buffer", 0},
//  { &key_memory_db_worker_hash_entry, "db_worker_hash_entry", 0},
//  { &key_memory_rpl_slave_check_temp_dir, "rpl_slave::check_temp_dir", 0},
//  { &key_memory_rpl_slave_command_buffer, "rpl_slave::command_buffer", 0},
  { &key_memory_binlog_ver_1_event, "binlog_ver_1_event", 0},
  { &key_memory_SLAVE_INFO, "SLAVE_INFO", 0},
  { &key_memory_binlog_pos, "binlog_pos", 0},
//  { &key_memory_HASH_ROW_ENTRY, "HASH_ROW_ENTRY", 0},
  { &key_memory_binlog_statement_buffer, "binlog_statement_buffer", 0},
//  { &key_memory_partition_syntax_buffer, "partition_syntax_buffer", 0},
//  { &key_memory_READ_INFO, "READ_INFO", 0},
  { &key_memory_JOIN_CACHE, "JOIN_CACHE", 0},
//  { &key_memory_TABLE_sort_io_cache, "TABLE::sort_io_cache", 0},
//  { &key_memory_frm, "frm", 0},
  { &key_memory_Unique_sort_buffer, "Unique::sort_buffer", 0},
  { &key_memory_Unique_merge_buffer, "Unique::merge_buffer", 0},
  { &key_memory_TABLE, "TABLE", PSI_FLAG_GLOBAL}, /* Table cache */
//  { &key_memory_frm_extra_segment_buff, "frm::extra_segment_buff", 0},
//  { &key_memory_frm_form_pos, "frm::form_pos", 0},
  { &key_memory_frm_string, "frm::string", 0},
//  { &key_memory_LOG_name, "LOG_name", 0},
  { &key_memory_DATE_TIME_FORMAT, "DATE_TIME_FORMAT", 0},
  { &key_memory_DDL_LOG_MEMORY_ENTRY, "DDL_LOG_MEMORY_ENTRY", 0},
  { &key_memory_ST_SCHEMA_TABLE, "ST_SCHEMA_TABLE", 0},
  { &key_memory_ignored_db, "ignored_db", 0},
  { &key_memory_PROFILE, "PROFILE", 0},
  { &key_memory_global_system_variables, "global_system_variables", 0},
  { &key_memory_THD_variables, "THD::variables", 0},
//  { &key_memory_Security_context, "Security_context", 0},
//  { &key_memory_shared_memory_name, "Shared_memory_name", 0},
  { &key_memory_bison_stack, "bison_stack", 0},
  { &key_memory_THD_handler_tables_hash, "THD::handler_tables_hash", 0},
  { &key_memory_hash_index_key_buffer, "hash_index_key_buffer", 0},
  { &key_memory_dboptions_hash, "dboptions_hash", 0},
  { &key_memory_dbnames_cache, "dbnames_cache", 0},
  { &key_memory_user_conn, "user_conn", 0},
//  { &key_memory_LOG_POS_COORD, "LOG_POS_COORD", 0},
//  { &key_memory_XID_STATE, "XID_STATE", 0},
  { &key_memory_MPVIO_EXT_auth_info, "MPVIO_EXT::auth_info", 0},
//  { &key_memory_opt_bin_logname, "opt_bin_logname", 0},
  { &key_memory_Query_cache, "Query_cache", PSI_FLAG_GLOBAL},
//  { &key_memory_READ_RECORD_cache, "READ_RECORD_cache", 0},
//  { &key_memory_Quick_ranges, "Quick_ranges", 0},
//  { &key_memory_File_query_log_name, "File_query_log::name", 0},
  { &key_memory_Table_trigger_dispatcher, "Table_trigger_dispatcher::m_mem_root", 0},
//  { &key_memory_thd_timer, "thd_timer", 0},
//  { &key_memory_THD_Session_tracker, "THD::Session_tracker", 0},
//  { &key_memory_THD_Session_sysvar_resource_manager, "THD::Session_sysvar_resource_manager", 0},
//  { &key_memory_show_slave_status_io_gtid_set, "show_slave_status_io_gtid_set", 0},
//  { &key_memory_write_set_extraction, "write_set_extraction", 0},
//  { &key_memory_get_all_tables, "get_all_tables", 0},
//  { &key_memory_fill_schema_schemata, "fill_schema_schemata", 0},
  { &key_memory_native_functions, "native_functions", PSI_FLAG_GLOBAL},
  { &key_memory_WSREP, "wsrep", 0 }
};

/**
  Initialise all the performance schema instrumentation points
  used by the server.
*/
void init_server_psi_keys(void)
{
  const char* category= "sql";
  int count;

  count= array_elements(all_server_mutexes);
  mysql_mutex_register(category, all_server_mutexes, count);

  count= array_elements(all_server_rwlocks);
  mysql_rwlock_register(category, all_server_rwlocks, count);

  count= array_elements(all_server_conds);
  mysql_cond_register(category, all_server_conds, count);

  count= array_elements(all_server_threads);
  mysql_thread_register(category, all_server_threads, count);

  count= array_elements(all_server_files);
  mysql_file_register(category, all_server_files, count);

  count= array_elements(all_server_stages);
  mysql_stage_register(category, all_server_stages, count);

  count= array_elements(all_server_sockets);
  mysql_socket_register(category, all_server_sockets, count);

  count= array_elements(all_server_memory);
  mysql_memory_register(category, all_server_memory, count);

#ifdef HAVE_PSI_STATEMENT_INTERFACE
  init_sql_statement_info();
  count= array_elements(sql_statement_info);
  mysql_statement_register(category, sql_statement_info, count);

  init_sp_psi_keys();

  category= "com";
  init_com_statement_info();

  /*
    Register [0 .. COM_QUERY - 1] as "statement/com/..."
  */
  count= (int) COM_QUERY;
  mysql_statement_register(category, com_statement_info, count);

  /*
    Register [COM_QUERY + 1 .. COM_END] as "statement/com/..."
  */
  count= (int) COM_END - (int) COM_QUERY;
  mysql_statement_register(category, & com_statement_info[(int) COM_QUERY + 1], count);

  category= "abstract";
  /*
    Register [COM_QUERY] as "statement/abstract/com_query"
  */
  mysql_statement_register(category, & com_statement_info[(int) COM_QUERY], 1);

  /*
    When a new packet is received,
    it is instrumented as "statement/abstract/new_packet".
    Based on the packet type found, it later mutates to the
    proper narrow type, for example
    "statement/abstract/query" or "statement/com/ping".
    In cases of "statement/abstract/query", SQL queries are given to
    the parser, which mutates the statement type to an even more
    narrow classification, for example "statement/sql/select".
  */
  stmt_info_new_packet.m_key= 0;
  stmt_info_new_packet.m_name= "new_packet";
  stmt_info_new_packet.m_flags= PSI_FLAG_MUTABLE;
  mysql_statement_register(category, &stmt_info_new_packet, 1);

  /*
    Statements processed from the relay log are initially instrumented as
    "statement/abstract/relay_log". The parser will mutate the statement type to
    a more specific classification, for example "statement/sql/insert".
  */
  stmt_info_rpl.m_key= 0;
  stmt_info_rpl.m_name= "relay_log";
  stmt_info_rpl.m_flags= PSI_FLAG_MUTABLE;
  mysql_statement_register(category, &stmt_info_rpl, 1);
#endif
}

#endif /* HAVE_PSI_INTERFACE */


/*
  Connection ID allocation.

  We need to maintain thread_ids in the 32bit range,
  because this is how it is passed to the client in the protocol.

  The idea is to maintain a id range, initially set to
 (0,UINT32_MAX). Whenever new id is needed, we increment the
  lower limit and return its new value.

  On "overflow", if id can not be generated anymore(i.e lower == upper -1),
  we recalculate the range boundaries.
  To do that, we first collect thread ids that are in use, by traversing
  THD list, and find largest region within (0,UINT32_MAX), that is still free.

*/

static my_thread_id thread_id_max= UINT_MAX32;

#include <vector>
#include <algorithm>

/*
  Find largest unused thread_id range.

  i.e for every number N within the returned range,
  there is no existing connection with thread_id equal to N.

  The range is exclusive, lower bound is always >=0 and
  upper bound <=MAX_UINT32.

  @param[out] low  - lower bound for the range
  @param[out] high - upper bound for the range
*/

static my_bool recalculate_callback(THD *thd, std::vector<my_thread_id> *ids)
{
  ids->push_back(thd->thread_id);
  return 0;
}


static void recalculate_thread_id_range(my_thread_id *low, my_thread_id *high)
{
  std::vector<my_thread_id> ids;

  // Add sentinels
  ids.push_back(0);
  ids.push_back(UINT_MAX32);
  server_threads.iterate(recalculate_callback, &ids);

  std::sort(ids.begin(), ids.end());
  my_thread_id max_gap= 0;
  for (size_t i= 0; i < ids.size() - 1; i++)
  {
    my_thread_id gap= ids[i+1] - ids[i];
    if (gap > max_gap)
    {
      *low= ids[i];
      *high= ids[i+1];
      max_gap= gap;
    }
  }

  if (max_gap < 2)
  {
    /* Can't find free id. This is not really possible,
      we'd need 2^32 connections for this to happen.*/
    sql_print_error("Cannot find free connection id.");
    abort();
  }
}


my_thread_id next_thread_id(void)
{
  my_thread_id retval;
  DBUG_EXECUTE_IF("thread_id_overflow", global_thread_id= thread_id_max-2;);

  mysql_mutex_lock(&LOCK_thread_id);

  if (unlikely(global_thread_id == thread_id_max - 1))
  {
    recalculate_thread_id_range(&global_thread_id, &thread_id_max);
  }

  retval= ++global_thread_id;

  mysql_mutex_unlock(&LOCK_thread_id);
  return retval;
}<|MERGE_RESOLUTION|>--- conflicted
+++ resolved
@@ -1818,16 +1818,10 @@
   DBUG_PRINT("info", ("THD_count: %u", THD_count::value()));
 
   for (int i= 0; THD_count::connection_thd_count() - n_threads_awaiting_ack
-<<<<<<< HEAD
                  && i < 1000; i++)
   {
     if (DBUG_IF("only_kill_system_threads_no_loop"))
       break;
-=======
-                 && i < 1000 &&
-                 DBUG_EVALUATE_IF("only_kill_system_threads_no_loop", 0, 1);
-       i++)
->>>>>>> aff5ed39
     my_sleep(20000);
   }
 
@@ -1845,12 +1839,7 @@
   DBUG_PRINT("quit", ("Waiting for threads to die (count=%u)",
                   THD_count::connection_thd_count() - n_threads_awaiting_ack));
 
-<<<<<<< HEAD
   while (THD_count::connection_thd_count() - n_threads_awaiting_ack)
-=======
-  while (THD_count::connection_thd_count() - n_threads_awaiting_ack &&
-         DBUG_EVALUATE_IF("only_kill_system_threads_no_loop", 0, 1))
->>>>>>> aff5ed39
   {
     if (DBUG_IF("only_kill_system_threads_no_loop"))
       break;
