--- conflicted
+++ resolved
@@ -5511,21 +5511,12 @@
   table_alias_charset= (lower_case_table_names ?
 			files_charset_info :
 			&my_charset_bin);
-<<<<<<< HEAD
-  /* QQ To be deleted when we have key cache variables in a struct */
-  {
-    NAMED_LIST *not_used;
-    keybuff_size= (((KEY_CACHE *) find_named(&key_caches, "default", 7,
-					     &not_used))->size);
-  }
-=======
   /* Set up default values for a key cache */
   KEY_CACHE_VAR *key_cache= &dflt_key_cache_var;
   dflt_key_cache_block_size= key_cache->block_size;
   dflt_key_buff_size= key_cache->buff_size;
   dflt_key_cache_division_limit= key_cache->division_limit;
   dflt_key_cache_age_threshold= key_cache->age_threshold;
->>>>>>> b9a90dff
 }
 
 
