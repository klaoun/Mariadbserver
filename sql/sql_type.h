--- conflicted
+++ resolved
@@ -5900,7 +5900,15 @@
   {
     return MYSQL_TIMESTAMP_TIME;
   }
-<<<<<<< HEAD
+  bool is_val_native_ready() const override { return true; }
+  const Type_handler *type_handler_for_native_format() const override;
+  int cmp_native(const Native &a, const Native &b) const override;
+  bool Item_val_native_with_conversion(THD *thd, Item *, Native *to)
+                                       const override;
+  bool Item_val_native_with_conversion_result(THD *thd, Item *, Native *to)
+                                              const override;
+  bool Item_param_val_native(THD *thd, Item_param *item, Native *to)
+                             const override;
   bool partition_field_check(const LEX_CSTRING &field_name,
                              Item *item_expr) const override
   {
@@ -5911,14 +5919,6 @@
                            const Record_addr &addr,
                            const ST_FIELD_INFO &def,
                            bool show_field) const override;
-=======
-  bool is_val_native_ready() const { return true; }
-  const Type_handler *type_handler_for_native_format() const;
-  int cmp_native(const Native &a, const Native &b) const;
-  bool Item_val_native_with_conversion(THD *thd, Item *, Native *to) const;
-  bool Item_val_native_with_conversion_result(THD *thd, Item *, Native *to) const;
-  bool Item_param_val_native(THD *thd, Item_param *item, Native *to) const;
->>>>>>> ae33ebe5
   Item_literal *create_literal_item(THD *thd, const char *str, size_t length,
                                     CHARSET_INFO *cs, bool send_error)
                                     const override;
