/* Copyright (C) 2000-2006 MySQL AB

   This program is free software; you can redistribute it and/or modify
   it under the terms of the GNU General Public License as published by
   the Free Software Foundation; version 2 of the License.

   This program is distributed in the hope that it will be useful,
   but WITHOUT ANY WARRANTY; without even the implied warranty of
   MERCHANTABILITY or FITNESS FOR A PARTICULAR PURPOSE.  See the
   GNU General Public License for more details.

   You should have received a copy of the GNU General Public License
   along with this program; if not, write to the Free Software
   Foundation, Inc., 59 Temple Place, Suite 330, Boston, MA  02111-1307  USA */


/* classes to use when handling where clause */

#ifdef USE_PRAGMA_INTERFACE
#pragma interface			/* gcc class implementation */
#endif

#include "procedure.h"
#include <myisam.h>

typedef struct keyuse_t {
  TABLE *table;
  Item	*val;				/* or value if no field */
  table_map used_tables;
  uint	key, keypart, optimize;
  key_part_map keypart_map;
  ha_rows      ref_table_rows;
  /* 
    If true, the comparison this value was created from will not be
    satisfied if val has NULL 'value'.
  */
  bool null_rejecting;
  /*
    !NULL - This KEYUSE was created from an equality that was wrapped into
            an Item_func_trig_cond. This means the equality (and validity of 
            this KEYUSE element) can be turned on and off. The on/off state 
            is indicted by the pointed value:
              *cond_guard == TRUE <=> equality condition is on
              *cond_guard == FALSE <=> equality condition is off

    NULL  - Otherwise (the source equality can't be turned off)
  */
  bool *cond_guard;
} KEYUSE;

class store_key;

typedef struct st_table_ref
{
  bool		key_err;
  uint          key_parts;                // num of ...
  uint          key_length;               // length of key_buff
  int           key;                      // key no
  uchar         *key_buff;                // value to look for with key
  uchar         *key_buff2;               // key_buff+key_length
  store_key     **key_copy;               //
  Item          **items;                  // val()'s for each keypart
  /*  
    Array of pointers to trigger variables. Some/all of the pointers may be
    NULL.  The ref access can be used iff
    
      for each used key part i, (!cond_guards[i] || *cond_guards[i]) 

    This array is used by subquery code. The subquery code may inject
    triggered conditions, i.e. conditions that can be 'switched off'. A ref 
    access created from such condition is not valid when at least one of the 
    underlying conditions is switched off (see subquery code for more details)
  */
  bool          **cond_guards;
  /*
    (null_rejecting & (1<<i)) means the condition is '=' and no matching
    rows will be produced if items[i] IS NULL (see add_not_null_conds())
  */
  key_part_map  null_rejecting;
  table_map	depend_map;		  // Table depends on these tables.
  /* null byte position in the key_buf. Used for REF_OR_NULL optimization */
  uchar          *null_ref_key;
} TABLE_REF;


/*
  CACHE_FIELD and JOIN_CACHE is used on full join to cache records in outer
  table
*/

typedef struct st_cache_field {
  uchar *str;
  uint length, blob_length;
  Field_blob *blob_field;
  bool strip;
} CACHE_FIELD;


typedef struct st_join_cache {
  uchar *buff,*pos,*end;
  uint records,record_nr,ptr_record,fields,length,blobs;
  CACHE_FIELD *field,**blob_ptr;
  SQL_SELECT *select;
} JOIN_CACHE;


/*
  The structs which holds the join connections and join states
*/
enum join_type { JT_UNKNOWN,JT_SYSTEM,JT_CONST,JT_EQ_REF,JT_REF,JT_MAYBE_REF,
		 JT_ALL, JT_RANGE, JT_NEXT, JT_FT, JT_REF_OR_NULL,
		 JT_UNIQUE_SUBQUERY, JT_INDEX_SUBQUERY, JT_INDEX_MERGE};

class JOIN;

enum enum_nested_loop_state
{
  NESTED_LOOP_KILLED= -2, NESTED_LOOP_ERROR= -1,
  NESTED_LOOP_OK= 0, NESTED_LOOP_NO_MORE_ROWS= 1,
  NESTED_LOOP_QUERY_LIMIT= 3, NESTED_LOOP_CURSOR_LIMIT= 4
};


/* Values for JOIN_TAB::packed_info */
#define TAB_INFO_HAVE_VALUE 1
#define TAB_INFO_USING_INDEX 2
#define TAB_INFO_USING_WHERE 4
#define TAB_INFO_FULL_SCAN_ON_NULL 8

typedef enum_nested_loop_state
(*Next_select_func)(JOIN *, struct st_join_table *, bool);
typedef int (*Read_record_func)(struct st_join_table *tab);
Next_select_func setup_end_select_func(JOIN *join);


typedef struct st_join_table {
  st_join_table() {}                          /* Remove gcc warning */
  TABLE		*table;
  KEYUSE	*keyuse;			/* pointer to first used key */
  SQL_SELECT	*select;
  COND		*select_cond;
  QUICK_SELECT_I *quick;
  Item	       **on_expr_ref;   /* pointer to the associated on expression   */
  COND_EQUAL    *cond_equal;    /* multiple equalities for the on expression */
  st_join_table *first_inner;   /* first inner table for including outerjoin */
  bool           found;         /* true after all matches or null complement */
  bool           not_null_compl;/* true before null complement is added      */
  st_join_table *last_inner;    /* last table table for embedding outer join */
  st_join_table *first_upper;  /* first inner table for embedding outer join */
  st_join_table *first_unmatched; /* used for optimization purposes only     */
  
  /* Special content for EXPLAIN 'Extra' column or NULL if none */
  const char	*info;
  /* 
    Bitmap of TAB_INFO_* bits that encodes special line for EXPLAIN 'Extra'
    column, or 0 if there is no info.
  */
  uint          packed_info;

  Read_record_func read_first_record;
  Next_select_func next_select;
  READ_RECORD	read_record;
  /* 
    Currently the following two fields are used only for a [NOT] IN subquery
    if it is executed by an alternative full table scan when the left operand of
    the subquery predicate is evaluated to NULL.
  */  
  Read_record_func save_read_first_record;/* to save read_first_record */ 
  int (*save_read_record) (READ_RECORD *);/* to save read_record.read_record */
  double	worst_seeks;
  key_map	const_keys;			/* Keys with constant part */
  key_map	checked_keys;			/* Keys checked in find_best */
  key_map	needed_reg;
  key_map       keys;                           /* all keys with can be used */

  /* Either #rows in the table or 1 for const table.  */
  ha_rows	records;
  /*
    Number of records that will be scanned (yes scanned, not returned) by the
    best 'independent' access method, i.e. table scan or QUICK_*_SELECT)
  */
  ha_rows       found_records;
  /*
    Cost of accessing the table using "ALL" or range/index_merge access
    method (but not 'index' for some reason), i.e. this matches method which
    E(#records) is in found_records.
  */
  ha_rows       read_time;
  
  table_map	dependent,key_dependent;
  uint		use_quick,index;
  uint		status;				// Save status for cache
  uint		used_fields,used_fieldlength,used_blobs;
  enum join_type type;
  bool		cached_eq_ref_table,eq_ref_table,not_used_in_distinct;
  bool		sorted;
  /* 
    If it's not 0 the number stored this field indicates that the index
    scan has been chosen to access the table data and we expect to scan 
    this number of rows for the table.
  */ 
  ha_rows       limit; 
  TABLE_REF	ref;
  JOIN_CACHE	cache;
  JOIN		*join;
  /* Bitmap of nested joins this table is part of */
  nested_join_map embedding_map;

  void cleanup();
  inline bool is_using_loose_index_scan()
  {
    return (select && select->quick &&
            (select->quick->get_type() ==
             QUICK_SELECT_I::QS_TYPE_GROUP_MIN_MAX));
  }
} JOIN_TAB;

enum_nested_loop_state sub_select_cache(JOIN *join, JOIN_TAB *join_tab, bool
                                        end_of_records);
enum_nested_loop_state sub_select(JOIN *join,JOIN_TAB *join_tab, bool
                                  end_of_records);

/*
  Information about a position of table within a join order. Used in join
  optimization.
*/
typedef struct st_position
{
  /*
    The "fanout": number of output rows that will be produced (after
    pushed down selection condition is applied) per each row combination of
    previous tables.
  */
  double records_read;

  /* 
    Cost accessing the table in course of the entire complete join execution,
    i.e. cost of one access method use (e.g. 'range' or 'ref' scan ) times 
    number the access method will be invoked.
  */
  double read_time;
  JOIN_TAB *table;

  /*
    NULL  -  'index' or 'range' or 'index_merge' or 'ALL' access is used.
    Other - [eq_]ref[_or_null] access is used. Pointer to {t.keypart1 = expr}
  */
  KEYUSE *key;

  /* If ref-based access is used: bitmap of tables this table depends on  */
  table_map ref_depend_map;
} POSITION;


typedef struct st_rollup
{
  enum State { STATE_NONE, STATE_INITED, STATE_READY };
  State state;
  Item_null_result **null_items;
  Item ***ref_pointer_arrays;
  List<Item> *fields;
} ROLLUP;


class JOIN :public Sql_alloc
{
  JOIN(const JOIN &rhs);                        /* not implemented */
  JOIN& operator=(const JOIN &rhs);             /* not implemented */
public:
  JOIN_TAB *join_tab,**best_ref;
  JOIN_TAB **map2table;    // mapping between table indexes and JOIN_TABs
  JOIN_TAB *join_tab_save; // saved join_tab for subquery reexecution
  TABLE    **table,**all_tables,*sort_by_table;
  uint	   tables,const_tables;
  uint	   send_group_parts;
  bool	   sort_and_group,first_record,full_join,group, no_field_update;
  bool	   do_send_rows;
  /*
    TRUE when we want to resume nested loop iterations when
    fetching data from a cursor
  */
  bool     resume_nested_loop;
  table_map const_table_map,found_const_table_map,outer_join;
  ha_rows  send_records,found_records,examined_rows,row_limit, select_limit;
  /*
    Used to fetch no more than given amount of rows per one
    fetch operation of server side cursor.
    The value is checked in end_send and end_send_group in fashion, similar
    to offset_limit_cnt:
      - fetch_limit= HA_POS_ERROR if there is no cursor.
      - when we open a cursor, we set fetch_limit to 0,
      - on each fetch iteration we add num_rows to fetch to fetch_limit
  */
  ha_rows  fetch_limit;
  POSITION positions[MAX_TABLES+1],best_positions[MAX_TABLES+1];
  
  /* 
    Bitmap of nested joins embedding the position at the end of the current 
    partial join (valid only during join optimizer run).
  */
  nested_join_map cur_embedding_map;

  double   best_read;
  List<Item> *fields;
  List<Cached_item> group_fields, group_fields_cache;
  TABLE    *tmp_table;
  // used to store 2 possible tmp table of SELECT
  TABLE    *exec_tmp_table1, *exec_tmp_table2;
  THD	   *thd;
  Item_sum  **sum_funcs, ***sum_funcs_end;
  /* second copy of sumfuncs (for queries with 2 temporary tables */
  Item_sum  **sum_funcs2, ***sum_funcs_end2;
  Procedure *procedure;
  Item	    *having;
  Item      *tmp_having; // To store having when processed temporary table
  Item      *having_history; // Store having for explain
  ulonglong  select_options;
  select_result *result;
  TMP_TABLE_PARAM tmp_table_param;
  MYSQL_LOCK *lock;
  // unit structure (with global parameters) for this select
  SELECT_LEX_UNIT *unit;
  // select that processed
  SELECT_LEX *select_lex;
  /* 
    TRUE <=> optimizer must not mark any table as a constant table.
    This is needed for subqueries in form "a IN (SELECT .. UNION SELECT ..):
    when we optimize the select that reads the results of the union from a
    temporary table, we must not mark the temp. table as constant because
    the number of rows in it may vary from one subquery execution to another.
  */
  bool no_const_tables; 
  
  JOIN *tmp_join; // copy of this JOIN to be used with temporary tables
  ROLLUP rollup;				// Used with rollup

  bool select_distinct;				// Set if SELECT DISTINCT
  /*
    If we have the GROUP BY statement in the query,
    but the group_list was emptied by optimizer, this
    flag is TRUE.
    It happens when fields in the GROUP BY are from
    constant table
  */
  bool group_optimized_away;

  /*
    simple_xxxxx is set if ORDER/GROUP BY doesn't include any references
    to other tables than the first non-constant table in the JOIN.
    It's also set if ORDER/GROUP BY is empty.
  */
  bool simple_order, simple_group;
  /*
    Is set only in case if we have a GROUP BY clause
    and no ORDER BY after constant elimination of 'order'.
  */
  bool no_order;
  /* Is set if we have a GROUP BY and we have ORDER BY on a constant. */
  bool          skip_sort_order;

  bool need_tmp, hidden_group_fields;
  DYNAMIC_ARRAY keyuse;
  Item::cond_result cond_value, having_value;
  List<Item> all_fields; // to store all fields that used in query
  //Above list changed to use temporary table
  List<Item> tmp_all_fields1, tmp_all_fields2, tmp_all_fields3;
  //Part, shared with list above, emulate following list
  List<Item> tmp_fields_list1, tmp_fields_list2, tmp_fields_list3;
  List<Item> &fields_list; // hold field list passed to mysql_select
  List<Item> procedure_fields_list;
  int error;

  ORDER *order, *group_list, *proc_param; //hold parameters of mysql_select
  COND *conds;                            // ---"---
  Item *conds_history;                    // store WHERE for explain
  TABLE_LIST *tables_list;           //hold 'tables' parameter of mysql_select
  List<TABLE_LIST> *join_list;       // list of joined tables in reverse order
  COND_EQUAL *cond_equal;
  SQL_SELECT *select;                //created in optimisation phase
  JOIN_TAB *return_tab;              //used only for outer joins
  Item **ref_pointer_array; //used pointer reference for this select
  // Copy of above to be used with different lists
  Item **items0, **items1, **items2, **items3, **current_ref_pointer_array;
  uint ref_pointer_array_size; // size of above in bytes
  const char *zero_result_cause; // not 0 if exec must return zero result
  
  bool union_part; // this subselect is part of union 
  bool optimized; // flag to avoid double optimization in EXPLAIN

  /* 
    storage for caching buffers allocated during query execution. 
    These buffers allocations need to be cached as the thread memory pool is
    cleared only at the end of the execution of the whole query and not caching
    allocations that occur in repetition at execution time will result in 
    excessive memory usage.
  */  
  SORT_FIELD *sortorder;                        // make_unireg_sortorder()
  TABLE **table_reexec;                         // make_simple_join()
  JOIN_TAB *join_tab_reexec;                    // make_simple_join()
  /* end of allocation caching storage */

  JOIN(THD *thd_arg, List<Item> &fields_arg, ulonglong select_options_arg,
       select_result *result_arg)
    :fields_list(fields_arg)
  {
    init(thd_arg, fields_arg, select_options_arg, result_arg);
  }

  void init(THD *thd_arg, List<Item> &fields_arg, ulonglong select_options_arg,
       select_result *result_arg)
  {
    join_tab= join_tab_save= 0;
    table= 0;
    tables= 0;
    const_tables= 0;
    join_list= 0;
    sort_and_group= 0;
    first_record= 0;
    do_send_rows= 1;
    resume_nested_loop= FALSE;
    send_records= 0;
    found_records= 0;
    fetch_limit= HA_POS_ERROR;
    examined_rows= 0;
    exec_tmp_table1= 0;
    exec_tmp_table2= 0;
    sortorder= 0;
    table_reexec= 0;
    join_tab_reexec= 0;
    thd= thd_arg;
    sum_funcs= sum_funcs2= 0;
    procedure= 0;
    having= tmp_having= having_history= 0;
    select_options= select_options_arg;
    result= result_arg;
    lock= thd_arg->lock;
    select_lex= 0; //for safety
    tmp_join= 0;
    select_distinct= test(select_options & SELECT_DISTINCT);
    no_order= 0;
    simple_order= 0;
    simple_group= 0;
    skip_sort_order= 0;
    need_tmp= 0;
    hidden_group_fields= 0; /*safety*/
    error= 0;
    select= 0;
    return_tab= 0;
    ref_pointer_array= items0= items1= items2= items3= 0;
    ref_pointer_array_size= 0;
    zero_result_cause= 0;
    optimized= 0;
    cond_equal= 0;
    group_optimized_away= 0;

    all_fields= fields_arg;
    fields_list= fields_arg;
    bzero((char*) &keyuse,sizeof(keyuse));
    tmp_table_param.init();
    tmp_table_param.end_write_records= HA_POS_ERROR;
    rollup.state= ROLLUP::STATE_NONE;

    no_const_tables= FALSE;
  }

  int prepare(Item ***rref_pointer_array, TABLE_LIST *tables, uint wind_num,
	      COND *conds, uint og_num, ORDER *order, ORDER *group,
	      Item *having, ORDER *proc_param, SELECT_LEX *select,
	      SELECT_LEX_UNIT *unit);
  int optimize();
  int reinit();
  void exec();
  int destroy();
  void restore_tmp();
  bool alloc_func_list();
  bool make_sum_func_list(List<Item> &all_fields, List<Item> &send_fields,
			  bool before_group_by, bool recompute= FALSE);

  inline void set_items_ref_array(Item **ptr)
  {
    memcpy((char*) ref_pointer_array, (char*) ptr, ref_pointer_array_size);
    current_ref_pointer_array= ptr;
  }
  inline void init_items_ref_array()
  {
    items0= ref_pointer_array + all_fields.elements;
    memcpy(items0, ref_pointer_array, ref_pointer_array_size);
    current_ref_pointer_array= items0;
  }

  bool rollup_init();
  bool rollup_make_fields(List<Item> &all_fields, List<Item> &fields,
			  Item_sum ***func);
  int rollup_send_data(uint idx);
  int rollup_write_data(uint idx, TABLE *table);
  void remove_subq_pushed_predicates(Item **where);
  /*
    Release memory and, if possible, the open tables held by this execution
    plan (and nested plans). It's used to release some tables before
    the end of execution in order to increase concurrency and reduce
    memory consumption.
  */
  void join_free();
  /* Cleanup this JOIN, possibly for reuse */
  void cleanup(bool full);
  void clear();
  bool save_join_tab();
  bool init_save_join_tab();
  bool send_row_on_empty_set()
  {
    return (do_send_rows && tmp_table_param.sum_func_count != 0 &&
	    !group_list);
  }
  bool change_result(select_result *result);
  bool is_top_level_join() const
  {
    return (unit == &thd->lex->unit && (unit->fake_select_lex == 0 ||
                                        select_lex == unit->fake_select_lex));
  }
};


typedef struct st_select_check {
  uint const_ref,reg_ref;
} SELECT_CHECK;

extern const char *join_type_str[];
void TEST_join(JOIN *join);

/* Extern functions in sql_select.cc */
bool store_val_in_field(Field *field, Item *val, enum_check_fields check_flag);
TABLE *create_tmp_table(THD *thd,TMP_TABLE_PARAM *param,List<Item> &fields,
			ORDER *group, bool distinct, bool save_sum_fields,
			ulonglong select_options, ha_rows rows_limit,
			char* alias);
void free_tmp_table(THD *thd, TABLE *entry);
void count_field_types(SELECT_LEX *select_lex, TMP_TABLE_PARAM *param, 
                       List<Item> &fields, bool reset_with_sum_func);
bool setup_copy_fields(THD *thd, TMP_TABLE_PARAM *param,
		       Item **ref_pointer_array,
		       List<Item> &new_list1, List<Item> &new_list2,
		       uint elements, List<Item> &fields);
void copy_fields(TMP_TABLE_PARAM *param);
void copy_funcs(Item **func_ptr);
bool create_myisam_from_heap(THD *thd, TABLE *table, TMP_TABLE_PARAM *param,
			     int error, bool ignore_last_dupp_error);
uint find_shortest_key(TABLE *table, const key_map *usable_keys);
Field* create_tmp_field_from_field(THD *thd, Field* org_field,
                                   const char *name, TABLE *table,
                                   Item_field *item, uint convert_blob_length);
                                                                      
/* functions from opt_sum.cc */
bool simple_pred(Item_func *func_item, Item **args, bool *inv_order);
int opt_sum_query(TABLE_LIST *tables, List<Item> &all_fields,COND *conds);

/* from sql_delete.cc, used by opt_range.cc */
extern "C" int refpos_order_cmp(void* arg, const void *a,const void *b);

/* class to copying an field/item to a key struct */

class store_key :public Sql_alloc
{
public:
  bool null_key; /* TRUE <=> the value of the key has a null part */
  enum store_key_result { STORE_KEY_OK, STORE_KEY_FATAL, STORE_KEY_CONV };
  store_key(THD *thd, Field *field_arg, uchar *ptr, uchar *null, uint length)
    :null_key(0), null_ptr(null), err(0)
  {
<<<<<<< HEAD
    if (field_arg->type() == MYSQL_TYPE_BLOB)
    {
        /* Key segments are always packed with a 2 byte length prefix */
      to_field= new Field_varstring(ptr, length, 2, null, 1, 
                                    Field::NONE, field_arg->field_name,
                                    field_arg->table->s, field_arg->charset());
      to_field->init(field_arg->table);
=======
    if (field_arg->type() == FIELD_TYPE_BLOB
        || field_arg->type() == FIELD_TYPE_GEOMETRY)
    {
      /* 
        Key segments are always packed with a 2 byte length prefix.
        See mi_rkey for details.
      */
      to_field=new Field_varstring(ptr, length, 2, (uchar*) null, 1, 
				   Field::NONE, field_arg->field_name,
				   field_arg->table, field_arg->charset());
>>>>>>> 933bf869
    }
    else
      to_field=field_arg->new_key_field(thd->mem_root, field_arg->table,
                                        ptr, null, 1);
  }
  virtual ~store_key() {}			/* Not actually needed */
  virtual const char *name() const=0;

  /**
    @brief sets ignore truncation warnings mode and calls the real copy method

    @details this function makes sure truncation warnings when preparing the
    key buffers don't end up as errors (because of an enclosing INSERT/UPDATE).
  */
  enum store_key_result copy()
  {
    enum store_key_result result;
    enum_check_fields saved_count_cuted_fields= 
      to_field->table->in_use->count_cuted_fields;

    to_field->table->in_use->count_cuted_fields= CHECK_FIELD_IGNORE;

    result= copy_inner();

    to_field->table->in_use->count_cuted_fields= saved_count_cuted_fields;

    return result;
  }

 protected:
  Field *to_field;				// Store data here
  uchar *null_ptr;
  uchar err;

  virtual enum store_key_result copy_inner()=0;
};


class store_key_field: public store_key
{
  Copy_field copy_field;
  const char *field_name;
 public:
  store_key_field(THD *thd, Field *to_field_arg, uchar *ptr,
                  uchar *null_ptr_arg,
		  uint length, Field *from_field, const char *name_arg)
    :store_key(thd, to_field_arg,ptr,
	       null_ptr_arg ? null_ptr_arg : from_field->maybe_null() ? &err
	       : (uchar*) 0, length), field_name(name_arg)
  {
    if (to_field)
    {
      copy_field.set(to_field,from_field,0);
    }
  }
  const char *name() const { return field_name; }

 protected: 
  enum store_key_result copy_inner()
  {
    TABLE *table= copy_field.to_field->table;
    my_bitmap_map *old_map= dbug_tmp_use_all_columns(table,
                                                     table->write_set);
    copy_field.do_copy(&copy_field);
    dbug_tmp_restore_column_map(table->write_set, old_map);
    null_key= to_field->is_null();
    return err != 0 ? STORE_KEY_FATAL : STORE_KEY_OK;
  }
};


class store_key_item :public store_key
{
 protected:
  Item *item;
public:
  store_key_item(THD *thd, Field *to_field_arg, uchar *ptr,
                 uchar *null_ptr_arg, uint length, Item *item_arg)
    :store_key(thd, to_field_arg, ptr,
	       null_ptr_arg ? null_ptr_arg : item_arg->maybe_null ?
	       &err : (uchar*) 0, length), item(item_arg)
  {}
  const char *name() const { return "func"; }

 protected:  
  enum store_key_result copy_inner()
  {
    TABLE *table= to_field->table;
    my_bitmap_map *old_map= dbug_tmp_use_all_columns(table,
                                                     table->write_set);
    int res= item->save_in_field(to_field, 1);
    dbug_tmp_restore_column_map(table->write_set, old_map);
    null_key= to_field->is_null() || item->null_value;
    return (err != 0 || res > 2 ? STORE_KEY_FATAL : (store_key_result) res); 
  }
};


class store_key_const_item :public store_key_item
{
  bool inited;
public:
  store_key_const_item(THD *thd, Field *to_field_arg, uchar *ptr,
		       uchar *null_ptr_arg, uint length,
		       Item *item_arg)
    :store_key_item(thd, to_field_arg,ptr,
		    null_ptr_arg ? null_ptr_arg : item_arg->maybe_null ?
		    &err : (uchar*) 0, length, item_arg), inited(0)
  {
  }
  const char *name() const { return "const"; }

protected:  
  enum store_key_result copy_inner()
  {
    int res;
    if (!inited)
    {
      inited=1;
      if ((res= item->save_in_field(to_field, 1)))
      {       
        if (!err)
          err= res;
      }
    }
    null_key= to_field->is_null() || item->null_value;
    return (err > 2 ?  STORE_KEY_FATAL : (store_key_result) err);
  }
};

bool cp_buffer_from_ref(THD *thd, TABLE *table, TABLE_REF *ref);
bool error_if_full_join(JOIN *join);
int report_error(TABLE *table, int error);
int safe_index_read(JOIN_TAB *tab);
COND *remove_eq_conds(THD *thd, COND *cond, Item::cond_result *cond_value);<|MERGE_RESOLUTION|>--- conflicted
+++ resolved
@@ -566,26 +566,17 @@
   store_key(THD *thd, Field *field_arg, uchar *ptr, uchar *null, uint length)
     :null_key(0), null_ptr(null), err(0)
   {
-<<<<<<< HEAD
-    if (field_arg->type() == MYSQL_TYPE_BLOB)
-    {
-        /* Key segments are always packed with a 2 byte length prefix */
-      to_field= new Field_varstring(ptr, length, 2, null, 1, 
-                                    Field::NONE, field_arg->field_name,
-                                    field_arg->table->s, field_arg->charset());
-      to_field->init(field_arg->table);
-=======
-    if (field_arg->type() == FIELD_TYPE_BLOB
-        || field_arg->type() == FIELD_TYPE_GEOMETRY)
+    if (field_arg->type() == MYSQL_TYPE_BLOB
+        || field_arg->type() == MYSQL_TYPE_GEOMETRY)
     {
       /* 
         Key segments are always packed with a 2 byte length prefix.
         See mi_rkey for details.
       */
-      to_field=new Field_varstring(ptr, length, 2, (uchar*) null, 1, 
-				   Field::NONE, field_arg->field_name,
-				   field_arg->table, field_arg->charset());
->>>>>>> 933bf869
+      to_field= new Field_varstring(ptr, length, 2, null, 1, 
+                                    Field::NONE, field_arg->field_name,
+                                    field_arg->table->s, field_arg->charset());
+      to_field->init(field_arg->table);
     }
     else
       to_field=field_arg->new_key_field(thd->mem_root, field_arg->table,
