--- conflicted
+++ resolved
@@ -1,12 +1,8 @@
 #ifndef SQL_SELECT_INCLUDED
 #define SQL_SELECT_INCLUDED
 
-<<<<<<< HEAD
-/* Copyright (c) 2000, 2010, Oracle and/or its affiliates.
+/* Copyright (c) 2000, 2011, Oracle and/or its affiliates.
    Copyright (c) 2010, 2011, Monty Program Ab
-=======
-/* Copyright (c) 2000, 2011, Oracle and/or its affiliates. All rights reserved.
->>>>>>> 3604b340
 
    This program is free software; you can redistribute it and/or modify
    it under the terms of the GNU General Public License as published by
