/* Copyright (C) 2000-2003 MySQL AB

  This program is free software; you can redistribute it and/or modify
  it under the terms of the GNU General Public License as published by
  the Free Software Foundation; either version 2 of the License, or
  (at your option) any later version.

  This program is distributed in the hope that it will be useful,
  but WITHOUT ANY WARRANTY; without even the implied warranty of
  MERCHANTABILITY or FITNESS FOR A PARTICULAR PURPOSE.  See the
  GNU General Public License for more details.

  You should have received a copy of the GNU General Public License
  along with this program; if not, write to the Free Software
  Foundation, Inc., 59 Temple Place, Suite 330, Boston, MA  02111-1307  USA 
*/

/*
  This file defines the NDB Cluster handler: the interface between MySQL and
  NDB Cluster
*/

#ifdef __GNUC__
#pragma implementation                          // gcc: Class implementation
#endif

#include "mysql_priv.h"

#ifdef HAVE_NDBCLUSTER_DB
#include <my_dir.h>
#include "ha_ndbcluster.h"
#include <ndbapi/NdbApi.hpp>
#include <ndbapi/NdbScanFilter.hpp>

// options from from mysqld.cc
extern my_bool opt_ndb_optimized_node_selection;
extern const char *opt_ndbcluster_connectstring;

// Default value for parallelism
static const int parallelism= 0;

// Default value for max number of transactions
// createable against NDB from this handler
static const int max_transactions= 256;

static const char *ha_ndb_ext=".ndb";

#define NDB_HIDDEN_PRIMARY_KEY_LENGTH 8


#define ERR_PRINT(err) \
  DBUG_PRINT("error", ("%d  message: %s", err.code, err.message))

#define ERR_RETURN(err)		         \
{				         \
  const NdbError& tmp= err;              \
  ERR_PRINT(tmp);		         \
  DBUG_RETURN(ndb_to_mysql_error(&tmp)); \
}

// Typedefs for long names
typedef NdbDictionary::Column NDBCOL;
typedef NdbDictionary::Table NDBTAB;
typedef NdbDictionary::Index  NDBINDEX;
typedef NdbDictionary::Dictionary  NDBDICT;

bool ndbcluster_inited= FALSE;

static Ndb* g_ndb= NULL;
static Ndb_cluster_connection* g_ndb_cluster_connection= NULL;

// Handler synchronization
pthread_mutex_t ndbcluster_mutex;

// Table lock handling
static HASH ndbcluster_open_tables;

static byte *ndbcluster_get_key(NDB_SHARE *share,uint *length,
                                my_bool not_used __attribute__((unused)));
static NDB_SHARE *get_share(const char *table_name);
static void free_share(NDB_SHARE *share);

static int packfrm(const void *data, uint len, const void **pack_data, uint *pack_len);
static int unpackfrm(const void **data, uint *len,
		     const void* pack_data);

static int ndb_get_table_statistics(Ndb*, const char *, 
				    struct Ndb_statistics *);


/*
  Dummy buffer to read zero pack_length fields
  which are mapped to 1 char
*/
static uint32 dummy_buf;

/*
  Stats that can be retrieved from ndb
*/

struct Ndb_statistics {
  Uint64 row_count;
  Uint64 commit_count;
  Uint64 row_size;
  Uint64 fragment_memory;
};

/* Status variables shown with 'show status like 'Ndb%' */

static long ndb_cluster_node_id= 0;
static const char * ndb_connected_host= 0;
static long ndb_connected_port= 0;
static long ndb_number_of_replicas= 0;
static long ndb_number_of_storage_nodes= 0;

static int update_status_variables(Ndb_cluster_connection *c)
{
  ndb_cluster_node_id=         c->node_id();
  ndb_connected_port=          c->get_connected_port();
  ndb_connected_host=          c->get_connected_host();
  ndb_number_of_replicas=      0;
  ndb_number_of_storage_nodes= c->no_db_nodes();
  return 0;
}

struct show_var_st ndb_status_variables[]= {
  {"cluster_node_id",        (char*) &ndb_cluster_node_id,         SHOW_LONG},
  {"connected_host",         (char*) &ndb_connected_host,      SHOW_CHAR_PTR},
  {"connected_port",         (char*) &ndb_connected_port,          SHOW_LONG},
//  {"number_of_replicas",     (char*) &ndb_number_of_replicas,      SHOW_LONG},
  {"number_of_storage_nodes",(char*) &ndb_number_of_storage_nodes, SHOW_LONG},
  {NullS, NullS, SHOW_LONG}
};

/*
  Error handling functions
*/

struct err_code_mapping
{
  int ndb_err;
  int my_err;
  int show_warning;
};

static const err_code_mapping err_map[]= 
{
  { 626, HA_ERR_KEY_NOT_FOUND, 0 },
  { 630, HA_ERR_FOUND_DUPP_KEY, 0 },
  { 893, HA_ERR_FOUND_DUPP_KEY, 0 },
  { 721, HA_ERR_TABLE_EXIST, 1 },
  { 4244, HA_ERR_TABLE_EXIST, 1 },

  { 709, HA_ERR_NO_SUCH_TABLE, 1 },
  { 284, HA_ERR_NO_SUCH_TABLE, 1 },

  { 266, HA_ERR_LOCK_WAIT_TIMEOUT, 1 },
  { 274, HA_ERR_LOCK_WAIT_TIMEOUT, 1 },
  { 296, HA_ERR_LOCK_WAIT_TIMEOUT, 1 },
  { 297, HA_ERR_LOCK_WAIT_TIMEOUT, 1 },
  { 237, HA_ERR_LOCK_WAIT_TIMEOUT, 1 },

  { 623, HA_ERR_RECORD_FILE_FULL, 1 },
  { 624, HA_ERR_RECORD_FILE_FULL, 1 },
  { 625, HA_ERR_RECORD_FILE_FULL, 1 },
  { 826, HA_ERR_RECORD_FILE_FULL, 1 },
  { 827, HA_ERR_RECORD_FILE_FULL, 1 },
  { 832, HA_ERR_RECORD_FILE_FULL, 1 },

  { 0, 1, 0 },

  { -1, -1, 1 }
};


static int ndb_to_mysql_error(const NdbError *err)
{
  uint i;
  for (i=0; err_map[i].ndb_err != err->code && err_map[i].my_err != -1; i++);
  if (err_map[i].show_warning)
  {
    // Push the NDB error message as warning
    push_warning_printf(current_thd, MYSQL_ERROR::WARN_LEVEL_ERROR,
			ER_GET_ERRMSG, ER(ER_GET_ERRMSG),
			err->code, err->message, "NDB");
  }
  if (err_map[i].my_err == -1)
    return err->code;
  return err_map[i].my_err;
}



inline
int execute_no_commit(ha_ndbcluster *h, NdbTransaction *trans)
{
#ifdef NOT_USED
  int m_batch_execute= 0;
  if (m_batch_execute)
    return 0;
#endif
  return trans->execute(NdbTransaction::NoCommit,
			NdbTransaction::AbortOnError,
			h->m_force_send);
}

inline
int execute_commit(ha_ndbcluster *h, NdbTransaction *trans)
{
#ifdef NOT_USED
  int m_batch_execute= 0;
  if (m_batch_execute)
    return 0;
#endif
  return trans->execute(NdbTransaction::Commit,
			NdbTransaction::AbortOnError,
			h->m_force_send);
}

inline
int execute_commit(THD *thd, NdbTransaction *trans)
{
#ifdef NOT_USED
  int m_batch_execute= 0;
  if (m_batch_execute)
    return 0;
#endif
  return trans->execute(NdbTransaction::Commit,
			NdbTransaction::AbortOnError,
			thd->variables.ndb_force_send);
}

inline
int execute_no_commit_ie(ha_ndbcluster *h, NdbTransaction *trans)
{
#ifdef NOT_USED
  int m_batch_execute= 0;
  if (m_batch_execute)
    return 0;
#endif
  return trans->execute(NdbTransaction::NoCommit,
			NdbTransaction::AO_IgnoreError,
			h->m_force_send);
}

/*
  Place holder for ha_ndbcluster thread specific data
*/

Thd_ndb::Thd_ndb()
{
  ndb= new Ndb(g_ndb_cluster_connection, "");
  lock_count= 0;
  count= 0;
  error= 0;
}

Thd_ndb::~Thd_ndb()
{
  if (ndb)
    delete ndb;
  ndb= 0;
}

inline
Ndb *ha_ndbcluster::get_ndb()
{
  return ((Thd_ndb*)current_thd->transaction.thd_ndb)->ndb;
}

/*
 * manage uncommitted insert/deletes during transactio to get records correct
 */

struct Ndb_table_local_info {
  int no_uncommitted_rows_count;
  ulong last_count;
  ha_rows records;
};

void ha_ndbcluster::set_rec_per_key()
{
  DBUG_ENTER("ha_ndbcluster::get_status_const");
  for (uint i=0 ; i < table->s->keys ; i++)
  {
    table->key_info[i].rec_per_key[table->key_info[i].key_parts-1]= 1;
  }
  DBUG_VOID_RETURN;
}

void ha_ndbcluster::records_update()
{
  if (m_ha_not_exact_count)
    return;
  DBUG_ENTER("ha_ndbcluster::records_update");
  struct Ndb_table_local_info *info= (struct Ndb_table_local_info *)m_table_info;
  DBUG_PRINT("info", ("id=%d, no_uncommitted_rows_count=%d",
		      ((const NDBTAB *)m_table)->getTableId(),
		      info->no_uncommitted_rows_count));
  //  if (info->records == ~(ha_rows)0)
  {
    Ndb *ndb= get_ndb();
    struct Ndb_statistics stat;
    if(ndb_get_table_statistics(ndb, m_tabname, &stat) == 0){
      mean_rec_length= stat.row_size;
      data_file_length= stat.fragment_memory;
      info->records= stat.row_count;
    }
  }
  {
    THD *thd= current_thd;
    if (((Thd_ndb*)(thd->transaction.thd_ndb))->error)
      info->no_uncommitted_rows_count= 0;
  }
  records= info->records+ info->no_uncommitted_rows_count;
  DBUG_VOID_RETURN;
}

void ha_ndbcluster::no_uncommitted_rows_execute_failure()
{
  if (m_ha_not_exact_count)
    return;
  DBUG_ENTER("ha_ndbcluster::no_uncommitted_rows_execute_failure");
  THD *thd= current_thd;
  ((Thd_ndb*)(thd->transaction.thd_ndb))->error= 1;
  DBUG_VOID_RETURN;
}

void ha_ndbcluster::no_uncommitted_rows_init(THD *thd)
{
  if (m_ha_not_exact_count)
    return;
  DBUG_ENTER("ha_ndbcluster::no_uncommitted_rows_init");
  struct Ndb_table_local_info *info= (struct Ndb_table_local_info *)m_table_info;
  Thd_ndb *thd_ndb= (Thd_ndb *)thd->transaction.thd_ndb;
  if (info->last_count != thd_ndb->count)
  {
    info->last_count= thd_ndb->count;
    info->no_uncommitted_rows_count= 0;
    info->records= ~(ha_rows)0;
    DBUG_PRINT("info", ("id=%d, no_uncommitted_rows_count=%d",
			((const NDBTAB *)m_table)->getTableId(),
			info->no_uncommitted_rows_count));
  }
  DBUG_VOID_RETURN;
}

void ha_ndbcluster::no_uncommitted_rows_update(int c)
{
  if (m_ha_not_exact_count)
    return;
  DBUG_ENTER("ha_ndbcluster::no_uncommitted_rows_update");
  struct Ndb_table_local_info *info=
    (struct Ndb_table_local_info *)m_table_info;
  info->no_uncommitted_rows_count+= c;
  DBUG_PRINT("info", ("id=%d, no_uncommitted_rows_count=%d",
		      ((const NDBTAB *)m_table)->getTableId(),
		      info->no_uncommitted_rows_count));
  DBUG_VOID_RETURN;
}

void ha_ndbcluster::no_uncommitted_rows_reset(THD *thd)
{
  if (m_ha_not_exact_count)
    return;
  DBUG_ENTER("ha_ndbcluster::no_uncommitted_rows_reset");
  ((Thd_ndb*)(thd->transaction.thd_ndb))->count++;
  ((Thd_ndb*)(thd->transaction.thd_ndb))->error= 0;
  DBUG_VOID_RETURN;
}

/*
  Take care of the error that occured in NDB
  
  RETURN
    0	No error
    #   The mapped error code
*/


int ha_ndbcluster::ndb_err(NdbTransaction *trans)
{
  int res;
  const NdbError err= trans->getNdbError();
  DBUG_ENTER("ndb_err");
  
  ERR_PRINT(err);
  switch (err.classification) {
  case NdbError::SchemaError:
  {
    Ndb *ndb= get_ndb();
    NDBDICT *dict= ndb->getDictionary();
    DBUG_PRINT("info", ("invalidateTable %s", m_tabname));
    dict->invalidateTable(m_tabname);
    table->s->version= 0L;		/* Free when thread is ready */
    break;
  }
  default:
    break;
  }
  res= ndb_to_mysql_error(&err);
  DBUG_PRINT("info", ("transformed ndbcluster error %d to mysql error %d", 
		      err.code, res));
  if (res == HA_ERR_FOUND_DUPP_KEY)
    m_dupkey= table->s->primary_key;
  
  DBUG_RETURN(res);
}


/*
  Override the default get_error_message in order to add the 
  error message of NDB 
 */

bool ha_ndbcluster::get_error_message(int error, 
				      String *buf)
{
  DBUG_ENTER("ha_ndbcluster::get_error_message");
  DBUG_PRINT("enter", ("error: %d", error));

  Ndb *ndb= get_ndb();
  if (!ndb)
    DBUG_RETURN(FALSE);

  const NdbError err= ndb->getNdbError(error);
  bool temporary= err.status==NdbError::TemporaryError;
  buf->set(err.message, strlen(err.message), &my_charset_bin);
  DBUG_PRINT("exit", ("message: %s, temporary: %d", buf->ptr(), temporary));
  DBUG_RETURN(temporary);
}


/*
  Check if type is supported by NDB.
  TODO Use this once in open(), not in every operation

*/

static inline bool ndb_supported_type(enum_field_types type)
{
  switch (type) {
  case MYSQL_TYPE_DECIMAL:    
  case MYSQL_TYPE_TINY:        
  case MYSQL_TYPE_SHORT:
  case MYSQL_TYPE_LONG:
  case MYSQL_TYPE_INT24:       
  case MYSQL_TYPE_LONGLONG:
  case MYSQL_TYPE_FLOAT:
  case MYSQL_TYPE_DOUBLE:
  case MYSQL_TYPE_TIMESTAMP:
  case MYSQL_TYPE_DATETIME:    
  case MYSQL_TYPE_DATE:
  case MYSQL_TYPE_NEWDATE:
  case MYSQL_TYPE_TIME:        
  case MYSQL_TYPE_YEAR:        
  case MYSQL_TYPE_STRING:      
  case MYSQL_TYPE_VAR_STRING:
  case MYSQL_TYPE_VARCHAR:
  case MYSQL_TYPE_TINY_BLOB:
  case MYSQL_TYPE_BLOB:    
  case MYSQL_TYPE_MEDIUM_BLOB:   
  case MYSQL_TYPE_LONG_BLOB:  
  case MYSQL_TYPE_ENUM:
  case MYSQL_TYPE_SET:         
  case MYSQL_TYPE_BIT:
    return TRUE;
  case MYSQL_TYPE_NULL:   
  case MYSQL_TYPE_GEOMETRY:
    break;
  }
  return FALSE;
}


/*
  Instruct NDB to set the value of the hidden primary key
*/

bool ha_ndbcluster::set_hidden_key(NdbOperation *ndb_op,
				   uint fieldnr, const byte *field_ptr)
{
  DBUG_ENTER("set_hidden_key");
  DBUG_RETURN(ndb_op->equal(fieldnr, (char*)field_ptr,
			    NDB_HIDDEN_PRIMARY_KEY_LENGTH) != 0);
}


/*
  Instruct NDB to set the value of one primary key attribute
*/

int ha_ndbcluster::set_ndb_key(NdbOperation *ndb_op, Field *field,
                               uint fieldnr, const byte *field_ptr)
{
  uint32 pack_len= field->pack_length();
  DBUG_ENTER("set_ndb_key");
  DBUG_PRINT("enter", ("%d: %s, ndb_type: %u, len=%d", 
                       fieldnr, field->field_name, field->type(),
                       pack_len));
  DBUG_DUMP("key", (char*)field_ptr, pack_len);
  
  if (ndb_supported_type(field->type()))
  {
    if (! (field->flags & BLOB_FLAG))
      // Common implementation for most field types
      DBUG_RETURN(ndb_op->equal(fieldnr, (char*) field_ptr, pack_len) != 0);
  }
  // Unhandled field types
  DBUG_PRINT("error", ("Field type %d not supported", field->type()));
  DBUG_RETURN(2);
}


/*
 Instruct NDB to set the value of one attribute
*/

int ha_ndbcluster::set_ndb_value(NdbOperation *ndb_op, Field *field, 
                                 uint fieldnr, bool *set_blob_value)
{
  const byte* field_ptr= field->ptr;
  uint32 pack_len=  field->pack_length();
  DBUG_ENTER("set_ndb_value");
  DBUG_PRINT("enter", ("%d: %s, type: %u, len=%d, is_null=%s", 
                       fieldnr, field->field_name, field->type(), 
                       pack_len, field->is_null()?"Y":"N"));
  DBUG_DUMP("value", (char*) field_ptr, pack_len);

  if (ndb_supported_type(field->type()))
  {
    // ndb currently does not support size 0
    uint32 empty_field;
    if (pack_len == 0)
    {
      pack_len= sizeof(empty_field);
      field_ptr= (byte *)&empty_field;
      if (field->is_null())
	empty_field= 0;
      else
	empty_field= 1;
    }
    if (! (field->flags & BLOB_FLAG))
    {
      if (field->type() != MYSQL_TYPE_BIT)
      {
	if (field->is_null())
	  // Set value to NULL
	  DBUG_RETURN((ndb_op->setValue(fieldnr, 
					(char*)NULL, pack_len) != 0));
	// Common implementation for most field types
	DBUG_RETURN(ndb_op->setValue(fieldnr, 
				     (char*)field_ptr, pack_len) != 0);
      }
      else // if (field->type() == MYSQL_TYPE_BIT)
      {
	longlong bits= field->val_int();
 
	// Round up bit field length to nearest word boundry
	pack_len= ((pack_len + 3) >> 2) << 2;
        DBUG_ASSERT(pack_len <= 8);
        if (field->is_null())
          // Set value to NULL
          DBUG_RETURN((ndb_op->setValue(fieldnr, (char*)NULL, pack_len) != 0));
        DBUG_PRINT("info", ("bit field"));
        DBUG_DUMP("value", (char*)&bits, pack_len);
#ifdef WORDS_BIGENDIAN
	if (pack_len < 5)
	{
	  DBUG_RETURN(ndb_op->setValue(fieldnr, 
				       ((char*)&bits)+4, pack_len) != 0);
	}
#endif
	DBUG_RETURN(ndb_op->setValue(fieldnr, (char*)&bits, pack_len) != 0);
      }
    }
    // Blob type
    NdbBlob *ndb_blob= ndb_op->getBlobHandle(fieldnr);
    if (ndb_blob != NULL)
    {
      if (field->is_null())
        DBUG_RETURN(ndb_blob->setNull() != 0);

      Field_blob *field_blob= (Field_blob*)field;

      // Get length and pointer to data
      uint32 blob_len= field_blob->get_length(field_ptr);
      char* blob_ptr= NULL;
      field_blob->get_ptr(&blob_ptr);

      // Looks like NULL ptr signals length 0 blob
      if (blob_ptr == NULL) {
        DBUG_ASSERT(blob_len == 0);
        blob_ptr= (char*)"";
      }

      DBUG_PRINT("value", ("set blob ptr=%x len=%u",
                           (unsigned)blob_ptr, blob_len));
      DBUG_DUMP("value", (char*)blob_ptr, min(blob_len, 26));

      if (set_blob_value)
	*set_blob_value= TRUE;
      // No callback needed to write value
      DBUG_RETURN(ndb_blob->setValue(blob_ptr, blob_len) != 0);
    }
    DBUG_RETURN(1);
  }
  // Unhandled field types
  DBUG_PRINT("error", ("Field type %d not supported", field->type()));
  DBUG_RETURN(2);
}


/*
  Callback to read all blob values.
  - not done in unpack_record because unpack_record is valid
    after execute(Commit) but reading blobs is not
  - may only generate read operations; they have to be executed
    somewhere before the data is available
  - due to single buffer for all blobs, we let the last blob
    process all blobs (last so that all are active)
  - null bit is still set in unpack_record
  - TODO allocate blob part aligned buffers
*/

NdbBlob::ActiveHook g_get_ndb_blobs_value;

int g_get_ndb_blobs_value(NdbBlob *ndb_blob, void *arg)
{
  DBUG_ENTER("g_get_ndb_blobs_value");
  if (ndb_blob->blobsNextBlob() != NULL)
    DBUG_RETURN(0);
  ha_ndbcluster *ha= (ha_ndbcluster *)arg;
  DBUG_RETURN(ha->get_ndb_blobs_value(ndb_blob));
}

int ha_ndbcluster::get_ndb_blobs_value(NdbBlob *last_ndb_blob)
{
  DBUG_ENTER("get_ndb_blobs_value");

  // Field has no field number so cannot use TABLE blob_field
  // Loop twice, first only counting total buffer size
  for (int loop= 0; loop <= 1; loop++)
  {
    uint32 offset= 0;
    for (uint i= 0; i < table->s->fields; i++)
    {
      Field *field= table->field[i];
      NdbValue value= m_value[i];
      if (value.ptr != NULL && (field->flags & BLOB_FLAG))
      {
        Field_blob *field_blob= (Field_blob *)field;
        NdbBlob *ndb_blob= value.blob;
        Uint64 blob_len= 0;
        if (ndb_blob->getLength(blob_len) != 0)
          DBUG_RETURN(-1);
        // Align to Uint64
        uint32 blob_size= blob_len;
        if (blob_size % 8 != 0)
          blob_size+= 8 - blob_size % 8;
        if (loop == 1)
        {
          char *buf= m_blobs_buffer + offset;
          uint32 len= 0xffffffff;  // Max uint32
          DBUG_PRINT("value", ("read blob ptr=%x len=%u",
                               (UintPtr)buf, (uint)blob_len));
          if (ndb_blob->readData(buf, len) != 0)
            DBUG_RETURN(-1);
          DBUG_ASSERT(len == blob_len);
          field_blob->set_ptr(len, buf);
        }
        offset+= blob_size;
      }
    }
    if (loop == 0 && offset > m_blobs_buffer_size)
    {
      my_free(m_blobs_buffer, MYF(MY_ALLOW_ZERO_PTR));
      m_blobs_buffer_size= 0;
      DBUG_PRINT("value", ("allocate blobs buffer size %u", offset));
      m_blobs_buffer= my_malloc(offset, MYF(MY_WME));
      if (m_blobs_buffer == NULL)
        DBUG_RETURN(-1);
      m_blobs_buffer_size= offset;
    }
  }
  DBUG_RETURN(0);
}


/*
  Instruct NDB to fetch one field
  - data is read directly into buffer provided by field
    if field is NULL, data is read into memory provided by NDBAPI
*/

int ha_ndbcluster::get_ndb_value(NdbOperation *ndb_op, Field *field,
                                 uint fieldnr, byte* buf)
{
  DBUG_ENTER("get_ndb_value");
  DBUG_PRINT("enter", ("fieldnr: %d flags: %o", fieldnr,
                       (int)(field != NULL ? field->flags : 0)));

  if (field != NULL)
  {
    DBUG_ASSERT(buf);
    if (ndb_supported_type(field->type()))
    {
      DBUG_ASSERT(field->ptr != NULL);
      if (! (field->flags & BLOB_FLAG))
      {	
        if (field->type() != MYSQL_TYPE_BIT)
        {
	  byte *field_buf;
	  if (field->pack_length() != 0)
	    field_buf= buf + (field->ptr - table->record[0]);
	  else
	    field_buf= (byte *)&dummy_buf;
	  m_value[fieldnr].rec= ndb_op->getValue(fieldnr, 
						 field_buf);
	}
        else // if (field->type() == MYSQL_TYPE_BIT)
        {
          m_value[fieldnr].rec= ndb_op->getValue(fieldnr);
        }
        DBUG_RETURN(m_value[fieldnr].rec == NULL);
      }

      // Blob type
      NdbBlob *ndb_blob= ndb_op->getBlobHandle(fieldnr);
      m_value[fieldnr].blob= ndb_blob;
      if (ndb_blob != NULL)
      {
        // Set callback
        void *arg= (void *)this;
        DBUG_RETURN(ndb_blob->setActiveHook(g_get_ndb_blobs_value, arg) != 0);
      }
      DBUG_RETURN(1);
    }
    // Unhandled field types
    DBUG_PRINT("error", ("Field type %d not supported", field->type()));
    DBUG_RETURN(2);
  }

  // Used for hidden key only
  m_value[fieldnr].rec= ndb_op->getValue(fieldnr, NULL);
  DBUG_RETURN(m_value[fieldnr].rec == NULL);
}


/*
  Check if any set or get of blob value in current query.
*/
bool ha_ndbcluster::uses_blob_value(bool all_fields)
{
  if (table->s->blob_fields == 0)
    return FALSE;
  if (all_fields)
    return TRUE;
  {
    uint no_fields= table->s->fields;
    int i;
    THD *thd= table->in_use;
    // They always put blobs at the end..
    for (i= no_fields - 1; i >= 0; i--)
    {
      Field *field= table->field[i];
      if (thd->query_id == field->query_id)
      {
        return TRUE;
      }
    }
  }
  return FALSE;
}


/*
  Get metadata for this table from NDB 

  IMPLEMENTATION
    - save the NdbDictionary::Table for easy access
    - check that frm-file on disk is equal to frm-file
      of table accessed in NDB
    - build a list of the indexes for the table
*/

int ha_ndbcluster::get_metadata(const char *path)
{
  Ndb *ndb= get_ndb();
  NDBDICT *dict= ndb->getDictionary();
  const NDBTAB *tab;
  int error;
  bool invalidating_ndb_table= FALSE;

  DBUG_ENTER("get_metadata");
  DBUG_PRINT("enter", ("m_tabname: %s, path: %s", m_tabname, path));

  do {
    const void *data, *pack_data;
    uint length, pack_length;

    if (!(tab= dict->getTable(m_tabname)))
      ERR_RETURN(dict->getNdbError());
    DBUG_PRINT("info", ("Table schema version: %d", tab->getObjectVersion()));
    /*
      Compare FrmData in NDB with frm file from disk.
    */
    error= 0;
    if (readfrm(path, &data, &length) ||
	packfrm(data, length, &pack_data, &pack_length))
    {
      my_free((char*)data, MYF(MY_ALLOW_ZERO_PTR));
      my_free((char*)pack_data, MYF(MY_ALLOW_ZERO_PTR));
      DBUG_RETURN(1);
    }
    
    if ((pack_length != tab->getFrmLength()) || 
	(memcmp(pack_data, tab->getFrmData(), pack_length)))
    {
      if (!invalidating_ndb_table)
      {
	DBUG_PRINT("info", ("Invalidating table"));
	dict->invalidateTable(m_tabname);
	invalidating_ndb_table= TRUE;
      }
      else
      {
	DBUG_PRINT("error", 
		   ("metadata, pack_length: %d getFrmLength: %d memcmp: %d", 
		    pack_length, tab->getFrmLength(),
		    memcmp(pack_data, tab->getFrmData(), pack_length)));      
	DBUG_DUMP("pack_data", (char*)pack_data, pack_length);
	DBUG_DUMP("frm", (char*)tab->getFrmData(), tab->getFrmLength());
	error= 3;
	invalidating_ndb_table= FALSE;
      }
    }
    else
    {
      invalidating_ndb_table= FALSE;
    }
    my_free((char*)data, MYF(0));
    my_free((char*)pack_data, MYF(0));
  } while (invalidating_ndb_table);

  if (error)
    DBUG_RETURN(error);

  m_table= NULL;
  m_table_info= NULL;
  
  DBUG_RETURN(build_index_list(table, ILBP_OPEN));  
}

static int fix_unique_index_attr_order(NDB_INDEX_DATA &data,
				       const NDBINDEX *index,
				       KEY *key_info)
{
  DBUG_ENTER("fix_unique_index_attr_order");
  unsigned sz= index->getNoOfIndexColumns();

  if (data.unique_index_attrid_map)
    my_free((char*)data.unique_index_attrid_map, MYF(0));
  data.unique_index_attrid_map= (unsigned char*)my_malloc(sz,MYF(MY_WME));

  KEY_PART_INFO* key_part= key_info->key_part;
  KEY_PART_INFO* end= key_part+key_info->key_parts;
  DBUG_ASSERT(key_info->key_parts == sz);
  for (unsigned i= 0; key_part != end; key_part++, i++) 
  {
    const char *field_name= key_part->field->field_name;
    unsigned name_sz= strlen(field_name);
    if (name_sz >= NDB_MAX_ATTR_NAME_SIZE)
      name_sz= NDB_MAX_ATTR_NAME_SIZE-1;
#ifndef DBUG_OFF
   data.unique_index_attrid_map[i]= 255;
#endif
    for (unsigned j= 0; j < sz; j++)
    {
      const NdbDictionary::Column *c= index->getColumn(j);
      if (strncmp(field_name, c->getName(), name_sz) == 0)
      {
	data.unique_index_attrid_map[i]= j;
	break;
      }
    }
    DBUG_ASSERT(data.unique_index_attrid_map[i] != 255);
  }
  DBUG_RETURN(0);
}

int ha_ndbcluster::build_index_list(TABLE *tab, enum ILBP phase)
{
  uint i;
  int error= 0;
  const char *index_name;
  char unique_index_name[FN_LEN];
  static const char* unique_suffix= "$unique";
  KEY* key_info= tab->key_info;
  const char **key_name= tab->s->keynames.type_names;
  Ndb *ndb= get_ndb();
  NdbDictionary::Dictionary *dict= ndb->getDictionary();
  DBUG_ENTER("ha_ndbcluster::build_index_list");
  
  // Save information about all known indexes
  for (i= 0; i < tab->s->keys; i++, key_info++, key_name++)
  {
    index_name= *key_name;
    NDB_INDEX_TYPE idx_type= get_index_type_from_table(i);
    m_index[i].type= idx_type;
    if (idx_type == UNIQUE_ORDERED_INDEX || idx_type == UNIQUE_INDEX)
    {
      strxnmov(unique_index_name, FN_LEN, index_name, unique_suffix, NullS);
      DBUG_PRINT("info", ("Created unique index name \'%s\' for index %d",
			  unique_index_name, i));
    }
    // Create secondary indexes if in create phase
    if (phase == ILBP_CREATE)
    {
      DBUG_PRINT("info", ("Creating index %u: %s", i, index_name));      
      switch (idx_type){
	
      case PRIMARY_KEY_INDEX:
	// Do nothing, already created
	break;
      case PRIMARY_KEY_ORDERED_INDEX:
	error= create_ordered_index(index_name, key_info);
	break;
      case UNIQUE_ORDERED_INDEX:
	if (!(error= create_ordered_index(index_name, key_info)))
	  error= create_unique_index(unique_index_name, key_info);
	break;
      case UNIQUE_INDEX:
	if (!(error= check_index_fields_not_null(i)))
	  error= create_unique_index(unique_index_name, key_info);
	break;
      case ORDERED_INDEX:
	error= create_ordered_index(index_name, key_info);
	break;
      default:
	DBUG_ASSERT(FALSE);
	break;
      }
      if (error)
      {
	DBUG_PRINT("error", ("Failed to create index %u", i));
	drop_table();
	break;
      }
    }
    // Add handles to index objects
    if (idx_type != PRIMARY_KEY_INDEX && idx_type != UNIQUE_INDEX)
    {
      DBUG_PRINT("info", ("Get handle to index %s", index_name));
      const NDBINDEX *index= dict->getIndex(index_name, m_tabname);
      if (!index) DBUG_RETURN(1);
      m_index[i].index= (void *) index;
    }
    if (idx_type == UNIQUE_ORDERED_INDEX || idx_type == UNIQUE_INDEX)
    {
      DBUG_PRINT("info", ("Get handle to unique_index %s", unique_index_name));
      const NDBINDEX *index= dict->getIndex(unique_index_name, m_tabname);
      if (!index) DBUG_RETURN(1);
      m_index[i].unique_index= (void *) index;
      error= fix_unique_index_attr_order(m_index[i], index, key_info);
    }
  }
  
  DBUG_RETURN(error);
}


/*
  Decode the type of an index from information 
  provided in table object
*/
NDB_INDEX_TYPE ha_ndbcluster::get_index_type_from_table(uint inx) const
{
  bool is_hash_index=  (table->key_info[inx].algorithm == HA_KEY_ALG_HASH);
  if (inx == table->s->primary_key)
    return is_hash_index ? PRIMARY_KEY_INDEX : PRIMARY_KEY_ORDERED_INDEX;

  return ((table->key_info[inx].flags & HA_NOSAME) ? 
          (is_hash_index ? UNIQUE_INDEX : UNIQUE_ORDERED_INDEX) :
          ORDERED_INDEX);
} 

int ha_ndbcluster::check_index_fields_not_null(uint inx)
{
  KEY* key_info= table->key_info + inx;
  KEY_PART_INFO* key_part= key_info->key_part;
  KEY_PART_INFO* end= key_part+key_info->key_parts;
  DBUG_ENTER("ha_ndbcluster::check_index_fields_not_null");
  
  for (; key_part != end; key_part++) 
    {
      Field* field= key_part->field;
      if (field->maybe_null())
      {
	my_printf_error(ER_NULL_COLUMN_IN_INDEX,ER(ER_NULL_COLUMN_IN_INDEX),
			MYF(0),field->field_name);
	DBUG_RETURN(ER_NULL_COLUMN_IN_INDEX);
      }
    }
  
  DBUG_RETURN(0);
}

void ha_ndbcluster::release_metadata()
{
  uint i;

  DBUG_ENTER("release_metadata");
  DBUG_PRINT("enter", ("m_tabname: %s", m_tabname));

  m_table= NULL;
  m_table_info= NULL;

  // Release index list 
  for (i= 0; i < MAX_KEY; i++)
  {
    m_index[i].unique_index= NULL;      
    m_index[i].index= NULL;      
    if (m_index[i].unique_index_attrid_map)
    {
      my_free((char *)m_index[i].unique_index_attrid_map, MYF(0));
      m_index[i].unique_index_attrid_map= NULL;
    }
  }

  DBUG_VOID_RETURN;
}

int ha_ndbcluster::get_ndb_lock_type(enum thr_lock_type type)
{
  if (type >= TL_WRITE_ALLOW_WRITE)
    return NdbOperation::LM_Exclusive;
  else if (uses_blob_value(m_retrieve_all_fields))
    return NdbOperation::LM_Read;
  else
    return NdbOperation::LM_CommittedRead;
}

static const ulong index_type_flags[]=
{
  /* UNDEFINED_INDEX */
  0,                         

  /* PRIMARY_KEY_INDEX */
  HA_ONLY_WHOLE_INDEX, 

  /* PRIMARY_KEY_ORDERED_INDEX */
  /* 
     Enable HA_KEYREAD_ONLY when "sorted" indexes are supported, 
     thus ORDERD BY clauses can be optimized by reading directly 
     through the index.
  */
  // HA_KEYREAD_ONLY | 
  HA_READ_NEXT |
  HA_READ_PREV |
  HA_READ_RANGE |
  HA_READ_ORDER,

  /* UNIQUE_INDEX */
  HA_ONLY_WHOLE_INDEX,

  /* UNIQUE_ORDERED_INDEX */
  HA_READ_NEXT |
  HA_READ_PREV |
  HA_READ_RANGE |
  HA_READ_ORDER,

  /* ORDERED_INDEX */
  HA_READ_NEXT |
  HA_READ_PREV |
  HA_READ_RANGE |
  HA_READ_ORDER
};

static const int index_flags_size= sizeof(index_type_flags)/sizeof(ulong);

inline NDB_INDEX_TYPE ha_ndbcluster::get_index_type(uint idx_no) const
{
  DBUG_ASSERT(idx_no < MAX_KEY);
  return m_index[idx_no].type;
}


/*
  Get the flags for an index

  RETURN
    flags depending on the type of the index.
*/

inline ulong ha_ndbcluster::index_flags(uint idx_no, uint part,
                                        bool all_parts) const 
{ 
  DBUG_ENTER("ha_ndbcluster::index_flags");
  DBUG_PRINT("info", ("idx_no: %d", idx_no));
  DBUG_ASSERT(get_index_type_from_table(idx_no) < index_flags_size);
  DBUG_RETURN(index_type_flags[get_index_type_from_table(idx_no)]);
}

static void shrink_varchar(Field* field, const byte* & ptr, char* buf)
{
  if (field->type() == MYSQL_TYPE_VARCHAR) {
    Field_varstring* f= (Field_varstring*)field;
    if (f->length_bytes < 256) {
      uint pack_len= field->pack_length();
      DBUG_ASSERT(1 <= pack_len && pack_len <= 256);
      if (ptr[1] == 0) {
        buf[0]= ptr[0];
      } else {
        DBUG_ASSERT(false);
        buf[0]= 255;
      }
      memmove(buf + 1, ptr + 2, pack_len - 1);
      ptr= buf;
    }
  }
}

int ha_ndbcluster::set_primary_key(NdbOperation *op, const byte *key)
{
  KEY* key_info= table->key_info + table->s->primary_key;
  KEY_PART_INFO* key_part= key_info->key_part;
  KEY_PART_INFO* end= key_part+key_info->key_parts;
  DBUG_ENTER("set_primary_key");

  for (; key_part != end; key_part++) 
  {
    Field* field= key_part->field;
    const byte* ptr= key;
    char buf[256];
    shrink_varchar(field, ptr, buf);
    if (set_ndb_key(op, field, 
		    key_part->fieldnr-1, ptr))
      ERR_RETURN(op->getNdbError());
    key += key_part->store_length;
  }
  DBUG_RETURN(0);
}


int ha_ndbcluster::set_primary_key_from_old_data(NdbOperation *op, const byte *old_data)
{
  KEY* key_info= table->key_info + table->s->primary_key;
  KEY_PART_INFO* key_part= key_info->key_part;
  KEY_PART_INFO* end= key_part+key_info->key_parts;
  DBUG_ENTER("set_primary_key_from_old_data");

  for (; key_part != end; key_part++) 
  {
    Field* field= key_part->field;
    if (set_ndb_key(op, field, 
		    key_part->fieldnr-1, old_data+key_part->offset))
      ERR_RETURN(op->getNdbError());
  }
  DBUG_RETURN(0);
}


int ha_ndbcluster::set_primary_key(NdbOperation *op)
{
  DBUG_ENTER("set_primary_key");
  KEY* key_info= table->key_info + table->s->primary_key;
  KEY_PART_INFO* key_part= key_info->key_part;
  KEY_PART_INFO* end= key_part+key_info->key_parts;

  for (; key_part != end; key_part++) 
  {
    Field* field= key_part->field;
    if (set_ndb_key(op, field, 
                    key_part->fieldnr-1, field->ptr))
      ERR_RETURN(op->getNdbError());
  }
  DBUG_RETURN(0);
}

int 
ha_ndbcluster::set_index_key(NdbOperation *op, 
			     const KEY *key_info, 
			     const byte * key_ptr)
{
  DBUG_ENTER("ha_ndbcluster::set_index_key");
  uint i;
  KEY_PART_INFO* key_part= key_info->key_part;
  KEY_PART_INFO* end= key_part+key_info->key_parts;
  
  for (i= 0; key_part != end; key_part++, i++) 
  {
    Field* field= key_part->field;
    const byte* ptr= key_part->null_bit ? key_ptr + 1 : key_ptr;
    char buf[256];
    shrink_varchar(field, ptr, buf);
    if (set_ndb_key(op, field, i, ptr))
      ERR_RETURN(m_active_trans->getNdbError());
    key_ptr+= key_part->store_length;
  }
  DBUG_RETURN(0);
}

inline 
int ha_ndbcluster::define_read_attrs(byte* buf, NdbOperation* op)
{
  uint i;
  THD *thd= current_thd;

  DBUG_ENTER("define_read_attrs");  

  // Define attributes to read
  for (i= 0; i < table->s->fields; i++) 
  {
    Field *field= table->field[i];
    if ((thd->query_id == field->query_id) ||
	((field->flags & PRI_KEY_FLAG)) || 
	m_retrieve_all_fields)
    {      
      if (get_ndb_value(op, field, i, buf))
	ERR_RETURN(op->getNdbError());
    } 
    else 
    {
      m_value[i].ptr= NULL;
    }
  }
    
  if (table->s->primary_key == MAX_KEY) 
  {
    DBUG_PRINT("info", ("Getting hidden key"));
    // Scanning table with no primary key
    int hidden_no= table->s->fields;      
#ifndef DBUG_OFF
    const NDBTAB *tab= (const NDBTAB *) m_table;    
    if (!tab->getColumn(hidden_no))
      DBUG_RETURN(1);
#endif
    if (get_ndb_value(op, NULL, hidden_no, NULL))
      ERR_RETURN(op->getNdbError());
  }
  DBUG_RETURN(0);
} 

/*
  Read one record from NDB using primary key
*/

int ha_ndbcluster::pk_read(const byte *key, uint key_len, byte *buf) 
{
  uint no_fields= table->s->fields;
  NdbConnection *trans= m_active_trans;
  NdbOperation *op;

  int res;
  DBUG_ENTER("pk_read");
  DBUG_PRINT("enter", ("key_len: %u", key_len));
  DBUG_DUMP("key", (char*)key, key_len);

  NdbOperation::LockMode lm=
    (NdbOperation::LockMode)get_ndb_lock_type(m_lock.type);
  if (!(op= trans->getNdbOperation((const NDBTAB *) m_table)) || 
      op->readTuple(lm) != 0)
    ERR_RETURN(trans->getNdbError());
  
  if (table->s->primary_key == MAX_KEY) 
  {
    // This table has no primary key, use "hidden" primary key
    DBUG_PRINT("info", ("Using hidden key"));
    DBUG_DUMP("key", (char*)key, 8);    
    if (set_hidden_key(op, no_fields, key))
      ERR_RETURN(trans->getNdbError());
    
    // Read key at the same time, for future reference
    if (get_ndb_value(op, NULL, no_fields, NULL))
      ERR_RETURN(trans->getNdbError());
  } 
  else 
  {
    if ((res= set_primary_key(op, key)))
      return res;
  }
  
  if((res= define_read_attrs(buf, op)))
    DBUG_RETURN(res);
  
  if (execute_no_commit_ie(this,trans) != 0) 
  {
    table->status= STATUS_NOT_FOUND;
    DBUG_RETURN(ndb_err(trans));
  }

  // The value have now been fetched from NDB  
  unpack_record(buf);
  table->status= 0;     
  DBUG_RETURN(0);
}

/*
  Read one complementing record from NDB using primary key from old_data
*/

int ha_ndbcluster::complemented_pk_read(const byte *old_data, byte *new_data)
{
  uint no_fields= table->s->fields, i;
  NdbTransaction *trans= m_active_trans;
  NdbOperation *op;
  THD *thd= current_thd;
  DBUG_ENTER("complemented_pk_read");

  if (m_retrieve_all_fields)
    // We have allready retrieved all fields, nothing to complement
    DBUG_RETURN(0);

  NdbOperation::LockMode lm=
    (NdbOperation::LockMode)get_ndb_lock_type(m_lock.type);
  if (!(op= trans->getNdbOperation((const NDBTAB *) m_table)) || 
      op->readTuple(lm) != 0)
    ERR_RETURN(trans->getNdbError());
  
  int res;
  if ((res= set_primary_key_from_old_data(op, old_data)))
    ERR_RETURN(trans->getNdbError());
  
  // Read all unreferenced non-key field(s)
  for (i= 0; i < no_fields; i++) 
  {
    Field *field= table->field[i];
    if (!((field->flags & PRI_KEY_FLAG) ||
	  (thd->query_id == field->query_id)))
    {
      if (get_ndb_value(op, field, i, new_data))
	ERR_RETURN(trans->getNdbError());
    }
  }
  
  if (execute_no_commit(this,trans) != 0) 
  {
    table->status= STATUS_NOT_FOUND;
    DBUG_RETURN(ndb_err(trans));
  }

  // The value have now been fetched from NDB  
  unpack_record(new_data);
  table->status= 0;     

  /**
   * restore m_value
   */
  for (i= 0; i < no_fields; i++) 
  {
    Field *field= table->field[i];
    if (!((field->flags & PRI_KEY_FLAG) ||
	  (thd->query_id == field->query_id)))
    {
      m_value[i].ptr= NULL;
    }
  }
  
  DBUG_RETURN(0);
}

/*
  Peek to check if a particular row already exists
*/

int ha_ndbcluster::peek_row()
{
  NdbTransaction *trans= m_active_trans;
  NdbOperation *op;
  DBUG_ENTER("peek_row");

  NdbOperation::LockMode lm=
    (NdbOperation::LockMode)get_ndb_lock_type(m_lock.type);
  if (!(op= trans->getNdbOperation((const NDBTAB *) m_table)) ||
      op->readTuple(lm) != 0)
    ERR_RETURN(trans->getNdbError());

  int res;
  if ((res= set_primary_key(op)))
    ERR_RETURN(trans->getNdbError());

  if (execute_no_commit_ie(this,trans) != 0)
  {
    table->status= STATUS_NOT_FOUND;
    DBUG_RETURN(ndb_err(trans));
  } 
  DBUG_RETURN(0);
}

/*
  Read one record from NDB using unique secondary index
*/

int ha_ndbcluster::unique_index_read(const byte *key,
				     uint key_len, byte *buf)
{
  int res;
  NdbTransaction *trans= m_active_trans;
  NdbIndexOperation *op;
  DBUG_ENTER("ha_ndbcluster::unique_index_read");
  DBUG_PRINT("enter", ("key_len: %u, index: %u", key_len, active_index));
  DBUG_DUMP("key", (char*)key, key_len);
  
  NdbOperation::LockMode lm=
    (NdbOperation::LockMode)get_ndb_lock_type(m_lock.type);
  if (!(op= trans->getNdbIndexOperation((NDBINDEX *) 
					m_index[active_index].unique_index, 
                                        (const NDBTAB *) m_table)) ||
      op->readTuple(lm) != 0)
    ERR_RETURN(trans->getNdbError());
  
  // Set secondary index key(s)
<<<<<<< HEAD
  if((res= set_index_key(op, table->key_info + active_index, key)))
    DBUG_RETURN(res);
  
  if((res= define_read_attrs(buf, op)))
    DBUG_RETURN(res);
=======
  key_ptr= (byte *) key;
  key_info= table->key_info + active_index;
  DBUG_ASSERT(key_info->key_length == key_len);
  end= (key_part= key_info->key_part) + key_info->key_parts;

  for (i= 0; key_part != end; key_part++, i++) 
  {
    if (set_ndb_key(op, key_part->field,
		    m_index[active_index].unique_index_attrid_map[i], 
		    key_part->null_bit ? key_ptr + 1 : key_ptr))
      ERR_RETURN(trans->getNdbError());
    key_ptr+= key_part->store_length;
  }

  // Get non-index attribute(s)
  for (i= 0; i < table->fields; i++) 
  {
    Field *field= table->field[i];
    if ((thd->query_id == field->query_id) ||
        (field->flags & PRI_KEY_FLAG)) // && m_retrieve_primary_key ??
    {
      if (get_ndb_value(op, field, i, buf))
        ERR_RETURN(op->getNdbError());
    }
    else
    {
      // Attribute was not to be read
      m_value[i].ptr= NULL;
    }
  }
>>>>>>> 1a331191

  if (execute_no_commit_ie(this,trans) != 0) 
  {
    table->status= STATUS_NOT_FOUND;
    DBUG_RETURN(ndb_err(trans));
  }
  // The value have now been fetched from NDB
  unpack_record(buf);
  table->status= 0;
  DBUG_RETURN(0);
}

inline int ha_ndbcluster::fetch_next(NdbScanOperation* cursor)
{
  DBUG_ENTER("fetch_next");
  int check;
  NdbTransaction *trans= m_active_trans;
  
  bool contact_ndb= m_lock.type < TL_WRITE_ALLOW_WRITE;
  do {
    DBUG_PRINT("info", ("Call nextResult, contact_ndb: %d", contact_ndb));
    /*
      We can only handle one tuple with blobs at a time.
    */
    if (m_ops_pending && m_blobs_pending)
    {
      if (execute_no_commit(this,trans) != 0)
	DBUG_RETURN(ndb_err(trans));
      m_ops_pending= 0;
      m_blobs_pending= FALSE;
    }
    
    if ((check= cursor->nextResult(contact_ndb, m_force_send)) == 0)
    {
      DBUG_RETURN(0);
    } 
    else if (check == 1 || check == 2)
    {
      // 1: No more records
      // 2: No more cached records
      
      /*
	Before fetching more rows and releasing lock(s),
	all pending update or delete operations should 
	be sent to NDB
      */
      DBUG_PRINT("info", ("ops_pending: %d", m_ops_pending));    
      if (m_ops_pending)
      {
	if (m_transaction_on)
	{
	  if (execute_no_commit(this,trans) != 0)
	    DBUG_RETURN(-1);
	}
	else
	{
	  if  (execute_commit(this,trans) != 0)
	    DBUG_RETURN(-1);
	  if(trans->restart() != 0)
	  {
	    DBUG_ASSERT(0);
	    DBUG_RETURN(-1);
	  }
	}
	m_ops_pending= 0;
      }
      contact_ndb= (check == 2);
    }
    else
    {
      DBUG_RETURN(-1);
    }
  } while (check == 2);

  DBUG_RETURN(1);
}

/*
  Get the next record of a started scan. Try to fetch
  it locally from NdbApi cached records if possible, 
  otherwise ask NDB for more.

  NOTE
  If this is a update/delete make sure to not contact 
  NDB before any pending ops have been sent to NDB.

*/

inline int ha_ndbcluster::next_result(byte *buf)
{  
  int res;
  DBUG_ENTER("next_result");
    
  if (!m_active_cursor)
    DBUG_RETURN(HA_ERR_END_OF_FILE);
  
  if((res= fetch_next(m_active_cursor)) == 0)
  {
    DBUG_PRINT("info", ("One more record found"));    
    
    unpack_record(buf);
    table->status= 0;
    DBUG_RETURN(0);
  }
  else if(res == 1)
  {
    // No more records
    table->status= STATUS_NOT_FOUND;
    
    DBUG_PRINT("info", ("No more records"));
    DBUG_RETURN(HA_ERR_END_OF_FILE);
  }
  else
  {
    DBUG_RETURN(ndb_err(m_active_trans));
  }
}

/*
  Set bounds for ordered index scan.
*/

int ha_ndbcluster::set_bounds(NdbIndexScanOperation *op,
			      const key_range *keys[2],
			      uint range_no)
{
  const KEY *const key_info= table->key_info + active_index;
  const uint key_parts= key_info->key_parts;
  uint key_tot_len[2];
  uint tot_len;
  uint i, j;

  DBUG_ENTER("set_bounds");
  DBUG_PRINT("info", ("key_parts=%d", key_parts));

  for (j= 0; j <= 1; j++)
  {
    const key_range *key= keys[j];
    if (key != NULL)
    {
      // for key->flag see ha_rkey_function
      DBUG_PRINT("info", ("key %d length=%d flag=%d",
                          j, key->length, key->flag));
      key_tot_len[j]= key->length;
    }
    else
    {
      DBUG_PRINT("info", ("key %d not present", j));
      key_tot_len[j]= 0;
    }
  }
  tot_len= 0;

  for (i= 0; i < key_parts; i++)
  {
    KEY_PART_INFO *key_part= &key_info->key_part[i];
    Field *field= key_part->field;
#ifndef DBUG_OFF
    uint part_len= key_part->length;
#endif
    uint part_store_len= key_part->store_length;
    // Info about each key part
    struct part_st {
      bool part_last;
      const key_range *key;
      const byte *part_ptr;
      bool part_null;
      int bound_type;
      const char* bound_ptr;
    };
    struct part_st part[2];

    for (j= 0; j <= 1; j++)
    {
      struct part_st &p= part[j];
      p.key= NULL;
      p.bound_type= -1;
      if (tot_len < key_tot_len[j])
      {
        p.part_last= (tot_len + part_store_len >= key_tot_len[j]);
        p.key= keys[j];
        p.part_ptr= &p.key->key[tot_len];
        p.part_null= key_part->null_bit && *p.part_ptr;
        p.bound_ptr= (const char *)
          p.part_null ? 0 : key_part->null_bit ? p.part_ptr + 1 : p.part_ptr;

        if (j == 0)
        {
          switch (p.key->flag)
          {
            case HA_READ_KEY_EXACT:
              p.bound_type= NdbIndexScanOperation::BoundEQ;
              break;
            // ascending
            case HA_READ_KEY_OR_NEXT:
              p.bound_type= NdbIndexScanOperation::BoundLE;
              break;
            case HA_READ_AFTER_KEY:
              if (! p.part_last)
                p.bound_type= NdbIndexScanOperation::BoundLE;
              else
                p.bound_type= NdbIndexScanOperation::BoundLT;
              break;
            // descending
            case HA_READ_PREFIX_LAST:           // weird
              p.bound_type= NdbIndexScanOperation::BoundEQ;
              break;
            case HA_READ_PREFIX_LAST_OR_PREV:   // weird
              p.bound_type= NdbIndexScanOperation::BoundGE;
              break;
            case HA_READ_BEFORE_KEY:
              if (! p.part_last)
                p.bound_type= NdbIndexScanOperation::BoundGE;
              else
                p.bound_type= NdbIndexScanOperation::BoundGT;
              break;
            default:
              break;
          }
        }
        if (j == 1) {
          switch (p.key->flag)
          {
            // ascending
            case HA_READ_BEFORE_KEY:
              if (! p.part_last)
                p.bound_type= NdbIndexScanOperation::BoundGE;
              else
                p.bound_type= NdbIndexScanOperation::BoundGT;
              break;
            case HA_READ_AFTER_KEY:     // weird
              p.bound_type= NdbIndexScanOperation::BoundGE;
              break;
            default:
              break;
            // descending strangely sets no end key
          }
        }

        if (p.bound_type == -1)
        {
          DBUG_PRINT("error", ("key %d unknown flag %d", j, p.key->flag));
          DBUG_ASSERT(false);
          // Stop setting bounds but continue with what we have
	  op->end_of_bound(range_no);
          DBUG_RETURN(0);
        }
      }
    }

    // Seen with e.g. b = 1 and c > 1
    if (part[0].bound_type == NdbIndexScanOperation::BoundLE &&
        part[1].bound_type == NdbIndexScanOperation::BoundGE &&
        memcmp(part[0].part_ptr, part[1].part_ptr, part_store_len) == 0)
    {
      DBUG_PRINT("info", ("replace LE/GE pair by EQ"));
      part[0].bound_type= NdbIndexScanOperation::BoundEQ;
      part[1].bound_type= -1;
    }
    // Not seen but was in previous version
    if (part[0].bound_type == NdbIndexScanOperation::BoundEQ &&
        part[1].bound_type == NdbIndexScanOperation::BoundGE &&
        memcmp(part[0].part_ptr, part[1].part_ptr, part_store_len) == 0)
    {
      DBUG_PRINT("info", ("remove GE from EQ/GE pair"));
      part[1].bound_type= -1;
    }

    for (j= 0; j <= 1; j++)
    {
      struct part_st &p= part[j];
      // Set bound if not done with this key
      if (p.key != NULL)
      {
        DBUG_PRINT("info", ("key %d:%d offset=%d length=%d last=%d bound=%d",
                            j, i, tot_len, part_len, p.part_last, p.bound_type));
        DBUG_DUMP("info", (const char*)p.part_ptr, part_store_len);

        // Set bound if not cancelled via type -1
        if (p.bound_type != -1)
	{
<<<<<<< HEAD
	  char truncated_field_name[NDB_MAX_ATTR_NAME_SIZE];
	  strnmov(truncated_field_name,field->field_name,sizeof(truncated_field_name));
	  truncated_field_name[sizeof(truncated_field_name)-1]= '\0';
          const char* ptr= p.bound_ptr;
          char buf[256];
          shrink_varchar(field, ptr, buf);
          if (op->setBound(truncated_field_name, p.bound_type, ptr))
=======
          if (op->setBound(i, p.bound_type, p.bound_ptr))
>>>>>>> 1a331191
            ERR_RETURN(op->getNdbError());
	}
      }
    }

    tot_len+= part_store_len;
  }
  op->end_of_bound(range_no);
  DBUG_RETURN(0);
}

/*
  Start ordered index scan in NDB
*/

int ha_ndbcluster::ordered_index_scan(const key_range *start_key,
				      const key_range *end_key,
				      bool sorted, bool descending, byte* buf)
{  
  int res;
  bool restart;
  NdbTransaction *trans= m_active_trans;
  NdbIndexScanOperation *op;

  DBUG_ENTER("ha_ndbcluster::ordered_index_scan");
  DBUG_PRINT("enter", ("index: %u, sorted: %d, descending: %d",
             active_index, sorted, descending));  
  DBUG_PRINT("enter", ("Starting new ordered scan on %s", m_tabname));

  // Check that sorted seems to be initialised
  DBUG_ASSERT(sorted == 0 || sorted == 1);
  
  if (m_active_cursor == 0)
  {
    restart= false;
    NdbOperation::LockMode lm=
      (NdbOperation::LockMode)get_ndb_lock_type(m_lock.type);
    if (!(op= trans->getNdbIndexScanOperation((NDBINDEX *)
					      m_index[active_index].index, 
					      (const NDBTAB *) m_table)) ||
	op->readTuples(lm, 0, parallelism, sorted, descending))
      ERR_RETURN(trans->getNdbError());
    m_active_cursor= op;
  } else {
    restart= true;
    op= (NdbIndexScanOperation*)m_active_cursor;
    
    DBUG_ASSERT(op->getSorted() == sorted);
    DBUG_ASSERT(op->getLockMode() == 
		(NdbOperation::LockMode)get_ndb_lock_type(m_lock.type));
    if(op->reset_bounds(m_force_send))
      DBUG_RETURN(ndb_err(m_active_trans));
  }
  
  {
    const key_range *keys[2]= { start_key, end_key };
    res= set_bounds(op, keys);
    if (res)
      DBUG_RETURN(res);
  }
  
  if (!restart && (res= define_read_attrs(buf, op)))
  {
    DBUG_RETURN(res);
  }

  if (execute_no_commit(this,trans) != 0)
    DBUG_RETURN(ndb_err(trans));
  
  DBUG_RETURN(next_result(buf));
}

/*
  Start a filtered scan in NDB.

  NOTE
  This function is here as an example of how to start a
  filtered scan. It should be possible to replace full_table_scan 
  with this function and make a best effort attempt 
  at filtering out the irrelevant data by converting the "items" 
  into interpreted instructions.
  This would speed up table scans where there is a limiting WHERE clause
  that doesn't match any index in the table.

 */

int ha_ndbcluster::filtered_scan(const byte *key, uint key_len, 
				 byte *buf,
				 enum ha_rkey_function find_flag)
{  
  int res;
  NdbTransaction *trans= m_active_trans;
  NdbScanOperation *op;

  DBUG_ENTER("filtered_scan");
  DBUG_PRINT("enter", ("key_len: %u, index: %u", 
                       key_len, active_index));
  DBUG_DUMP("key", (char*)key, key_len);  
  DBUG_PRINT("info", ("Starting a new filtered scan on %s",
		      m_tabname));

  NdbOperation::LockMode lm=
    (NdbOperation::LockMode)get_ndb_lock_type(m_lock.type);
  if (!(op= trans->getNdbScanOperation((const NDBTAB *) m_table)) ||
      op->readTuples(lm, 0, parallelism))
    ERR_RETURN(trans->getNdbError());
  m_active_cursor= op;
  
  {
    // Start scan filter
    NdbScanFilter sf(op);
    sf.begin();
      
    // Set filter using the supplied key data
    byte *key_ptr= (byte *) key;    
    uint tot_len= 0;
    KEY* key_info= table->key_info + active_index;
    for (uint k= 0; k < key_info->key_parts; k++) 
    {
      KEY_PART_INFO* key_part= key_info->key_part+k;
      Field* field= key_part->field;
      uint ndb_fieldnr= key_part->fieldnr-1;
      DBUG_PRINT("key_part", ("fieldnr: %d", ndb_fieldnr));
      //const NDBCOL *col= ((const NDBTAB *) m_table)->getColumn(ndb_fieldnr);
      uint32 field_len=  field->pack_length();
      DBUG_DUMP("key", (char*)key, field_len);
	
      DBUG_PRINT("info", ("Column %s, type: %d, len: %d", 
			  field->field_name, field->real_type(), field_len));
	
      // Define scan filter
      if (field->real_type() == MYSQL_TYPE_STRING)
	sf.cmp(NdbScanFilter::COND_EQ, ndb_fieldnr, key_ptr, field_len);
      else 
      {
	if (field_len == 8)
	  sf.eq(ndb_fieldnr, (Uint64)*key_ptr);
	else if (field_len <= 4)
	  sf.eq(ndb_fieldnr, (Uint32)*key_ptr);
	else 
	  DBUG_RETURN(1);
      }
	
      key_ptr += field_len;
      tot_len += field_len;
	
      if (tot_len >= key_len)
	break;
    }
    // End scan filter
    sf.end();
  }

  if((res= define_read_attrs(buf, op)))
    DBUG_RETURN(res);

  if (execute_no_commit(this,trans) != 0)
    DBUG_RETURN(ndb_err(trans));
  DBUG_PRINT("exit", ("Scan started successfully"));
  DBUG_RETURN(next_result(buf));
}

/*
  Start full table scan in NDB
 */

int ha_ndbcluster::full_table_scan(byte *buf)
{
  int res;
  NdbScanOperation *op;
  NdbTransaction *trans= m_active_trans;

  DBUG_ENTER("full_table_scan");  
  DBUG_PRINT("enter", ("Starting new scan on %s", m_tabname));

  NdbOperation::LockMode lm=
    (NdbOperation::LockMode)get_ndb_lock_type(m_lock.type);
  if (!(op=trans->getNdbScanOperation((const NDBTAB *) m_table)) ||
      op->readTuples(lm, 0, parallelism))
    ERR_RETURN(trans->getNdbError());
  m_active_cursor= op;
  
  if((res= define_read_attrs(buf, op)))
    DBUG_RETURN(res);

  if (execute_no_commit(this,trans) != 0)
    DBUG_RETURN(ndb_err(trans));
  DBUG_PRINT("exit", ("Scan started successfully"));
  DBUG_RETURN(next_result(buf));
}

/*
  Insert one record into NDB
*/
int ha_ndbcluster::write_row(byte *record)
{
  bool has_auto_increment;
  uint i;
  NdbTransaction *trans= m_active_trans;
  NdbOperation *op;
  int res;
  THD *thd= current_thd;

  DBUG_ENTER("write_row");

  if (m_ignore_dup_key && table->s->primary_key != MAX_KEY)
  {
    int peek_res= peek_row();
    
    if (!peek_res) 
    {
      m_dupkey= table->s->primary_key;
      DBUG_RETURN(HA_ERR_FOUND_DUPP_KEY);
    }
    if (peek_res != HA_ERR_KEY_NOT_FOUND)
      DBUG_RETURN(peek_res);
  }
  
  statistic_increment(thd->status_var.ha_write_count, &LOCK_status);
  if (table->timestamp_field_type & TIMESTAMP_AUTO_SET_ON_INSERT)
    table->timestamp_field->set_time();
  has_auto_increment= (table->next_number_field && record == table->record[0]);

  if (!(op= trans->getNdbOperation((const NDBTAB *) m_table)))
    ERR_RETURN(trans->getNdbError());

  res= (m_use_write) ? op->writeTuple() :op->insertTuple(); 
  if (res != 0)
    ERR_RETURN(trans->getNdbError());  
 
  if (table->s->primary_key == MAX_KEY) 
  {
    // Table has hidden primary key
    Ndb *ndb= get_ndb();
    Uint64 auto_value= ndb->getAutoIncrementValue((const NDBTAB *) m_table);
    if (set_hidden_key(op, table->s->fields, (const byte*)&auto_value))
      ERR_RETURN(op->getNdbError());
  } 
  else 
  {
    int res;

    if (has_auto_increment) 
    {
      m_skip_auto_increment= FALSE;
      update_auto_increment();
      m_skip_auto_increment= !auto_increment_column_changed;
    }

    if ((res= set_primary_key(op)))
      return res;
  }

  // Set non-key attribute(s)
  bool set_blob_value= FALSE;
  for (i= 0; i < table->s->fields; i++) 
  {
    Field *field= table->field[i];
    if (!(field->flags & PRI_KEY_FLAG) &&
	set_ndb_value(op, field, i, &set_blob_value))
    {
      m_skip_auto_increment= TRUE;
      ERR_RETURN(op->getNdbError());
    }
  }

  /*
    Execute write operation
    NOTE When doing inserts with many values in 
    each INSERT statement it should not be necessary
    to NoCommit the transaction between each row.
    Find out how this is detected!
  */
  m_rows_inserted++;
  no_uncommitted_rows_update(1);
  m_bulk_insert_not_flushed= TRUE;
  if ((m_rows_to_insert == 1) || 
      ((m_rows_inserted % m_bulk_insert_rows) == 0) ||
      set_blob_value)
  {
    // Send rows to NDB
    DBUG_PRINT("info", ("Sending inserts to NDB, "\
			"rows_inserted:%d, bulk_insert_rows: %d", 
			(int)m_rows_inserted, (int)m_bulk_insert_rows));

    m_bulk_insert_not_flushed= FALSE;
    if (m_transaction_on)
    {
      if (execute_no_commit(this,trans) != 0)
      {
	m_skip_auto_increment= TRUE;
	no_uncommitted_rows_execute_failure();
	DBUG_RETURN(ndb_err(trans));
      }
    }
    else
    {
      if (execute_commit(this,trans) != 0)
      {
	m_skip_auto_increment= TRUE;
	no_uncommitted_rows_execute_failure();
	DBUG_RETURN(ndb_err(trans));
      }
      if(trans->restart() != 0)
      {
	DBUG_ASSERT(0);
	DBUG_RETURN(-1);
      }
    }
  }
  if ((has_auto_increment) && (m_skip_auto_increment))
  {
    Ndb *ndb= get_ndb();
    Uint64 next_val= (Uint64) table->next_number_field->val_int() + 1;
    DBUG_PRINT("info", 
	       ("Trying to set next auto increment value to %lu",
                (ulong) next_val));
    if (ndb->setAutoIncrementValue((const NDBTAB *) m_table, next_val, TRUE))
      DBUG_PRINT("info", 
		 ("Setting next auto increment value to %u", next_val));  
  }
  m_skip_auto_increment= TRUE;

  DBUG_RETURN(0);
}


/* Compare if a key in a row has changed */

int ha_ndbcluster::key_cmp(uint keynr, const byte * old_row,
			   const byte * new_row)
{
  KEY_PART_INFO *key_part=table->key_info[keynr].key_part;
  KEY_PART_INFO *end=key_part+table->key_info[keynr].key_parts;

  for (; key_part != end ; key_part++)
  {
    if (key_part->null_bit)
    {
      if ((old_row[key_part->null_offset] & key_part->null_bit) !=
	  (new_row[key_part->null_offset] & key_part->null_bit))
	return 1;
    }
    if (key_part->key_part_flag & (HA_BLOB_PART | HA_VAR_LENGTH_PART))
    {

      if (key_part->field->cmp_binary((char*) (old_row + key_part->offset),
				      (char*) (new_row + key_part->offset),
				      (ulong) key_part->length))
	return 1;
    }
    else
    {
      if (memcmp(old_row+key_part->offset, new_row+key_part->offset,
		 key_part->length))
	return 1;
    }
  }
  return 0;
}

/*
  Update one record in NDB using primary key
*/

int ha_ndbcluster::update_row(const byte *old_data, byte *new_data)
{
  THD *thd= current_thd;
  NdbTransaction *trans= m_active_trans;
  NdbScanOperation* cursor= m_active_cursor;
  NdbOperation *op;
  uint i;
  DBUG_ENTER("update_row");
  
  statistic_increment(thd->status_var.ha_update_count, &LOCK_status);
  if (table->timestamp_field_type & TIMESTAMP_AUTO_SET_ON_UPDATE)
    table->timestamp_field->set_time();

  /* Check for update of primary key for special handling */  
  if ((table->s->primary_key != MAX_KEY) &&
      (key_cmp(table->s->primary_key, old_data, new_data)))
  {
    int read_res, insert_res, delete_res;

    DBUG_PRINT("info", ("primary key update, doing pk read+insert+delete"));
    // Get all old fields, since we optimize away fields not in query
    read_res= complemented_pk_read(old_data, new_data);
    if (read_res)
    {
      DBUG_PRINT("info", ("pk read failed"));
      DBUG_RETURN(read_res);
    }
    // Insert new row
    insert_res= write_row(new_data);
    if (insert_res)
    {
      DBUG_PRINT("info", ("insert failed"));
      DBUG_RETURN(insert_res);
    }
    // Delete old row
    DBUG_PRINT("info", ("insert succeded"));
    m_primary_key_update= TRUE;
    delete_res= delete_row(old_data);
    m_primary_key_update= FALSE;
    if (delete_res)
    {
      DBUG_PRINT("info", ("delete failed"));
      // Undo write_row(new_data)
      DBUG_RETURN(delete_row(new_data));
    }     
    DBUG_PRINT("info", ("insert+delete succeeded"));
    DBUG_RETURN(0);
  }

  if (cursor)
  {
    /*
      We are scanning records and want to update the record
      that was just found, call updateTuple on the cursor 
      to take over the lock to a new update operation
      And thus setting the primary key of the record from 
      the active record in cursor
    */
    DBUG_PRINT("info", ("Calling updateTuple on cursor"));
    if (!(op= cursor->updateCurrentTuple()))
      ERR_RETURN(trans->getNdbError());
    m_ops_pending++;
    if (uses_blob_value(FALSE))
      m_blobs_pending= TRUE;
  }
  else
  {  
    if (!(op= trans->getNdbOperation((const NDBTAB *) m_table)) ||
	op->updateTuple() != 0)
      ERR_RETURN(trans->getNdbError());  
    
    if (table->s->primary_key == MAX_KEY) 
    {
      // This table has no primary key, use "hidden" primary key
      DBUG_PRINT("info", ("Using hidden key"));
      
      // Require that the PK for this record has previously been 
      // read into m_value
      uint no_fields= table->s->fields;
      const NdbRecAttr* rec= m_value[no_fields].rec;
      DBUG_ASSERT(rec);
      DBUG_DUMP("key", (char*)rec->aRef(), NDB_HIDDEN_PRIMARY_KEY_LENGTH);
      
      if (set_hidden_key(op, no_fields, rec->aRef()))
	ERR_RETURN(op->getNdbError());
    } 
    else 
    {
      int res;
      if ((res= set_primary_key_from_old_data(op, old_data)))
	DBUG_RETURN(res);
    }
  }

  // Set non-key attribute(s)
  for (i= 0; i < table->s->fields; i++) 
  {
    Field *field= table->field[i];
    if (((thd->query_id == field->query_id) || m_retrieve_all_fields) &&
        (!(field->flags & PRI_KEY_FLAG)) &&
	set_ndb_value(op, field, i))
      ERR_RETURN(op->getNdbError());
  }

  // Execute update operation
  if (!cursor && execute_no_commit(this,trans) != 0) {
    no_uncommitted_rows_execute_failure();
    DBUG_RETURN(ndb_err(trans));
  }
  
  DBUG_RETURN(0);
}


/*
  Delete one record from NDB, using primary key 
*/

int ha_ndbcluster::delete_row(const byte *record)
{
  THD *thd= current_thd;
  NdbTransaction *trans= m_active_trans;
  NdbScanOperation* cursor= m_active_cursor;
  NdbOperation *op;
  DBUG_ENTER("delete_row");

  statistic_increment(thd->status_var.ha_delete_count,&LOCK_status);

  if (cursor)
  {
    /*
      We are scanning records and want to delete the record
      that was just found, call deleteTuple on the cursor 
      to take over the lock to a new delete operation
      And thus setting the primary key of the record from 
      the active record in cursor
    */
    DBUG_PRINT("info", ("Calling deleteTuple on cursor"));
    if (cursor->deleteCurrentTuple() != 0)
      ERR_RETURN(trans->getNdbError());     
    m_ops_pending++;

    no_uncommitted_rows_update(-1);

    // If deleting from cursor, NoCommit will be handled in next_result
    DBUG_RETURN(0);
  }
  else
  {
    
    if (!(op=trans->getNdbOperation((const NDBTAB *) m_table)) || 
	op->deleteTuple() != 0)
      ERR_RETURN(trans->getNdbError());
    
    no_uncommitted_rows_update(-1);
    
    if (table->s->primary_key == MAX_KEY) 
    {
      // This table has no primary key, use "hidden" primary key
      DBUG_PRINT("info", ("Using hidden key"));
      uint no_fields= table->s->fields;
      const NdbRecAttr* rec= m_value[no_fields].rec;
      DBUG_ASSERT(rec != NULL);
      
      if (set_hidden_key(op, no_fields, rec->aRef()))
	ERR_RETURN(op->getNdbError());
    } 
    else 
    {
      int res;
      if ((res= (m_primary_key_update ?
		 set_primary_key_from_old_data(op, record)
		 : set_primary_key(op))))
	  return res;  
    }
  }
  
  // Execute delete operation
  if (execute_no_commit(this,trans) != 0) {
    no_uncommitted_rows_execute_failure();
    DBUG_RETURN(ndb_err(trans));
  }
  DBUG_RETURN(0);
}
  
/*
  Unpack a record read from NDB 

  SYNOPSIS
    unpack_record()
    buf			Buffer to store read row

  NOTE
    The data for each row is read directly into the
    destination buffer. This function is primarily 
    called in order to check if any fields should be 
    set to null.
*/

void ha_ndbcluster::unpack_record(byte* buf)
{
  uint row_offset= (uint) (buf - table->record[0]);
  Field **field, **end;
  NdbValue *value= m_value;
  DBUG_ENTER("unpack_record");

  end= table->field + table->s->fields;
  
  // Set null flag(s)
  bzero(buf, table->s->null_bytes);
  for (field= table->field;
       field < end;
       field++, value++)
  {
    if ((*value).ptr)
    {
      if (! ((*field)->flags & BLOB_FLAG))
      {
        if ((*value).rec->isNULL())
         (*field)->set_null(row_offset);
        else if ((*field)->type() == MYSQL_TYPE_BIT)
        {
          uint pack_len= (*field)->pack_length();
          if (pack_len < 5)
          {
            DBUG_PRINT("info", ("bit field H'%.8X", 
				(*value).rec->u_32_value()));
            ((Field_bit *) *field)->store((longlong) 
					  (*value).rec->u_32_value());
          }
          else
          {
            DBUG_PRINT("info", ("bit field H'%.8X%.8X",
                                *(Uint32 *)(*value).rec->aRef(),
                                *((Uint32 *)(*value).rec->aRef()+1)));
            ((Field_bit *) *field)->store((longlong)
					  (*value).rec->u_64_value());          }
        }
      }
      else
      {
        NdbBlob* ndb_blob= (*value).blob;
        bool isNull= TRUE;
#ifndef DBUG_OFF
        int ret= 
#endif
	  ndb_blob->getNull(isNull);
        DBUG_ASSERT(ret == 0);
        if (isNull)
	  (*field)->set_null(row_offset);
      }
    }
  }
  
#ifndef DBUG_OFF
  // Read and print all values that was fetched
  if (table->s->primary_key == MAX_KEY)
  {
    // Table with hidden primary key
    int hidden_no= table->s->fields;
    const NDBTAB *tab= (const NDBTAB *) m_table;
    const NDBCOL *hidden_col= tab->getColumn(hidden_no);
    const NdbRecAttr* rec= m_value[hidden_no].rec;
    DBUG_ASSERT(rec);
    DBUG_PRINT("hidden", ("%d: %s \"%llu\"", hidden_no, 
                          hidden_col->getName(), rec->u_64_value()));
  } 
  print_results();
#endif
  DBUG_VOID_RETURN;
}

/*
  Utility function to print/dump the fetched field
 */

void ha_ndbcluster::print_results()
{
  DBUG_ENTER("print_results");

#ifndef DBUG_OFF
  const NDBTAB *tab= (const NDBTAB*) m_table;

  if (!_db_on_)
    DBUG_VOID_RETURN;
   
  char buf_type[MAX_FIELD_WIDTH], buf_val[MAX_FIELD_WIDTH];
  String type(buf_type, sizeof(buf_type), &my_charset_bin); 
  String val(buf_val, sizeof(buf_val), &my_charset_bin);
  for (uint f=0; f<table->s->fields;f++)
  {
    // Use DBUG_PRINT since DBUG_FILE cannot be filtered out
    char buf[2000];
    Field *field;
    void* ptr;
    const NDBCOL *col= NULL;
    NdbValue value;
    NdbBlob *ndb_blob;

    buf[0]= 0;
    field= table->field[f];    
    if (!(value= m_value[f]).ptr)
    {
      my_snprintf(buf, sizeof(buf), "not read");
      goto print_value;
    }

    ptr= field->ptr;
    DBUG_DUMP("field->ptr", (char*)ptr, field->pack_length());
    col= tab->getColumn(f);

    if (! (field->flags & BLOB_FLAG))
    {
      ndb_blob= NULL;
      if (value.rec->isNULL())
      {
        my_snprintf(buf, sizeof(buf), "NULL");
        goto print_value;
      }
      type.length(0);
      val.length(0);
      field->sql_type(type);
      field->val_str(&val);
      my_snprintf(buf, sizeof(buf), "%s %s", type.c_ptr(), val.c_ptr());
    }
    else
    {
      ndb_blob= value.blob;
      bool isNull= TRUE;
      ndb_blob->getNull(isNull);
      if (isNull) {
        my_snprintf(buf, sizeof(buf), "NULL");
        goto print_value;
      }
    }
    
print_value:
    DBUG_PRINT("value", ("%u,%s: %s", f, col->getName(), buf));
  }
#endif
  DBUG_VOID_RETURN;
}


int ha_ndbcluster::index_init(uint index)
{
  DBUG_ENTER("ha_ndbcluster::index_init");
  DBUG_PRINT("enter", ("index: %u", index));
  DBUG_RETURN(handler::index_init(index));
}


int ha_ndbcluster::index_end()
{
  DBUG_ENTER("ha_ndbcluster::index_end");
  DBUG_RETURN(close_scan());
}

/**
 * Check if key contains null
 */
static
int
check_null_in_key(const KEY* key_info, const byte *key, uint key_len)
{
  KEY_PART_INFO *curr_part, *end_part;
  const byte* end_ptr= key + key_len;
  curr_part= key_info->key_part;
  end_part= curr_part + key_info->key_parts;
  

  for (; curr_part != end_part && key < end_ptr; curr_part++)
  {
    if(curr_part->null_bit && *key)
      return 1;

    key += curr_part->store_length;
  }
  return 0;
}

int ha_ndbcluster::index_read(byte *buf,
			      const byte *key, uint key_len, 
			      enum ha_rkey_function find_flag)
{
  DBUG_ENTER("ha_ndbcluster::index_read");
  DBUG_PRINT("enter", ("active_index: %u, key_len: %u, find_flag: %d", 
                       active_index, key_len, find_flag));

  int error;
  ndb_index_type type= get_index_type(active_index);
  const KEY* key_info= table->key_info+active_index;
  switch (type){
  case PRIMARY_KEY_ORDERED_INDEX:
  case PRIMARY_KEY_INDEX:
    if (find_flag == HA_READ_KEY_EXACT && key_info->key_length == key_len)
    {
      if(m_active_cursor && (error= close_scan()))
	DBUG_RETURN(error);
      DBUG_RETURN(pk_read(key, key_len, buf));
    }
    else if (type == PRIMARY_KEY_INDEX)
    {
      DBUG_RETURN(1);
    }
    break;
  case UNIQUE_ORDERED_INDEX:
  case UNIQUE_INDEX:
    if (find_flag == HA_READ_KEY_EXACT && key_info->key_length == key_len &&
	!check_null_in_key(key_info, key, key_len))
    {
      if(m_active_cursor && (error= close_scan()))
	DBUG_RETURN(error);
      DBUG_RETURN(unique_index_read(key, key_len, buf));
    }
    else if (type == UNIQUE_INDEX)
    {
      DBUG_RETURN(1);
    }
    break;
  case ORDERED_INDEX:
    break;
  default:
  case UNDEFINED_INDEX:
    DBUG_ASSERT(FALSE);
    DBUG_RETURN(1);
    break;
  }
  
  key_range start_key;
  start_key.key= key;
  start_key.length= key_len;
  start_key.flag= find_flag;
  bool descending= FALSE;
  switch (find_flag) {
  case HA_READ_KEY_OR_PREV:
  case HA_READ_BEFORE_KEY:
  case HA_READ_PREFIX_LAST:
  case HA_READ_PREFIX_LAST_OR_PREV:
    descending= TRUE;
    break;
  default:
    break;
  }
  error= ordered_index_scan(&start_key, 0, TRUE, descending, buf);  
  DBUG_RETURN(error == HA_ERR_END_OF_FILE ? HA_ERR_KEY_NOT_FOUND : error);
}


int ha_ndbcluster::index_read_idx(byte *buf, uint index_no, 
			      const byte *key, uint key_len, 
			      enum ha_rkey_function find_flag)
{
  statistic_increment(current_thd->status_var.ha_read_key_count, &LOCK_status);
  DBUG_ENTER("ha_ndbcluster::index_read_idx");
  DBUG_PRINT("enter", ("index_no: %u, key_len: %u", index_no, key_len));  
  index_init(index_no);  
  DBUG_RETURN(index_read(buf, key, key_len, find_flag));
}


int ha_ndbcluster::index_next(byte *buf)
{
  DBUG_ENTER("ha_ndbcluster::index_next");
  statistic_increment(current_thd->status_var.ha_read_next_count,
		      &LOCK_status);
  DBUG_RETURN(next_result(buf));
}


int ha_ndbcluster::index_prev(byte *buf)
{
  DBUG_ENTER("ha_ndbcluster::index_prev");
  statistic_increment(current_thd->status_var.ha_read_prev_count,
		      &LOCK_status);
  DBUG_RETURN(next_result(buf));
}


int ha_ndbcluster::index_first(byte *buf)
{
  DBUG_ENTER("ha_ndbcluster::index_first");
  statistic_increment(current_thd->status_var.ha_read_first_count,
		      &LOCK_status);
  // Start the ordered index scan and fetch the first row

  // Only HA_READ_ORDER indexes get called by index_first
  DBUG_RETURN(ordered_index_scan(0, 0, TRUE, FALSE, buf));
}


int ha_ndbcluster::index_last(byte *buf)
{
  DBUG_ENTER("ha_ndbcluster::index_last");
  statistic_increment(current_thd->status_var.ha_read_last_count,&LOCK_status);
  DBUG_RETURN(ordered_index_scan(0, 0, TRUE, TRUE, buf));
}

int ha_ndbcluster::index_read_last(byte * buf, const byte * key, uint key_len)
{
  DBUG_ENTER("ha_ndbcluster::index_read_last");
  DBUG_RETURN(index_read(buf, key, key_len, HA_READ_PREFIX_LAST));
}

inline
int ha_ndbcluster::read_range_first_to_buf(const key_range *start_key,
					   const key_range *end_key,
					   bool eq_r, bool sorted,
					   byte* buf)
{
  KEY* key_info;
  int error= 1; 
  DBUG_ENTER("ha_ndbcluster::read_range_first_to_buf");
  DBUG_PRINT("info", ("eq_r: %d, sorted: %d", eq_r, sorted));

  switch (get_index_type(active_index)){
  case PRIMARY_KEY_ORDERED_INDEX:
  case PRIMARY_KEY_INDEX:
    key_info= table->key_info + active_index;
    if (start_key && 
	start_key->length == key_info->key_length &&
	start_key->flag == HA_READ_KEY_EXACT)
    {
      if(m_active_cursor && (error= close_scan()))
	DBUG_RETURN(error);
      error= pk_read(start_key->key, start_key->length, buf);      
      DBUG_RETURN(error == HA_ERR_KEY_NOT_FOUND ? HA_ERR_END_OF_FILE : error);
    }
    break;
  case UNIQUE_ORDERED_INDEX:
  case UNIQUE_INDEX:
    key_info= table->key_info + active_index;
    if (start_key && start_key->length == key_info->key_length &&
	start_key->flag == HA_READ_KEY_EXACT && 
	!check_null_in_key(key_info, start_key->key, start_key->length))
    {
      if(m_active_cursor && (error= close_scan()))
	DBUG_RETURN(error);
      error= unique_index_read(start_key->key, start_key->length, buf);
      DBUG_RETURN(error == HA_ERR_KEY_NOT_FOUND ? HA_ERR_END_OF_FILE : error);
    }
    break;
  default:
    break;
  }

  // Start the ordered index scan and fetch the first row
  error= ordered_index_scan(start_key, end_key, sorted, FALSE, buf);
  DBUG_RETURN(error);
}


int ha_ndbcluster::read_range_first(const key_range *start_key,
				    const key_range *end_key,
				    bool eq_r, bool sorted)
{
  byte* buf= table->record[0];
  DBUG_ENTER("ha_ndbcluster::read_range_first");
  
  DBUG_RETURN(read_range_first_to_buf(start_key,
				      end_key,
				      eq_r, 
				      sorted,
				      buf));
}

int ha_ndbcluster::read_range_next()
{
  DBUG_ENTER("ha_ndbcluster::read_range_next");
  DBUG_RETURN(next_result(table->record[0]));
}


int ha_ndbcluster::rnd_init(bool scan)
{
  NdbScanOperation *cursor= m_active_cursor;
  DBUG_ENTER("rnd_init");
  DBUG_PRINT("enter", ("scan: %d", scan));
  // Check if scan is to be restarted
  if (cursor)
  {
    if (!scan)
      DBUG_RETURN(1);
    if(cursor->restart(m_force_send) != 0)
    {
      DBUG_ASSERT(0);
      DBUG_RETURN(-1);
    }
  }
  index_init(table->s->primary_key);
  DBUG_RETURN(0);
}

int ha_ndbcluster::close_scan()
{
  NdbTransaction *trans= m_active_trans;
  DBUG_ENTER("close_scan");

  m_multi_cursor= 0;
  if (!m_active_cursor && !m_multi_cursor)
    DBUG_RETURN(1);

  NdbScanOperation *cursor= m_active_cursor ? m_active_cursor : m_multi_cursor;
  
  if (m_ops_pending)
  {
    /*
      Take over any pending transactions to the 
      deleteing/updating transaction before closing the scan    
    */
    DBUG_PRINT("info", ("ops_pending: %d", m_ops_pending));    
    if (execute_no_commit(this,trans) != 0) {
      no_uncommitted_rows_execute_failure();
      DBUG_RETURN(ndb_err(trans));
    }
    m_ops_pending= 0;
  }
  
  cursor->close(m_force_send);
  m_active_cursor= m_multi_cursor= NULL;
  DBUG_RETURN(0);
}

int ha_ndbcluster::rnd_end()
{
  DBUG_ENTER("rnd_end");
  DBUG_RETURN(close_scan());
}


int ha_ndbcluster::rnd_next(byte *buf)
{
  DBUG_ENTER("rnd_next");
  statistic_increment(current_thd->status_var.ha_read_rnd_next_count,
		      &LOCK_status);

  if (!m_active_cursor)
    DBUG_RETURN(full_table_scan(buf));
  DBUG_RETURN(next_result(buf));
}


/*
  An "interesting" record has been found and it's pk 
  retrieved by calling position
  Now it's time to read the record from db once 
  again
*/

int ha_ndbcluster::rnd_pos(byte *buf, byte *pos)
{
  DBUG_ENTER("rnd_pos");
  statistic_increment(current_thd->status_var.ha_read_rnd_count,
		      &LOCK_status);
  // The primary key for the record is stored in pos
  // Perform a pk_read using primary key "index"
  DBUG_RETURN(pk_read(pos, ref_length, buf));  
}


/*
  Store the primary key of this record in ref 
  variable, so that the row can be retrieved again later
  using "reference" in rnd_pos
*/

void ha_ndbcluster::position(const byte *record)
{
  KEY *key_info;
  KEY_PART_INFO *key_part;
  KEY_PART_INFO *end;
  byte *buff;
  DBUG_ENTER("position");

  if (table->s->primary_key != MAX_KEY) 
  {
    key_info= table->key_info + table->s->primary_key;
    key_part= key_info->key_part;
    end= key_part + key_info->key_parts;
    buff= ref;
    
    for (; key_part != end; key_part++) 
    {
      if (key_part->null_bit) {
        /* Store 0 if the key part is a NULL part */      
        if (record[key_part->null_offset]
            & key_part->null_bit) {
          *buff++= 1;
          continue;
        }      
        *buff++= 0;
      }
      memcpy(buff, record + key_part->offset, key_part->length);
      buff += key_part->length;
    }
  } 
  else 
  {
    // No primary key, get hidden key
    DBUG_PRINT("info", ("Getting hidden key"));
    int hidden_no= table->s->fields;
    const NdbRecAttr* rec= m_value[hidden_no].rec;
    memcpy(ref, (const void*)rec->aRef(), ref_length);
#ifndef DBUG_OFF
    const NDBTAB *tab= (const NDBTAB *) m_table;  
    const NDBCOL *hidden_col= tab->getColumn(hidden_no);
    DBUG_ASSERT(hidden_col->getPrimaryKey() && 
                hidden_col->getAutoIncrement() &&
                rec != NULL && 
                ref_length == NDB_HIDDEN_PRIMARY_KEY_LENGTH);
#endif
  }
  
  DBUG_DUMP("ref", (char*)ref, ref_length);
  DBUG_VOID_RETURN;
}


void ha_ndbcluster::info(uint flag)
{
  DBUG_ENTER("info");
  DBUG_PRINT("enter", ("flag: %d", flag));
  
  if (flag & HA_STATUS_POS)
    DBUG_PRINT("info", ("HA_STATUS_POS"));
  if (flag & HA_STATUS_NO_LOCK)
    DBUG_PRINT("info", ("HA_STATUS_NO_LOCK"));
  if (flag & HA_STATUS_TIME)
    DBUG_PRINT("info", ("HA_STATUS_TIME"));
  if (flag & HA_STATUS_VARIABLE)
  {
    DBUG_PRINT("info", ("HA_STATUS_VARIABLE"));
    if (m_table_info)
    {
      if (m_ha_not_exact_count)
	records= 100;
      else
	records_update();
    }
    else
    {
      if ((my_errno= check_ndb_connection()))
        DBUG_VOID_RETURN;
      Ndb *ndb= get_ndb();
      struct Ndb_statistics stat;
      if (current_thd->variables.ndb_use_exact_count &&
	  ndb_get_table_statistics(ndb, m_tabname, &stat) == 0)
      {
	mean_rec_length= stat.row_size;
	data_file_length= stat.fragment_memory;
	records= stat.row_count;
      }
      else
      {
	mean_rec_length= 0;
	records= 100;
      }
    }
  }
  if (flag & HA_STATUS_CONST)
  {
    DBUG_PRINT("info", ("HA_STATUS_CONST"));
    set_rec_per_key();
  }
  if (flag & HA_STATUS_ERRKEY)
  {
    DBUG_PRINT("info", ("HA_STATUS_ERRKEY"));
    errkey= m_dupkey;
  }
  if (flag & HA_STATUS_AUTO)
    DBUG_PRINT("info", ("HA_STATUS_AUTO"));
  DBUG_VOID_RETURN;
}


int ha_ndbcluster::extra(enum ha_extra_function operation)
{
  DBUG_ENTER("extra");
  switch (operation) {
  case HA_EXTRA_NORMAL:              /* Optimize for space (def) */
    DBUG_PRINT("info", ("HA_EXTRA_NORMAL"));
    break;
  case HA_EXTRA_QUICK:                 /* Optimize for speed */
    DBUG_PRINT("info", ("HA_EXTRA_QUICK"));
    break;
  case HA_EXTRA_RESET:                 /* Reset database to after open */
    DBUG_PRINT("info", ("HA_EXTRA_RESET"));
    break;
  case HA_EXTRA_CACHE:                 /* Cash record in HA_rrnd() */
    DBUG_PRINT("info", ("HA_EXTRA_CACHE"));
    break;
  case HA_EXTRA_NO_CACHE:              /* End cacheing of records (def) */
    DBUG_PRINT("info", ("HA_EXTRA_NO_CACHE"));
    break;
  case HA_EXTRA_NO_READCHECK:          /* No readcheck on update */
    DBUG_PRINT("info", ("HA_EXTRA_NO_READCHECK"));
    break;
  case HA_EXTRA_READCHECK:             /* Use readcheck (def) */
    DBUG_PRINT("info", ("HA_EXTRA_READCHECK"));
    break;
  case HA_EXTRA_KEYREAD:               /* Read only key to database */
    DBUG_PRINT("info", ("HA_EXTRA_KEYREAD"));
    break;
  case HA_EXTRA_NO_KEYREAD:            /* Normal read of records (def) */
    DBUG_PRINT("info", ("HA_EXTRA_NO_KEYREAD"));
    break;
  case HA_EXTRA_NO_USER_CHANGE:        /* No user is allowed to write */
    DBUG_PRINT("info", ("HA_EXTRA_NO_USER_CHANGE"));
    break;
  case HA_EXTRA_KEY_CACHE:
    DBUG_PRINT("info", ("HA_EXTRA_KEY_CACHE"));
    break;
  case HA_EXTRA_NO_KEY_CACHE:
    DBUG_PRINT("info", ("HA_EXTRA_NO_KEY_CACHE"));
    break;
  case HA_EXTRA_WAIT_LOCK:            /* Wait until file is avalably (def) */
    DBUG_PRINT("info", ("HA_EXTRA_WAIT_LOCK"));
    break;
  case HA_EXTRA_NO_WAIT_LOCK:         /* If file is locked, return quickly */
    DBUG_PRINT("info", ("HA_EXTRA_NO_WAIT_LOCK"));
    break;
  case HA_EXTRA_WRITE_CACHE:           /* Use write cache in ha_write() */
    DBUG_PRINT("info", ("HA_EXTRA_WRITE_CACHE"));
    break;
  case HA_EXTRA_FLUSH_CACHE:           /* flush write_record_cache */
    DBUG_PRINT("info", ("HA_EXTRA_FLUSH_CACHE"));
    break;
  case HA_EXTRA_NO_KEYS:               /* Remove all update of keys */
    DBUG_PRINT("info", ("HA_EXTRA_NO_KEYS"));
    break;
  case HA_EXTRA_KEYREAD_CHANGE_POS:         /* Keyread, but change pos */
    DBUG_PRINT("info", ("HA_EXTRA_KEYREAD_CHANGE_POS")); /* xxxxchk -r must be used */
    break;                                  
  case HA_EXTRA_REMEMBER_POS:          /* Remember pos for next/prev */
    DBUG_PRINT("info", ("HA_EXTRA_REMEMBER_POS"));
    break;
  case HA_EXTRA_RESTORE_POS:
    DBUG_PRINT("info", ("HA_EXTRA_RESTORE_POS"));
    break;
  case HA_EXTRA_REINIT_CACHE:          /* init cache from current record */
    DBUG_PRINT("info", ("HA_EXTRA_REINIT_CACHE"));
    break;
  case HA_EXTRA_FORCE_REOPEN:          /* Datafile have changed on disk */
    DBUG_PRINT("info", ("HA_EXTRA_FORCE_REOPEN"));
    break;
  case HA_EXTRA_FLUSH:                 /* Flush tables to disk */
    DBUG_PRINT("info", ("HA_EXTRA_FLUSH"));
    break;
  case HA_EXTRA_NO_ROWS:               /* Don't write rows */
    DBUG_PRINT("info", ("HA_EXTRA_NO_ROWS"));
    break;
  case HA_EXTRA_RESET_STATE:           /* Reset positions */
    DBUG_PRINT("info", ("HA_EXTRA_RESET_STATE"));
    break;
  case HA_EXTRA_IGNORE_DUP_KEY:       /* Dup keys don't rollback everything*/
    DBUG_PRINT("info", ("HA_EXTRA_IGNORE_DUP_KEY"));
    if (current_thd->lex->sql_command == SQLCOM_REPLACE)
    {
      DBUG_PRINT("info", ("Turning ON use of write instead of insert"));
      m_use_write= TRUE;
    } else 
    {
      DBUG_PRINT("info", ("Ignoring duplicate key"));
      m_ignore_dup_key= TRUE;
    }
    break;
  case HA_EXTRA_NO_IGNORE_DUP_KEY:
    DBUG_PRINT("info", ("HA_EXTRA_NO_IGNORE_DUP_KEY"));
    DBUG_PRINT("info", ("Turning OFF use of write instead of insert"));
    m_use_write= FALSE;
    m_ignore_dup_key= FALSE;
    break;
  case HA_EXTRA_RETRIEVE_ALL_COLS:    /* Retrieve all columns, not just those
					 where field->query_id is the same as
					 the current query id */
    DBUG_PRINT("info", ("HA_EXTRA_RETRIEVE_ALL_COLS"));
    m_retrieve_all_fields= TRUE;
    break;
  case HA_EXTRA_PREPARE_FOR_DELETE:
    DBUG_PRINT("info", ("HA_EXTRA_PREPARE_FOR_DELETE"));
    break;
  case HA_EXTRA_PREPARE_FOR_UPDATE:     /* Remove read cache if problems */
    DBUG_PRINT("info", ("HA_EXTRA_PREPARE_FOR_UPDATE"));
    break;
  case HA_EXTRA_PRELOAD_BUFFER_SIZE: 
    DBUG_PRINT("info", ("HA_EXTRA_PRELOAD_BUFFER_SIZE"));
    break;
  case HA_EXTRA_RETRIEVE_PRIMARY_KEY: 
    DBUG_PRINT("info", ("HA_EXTRA_RETRIEVE_PRIMARY_KEY"));
    m_retrieve_primary_key= TRUE;
    break;
  case HA_EXTRA_CHANGE_KEY_TO_UNIQUE: 
    DBUG_PRINT("info", ("HA_EXTRA_CHANGE_KEY_TO_UNIQUE"));
    break;
  case HA_EXTRA_CHANGE_KEY_TO_DUP: 
    DBUG_PRINT("info", ("HA_EXTRA_CHANGE_KEY_TO_DUP"));
  case HA_EXTRA_KEYREAD_PRESERVE_FIELDS:
    DBUG_PRINT("info", ("HA_EXTRA_KEYREAD_PRESERVE_FIELDS"));
    break;

  }
  
  DBUG_RETURN(0);
}

/* 
   Start of an insert, remember number of rows to be inserted, it will
   be used in write_row and get_autoincrement to send an optimal number
   of rows in each roundtrip to the server

   SYNOPSIS
   rows     number of rows to insert, 0 if unknown

*/

void ha_ndbcluster::start_bulk_insert(ha_rows rows)
{
  int bytes, batch;
  const NDBTAB *tab= (const NDBTAB *) m_table;    

  DBUG_ENTER("start_bulk_insert");
  DBUG_PRINT("enter", ("rows: %d", (int)rows));
  
  m_rows_inserted= 0;
  m_rows_to_insert= rows; 

  /* 
    Calculate how many rows that should be inserted
    per roundtrip to NDB. This is done in order to minimize the 
    number of roundtrips as much as possible. However performance will 
    degrade if too many bytes are inserted, thus it's limited by this 
    calculation.   
  */
  const int bytesperbatch= 8192;
  bytes= 12 + tab->getRowSizeInBytes() + 4 * tab->getNoOfColumns();
  batch= bytesperbatch/bytes;
  batch= batch == 0 ? 1 : batch;
  DBUG_PRINT("info", ("batch: %d, bytes: %d", batch, bytes));
  m_bulk_insert_rows= batch;

  DBUG_VOID_RETURN;
}

/*
  End of an insert
 */
int ha_ndbcluster::end_bulk_insert()
{
  int error= 0;

  DBUG_ENTER("end_bulk_insert");
  // Check if last inserts need to be flushed
  if (m_bulk_insert_not_flushed)
  {
    NdbTransaction *trans= m_active_trans;
    // Send rows to NDB
    DBUG_PRINT("info", ("Sending inserts to NDB, "\
                        "rows_inserted:%d, bulk_insert_rows: %d", 
                        m_rows_inserted, m_bulk_insert_rows)); 
    m_bulk_insert_not_flushed= FALSE;
    if (execute_no_commit(this,trans) != 0) {
      no_uncommitted_rows_execute_failure();
      my_errno= error= ndb_err(trans);
    }
  }

  m_rows_inserted= 0;
  m_rows_to_insert= 1;
  DBUG_RETURN(error);
}


int ha_ndbcluster::extra_opt(enum ha_extra_function operation, ulong cache_size)
{
  DBUG_ENTER("extra_opt");
  DBUG_PRINT("enter", ("cache_size: %lu", cache_size));
  DBUG_RETURN(extra(operation));
}


int ha_ndbcluster::reset()
{
  DBUG_ENTER("reset");
  // Reset what?
  DBUG_RETURN(1);
}


const char **ha_ndbcluster::bas_ext() const
{ static const char *ext[]= { ha_ndb_ext, NullS }; return ext; }


/*
  How many seeks it will take to read through the table
  This is to be comparable to the number returned by records_in_range so
  that we can decide if we should scan the table or use keys.
*/

double ha_ndbcluster::scan_time()
{
  DBUG_ENTER("ha_ndbcluster::scan_time()");
  double res= rows2double(records*1000);
  DBUG_PRINT("exit", ("table: %s value: %f", 
		      m_tabname, res));
  DBUG_RETURN(res);
}


THR_LOCK_DATA **ha_ndbcluster::store_lock(THD *thd,
                                          THR_LOCK_DATA **to,
                                          enum thr_lock_type lock_type)
{
  DBUG_ENTER("store_lock");
  if (lock_type != TL_IGNORE && m_lock.type == TL_UNLOCK) 
  {

    /* If we are not doing a LOCK TABLE, then allow multiple
       writers */
    
    /* Since NDB does not currently have table locks
       this is treated as a ordinary lock */

    if ((lock_type >= TL_WRITE_ALLOW_WRITE &&
         lock_type <= TL_WRITE) && !thd->in_lock_tables)      
      lock_type= TL_WRITE_ALLOW_WRITE;
    
    /* In queries of type INSERT INTO t1 SELECT ... FROM t2 ...
       MySQL would use the lock TL_READ_NO_INSERT on t2, and that
       would conflict with TL_WRITE_ALLOW_WRITE, blocking all inserts
       to t2. Convert the lock to a normal read lock to allow
       concurrent inserts to t2. */
    
    if (lock_type == TL_READ_NO_INSERT && !thd->in_lock_tables)
      lock_type= TL_READ;
    
    m_lock.type=lock_type;
  }
  *to++= &m_lock;

  DBUG_PRINT("exit", ("lock_type: %d", lock_type));
  
  DBUG_RETURN(to);
}

#ifndef DBUG_OFF
#define PRINT_OPTION_FLAGS(t) { \
      if (t->options & OPTION_NOT_AUTOCOMMIT) \
        DBUG_PRINT("thd->options", ("OPTION_NOT_AUTOCOMMIT")); \
      if (t->options & OPTION_BEGIN) \
        DBUG_PRINT("thd->options", ("OPTION_BEGIN")); \
      if (t->options & OPTION_TABLE_LOCK) \
        DBUG_PRINT("thd->options", ("OPTION_TABLE_LOCK")); \
}
#else
#define PRINT_OPTION_FLAGS(t)
#endif


/*
  As MySQL will execute an external lock for every new table it uses
  we can use this to start the transactions.
  If we are in auto_commit mode we just need to start a transaction
  for the statement, this will be stored in transaction.stmt.
  If not, we have to start a master transaction if there doesn't exist
  one from before, this will be stored in transaction.all
 
  When a table lock is held one transaction will be started which holds
  the table lock and for each statement a hupp transaction will be started  
 */

int ha_ndbcluster::external_lock(THD *thd, int lock_type)
{
  int error=0;
  NdbTransaction* trans= NULL;

  DBUG_ENTER("external_lock");
  /*
    Check that this handler instance has a connection
    set up to the Ndb object of thd
   */
  if (check_ndb_connection())
    DBUG_RETURN(1);
 
  Thd_ndb *thd_ndb= (Thd_ndb*)thd->transaction.thd_ndb;
  Ndb *ndb= thd_ndb->ndb;

  DBUG_PRINT("enter", ("transaction.thd_ndb->lock_count: %d", 
                       thd_ndb->lock_count));

  if (lock_type != F_UNLCK)
  {
    DBUG_PRINT("info", ("lock_type != F_UNLCK"));
    if (!thd_ndb->lock_count++)
    {
      PRINT_OPTION_FLAGS(thd);

      if (!(thd->options & (OPTION_NOT_AUTOCOMMIT | OPTION_BEGIN | OPTION_TABLE_LOCK))) 
      {
        // Autocommit transaction
        DBUG_ASSERT(!thd->transaction.stmt.ndb_tid);
        DBUG_PRINT("trans",("Starting transaction stmt"));      

        trans= ndb->startTransaction();
        if (trans == NULL)
          ERR_RETURN(ndb->getNdbError());
	no_uncommitted_rows_reset(thd);
        thd->transaction.stmt.ndb_tid= trans;
      } 
      else 
      { 
        if (!thd->transaction.all.ndb_tid)
	{
          // Not autocommit transaction
          // A "master" transaction ha not been started yet
          DBUG_PRINT("trans",("starting transaction, all"));
          
          trans= ndb->startTransaction();
          if (trans == NULL)
            ERR_RETURN(ndb->getNdbError());
	  no_uncommitted_rows_reset(thd);

          /*
            If this is the start of a LOCK TABLE, a table look 
            should be taken on the table in NDB
           
            Check if it should be read or write lock
           */
          if (thd->options & (OPTION_TABLE_LOCK))
	  {
            //lockThisTable();
            DBUG_PRINT("info", ("Locking the table..." ));
          }

          thd->transaction.all.ndb_tid= trans; 
        }
      }
    }
    /*
      This is the place to make sure this handler instance
      has a started transaction.
     
      The transaction is started by the first handler on which 
      MySQL Server calls external lock
     
      Other handlers in the same stmt or transaction should use 
      the same NDB transaction. This is done by setting up the m_active_trans
      pointer to point to the NDB transaction. 
     */

    // store thread specific data first to set the right context
    m_force_send=          thd->variables.ndb_force_send;
    m_ha_not_exact_count= !thd->variables.ndb_use_exact_count;
    m_autoincrement_prefetch= thd->variables.ndb_autoincrement_prefetch_sz;
    if (!thd->transaction.on)
      m_transaction_on= FALSE;
    else
      m_transaction_on= thd->variables.ndb_use_transactions;
    //     m_use_local_query_cache= thd->variables.ndb_use_local_query_cache;

    m_active_trans= thd->transaction.all.ndb_tid ? 
      (NdbTransaction*)thd->transaction.all.ndb_tid:
      (NdbTransaction*)thd->transaction.stmt.ndb_tid;
    DBUG_ASSERT(m_active_trans);
    // Start of transaction
    m_retrieve_all_fields= FALSE;
    m_retrieve_primary_key= FALSE;
    m_ops_pending= 0;    
    {
      NDBDICT *dict= ndb->getDictionary();
      const NDBTAB *tab;
      void *tab_info;
      if (!(tab= dict->getTable(m_tabname, &tab_info)))
	ERR_RETURN(dict->getNdbError());
      DBUG_PRINT("info", ("Table schema version: %d", tab->getObjectVersion()));
      m_table= (void *)tab;
      m_table_info= tab_info;
    }
    no_uncommitted_rows_init(thd);
  } 
  else 
  {
    DBUG_PRINT("info", ("lock_type == F_UNLCK"));
    if (!--thd_ndb->lock_count)
    {
      DBUG_PRINT("trans", ("Last external_lock"));
      PRINT_OPTION_FLAGS(thd);

      if (thd->transaction.stmt.ndb_tid)
      {
        /*
          Unlock is done without a transaction commit / rollback.
          This happens if the thread didn't update any rows
          We must in this case close the transaction to release resources
        */
        DBUG_PRINT("trans",("ending non-updating transaction"));
        ndb->closeTransaction(m_active_trans);
        thd->transaction.stmt.ndb_tid= 0;
      }
    }
    m_table= NULL;
    m_table_info= NULL;
    /*
      This is the place to make sure this handler instance
      no longer are connected to the active transaction.

      And since the handler is no longer part of the transaction 
      it can't have open cursors, ops or blobs pending.
    */
    m_active_trans= NULL;    

    if (m_active_cursor)
      DBUG_PRINT("warning", ("m_active_cursor != NULL"));
    m_active_cursor= NULL;

    if (m_multi_cursor)
      DBUG_PRINT("warning", ("m_multi_cursor != NULL"));
    m_multi_cursor= NULL;
    
    if (m_blobs_pending)
      DBUG_PRINT("warning", ("blobs_pending != 0"));
    m_blobs_pending= 0;
    
    if (m_ops_pending)
      DBUG_PRINT("warning", ("ops_pending != 0L"));
    m_ops_pending= 0;
  }
  DBUG_RETURN(error);
}

/*
  When using LOCK TABLE's external_lock is only called when the actual
  TABLE LOCK is done.
  Under LOCK TABLES, each used tables will force a call to start_stmt.
  Ndb doesn't currently support table locks, and will do ordinary
  startTransaction for each transaction/statement.
*/

int ha_ndbcluster::start_stmt(THD *thd)
{
  int error=0;
  DBUG_ENTER("start_stmt");
  PRINT_OPTION_FLAGS(thd);

  NdbTransaction *trans= (NdbTransaction*)thd->transaction.stmt.ndb_tid;
  if (!trans){
    Ndb *ndb= ((Thd_ndb*)thd->transaction.thd_ndb)->ndb;
    DBUG_PRINT("trans",("Starting transaction stmt"));  

#if 0    
    NdbTransaction *tablock_trans= 
      (NdbTransaction*)thd->transaction.all.ndb_tid;
    DBUG_PRINT("info", ("tablock_trans: %x", (UintPtr)tablock_trans));
    DBUG_ASSERT(tablock_trans);
//    trans= ndb->hupp(tablock_trans);
#endif
    trans= ndb->startTransaction();
    if (trans == NULL)
      ERR_RETURN(ndb->getNdbError());
    no_uncommitted_rows_reset(thd);
    thd->transaction.stmt.ndb_tid= trans;
  }
  m_active_trans= trans;

  // Start of statement
  m_retrieve_all_fields= FALSE;
  m_retrieve_primary_key= FALSE;
  m_ops_pending= 0;    
  
  DBUG_RETURN(error);
}


/*
  Commit a transaction started in NDB 
 */

int ndbcluster_commit(THD *thd, void *ndb_transaction)
{
  int res= 0;
  Ndb *ndb= ((Thd_ndb*)thd->transaction.thd_ndb)->ndb;
  NdbTransaction *trans= (NdbTransaction*)ndb_transaction;

  DBUG_ENTER("ndbcluster_commit");
  DBUG_PRINT("transaction",("%s",
                            trans == thd->transaction.stmt.ndb_tid ? 
                            "stmt" : "all"));
  DBUG_ASSERT(ndb && trans);

  if (execute_commit(thd,trans) != 0)
  {
    const NdbError err= trans->getNdbError();
    const NdbOperation *error_op= trans->getNdbErrorOperation();
    ERR_PRINT(err);     
    res= ndb_to_mysql_error(&err);
    if (res != -1) 
      ndbcluster_print_error(res, error_op);
  }
  ndb->closeTransaction(trans);
  DBUG_RETURN(res);
}


/*
  Rollback a transaction started in NDB
 */

int ndbcluster_rollback(THD *thd, void *ndb_transaction)
{
  int res= 0;
  Ndb *ndb= ((Thd_ndb*)thd->transaction.thd_ndb)->ndb;
  NdbTransaction *trans= (NdbTransaction*)ndb_transaction;

  DBUG_ENTER("ndbcluster_rollback");
  DBUG_PRINT("transaction",("%s",
                            trans == thd->transaction.stmt.ndb_tid ? 
                            "stmt" : "all"));
  DBUG_ASSERT(ndb && trans);

  if (trans->execute(NdbTransaction::Rollback) != 0)
  {
    const NdbError err= trans->getNdbError();
    const NdbOperation *error_op= trans->getNdbErrorOperation();
    ERR_PRINT(err);     
    res= ndb_to_mysql_error(&err);
    if (res != -1) 
      ndbcluster_print_error(res, error_op);
  }
  ndb->closeTransaction(trans);
  DBUG_RETURN(0);
}


/*
  Define NDB column based on Field.
  Returns 0 or mysql error code.
  Not member of ha_ndbcluster because NDBCOL cannot be declared.

  MySQL text types with character set "binary" are mapped to true
  NDB binary types without a character set.  This may change.
 */

static int create_ndb_column(NDBCOL &col,
                             Field *field,
                             HA_CREATE_INFO *info)
{
  // Set name
  {
    char truncated_field_name[NDB_MAX_ATTR_NAME_SIZE];
    strnmov(truncated_field_name,field->field_name,sizeof(truncated_field_name));
    truncated_field_name[sizeof(truncated_field_name)-1]= '\0';
    col.setName(truncated_field_name);
  }
  // Get char set
  CHARSET_INFO *cs= field->charset();
  // Set type and sizes
  const enum enum_field_types mysql_type= field->real_type();
  switch (mysql_type) {
  // Numeric types
  case MYSQL_TYPE_DECIMAL:    
    col.setType(NDBCOL::Char);
    col.setLength(field->pack_length());
    break;
  case MYSQL_TYPE_TINY:        
    if (field->flags & UNSIGNED_FLAG)
      col.setType(NDBCOL::Tinyunsigned);
    else
      col.setType(NDBCOL::Tinyint);
    col.setLength(1);
    break;
  case MYSQL_TYPE_SHORT:
    if (field->flags & UNSIGNED_FLAG)
      col.setType(NDBCOL::Smallunsigned);
    else
      col.setType(NDBCOL::Smallint);
    col.setLength(1);
    break;
  case MYSQL_TYPE_LONG:
    if (field->flags & UNSIGNED_FLAG)
      col.setType(NDBCOL::Unsigned);
    else
      col.setType(NDBCOL::Int);
    col.setLength(1);
    break;
  case MYSQL_TYPE_INT24:       
    if (field->flags & UNSIGNED_FLAG)
      col.setType(NDBCOL::Mediumunsigned);
    else
      col.setType(NDBCOL::Mediumint);
    col.setLength(1);
    break;
  case MYSQL_TYPE_LONGLONG:
    if (field->flags & UNSIGNED_FLAG)
      col.setType(NDBCOL::Bigunsigned);
    else
      col.setType(NDBCOL::Bigint);
    col.setLength(1);
    break;
  case MYSQL_TYPE_FLOAT:
    col.setType(NDBCOL::Float);
    col.setLength(1);
    break;
  case MYSQL_TYPE_DOUBLE:
    col.setType(NDBCOL::Double);
    col.setLength(1);
    break;
  // Date types
  case MYSQL_TYPE_TIMESTAMP:
    col.setType(NDBCOL::Unsigned);
    col.setLength(1);
    break;
  case MYSQL_TYPE_DATETIME:    
    col.setType(NDBCOL::Datetime);
    col.setLength(1);
    break;
  case MYSQL_TYPE_NEWDATE:
    col.setType(NDBCOL::Date);
    col.setLength(1);
    break;
  case MYSQL_TYPE_TIME:        
    col.setType(NDBCOL::Time);
    col.setLength(1);
    break;
  case MYSQL_TYPE_DATE: // ?
  case MYSQL_TYPE_YEAR:        
    col.setType(NDBCOL::Char);
    col.setLength(field->pack_length());
    break;
  // Char types
  case MYSQL_TYPE_STRING:      
    if (field->pack_length() == 0)
    {
      col.setType(NDBCOL::Bit);
      col.setLength(1);
    }
    else if ((field->flags & BINARY_FLAG) && cs == &my_charset_bin)
    {
      col.setType(NDBCOL::Binary);
      col.setLength(field->pack_length());
    }
    else
    {
      col.setType(NDBCOL::Char);
      col.setCharset(cs);
      col.setLength(field->pack_length());
    }
    break;
  case MYSQL_TYPE_VAR_STRING: // ?
  case MYSQL_TYPE_VARCHAR:
    {
      Field_varstring* f= (Field_varstring*)field;
      if (f->length_bytes == 1)
      {
        if ((field->flags & BINARY_FLAG) && cs == &my_charset_bin)
          col.setType(NDBCOL::Varbinary);
        else {
          col.setType(NDBCOL::Varchar);
          col.setCharset(cs);
        }
      }
      else if (f->length_bytes == 2)
      {
        if ((field->flags & BINARY_FLAG) && cs == &my_charset_bin)
          col.setType(NDBCOL::Longvarbinary);
        else {
          col.setType(NDBCOL::Longvarchar);
          col.setCharset(cs);
        }
      }
      else
      {
        return HA_ERR_UNSUPPORTED;
      }
      col.setLength(field->field_length);
    }
    break;
  // Blob types (all come in as MYSQL_TYPE_BLOB)
  mysql_type_tiny_blob:
  case MYSQL_TYPE_TINY_BLOB:
    if ((field->flags & BINARY_FLAG) && cs == &my_charset_bin)
      col.setType(NDBCOL::Blob);
    else {
      col.setType(NDBCOL::Text);
      col.setCharset(cs);
    }
    col.setInlineSize(256);
    // No parts
    col.setPartSize(0);
    col.setStripeSize(0);
    break;
  //mysql_type_blob:
  case MYSQL_TYPE_BLOB:    
    if ((field->flags & BINARY_FLAG) && cs == &my_charset_bin)
      col.setType(NDBCOL::Blob);
    else {
      col.setType(NDBCOL::Text);
      col.setCharset(cs);
    }
    // Use "<=" even if "<" is the exact condition
    if (field->max_length() <= (1 << 8))
      goto mysql_type_tiny_blob;
    else if (field->max_length() <= (1 << 16))
    {
      col.setInlineSize(256);
      col.setPartSize(2000);
      col.setStripeSize(16);
    }
    else if (field->max_length() <= (1 << 24))
      goto mysql_type_medium_blob;
    else
      goto mysql_type_long_blob;
    break;
  mysql_type_medium_blob:
  case MYSQL_TYPE_MEDIUM_BLOB:   
    if ((field->flags & BINARY_FLAG) && cs == &my_charset_bin)
      col.setType(NDBCOL::Blob);
    else {
      col.setType(NDBCOL::Text);
      col.setCharset(cs);
    }
    col.setInlineSize(256);
    col.setPartSize(4000);
    col.setStripeSize(8);
    break;
  mysql_type_long_blob:
  case MYSQL_TYPE_LONG_BLOB:  
    if ((field->flags & BINARY_FLAG) && cs == &my_charset_bin)
      col.setType(NDBCOL::Blob);
    else {
      col.setType(NDBCOL::Text);
      col.setCharset(cs);
    }
    col.setInlineSize(256);
    col.setPartSize(8000);
    col.setStripeSize(4);
    break;
  // Other types
  case MYSQL_TYPE_ENUM:
    col.setType(NDBCOL::Char);
    col.setLength(field->pack_length());
    break;
  case MYSQL_TYPE_SET:         
    col.setType(NDBCOL::Char);
    col.setLength(field->pack_length());
    break;
  case MYSQL_TYPE_BIT: {
    int no_of_bits= field->field_length*8 + ((Field_bit *) field)->bit_len;
    col.setType(NDBCOL::Bit);
    if (!no_of_bits)
      col.setLength(1);
      else
        col.setLength(no_of_bits);
    break;
  }
  case MYSQL_TYPE_NULL:        
  case MYSQL_TYPE_GEOMETRY:
    goto mysql_type_unsupported;
  mysql_type_unsupported:
  default:
    return HA_ERR_UNSUPPORTED;
  }
  // Set nullable and pk
  col.setNullable(field->maybe_null());
  col.setPrimaryKey(field->flags & PRI_KEY_FLAG);
  // Set autoincrement
  if (field->flags & AUTO_INCREMENT_FLAG) 
  {
    col.setAutoIncrement(TRUE);
    ulonglong value= info->auto_increment_value ?
      info->auto_increment_value : (ulonglong) 1;
    DBUG_PRINT("info", ("Autoincrement key, initial: %llu", value));
    col.setAutoIncrementInitialValue(value);
  }
  else
    col.setAutoIncrement(FALSE);
  return 0;
}

/*
  Create a table in NDB Cluster
 */

int ha_ndbcluster::create(const char *name, 
			  TABLE *form, 
			  HA_CREATE_INFO *info)
{
  NDBTAB tab;
  NDBCOL col;
  uint pack_length, length, i, pk_length= 0;
  const void *data, *pack_data;
  char name2[FN_HEADLEN];
  bool create_from_engine= (info->table_options & HA_CREATE_FROM_ENGINE);
   
  DBUG_ENTER("ha_ndbcluster::create");
  DBUG_PRINT("enter", ("name: %s", name));
  fn_format(name2, name, "", "",2);       // Remove the .frm extension
  set_dbname(name2);
  set_tabname(name2);    

  if (create_from_engine)
  {
    /*
      Table alreay exists in NDB and frm file has been created by 
      caller.
      Do Ndb specific stuff, such as create a .ndb file
    */
    my_errno= write_ndb_file();
    DBUG_RETURN(my_errno);
  }

  DBUG_PRINT("table", ("name: %s", m_tabname));  
  tab.setName(m_tabname);
  tab.setLogging(!(info->options & HA_LEX_CREATE_TMP_TABLE));    
   
  // Save frm data for this table
  if (readfrm(name, &data, &length))
    DBUG_RETURN(1);
  if (packfrm(data, length, &pack_data, &pack_length))
    DBUG_RETURN(2);
  
  DBUG_PRINT("info", ("setFrm data=%x, len=%d", pack_data, pack_length));
  tab.setFrm(pack_data, pack_length);      
  my_free((char*)data, MYF(0));
  my_free((char*)pack_data, MYF(0));
  
  for (i= 0; i < form->s->fields; i++) 
  {
    Field *field= form->field[i];
    DBUG_PRINT("info", ("name: %s, type: %u, pack_length: %d", 
                        field->field_name, field->real_type(),
			field->pack_length()));
    if ((my_errno= create_ndb_column(col, field, info)))
      DBUG_RETURN(my_errno);
    tab.addColumn(col);
    if(col.getPrimaryKey())
      pk_length += (field->pack_length() + 3) / 4;
  }
  
  // No primary key, create shadow key as 64 bit, auto increment  
  if (form->s->primary_key == MAX_KEY) 
  {
    DBUG_PRINT("info", ("Generating shadow key"));
    col.setName("$PK");
    col.setType(NdbDictionary::Column::Bigunsigned);
    col.setLength(1);
    col.setNullable(FALSE);
    col.setPrimaryKey(TRUE);
    col.setAutoIncrement(TRUE);
    tab.addColumn(col);
    pk_length += 2;
  }
  
  // Make sure that blob tables don't have to big part size
  for (i= 0; i < form->s->fields; i++) 
  {
    /**
     * The extra +7 concists
     * 2 - words from pk in blob table
     * 5 - from extra words added by tup/dict??
     */
    switch (form->field[i]->real_type()) {
    case MYSQL_TYPE_BLOB:    
    case MYSQL_TYPE_MEDIUM_BLOB:   
    case MYSQL_TYPE_LONG_BLOB: 
    {
      NdbDictionary::Column * col= tab.getColumn(i);
      int size= pk_length + (col->getPartSize()+3)/4 + 7;
      if(size > NDB_MAX_TUPLE_SIZE_IN_WORDS && 
	 (pk_length+7) < NDB_MAX_TUPLE_SIZE_IN_WORDS)
      {
	size= NDB_MAX_TUPLE_SIZE_IN_WORDS - pk_length - 7;
	col->setPartSize(4*size);
      }
      /**
       * If size > NDB_MAX and pk_length+7 >= NDB_MAX
       *   then the table can't be created anyway, so skip
       *   changing part size, and have error later
       */ 
    }
    default:
      break;
    }
  }
  
  if ((my_errno= check_ndb_connection()))
    DBUG_RETURN(my_errno);
  
  // Create the table in NDB     
  Ndb *ndb= get_ndb();
  NDBDICT *dict= ndb->getDictionary();
  if (dict->createTable(tab) != 0) 
  {
    const NdbError err= dict->getNdbError();
    ERR_PRINT(err);
    my_errno= ndb_to_mysql_error(&err);
    DBUG_RETURN(my_errno);
  }
  DBUG_PRINT("info", ("Table %s/%s created successfully", 
                      m_dbname, m_tabname));

  // Create secondary indexes
  my_errno= build_index_list(form, ILBP_CREATE);

  if (!my_errno)
    my_errno= write_ndb_file();

  DBUG_RETURN(my_errno);
}


int ha_ndbcluster::create_ordered_index(const char *name, 
					KEY *key_info)
{
  DBUG_ENTER("ha_ndbcluster::create_ordered_index");
  DBUG_RETURN(create_index(name, key_info, FALSE));
}

int ha_ndbcluster::create_unique_index(const char *name, 
				       KEY *key_info)
{

  DBUG_ENTER("ha_ndbcluster::create_unique_index");
  DBUG_RETURN(create_index(name, key_info, TRUE));
}


/*
  Create an index in NDB Cluster
 */

int ha_ndbcluster::create_index(const char *name, 
				KEY *key_info,
				bool unique)
{
  Ndb *ndb= get_ndb();
  NdbDictionary::Dictionary *dict= ndb->getDictionary();
  KEY_PART_INFO *key_part= key_info->key_part;
  KEY_PART_INFO *end= key_part + key_info->key_parts;
  
  DBUG_ENTER("ha_ndbcluster::create_index");
  DBUG_PRINT("enter", ("name: %s ", name));

  NdbDictionary::Index ndb_index(name);
  if (unique)
    ndb_index.setType(NdbDictionary::Index::UniqueHashIndex);
  else 
  {
    ndb_index.setType(NdbDictionary::Index::OrderedIndex);
    // TODO Only temporary ordered indexes supported
    ndb_index.setLogging(FALSE); 
  }
  ndb_index.setTable(m_tabname);

  for (; key_part != end; key_part++) 
  {
    Field *field= key_part->field;
    DBUG_PRINT("info", ("attr: %s", field->field_name));
    {
      char truncated_field_name[NDB_MAX_ATTR_NAME_SIZE];
      strnmov(truncated_field_name,field->field_name,sizeof(truncated_field_name));
      truncated_field_name[sizeof(truncated_field_name)-1]= '\0';
      ndb_index.addColumnName(truncated_field_name);
    }
  }
  
  if (dict->createIndex(ndb_index))
    ERR_RETURN(dict->getNdbError());

  // Success
  DBUG_PRINT("info", ("Created index %s", name));
  DBUG_RETURN(0);  
}


/*
  Rename a table in NDB Cluster
*/

int ha_ndbcluster::rename_table(const char *from, const char *to)
{
  NDBDICT *dict;
  char new_tabname[FN_HEADLEN];
  const NDBTAB *orig_tab;
  int result;

  DBUG_ENTER("ha_ndbcluster::rename_table");
  DBUG_PRINT("info", ("Renaming %s to %s", from, to));
  set_dbname(from);
  set_tabname(from);
  set_tabname(to, new_tabname);

  if (check_ndb_connection())
    DBUG_RETURN(my_errno= HA_ERR_NO_CONNECTION);

  Ndb *ndb= get_ndb();
  dict= ndb->getDictionary();
  if (!(orig_tab= dict->getTable(m_tabname)))
    ERR_RETURN(dict->getNdbError());

  m_table= (void *)orig_tab;
  // Change current database to that of target table
  set_dbname(to);
  ndb->setDatabaseName(m_dbname);
  if (!(result= alter_table_name(new_tabname)))
  {
    // Rename .ndb file
    result= handler::rename_table(from, to);
  }

  DBUG_RETURN(result);
}


/*
  Rename a table in NDB Cluster using alter table
 */

int ha_ndbcluster::alter_table_name(const char *to)
{
  Ndb *ndb= get_ndb();
  NDBDICT *dict= ndb->getDictionary();
  const NDBTAB *orig_tab= (const NDBTAB *) m_table;
  DBUG_ENTER("alter_table_name_table");

  NdbDictionary::Table new_tab= *orig_tab;
  new_tab.setName(to);
  if (dict->alterTable(new_tab) != 0)
    ERR_RETURN(dict->getNdbError());

  m_table= NULL;
  m_table_info= NULL;
                                                                             
  DBUG_RETURN(0);
}


/*
  Delete a table from NDB Cluster
 */

int ha_ndbcluster::delete_table(const char *name)
{
  DBUG_ENTER("delete_table");
  DBUG_PRINT("enter", ("name: %s", name));
  set_dbname(name);
  set_tabname(name);
  
  if (check_ndb_connection())
    DBUG_RETURN(HA_ERR_NO_CONNECTION);
  // Remove .ndb file
  handler::delete_table(name);
  DBUG_RETURN(drop_table());
}


/*
  Drop a table in NDB Cluster
 */

int ha_ndbcluster::drop_table()
{
  Ndb *ndb= get_ndb();
  NdbDictionary::Dictionary *dict= ndb->getDictionary();
  
  DBUG_ENTER("drop_table");
  DBUG_PRINT("enter", ("Deleting %s", m_tabname));
  
  if (dict->dropTable(m_tabname)) 
  {
    const NdbError err= dict->getNdbError();
    if (err.code == 709)
      ; // 709: No such table existed
    else 
      ERR_RETURN(dict->getNdbError());
  }  
  release_metadata();
  DBUG_RETURN(0);
}


/*
  Drop a database in NDB Cluster
 */

int ndbcluster_drop_database(const char *path)
{
  DBUG_ENTER("ndbcluster_drop_database");
  // TODO drop all tables for this database
  DBUG_RETURN(1);
}


ulonglong ha_ndbcluster::get_auto_increment()
{  
  int cache_size;
  Uint64 auto_value;
  DBUG_ENTER("get_auto_increment");
  DBUG_PRINT("enter", ("m_tabname: %s", m_tabname));
  Ndb *ndb= get_ndb();
  cache_size= 
    (m_rows_to_insert - m_rows_inserted < m_autoincrement_prefetch) ?
    m_rows_to_insert - m_rows_inserted 
    : (m_rows_to_insert > m_autoincrement_prefetch) ? 
    m_rows_to_insert 
    : m_autoincrement_prefetch;
  auto_value= 
    (m_skip_auto_increment) ? 
    ndb->readAutoIncrementValue((const NDBTAB *) m_table)
    : ndb->getAutoIncrementValue((const NDBTAB *) m_table, cache_size);
  DBUG_RETURN((longlong)auto_value);
}


/*
  Constructor for the NDB Cluster table handler 
 */

ha_ndbcluster::ha_ndbcluster(TABLE *table_arg):
  handler(table_arg),
  m_active_trans(NULL),
  m_active_cursor(NULL),
  m_table(NULL),
  m_table_info(NULL),
  m_table_flags(HA_REC_NOT_IN_SEQ |
		HA_NULL_IN_KEY |
		HA_AUTO_PART_KEY |
		HA_NO_PREFIX_CHAR_KEYS |
		HA_NEED_READ_RANGE_BUFFER |
		HA_CAN_BIT_FIELD),
  m_share(0),
  m_use_write(FALSE),
  m_ignore_dup_key(FALSE),
  m_primary_key_update(FALSE),
  m_retrieve_all_fields(FALSE),
  m_retrieve_primary_key(FALSE),
  m_rows_to_insert(1),
  m_rows_inserted(0),
  m_bulk_insert_rows(1024),
  m_bulk_insert_not_flushed(FALSE),
  m_ops_pending(0),
  m_skip_auto_increment(TRUE),
  m_blobs_pending(0),
  m_blobs_buffer(0),
  m_blobs_buffer_size(0),
  m_dupkey((uint) -1),
  m_ha_not_exact_count(FALSE),
  m_force_send(TRUE),
  m_autoincrement_prefetch(32),
  m_transaction_on(TRUE),
  m_use_local_query_cache(FALSE),
  m_multi_cursor(NULL)
{ 
  int i;
  
  DBUG_ENTER("ha_ndbcluster");

  m_tabname[0]= '\0';
  m_dbname[0]= '\0';

  records= ~(ha_rows)0; // uninitialized
  block_size= 1024;

  for (i= 0; i < MAX_KEY; i++)
  {
    m_index[i].type= UNDEFINED_INDEX;
    m_index[i].unique_index= NULL;
    m_index[i].index= NULL;
    m_index[i].unique_index_attrid_map= NULL;
  }

  DBUG_VOID_RETURN;
}


/*
  Destructor for NDB Cluster table handler
 */

ha_ndbcluster::~ha_ndbcluster() 
{
  DBUG_ENTER("~ha_ndbcluster");

  if (m_share)
    free_share(m_share);
  release_metadata();
  my_free(m_blobs_buffer, MYF(MY_ALLOW_ZERO_PTR));
  m_blobs_buffer= 0;

  // Check for open cursor/transaction
  if (m_active_cursor) {
  }
  DBUG_ASSERT(m_active_cursor == NULL);
  if (m_active_trans) {
  }
  DBUG_ASSERT(m_active_trans == NULL);

  DBUG_VOID_RETURN;
}


/*
  Open a table for further use
  - fetch metadata for this table from NDB
  - check that table exists
*/

int ha_ndbcluster::open(const char *name, int mode, uint test_if_locked)
{
  int res;
  KEY *key;
  DBUG_ENTER("open");
  DBUG_PRINT("enter", ("name: %s mode: %d test_if_locked: %d",
                       name, mode, test_if_locked));
  
  // Setup ref_length to make room for the whole 
  // primary key to be written in the ref variable
  
  if (table->s->primary_key != MAX_KEY) 
  {
    key= table->key_info+table->s->primary_key;
    ref_length= key->key_length;
    DBUG_PRINT("info", (" ref_length: %d", ref_length));
  }
  // Init table lock structure 
  if (!(m_share=get_share(name)))
    DBUG_RETURN(1);
  thr_lock_data_init(&m_share->lock,&m_lock,(void*) 0);
  
  set_dbname(name);
  set_tabname(name);
  
  if (check_ndb_connection()) {
    free_share(m_share); m_share= 0;
    DBUG_RETURN(HA_ERR_NO_CONNECTION);
  }
  
  res= get_metadata(name);
  if (!res)
    info(HA_STATUS_VARIABLE | HA_STATUS_CONST);

  DBUG_RETURN(res);
}


/*
  Close the table
  - release resources setup by open()
 */

int ha_ndbcluster::close(void)
{
  DBUG_ENTER("close");  
  free_share(m_share); m_share= 0;
  release_metadata();
  DBUG_RETURN(0);
}


Thd_ndb* ha_ndbcluster::seize_thd_ndb()
{
  Thd_ndb *thd_ndb;
  DBUG_ENTER("seize_thd_ndb");

  thd_ndb= new Thd_ndb();
  thd_ndb->ndb->getDictionary()->set_local_table_data_size(sizeof(Ndb_table_local_info));


  if (thd_ndb->ndb->init(max_transactions) != 0)
  {
    ERR_PRINT(thd_ndb->ndb->getNdbError());
    /*
      TODO 
      Alt.1 If init fails because to many allocated Ndb 
      wait on condition for a Ndb object to be released.
      Alt.2 Seize/release from pool, wait until next release 
    */
    delete thd_ndb;
    thd_ndb= NULL;
  }
  DBUG_RETURN(thd_ndb);
}


void ha_ndbcluster::release_thd_ndb(Thd_ndb* thd_ndb)
{
  DBUG_ENTER("release_thd_ndb");
  delete thd_ndb;
  DBUG_VOID_RETURN;
}


/*
  If this thread already has a Thd_ndb object allocated
  in current THD, reuse it. Otherwise
  seize a Thd_ndb object, assign it to current THD and use it.
 
*/

Ndb* check_ndb_in_thd(THD* thd)
{
  DBUG_ENTER("check_ndb_in_thd");
  Thd_ndb *thd_ndb= (Thd_ndb*)thd->transaction.thd_ndb;
  
  if (!thd_ndb)
  {
    if (!(thd_ndb= ha_ndbcluster::seize_thd_ndb()))
      DBUG_RETURN(NULL);
    thd->transaction.thd_ndb= thd_ndb;
  }
  DBUG_RETURN(thd_ndb->ndb);
}



int ha_ndbcluster::check_ndb_connection()
{
  THD* thd= current_thd;
  Ndb *ndb;
  DBUG_ENTER("check_ndb_connection");
  
  if (!(ndb= check_ndb_in_thd(thd)))
    DBUG_RETURN(HA_ERR_NO_CONNECTION);
  ndb->setDatabaseName(m_dbname);
  DBUG_RETURN(0);
}


void ndbcluster_close_connection(THD *thd)
{
  Thd_ndb *thd_ndb= (Thd_ndb*)thd->transaction.thd_ndb;
  DBUG_ENTER("ndbcluster_close_connection");
  if (thd_ndb)
  {
    ha_ndbcluster::release_thd_ndb(thd_ndb);
    thd->transaction.thd_ndb= NULL;
  }
  DBUG_VOID_RETURN;
}


/*
  Try to discover one table from NDB
 */

int ndbcluster_discover(THD* thd, const char *db, const char *name,
			const void** frmblob, uint* frmlen)
{
  uint len;
  const void* data;
  const NDBTAB* tab;
  Ndb* ndb;
  DBUG_ENTER("ndbcluster_discover");
  DBUG_PRINT("enter", ("db: %s, name: %s", db, name)); 

  if (!(ndb= check_ndb_in_thd(thd)))
    DBUG_RETURN(HA_ERR_NO_CONNECTION);  
  ndb->setDatabaseName(db);

  NDBDICT* dict= ndb->getDictionary();
  dict->set_local_table_data_size(sizeof(Ndb_table_local_info));
  dict->invalidateTable(name);
  if (!(tab= dict->getTable(name)))
  {    
    const NdbError err= dict->getNdbError();
    if (err.code == 709)
      DBUG_RETURN(1);
    ERR_RETURN(err);
  }
  
  DBUG_PRINT("info", ("Found table %s", tab->getName()));
  
  len= tab->getFrmLength();  
  if (len == 0 || tab->getFrmData() == NULL)
  {
    DBUG_PRINT("No frm data found",
               ("Table is probably created via NdbApi")); 
    DBUG_RETURN(2);
  }
  
  if (unpackfrm(&data, &len, tab->getFrmData()))
    DBUG_RETURN(3);

  *frmlen= len;
  *frmblob= data;
  
  DBUG_RETURN(0);
}

/*
  Check if a table exists in NDB
   
 */

int ndbcluster_table_exists(THD* thd, const char *db, const char *name)
{
  uint len;
  const void* data;
  const NDBTAB* tab;
  Ndb* ndb;
  DBUG_ENTER("ndbcluster_table_exists");
  DBUG_PRINT("enter", ("db: %s, name: %s", db, name)); 

  if (!(ndb= check_ndb_in_thd(thd)))
    DBUG_RETURN(HA_ERR_NO_CONNECTION);  
  ndb->setDatabaseName(db);

  NDBDICT* dict= ndb->getDictionary();
  dict->set_local_table_data_size(sizeof(Ndb_table_local_info));
  dict->invalidateTable(name);
  if (!(tab= dict->getTable(name)))
  {    
    const NdbError err= dict->getNdbError();
    if (err.code == 709)
      DBUG_RETURN(0);
    ERR_RETURN(err);
  }
  
  DBUG_PRINT("info", ("Found table %s", tab->getName()));
  DBUG_RETURN(1);
}



extern "C" byte* tables_get_key(const char *entry, uint *length,
				my_bool not_used __attribute__((unused)))
{
  *length= strlen(entry);
  return (byte*) entry;
}


int ndbcluster_find_files(THD *thd,const char *db,const char *path,
			  const char *wild, bool dir, List<char> *files)
{
  DBUG_ENTER("ndbcluster_find_files");
  DBUG_PRINT("enter", ("db: %s", db));
  { // extra bracket to avoid gcc 2.95.3 warning
  uint i;
  Ndb* ndb;
  char name[FN_REFLEN];
  HASH ndb_tables, ok_tables;
  NdbDictionary::Dictionary::List list;

  if (!(ndb= check_ndb_in_thd(thd)))
    DBUG_RETURN(HA_ERR_NO_CONNECTION);

  if (dir)
    DBUG_RETURN(0); // Discover of databases not yet supported

  // List tables in NDB
  NDBDICT *dict= ndb->getDictionary();
  if (dict->listObjects(list, 
			NdbDictionary::Object::UserTable) != 0)
    ERR_RETURN(dict->getNdbError());

  if (hash_init(&ndb_tables, system_charset_info,list.count,0,0,
		(hash_get_key)tables_get_key,0,0))
  {
    DBUG_PRINT("error", ("Failed to init HASH ndb_tables"));
    DBUG_RETURN(-1);
  }

  if (hash_init(&ok_tables, system_charset_info,32,0,0,
		(hash_get_key)tables_get_key,0,0))
  {
    DBUG_PRINT("error", ("Failed to init HASH ok_tables"));
    hash_free(&ndb_tables);
    DBUG_RETURN(-1);
  }  

  for (i= 0 ; i < list.count ; i++)
  {
    NdbDictionary::Dictionary::List::Element& t= list.elements[i];
    DBUG_PRINT("info", ("Found %s/%s in NDB", t.database, t.name));     

    // Add only tables that belongs to db
    if (my_strcasecmp(system_charset_info, t.database, db))
      continue;

    // Apply wildcard to list of tables in NDB
    if (wild)
    {
      if (lower_case_table_names)
      {
	if (wild_case_compare(files_charset_info, t.name, wild))
	  continue;
      }
      else if (wild_compare(t.name,wild,0))
	continue;
    }
    DBUG_PRINT("info", ("Inserting %s into ndb_tables hash", t.name));     
    my_hash_insert(&ndb_tables, (byte*)thd->strdup(t.name));
  }

  char *file_name;
  List_iterator<char> it(*files);
  List<char> delete_list;
  while ((file_name=it++))
  {
    DBUG_PRINT("info", ("%s", file_name));     
    if (hash_search(&ndb_tables, file_name, strlen(file_name)))
    {
      DBUG_PRINT("info", ("%s existed in NDB _and_ on disk ", file_name));
      // File existed in NDB and as frm file, put in ok_tables list
      my_hash_insert(&ok_tables, (byte*)file_name);
      continue;
    }
    
    // File is not in NDB, check for .ndb file with this name
    (void)strxnmov(name, FN_REFLEN, 
		   mysql_data_home,"/",db,"/",file_name,ha_ndb_ext,NullS);
    DBUG_PRINT("info", ("Check access for %s", name));
    if (access(name, F_OK))
    {
      DBUG_PRINT("info", ("%s did not exist on disk", name));     
      // .ndb file did not exist on disk, another table type
      continue;
    }

    DBUG_PRINT("info", ("%s existed on disk", name));     
    // The .ndb file exists on disk, but it's not in list of tables in ndb
    // Verify that handler agrees table is gone.
    if (ndbcluster_table_exists(thd, db, file_name) == 0)    
    {
      DBUG_PRINT("info", ("NDB says %s does not exists", file_name));     
      it.remove();
      // Put in list of tables to remove from disk
      delete_list.push_back(thd->strdup(file_name));
    }
  }

  // Check for new files to discover
  DBUG_PRINT("info", ("Checking for new files to discover"));       
  List<char> create_list;
  for (i= 0 ; i < ndb_tables.records ; i++)
  {
    file_name= hash_element(&ndb_tables, i);
    if (!hash_search(&ok_tables, file_name, strlen(file_name)))
    {
      DBUG_PRINT("info", ("%s must be discovered", file_name));       
      // File is in list of ndb tables and not in ok_tables
      // This table need to be created
      create_list.push_back(thd->strdup(file_name));
    }
  }

  // Lock mutex before deleting and creating frm files
  pthread_mutex_lock(&LOCK_open);

  if (!global_read_lock)
  {
    // Delete old files
    List_iterator_fast<char> it3(delete_list);
    while ((file_name=it3++))
    {  
      DBUG_PRINT("info", ("Remove table %s/%s",db, file_name ));
      // Delete the table and all related files
      TABLE_LIST table_list;
      bzero((char*) &table_list,sizeof(table_list));
      table_list.db= (char*) db;
      table_list.alias= table_list.table_name= (char*)file_name;
      (void)mysql_rm_table_part2(thd, &table_list, 
				 /* if_exists */ TRUE, 
				 /* drop_temporary */ FALSE, 
				 /* drop_view */ FALSE,
				 /* dont_log_query*/ TRUE);
    }
  }

  // Create new files
  List_iterator_fast<char> it2(create_list);
  while ((file_name=it2++))
  {  
    DBUG_PRINT("info", ("Table %s need discovery", name));
    if (ha_create_table_from_engine(thd, db, file_name, TRUE) == 0)
      files->push_back(thd->strdup(file_name)); 
  }

  pthread_mutex_unlock(&LOCK_open);      
  
  hash_free(&ok_tables);
  hash_free(&ndb_tables);
  } // extra bracket to avoid gcc 2.95.3 warning
  DBUG_RETURN(0);    
}


/*
  Initialise all gloal variables before creating 
  a NDB Cluster table handler
 */

/* Call back after cluster connect */
static int connect_callback()
{
  update_status_variables(g_ndb_cluster_connection);
  return 0;
}

bool ndbcluster_init()
{
  int res;
  DBUG_ENTER("ndbcluster_init");
  // Set connectstring if specified
  if (opt_ndbcluster_connectstring != 0)
    DBUG_PRINT("connectstring", ("%s", opt_ndbcluster_connectstring));     
  if ((g_ndb_cluster_connection=
       new Ndb_cluster_connection(opt_ndbcluster_connectstring)) == 0)
  {
    DBUG_PRINT("error",("Ndb_cluster_connection(%s)",
			opt_ndbcluster_connectstring));
    goto ndbcluster_init_error;
  }

  g_ndb_cluster_connection->set_optimized_node_selection
    (opt_ndb_optimized_node_selection);

  // Create a Ndb object to open the connection  to NDB
  g_ndb= new Ndb(g_ndb_cluster_connection, "sys");
  g_ndb->getDictionary()->set_local_table_data_size(sizeof(Ndb_table_local_info));
  if (g_ndb->init() != 0)
  {
    ERR_PRINT (g_ndb->getNdbError());
    goto ndbcluster_init_error;
  }

  if ((res= g_ndb_cluster_connection->connect(0,0,0)) == 0)
  {
    connect_callback();
    DBUG_PRINT("info",("NDBCLUSTER storage engine at %s on port %d",
		       g_ndb_cluster_connection->get_connected_host(),
		       g_ndb_cluster_connection->get_connected_port()));
    g_ndb_cluster_connection->wait_until_ready(10,0);
  } 
  else if(res == 1)
  {
    if (g_ndb_cluster_connection->start_connect_thread(connect_callback)) 
    {
      DBUG_PRINT("error", ("g_ndb_cluster_connection->start_connect_thread()"));
      goto ndbcluster_init_error;
    }
#ifndef DBUG_OFF
    {
      char buf[1024];
      DBUG_PRINT("info",
		 ("NDBCLUSTER storage engine not started, "
		  "will connect using %s",
		  g_ndb_cluster_connection->
		  get_connectstring(buf,sizeof(buf))));
    }
#endif
  }
  else
  {
    DBUG_ASSERT(res == -1);
    DBUG_PRINT("error", ("permanent error"));
    goto ndbcluster_init_error;
  }
  
  (void) hash_init(&ndbcluster_open_tables,system_charset_info,32,0,0,
                   (hash_get_key) ndbcluster_get_key,0,0);
  pthread_mutex_init(&ndbcluster_mutex,MY_MUTEX_INIT_FAST);

  ndbcluster_inited= 1;
#ifdef USE_DISCOVER_ON_STARTUP
  if (ndb_discover_tables() != 0)
    goto ndbcluster_init_error;    
#endif
  DBUG_RETURN(FALSE);
 ndbcluster_init_error:
  ndbcluster_end();
  DBUG_RETURN(TRUE);
}


/*
  End use of the NDB Cluster table handler
  - free all global variables allocated by 
    ndcluster_init()
*/

bool ndbcluster_end()
{
  DBUG_ENTER("ndbcluster_end");
  if(g_ndb)
    delete g_ndb;
  g_ndb= NULL;
  if (g_ndb_cluster_connection)
    delete g_ndb_cluster_connection;
  g_ndb_cluster_connection= NULL;
  if (!ndbcluster_inited)
    DBUG_RETURN(0);
  hash_free(&ndbcluster_open_tables);
  pthread_mutex_destroy(&ndbcluster_mutex);
  ndbcluster_inited= 0;
  DBUG_RETURN(0);
}

/*
  Static error print function called from
  static handler method ndbcluster_commit
  and ndbcluster_rollback
*/

void ndbcluster_print_error(int error, const NdbOperation *error_op)
{
  DBUG_ENTER("ndbcluster_print_error");
  TABLE tab;
  const char *tab_name= (error_op) ? error_op->getTableName() : "";
  tab.alias= (char *) tab_name;
  ha_ndbcluster error_handler(&tab);
  tab.file= &error_handler;
  error_handler.print_error(error, MYF(0));
  DBUG_VOID_RETURN;
}

/*
  Set m_tabname from full pathname to table file 
 */

void ha_ndbcluster::set_tabname(const char *path_name)
{
  char *end, *ptr;
  
  /* Scan name from the end */
  end= strend(path_name)-1;
  ptr= end;
  while (ptr >= path_name && *ptr != '\\' && *ptr != '/') {
    ptr--;
  }
  uint name_len= end - ptr;
  memcpy(m_tabname, ptr + 1, end - ptr);
  m_tabname[name_len]= '\0';
#ifdef __WIN__
  /* Put to lower case */
  ptr= m_tabname;
  
  while (*ptr != '\0') {
    *ptr= tolower(*ptr);
    ptr++;
  }
#endif
}

/**
 * Set a given location from full pathname to table file
 *
 */
void
ha_ndbcluster::set_tabname(const char *path_name, char * tabname)
{
  char *end, *ptr;
  
  /* Scan name from the end */
  end= strend(path_name)-1;
  ptr= end;
  while (ptr >= path_name && *ptr != '\\' && *ptr != '/') {
    ptr--;
  }
  uint name_len= end - ptr;
  memcpy(tabname, ptr + 1, end - ptr);
  tabname[name_len]= '\0';
#ifdef __WIN__
  /* Put to lower case */
  ptr= tabname;
  
  while (*ptr != '\0') {
    *ptr= tolower(*ptr);
    ptr++;
  }
#endif
}


/*
  Set m_dbname from full pathname to table file
 
 */

void ha_ndbcluster::set_dbname(const char *path_name)
{
  char *end, *ptr;
  
  /* Scan name from the end */
  ptr= strend(path_name)-1;
  while (ptr >= path_name && *ptr != '\\' && *ptr != '/') {
    ptr--;
  }
  ptr--;
  end= ptr;
  while (ptr >= path_name && *ptr != '\\' && *ptr != '/') {
    ptr--;
  }
  uint name_len= end - ptr;
  memcpy(m_dbname, ptr + 1, name_len);
  m_dbname[name_len]= '\0';
#ifdef __WIN__
  /* Put to lower case */
  
  ptr= m_dbname;
  
  while (*ptr != '\0') {
    *ptr= tolower(*ptr);
    ptr++;
  }
#endif
}


ha_rows 
ha_ndbcluster::records_in_range(uint inx, key_range *min_key,
                                key_range *max_key)
{
  KEY *key_info= table->key_info + inx;
  uint key_length= key_info->key_length;
  NDB_INDEX_TYPE idx_type= get_index_type(inx);  

  DBUG_ENTER("records_in_range");
  // Prevent partial read of hash indexes by returning HA_POS_ERROR
  if ((idx_type == UNIQUE_INDEX || idx_type == PRIMARY_KEY_INDEX) &&
      ((min_key && min_key->length < key_length) ||
       (max_key && max_key->length < key_length)))
    DBUG_RETURN(HA_POS_ERROR);
  
  // Read from hash index with full key
  // This is a "const" table which returns only one record!      
  if ((idx_type != ORDERED_INDEX) &&
      ((min_key && min_key->length == key_length) || 
       (max_key && max_key->length == key_length)))
    DBUG_RETURN(1);
  
  DBUG_RETURN(10); /* Good guess when you don't know anything */
}

ulong ha_ndbcluster::table_flags(void) const
{
  if (m_ha_not_exact_count)
    return m_table_flags | HA_NOT_EXACT_COUNT;
  else
    return m_table_flags;
}
const char * ha_ndbcluster::table_type() const 
{
  return("ndbcluster");
}
uint ha_ndbcluster::max_supported_record_length() const
{ 
  return NDB_MAX_TUPLE_SIZE;
}
uint ha_ndbcluster::max_supported_keys() const
{
  return MAX_KEY;
}
uint ha_ndbcluster::max_supported_key_parts() const 
{
  return NDB_MAX_NO_OF_ATTRIBUTES_IN_KEY;
}
uint ha_ndbcluster::max_supported_key_length() const
{
  return NDB_MAX_KEY_SIZE;
}
bool ha_ndbcluster::low_byte_first() const
{ 
#ifdef WORDS_BIGENDIAN
  return FALSE;
#else
  return TRUE;
#endif
}
bool ha_ndbcluster::has_transactions()
{
  return m_transaction_on;
}
const char* ha_ndbcluster::index_type(uint key_number)
{
  switch (get_index_type(key_number)) {
  case ORDERED_INDEX:
  case UNIQUE_ORDERED_INDEX:
  case PRIMARY_KEY_ORDERED_INDEX:
    return "BTREE";
  case UNIQUE_INDEX:
  case PRIMARY_KEY_INDEX:
  default:
    return "HASH";
  }
}
uint8 ha_ndbcluster::table_cache_type()
{
  if (m_use_local_query_cache)
    return HA_CACHE_TBL_TRANSACT;
  else
    return HA_CACHE_TBL_NOCACHE;
}

/*
  Handling the shared NDB_SHARE structure that is needed to 
  provide table locking.
  It's also used for sharing data with other NDB handlers
  in the same MySQL Server. There is currently not much
  data we want to or can share.
 */

static byte* ndbcluster_get_key(NDB_SHARE *share,uint *length,
				my_bool not_used __attribute__((unused)))
{
  *length=share->table_name_length;
  return (byte*) share->table_name;
}

static NDB_SHARE* get_share(const char *table_name)
{
  NDB_SHARE *share;
  pthread_mutex_lock(&ndbcluster_mutex);
  uint length=(uint) strlen(table_name);
  if (!(share=(NDB_SHARE*) hash_search(&ndbcluster_open_tables,
                                       (byte*) table_name,
                                       length)))
  {
    if ((share=(NDB_SHARE *) my_malloc(sizeof(*share)+length+1,
                                       MYF(MY_WME | MY_ZEROFILL))))
    {
      share->table_name_length=length;
      share->table_name=(char*) (share+1);
      strmov(share->table_name,table_name);
      if (my_hash_insert(&ndbcluster_open_tables, (byte*) share))
      {
        pthread_mutex_unlock(&ndbcluster_mutex);
        my_free((gptr) share,0);
        return 0;
      }
      thr_lock_init(&share->lock);
      pthread_mutex_init(&share->mutex,MY_MUTEX_INIT_FAST);
    }
  }
  share->use_count++;
  pthread_mutex_unlock(&ndbcluster_mutex);
  return share;
}


static void free_share(NDB_SHARE *share)
{
  pthread_mutex_lock(&ndbcluster_mutex);
  if (!--share->use_count)
  {
    hash_delete(&ndbcluster_open_tables, (byte*) share);
    thr_lock_delete(&share->lock);
    pthread_mutex_destroy(&share->mutex);
    my_free((gptr) share, MYF(0));
  }
  pthread_mutex_unlock(&ndbcluster_mutex);
}



/*
  Internal representation of the frm blob
   
*/

struct frm_blob_struct 
{
  struct frm_blob_header 
  {
    uint ver;      // Version of header
    uint orglen;   // Original length of compressed data
    uint complen;  // Compressed length of data, 0=uncompressed
  } head;
  char data[1];  
};



static int packfrm(const void *data, uint len, 
		   const void **pack_data, uint *pack_len)
{
  int error;
  ulong org_len, comp_len;
  uint blob_len;
  frm_blob_struct* blob;
  DBUG_ENTER("packfrm");
  DBUG_PRINT("enter", ("data: %x, len: %d", data, len));
  
  error= 1;
  org_len= len;
  if (my_compress((byte*)data, &org_len, &comp_len))
    goto err;
  
  DBUG_PRINT("info", ("org_len: %d, comp_len: %d", org_len, comp_len));
  DBUG_DUMP("compressed", (char*)data, org_len);
  
  error= 2;
  blob_len= sizeof(frm_blob_struct::frm_blob_header)+org_len;
  if (!(blob= (frm_blob_struct*) my_malloc(blob_len,MYF(MY_WME))))
    goto err;
  
  // Store compressed blob in machine independent format
  int4store((char*)(&blob->head.ver), 1);
  int4store((char*)(&blob->head.orglen), comp_len);
  int4store((char*)(&blob->head.complen), org_len);
  
  // Copy frm data into blob, already in machine independent format
  memcpy(blob->data, data, org_len);  
  
  *pack_data= blob;
  *pack_len= blob_len;
  error= 0;
  
  DBUG_PRINT("exit", ("pack_data: %x, pack_len: %d", *pack_data, *pack_len));
err:
  DBUG_RETURN(error);
  
}


static int unpackfrm(const void **unpack_data, uint *unpack_len,
		    const void *pack_data)
{
   const frm_blob_struct *blob= (frm_blob_struct*)pack_data;
   byte *data;
   ulong complen, orglen, ver;
   DBUG_ENTER("unpackfrm");
   DBUG_PRINT("enter", ("pack_data: %x", pack_data));

   complen=	uint4korr((char*)&blob->head.complen);
   orglen=	uint4korr((char*)&blob->head.orglen);
   ver=		uint4korr((char*)&blob->head.ver);
 
   DBUG_PRINT("blob",("ver: %d complen: %d orglen: %d",
 		     ver,complen,orglen));
   DBUG_DUMP("blob->data", (char*) blob->data, complen);
 
   if (ver != 1)
     DBUG_RETURN(1);
   if (!(data= my_malloc(max(orglen, complen), MYF(MY_WME))))
     DBUG_RETURN(2);
   memcpy(data, blob->data, complen);
 
   if (my_uncompress(data, &complen, &orglen))
   {
     my_free((char*)data, MYF(0));
     DBUG_RETURN(3);
   }

   *unpack_data= data;
   *unpack_len= complen;

   DBUG_PRINT("exit", ("frmdata: %x, len: %d", *unpack_data, *unpack_len));

   DBUG_RETURN(0);
}

static 
int
ndb_get_table_statistics(Ndb* ndb, const char * table,
			 struct Ndb_statistics * ndbstat)
{
  DBUG_ENTER("ndb_get_table_statistics");
  DBUG_PRINT("enter", ("table: %s", table));
  NdbTransaction* pTrans= ndb->startTransaction();
  do 
  {
    if (pTrans == NULL)
      break;
      
    NdbScanOperation* pOp= pTrans->getNdbScanOperation(table);
    if (pOp == NULL)
      break;
    
    if (pOp->readTuples(NdbOperation::LM_CommittedRead))
      break;
    
    int check= pOp->interpret_exit_last_row();
    if (check == -1)
      break;
    
    Uint64 rows, commits, mem;
    Uint32 size;
    pOp->getValue(NdbDictionary::Column::ROW_COUNT, (char*)&rows);
    pOp->getValue(NdbDictionary::Column::COMMIT_COUNT, (char*)&commits);
    pOp->getValue(NdbDictionary::Column::ROW_SIZE, (char*)&size);
    pOp->getValue(NdbDictionary::Column::FRAGMENT_MEMORY, (char*)&mem);
    
    check= pTrans->execute(NdbTransaction::NoCommit,
			   NdbTransaction::AbortOnError,
			   TRUE);
    if (check == -1)
      break;
    
    Uint64 sum_rows= 0;
    Uint64 sum_commits= 0;
    Uint64 sum_row_size= 0;
    Uint64 sum_mem= 0;
    while((check= pOp->nextResult(TRUE, TRUE)) == 0)
    {
      sum_rows+= rows;
      sum_commits+= commits;
      if (sum_row_size < size)
	sum_row_size= size;
      sum_mem+= mem;
    }
    
    if (check == -1)
      break;

    pOp->close(TRUE);

    ndb->closeTransaction(pTrans);

    ndbstat->row_count= sum_rows;
    ndbstat->commit_count= sum_commits;
    ndbstat->row_size= sum_row_size;
    ndbstat->fragment_memory= sum_mem;

    DBUG_PRINT("exit", ("records: %u commits: %u row_size: %d mem: %d",
			sum_rows, sum_commits, sum_row_size, sum_mem));
    DBUG_RETURN(0);
  } while(0);

  ndb->closeTransaction(pTrans);
  DBUG_PRINT("exit", ("failed"));
  DBUG_RETURN(-1);
}

/*
  Create a .ndb file to serve as a placeholder indicating 
  that the table with this name is a ndb table
*/

int ha_ndbcluster::write_ndb_file()
{
  File file;
  bool error=1;
  char path[FN_REFLEN];
  
  DBUG_ENTER("write_ndb_file");
  DBUG_PRINT("enter", ("db: %s, name: %s", m_dbname, m_tabname));

  (void)strxnmov(path, FN_REFLEN, 
		 mysql_data_home,"/",m_dbname,"/",m_tabname,ha_ndb_ext,NullS);

  if ((file=my_create(path, CREATE_MODE,O_RDWR | O_TRUNC,MYF(MY_WME))) >= 0)
  {
    // It's an empty file
    error=0;
    my_close(file,MYF(0));
  }
  DBUG_RETURN(error);
}

int
ha_ndbcluster::read_multi_range_first(KEY_MULTI_RANGE **found_range_p,
				      KEY_MULTI_RANGE *ranges, 
				      uint range_count,
				      bool sorted, 
				      HANDLER_BUFFER *buffer)
{
  DBUG_ENTER("ha_ndbcluster::read_multi_range_first");
  
  int res;
  KEY* key_info= table->key_info + active_index;
  NDB_INDEX_TYPE index_type= get_index_type(active_index);
  ulong reclength= table->s->reclength;
  NdbOperation* op;

  if (uses_blob_value(m_retrieve_all_fields))
  {
    /**
     * blobs can't be batched currently
     */
    m_disable_multi_read= true;
    DBUG_RETURN(handler::read_multi_range_first(found_range_p, 
						ranges, 
						range_count,
						sorted, 
						buffer));
  }

  m_disable_multi_read= false;

  /**
   * Copy arguments into member variables
   */
  m_multi_ranges= ranges;
  multi_range_curr= ranges;
  multi_range_end= ranges+range_count;
  multi_range_sorted= sorted;
  multi_range_buffer= buffer;

  /**
   * read multi range will read ranges as follows (if not ordered)
   *
   * input    read order
   * ======   ==========
   * pk-op 1  pk-op 1
   * pk-op 2  pk-op 2
   * range 3  range (3,5) NOTE result rows will be intermixed
   * pk-op 4  pk-op 4
   * range 5
   * pk-op 6  pk-ok 6
   */   

  /**
   * Variables for loop
   */
  byte *curr= (byte*)buffer->buffer;
  byte *end_of_buffer= (byte*)buffer->buffer_end;
  NdbOperation::LockMode lm= 
    (NdbOperation::LockMode)get_ndb_lock_type(m_lock.type);
  const NDBTAB *tab= (const NDBTAB *) m_table;
  const NDBINDEX *unique_idx= (NDBINDEX *) m_index[active_index].unique_index;
  const NDBINDEX *idx= (NDBINDEX *) m_index[active_index].index; 
  const NdbOperation* lastOp= m_active_trans->getLastDefinedOperation();
  NdbIndexScanOperation* scanOp= 0;
  for(; multi_range_curr<multi_range_end && curr+reclength <= end_of_buffer; 
      multi_range_curr++)
  {
    switch(index_type){
    case PRIMARY_KEY_INDEX:
  pk:
    {
      multi_range_curr->range_flag |= UNIQUE_RANGE;
      if ((op= m_active_trans->getNdbOperation(tab)) && 
	  !op->readTuple(lm) && 
	  !set_primary_key(op, multi_range_curr->start_key.key) &&
	  !define_read_attrs(curr, op) &&
	  (op->setAbortOption(AO_IgnoreError), true))
	curr += reclength;
      else
	ERR_RETURN(op ? op->getNdbError() : m_active_trans->getNdbError());
      break;
    }
    break;
    case UNIQUE_INDEX:
  sk:
    {
      multi_range_curr->range_flag |= UNIQUE_RANGE;
      if ((op= m_active_trans->getNdbIndexOperation(unique_idx, tab)) && 
	  !op->readTuple(lm) && 
	  !set_index_key(op, key_info, multi_range_curr->start_key.key) &&
	  !define_read_attrs(curr, op) &&
	  (op->setAbortOption(AO_IgnoreError), true))
	curr += reclength;
      else
	ERR_RETURN(op ? op->getNdbError() : m_active_trans->getNdbError());
      break;
    }
    case PRIMARY_KEY_ORDERED_INDEX:
      if (multi_range_curr->start_key.length == key_info->key_length &&
	  multi_range_curr->start_key.flag == HA_READ_KEY_EXACT)
	goto pk;
      goto range;
    case UNIQUE_ORDERED_INDEX:
      if (multi_range_curr->start_key.length == key_info->key_length &&
	  multi_range_curr->start_key.flag == HA_READ_KEY_EXACT &&
	  !check_null_in_key(key_info, multi_range_curr->start_key.key,
			     multi_range_curr->start_key.length))
	goto sk;
      goto range;
    case ORDERED_INDEX: {
  range:
      multi_range_curr->range_flag &= ~(uint)UNIQUE_RANGE;
      if (scanOp == 0)
      {
	if (m_multi_cursor)
	{
	  scanOp= m_multi_cursor;
	  DBUG_ASSERT(scanOp->getSorted() == sorted);
	  DBUG_ASSERT(scanOp->getLockMode() == 
		      (NdbOperation::LockMode)get_ndb_lock_type(m_lock.type));
	  if(scanOp->reset_bounds(m_force_send))
	    DBUG_RETURN(ndb_err(m_active_trans));
	  
	  end_of_buffer -= reclength;
	}
	else if ((scanOp= m_active_trans->getNdbIndexScanOperation(idx, tab)) 
		 &&!scanOp->readTuples(lm, 0, parallelism, sorted, false, true)
		 &&!define_read_attrs(end_of_buffer-reclength, scanOp))
	{
	  m_multi_cursor= scanOp;
	  m_multi_range_cursor_result_ptr= end_of_buffer-reclength;
	}
	else
	{
	  ERR_RETURN(scanOp ? scanOp->getNdbError() : 
		     m_active_trans->getNdbError());
	}
      }
      const key_range *keys[2]= { &multi_range_curr->start_key, 
				  &multi_range_curr->end_key };
      if ((res= set_bounds(scanOp, keys, multi_range_curr-ranges)))
	DBUG_RETURN(res);
      break;
    }
    case(UNDEFINED_INDEX):
      DBUG_ASSERT(FALSE);
      DBUG_RETURN(1);
      break;
    }
  }
  
  if (multi_range_curr != multi_range_end)
  {
    /**
     * Mark that we're using entire buffer (even if might not) as
     *   we haven't read all ranges for some reason
     * This as we don't want mysqld to reuse the buffer when we read
     *   the remaining ranges
     */
    buffer->end_of_used_area= (byte*)buffer->buffer_end;
  }
  else
  {
    buffer->end_of_used_area= curr;
  }
  
  /**
   * Set first operation in multi range
   */
  m_current_multi_operation= 
    lastOp ? lastOp->next() : m_active_trans->getFirstDefinedOperation();
  if (!(res= execute_no_commit_ie(this, m_active_trans)))
  {
    m_multi_range_defined= multi_range_curr;
    multi_range_curr= ranges;
    m_multi_range_result_ptr= (byte*)buffer->buffer;
    DBUG_RETURN(read_multi_range_next(found_range_p));
  }
  ERR_RETURN(m_active_trans->getNdbError());
}

#if 0
#define DBUG_MULTI_RANGE(x) printf("read_multi_range_next: case %d\n", x);
#else
#define DBUG_MULTI_RANGE(x)
#endif

int
ha_ndbcluster::read_multi_range_next(KEY_MULTI_RANGE ** multi_range_found_p)
{
  DBUG_ENTER("ha_ndbcluster::read_multi_range_next");
  if (m_disable_multi_read)
  {
    DBUG_RETURN(handler::read_multi_range_next(multi_range_found_p));
  }
  
  int res;
  int range_no;
  ulong reclength= table->s->reclength;
  const NdbOperation* op= m_current_multi_operation;
  for(;multi_range_curr < m_multi_range_defined; multi_range_curr++)
  {
    if (multi_range_curr->range_flag & UNIQUE_RANGE)
    {
      if (op->getNdbError().code == 0)
	goto found_next;
      
      op= m_active_trans->getNextCompletedOperation(op);
      m_multi_range_result_ptr += reclength;
      continue;
    } 
    else if (m_multi_cursor && !multi_range_sorted)
    {
      DBUG_MULTI_RANGE(1);
      if ((res= fetch_next(m_multi_cursor)) == 0)
      {
	DBUG_MULTI_RANGE(2);
	range_no= m_multi_cursor->get_range_no();
	goto found;
      } 
      else
      {
	goto close_scan;
      }
    }
    else if (m_multi_cursor && multi_range_sorted)
    {
      if (m_active_cursor && (res= fetch_next(m_multi_cursor)))
      {
	DBUG_MULTI_RANGE(3);
	goto close_scan;
      }
      
      range_no= m_multi_cursor->get_range_no();
      uint current_range_no= multi_range_curr - m_multi_ranges;
      if ((uint) range_no == current_range_no)
      {
	DBUG_MULTI_RANGE(4);
        // return current row
	goto found;
      }
      else if (range_no > (int)current_range_no)
      {
	DBUG_MULTI_RANGE(5);
	// wait with current row
	m_active_cursor= 0;
	continue;
      }
      else 
      {
	DBUG_MULTI_RANGE(6);
	// First fetch from cursor
	DBUG_ASSERT(range_no == -1);
	if((res= m_multi_cursor->nextResult(true)))
	{
	  goto close_scan;
	}
	multi_range_curr--; // Will be increased in for-loop
	continue;
      }
    }
    else /** m_multi_cursor == 0 */
    {
      DBUG_MULTI_RANGE(7);
      /**
       * Corresponds to range 5 in example in read_multi_range_first
       */
      (void)1;
      continue;
    }
    
    DBUG_ASSERT(false); // Should only get here via goto's
close_scan:
    if (res == 1)
    {
      m_multi_cursor->close();
      m_active_cursor= m_multi_cursor= 0;
      DBUG_MULTI_RANGE(8);
      continue;
    } 
    else 
    {
      DBUG_RETURN(ndb_err(m_active_trans));
    }
  }
  
  if (multi_range_curr == multi_range_end)
    DBUG_RETURN(HA_ERR_END_OF_FILE);
  
  /**
   * Read remaining ranges
   */
  DBUG_RETURN(read_multi_range_first(multi_range_found_p, 
				     multi_range_curr,
				     multi_range_end - multi_range_curr, 
				     multi_range_sorted,
				     multi_range_buffer));
  
found:
  /**
   * Found a record belonging to a scan
   */
  m_active_cursor= m_multi_cursor;
  * multi_range_found_p= m_multi_ranges + range_no;
  memcpy(table->record[0], m_multi_range_cursor_result_ptr, reclength);
  setup_recattr(m_active_cursor->getFirstRecAttr());
  unpack_record(table->record[0]);
  table->status= 0;     
  DBUG_RETURN(0);
  
found_next:
  /**
   * Found a record belonging to a pk/index op,
   *   copy result and move to next to prepare for next call
   */
  * multi_range_found_p= multi_range_curr;
  memcpy(table->record[0], m_multi_range_result_ptr, reclength);
  setup_recattr(op->getFirstRecAttr());
  unpack_record(table->record[0]);
  table->status= 0;
  
  multi_range_curr++;
  m_current_multi_operation= m_active_trans->getNextCompletedOperation(op);
  m_multi_range_result_ptr += reclength;
  DBUG_RETURN(0);
}

int
ha_ndbcluster::setup_recattr(const NdbRecAttr* curr)
{
  DBUG_ENTER("setup_recattr");

  Field **field, **end;
  NdbValue *value= m_value;
  
  end= table->field + table->s->fields;
  
  for (field= table->field; field < end; field++, value++)
  {
    if ((* value).ptr)
    {
      DBUG_ASSERT(curr != 0);
      (* value).rec= curr;
      curr= curr->next();
    }
  }
  
  DBUG_RETURN(0);
}

char*
ha_ndbcluster::update_table_comment(
			        /* out: table comment + additional */
        const char*	comment)/* in:  table comment defined by user */
{
  uint length= strlen(comment);
  if(length > 64000 - 3) 
  {
    return((char*)comment); /* string too long */
  }

  Ndb* ndb;
  if (!(ndb= get_ndb()))
  {
    return((char*)comment);
  }

  ndb->setDatabaseName(m_dbname);
  NDBDICT* dict= ndb->getDictionary();
  const NDBTAB* tab;
  if (!(tab= dict->getTable(m_tabname)))
  {
    return((char*)comment);
  }

  char *str;
  const char *fmt="%s%snumber_of_replicas: %d";
  const unsigned fmt_len_plus_extra= length + strlen(fmt);
  if ((str= my_malloc(fmt_len_plus_extra, MYF(0))) == NULL)
  {
    return (char*)comment;
  }

  snprintf(str,fmt_len_plus_extra,fmt,comment,
	   length > 0 ? " ":"",
	   tab->getReplicaCount());
  return str;
}

#endif /* HAVE_NDBCLUSTER_DB */<|MERGE_RESOLUTION|>--- conflicted
+++ resolved
@@ -1194,7 +1194,7 @@
     const byte* ptr= key_part->null_bit ? key_ptr + 1 : key_ptr;
     char buf[256];
     shrink_varchar(field, ptr, buf);
-    if (set_ndb_key(op, field, i, ptr))
+    if (set_ndb_key(op, field, m_index[active_index].unique_index_attrid_map[i], ptr))
       ERR_RETURN(m_active_trans->getNdbError());
     key_ptr+= key_part->store_length;
   }
@@ -1411,44 +1411,11 @@
     ERR_RETURN(trans->getNdbError());
   
   // Set secondary index key(s)
-<<<<<<< HEAD
   if((res= set_index_key(op, table->key_info + active_index, key)))
     DBUG_RETURN(res);
   
   if((res= define_read_attrs(buf, op)))
     DBUG_RETURN(res);
-=======
-  key_ptr= (byte *) key;
-  key_info= table->key_info + active_index;
-  DBUG_ASSERT(key_info->key_length == key_len);
-  end= (key_part= key_info->key_part) + key_info->key_parts;
-
-  for (i= 0; key_part != end; key_part++, i++) 
-  {
-    if (set_ndb_key(op, key_part->field,
-		    m_index[active_index].unique_index_attrid_map[i], 
-		    key_part->null_bit ? key_ptr + 1 : key_ptr))
-      ERR_RETURN(trans->getNdbError());
-    key_ptr+= key_part->store_length;
-  }
-
-  // Get non-index attribute(s)
-  for (i= 0; i < table->fields; i++) 
-  {
-    Field *field= table->field[i];
-    if ((thd->query_id == field->query_id) ||
-        (field->flags & PRI_KEY_FLAG)) // && m_retrieve_primary_key ??
-    {
-      if (get_ndb_value(op, field, i, buf))
-        ERR_RETURN(op->getNdbError());
-    }
-    else
-    {
-      // Attribute was not to be read
-      m_value[i].ptr= NULL;
-    }
-  }
->>>>>>> 1a331191
 
   if (execute_no_commit_ie(this,trans) != 0) 
   {
@@ -1730,17 +1697,10 @@
         // Set bound if not cancelled via type -1
         if (p.bound_type != -1)
 	{
-<<<<<<< HEAD
-	  char truncated_field_name[NDB_MAX_ATTR_NAME_SIZE];
-	  strnmov(truncated_field_name,field->field_name,sizeof(truncated_field_name));
-	  truncated_field_name[sizeof(truncated_field_name)-1]= '\0';
           const char* ptr= p.bound_ptr;
           char buf[256];
           shrink_varchar(field, ptr, buf);
-          if (op->setBound(truncated_field_name, p.bound_type, ptr))
-=======
-          if (op->setBound(i, p.bound_type, p.bound_ptr))
->>>>>>> 1a331191
+          if (op->setBound(i, p.bound_type, ptr))
             ERR_RETURN(op->getNdbError());
 	}
       }
