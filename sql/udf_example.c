--- conflicted
+++ resolved
@@ -1106,19 +1106,12 @@
 }
 
 
-<<<<<<< HEAD
-=======
-
->>>>>>> 7884652d
+
 my_bool check_const_len_init(UDF_INIT *initid, UDF_ARGS *args, char *message)
 {
   if (args->arg_count != 1)
   {
-<<<<<<< HEAD
-    strmov(message, "IS_CONST accepts only one argument");
-=======
     strmov(message, "CHECK_CONST_LEN accepts only one argument");
->>>>>>> 7884652d
     return 1;
   }
   if (args->args[0] == 0)
@@ -1148,8 +1141,4 @@
 }
 
 
-<<<<<<< HEAD
-
-=======
->>>>>>> 7884652d
 #endif /* HAVE_DLOPEN */