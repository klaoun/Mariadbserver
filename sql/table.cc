--- conflicted
+++ resolved
@@ -8395,203 +8395,6 @@
 }
 
 
-<<<<<<< HEAD
-=======
-/**
-  @brief
-  Mark subformulas of a condition unusable for the condition pushed into table
-  
-  @param cond The condition whose subformulas are to be marked
-  
-  @details
-    This method recursively traverses the AND-OR condition cond and for each subformula
-    of the codition it checks whether it can be usable for the extraction of a condition
-    that can be pushed into this table. The subformulas that are not usable are
-    marked with the flag NO_EXTRACTION_FL.
-  @note
-    This method is called before any call of TABLE_LIST::build_pushable_cond_for_table.
-    The flag NO_EXTRACTION_FL set in a subformula allows to avoid building clone
-    for the subformula when extracting the pushable condition.
-*/ 
-
-void TABLE_LIST::check_pushable_cond_for_table(Item *cond)
-{
-  table_map tab_map= table->map;
-  cond->clear_extraction_flag();
-  if (cond->type() == Item::COND_ITEM)
-  {
-    bool and_cond= ((Item_cond*) cond)->functype() == Item_func::COND_AND_FUNC;
-    List_iterator<Item> li(*((Item_cond*) cond)->argument_list());
-    uint count= 0;
-    Item *item;
-    while ((item=li++))
-    {
-      check_pushable_cond_for_table(item);
-      if (item->get_extraction_flag() !=  NO_EXTRACTION_FL)
-        count++;
-      else if (!and_cond)
-        break;
-    }
-    if ((and_cond && count == 0) || item)
-    {
-      cond->set_extraction_flag(NO_EXTRACTION_FL);
-      if (and_cond)
-        li.rewind();
-      while ((item= li++))
-        item->clear_extraction_flag();
-    }
-  }
-  else if (!cond->excl_dep_on_table(tab_map))
-    cond->set_extraction_flag(NO_EXTRACTION_FL);
-}
-
-
-/**
-  @brief
-  Build condition extractable from the given one depended only on this table
- 
-  @param thd   The thread handle
-  @param cond  The condition from which the pushable one is to be extracted
-  
-  @details
-    For the given condition cond this method finds out what condition depended
-    only  on this table can be extracted from cond. If such condition C exists
-    the method builds the item for it.
-    The method uses the flag NO_EXTRACTION_FL set by the preliminary call of
-    the method TABLE_LIST::check_pushable_cond_for_table to figure out whether
-    a subformula depends only on this table or not.
-  @note
-    The built condition C is always implied by the condition cond
-    (cond => C). The method tries to build the most restictive such
-    condition (i.e. for any other condition C' such that cond => C'
-    we have C => C').
-   @note
-    The build item is not ready for usage: substitution for the field items
-    has to be done and it has to be re-fixed.
- 
- @retval
-    the built condition pushable into this table if such a condition exists
-    NULL if there is no such a condition
-*/ 
-
-Item* TABLE_LIST::build_pushable_cond_for_table(THD *thd, Item *cond) 
-{
-  table_map tab_map= table->map;
-  bool is_multiple_equality= cond->type() == Item::FUNC_ITEM && 
-  ((Item_func*) cond)->functype() == Item_func::MULT_EQUAL_FUNC;
-  if (cond->get_extraction_flag() == NO_EXTRACTION_FL)
-    return 0;
-  if (cond->type() == Item::COND_ITEM)
-  {
-    bool cond_and= false;
-    Item_cond *new_cond;
-    if (((Item_cond*) cond)->functype() == Item_func::COND_AND_FUNC)
-    {
-      cond_and= true;
-      new_cond=new (thd->mem_root) Item_cond_and(thd);
-    }
-    else
-      new_cond= new (thd->mem_root) Item_cond_or(thd);
-    if (!new_cond)
-      return 0;		
-    List_iterator<Item> li(*((Item_cond*) cond)->argument_list());
-    Item *item;
-    bool is_fix_needed= false;
-    while ((item=li++))
-    {
-      if (item->get_extraction_flag() == NO_EXTRACTION_FL)
-      {
-	if (!cond_and)
-	  return 0;
-	continue;
-      }
-      Item *fix= build_pushable_cond_for_table(thd, item);
-      if (!fix && !cond_and)
-	return 0;
-      if (!fix) 
-	continue;
-
-      if (fix->type() == Item::COND_ITEM &&
-          ((Item_cond*) fix)->functype() == Item_func::COND_AND_FUNC)
-	is_fix_needed= true;
-
-      new_cond->argument_list()->push_back(fix, thd->mem_root);
-    }
-    if (is_fix_needed && new_cond->fix_fields(thd, 0))
-      return 0;
-
-    switch (new_cond->argument_list()->elements) 
-    {
-    case 0:
-      return 0;			
-    case 1:
-      return new_cond->argument_list()->head();
-    default:
-      return new_cond;
-    }
-  }
-  else if (is_multiple_equality)
-  {
-    if (!(cond->used_tables() & tab_map))
-      return 0;
-    Item *new_cond= NULL;
-    int i= 0;
-    Item_equal *item_equal= (Item_equal *) cond;
-    Item *left_item = item_equal->get_const();
-    Item_equal_fields_iterator it(*item_equal);
-    Item *item;
-    if (!left_item)
-    {
-      while ((item=it++))
-      if (item->used_tables() == tab_map)
-      {
-        left_item= item;
-        break;
-      }
-    }
-    if (!left_item)
-      return 0;
-    while ((item=it++))
-    {
-      if (!(item->used_tables() == tab_map))
-	continue;
-      Item_func_eq *eq= 0;
-      Item *left_item_clone= left_item->build_clone(thd);
-      Item *right_item_clone= item->build_clone(thd);
-      if (left_item_clone && right_item_clone)
-      {
-        left_item_clone->set_item_equal(NULL);
-        right_item_clone->set_item_equal(NULL);
-	eq= new (thd->mem_root) Item_func_eq(thd, right_item_clone,
-                                         left_item_clone);
-      }
-      if (eq)
-      {
-	i++;
-	switch (i)
-	{
-	case 1:
-	  new_cond= eq;
-	  break;
-	case 2:
-	  new_cond= new (thd->mem_root) Item_cond_and(thd, new_cond, eq);
-	  break;
-	default:
-	  ((Item_cond_and*)new_cond)->argument_list()->push_back(eq,
-                                                                 thd->mem_root);
-	}
-      }
-    }
-    if (new_cond)
-      new_cond->fix_fields(thd, &new_cond);
-    return new_cond;
-  }
-  else if (cond->get_extraction_flag() != NO_EXTRACTION_FL)
-    return cond->build_clone(thd);
-  return 0;
-}
-
->>>>>>> ee5124d7
 LEX_CSTRING *fk_option_name(enum_fk_option opt)
 {
   static LEX_CSTRING names[]=
