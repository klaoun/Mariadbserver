--- conflicted
+++ resolved
@@ -1446,28 +1446,13 @@
                          INFORMATION_SCHEMA_NAME.str, name));
 }
 
-<<<<<<< HEAD
-void initialize_information_schema_acl();
-=======
-inline bool is_schema_db(const char *name)
+inline bool is_infoschema_db(const char *name)
 {
   return !my_strcasecmp(system_charset_info,
                         INFORMATION_SCHEMA_NAME.str, name);
 }
 
-/* sql_prepare.cc */
-
-void mysqld_stmt_prepare(THD *thd, const char *packet, uint packet_length);
-void mysqld_stmt_execute(THD *thd, char *packet, uint packet_length);
-void mysqld_stmt_close(THD *thd, char *packet);
-void mysql_sql_stmt_prepare(THD *thd);
-void mysql_sql_stmt_execute(THD *thd);
-void mysql_sql_stmt_close(THD *thd);
-void mysqld_stmt_fetch(THD *thd, char *packet, uint packet_length);
-void mysqld_stmt_reset(THD *thd, char *packet);
-void mysql_stmt_get_longdata(THD *thd, char *pos, ulong packet_length);
-void reinit_stmt_before_use(THD *thd, LEX *lex);
->>>>>>> 4a10f7b4
+void initialize_information_schema_acl();
 
 /* sql_handler.cc */
 bool mysql_ha_open(THD *thd, TABLE_LIST *tables, bool reopen);
