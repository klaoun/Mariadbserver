--- conflicted
+++ resolved
@@ -43,12 +43,8 @@
    gtid_reconnect_event_skip_count(0), gtid_event_seen(false),
    in_start_all_slaves(0), in_stop_all_slaves(0), in_flush_all_relay_logs(0),
    users(0), killed(0),
-<<<<<<< HEAD
-   total_ddl_groups(0), total_non_trans_groups(0), total_trans_groups(0)
-=======
    total_ddl_groups(0), total_non_trans_groups(0), total_trans_groups(0),
-   do_accept_own_server_id(false), semi_sync_reply_enabled(0)
->>>>>>> 15c75ad0
+   semi_sync_reply_enabled(0)
 {
   char *tmp;
   host[0] = 0; user[0] = 0; password[0] = 0;
