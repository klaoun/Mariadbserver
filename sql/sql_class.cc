--- conflicted
+++ resolved
@@ -1,6 +1,6 @@
 /*
    Copyright (c) 2000, 2015, Oracle and/or its affiliates.
-   Copyright (c) 2008, 2021, MariaDB Corporation.
+   Copyright (c) 2008, 2022, MariaDB Corporation.
 
    This program is free software; you can redistribute it and/or modify
    it under the terms of the GNU General Public License as published by
@@ -6249,11 +6249,7 @@
     /* true if it's necessary to switch current statement log format from
     STATEMENT to ROW if binary log format is MIXED and autoincrement values
     are changed in the statement */
-<<<<<<< HEAD
     bool prefer_binlog_format_low= false;
-=======
-    bool has_unsafe_stmt_autoinc_lock_mode= false;
->>>>>>> 66b5b921
     /* If a write table that doesn't have auto increment part first */
     bool has_write_table_auto_increment_not_first_in_pk= FALSE;
     bool has_auto_increment_write_tables_not_first= FALSE;
@@ -6376,13 +6372,8 @@
           has_auto_increment_write_tables_not_first= found_first_not_own_table;
           if (share->next_number_keypart != 0)
             has_write_table_auto_increment_not_first_in_pk= true;
-<<<<<<< HEAD
           prefer_binlog_format_low=
             table->file->prefer_binlog_format_row();
-=======
-          has_unsafe_stmt_autoinc_lock_mode=
-            table->file->autoinc_lock_mode_stmt_unsafe();
->>>>>>> 66b5b921
         }
       }
 
@@ -6454,9 +6445,6 @@
 
       if (has_write_tables_with_unsafe_statements)
         lex->set_stmt_unsafe(LEX::BINLOG_STMT_UNSAFE_SYSTEM_FUNCTION);
-
-      if (has_unsafe_stmt_autoinc_lock_mode)
-        lex->set_stmt_unsafe(LEX::BINLOG_STMT_UNSAFE_AUTOINC_LOCK_MODE);
 
       /*
         A query that modifies autoinc column in sub-statement can make the
