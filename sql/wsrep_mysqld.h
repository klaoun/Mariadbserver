--- conflicted
+++ resolved
@@ -88,14 +88,9 @@
 extern ulong       wsrep_running_rollbacker_threads;
 extern bool        wsrep_new_cluster;
 extern bool        wsrep_gtid_mode;
-<<<<<<< HEAD
-extern uint        wsrep_gtid_domain_id;
+extern uint32      wsrep_gtid_domain_id;
 extern ulonglong   wsrep_mode;
 extern my_bool     wsrep_strict_ddl;
-=======
-extern my_bool     wsrep_strict_ddl;
-extern uint32      wsrep_gtid_domain_id;
->>>>>>> ba987a46
 
 enum enum_wsrep_reject_types {
   WSREP_REJECT_NONE,    /* nothing rejected */
