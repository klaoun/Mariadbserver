--- conflicted
+++ resolved
@@ -18,9 +18,8 @@
   mini MySQL client to be included into the server to do server to server
   commincation by Sasha Pachev
 
-<<<<<<< HEAD
- Note: all file-global symbols must begin with mc_ , even the static ones, just
- in case we decide to make them external at some point
+  Note: all file-global symbols must begin with mc_ , even the static ones,
+  just in case we decide to make them external at some point
 */
 
 #include <my_global.h>
@@ -31,31 +30,6 @@
 #include <thr_alarm.h>
 #include <mysql_embed.h>
 #include <mysql_com.h>
-=======
-  Note: all file-global symbols must begin with mc_ , even the static
-  ones, just in case we decide to make them external at some point
-*/
-
-#include <global.h>
-#define DONT_USE_RAID
-#if defined(__WIN__)
-#include <winsock.h>
-#include <odbcinst.h>
-/* Disable alarms */
-typedef my_bool ALARM;
-#define thr_alarm_init(A) (*(A))=0
-#define thr_alarm_in_use(A) (*(A))
-#define thr_end_alarm(A)
-#define thr_alarm(A,B,C) local_thr_alarm((A),(B),(C))
-inline int local_thr_alarm(my_bool *A,int B __attribute__((unused)),ALARM *C __attribute__((unused)))
-{
-  *A=1;
-  return 0;
-}
-#define thr_got_alarm(A) 0
-#endif
-
->>>>>>> a38900c9
 #include <my_sys.h>
 #include <violite.h>
 #include <mysys_err.h>
