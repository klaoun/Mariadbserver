/* Copyright (c) 2000, 2018, Oracle and/or its affiliates.
   Copyright (c) 2009, 2020, MariaDB Corporation.

   This program is free software; you can redistribute it and/or modify
   it under the terms of the GNU General Public License as published by
   the Free Software Foundation; version 2 of the License.

   This program is distributed in the hope that it will be useful,
   but WITHOUT ANY WARRANTY; without even the implied warranty of
   MERCHANTABILITY or FITNESS FOR A PARTICULAR PURPOSE.  See the
   GNU General Public License for more details.

   You should have received a copy of the GNU General Public License
   along with this program; if not, write to the Free Software
   Foundation, Inc., 51 Franklin Street, Fifth Floor, Boston, MA  02110-1335  USA */


/**
  @file

  @brief
  logging of commands

  @todo
    Abort logging when we get an error in reading or writing log files
*/

#include "mariadb.h"		/* NO_EMBEDDED_ACCESS_CHECKS */
#include "sql_priv.h"
#include "log.h"
#include "sql_base.h"                           // open_log_table
#include "sql_repl.h"
#include "sql_delete.h"                         // mysql_truncate
#include "sql_parse.h"                          // command_name
#include "sql_time.h"           // calc_time_from_sec, my_time_compare
#include "tztime.h"             // my_tz_OFFSET0, struct Time_zone
#include "sql_acl.h"            // SUPER_ACL
#include "log_event.h"          // Query_log_event
#include "rpl_filter.h"
#include "rpl_rli.h"
#include "sql_audit.h"
#include "mysqld.h"

#include <my_dir.h>
#include <m_ctype.h>				// For test_if_number

#include <set_var.h> // for Sys_last_gtid_ptr

#ifdef _WIN32
#include "message.h"
#endif

#include "sql_plugin.h"
#include "debug_sync.h"
#include "sql_show.h"
#include "my_pthread.h"
#include "semisync_master.h"
#include "wsrep_mysqld.h"
#include "sp_rcontext.h"
#include "sp_head.h"

/* max size of the log message */
#define MAX_LOG_BUFFER_SIZE 1024
#define MAX_TIME_SIZE 32
#define MY_OFF_T_UNDEF (~(my_off_t)0UL)
/* Truncate cache log files bigger than this */
#define CACHE_FILE_TRUNC_SIZE 65536

#define FLAGSTR(V,F) ((V)&(F)?#F" ":"")

handlerton *binlog_hton;
LOGGER logger;

const char *log_bin_index= 0;
const char *log_bin_basename= 0;

MYSQL_BIN_LOG mysql_bin_log(&sync_binlog_period);

static bool test_if_number(const char *str,
			   ulong *res, bool allow_wildcards);
static int binlog_init(void *p);
static int binlog_close_connection(handlerton *hton, THD *thd);
static int binlog_savepoint_set(handlerton *hton, THD *thd, void *sv);
static int binlog_savepoint_rollback(handlerton *hton, THD *thd, void *sv);
static bool binlog_savepoint_rollback_can_release_mdl(handlerton *hton,
                                                      THD *thd);
static int binlog_commit(handlerton *hton, THD *thd, bool all);
static int binlog_rollback(handlerton *hton, THD *thd, bool all);
static int binlog_prepare(handlerton *hton, THD *thd, bool all);
static int binlog_start_consistent_snapshot(handlerton *hton, THD *thd);

static const LEX_CSTRING write_error_msg=
    { STRING_WITH_LEN("error writing to the binary log") };

static my_bool opt_optimize_thread_scheduling= TRUE;
ulong binlog_checksum_options;
#ifndef DBUG_OFF
ulong opt_binlog_dbug_fsync_sleep= 0;
#endif

mysql_mutex_t LOCK_prepare_ordered;
mysql_cond_t COND_prepare_ordered;
mysql_mutex_t LOCK_after_binlog_sync;
mysql_mutex_t LOCK_commit_ordered;

static ulonglong binlog_status_var_num_commits;
static ulonglong binlog_status_var_num_group_commits;
static ulonglong binlog_status_group_commit_trigger_count;
static ulonglong binlog_status_group_commit_trigger_lock_wait;
static ulonglong binlog_status_group_commit_trigger_timeout;
static char binlog_snapshot_file[FN_REFLEN];
static ulonglong binlog_snapshot_position;

static const char *fatal_log_error=
  "Could not use %s for logging (error %d). "
  "Turning logging off for the whole duration of the MariaDB server process. "
  "To turn it on again: fix the cause, shutdown the MariaDB server and "
  "restart it.";


static SHOW_VAR binlog_status_vars_detail[]=
{
  {"commits",
    (char *)&binlog_status_var_num_commits, SHOW_LONGLONG},
  {"group_commits",
    (char *)&binlog_status_var_num_group_commits, SHOW_LONGLONG},
  {"group_commit_trigger_count",
    (char *)&binlog_status_group_commit_trigger_count, SHOW_LONGLONG},
  {"group_commit_trigger_lock_wait",
    (char *)&binlog_status_group_commit_trigger_lock_wait, SHOW_LONGLONG},
  {"group_commit_trigger_timeout",
    (char *)&binlog_status_group_commit_trigger_timeout, SHOW_LONGLONG},
  {"snapshot_file",
    (char *)&binlog_snapshot_file, SHOW_CHAR},
  {"snapshot_position",
   (char *)&binlog_snapshot_position, SHOW_LONGLONG},
  {NullS, NullS, SHOW_LONG}
};

/*
  Variables for the binlog background thread.
  Protected by the MYSQL_BIN_LOG::LOCK_binlog_background_thread mutex.
 */
static bool binlog_background_thread_started= false;
static bool binlog_background_thread_stop= false;
static MYSQL_BIN_LOG::xid_count_per_binlog *
    binlog_background_thread_queue= NULL;

static bool start_binlog_background_thread();

static rpl_binlog_state rpl_global_gtid_binlog_state;

void setup_log_handling()
{
  rpl_global_gtid_binlog_state.init();
}


/**
   purge logs, master and slave sides both, related error code
   converter.
   Called from @c purge_error_message(), @c MYSQL_BIN_LOG::reset_logs()

   @param  res  an internal to purging routines error code 

   @return the user level error code ER_*
*/
uint purge_log_get_error_code(int res)
{
  uint errcode= 0;

  switch (res)  {
  case 0: break;
  case LOG_INFO_EOF:	errcode= ER_UNKNOWN_TARGET_BINLOG; break;
  case LOG_INFO_IO:	errcode= ER_IO_ERR_LOG_INDEX_READ; break;
  case LOG_INFO_INVALID:errcode= ER_BINLOG_PURGE_PROHIBITED; break;
  case LOG_INFO_SEEK:	errcode= ER_FSEEK_FAIL; break;
  case LOG_INFO_MEM:	errcode= ER_OUT_OF_RESOURCES; break;
  case LOG_INFO_FATAL:	errcode= ER_BINLOG_PURGE_FATAL_ERR; break;
  case LOG_INFO_IN_USE: errcode= ER_LOG_IN_USE; break;
  case LOG_INFO_EMFILE: errcode= ER_BINLOG_PURGE_EMFILE; break;
  default:		errcode= ER_LOG_PURGE_UNKNOWN_ERR; break;
  }

  return errcode;
}

/**
  Silence all errors and warnings reported when performing a write
  to a log table.
  Errors and warnings are not reported to the client or SQL exception
  handlers, so that the presence of logging does not interfere and affect
  the logic of an application.
*/
class Silence_log_table_errors : public Internal_error_handler
{
  char m_message[MYSQL_ERRMSG_SIZE];
public:
  Silence_log_table_errors()
  {
    m_message[0]= '\0';
  }

  virtual ~Silence_log_table_errors() {}

  virtual bool handle_condition(THD *thd,
                                uint sql_errno,
                                const char* sql_state,
                                Sql_condition::enum_warning_level *level,
                                const char* msg,
                                Sql_condition ** cond_hdl);
  const char *message() const { return m_message; }
};

bool
Silence_log_table_errors::handle_condition(THD *,
                                           uint,
                                           const char*,
                                           Sql_condition::enum_warning_level*,
                                           const char* msg,
                                           Sql_condition ** cond_hdl)
{
  *cond_hdl= NULL;
  strmake_buf(m_message, msg);
  return TRUE;
}

sql_print_message_func sql_print_message_handlers[3] =
{
  sql_print_information,
  sql_print_warning,
  sql_print_error
};


/**
  Create the name of the log file
  
  @param[OUT] out    a pointer to a new allocated name will go there
  @param[IN] log_ext The extension for the file (e.g .log)
  @param[IN] once    whether to use malloc_once or a normal malloc.
*/
void make_default_log_name(char **out, const char* log_ext, bool once)
{
  char buff[FN_REFLEN+10];
  fn_format(buff, opt_log_basename, "", log_ext, MYF(MY_REPLACE_EXT));
  if (once)
    *out= my_once_strdup(buff, MYF(MY_WME));
  else
  {
    my_free(*out);
    *out= my_strdup(buff, MYF(MY_WME));
  }
}


/*
  Helper classes to store non-transactional and transactional data
  before copying it to the binary log.
*/
class binlog_cache_data
{
public:
  binlog_cache_data(): m_pending(0), status(0),
  before_stmt_pos(MY_OFF_T_UNDEF),
  incident(FALSE), changes_to_non_trans_temp_table_flag(FALSE),
  saved_max_binlog_cache_size(0), ptr_binlog_cache_use(0),
  ptr_binlog_cache_disk_use(0)
  { }
  
  ~binlog_cache_data()
  {
    DBUG_ASSERT(empty());
    close_cached_file(&cache_log);
  }

  /*
    Return 1 if there is no relevant entries in the cache

    This is:
    - Cache is empty
    - There are row or critical (DDL?) events in the cache

    The status test is needed to avoid writing entries with only
    a table map entry, which would crash in do_apply_event() on the slave
    as it assumes that there is always a row entry after a table map.
  */
  bool empty() const
  {
    return (pending() == NULL &&
            (my_b_write_tell(&cache_log) == 0 ||
             ((status & (LOGGED_ROW_EVENT | LOGGED_CRITICAL)) == 0)));
  }

  Rows_log_event *pending() const
  {
    return m_pending;
  }

  void set_pending(Rows_log_event *const pending_arg)
  {
    m_pending= pending_arg;
  }

  void set_incident(void)
  {
    incident= TRUE;
  }
  
  bool has_incident(void)
  {
    return(incident);
  }

  void set_changes_to_non_trans_temp_table()
  {
    changes_to_non_trans_temp_table_flag= TRUE;    
  }

  bool changes_to_non_trans_temp_table()
  {
    return (changes_to_non_trans_temp_table_flag);    
  }

  void reset()
  {
    bool cache_was_empty= empty();
    bool truncate_file= (cache_log.file != -1 &&
                         my_b_write_tell(&cache_log) > CACHE_FILE_TRUNC_SIZE);
    truncate(0,1);                              // Forget what's in cache
    if (!cache_was_empty)
      compute_statistics();
    if (truncate_file)
      my_chsize(cache_log.file, 0, 0, MYF(MY_WME));

    changes_to_non_trans_temp_table_flag= FALSE;
    status= 0;
    incident= FALSE;
    before_stmt_pos= MY_OFF_T_UNDEF;
    DBUG_ASSERT(empty());
  }

  my_off_t get_byte_position() const
  {
    return my_b_tell(&cache_log);
  }

  my_off_t get_prev_position()
  {
     return(before_stmt_pos);
  }

  void set_prev_position(my_off_t pos)
  {
     before_stmt_pos= pos;
  }
  
  void restore_prev_position()
  {
    truncate(before_stmt_pos);
  }

  void restore_savepoint(my_off_t pos)
  {
    truncate(pos);
    if (pos < before_stmt_pos)
      before_stmt_pos= MY_OFF_T_UNDEF;
  }

  void set_binlog_cache_info(my_off_t param_max_binlog_cache_size,
                             ulong *param_ptr_binlog_cache_use,
                             ulong *param_ptr_binlog_cache_disk_use)
  {
    /*
      The assertions guarantee that the set_binlog_cache_info is
      called just once and information passed as parameters are
      never zero.

      This is done while calling the constructor binlog_cache_mngr.
      We cannot set information in the constructor binlog_cache_data
      because the space for binlog_cache_mngr is allocated through
      a placement new.

      In the future, we can refactor this and change it to avoid
      the set_binlog_info. 
    */
    DBUG_ASSERT(saved_max_binlog_cache_size == 0 &&
                param_max_binlog_cache_size != 0 &&
                ptr_binlog_cache_use == 0 &&
                param_ptr_binlog_cache_use != 0 &&
                ptr_binlog_cache_disk_use == 0 &&
                param_ptr_binlog_cache_disk_use != 0);

    saved_max_binlog_cache_size= param_max_binlog_cache_size;
    ptr_binlog_cache_use= param_ptr_binlog_cache_use;
    ptr_binlog_cache_disk_use= param_ptr_binlog_cache_disk_use;
    cache_log.end_of_file= saved_max_binlog_cache_size;
  }

  void add_status(enum_logged_status status_arg)
  {
    status|= status_arg;
  }

  /*
    Cache to store data before copying it to the binary log.
  */
  IO_CACHE cache_log;

private:
  /*
    Pending binrows event. This event is the event where the rows are currently
    written.
   */
  Rows_log_event *m_pending;

  /*
    Bit flags for what has been writting to cache. Used to
    discard logs without any data changes.
    see enum_logged_status;
  */
  uint32 status;

  /*
    Binlog position before the start of the current statement.
  */
  my_off_t before_stmt_pos;
 
  /*
    This indicates that some events did not get into the cache and most likely
    it is corrupted.
  */ 
  bool incident;

  /*
    This flag indicates if the cache has changes to temporary tables.
    @TODO This a temporary fix and should be removed after BUG#54562.
  */
  bool changes_to_non_trans_temp_table_flag;

  /**
    This function computes binlog cache and disk usage.
  */
  void compute_statistics()
  {
    statistic_increment(*ptr_binlog_cache_use, &LOCK_status);
    if (cache_log.disk_writes != 0)
    {
#ifdef REAL_STATISTICS
      statistic_add(*ptr_binlog_cache_disk_use,
                    cache_log.disk_writes, &LOCK_status);
#else
      statistic_increment(*ptr_binlog_cache_disk_use, &LOCK_status);
#endif
      cache_log.disk_writes= 0;
    }
  }

  /*
    Stores the values of maximum size of the cache allowed when this cache
    is configured. This corresponds to either
      . max_binlog_cache_size or max_binlog_stmt_cache_size.
  */
  my_off_t saved_max_binlog_cache_size;

  /*
    Stores a pointer to the status variable that keeps track of the in-memory 
    cache usage. This corresponds to either
      . binlog_cache_use or binlog_stmt_cache_use.
  */
  ulong *ptr_binlog_cache_use;

  /*
    Stores a pointer to the status variable that keeps track of the disk
    cache usage. This corresponds to either
      . binlog_cache_disk_use or binlog_stmt_cache_disk_use.
  */
  ulong *ptr_binlog_cache_disk_use;

  /*
    It truncates the cache to a certain position. This includes deleting the
    pending event.
   */
  void truncate(my_off_t pos, bool reset_cache=0)
  {
    DBUG_PRINT("info", ("truncating to position %lu", (ulong) pos));
    cache_log.error=0;
    if (pending())
    {
      delete pending();
      set_pending(0);
    }
    reinit_io_cache(&cache_log, WRITE_CACHE, pos, 0, reset_cache);
    cache_log.end_of_file= saved_max_binlog_cache_size;
  }

  binlog_cache_data& operator=(const binlog_cache_data& info);
  binlog_cache_data(const binlog_cache_data& info);
};


void Log_event_writer::add_status(enum_logged_status status)
{
  if (likely(cache_data))
    cache_data->add_status(status);
}

class binlog_cache_mngr {
public:
  binlog_cache_mngr(my_off_t param_max_binlog_stmt_cache_size,
                    my_off_t param_max_binlog_cache_size,
                    ulong *param_ptr_binlog_stmt_cache_use,
                    ulong *param_ptr_binlog_stmt_cache_disk_use,
                    ulong *param_ptr_binlog_cache_use,
                    ulong *param_ptr_binlog_cache_disk_use)
    : last_commit_pos_offset(0), using_xa(FALSE), xa_xid(0)
  {
     stmt_cache.set_binlog_cache_info(param_max_binlog_stmt_cache_size,
                                      param_ptr_binlog_stmt_cache_use,
                                      param_ptr_binlog_stmt_cache_disk_use);
     trx_cache.set_binlog_cache_info(param_max_binlog_cache_size,
                                     param_ptr_binlog_cache_use,
                                     param_ptr_binlog_cache_disk_use);
     last_commit_pos_file[0]= 0;
  }

  void reset(bool do_stmt, bool do_trx)
  {
    if (do_stmt)
      stmt_cache.reset();
    if (do_trx)
    {
      trx_cache.reset();
      using_xa= FALSE;
      last_commit_pos_file[0]= 0;
      last_commit_pos_offset= 0;
    }
  }

  binlog_cache_data* get_binlog_cache_data(bool is_transactional)
  {
    return (is_transactional ? &trx_cache : &stmt_cache);
  }

  IO_CACHE* get_binlog_cache_log(bool is_transactional)
  {
    return (is_transactional ? &trx_cache.cache_log : &stmt_cache.cache_log);
  }

  binlog_cache_data stmt_cache;

  binlog_cache_data trx_cache;

  /*
    Binlog position for current transaction.
    For START TRANSACTION WITH CONSISTENT SNAPSHOT, this is the binlog
    position corresponding to the snapshot taken. During (and after) commit,
    this is set to the binlog position corresponding to just after the
    commit (so storage engines can store it in their transaction log).
  */
  char last_commit_pos_file[FN_REFLEN];
  my_off_t last_commit_pos_offset;

  /*
    Flag set true if this transaction is committed with log_xid() as part of
    XA, false if not.
  */
  bool using_xa;
  my_xid xa_xid;
  bool need_unlog;
  /*
    Id of binlog that transaction was written to; only needed if need_unlog is
    true.
  */
  ulong binlog_id;
  /* Set if we get an error during commit that must be returned from unlog(). */
  bool delayed_error;

private:

  binlog_cache_mngr& operator=(const binlog_cache_mngr& info);
  binlog_cache_mngr(const binlog_cache_mngr& info);
};

bool LOGGER::is_log_table_enabled(uint log_table_type)
{
  switch (log_table_type) {
  case QUERY_LOG_SLOW:
    return (table_log_handler != NULL) && global_system_variables.sql_log_slow;
  case QUERY_LOG_GENERAL:
    return (table_log_handler != NULL) && opt_log ;
  default:
    DBUG_ASSERT(0);
    return FALSE;                             /* make compiler happy */
  }
}

/**
   Check if a given table is opened log table

   @param table             Table to check
   @param check_if_opened   Only fail if it's a log table in use
   @param error_msg	    String to put in error message if not ok.
                            No error message if 0
   @return 0 ok
   @return # Type of log file
 */

int check_if_log_table(const TABLE_LIST *table,
                       bool check_if_opened,
                       const char *error_msg)
{
  int result= 0;
  if (table->db.length == 5 &&
      !my_strcasecmp(table_alias_charset, table->db.str, "mysql"))
  {
    const char *table_name= table->table_name.str;

    if (table->table_name.length == 11 &&
        !my_strcasecmp(table_alias_charset, table_name, "general_log"))
    {
      result= QUERY_LOG_GENERAL;
      goto end;
    }

    if (table->table_name.length == 8 &&
        !my_strcasecmp(table_alias_charset, table_name, "slow_log"))
    {
      result= QUERY_LOG_SLOW;
      goto end;
    }
  }
  return 0;

end:
  if (!check_if_opened || logger.is_log_table_enabled(result))
  {
    if (error_msg)
      my_error(ER_BAD_LOG_STATEMENT, MYF(0), error_msg);
    return result;
  }
  return 0;
}


Log_to_csv_event_handler::Log_to_csv_event_handler()
{
}


Log_to_csv_event_handler::~Log_to_csv_event_handler()
{
}


void Log_to_csv_event_handler::cleanup()
{
  logger.is_log_tables_initialized= FALSE;
}

/* log event handlers */

/**
  Log command to the general log table

  Log given command to the general log table.

  @param  event_time        command start timestamp
  @param  user_host         the pointer to the string with user@host info
  @param  user_host_len     length of the user_host string. this is computed
                            once and passed to all general log event handlers
  @param  thread_id         Id of the thread, issued a query
  @param  command_type      the type of the command being logged
  @param  command_type_len  the length of the string above
  @param  sql_text          the very text of the query being executed
  @param  sql_text_len      the length of sql_text string


  @return This function attempts to never call my_error(). This is
  necessary, because general logging happens already after a statement
  status has been sent to the client, so the client can not see the
  error anyway. Besides, the error is not related to the statement
  being executed and is internal, and thus should be handled
  internally (@todo: how?).
  If a write to the table has failed, the function attempts to
  write to a short error message to the file. The failure is also
  indicated in the return value. 

  @retval  FALSE   OK
  @retval  TRUE    error occurred
*/

bool Log_to_csv_event_handler::
  log_general(THD *thd, my_hrtime_t event_time, const char *user_host, size_t user_host_len, my_thread_id thread_id_arg,
              const char *command_type, size_t command_type_len,
              const char *sql_text, size_t sql_text_len,
              CHARSET_INFO *client_cs)
{
  TABLE_LIST table_list;
  TABLE *table;
  bool result= TRUE;
  bool need_close= FALSE;
  bool need_pop= FALSE;
  bool need_rnd_end= FALSE;
  uint field_index;
  Silence_log_table_errors error_handler;
  Open_tables_backup open_tables_backup;
  ulonglong save_thd_options;
  bool save_time_zone_used;
  DBUG_ENTER("log_general");

  /*
    CSV uses TIME_to_timestamp() internally if table needs to be repaired
    which will set thd->time_zone_used
  */
  save_time_zone_used= thd->time_zone_used;

  save_thd_options= thd->variables.option_bits;
  thd->variables.option_bits&= ~OPTION_BIN_LOG;

  table_list.init_one_table(&MYSQL_SCHEMA_NAME, &GENERAL_LOG_NAME, 0,
                            TL_WRITE_CONCURRENT_INSERT);

  /*
    1) open_log_table generates an error of the
    table can not be opened or is corrupted.
    2) "INSERT INTO general_log" can generate warning sometimes.

    Suppress these warnings and errors, they can't be dealt with
    properly anyway.

    QQ: this problem needs to be studied in more detail.
    Comment this 2 lines and run "cast.test" to see what's happening.
  */
  thd->push_internal_handler(& error_handler);
  need_pop= TRUE;

  if (!(table= open_log_table(thd, &table_list, &open_tables_backup)))
    goto err;

  need_close= TRUE;

  if (table->file->extra(HA_EXTRA_MARK_AS_LOG_TABLE) ||
      table->file->ha_rnd_init_with_error(0))
    goto err;

  need_rnd_end= TRUE;

  /* Honor next number columns if present */
  table->next_number_field= table->found_next_number_field;

  /*
    NOTE: we do not call restore_record() here, as all fields are
    filled by the Logger (=> no need to load default ones).
  */

  /*
    We do not set a value for table->field[0], as it will use
    default value (which is CURRENT_TIMESTAMP).
  */

  /* check that all columns exist */
  if (table->s->fields < 6)
    goto err;

  DBUG_ASSERT(table->field[0]->type() == MYSQL_TYPE_TIMESTAMP);

  ((Field_timestamp*) table->field[0])->store_TIME(
                  hrtime_to_my_time(event_time), hrtime_sec_part(event_time));

  /* do a write */
  if (table->field[1]->store(user_host, user_host_len, client_cs) ||
      table->field[2]->store((longlong) thread_id_arg, TRUE) ||
      table->field[3]->store((longlong) global_system_variables.server_id,
                             TRUE) ||
      table->field[4]->store(command_type, command_type_len, client_cs))
    goto err;

  /*
    A positive return value in store() means truncation.
    Still logging a message in the log in this case.
  */
  table->field[5]->flags|= FIELDFLAG_HEX_ESCAPE;
  if (table->field[5]->store(sql_text, sql_text_len, client_cs) < 0)
    goto err;

  /* mark all fields as not null */
  table->field[1]->set_notnull();
  table->field[2]->set_notnull();
  table->field[3]->set_notnull();
  table->field[4]->set_notnull();
  table->field[5]->set_notnull();

  /* Set any extra columns to their default values */
  for (field_index= 6 ; field_index < table->s->fields ; field_index++)
  {
    table->field[field_index]->set_default();
  }

  /* log table entries are not replicated */
  if (table->file->ha_write_row(table->record[0]))
    goto err;

  result= FALSE;

err:
  if (result && !thd->killed)
    sql_print_error("Failed to write to mysql.general_log: %s",
                    error_handler.message());

  if (need_rnd_end)
  {
    table->file->ha_rnd_end();
    table->file->ha_release_auto_increment();
  }
  if (need_pop)
    thd->pop_internal_handler();
  if (need_close)
    close_log_table(thd, &open_tables_backup);

  thd->variables.option_bits= save_thd_options;
  thd->time_zone_used= save_time_zone_used;
  DBUG_RETURN(result);
}


/*
  Log a query to the slow log table

  SYNOPSIS
    log_slow()
    thd               THD of the query
    current_time      current timestamp
    user_host         the pointer to the string with user@host info
    user_host_len     length of the user_host string. this is computed once
                      and passed to all general log event handlers
    query_time        Amount of time the query took to execute (in microseconds)
    lock_time         Amount of time the query was locked (in microseconds)
    is_command        The flag, which determines, whether the sql_text is a
                      query or an administrator command (these are treated
                      differently by the old logging routines)
    sql_text          the very text of the query or administrator command
                      processed
    sql_text_len      the length of sql_text string

  DESCRIPTION

   Log a query to the slow log table

  RETURN
    FALSE - OK
    TRUE - error occurred
*/

bool Log_to_csv_event_handler::
  log_slow(THD *thd, my_hrtime_t current_time,
           const char *user_host, size_t user_host_len,
           ulonglong query_utime, ulonglong lock_utime, bool is_command,
           const char *sql_text, size_t sql_text_len)
{
  TABLE_LIST table_list;
  TABLE *table;
  bool result= TRUE;
  bool need_close= FALSE;
  bool need_rnd_end= FALSE;
  Silence_log_table_errors error_handler;
  Open_tables_backup open_tables_backup;
  CHARSET_INFO *client_cs= thd->variables.character_set_client;
  bool save_time_zone_used;
  long query_time= (long) MY_MIN(query_utime/1000000, TIME_MAX_VALUE_SECONDS);
  long lock_time=  (long) MY_MIN(lock_utime/1000000, TIME_MAX_VALUE_SECONDS);
  long query_time_micro= (long) (query_utime % 1000000);
  long lock_time_micro=  (long) (lock_utime % 1000000);

  DBUG_ENTER("Log_to_csv_event_handler::log_slow");

  thd->push_internal_handler(& error_handler);
  /*
    CSV uses TIME_to_timestamp() internally if table needs to be repaired
    which will set thd->time_zone_used
  */
  save_time_zone_used= thd->time_zone_used;

  table_list.init_one_table(&MYSQL_SCHEMA_NAME, &SLOW_LOG_NAME, 0,
                            TL_WRITE_CONCURRENT_INSERT);

  if (!(table= open_log_table(thd, &table_list, &open_tables_backup)))
    goto err;

  need_close= TRUE;

  if (table->file->extra(HA_EXTRA_MARK_AS_LOG_TABLE) ||
      table->file->ha_rnd_init_with_error(0))
    goto err;

  need_rnd_end= TRUE;

  /* Honor next number columns if present */
  table->next_number_field= table->found_next_number_field;

  restore_record(table, s->default_values);    // Get empty record

  /* check that all columns exist */
  if (table->s->fields < 13)
    goto err;

  /* store the time and user values */
  DBUG_ASSERT(table->field[0]->type() == MYSQL_TYPE_TIMESTAMP);
  ((Field_timestamp*) table->field[0])->store_TIME(
             hrtime_to_my_time(current_time), hrtime_sec_part(current_time));
  if (table->field[1]->store(user_host, user_host_len, client_cs))
    goto err;

  /*
    A TIME field can not hold the full longlong range; query_time or
    lock_time may be truncated without warning here, if greater than
    839 hours (~35 days)
  */
  MYSQL_TIME t;
  t.neg= 0;

  /* fill in query_time field */
  calc_time_from_sec(&t, query_time, query_time_micro);
  if (table->field[2]->store_time(&t))
    goto err;
  /* lock_time */
  calc_time_from_sec(&t, lock_time, lock_time_micro);
  if (table->field[3]->store_time(&t))
    goto err;
  /* rows_sent */
  if (table->field[4]->store((longlong) thd->get_sent_row_count(), TRUE))
    goto err;
  /* rows_examined */
  if (table->field[5]->store((longlong) thd->get_examined_row_count(), TRUE))
    goto err;

  /* fill database field */
  if (thd->db.str)
  {
    if (table->field[6]->store(thd->db.str, thd->db.length, client_cs))
      goto err;
    table->field[6]->set_notnull();
  }

  if (thd->stmt_depends_on_first_successful_insert_id_in_prev_stmt)
  {
    if (table->
        field[7]->store((longlong)
                        thd->first_successful_insert_id_in_prev_stmt_for_binlog,
                        TRUE))
      goto err;
    table->field[7]->set_notnull();
  }

  /*
    Set value if we do an insert on autoincrement column. Note that for
    some engines (those for which get_auto_increment() does not leave a
    table lock until the statement ends), this is just the first value and
    the next ones used may not be contiguous to it.
  */
  if (thd->auto_inc_intervals_in_cur_stmt_for_binlog.nb_elements() > 0)
  {
    if (table->
        field[8]->store((longlong)
          thd->auto_inc_intervals_in_cur_stmt_for_binlog.minimum(), TRUE))
      goto err;
    table->field[8]->set_notnull();
  }

  if (table->field[9]->store((longlong)global_system_variables.server_id, TRUE))
    goto err;
  table->field[9]->set_notnull();

  /*
    Column sql_text.
    A positive return value in store() means truncation.
    Still logging a message in the log in this case.
  */
  if (table->field[10]->store(sql_text, sql_text_len, client_cs) < 0)
    goto err;

  if (table->field[11]->store((longlong) thd->thread_id, TRUE))
    goto err;

  /* Rows_affected */
  if (table->field[12]->store(thd->get_stmt_da()->is_ok() ?
                              (longlong) thd->get_stmt_da()->affected_rows() :
                              0, TRUE))
    goto err;

  /* log table entries are not replicated */
  if (table->file->ha_write_row(table->record[0]))
    goto err;

  result= FALSE;

err:
  thd->pop_internal_handler();

  if (result && !thd->killed)
    sql_print_error("Failed to write to mysql.slow_log: %s",
                    error_handler.message());

  if (need_rnd_end)
  {
    table->file->ha_rnd_end();
    table->file->ha_release_auto_increment();
  }
  if (need_close)
    close_log_table(thd, &open_tables_backup);
  thd->time_zone_used= save_time_zone_used;
  DBUG_RETURN(result);
}

int Log_to_csv_event_handler::
  activate_log(THD *thd, uint log_table_type)
{
  TABLE_LIST table_list;
  TABLE *table;
  LEX_CSTRING *UNINIT_VAR(log_name);
  int result;
  Open_tables_backup open_tables_backup;

  DBUG_ENTER("Log_to_csv_event_handler::activate_log");

  if (log_table_type == QUERY_LOG_GENERAL)
  {
    log_name= &GENERAL_LOG_NAME;
  }
  else
  {
    DBUG_ASSERT(log_table_type == QUERY_LOG_SLOW);

    log_name= &SLOW_LOG_NAME;
  }
  table_list.init_one_table(&MYSQL_SCHEMA_NAME, log_name, 0, TL_WRITE_CONCURRENT_INSERT);

  table= open_log_table(thd, &table_list, &open_tables_backup);
  if (table)
  {
    result= 0;
    close_log_table(thd, &open_tables_backup);
  }
  else
    result= 1;

  DBUG_RETURN(result);
}

bool Log_to_csv_event_handler::
  log_error(enum loglevel level, const char *format, va_list args)
{
  /* No log table is implemented */
  DBUG_ASSERT(0);
  return FALSE;
}

bool Log_to_file_event_handler::
  log_error(enum loglevel level, const char *format,
            va_list args)
{
  return vprint_msg_to_log(level, format, args);
}

void Log_to_file_event_handler::init_pthread_objects()
{
  mysql_log.init_pthread_objects();
  mysql_slow_log.init_pthread_objects();
}


/** Wrapper around MYSQL_LOG::write() for slow log. */

bool Log_to_file_event_handler::
  log_slow(THD *thd, my_hrtime_t current_time,
           const char *user_host, size_t user_host_len,
           ulonglong query_utime, ulonglong lock_utime, bool is_command,
           const char *sql_text, size_t sql_text_len)
{
  Silence_log_table_errors error_handler;
  thd->push_internal_handler(&error_handler);
  bool retval= mysql_slow_log.write(thd, hrtime_to_my_time(current_time),
                                    user_host, user_host_len,
                                    query_utime, lock_utime, is_command,
                                    sql_text, sql_text_len);
  thd->pop_internal_handler();
  return retval;
}


/**
   Wrapper around MYSQL_LOG::write() for general log. We need it since we
   want all log event handlers to have the same signature.
*/

bool Log_to_file_event_handler::
  log_general(THD *thd, my_hrtime_t event_time, const char *user_host, size_t user_host_len, my_thread_id thread_id_arg,
              const char *command_type, size_t command_type_len,
              const char *sql_text, size_t sql_text_len,
              CHARSET_INFO *client_cs)
{
  Silence_log_table_errors error_handler;
  thd->push_internal_handler(&error_handler);
  bool retval= mysql_log.write(hrtime_to_time(event_time), user_host,
                               user_host_len,
                               thread_id_arg, command_type, command_type_len,
                               sql_text, sql_text_len);
  thd->pop_internal_handler();
  return retval;
}


bool Log_to_file_event_handler::init()
{
  if (!is_initialized)
  {
    if (global_system_variables.sql_log_slow)
      mysql_slow_log.open_slow_log(opt_slow_logname);

    if (opt_log)
      mysql_log.open_query_log(opt_logname);

    is_initialized= TRUE;
  }

  return FALSE;
}


void Log_to_file_event_handler::cleanup()
{
  mysql_log.cleanup();
  mysql_slow_log.cleanup();
}

void Log_to_file_event_handler::flush()
{
  /* reopen log files */
  if (opt_log)
    mysql_log.reopen_file();
  if (global_system_variables.sql_log_slow)
    mysql_slow_log.reopen_file();
}

/*
  Log error with all enabled log event handlers

  SYNOPSIS
    error_log_print()

    level             The level of the error significance: NOTE,
                      WARNING or ERROR.
    format            format string for the error message
    args              list of arguments for the format string

  RETURN
    FALSE - OK
    TRUE - error occurred
*/

bool LOGGER::error_log_print(enum loglevel level, const char *format,
                             va_list args)
{
  bool error= FALSE;
  Log_event_handler **current_handler;

  /* currently we don't need locking here as there is no error_log table */
  for (current_handler= error_log_handler_list ; *current_handler ;)
    error= (*current_handler++)->log_error(level, format, args) || error;

  return error;
}


void LOGGER::cleanup_base()
{
  DBUG_ASSERT(inited == 1);
  mysql_rwlock_destroy(&LOCK_logger);
  if (table_log_handler)
  {
    table_log_handler->cleanup();
    delete table_log_handler;
    table_log_handler= NULL;
  }
  if (file_log_handler)
    file_log_handler->cleanup();
}


void LOGGER::cleanup_end()
{
  DBUG_ASSERT(inited == 1);
  if (file_log_handler)
  {
    delete file_log_handler;
    file_log_handler=NULL;
  }
  inited= 0;
}


/**
  Perform basic log initialization: create file-based log handler and
  init error log.
*/
void LOGGER::init_base()
{
  DBUG_ASSERT(inited == 0);
  inited= 1;

  /*
    Here we create file log handler. We don't do it for the table log handler
    here as it cannot be created so early. The reason is THD initialization,
    which depends on the system variables (parsed later).
  */
  if (!file_log_handler)
    file_log_handler= new Log_to_file_event_handler;

  /* by default we use traditional error log */
  init_error_log(LOG_FILE);

  file_log_handler->init_pthread_objects();
  mysql_rwlock_init(key_rwlock_LOCK_logger, &LOCK_logger);
}


void LOGGER::init_log_tables()
{
  if (!table_log_handler)
    table_log_handler= new Log_to_csv_event_handler;

  if (!is_log_tables_initialized &&
      !table_log_handler->init() && !file_log_handler->init())
    is_log_tables_initialized= TRUE;
}


/**
  Close and reopen the slow log (with locks).
  
  @returns FALSE.
*/
bool LOGGER::flush_slow_log()
{
  /*
    Now we lock logger, as nobody should be able to use logging routines while
    log tables are closed
  */
  logger.lock_exclusive();

  /* Reopen slow log file */
  if (global_system_variables.sql_log_slow)
    file_log_handler->get_mysql_slow_log()->reopen_file();

  /* End of log flush */
  logger.unlock();

  return 0;
}


/**
  Close and reopen the general log (with locks).

  @returns FALSE.
*/
bool LOGGER::flush_general_log()
{
  /*
    Now we lock logger, as nobody should be able to use logging routines while
    log tables are closed
  */
  logger.lock_exclusive();

  /* Reopen general log file */
  if (opt_log)
    file_log_handler->get_mysql_log()->reopen_file();

  /* End of log flush */
  logger.unlock();

  return 0;
}


/*
  Log slow query with all enabled log event handlers

  SYNOPSIS
    slow_log_print()

    thd                 THD of the query being logged
    query               The query being logged
    query_length        The length of the query string
    current_utime       Current time in microseconds (from undefined start)

  RETURN
    FALSE   OK
    TRUE    error occurred
*/

bool LOGGER::slow_log_print(THD *thd, const char *query, size_t query_length,
                            ulonglong current_utime)

{
  bool error= FALSE;
  Log_event_handler **current_handler;
  bool is_command= FALSE;
  char user_host_buff[MAX_USER_HOST_SIZE + 1];
  Security_context *sctx= thd->security_ctx;
  uint user_host_len= 0;
  ulonglong query_utime, lock_utime;

  DBUG_ASSERT(thd->enable_slow_log);
  /*
    Print the message to the buffer if we have slow log enabled
  */

  if (*slow_log_handler_list)
  {
    /* do not log slow queries from replication threads */
    if (!thd->variables.sql_log_slow)
      return 0;

    lock_shared();
    if (!global_system_variables.sql_log_slow)
    {
      unlock();
      return 0;
    }

    /* fill in user_host value: the format is "%s[%s] @ %s [%s]" */
    user_host_len= (uint)(strxnmov(user_host_buff, MAX_USER_HOST_SIZE,
                             sctx->priv_user, "[",
                             sctx->user ? sctx->user : (thd->slave_thread ? "SQL_SLAVE" : ""), "] @ ",
                             sctx->host ? sctx->host : "", " [",
                             sctx->ip ? sctx->ip : "", "]", NullS) -
                    user_host_buff);

    DBUG_ASSERT(thd->start_utime);
    DBUG_ASSERT(thd->start_time);
    query_utime= (current_utime - thd->start_utime);
    lock_utime=  (thd->utime_after_lock - thd->start_utime);
    my_hrtime_t current_time= { hrtime_from_time(thd->start_time) +
                                thd->start_time_sec_part + query_utime };

    if (!query)
    {
      is_command= TRUE;
      query= command_name[thd->get_command()].str;
      query_length= (uint)command_name[thd->get_command()].length;
    }

    for (current_handler= slow_log_handler_list; *current_handler ;)
      error= (*current_handler++)->log_slow(thd, current_time,
                                            user_host_buff, user_host_len,
                                            query_utime, lock_utime, is_command,
                                            query, query_length) || error;

    unlock();
  }
  return error;
}

bool LOGGER::general_log_write(THD *thd, enum enum_server_command command,
                               const char *query, size_t query_length)
{
  bool error= FALSE;
  Log_event_handler **current_handler= general_log_handler_list;
  char user_host_buff[MAX_USER_HOST_SIZE + 1];
  uint user_host_len= 0;
  my_hrtime_t current_time;

  DBUG_ASSERT(thd);

  user_host_len= make_user_name(thd, user_host_buff);

  current_time= my_hrtime();

  mysql_audit_general_log(thd, hrtime_to_time(current_time),
                          user_host_buff, user_host_len,
                          command_name[(uint) command].str,
                          (uint)command_name[(uint) command].length,
                          query, (uint)query_length);
                        
  if (opt_log && log_command(thd, command))
  {
    lock_shared();
    while (*current_handler)
      error|= (*current_handler++)->
        log_general(thd, current_time, user_host_buff,
                    user_host_len, thd->thread_id,
                    command_name[(uint) command].str,
                    command_name[(uint) command].length,
                    query, query_length,
                    thd->variables.character_set_client) || error;
    unlock();
  }

  return error;
}

bool LOGGER::general_log_print(THD *thd, enum enum_server_command command,
                               const char *format, va_list args)
{
  size_t message_buff_len= 0;
  char message_buff[MAX_LOG_BUFFER_SIZE];

  /* prepare message */
  if (format)
    message_buff_len= my_vsnprintf(message_buff, sizeof(message_buff),
                                   format, args);
  else
    message_buff[0]= '\0';

  return general_log_write(thd, command, message_buff, message_buff_len);
}

void LOGGER::init_error_log(ulonglong error_log_printer)
{
  if (error_log_printer & LOG_NONE)
  {
    error_log_handler_list[0]= 0;
    return;
  }

  switch (error_log_printer) {
  case LOG_FILE:
    error_log_handler_list[0]= file_log_handler;
    error_log_handler_list[1]= 0;
    break;
    /* these two are disabled for now */
  case LOG_TABLE:
    DBUG_ASSERT(0);
    break;
  case LOG_TABLE|LOG_FILE:
    DBUG_ASSERT(0);
    break;
  }
}

void LOGGER::init_slow_log(ulonglong slow_log_printer)
{
  if (slow_log_printer & LOG_NONE)
  {
    slow_log_handler_list[0]= 0;
    return;
  }

  switch (slow_log_printer) {
  case LOG_FILE:
    slow_log_handler_list[0]= file_log_handler;
    slow_log_handler_list[1]= 0;
    break;
  case LOG_TABLE:
    slow_log_handler_list[0]= table_log_handler;
    slow_log_handler_list[1]= 0;
    break;
  case LOG_TABLE|LOG_FILE:
    slow_log_handler_list[0]= file_log_handler;
    slow_log_handler_list[1]= table_log_handler;
    slow_log_handler_list[2]= 0;
    break;
  }
}

void LOGGER::init_general_log(ulonglong general_log_printer)
{
  if (general_log_printer & LOG_NONE)
  {
    general_log_handler_list[0]= 0;
    return;
  }

  switch (general_log_printer) {
  case LOG_FILE:
    general_log_handler_list[0]= file_log_handler;
    general_log_handler_list[1]= 0;
    break;
  case LOG_TABLE:
    general_log_handler_list[0]= table_log_handler;
    general_log_handler_list[1]= 0;
    break;
  case LOG_TABLE|LOG_FILE:
    general_log_handler_list[0]= file_log_handler;
    general_log_handler_list[1]= table_log_handler;
    general_log_handler_list[2]= 0;
    break;
  }
}


bool LOGGER::activate_log_handler(THD* thd, uint log_type)
{
  MYSQL_QUERY_LOG *file_log;
  bool res= FALSE;
  lock_exclusive();
  switch (log_type) {
  case QUERY_LOG_SLOW:
    if (!global_system_variables.sql_log_slow)
    {
      file_log= file_log_handler->get_mysql_slow_log();

      file_log->open_slow_log(opt_slow_logname);
      if (table_log_handler->activate_log(thd, QUERY_LOG_SLOW))
      {
        /* Error printed by open table in activate_log() */
        res= TRUE;
        file_log->close(0);
      }
      else
      {
        init_slow_log(log_output_options);
        global_system_variables.sql_log_slow= TRUE;
      }
    }
    break;
  case QUERY_LOG_GENERAL:
    if (!opt_log)
    {
      file_log= file_log_handler->get_mysql_log();

      file_log->open_query_log(opt_logname);
      if (table_log_handler->activate_log(thd, QUERY_LOG_GENERAL))
      {
        /* Error printed by open table in activate_log() */
        res= TRUE;
        file_log->close(0);
      }
      else
      {
        init_general_log(log_output_options);
        opt_log= TRUE;
      }
    }
    break;
  default:
    DBUG_ASSERT(0);
  }
  unlock();
  return res;
}


void LOGGER::deactivate_log_handler(THD *thd, uint log_type)
{
  my_bool *tmp_opt= 0;
  MYSQL_LOG *UNINIT_VAR(file_log);

  switch (log_type) {
  case QUERY_LOG_SLOW:
    tmp_opt= &global_system_variables.sql_log_slow;
    file_log= file_log_handler->get_mysql_slow_log();
    break;
  case QUERY_LOG_GENERAL:
    tmp_opt= &opt_log;
    file_log= file_log_handler->get_mysql_log();
    break;
  default:
    MY_ASSERT_UNREACHABLE();
  }

  if (!(*tmp_opt))
    return;

  lock_exclusive();
  file_log->close(0);
  *tmp_opt= FALSE;
  unlock();
}


/* the parameters are unused for the log tables */
bool Log_to_csv_event_handler::init()
{
  return 0;
}

int LOGGER::set_handlers(ulonglong error_log_printer,
                         ulonglong slow_log_printer,
                         ulonglong general_log_printer)
{
  /* error log table is not supported yet */
  DBUG_ASSERT(error_log_printer < LOG_TABLE);

  lock_exclusive();

  if ((slow_log_printer & LOG_TABLE || general_log_printer & LOG_TABLE) &&
      !is_log_tables_initialized)
  {
    slow_log_printer= (slow_log_printer & ~LOG_TABLE) | LOG_FILE;
    general_log_printer= (general_log_printer & ~LOG_TABLE) | LOG_FILE;

    sql_print_error("Failed to initialize log tables. "
                    "Falling back to the old-fashioned logs");
  }

  init_error_log(error_log_printer);
  init_slow_log(slow_log_printer);
  init_general_log(general_log_printer);

  unlock();

  return 0;
}

 /*
  Save position of binary log transaction cache.

  SYNPOSIS
    binlog_trans_log_savepos()

    thd      The thread to take the binlog data from
    pos      Pointer to variable where the position will be stored

  DESCRIPTION

    Save the current position in the binary log transaction cache into
    the variable pointed to by 'pos'
 */

static void
binlog_trans_log_savepos(THD *thd, my_off_t *pos)
{
  DBUG_ENTER("binlog_trans_log_savepos");
  DBUG_ASSERT(pos != NULL);
  binlog_cache_mngr *const cache_mngr= thd->binlog_setup_trx_data();
  DBUG_ASSERT((WSREP(thd) && wsrep_emulate_bin_log) || mysql_bin_log.is_open());
  *pos= cache_mngr->trx_cache.get_byte_position();
  DBUG_PRINT("return", ("*pos: %lu", (ulong) *pos));
  DBUG_VOID_RETURN;
}


/*
  Truncate the binary log transaction cache.

  SYNPOSIS
    binlog_trans_log_truncate()

    thd      The thread to take the binlog data from
    pos      Position to truncate to

  DESCRIPTION

    Truncate the binary log to the given position. Will not change
    anything else.

 */
static void
binlog_trans_log_truncate(THD *thd, my_off_t pos)
{
  DBUG_ENTER("binlog_trans_log_truncate");
  DBUG_PRINT("enter", ("pos: %lu", (ulong) pos));

  DBUG_ASSERT(thd_get_ha_data(thd, binlog_hton) != NULL);
  /* Only true if binlog_trans_log_savepos() wasn't called before */
  DBUG_ASSERT(pos != ~(my_off_t) 0);

  binlog_cache_mngr *const cache_mngr=
    (binlog_cache_mngr*) thd_get_ha_data(thd, binlog_hton);
  cache_mngr->trx_cache.restore_savepoint(pos);
  DBUG_VOID_RETURN;
}


/*
  this function is mostly a placeholder.
  conceptually, binlog initialization (now mostly done in MYSQL_BIN_LOG::open)
  should be moved here.
*/

int binlog_init(void *p)
{
  binlog_hton= (handlerton *)p;
  binlog_hton->state= (WSREP_ON || opt_bin_log) ? SHOW_OPTION_YES
                                                : SHOW_OPTION_NO;
  binlog_hton->db_type=DB_TYPE_BINLOG;
  binlog_hton->savepoint_offset= sizeof(my_off_t);
  binlog_hton->close_connection= binlog_close_connection;
  binlog_hton->savepoint_set= binlog_savepoint_set;
  binlog_hton->savepoint_rollback= binlog_savepoint_rollback;
  binlog_hton->savepoint_rollback_can_release_mdl=
                                     binlog_savepoint_rollback_can_release_mdl;
  binlog_hton->commit= binlog_commit;
  binlog_hton->rollback= binlog_rollback;
  binlog_hton->prepare= binlog_prepare;
  binlog_hton->start_consistent_snapshot= binlog_start_consistent_snapshot;
  binlog_hton->flags= HTON_NOT_USER_SELECTABLE | HTON_HIDDEN;
  return 0;
}

#ifdef WITH_WSREP
#include "wsrep_binlog.h"
#endif /* WITH_WSREP */
static int binlog_close_connection(handlerton *hton, THD *thd)
{
  DBUG_ENTER("binlog_close_connection");
  binlog_cache_mngr *const cache_mngr=
    (binlog_cache_mngr*) thd_get_ha_data(thd, binlog_hton);
#ifdef WITH_WSREP
  if (cache_mngr && !cache_mngr->trx_cache.empty()) {
    IO_CACHE* cache= get_trans_log(thd);
    uchar *buf;
    size_t len=0;
    wsrep_write_cache_buf(cache, &buf, &len);
    WSREP_WARN("binlog trx cache not empty (%zu bytes) @ connection close %lld",
               len, (longlong) thd->thread_id);
    if (len > 0) wsrep_dump_rbr_buf(thd, buf, len);

    cache = cache_mngr->get_binlog_cache_log(false);
    wsrep_write_cache_buf(cache, &buf, &len);
    WSREP_WARN("binlog stmt cache not empty (%zu bytes) @ connection close %lld",
               len, (longlong) thd->thread_id);
    if (len > 0) wsrep_dump_rbr_buf(thd, buf, len);
  }
#endif /* WITH_WSREP */
  DBUG_ASSERT(cache_mngr->trx_cache.empty() && cache_mngr->stmt_cache.empty());
  thd_set_ha_data(thd, binlog_hton, NULL);
  cache_mngr->~binlog_cache_mngr();
  my_free(cache_mngr);
  DBUG_RETURN(0);
}

/*
  This function flushes a cache upon commit/rollback.

  SYNOPSIS
    binlog_flush_cache()

    thd        The thread whose transaction should be ended
    cache_mngr Pointer to the binlog_cache_mngr to use
    all        True if the entire transaction should be ended, false if
               only the statement transaction should be ended.
    end_ev     The end event to use (COMMIT, ROLLBACK, or commit XID)
    using_stmt True if the statement cache should be flushed
    using_trx  True if the transaction cache should be flushed

  DESCRIPTION

    End the currently transaction or statement. The transaction can be either
    a real transaction or a statement transaction.

    This can be to commit a transaction, with a COMMIT query event or an XA
    commit XID event. But it can also be to rollback a transaction with a
    ROLLBACK query event, used for rolling back transactions which also
    contain updates to non-transactional tables. Or it can be a flush of
    a statement cache.
 */

static int
binlog_flush_cache(THD *thd, binlog_cache_mngr *cache_mngr,
                   Log_event *end_ev, bool all, bool using_stmt,
                   bool using_trx)
{
  int error= 0;
  DBUG_ENTER("binlog_flush_cache");
  DBUG_PRINT("enter", ("end_ev: %p", end_ev));

  if ((using_stmt && !cache_mngr->stmt_cache.empty()) ||
      (using_trx && !cache_mngr->trx_cache.empty()))
  {
    if (using_stmt && thd->binlog_flush_pending_rows_event(TRUE, FALSE))
      DBUG_RETURN(1);
    if (using_trx && thd->binlog_flush_pending_rows_event(TRUE, TRUE))
      DBUG_RETURN(1);

    /*
      Doing a commit or a rollback including non-transactional tables,
      i.e., ending a transaction where we might write the transaction
      cache to the binary log.

      We can always end the statement when ending a transaction since
      transactions are not allowed inside stored functions.  If they
      were, we would have to ensure that we're not ending a statement
      inside a stored function.
    */
    error= mysql_bin_log.write_transaction_to_binlog(thd, cache_mngr,
                                                     end_ev, all,
                                                     using_stmt, using_trx);
  }
  else
  {
    /*
      This can happen in row-format binlog with something like
          BEGIN; INSERT INTO nontrans_table; INSERT IGNORE INTO trans_table;
      The nontrans_table is written directly into the binlog before commit,
      and if the trans_table is ignored there will be no rows to write when
      we get here.

      So there is no work to do. Therefore, we will not increment any XID
      count, so we must not decrement any XID count in unlog().
    */
    cache_mngr->need_unlog= 0;
  }
  cache_mngr->reset(using_stmt, using_trx);

  DBUG_ASSERT((!using_stmt || cache_mngr->stmt_cache.empty()) &&
              (!using_trx || cache_mngr->trx_cache.empty()));
  DBUG_RETURN(error);
}


/**
  This function flushes the stmt-cache upon commit.

  @param thd                The thread whose transaction should be flushed
  @param cache_mngr         Pointer to the cache manager

  @return
    nonzero if an error pops up when flushing the cache.
*/
static inline int
binlog_commit_flush_stmt_cache(THD *thd, bool all,
                               binlog_cache_mngr *cache_mngr)
{
  DBUG_ENTER("binlog_commit_flush_stmt_cache");
#ifdef WITH_WSREP
  if (thd->wsrep_mysql_replicated > 0)
  {
    DBUG_ASSERT(WSREP(thd));
    WSREP_DEBUG("avoiding binlog_commit_flush_trx_cache: %d",
                thd->wsrep_mysql_replicated);
    return 0;
  }
#endif

  Query_log_event end_evt(thd, STRING_WITH_LEN("COMMIT"),
                          FALSE, TRUE, TRUE, 0);
  DBUG_RETURN(binlog_flush_cache(thd, cache_mngr, &end_evt, all, TRUE, FALSE));
}

/**
  This function flushes the trx-cache upon commit.

  @param thd                The thread whose transaction should be flushed
  @param cache_mngr         Pointer to the cache manager

  @return
    nonzero if an error pops up when flushing the cache.
*/
static inline int
binlog_commit_flush_trx_cache(THD *thd, bool all, binlog_cache_mngr *cache_mngr)
{
  DBUG_ENTER("binlog_commit_flush_trx_cache");
  Query_log_event end_evt(thd, STRING_WITH_LEN("COMMIT"),
                          TRUE, TRUE, TRUE, 0);
  DBUG_RETURN(binlog_flush_cache(thd, cache_mngr, &end_evt, all, FALSE, TRUE));
}

/**
  This function flushes the trx-cache upon rollback.

  @param thd                The thread whose transaction should be flushed
  @param cache_mngr         Pointer to the cache manager

  @return
    nonzero if an error pops up when flushing the cache.
*/
static inline int
binlog_rollback_flush_trx_cache(THD *thd, bool all,
                                binlog_cache_mngr *cache_mngr)
{
  Query_log_event end_evt(thd, STRING_WITH_LEN("ROLLBACK"),
                          TRUE, TRUE, TRUE, 0);
  return (binlog_flush_cache(thd, cache_mngr, &end_evt, all, FALSE, TRUE));
}

/**
  This function flushes the trx-cache upon commit.

  @param thd                The thread whose transaction should be flushed
  @param cache_mngr         Pointer to the cache manager
  @param xid                Transaction Id

  @return
    nonzero if an error pops up when flushing the cache.
*/
static inline int
binlog_commit_flush_xid_caches(THD *thd, binlog_cache_mngr *cache_mngr,
                               bool all, my_xid xid)
{
  if (xid)
  {
    Xid_log_event end_evt(thd, xid, TRUE);
    return (binlog_flush_cache(thd, cache_mngr, &end_evt, all, TRUE, TRUE));
  }
  else
  {
    /*
      Empty xid occurs in XA COMMIT ... ONE PHASE.
      In this case, we do not have a MySQL xid for the transaction, and the
      external XA transaction coordinator will have to handle recovery if
      needed. So we end the transaction with a plain COMMIT query event.
    */
    Query_log_event end_evt(thd, STRING_WITH_LEN("COMMIT"),
                            TRUE, TRUE, TRUE, 0);
    return (binlog_flush_cache(thd, cache_mngr, &end_evt, all, TRUE, TRUE));
  }
}

/**
  This function truncates the transactional cache upon committing or rolling
  back either a transaction or a statement.

  @param thd        The thread whose transaction should be flushed
  @param cache_mngr Pointer to the cache data to be flushed
  @param all        @c true means truncate the transaction, otherwise the
                    statement must be truncated.

  @return
    nonzero if an error pops up when truncating the transactional cache.
*/
static int
binlog_truncate_trx_cache(THD *thd, binlog_cache_mngr *cache_mngr, bool all)
{
  DBUG_ENTER("binlog_truncate_trx_cache");
  int error=0;
  /*
    This function handles transactional changes and as such this flag
    equals to true.
  */
  bool const is_transactional= TRUE;

  DBUG_PRINT("info", ("thd->options={ %s %s}, transaction: %s",
                      FLAGSTR(thd->variables.option_bits, OPTION_NOT_AUTOCOMMIT),
                      FLAGSTR(thd->variables.option_bits, OPTION_BEGIN),
                      all ? "all" : "stmt"));

  thd->binlog_remove_pending_rows_event(TRUE, is_transactional);
  /*
    If rolling back an entire transaction or a single statement not
    inside a transaction, we reset the transaction cache.
  */
  if (ending_trans(thd, all))
  {
    if (cache_mngr->trx_cache.has_incident())
      error= mysql_bin_log.write_incident(thd);

    thd->clear_binlog_table_maps();

    cache_mngr->reset(false, true);
  }
  /*
    If rolling back a statement in a transaction, we truncate the
    transaction cache to remove the statement.
  */
  else
    cache_mngr->trx_cache.restore_prev_position();

  DBUG_ASSERT(thd->binlog_get_pending_rows_event(is_transactional) == NULL);
  DBUG_RETURN(error);
}

static int binlog_prepare(handlerton *hton, THD *thd, bool all)
{
  /*
    do nothing.
    just pretend we can do 2pc, so that MySQL won't
    switch to 1pc.
    real work will be done in MYSQL_BIN_LOG::log_and_order()
  */
  return 0;
}

/*
  We flush the cache wrapped in a beging/rollback if:
    . aborting a single or multi-statement transaction and;
    . the OPTION_KEEP_LOG is active or;
    . the format is STMT and a non-trans table was updated or;
    . the format is MIXED and a temporary non-trans table was
      updated or;
    . the format is MIXED, non-trans table was updated and
      aborting a single statement transaction;
*/
static bool trans_cannot_safely_rollback(THD *thd, bool all)
{
  binlog_cache_mngr *const cache_mngr=
    (binlog_cache_mngr*) thd_get_ha_data(thd, binlog_hton);

  return ((thd->variables.option_bits & OPTION_KEEP_LOG) ||
          (trans_has_updated_non_trans_table(thd) &&
           thd->wsrep_binlog_format() == BINLOG_FORMAT_STMT) ||
          (cache_mngr->trx_cache.changes_to_non_trans_temp_table() &&
           thd->wsrep_binlog_format() == BINLOG_FORMAT_MIXED) ||
          (trans_has_updated_non_trans_table(thd) &&
           ending_single_stmt_trans(thd,all) &&
           thd->wsrep_binlog_format() == BINLOG_FORMAT_MIXED));
}


/**
  This function is called once after each statement.

  It has the responsibility to flush the caches to the binary log on commits.

  @param hton  The binlog handlerton.
  @param thd   The client thread that executes the transaction.
  @param all   This is @c true if this is a real transaction commit, and
               @false otherwise.

  @see handlerton::commit
*/
static int binlog_commit(handlerton *hton, THD *thd, bool all)
{
  int error= 0;
  PSI_stage_info org_stage;
  DBUG_ENTER("binlog_commit");

  binlog_cache_mngr *const cache_mngr=
    (binlog_cache_mngr*) thd_get_ha_data(thd, binlog_hton);

  if (!cache_mngr)
  {
    DBUG_ASSERT(WSREP(thd));
    DBUG_RETURN(0);
  }

  DBUG_PRINT("debug",
             ("all: %d, in_transaction: %s, all.modified_non_trans_table: %s, stmt.modified_non_trans_table: %s",
              all,
              YESNO(thd->in_multi_stmt_transaction_mode()),
              YESNO(thd->transaction.all.modified_non_trans_table),
              YESNO(thd->transaction.stmt.modified_non_trans_table)));


  thd->backup_stage(&org_stage);
  THD_STAGE_INFO(thd, stage_binlog_write);
  if (!cache_mngr->stmt_cache.empty())
  {
    error= binlog_commit_flush_stmt_cache(thd, all, cache_mngr);
  }

  if (cache_mngr->trx_cache.empty())
  {
    /*
      we're here because cache_log was flushed in MYSQL_BIN_LOG::log_xid()
    */
    cache_mngr->reset(false, true);
    THD_STAGE_INFO(thd, org_stage);
    DBUG_RETURN(error);
  }

  /*
    We commit the transaction if:
     - We are not in a transaction and committing a statement, or
     - We are in a transaction and a full transaction is committed.
    Otherwise, we accumulate the changes.
  */
  if (likely(!error) && ending_trans(thd, all))
    error= binlog_commit_flush_trx_cache(thd, all, cache_mngr);

  /*
    This is part of the stmt rollback.
  */
  if (!all)
    cache_mngr->trx_cache.set_prev_position(MY_OFF_T_UNDEF);

  THD_STAGE_INFO(thd, org_stage);
  DBUG_RETURN(error);
}

/**
  This function is called when a transaction or a statement is rolled back.

  @param hton  The binlog handlerton.
  @param thd   The client thread that executes the transaction.
  @param all   This is @c true if this is a real transaction rollback, and
               @false otherwise.

  @see handlerton::rollback
*/
static int binlog_rollback(handlerton *hton, THD *thd, bool all)
{
  DBUG_ENTER("binlog_rollback");
  int error= 0;
  binlog_cache_mngr *const cache_mngr=
    (binlog_cache_mngr*) thd_get_ha_data(thd, binlog_hton);

  if (!cache_mngr)
  {
    DBUG_ASSERT(WSREP(thd));
    DBUG_RETURN(0);
  }

  DBUG_PRINT("debug", ("all: %s, all.modified_non_trans_table: %s, stmt.modified_non_trans_table: %s",
                       YESNO(all),
                       YESNO(thd->transaction.all.modified_non_trans_table),
                       YESNO(thd->transaction.stmt.modified_non_trans_table)));

  /*
    If an incident event is set we do not flush the content of the statement
    cache because it may be corrupted.
  */
  if (cache_mngr->stmt_cache.has_incident())
  {
    error= mysql_bin_log.write_incident(thd);
    cache_mngr->reset(true, false);
  }
  else if (!cache_mngr->stmt_cache.empty())
  {
    error= binlog_commit_flush_stmt_cache(thd, all, cache_mngr);
  }

  if (cache_mngr->trx_cache.empty())
  {
    /*
      we're here because cache_log was flushed in MYSQL_BIN_LOG::log_xid()
    */
    cache_mngr->reset(false, true);
    DBUG_RETURN(error);
  }
  if (!wsrep_emulate_bin_log && mysql_bin_log.check_write_error(thd))
  {
    /*
      "all == true" means that a "rollback statement" triggered the error and
      this function was called. However, this must not happen as a rollback
      is written directly to the binary log. And in auto-commit mode, a single
      statement that is rolled back has the flag all == false.
    */
    DBUG_ASSERT(!all);
    /*
      We reach this point if the effect of a statement did not properly get into
      a cache and need to be rolled back.
    */
    error |= binlog_truncate_trx_cache(thd, cache_mngr, all);
  }
  else if (likely(!error))
  {  
    if (ending_trans(thd, all) && trans_cannot_safely_rollback(thd, all))
      error= binlog_rollback_flush_trx_cache(thd, all, cache_mngr);
    /*
      Truncate the cache if:
        . aborting a single or multi-statement transaction or;
        . the OPTION_KEEP_LOG is not active and;
        . the format is not STMT or no non-trans table was
          updated and;
        . the format is not MIXED or no temporary non-trans table
          was updated.
    */
    else if (ending_trans(thd, all) ||
             (!(thd->variables.option_bits & OPTION_KEEP_LOG) &&
              (!stmt_has_updated_non_trans_table(thd) ||
               thd->wsrep_binlog_format() != BINLOG_FORMAT_STMT) &&
              (!cache_mngr->trx_cache.changes_to_non_trans_temp_table() ||
               thd->wsrep_binlog_format() != BINLOG_FORMAT_MIXED)))
      error= binlog_truncate_trx_cache(thd, cache_mngr, all);
  }

  /* 
    This is part of the stmt rollback.
  */
  if (!all)
    cache_mngr->trx_cache.set_prev_position(MY_OFF_T_UNDEF);

  DBUG_RETURN(error);
}


void binlog_reset_cache(THD *thd)
{
  binlog_cache_mngr *const cache_mngr= opt_bin_log ? 
    (binlog_cache_mngr*) thd_get_ha_data(thd, binlog_hton) : 0;
  DBUG_ENTER("binlog_reset_cache");
  if (cache_mngr)
  {
    thd->binlog_remove_pending_rows_event(TRUE, TRUE);
    cache_mngr->reset(true, true);
  }
  DBUG_VOID_RETURN;
}


void MYSQL_BIN_LOG::set_write_error(THD *thd, bool is_transactional)
{
  DBUG_ENTER("MYSQL_BIN_LOG::set_write_error");

  write_error= 1;

  if (unlikely(check_write_error(thd)))
    DBUG_VOID_RETURN;

  if (my_errno == EFBIG)
  {
    if (is_transactional)
    {
      my_message(ER_TRANS_CACHE_FULL, ER_THD(thd, ER_TRANS_CACHE_FULL), MYF(MY_WME));
    }
    else
    {
      my_message(ER_STMT_CACHE_FULL, ER_THD(thd, ER_STMT_CACHE_FULL), MYF(MY_WME));
    }
  }
  else
  {
    my_error(ER_ERROR_ON_WRITE, MYF(MY_WME), name, errno);
  }

  DBUG_VOID_RETURN;
}

bool MYSQL_BIN_LOG::check_write_error(THD *thd)
{
  DBUG_ENTER("MYSQL_BIN_LOG::check_write_error");

  bool checked= FALSE;

  if (likely(!thd->is_error()))
    DBUG_RETURN(checked);

  switch (thd->get_stmt_da()->sql_errno())
  {
    case ER_TRANS_CACHE_FULL:
    case ER_STMT_CACHE_FULL:
    case ER_ERROR_ON_WRITE:
    case ER_BINLOG_LOGGING_IMPOSSIBLE:
      checked= TRUE;
    break;
  }

  DBUG_RETURN(checked);
}


/**
  @note
  How do we handle this (unlikely but legal) case:
  @verbatim
    [transaction] + [update to non-trans table] + [rollback to savepoint] ?
  @endverbatim
  The problem occurs when a savepoint is before the update to the
  non-transactional table. Then when there's a rollback to the savepoint, if we
  simply truncate the binlog cache, we lose the part of the binlog cache where
  the update is. If we want to not lose it, we need to write the SAVEPOINT
  command and the ROLLBACK TO SAVEPOINT command to the binlog cache. The latter
  is easy: it's just write at the end of the binlog cache, but the former
  should be *inserted* to the place where the user called SAVEPOINT. The
  solution is that when the user calls SAVEPOINT, we write it to the binlog
  cache (so no need to later insert it). As transactions are never intermixed
  in the binary log (i.e. they are serialized), we won't have conflicts with
  savepoint names when using mysqlbinlog or in the slave SQL thread.
  Then when ROLLBACK TO SAVEPOINT is called, if we updated some
  non-transactional table, we don't truncate the binlog cache but instead write
  ROLLBACK TO SAVEPOINT to it; otherwise we truncate the binlog cache (which
  will chop the SAVEPOINT command from the binlog cache, which is good as in
  that case there is no need to have it in the binlog).
*/

static int binlog_savepoint_set(handlerton *hton, THD *thd, void *sv)
{
  int error= 1;
  DBUG_ENTER("binlog_savepoint_set");

  char buf[1024];

  String log_query(buf, sizeof(buf), &my_charset_bin);
  if (log_query.copy(STRING_WITH_LEN("SAVEPOINT "), &my_charset_bin) ||
      append_identifier(thd, &log_query, &thd->lex->ident))
    DBUG_RETURN(1);
  int errcode= query_error_code(thd, thd->killed == NOT_KILLED);
  Query_log_event qinfo(thd, log_query.c_ptr_safe(), log_query.length(),
                        TRUE, FALSE, TRUE, errcode);
  /* 
    We cannot record the position before writing the statement
    because a rollback to a savepoint (.e.g. consider it "S") would
    prevent the savepoint statement (i.e. "SAVEPOINT S") from being
    written to the binary log despite the fact that the server could
    still issue other rollback statements to the same savepoint (i.e. 
    "S"). 
    Given that the savepoint is valid until the server releases it,
    ie, until the transaction commits or it is released explicitly,
    we need to log it anyway so that we don't have "ROLLBACK TO S"
    or "RELEASE S" without the preceding "SAVEPOINT S" in the binary
    log.
  */
  if (likely(!(error= mysql_bin_log.write(&qinfo))))
    binlog_trans_log_savepos(thd, (my_off_t*) sv);

  DBUG_RETURN(error);
}

static int binlog_savepoint_rollback(handlerton *hton, THD *thd, void *sv)
{
  DBUG_ENTER("binlog_savepoint_rollback");

  /*
    Write ROLLBACK TO SAVEPOINT to the binlog cache if we have updated some
    non-transactional table. Otherwise, truncate the binlog cache starting
    from the SAVEPOINT command.
  */
  if (unlikely(trans_has_updated_non_trans_table(thd) ||
               (thd->variables.option_bits & OPTION_KEEP_LOG)))
  {
    char buf[1024];
    String log_query(buf, sizeof(buf), &my_charset_bin);
    if (log_query.copy(STRING_WITH_LEN("ROLLBACK TO "), &my_charset_bin) ||
        append_identifier(thd, &log_query, &thd->lex->ident))
      DBUG_RETURN(1);
    int errcode= query_error_code(thd, thd->killed == NOT_KILLED);
    Query_log_event qinfo(thd, log_query.ptr(), log_query.length(),
                          TRUE, FALSE, TRUE, errcode);
    DBUG_RETURN(mysql_bin_log.write(&qinfo));
  }

  binlog_trans_log_truncate(thd, *(my_off_t*)sv);

  /*
    When a SAVEPOINT is executed inside a stored function/trigger we force the
    pending event to be flushed with a STMT_END_F flag and clear the table maps
    as well to ensure that following DMLs will have a clean state to start
    with. ROLLBACK inside a stored routine has to finalize possibly existing
    current row-based pending event with cleaning up table maps. That ensures
    that following DMLs will have a clean state to start with.
   */
  if (thd->in_sub_stmt)
    thd->clear_binlog_table_maps();

  DBUG_RETURN(0);
}


/**
  Check whether binlog state allows to safely release MDL locks after
  rollback to savepoint.

  @param hton  The binlog handlerton.
  @param thd   The client thread that executes the transaction.

  @return true  - It is safe to release MDL locks.
          false - If it is not.
*/
static bool binlog_savepoint_rollback_can_release_mdl(handlerton *hton,
                                                      THD *thd)
{
  DBUG_ENTER("binlog_savepoint_rollback_can_release_mdl");
  /*
    If we have not updated any non-transactional tables rollback
    to savepoint will simply truncate binlog cache starting from
    SAVEPOINT command. So it should be safe to release MDL acquired
    after SAVEPOINT command in this case.
  */
  DBUG_RETURN(!trans_cannot_safely_rollback(thd, true));
}


int check_binlog_magic(IO_CACHE* log, const char** errmsg)
{
  uchar magic[4];
  DBUG_ASSERT(my_b_tell(log) == 0);

  if (my_b_read(log, magic, sizeof(magic)))
  {
    *errmsg = "I/O error reading the header from the binary log";
    sql_print_error("%s, errno=%d, io cache code=%d", *errmsg, my_errno,
		    log->error);
    return 1;
  }
  if (bcmp(magic, BINLOG_MAGIC, sizeof(magic)))
  {
    *errmsg = "Binlog has bad magic number;  It's not a binary log file that can be used by this version of MySQL";
    return 1;
  }
  return 0;
}


File open_binlog(IO_CACHE *log, const char *log_file_name, const char **errmsg)
{
  File file;
  DBUG_ENTER("open_binlog");

  if ((file= mysql_file_open(key_file_binlog,
                             log_file_name, O_RDONLY | O_BINARY | O_SHARE,
                             MYF(MY_WME))) < 0)
  {
    sql_print_error("Failed to open log (file '%s', errno %d)",
                    log_file_name, my_errno);
    *errmsg = "Could not open log file";
    goto err;
  }
  if (init_io_cache(log, file, (size_t)binlog_file_cache_size, READ_CACHE, 0, 0,
                    MYF(MY_WME|MY_DONT_CHECK_FILESIZE)))
  {
    sql_print_error("Failed to create a cache on log (file '%s')",
                    log_file_name);
    *errmsg = "Could not open log file";
    goto err;
  }
  if (check_binlog_magic(log,errmsg))
    goto err;
  DBUG_RETURN(file);

err:
  if (file >= 0)
  {
    mysql_file_close(file, MYF(0));
    end_io_cache(log);
  }
  DBUG_RETURN(-1);
}

#ifdef _WIN32
static int eventSource = 0;

static void setup_windows_event_source()
{
  HKEY    hRegKey= NULL;
  DWORD   dwError= 0;
  TCHAR   szPath[MAX_PATH];
  DWORD dwTypes;

  if (eventSource)               // Ensure that we are only called once
    return;
  eventSource= 1;

  // Create the event source registry key
  dwError= RegCreateKey(HKEY_LOCAL_MACHINE,
                          "SYSTEM\\CurrentControlSet\\Services\\EventLog\\Application\\MySQL", 
                          &hRegKey);

  /* Name of the PE module that contains the message resource */
  GetModuleFileName(NULL, szPath, MAX_PATH);

  /* Register EventMessageFile */
  dwError = RegSetValueEx(hRegKey, "EventMessageFile", 0, REG_EXPAND_SZ,
                          (PBYTE) szPath, (DWORD) (strlen(szPath) + 1));

  /* Register supported event types */
  dwTypes= (EVENTLOG_ERROR_TYPE | EVENTLOG_WARNING_TYPE |
            EVENTLOG_INFORMATION_TYPE);
  dwError= RegSetValueEx(hRegKey, "TypesSupported", 0, REG_DWORD,
                         (LPBYTE) &dwTypes, sizeof dwTypes);

  RegCloseKey(hRegKey);
}

#endif /* _WIN32 */


/**
  Find a unique filename for 'filename.#'.

  Set '#' to the number next to the maximum found in the most
  recent log file extension.

  This function will return nonzero if: (i) the generated name
  exceeds FN_REFLEN; (ii) if the number of extensions is exhausted;
  or (iii) some other error happened while examining the filesystem.

  @return
    nonzero if not possible to get unique filename.
*/

static int find_uniq_filename(char *name, ulong next_log_number)
{
  uint                  i;
  char                  buff[FN_REFLEN], ext_buf[FN_REFLEN];
  struct st_my_dir     *dir_info;
  struct fileinfo *file_info;
  ulong                 max_found= 0, next= 0, number= 0;
  size_t		buf_length, length;
  char			*start, *end;
  int                   error= 0;
  DBUG_ENTER("find_uniq_filename");

  length= dirname_part(buff, name, &buf_length);
  start=  name + length;
  end=    strend(start);

  *end='.';
  length= (size_t) (end - start + 1);

  if ((DBUG_EVALUATE_IF("error_unique_log_filename", 1, 
                        unlikely(!(dir_info= my_dir(buff,
                                                    MYF(MY_DONT_SORT)))))))
  {						// This shouldn't happen
    strmov(end,".1");				// use name+1
    DBUG_RETURN(1);
  }
  file_info= dir_info->dir_entry;
  max_found= next_log_number ? next_log_number-1 : 0;
  for (i= dir_info->number_of_files ; i-- ; file_info++)
  {
    if (strncmp(file_info->name, start, length) == 0 &&
	test_if_number(file_info->name+length, &number,0))
    {
      set_if_bigger(max_found, number);
    }
  }
  my_dirend(dir_info);

  /* check if reached the maximum possible extension number */
  if (max_found >= MAX_LOG_UNIQUE_FN_EXT)
  {
    sql_print_error("Log filename extension number exhausted: %06lu. \
Please fix this by archiving old logs and \
updating the index files.", max_found);
    error= 1;
    goto end;
  }

  next= max_found + 1;
  if (sprintf(ext_buf, "%06lu", next)<0)
  {
    error= 1;
    goto end;
  }
  *end++='.';

  /* 
    Check if the generated extension size + the file name exceeds the
    buffer size used. If one did not check this, then the filename might be
    truncated, resulting in error.
   */
  if (((strlen(ext_buf) + (end - name)) >= FN_REFLEN))
  {
    sql_print_error("Log filename too large: %s%s (%zu). \
Please fix this by archiving old logs and updating the \
index files.", name, ext_buf, (strlen(ext_buf) + (end - name)));
    error= 1;
    goto end;
  }

  if (sprintf(end, "%06lu", next)<0)
  {
    error= 1;
    goto end;
  }

  /* print warning if reaching the end of available extensions. */
  if ((next > (MAX_LOG_UNIQUE_FN_EXT - LOG_WARN_UNIQUE_FN_EXT_LEFT)))
    sql_print_warning("Next log extension: %lu. \
Remaining log filename extensions: %lu. \
Please consider archiving some logs.", next, (MAX_LOG_UNIQUE_FN_EXT - next));

end:
  DBUG_RETURN(error);
}


void MYSQL_LOG::init(enum_log_type log_type_arg,
                     enum cache_type io_cache_type_arg)
{
  DBUG_ENTER("MYSQL_LOG::init");
  log_type= log_type_arg;
  io_cache_type= io_cache_type_arg;
  DBUG_PRINT("info",("log_type: %d", log_type));
  DBUG_VOID_RETURN;
}


bool MYSQL_LOG::init_and_set_log_file_name(const char *log_name,
                                           const char *new_name,
                                           ulong next_log_number,
                                           enum_log_type log_type_arg,
                                           enum cache_type io_cache_type_arg)
{
  init(log_type_arg, io_cache_type_arg);

  if (new_name)
  {
    strmov(log_file_name, new_name);
  }
  else if (!new_name && generate_new_name(log_file_name, log_name,
                                          next_log_number))
    return TRUE;

  return FALSE;
}


/*
  Open a (new) log file.

  SYNOPSIS
    open()

    log_name            The name of the log to open
    log_type_arg        The type of the log. E.g. LOG_NORMAL
    new_name            The new name for the logfile. This is only needed
                        when the method is used to open the binlog file.
    io_cache_type_arg   The type of the IO_CACHE to use for this log file

  DESCRIPTION
    Open the logfile, init IO_CACHE and write startup messages
    (in case of general and slow query logs).

  RETURN VALUES
    0   ok
    1   error
*/

bool MYSQL_LOG::open(
#ifdef HAVE_PSI_INTERFACE
                     PSI_file_key log_file_key,
#endif
                     const char *log_name, enum_log_type log_type_arg,
                     const char *new_name, ulong next_log_number,
                     enum cache_type io_cache_type_arg)
{
  char buff[FN_REFLEN];
  MY_STAT f_stat;
  File file= -1;
  my_off_t seek_offset;
  bool is_fifo = false;
  int open_flags= O_CREAT | O_BINARY | O_CLOEXEC;
  DBUG_ENTER("MYSQL_LOG::open");
  DBUG_PRINT("enter", ("log_type: %d", (int) log_type_arg));

  write_error= 0;

  if (!(name= my_strdup(log_name, MYF(MY_WME))))
  {
    name= (char *)log_name; // for the error message
    goto err;
  }

  /*
    log_type is LOG_UNKNOWN if we should not generate a new name
    This is only used when called from MYSQL_BINARY_LOG::open, which
    has already updated log_file_name.
   */
  if (log_type_arg != LOG_UNKNOWN &&
      init_and_set_log_file_name(name, new_name, next_log_number,
                                 log_type_arg, io_cache_type_arg))
    goto err;

  is_fifo = my_stat(log_file_name, &f_stat, MYF(0)) &&
            MY_S_ISFIFO(f_stat.st_mode);

  if (io_cache_type == SEQ_READ_APPEND)
    open_flags |= O_RDWR | O_APPEND;
  else
    open_flags |= O_WRONLY | (log_type == LOG_BIN ? 0 : O_APPEND);

  if (is_fifo)
    open_flags |= O_NONBLOCK;

  db[0]= 0;

#ifdef HAVE_PSI_INTERFACE
  /* Keep the key for reopen */
  m_log_file_key= log_file_key;
#endif

  if ((file= mysql_file_open(log_file_key, log_file_name, open_flags,
                             MYF(MY_WME | ME_WAITTANG))) < 0)
    goto err;

  if (is_fifo)
    seek_offset= 0;
  else if ((seek_offset= mysql_file_tell(file, MYF(MY_WME))))
    goto err;

  if (init_io_cache(&log_file, file, IO_SIZE, io_cache_type, seek_offset, 0,
                    MYF(MY_WME | MY_NABP |
                        ((log_type == LOG_BIN) ? MY_WAIT_IF_FULL : 0))))
    goto err;

  if (log_type == LOG_NORMAL)
  {
    char *end;
    size_t len=my_snprintf(buff, sizeof(buff), "%s, Version: %s (%s). "
#ifdef EMBEDDED_LIBRARY
                        "embedded library\n",
                        my_progname, server_version, MYSQL_COMPILATION_COMMENT
#elif defined(_WIN32)
			"started with:\nTCP Port: %d, Named Pipe: %s\n",
                        my_progname, server_version, MYSQL_COMPILATION_COMMENT,
                        mysqld_port, mysqld_unix_port
#else
			"started with:\nTcp port: %d  Unix socket: %s\n",
                        my_progname, server_version, MYSQL_COMPILATION_COMMENT,
                        mysqld_port, mysqld_unix_port
#endif
                       );
    end= strnmov(buff + len, "Time\t\t    Id Command\tArgument\n",
                 sizeof(buff) - len);
    if (my_b_write(&log_file, (uchar*) buff, (uint) (end-buff)) ||
	flush_io_cache(&log_file))
      goto err;
  }

  log_state= LOG_OPENED;
  DBUG_RETURN(0);

err:
  sql_print_error(fatal_log_error, name, errno);
  if (file >= 0)
    mysql_file_close(file, MYF(0));
  end_io_cache(&log_file);
  my_free(name);
  name= NULL;
  log_state= LOG_CLOSED;
  DBUG_RETURN(1);
}

MYSQL_LOG::MYSQL_LOG()
  : name(0), write_error(FALSE), inited(FALSE), log_type(LOG_UNKNOWN),
    log_state(LOG_CLOSED)
{
  /*
    We don't want to initialize LOCK_Log here as such initialization depends on
    safe_mutex (when using safe_mutex) which depends on MY_INIT(), which is
    called only in main(). Doing initialization here would make it happen
    before main().
  */
  bzero((char*) &log_file, sizeof(log_file));
}

void MYSQL_LOG::init_pthread_objects()
{
  DBUG_ASSERT(inited == 0);
  inited= 1;
  mysql_mutex_init(key_LOG_LOCK_log, &LOCK_log, MY_MUTEX_INIT_SLOW);
}

/*
  Close the log file

  SYNOPSIS
    close()
    exiting     Bitmask. LOG_CLOSE_TO_BE_OPENED is used if we intend to call
                open at once after close. LOG_CLOSE_DELAYED_CLOSE is used for
                binlog rotation, to delay actual close of the old file until
                we have successfully created the new file.

  NOTES
    One can do an open on the object at once after doing a close.
    The internal structures are not freed until cleanup() is called
*/

void MYSQL_LOG::close(uint exiting)
{					// One can't set log_type here!
  DBUG_ENTER("MYSQL_LOG::close");
  DBUG_PRINT("enter",("exiting: %d", (int) exiting));
  if (log_state == LOG_OPENED)
  {
    end_io_cache(&log_file);

    if (log_type == LOG_BIN && mysql_file_sync(log_file.file, MYF(MY_WME)) && ! write_error)
    {
      write_error= 1;
      sql_print_error(ER_DEFAULT(ER_ERROR_ON_WRITE), name, errno);
    }

    if (!(exiting & LOG_CLOSE_DELAYED_CLOSE) &&
        mysql_file_close(log_file.file, MYF(MY_WME)) && ! write_error)
    {
      write_error= 1;
      sql_print_error(ER_DEFAULT(ER_ERROR_ON_WRITE), name, errno);
    }
  }

  log_state= (exiting & LOG_CLOSE_TO_BE_OPENED) ? LOG_TO_BE_OPENED : LOG_CLOSED;
  my_free(name);
  name= NULL;
  DBUG_VOID_RETURN;
}

/** This is called only once. */

void MYSQL_LOG::cleanup()
{
  DBUG_ENTER("cleanup");
  if (inited)
  {
    inited= 0;
    mysql_mutex_destroy(&LOCK_log);
    close(0);
  }
  DBUG_VOID_RETURN;
}


int MYSQL_LOG::generate_new_name(char *new_name, const char *log_name,
                                 ulong next_log_number)
{
  fn_format(new_name, log_name, mysql_data_home, "", 4);
  if (log_type == LOG_BIN)
  {
    if (!fn_ext(log_name)[0])
    {
      if (DBUG_EVALUATE_IF("binlog_inject_new_name_error", TRUE, FALSE) ||
          unlikely(find_uniq_filename(new_name, next_log_number)))
      {
        THD *thd= current_thd;
        if (unlikely(thd))
          my_error(ER_NO_UNIQUE_LOGFILE, MYF(ME_FATALERROR), log_name);
        sql_print_error(ER_DEFAULT(ER_NO_UNIQUE_LOGFILE), log_name);
	return 1;
      }
    }
  }
  return 0;
}


/*
  Reopen the log file

  SYNOPSIS
    reopen_file()

  DESCRIPTION
    Reopen the log file. The method is used during FLUSH LOGS
    and locks LOCK_log mutex
*/


void MYSQL_QUERY_LOG::reopen_file()
{
  char *save_name;
  DBUG_ENTER("MYSQL_LOG::reopen_file");

  mysql_mutex_lock(&LOCK_log);
  if (!is_open())
  {
    DBUG_PRINT("info",("log is closed"));
    mysql_mutex_unlock(&LOCK_log);
    DBUG_VOID_RETURN;
  }

  save_name= name;
  name= 0;				// Don't free name
  close(LOG_CLOSE_TO_BE_OPENED);

  /*
     Note that at this point, log_state != LOG_CLOSED (important for is_open()).
  */

  open(
#ifdef HAVE_PSI_INTERFACE
       m_log_file_key,
#endif
       save_name, log_type, 0, 0, io_cache_type);
  my_free(save_name);

  mysql_mutex_unlock(&LOCK_log);

  DBUG_VOID_RETURN;
}


/*
  Write a command to traditional general log file

  SYNOPSIS
    write()

    event_time        command start timestamp
    user_host         the pointer to the string with user@host info
    user_host_len     length of the user_host string. this is computed once
                      and passed to all general log  event handlers
    thread_id         Id of the thread, issued a query
    command_type      the type of the command being logged
    command_type_len  the length of the string above
    sql_text          the very text of the query being executed
    sql_text_len      the length of sql_text string

  DESCRIPTION

   Log given command to to normal (not rotable) log file

  RETURN
    FASE - OK
    TRUE - error occurred
*/

bool MYSQL_QUERY_LOG::write(time_t event_time, const char *user_host, size_t user_host_len, my_thread_id thread_id_arg,
                            const char *command_type, size_t command_type_len,
                            const char *sql_text, size_t sql_text_len)
{
  char buff[32];
  char local_time_buff[MAX_TIME_SIZE];
  struct tm start;
  size_t time_buff_len= 0;

  mysql_mutex_lock(&LOCK_log);

  /* Test if someone closed between the is_open test and lock */
  if (is_open())
  {
    /* for testing output of timestamp and thread id */
    DBUG_EXECUTE_IF("reset_log_last_time", last_time= 0;);

    /* Note that my_b_write() assumes it knows the length for this */
    if (event_time != last_time)
    {
      last_time= event_time;

      localtime_r(&event_time, &start);

      time_buff_len= my_snprintf(local_time_buff, MAX_TIME_SIZE,
                                 "%02d%02d%02d %2d:%02d:%02d\t",
                                 start.tm_year % 100, start.tm_mon + 1,
                                 start.tm_mday, start.tm_hour,
                                 start.tm_min, start.tm_sec);

      if (my_b_write(&log_file, (uchar*) local_time_buff, time_buff_len))
        goto err;
    }
    else
      if (my_b_write(&log_file, (uchar*) "\t\t" ,2) < 0)
        goto err;

    /* command_type, thread_id */
    size_t length= my_snprintf(buff, 32, "%6llu ", thread_id_arg);

    if (my_b_write(&log_file, (uchar*) buff, length))
      goto err;

    if (my_b_write(&log_file, (uchar*) command_type, command_type_len))
      goto err;

    if (my_b_write(&log_file, (uchar*) "\t", 1))
      goto err;

    /* sql_text */
    if (my_b_write(&log_file, (uchar*) sql_text, sql_text_len))
      goto err;

    if (my_b_write(&log_file, (uchar*) "\n", 1) ||
        flush_io_cache(&log_file))
      goto err;
  }

  mysql_mutex_unlock(&LOCK_log);
  return FALSE;
err:

  if (!write_error)
  {
    write_error= 1;
    sql_print_error(ER_DEFAULT(ER_ERROR_ON_WRITE), name, errno);
  }
  mysql_mutex_unlock(&LOCK_log);
  return TRUE;
}


/*
  Log a query to the traditional slow log file

  SYNOPSIS
    write()

    thd               THD of the query
    current_time      current timestamp
    user_host         the pointer to the string with user@host info
    user_host_len     length of the user_host string. this is computed once
                      and passed to all general log event handlers
    query_utime       Amount of time the query took to execute (in microseconds)
    lock_utime        Amount of time the query was locked (in microseconds)
    is_command        The flag, which determines, whether the sql_text is a
                      query or an administrator command.
    sql_text          the very text of the query or administrator command
                      processed
    sql_text_len      the length of sql_text string

  DESCRIPTION

   Log a query to the slow log file.

  RETURN
    FALSE - OK
    TRUE - error occurred
*/

bool MYSQL_QUERY_LOG::write(THD *thd, time_t current_time,
                            const char *user_host, size_t user_host_len, ulonglong query_utime,
                            ulonglong lock_utime, bool is_command,
                            const char *sql_text, size_t sql_text_len)
{
  bool error= 0;
  char llbuff[22];
  DBUG_ENTER("MYSQL_QUERY_LOG::write");

  mysql_mutex_lock(&LOCK_log);
  if (is_open())
<<<<<<< HEAD
  {						// Safety agains reopen
=======
  {						// Safety against reopen
    int tmp_errno= 0;
>>>>>>> 555c6632
    char buff[80], *end;
    char query_time_buff[22+7], lock_time_buff[22+7];
    size_t buff_len;
    end= buff;

    if (!(specialflag & SPECIAL_SHORT_LOG_FORMAT))
    {
      if (current_time != last_time)
      {
        last_time= current_time;
        struct tm start;
        localtime_r(&current_time, &start);

        buff_len= my_snprintf(buff, sizeof buff,
                              "# Time: %02d%02d%02d %2d:%02d:%02d\n",
                              start.tm_year % 100, start.tm_mon + 1,
                              start.tm_mday, start.tm_hour,
                              start.tm_min, start.tm_sec);

        /* Note that my_b_write() assumes it knows the length for this */
        if (my_b_write(&log_file, (uchar*) buff, buff_len))
          goto err;
      }
      const uchar uh[]= "# User@Host: ";
      if (my_b_write(&log_file, uh, sizeof(uh) - 1) ||
          my_b_write(&log_file, (uchar*) user_host, user_host_len) ||
          my_b_write(&log_file, (uchar*) "\n", 1))
        goto err;
    
    /* For slow query log */
    sprintf(query_time_buff, "%.6f", ulonglong2double(query_utime)/1000000.0);
    sprintf(lock_time_buff,  "%.6f", ulonglong2double(lock_utime)/1000000.0);
    if (my_b_printf(&log_file,
                    "# Thread_id: %lu  Schema: %s  QC_hit: %s\n"
                    "# Query_time: %s  Lock_time: %s  Rows_sent: %lu  Rows_examined: %lu\n"
                    "# Rows_affected: %lu  Bytes_sent: %lu\n",
                    (ulong) thd->thread_id, thd->get_db(),
                    ((thd->query_plan_flags & QPLAN_QC) ? "Yes" : "No"),
                    query_time_buff, lock_time_buff,
                    (ulong) thd->get_sent_row_count(),
                    (ulong) thd->get_examined_row_count(),
                    (ulong) thd->get_affected_rows(),
                    (ulong) (thd->status_var.bytes_sent - thd->bytes_sent_old)))
      goto err;

    if ((thd->variables.log_slow_verbosity & LOG_SLOW_VERBOSITY_QUERY_PLAN)
        && thd->tmp_tables_used &&
        my_b_printf(&log_file,
                    "# Tmp_tables: %lu  Tmp_disk_tables: %lu  "
                    "Tmp_table_sizes: %s\n",
                    (ulong) thd->tmp_tables_used,
                    (ulong) thd->tmp_tables_disk_used,
                    llstr(thd->tmp_tables_size, llbuff)))
      goto err;

    if (thd->spcont &&
        my_b_printf(&log_file, "# Stored_routine: %s\n",
                    ErrConvDQName(thd->spcont->m_sp).ptr()))
      goto err;

     if ((thd->variables.log_slow_verbosity & LOG_SLOW_VERBOSITY_QUERY_PLAN) &&
         (thd->query_plan_flags &
          (QPLAN_FULL_SCAN | QPLAN_FULL_JOIN | QPLAN_TMP_TABLE |
           QPLAN_TMP_DISK | QPLAN_FILESORT | QPLAN_FILESORT_DISK |
           QPLAN_FILESORT_PRIORITY_QUEUE)) &&
         my_b_printf(&log_file,
                     "# Full_scan: %s  Full_join: %s  "
                     "Tmp_table: %s  Tmp_table_on_disk: %s\n"
                     "# Filesort: %s  Filesort_on_disk: %s  Merge_passes: %lu  "
                     "Priority_queue: %s\n",
                     ((thd->query_plan_flags & QPLAN_FULL_SCAN) ? "Yes" : "No"),
                     ((thd->query_plan_flags & QPLAN_FULL_JOIN) ? "Yes" : "No"),
                     (thd->tmp_tables_used ? "Yes" : "No"),
                     (thd->tmp_tables_disk_used ? "Yes" : "No"),
                     ((thd->query_plan_flags & QPLAN_FILESORT) ? "Yes" : "No"),
                     ((thd->query_plan_flags & QPLAN_FILESORT_DISK) ?
                      "Yes" : "No"),
                     thd->query_plan_fsort_passes,
                     ((thd->query_plan_flags & QPLAN_FILESORT_PRIORITY_QUEUE) ? 
                       "Yes" : "No")
                     ))
      goto err;
    if (thd->variables.log_slow_verbosity & LOG_SLOW_VERBOSITY_EXPLAIN &&
        thd->lex->explain)
    {
      StringBuffer<128> buf;
      DBUG_ASSERT(!thd->free_list);
      if (!print_explain_for_slow_log(thd->lex, thd, &buf))
        if (my_b_printf(&log_file, "%s", buf.c_ptr_safe()))
          goto err;
      thd->free_items();
    }
    if (thd->db.str && strcmp(thd->db.str, db))
    {						// Database changed
      if (my_b_printf(&log_file,"use %s;\n",thd->db.str))
        goto err;
      strmov(db,thd->db.str);
    }
    if (thd->stmt_depends_on_first_successful_insert_id_in_prev_stmt)
    {
      end=strmov(end, ",last_insert_id=");
      end=longlong10_to_str((longlong)
                            thd->first_successful_insert_id_in_prev_stmt_for_binlog,
                            end, -10);
    }
    // Save value if we do an insert.
    if (thd->auto_inc_intervals_in_cur_stmt_for_binlog.nb_elements() > 0)
    {
      if (!(specialflag & SPECIAL_SHORT_LOG_FORMAT))
      {
        end=strmov(end,",insert_id=");
        end=longlong10_to_str((longlong)
                              thd->auto_inc_intervals_in_cur_stmt_for_binlog.minimum(),
                              end, -10);
      }
    }

    /*
      This info used to show up randomly, depending on whether the query
      checked the query start time or not. now we always write current
      timestamp to the slow log
    */
    end= strmov(end, ",timestamp=");
    end= int10_to_str((long) current_time, end, 10);

    if (end != buff)
    {
      *end++=';';
      *end='\n';
      if (my_b_write(&log_file, (uchar*) "SET ", 4) ||
          my_b_write(&log_file, (uchar*) buff + 1, (uint) (end-buff)))
        goto err;
    }
    if (is_command)
    {
      end= strxmov(buff, "# administrator command: ", NullS);
      buff_len= (ulong) (end - buff);
      DBUG_EXECUTE_IF("simulate_slow_log_write_error",
                      {DBUG_SET("+d,simulate_file_write_error");});
      if(my_b_write(&log_file, (uchar*) buff, buff_len))
        goto err;
    }
    if (my_b_write(&log_file, (uchar*) sql_text, sql_text_len) ||
        my_b_write(&log_file, (uchar*) ";\n",2) ||
        flush_io_cache(&log_file))
      goto err;

    }
  }
end:
  mysql_mutex_unlock(&LOCK_log);
  DBUG_RETURN(error);

err:
  error= 1;
  if (!write_error)
  {
    write_error= 1;
    sql_print_error(ER_THD(thd, ER_ERROR_ON_WRITE), name, errno);
  }
  goto end;
}


/**
  @todo
  The following should be using fn_format();  We just need to
  first change fn_format() to cut the file name if it's too long.
*/
const char *MYSQL_LOG::generate_name(const char *log_name,
                                     const char *suffix,
                                     bool strip_ext, char *buff)
{
  if (!log_name || !log_name[0])
  {
    strmake(buff, pidfile_name, FN_REFLEN - strlen(suffix) - 1);
    return (const char *)
      fn_format(buff, buff, "", suffix, MYF(MY_REPLACE_EXT|MY_REPLACE_DIR));
  }
  // get rid of extension if the log is binary to avoid problems
  if (strip_ext)
  {
    char *p= fn_ext(log_name);
    uint length= (uint) (p - log_name);
    strmake(buff, log_name, MY_MIN(length, FN_REFLEN-1));
    return (const char*)buff;
  }
  return log_name;
}


/*
  Print some additional information about addition/removal of
  XID list entries.
  TODO: Remove once MDEV-9510 is fixed.
*/
#ifdef WITH_WSREP
#define WSREP_XID_LIST_ENTRY(X, Y)                    \
  if (wsrep_debug)                                    \
  {                                                   \
    char buf[FN_REFLEN];                              \
    strmake(buf, Y->binlog_name, Y->binlog_name_len); \
    WSREP_DEBUG(X, buf, Y->binlog_id);                \
  }
#else
#define WSREP_XID_LIST_ENTRY(X, Y) do { } while(0)
#endif

MYSQL_BIN_LOG::MYSQL_BIN_LOG(uint *sync_period)
  :reset_master_pending(0), mark_xid_done_waiting(0),
   bytes_written(0), file_id(1), open_count(1),
   group_commit_queue(0), group_commit_queue_busy(FALSE),
   num_commits(0), num_group_commits(0),
   group_commit_trigger_count(0), group_commit_trigger_timeout(0),
   group_commit_trigger_lock_wait(0),
   sync_period_ptr(sync_period), sync_counter(0),
   state_file_deleted(false), binlog_state_recover_done(false),
   is_relay_log(0), relay_signal_cnt(0),
   checksum_alg_reset(BINLOG_CHECKSUM_ALG_UNDEF),
   relay_log_checksum_alg(BINLOG_CHECKSUM_ALG_UNDEF),
   description_event_for_exec(0), description_event_for_queue(0),
   current_binlog_id(0)
{
  /*
    We don't want to initialize locks here as such initialization depends on
    safe_mutex (when using safe_mutex) which depends on MY_INIT(), which is
    called only in main(). Doing initialization here would make it happen
    before main().
  */
  index_file_name[0] = 0;
  bzero((char*) &index_file, sizeof(index_file));
  bzero((char*) &purge_index_file, sizeof(purge_index_file));
}

void MYSQL_BIN_LOG::stop_background_thread()
{
  if (binlog_background_thread_started)
  {
    mysql_mutex_lock(&LOCK_binlog_background_thread);
    binlog_background_thread_stop= true;
    mysql_cond_signal(&COND_binlog_background_thread);
    while (binlog_background_thread_stop)
      mysql_cond_wait(&COND_binlog_background_thread_end,
                      &LOCK_binlog_background_thread);
    mysql_mutex_unlock(&LOCK_binlog_background_thread);
    binlog_background_thread_started= false;
  }
}

/* this is called only once */

void MYSQL_BIN_LOG::cleanup()
{
  DBUG_ENTER("cleanup");
  if (inited)
  {
    xid_count_per_binlog *b;

    /* Wait for the binlog background thread to stop. */
    if (!is_relay_log)
      stop_background_thread();

    inited= 0;
    mysql_mutex_lock(&LOCK_log);
    close(LOG_CLOSE_INDEX|LOG_CLOSE_STOP_EVENT);
    mysql_mutex_unlock(&LOCK_log);
    delete description_event_for_queue;
    delete description_event_for_exec;

    while ((b= binlog_xid_count_list.get()))
    {
      /*
        There should be no pending XIDs at shutdown, and only one entry (for
        the active binlog file) in the list.
      */
      DBUG_ASSERT(b->xid_count == 0);
      DBUG_ASSERT(!binlog_xid_count_list.head());
      WSREP_XID_LIST_ENTRY("MYSQL_BIN_LOG::cleanup(): Removing xid_list_entry "
                           "for %s (%lu)", b);
      delete b;
    }

    mysql_mutex_destroy(&LOCK_log);
    mysql_mutex_destroy(&LOCK_index);
    mysql_mutex_destroy(&LOCK_xid_list);
    mysql_mutex_destroy(&LOCK_binlog_background_thread);
    mysql_mutex_destroy(&LOCK_binlog_end_pos);
    mysql_cond_destroy(&COND_relay_log_updated);
    mysql_cond_destroy(&COND_bin_log_updated);
    mysql_cond_destroy(&COND_queue_busy);
    mysql_cond_destroy(&COND_xid_list);
    mysql_cond_destroy(&COND_binlog_background_thread);
    mysql_cond_destroy(&COND_binlog_background_thread_end);
  }

  /*
    Free data for global binlog state.
    We can't do that automatically as we need to do this before
    safemalloc is shut down
  */
  if (!is_relay_log)
    rpl_global_gtid_binlog_state.free();
  DBUG_VOID_RETURN;
}


/* Init binlog-specific vars */
void MYSQL_BIN_LOG::init(ulong max_size_arg)
{
  DBUG_ENTER("MYSQL_BIN_LOG::init");
  max_size= max_size_arg;
  DBUG_PRINT("info",("max_size: %lu", max_size));
  DBUG_VOID_RETURN;
}


void MYSQL_BIN_LOG::init_pthread_objects()
{
  MYSQL_LOG::init_pthread_objects();
  mysql_mutex_init(m_key_LOCK_index, &LOCK_index, MY_MUTEX_INIT_SLOW);
  mysql_mutex_setflags(&LOCK_index, MYF_NO_DEADLOCK_DETECTION);
  mysql_mutex_init(key_BINLOG_LOCK_xid_list,
                   &LOCK_xid_list, MY_MUTEX_INIT_FAST);
  mysql_cond_init(m_key_relay_log_update, &COND_relay_log_updated, 0);
  mysql_cond_init(m_key_bin_log_update, &COND_bin_log_updated, 0);
  mysql_cond_init(m_key_COND_queue_busy, &COND_queue_busy, 0);
  mysql_cond_init(key_BINLOG_COND_xid_list, &COND_xid_list, 0);

  mysql_mutex_init(key_BINLOG_LOCK_binlog_background_thread,
                   &LOCK_binlog_background_thread, MY_MUTEX_INIT_FAST);
  mysql_cond_init(key_BINLOG_COND_binlog_background_thread,
                  &COND_binlog_background_thread, 0);
  mysql_cond_init(key_BINLOG_COND_binlog_background_thread_end,
                  &COND_binlog_background_thread_end, 0);

  mysql_mutex_init(m_key_LOCK_binlog_end_pos, &LOCK_binlog_end_pos,
                   MY_MUTEX_INIT_SLOW);
}


bool MYSQL_BIN_LOG::open_index_file(const char *index_file_name_arg,
                                    const char *log_name, bool need_mutex)
{
  File index_file_nr= -1;
  DBUG_ASSERT(!my_b_inited(&index_file));

  /*
    First open of this class instance
    Create an index file that will hold all file names uses for logging.
    Add new entries to the end of it.
  */
  myf opt= MY_UNPACK_FILENAME;
  if (!index_file_name_arg)
  {
    index_file_name_arg= log_name;    // Use same basename for index file
    opt= MY_UNPACK_FILENAME | MY_REPLACE_EXT;
  }
  fn_format(index_file_name, index_file_name_arg, mysql_data_home,
            ".index", opt);
  if ((index_file_nr= mysql_file_open(m_key_file_log_index,
                                      index_file_name,
                                      O_RDWR | O_CREAT | O_BINARY | O_CLOEXEC,
                                      MYF(MY_WME))) < 0 ||
       mysql_file_sync(index_file_nr, MYF(MY_WME)) ||
       init_io_cache(&index_file, index_file_nr,
                     IO_SIZE, WRITE_CACHE,
                     mysql_file_seek(index_file_nr, 0L, MY_SEEK_END, MYF(0)),
                                     0, MYF(MY_WME | MY_WAIT_IF_FULL)) ||
      DBUG_EVALUATE_IF("fault_injection_openning_index", 1, 0))
  {
    /*
      TODO: all operations creating/deleting the index file or a log, should
      call my_sync_dir() or my_sync_dir_by_file() to be durable.
      TODO: file creation should be done with mysql_file_create()
      not mysql_file_open().
    */
    if (index_file_nr >= 0)
      mysql_file_close(index_file_nr, MYF(0));
    return TRUE;
  }

#ifdef HAVE_REPLICATION
  /*
    Sync the index by purging any binary log file that is not registered.
    In other words, either purge binary log files that were removed from
    the index but not purged from the file system due to a crash or purge
    any binary log file that was created but not register in the index
    due to a crash.
  */

  if (set_purge_index_file_name(index_file_name_arg) ||
      open_purge_index_file(FALSE) ||
      purge_index_entry(NULL, NULL, need_mutex) ||
      close_purge_index_file() ||
      DBUG_EVALUATE_IF("fault_injection_recovering_index", 1, 0))
  {
    sql_print_error("MYSQL_BIN_LOG::open_index_file failed to sync the index "
                    "file.");
    return TRUE;
  }
#endif

  return FALSE;
}


/**
  Open a (new) binlog file.

  - Open the log file and the index file. Register the new
  file name in it
  - When calling this when the file is in use, you must have a locks
  on LOCK_log and LOCK_index.

  @retval
    0	ok
  @retval
    1	error
*/

bool MYSQL_BIN_LOG::open(const char *log_name,
                         enum_log_type log_type_arg,
                         const char *new_name,
                         ulong next_log_number,
                         enum cache_type io_cache_type_arg,
                         ulong max_size_arg,
                         bool null_created_arg,
                         bool need_mutex)
{
  File file= -1;
  xid_count_per_binlog *new_xid_list_entry= NULL, *b;
  DBUG_ENTER("MYSQL_BIN_LOG::open");
  DBUG_PRINT("enter",("log_type: %d",(int) log_type_arg));

  mysql_mutex_assert_owner(&LOCK_log);

  if (!is_relay_log)
  {
    if (!binlog_state_recover_done)
    {
      binlog_state_recover_done= true;
      if (do_binlog_recovery(opt_bin_logname, false))
        DBUG_RETURN(1);
    }

    if (!binlog_background_thread_started &&
        start_binlog_background_thread())
      DBUG_RETURN(1);
  }

  /* We need to calculate new log file name for purge to delete old */
  if (init_and_set_log_file_name(log_name, new_name, next_log_number,
                                 log_type_arg, io_cache_type_arg))
  {
    sql_print_error("MYSQL_BIN_LOG::open failed to generate new file name.");
    if (!is_relay_log)
      goto err;
    DBUG_RETURN(1);
  }

#ifdef HAVE_REPLICATION
  if (open_purge_index_file(TRUE) ||
      register_create_index_entry(log_file_name) ||
      sync_purge_index_file() ||
      DBUG_EVALUATE_IF("fault_injection_registering_index", 1, 0))
  {
    /**
        TODO:
        Although this was introduced to appease valgrind when
        injecting emulated faults using
        fault_injection_registering_index it may be good to consider
        what actually happens when open_purge_index_file succeeds but
        register or sync fails.

        Perhaps we might need the code below in MYSQL_LOG_BIN::cleanup
        for "real life" purposes as well? 
     */
    DBUG_EXECUTE_IF("fault_injection_registering_index", {
      if (my_b_inited(&purge_index_file))
      {
        end_io_cache(&purge_index_file);
        my_close(purge_index_file.file, MYF(0));
      }
    });

    sql_print_error("MYSQL_BIN_LOG::open failed to sync the index file.");
    DBUG_RETURN(1);
  }
  DBUG_EXECUTE_IF("crash_create_non_critical_before_update_index", DBUG_SUICIDE(););
#endif

  write_error= 0;

  /* open the main log file */
  if (MYSQL_LOG::open(
#ifdef HAVE_PSI_INTERFACE
                      m_key_file_log,
#endif
                      log_name,
                      LOG_UNKNOWN, /* Don't generate new name */
                      0, 0, io_cache_type_arg))
  {
#ifdef HAVE_REPLICATION
    close_purge_index_file();
#endif
    DBUG_RETURN(1);                            /* all warnings issued */
  }

  init(max_size_arg);

  open_count++;

  DBUG_ASSERT(log_type == LOG_BIN);

  {
    bool write_file_name_to_index_file=0;

    if (!my_b_filelength(&log_file))
    {
      /*
	The binary log file was empty (probably newly created)
	This is the normal case and happens when the user doesn't specify
	an extension for the binary log files.
	In this case we write a standard header to it.
      */
      if (my_b_safe_write(&log_file, BINLOG_MAGIC,
			  BIN_LOG_HEADER_SIZE))
        goto err;
      bytes_written+= BIN_LOG_HEADER_SIZE;
      write_file_name_to_index_file= 1;
    }

    {
      /*
        In 4.x we put Start event only in the first binlog. But from 5.0 we
        want a Start event even if this is not the very first binlog.
      */
      Format_description_log_event s(BINLOG_VERSION);
      /*
        don't set LOG_EVENT_BINLOG_IN_USE_F for SEQ_READ_APPEND io_cache
        as we won't be able to reset it later
      */
      if (io_cache_type == WRITE_CACHE)
        s.flags |= LOG_EVENT_BINLOG_IN_USE_F;

      if (is_relay_log)
      {
        if (relay_log_checksum_alg == BINLOG_CHECKSUM_ALG_UNDEF)
          relay_log_checksum_alg=
            opt_slave_sql_verify_checksum ? (enum_binlog_checksum_alg) binlog_checksum_options
                                          : BINLOG_CHECKSUM_ALG_OFF;
        s.checksum_alg= relay_log_checksum_alg;
      }
      else
        s.checksum_alg= (enum_binlog_checksum_alg)binlog_checksum_options;

      crypto.scheme = 0;
      DBUG_ASSERT(s.checksum_alg != BINLOG_CHECKSUM_ALG_UNDEF);
      if (!s.is_valid())
        goto err;
      s.dont_set_created= null_created_arg;
      if (write_event(&s))
        goto err;
      bytes_written+= s.data_written;

      if (encrypt_binlog)
      {
        uint key_version= encryption_key_get_latest_version(ENCRYPTION_KEY_SYSTEM_DATA);
        if (key_version == ENCRYPTION_KEY_VERSION_INVALID)
        {
          sql_print_error("Failed to enable encryption of binary logs");
          goto err;
        }

        if (key_version != ENCRYPTION_KEY_NOT_ENCRYPTED)
        {
          if (my_random_bytes(crypto.nonce, sizeof(crypto.nonce)))
            goto err;

          Start_encryption_log_event sele(1, key_version, crypto.nonce);
          sele.checksum_alg= s.checksum_alg;
          if (write_event(&sele))
            goto err;

          // Start_encryption_log_event is written, enable the encryption
          if (crypto.init(sele.crypto_scheme, key_version))
            goto err;
        }
      }

      if (!is_relay_log)
      {
        char buf[FN_REFLEN];

        /*
          Output a Gtid_list_log_event at the start of the binlog file.

          This is used to quickly determine which GTIDs are found in binlog
          files earlier than this one, and which are found in this (or later)
          binlogs.

          The list gives a mapping from (domain_id, server_id) -> seq_no (so
          this means that there is at most one entry for every unique pair
          (domain_id, server_id) in the list). It indicates that this seq_no is
          the last one found in an earlier binlog file for this (domain_id,
          server_id) combination - so any higher seq_no should be search for
          from this binlog file, or a later one.

          This allows to locate the binlog file containing a given GTID by
          scanning backwards, reading just the Gtid_list_log_event at the
          start of each file, and scanning only the relevant binlog file when
          found, not all binlog files.

          The existence of a given entry (domain_id, server_id, seq_no)
          guarantees only that this seq_no will not be found in this or any
          later binlog file. It does not guarantee that it can be found it an
          earlier binlog file, for example the file may have been purged.

          If there is no entry for a given (domain_id, server_id) pair, then
          it means that no such GTID exists in any earlier binlog. It is
          permissible to remove such pair from future Gtid_list_log_events
          if all previous binlog files containing such GTIDs have been purged
          (though such optimization is not performed at the time of this
          writing). So if there is no entry for given GTID it means that such
          GTID should be search for in this or later binlog file, same as if
          there had been an entry (domain_id, server_id, 0).
        */

        Gtid_list_log_event gl_ev(&rpl_global_gtid_binlog_state, 0);
        if (write_event(&gl_ev))
          goto err;

        /* Output a binlog checkpoint event at the start of the binlog file. */

        /*
          Construct an entry in the binlog_xid_count_list for the new binlog
          file (we will not link it into the list until we know the new file
          is successfully created; otherwise we would have to remove it again
          if creation failed, which gets tricky since other threads may have
          seen the entry in the meantime - and we do not want to hold
          LOCK_xid_list for long periods of time).

          Write the current binlog checkpoint into the log, so XA recovery will
          know from where to start recovery.
        */
        size_t off= dirname_length(log_file_name);
        uint len= static_cast<uint>(strlen(log_file_name) - off);
        new_xid_list_entry= new xid_count_per_binlog(log_file_name+off, len);
        if (!new_xid_list_entry)
          goto err;

        /*
          Find the name for the Initial binlog checkpoint.

          Normally this will just be the first entry, as we delete entries
          when their count drops to zero. But we scan the list to handle any
          corner case, eg. for the first binlog file opened after startup, the
          list will be empty.
        */
        mysql_mutex_lock(&LOCK_xid_list);
        I_List_iterator<xid_count_per_binlog> it(binlog_xid_count_list);
        while ((b= it++) && b->xid_count == 0)
          ;
        mysql_mutex_unlock(&LOCK_xid_list);
        if (!b)
          b= new_xid_list_entry;
        if (b->binlog_name)
          strmake(buf, b->binlog_name, b->binlog_name_len);
        else
          goto err;
        Binlog_checkpoint_log_event ev(buf, len);
        DBUG_EXECUTE_IF("crash_before_write_checkpoint_event",
                        flush_io_cache(&log_file);
                        mysql_file_sync(log_file.file, MYF(MY_WME));
                        DBUG_SUICIDE(););
        if (write_event(&ev))
          goto err;
        bytes_written+= ev.data_written;
      }
    }
    if (description_event_for_queue &&
        description_event_for_queue->binlog_version>=4)
    {
      /*
        This is a relay log written to by the I/O slave thread.
        Write the event so that others can later know the format of this relay
        log.
        Note that this event is very close to the original event from the
        master (it has binlog version of the master, event types of the
        master), so this is suitable to parse the next relay log's event. It
        has been produced by
        Format_description_log_event::Format_description_log_event(char* buf,).
        Why don't we want to write the description_event_for_queue if this
        event is for format<4 (3.23 or 4.x): this is because in that case, the
        description_event_for_queue describes the data received from the
        master, but not the data written to the relay log (*conversion*),
        which is in format 4 (slave's).
      */
      /*
        Set 'created' to 0, so that in next relay logs this event does not
        trigger cleaning actions on the slave in
        Format_description_log_event::apply_event_impl().
      */
      description_event_for_queue->created= 0;
      /* Don't set log_pos in event header */
      description_event_for_queue->set_artificial_event();

      if (write_event(description_event_for_queue))
        goto err;
      bytes_written+= description_event_for_queue->data_written;
    }
    if (flush_io_cache(&log_file) ||
        mysql_file_sync(log_file.file, MYF(MY_WME|MY_SYNC_FILESIZE)))
      goto err;

    my_off_t offset= my_b_tell(&log_file);

    if (!is_relay_log)
    {
      /* update binlog_end_pos so that it can be read by after sync hook */
      reset_binlog_end_pos(log_file_name, offset);

      mysql_mutex_lock(&LOCK_commit_ordered);
      strmake_buf(last_commit_pos_file, log_file_name);
      last_commit_pos_offset= offset;
      mysql_mutex_unlock(&LOCK_commit_ordered);
    }

    if (write_file_name_to_index_file)
    {
#ifdef HAVE_REPLICATION
#ifdef ENABLED_DEBUG_SYNC
      if (current_thd)
        DEBUG_SYNC(current_thd, "binlog_open_before_update_index");
#endif
      DBUG_EXECUTE_IF("crash_create_critical_before_update_index", DBUG_SUICIDE(););
#endif

      DBUG_ASSERT(my_b_inited(&index_file) != 0);
      reinit_io_cache(&index_file, WRITE_CACHE,
                      my_b_filelength(&index_file), 0, 0);
      /*
        As this is a new log file, we write the file name to the index
        file. As every time we write to the index file, we sync it.
      */
      if (DBUG_EVALUATE_IF("fault_injection_updating_index", 1, 0) ||
          my_b_write(&index_file, (uchar*) log_file_name,
                     strlen(log_file_name)) ||
          my_b_write(&index_file, (uchar*) "\n", 1) ||
          flush_io_cache(&index_file) ||
          mysql_file_sync(index_file.file, MYF(MY_WME|MY_SYNC_FILESIZE)))
        goto err;

#ifdef HAVE_REPLICATION
      DBUG_EXECUTE_IF("crash_create_after_update_index", DBUG_SUICIDE(););
#endif
    }
  }

  if (!is_relay_log)
  {
    /*
      Now the file was created successfully, so we can link in the entry for
      the new binlog file in binlog_xid_count_list.
    */
    mysql_mutex_lock(&LOCK_xid_list);
    ++current_binlog_id;
    new_xid_list_entry->binlog_id= current_binlog_id;
    /* Remove any initial entries with no pending XIDs.  */
    while ((b= binlog_xid_count_list.head()) && b->xid_count == 0)
    {
      WSREP_XID_LIST_ENTRY("MYSQL_BIN_LOG::open(): Removing xid_list_entry for "
                           "%s (%lu)", b);
      delete binlog_xid_count_list.get();
    }
    mysql_cond_broadcast(&COND_xid_list);
    WSREP_XID_LIST_ENTRY("MYSQL_BIN_LOG::open(): Adding new xid_list_entry for "
                         "%s (%lu)", new_xid_list_entry);
    binlog_xid_count_list.push_back(new_xid_list_entry);
    mysql_mutex_unlock(&LOCK_xid_list);

    /*
      Now that we have synced a new binlog file with an initial Gtid_list
      event, it is safe to delete the binlog state file. We will write out
      a new, updated file at shutdown, and if we crash before we can recover
      the state from the newly written binlog file.

      Since the state file will contain out-of-date data as soon as the first
      new GTID is binlogged, it is better to remove it, to avoid any risk of
      accidentally reading incorrect data later.
    */
    if (!state_file_deleted)
    {
      char buf[FN_REFLEN];
      fn_format(buf, opt_bin_logname, mysql_data_home, ".state",
                MY_UNPACK_FILENAME);
      my_delete(buf, MY_SYNC_DIR);
      state_file_deleted= true;
    }
  }

  log_state= LOG_OPENED;

#ifdef HAVE_REPLICATION
  close_purge_index_file();
#endif

  /* Notify the io thread that binlog is rotated to a new file */
  if (is_relay_log)
    signal_relay_log_update();
  else
    update_binlog_end_pos();
  DBUG_RETURN(0);

err:
  int tmp_errno= errno;
#ifdef HAVE_REPLICATION
  if (is_inited_purge_index_file())
    purge_index_entry(NULL, NULL, need_mutex);
  close_purge_index_file();
#endif
  sql_print_error(fatal_log_error, (name) ? name : log_name, tmp_errno);
  if (new_xid_list_entry)
    delete new_xid_list_entry;
  if (file >= 0)
    mysql_file_close(file, MYF(0));
  close(LOG_CLOSE_INDEX);
  DBUG_RETURN(1);
}


int MYSQL_BIN_LOG::get_current_log(LOG_INFO* linfo)
{
  mysql_mutex_lock(&LOCK_log);
  int ret = raw_get_current_log(linfo);
  mysql_mutex_unlock(&LOCK_log);
  return ret;
}

int MYSQL_BIN_LOG::raw_get_current_log(LOG_INFO* linfo)
{
  mysql_mutex_assert_owner(&LOCK_log);
  strmake_buf(linfo->log_file_name, log_file_name);
  linfo->pos = my_b_tell(&log_file);
  return 0;
}

/**
  Move all data up in a file in an filename index file.

    We do the copy outside of the IO_CACHE as the cache buffers would just
    make things slower and more complicated.
    In most cases the copy loop should only do one read.

  @param index_file			File to move
  @param offset			Move everything from here to beginning

  @note
    File will be truncated to be 'offset' shorter or filled up with newlines

  @retval
    0	ok
*/

#ifdef HAVE_REPLICATION

static bool copy_up_file_and_fill(IO_CACHE *index_file, my_off_t offset)
{
  int bytes_read;
  my_off_t init_offset= offset;
  File file= index_file->file;
  uchar io_buf[IO_SIZE*2];
  DBUG_ENTER("copy_up_file_and_fill");

  for (;; offset+= bytes_read)
  {
    mysql_file_seek(file, offset, MY_SEEK_SET, MYF(0));
    if ((bytes_read= (int) mysql_file_read(file, io_buf, sizeof(io_buf),
                                           MYF(MY_WME)))
	< 0)
      goto err;
    if (!bytes_read)
      break;					// end of file
    mysql_file_seek(file, offset-init_offset, MY_SEEK_SET, MYF(0));
    if (mysql_file_write(file, io_buf, bytes_read,
                         MYF(MY_WME | MY_NABP | MY_WAIT_IF_FULL)))
      goto err;
  }
  /* The following will either truncate the file or fill the end with \n' */
  if (mysql_file_chsize(file, offset - init_offset, '\n', MYF(MY_WME)) ||
      mysql_file_sync(file, MYF(MY_WME|MY_SYNC_FILESIZE)))
    goto err;

  /* Reset data in old index cache */
  reinit_io_cache(index_file, READ_CACHE, (my_off_t) 0, 0, 1);
  DBUG_RETURN(0);

err:
  DBUG_RETURN(1);
}

#endif /* HAVE_REPLICATION */

/**
  Find the position in the log-index-file for the given log name.

  @param linfo		Store here the found log file name and position to
                       the NEXT log file name in the index file.
  @param log_name	Filename to find in the index file.
                       Is a null pointer if we want to read the first entry
  @param need_lock	Set this to 1 if the parent doesn't already have a
                       lock on LOCK_index

  @note
    On systems without the truncate function the file will end with one or
    more empty lines.  These will be ignored when reading the file.

  @retval
    0			ok
  @retval
    LOG_INFO_EOF	        End of log-index-file found
  @retval
    LOG_INFO_IO		Got IO error while reading file
*/

int MYSQL_BIN_LOG::find_log_pos(LOG_INFO *linfo, const char *log_name,
			    bool need_lock)
{
  int error= 0;
  char *full_fname= linfo->log_file_name;
  char full_log_name[FN_REFLEN], fname[FN_REFLEN];
  uint log_name_len= 0, fname_len= 0;
  DBUG_ENTER("find_log_pos");
  full_log_name[0]= full_fname[0]= 0;

  /*
    Mutex needed because we need to make sure the file pointer does not
    move from under our feet
  */
  if (need_lock)
    mysql_mutex_lock(&LOCK_index);
  mysql_mutex_assert_owner(&LOCK_index);

  // extend relative paths for log_name to be searched
  if (log_name)
  {
    if(normalize_binlog_name(full_log_name, log_name, is_relay_log))
    {
      error= LOG_INFO_EOF;
      goto end;
    }
  }

  log_name_len= log_name ? (uint) strlen(full_log_name) : 0;
  DBUG_PRINT("enter", ("log_name: %s, full_log_name: %s", 
                       log_name ? log_name : "NULL", full_log_name));

  /* As the file is flushed, we can't get an error here */
  (void) reinit_io_cache(&index_file, READ_CACHE, (my_off_t) 0, 0, 0);

  for (;;)
  {
    size_t length;
    my_off_t offset= my_b_tell(&index_file);

    DBUG_EXECUTE_IF("simulate_find_log_pos_error",
                    error=  LOG_INFO_EOF; break;);
    /* If we get 0 or 1 characters, this is the end of the file */
    if ((length= my_b_gets(&index_file, fname, FN_REFLEN)) <= 1)
    {
      /* Did not find the given entry; Return not found or error */
      error= !index_file.error ? LOG_INFO_EOF : LOG_INFO_IO;
      break;
    }
    if (fname[length-1] != '\n')
      continue;                                 // Not a log entry
    fname[length-1]= 0;                         // Remove end \n
    
    // extend relative paths and match against full path
    if (normalize_binlog_name(full_fname, fname, is_relay_log))
    {
      error= LOG_INFO_EOF;
      break;
    }
    fname_len= (uint) strlen(full_fname);

    // if the log entry matches, null string matching anything
    if (!log_name ||
        (log_name_len == fname_len &&
	 !strncmp(full_fname, full_log_name, log_name_len)))
    {
      DBUG_PRINT("info", ("Found log file entry"));
      linfo->index_file_start_offset= offset;
      linfo->index_file_offset = my_b_tell(&index_file);
      break;
    }
  }

end:
  if (need_lock)
    mysql_mutex_unlock(&LOCK_index);
  DBUG_RETURN(error);
}


/**
  Find the position in the log-index-file for the given log name.

  @param
    linfo		Store here the next log file name and position to
			the file name after that.
  @param
    need_lock		Set this to 1 if the parent doesn't already have a
			lock on LOCK_index

  @note
    - Before calling this function, one has to call find_log_pos()
    to set up 'linfo'
    - Mutex needed because we need to make sure the file pointer does not move
    from under our feet

  @retval
    0			ok
  @retval
    LOG_INFO_EOF	        End of log-index-file found
  @retval
    LOG_INFO_IO		Got IO error while reading file
*/

int MYSQL_BIN_LOG::find_next_log(LOG_INFO* linfo, bool need_lock)
{
  int error= 0;
  size_t length;
  char fname[FN_REFLEN];
  char *full_fname= linfo->log_file_name;

  if (need_lock)
    mysql_mutex_lock(&LOCK_index);
  mysql_mutex_assert_owner(&LOCK_index);

  /* As the file is flushed, we can't get an error here */
  (void) reinit_io_cache(&index_file, READ_CACHE, linfo->index_file_offset, 0,
			 0);

  linfo->index_file_start_offset= linfo->index_file_offset;
  if ((length=my_b_gets(&index_file, fname, FN_REFLEN)) <= 1)
  {
    error = !index_file.error ? LOG_INFO_EOF : LOG_INFO_IO;
    goto err;
  }

  if (fname[0] != 0)
  {
    if(normalize_binlog_name(full_fname, fname, is_relay_log))
    {
      error= LOG_INFO_EOF;
      goto err;
    }
    length= strlen(full_fname);
  }

  full_fname[length-1]= 0;			// kill \n
  linfo->index_file_offset= my_b_tell(&index_file);

err:
  if (need_lock)
    mysql_mutex_unlock(&LOCK_index);
  return error;
}


/**
  Delete all logs referred to in the index file.

  The new index file will only contain this file.

  @param thd		  Thread id. This can be zero in case of resetting 
                          relay logs
  @param create_new_log   1 if we should start writing to a new log file
  @param next_log_number  min number of next log file to use, if possible.

  @note
    If not called from slave thread, write start event to new log

  @retval
    0	ok
  @retval
    1   error
*/

bool MYSQL_BIN_LOG::reset_logs(THD *thd, bool create_new_log,
                               rpl_gtid *init_state, uint32 init_state_len,
                               ulong next_log_number)
{
  LOG_INFO linfo;
  bool error=0;
  int err;
  const char* save_name;
  DBUG_ENTER("reset_logs");

  if (!is_relay_log)
  {
    if (init_state && !is_empty_state())
    {
      my_error(ER_BINLOG_MUST_BE_EMPTY, MYF(0));
      DBUG_RETURN(1);
    }

    /*
      Mark that a RESET MASTER is in progress.
      This ensures that a binlog checkpoint will not try to write binlog
      checkpoint events, which would be useless (as we are deleting the binlog
      anyway) and could deadlock, as we are holding LOCK_log.

      Wait for any mark_xid_done() calls that might be already running to
      complete (mark_xid_done_waiting counter to drop to zero); we need to
      do this before we take the LOCK_log to not deadlock.
    */
    mysql_mutex_lock(&LOCK_xid_list);
    reset_master_pending++;
    while (mark_xid_done_waiting > 0)
      mysql_cond_wait(&COND_xid_list, &LOCK_xid_list);
    mysql_mutex_unlock(&LOCK_xid_list);
  }

  DEBUG_SYNC_C_IF_THD(thd, "reset_logs_after_set_reset_master_pending");
  /*
    We need to get both locks to be sure that no one is trying to
    write to the index log file.
  */
  mysql_mutex_lock(&LOCK_log);
  mysql_mutex_lock(&LOCK_index);

  if (!is_relay_log)
  {
    /*
      We are going to nuke all binary log files.
      Without binlog, we cannot XA recover prepared-but-not-committed
      transactions in engines. So force a commit checkpoint first.

      Note that we take and immediately
      release LOCK_after_binlog_sync/LOCK_commit_ordered. This has
      the effect to ensure that any on-going group commit (in
      trx_group_commit_leader()) has completed before we request the checkpoint,
      due to the chaining of LOCK_log and LOCK_commit_ordered in that function.
      (We are holding LOCK_log, so no new group commit can start).

      Without this, it is possible (though perhaps unlikely) that the RESET
      MASTER could run in-between the write to the binlog and the
      commit_ordered() in the engine of some transaction, and then a crash
      later would leave such transaction not recoverable.
    */

    mysql_mutex_lock(&LOCK_after_binlog_sync);
    mysql_mutex_lock(&LOCK_commit_ordered);
    mysql_mutex_unlock(&LOCK_after_binlog_sync);
    mysql_mutex_unlock(&LOCK_commit_ordered);

    mark_xids_active(current_binlog_id, 1);
    do_checkpoint_request(current_binlog_id);

    /* Now wait for all checkpoint requests and pending unlog() to complete. */
    mysql_mutex_lock(&LOCK_xid_list);
    for (;;)
    {
      if (is_xidlist_idle_nolock())
        break;
      /*
        Wait until signalled that one more binlog dropped to zero, then check
        again.
      */
      mysql_cond_wait(&COND_xid_list, &LOCK_xid_list);
    }

    /*
      Now all XIDs are fully flushed to disk, and we are holding LOCK_log so
      no new ones will be written. So we can proceed to delete the logs.
    */
    mysql_mutex_unlock(&LOCK_xid_list);
  }

  /* Save variables so that we can reopen the log */
  save_name=name;
  name=0;					// Protect against free
  close(LOG_CLOSE_TO_BE_OPENED);

  /*
    First delete all old log files and then update the index file.
    As we first delete the log files and do not use sort of logging,
    a crash may lead to an inconsistent state where the index has
    references to non-existent files.

    We need to invert the steps and use the purge_index_file methods
    in order to make the operation safe.
  */

  if ((err= find_log_pos(&linfo, NullS, 0)) != 0)
  {
    uint errcode= purge_log_get_error_code(err);
    sql_print_error("Failed to locate old binlog or relay log files");
    my_message(errcode, ER_THD_OR_DEFAULT(thd, errcode), MYF(0));
    error= 1;
    goto err;
  }

  for (;;)
  {
    if (unlikely((error= my_delete(linfo.log_file_name, MYF(0)))))
    {
      if (my_errno == ENOENT) 
      {
        if (thd)
          push_warning_printf(thd, Sql_condition::WARN_LEVEL_WARN,
                              ER_LOG_PURGE_NO_FILE,
                              ER_THD(thd, ER_LOG_PURGE_NO_FILE),
                              linfo.log_file_name);

        sql_print_information("Failed to delete file '%s'",
                              linfo.log_file_name);
        my_errno= 0;
        error= 0;
      }
      else
      {
        if (thd)
          push_warning_printf(thd, Sql_condition::WARN_LEVEL_WARN,
                              ER_BINLOG_PURGE_FATAL_ERR,
                              "a problem with deleting %s; "
                              "consider examining correspondence "
                              "of your binlog index file "
                              "to the actual binlog files",
                              linfo.log_file_name);
        error= 1;
        goto err;
      }
    }
    if (find_next_log(&linfo, 0))
      break;
  }

  if (!is_relay_log)
  {
    if (init_state)
      rpl_global_gtid_binlog_state.load(init_state, init_state_len);
    else
      rpl_global_gtid_binlog_state.reset();
  }

  /* Start logging with a new file */
  close(LOG_CLOSE_INDEX | LOG_CLOSE_TO_BE_OPENED);
  // Reset (open will update)
  if (unlikely((error= my_delete(index_file_name, MYF(0)))))
  {
    if (my_errno == ENOENT) 
    {
      if (thd)
        push_warning_printf(thd, Sql_condition::WARN_LEVEL_WARN,
                            ER_LOG_PURGE_NO_FILE,
                            ER_THD(thd, ER_LOG_PURGE_NO_FILE),
                            index_file_name);
      sql_print_information("Failed to delete file '%s'",
                            index_file_name);
      my_errno= 0;
      error= 0;
    }
    else
    {
      if (thd)
        push_warning_printf(thd, Sql_condition::WARN_LEVEL_WARN,
                            ER_BINLOG_PURGE_FATAL_ERR,
                            "a problem with deleting %s; "
                            "consider examining correspondence "
                            "of your binlog index file "
                            "to the actual binlog files",
                            index_file_name);
      error= 1;
      goto err;
    }
  }
  if (create_new_log && !open_index_file(index_file_name, 0, FALSE))
    if (unlikely((error= open(save_name, log_type, 0, next_log_number,
                              io_cache_type, max_size, 0, FALSE))))
      goto err;
  my_free((void *) save_name);

err:
  if (error == 1)
    name= const_cast<char*>(save_name);

  if (!is_relay_log)
  {
    xid_count_per_binlog *b;
    /*
      Remove all entries in the xid_count list except the last.
      Normally we will just be deleting all the entries that we waited for to
      drop to zero above. But if we fail during RESET MASTER for some reason
      then we will not have created any new log file, and we may keep the last
      of the old entries.
    */
    mysql_mutex_lock(&LOCK_xid_list);
    for (;;)
    {
      b= binlog_xid_count_list.head();
      DBUG_ASSERT(b /* List can never become empty. */);
      if (b->binlog_id == current_binlog_id)
        break;
      DBUG_ASSERT(b->xid_count == 0);
      WSREP_XID_LIST_ENTRY("MYSQL_BIN_LOG::reset_logs(): Removing "
                           "xid_list_entry for %s (%lu)", b);
      delete binlog_xid_count_list.get();
    }
    mysql_cond_broadcast(&COND_xid_list);
    reset_master_pending--;
    mysql_mutex_unlock(&LOCK_xid_list);
  }

  mysql_mutex_unlock(&LOCK_index);
  mysql_mutex_unlock(&LOCK_log);
  DBUG_RETURN(error);
}


void MYSQL_BIN_LOG::wait_for_last_checkpoint_event()
{
  mysql_mutex_lock(&LOCK_xid_list);
  for (;;)
  {
    if (binlog_xid_count_list.is_last(binlog_xid_count_list.head()))
      break;
    mysql_cond_wait(&COND_xid_list, &LOCK_xid_list);
  }
  mysql_mutex_unlock(&LOCK_xid_list);

  /*
    LOCK_xid_list and LOCK_log are chained, so the LOCK_log will only be
    obtained after mark_xid_done() has written the last checkpoint event.
  */
  mysql_mutex_lock(&LOCK_log);
  mysql_mutex_unlock(&LOCK_log);
}


/**
  Delete relay log files prior to rli->group_relay_log_name
  (i.e. all logs which are not involved in a non-finished group
  (transaction)), remove them from the index file and start on next
  relay log.

  IMPLEMENTATION

  - You must hold rli->data_lock before calling this function, since
    it writes group_relay_log_pos and similar fields of
    Relay_log_info.
  - Protects index file with LOCK_index
  - Delete relevant relay log files
  - Copy all file names after these ones to the front of the index file
  - If the OS has truncate, truncate the file, else fill it with \n'
  - Read the next file name from the index file and store in rli->linfo

  @param rli	       Relay log information
  @param included     If false, all relay logs that are strictly before
                      rli->group_relay_log_name are deleted ; if true, the
                      latter is deleted too (i.e. all relay logs
                      read by the SQL slave thread are deleted).

  @note
    - This is only called from the slave SQL thread when it has read
    all commands from a relay log and want to switch to a new relay log.
    - When this happens, we can be in an active transaction as
    a transaction can span over two relay logs
    (although it is always written as a single block to the master's binary
    log, hence cannot span over two master's binary logs).

  @retval
    0			ok
  @retval
    LOG_INFO_EOF	        End of log-index-file found
  @retval
    LOG_INFO_SEEK	Could not allocate IO cache
  @retval
    LOG_INFO_IO		Got IO error while reading file
*/

#ifdef HAVE_REPLICATION

int MYSQL_BIN_LOG::purge_first_log(Relay_log_info* rli, bool included)
{
  int error, errcode;
  char *to_purge_if_included= NULL;
  inuse_relaylog *ir;
  ulonglong log_space_reclaimed= 0;
  DBUG_ENTER("purge_first_log");

  DBUG_ASSERT(is_open());
  DBUG_ASSERT(rli->slave_running == MYSQL_SLAVE_RUN_NOT_CONNECT);
  DBUG_ASSERT(!strcmp(rli->linfo.log_file_name,rli->event_relay_log_name));

  mysql_mutex_assert_owner(&rli->data_lock);

  mysql_mutex_lock(&LOCK_index);

  ir= rli->inuse_relaylog_list;
  while (ir)
  {
    inuse_relaylog *next= ir->next;
    if (!ir->completed || ir->dequeued_count < ir->queued_count)
    {
      included= false;
      break;
    }
    if (!included && !strcmp(ir->name, rli->group_relay_log_name))
      break;
    if (!next)
    {
      rli->last_inuse_relaylog= NULL;
      included= 1;
      to_purge_if_included= my_strdup(ir->name, MYF(0));
    }
    rli->free_inuse_relaylog(ir);
    ir= next;
  }
  rli->inuse_relaylog_list= ir;
  if (ir)
    to_purge_if_included= my_strdup(ir->name, MYF(0));

  /*
    Read the next log file name from the index file and pass it back to
    the caller.
  */
  if (unlikely((error=find_log_pos(&rli->linfo, rli->event_relay_log_name,
                                   0))) ||
      unlikely((error=find_next_log(&rli->linfo, 0))))
  {
    sql_print_error("next log error: %d  offset: %llu  log: %s included: %d",
                    error, rli->linfo.index_file_offset,
                    rli->event_relay_log_name, included);
    goto err;
  }

  /*
    Reset rli's coordinates to the current log.
  */
  rli->event_relay_log_pos= BIN_LOG_HEADER_SIZE;
  strmake_buf(rli->event_relay_log_name,rli->linfo.log_file_name);

  /*
    If we removed the rli->group_relay_log_name file,
    we must update the rli->group* coordinates, otherwise do not touch it as the
    group's execution is not finished (e.g. COMMIT not executed)
  */
  if (included)
  {
    rli->group_relay_log_pos = BIN_LOG_HEADER_SIZE;
    strmake_buf(rli->group_relay_log_name,rli->linfo.log_file_name);
    rli->notify_group_relay_log_name_update();
  }

  /* Store where we are in the new file for the execution thread */
  if (rli->flush())
    error= LOG_INFO_IO;

  DBUG_EXECUTE_IF("crash_before_purge_logs", DBUG_SUICIDE(););

  rli->relay_log.purge_logs(to_purge_if_included, included,
                            0, 0, &log_space_reclaimed);

  mysql_mutex_lock(&rli->log_space_lock);
  rli->log_space_total-= log_space_reclaimed;
  mysql_cond_broadcast(&rli->log_space_cond);
  mysql_mutex_unlock(&rli->log_space_lock);

  /*
   * Need to update the log pos because purge logs has been called 
   * after fetching initially the log pos at the beginning of the method.
   */
  if ((errcode= find_log_pos(&rli->linfo, rli->event_relay_log_name, 0)))
  {
    sql_print_error("next log error: %d  offset: %llu  log: %s included: %d",
                    errcode, rli->linfo.index_file_offset,
                    rli->group_relay_log_name, included);
    goto err;
  }

  /* If included was passed, rli->linfo should be the first entry. */
  DBUG_ASSERT(!included || rli->linfo.index_file_start_offset == 0);

err:
  my_free(to_purge_if_included);
  mysql_mutex_unlock(&LOCK_index);
  DBUG_RETURN(error);
}

/**
  Update log index_file.
*/

int MYSQL_BIN_LOG::update_log_index(LOG_INFO* log_info, bool need_update_threads)
{
  if (copy_up_file_and_fill(&index_file, log_info->index_file_start_offset))
    return LOG_INFO_IO;

  // now update offsets in index file for running threads
  if (need_update_threads)
    adjust_linfo_offsets(log_info->index_file_start_offset);
  return 0;
}

/**
  Remove all logs before the given log from disk and from the index file.

  @param to_log	      Delete all log file name before this file.
  @param included            If true, to_log is deleted too.
  @param need_mutex
  @param need_update_threads If we want to update the log coordinates of
                             all threads. False for relay logs, true otherwise.
  @param reclaimeed_log_space If not null, increment this variable to
                              the amount of log space freed

  @note
    If any of the logs before the deleted one is in use,
    only purge logs up to this one.

  @retval
    0			ok
  @retval
    LOG_INFO_EOF		to_log not found
    LOG_INFO_EMFILE             too many files opened
    LOG_INFO_FATAL              if any other than ENOENT error from
                                mysql_file_stat() or mysql_file_delete()
*/

int MYSQL_BIN_LOG::purge_logs(const char *to_log, 
                              bool included,
                              bool need_mutex, 
                              bool need_update_threads, 
                              ulonglong *reclaimed_space)
{
  int error= 0;
  bool exit_loop= 0;
  LOG_INFO log_info;
  THD *thd= current_thd;
  DBUG_ENTER("purge_logs");
  DBUG_PRINT("info",("to_log= %s",to_log));

  if (need_mutex)
    mysql_mutex_lock(&LOCK_index);
  if (unlikely((error=find_log_pos(&log_info, to_log, 0 /*no mutex*/))) )
  {
    sql_print_error("MYSQL_BIN_LOG::purge_logs was called with file %s not "
                    "listed in the index.", to_log);
    goto err;
  }

  if (unlikely((error= open_purge_index_file(TRUE))))
  {
    sql_print_error("MYSQL_BIN_LOG::purge_logs failed to sync the index file.");
    goto err;
  }

  /*
    File name exists in index file; delete until we find this file
    or a file that is used.
  */
  if (unlikely((error=find_log_pos(&log_info, NullS, 0 /*no mutex*/))))
    goto err;
  while ((strcmp(to_log,log_info.log_file_name) || (exit_loop=included)) &&
         can_purge_log(log_info.log_file_name))
  {
    if (unlikely((error= register_purge_index_entry(log_info.log_file_name))))
    {
      sql_print_error("MYSQL_BIN_LOG::purge_logs failed to copy %s to register file.",
                      log_info.log_file_name);
      goto err;
    }

    if (find_next_log(&log_info, 0) || exit_loop)
      break;
  }

  DBUG_EXECUTE_IF("crash_purge_before_update_index", DBUG_SUICIDE(););

  if (unlikely((error= sync_purge_index_file())))
  {
    sql_print_error("MYSQL_BIN_LOG::purge_logs failed to flush register file.");
    goto err;
  }

  /* We know how many files to delete. Update index file. */
  if (unlikely((error=update_log_index(&log_info, need_update_threads))))
  {
    sql_print_error("MYSQL_BIN_LOG::purge_logs failed to update the index file");
    goto err;
  }

  DBUG_EXECUTE_IF("crash_purge_critical_after_update_index", DBUG_SUICIDE(););

err:
  /* Read each entry from purge_index_file and delete the file. */
  if (is_inited_purge_index_file() &&
      (error= purge_index_entry(thd, reclaimed_space, FALSE)))
    sql_print_error("MYSQL_BIN_LOG::purge_logs failed to process registered files"
                    " that would be purged.");
  close_purge_index_file();

  DBUG_EXECUTE_IF("crash_purge_non_critical_after_update_index", DBUG_SUICIDE(););

  if (need_mutex)
    mysql_mutex_unlock(&LOCK_index);
  DBUG_RETURN(error);
}

int MYSQL_BIN_LOG::set_purge_index_file_name(const char *base_file_name)
{
  int error= 0;
  DBUG_ENTER("MYSQL_BIN_LOG::set_purge_index_file_name");
  if (fn_format(purge_index_file_name, base_file_name, mysql_data_home,
                ".~rec~", MYF(MY_UNPACK_FILENAME | MY_SAFE_PATH |
                              MY_REPLACE_EXT)) == NULL)
  {
    error= 1;
    sql_print_error("MYSQL_BIN_LOG::set_purge_index_file_name failed to set "
                      "file name.");
  }
  DBUG_RETURN(error);
}

int MYSQL_BIN_LOG::open_purge_index_file(bool destroy)
{
  int error= 0;
  File file= -1;

  DBUG_ENTER("MYSQL_BIN_LOG::open_purge_index_file");

  if (destroy)
    close_purge_index_file();

  if (!my_b_inited(&purge_index_file))
  {
    if ((file= my_open(purge_index_file_name, O_RDWR | O_CREAT | O_BINARY,
                       MYF(MY_WME | ME_WAITTANG))) < 0  ||
        init_io_cache(&purge_index_file, file, IO_SIZE,
                      (destroy ? WRITE_CACHE : READ_CACHE),
                      0, 0, MYF(MY_WME | MY_NABP | MY_WAIT_IF_FULL)))
    {
      error= 1;
      sql_print_error("MYSQL_BIN_LOG::open_purge_index_file failed to open register "
                      " file.");
    }
  }
  DBUG_RETURN(error);
}

int MYSQL_BIN_LOG::close_purge_index_file()
{
  int error= 0;

  DBUG_ENTER("MYSQL_BIN_LOG::close_purge_index_file");

  if (my_b_inited(&purge_index_file))
  {
    end_io_cache(&purge_index_file);
    error= my_close(purge_index_file.file, MYF(0));
  }
  my_delete(purge_index_file_name, MYF(0));
  bzero((char*) &purge_index_file, sizeof(purge_index_file));

  DBUG_RETURN(error);
}

bool MYSQL_BIN_LOG::is_inited_purge_index_file()
{
  return my_b_inited(&purge_index_file);
}

int MYSQL_BIN_LOG::sync_purge_index_file()
{
  int error= 0;
  DBUG_ENTER("MYSQL_BIN_LOG::sync_purge_index_file");

  if (unlikely((error= flush_io_cache(&purge_index_file))) ||
      unlikely((error= my_sync(purge_index_file.file,
                               MYF(MY_WME | MY_SYNC_FILESIZE)))))
    DBUG_RETURN(error);

  DBUG_RETURN(error);
}

int MYSQL_BIN_LOG::register_purge_index_entry(const char *entry)
{
  int error= 0;
  DBUG_ENTER("MYSQL_BIN_LOG::register_purge_index_entry");

  if (unlikely((error=my_b_write(&purge_index_file, (const uchar*)entry,
                                 strlen(entry)))) ||
      unlikely((error=my_b_write(&purge_index_file, (const uchar*)"\n", 1))))
    DBUG_RETURN (error);

  DBUG_RETURN(error);
}

int MYSQL_BIN_LOG::register_create_index_entry(const char *entry)
{
  DBUG_ENTER("MYSQL_BIN_LOG::register_create_index_entry");
  DBUG_RETURN(register_purge_index_entry(entry));
}

int MYSQL_BIN_LOG::purge_index_entry(THD *thd, ulonglong *reclaimed_space,
                                     bool need_mutex)
{
  DBUG_ENTER("MYSQL_BIN_LOG:purge_index_entry");
  MY_STAT s;
  int error= 0;
  LOG_INFO log_info;
  LOG_INFO check_log_info;

  DBUG_ASSERT(my_b_inited(&purge_index_file));

  if (unlikely((error= reinit_io_cache(&purge_index_file, READ_CACHE, 0, 0,
                                       0))))
  {
    sql_print_error("MYSQL_BIN_LOG::purge_index_entry failed to reinit register file "
                    "for read");
    goto err;
  }

  for (;;)
  {
    size_t length;

    if ((length=my_b_gets(&purge_index_file, log_info.log_file_name,
                          FN_REFLEN)) <= 1)
    {
      if (purge_index_file.error)
      {
        error= purge_index_file.error;
        sql_print_error("MYSQL_BIN_LOG::purge_index_entry error %d reading from "
                        "register file.", error);
        goto err;
      }

      /* Reached EOF */
      break;
    }

    /* Get rid of the trailing '\n' */
    log_info.log_file_name[length-1]= 0;

    if (unlikely(!mysql_file_stat(m_key_file_log, log_info.log_file_name, &s,
                                  MYF(0))))
    {
      if (my_errno == ENOENT) 
      {
        /*
          It's not fatal if we can't stat a log file that does not exist;
          If we could not stat, we won't delete.
        */
        if (thd)
        {
          push_warning_printf(thd, Sql_condition::WARN_LEVEL_WARN,
                              ER_LOG_PURGE_NO_FILE, ER_THD(thd, ER_LOG_PURGE_NO_FILE),
                              log_info.log_file_name);
        }
        sql_print_information("Failed to execute mysql_file_stat on file '%s'",
			      log_info.log_file_name);
        my_errno= 0;
      }
      else
      {
        /*
          Other than ENOENT are fatal
        */
        if (thd)
        {
          push_warning_printf(thd, Sql_condition::WARN_LEVEL_WARN,
                              ER_BINLOG_PURGE_FATAL_ERR,
                              "a problem with getting info on being purged %s; "
                              "consider examining correspondence "
                              "of your binlog index file "
                              "to the actual binlog files",
                              log_info.log_file_name);
        }
        else
        {
          sql_print_information("Failed to delete log file '%s'; "
                                "consider examining correspondence "
                                "of your binlog index file "
                                "to the actual binlog files",
                                log_info.log_file_name);
        }
        error= LOG_INFO_FATAL;
        goto err;
      }
    }
    else
    {
      if (unlikely((error= find_log_pos(&check_log_info,
                                        log_info.log_file_name, need_mutex))))
      {
        if (error != LOG_INFO_EOF)
        {
          if (thd)
          {
            push_warning_printf(thd, Sql_condition::WARN_LEVEL_WARN,
                                ER_BINLOG_PURGE_FATAL_ERR,
                                "a problem with deleting %s and "
                                "reading the binlog index file",
                                log_info.log_file_name);
          }
          else
          {
            sql_print_information("Failed to delete file '%s' and "
                                  "read the binlog index file",
                                  log_info.log_file_name);
          }
          goto err;
        }
           
        error= 0;

        DBUG_PRINT("info",("purging %s",log_info.log_file_name));
        if (!my_delete(log_info.log_file_name, MYF(0)))
        {
          if (reclaimed_space)
            *reclaimed_space+= s.st_size;
        }
        else
        {
          if (my_errno == ENOENT)
          {
            if (thd)
            {
              push_warning_printf(thd, Sql_condition::WARN_LEVEL_WARN,
                                  ER_LOG_PURGE_NO_FILE, ER_THD(thd, ER_LOG_PURGE_NO_FILE),
                                  log_info.log_file_name);
            }
            sql_print_information("Failed to delete file '%s'",
                                  log_info.log_file_name);
            my_errno= 0;
          }
          else
          {
            if (thd)
            {
              push_warning_printf(thd, Sql_condition::WARN_LEVEL_WARN,
                                  ER_BINLOG_PURGE_FATAL_ERR,
                                  "a problem with deleting %s; "
                                  "consider examining correspondence "
                                  "of your binlog index file "
                                  "to the actual binlog files",
                                  log_info.log_file_name);
            }
            else
            {
              sql_print_information("Failed to delete file '%s'; "
                                    "consider examining correspondence "
                                    "of your binlog index file "
                                    "to the actual binlog files",
                                    log_info.log_file_name);
            }
            if (my_errno == EMFILE)
            {
              DBUG_PRINT("info",
                         ("my_errno: %d, set ret = LOG_INFO_EMFILE", my_errno));
              error= LOG_INFO_EMFILE;
              goto err;
            }
            error= LOG_INFO_FATAL;
            goto err;
          }
        }
      }
    }
  }

err:
  DBUG_RETURN(error);
}

/**
  Remove all logs before the given file date from disk and from the
  index file.

  @param thd		Thread pointer
  @param purge_time	Delete all log files before given date.

  @note
    If any of the logs before the deleted one is in use,
    only purge logs up to this one.

  @retval
    0				ok
  @retval
    LOG_INFO_PURGE_NO_ROTATE	Binary file that can't be rotated
    LOG_INFO_FATAL              if any other than ENOENT error from
                                mysql_file_stat() or mysql_file_delete()
*/

int MYSQL_BIN_LOG::purge_logs_before_date(time_t purge_time)
{
  int error;
  char to_log[FN_REFLEN];
  LOG_INFO log_info;
  MY_STAT stat_area;
  THD *thd= current_thd;
  DBUG_ENTER("purge_logs_before_date");

  mysql_mutex_lock(&LOCK_index);
  to_log[0]= 0;

  if (unlikely((error=find_log_pos(&log_info, NullS, 0 /*no mutex*/))))
    goto err;

  while (strcmp(log_file_name, log_info.log_file_name) &&
	 can_purge_log(log_info.log_file_name))
  {
    if (!mysql_file_stat(m_key_file_log,
                         log_info.log_file_name, &stat_area, MYF(0)))
    {
      if (my_errno == ENOENT) 
      {
        /*
          It's not fatal if we can't stat a log file that does not exist.
        */
        my_errno= 0;
      }
      else
      {
        /*
          Other than ENOENT are fatal
        */
        if (thd)
        {
          push_warning_printf(thd, Sql_condition::WARN_LEVEL_WARN,
                              ER_BINLOG_PURGE_FATAL_ERR,
                              "a problem with getting info on being purged %s; "
                              "consider examining correspondence "
                              "of your binlog index file "
                              "to the actual binlog files",
                              log_info.log_file_name);
        }
        else
        {
          sql_print_information("Failed to delete log file '%s'",
                                log_info.log_file_name);
        }
        error= LOG_INFO_FATAL;
        goto err;
      }
    }
    else
    {
      if (stat_area.st_mtime < purge_time) 
        strmake_buf(to_log, log_info.log_file_name);
      else
        break;
    }
    if (find_next_log(&log_info, 0))
      break;
  }

  error= (to_log[0] ? purge_logs(to_log, 1, 0, 1, (ulonglong *) 0) : 0);

err:
  mysql_mutex_unlock(&LOCK_index);
  DBUG_RETURN(error);
}


bool
MYSQL_BIN_LOG::can_purge_log(const char *log_file_name_arg)
{
  xid_count_per_binlog *b;

  if (is_active(log_file_name_arg))
    return false;
  mysql_mutex_lock(&LOCK_xid_list);
  {
    I_List_iterator<xid_count_per_binlog> it(binlog_xid_count_list);
    while ((b= it++) &&
           0 != strncmp(log_file_name_arg+dirname_length(log_file_name_arg),
                        b->binlog_name, b->binlog_name_len))
      ;
  }
  mysql_mutex_unlock(&LOCK_xid_list);
  if (b)
    return false;
  return !log_in_use(log_file_name_arg);
}
#endif /* HAVE_REPLICATION */


bool
MYSQL_BIN_LOG::is_xidlist_idle()
{
  bool res;
  mysql_mutex_lock(&LOCK_xid_list);
  res= is_xidlist_idle_nolock();
  mysql_mutex_unlock(&LOCK_xid_list);
  return res;
}


bool
MYSQL_BIN_LOG::is_xidlist_idle_nolock()
{
  xid_count_per_binlog *b;

  I_List_iterator<xid_count_per_binlog> it(binlog_xid_count_list);
  while ((b= it++))
  {
    if (b->xid_count > 0)
      return false;
  }
  return true;
}

#ifdef WITH_WSREP
inline bool
is_gtid_cached_internal(IO_CACHE *file)
{
  uchar data[EVENT_TYPE_OFFSET+1];
  bool result= false;
  my_off_t write_pos= my_b_tell(file);
  if (reinit_io_cache(file, READ_CACHE, 0, 0, 0))
    return false;
  /*
   In the cache we have gtid event if , below condition is true,
  */
  my_b_read(file, data, sizeof(data));
  uint event_type= (uchar)data[EVENT_TYPE_OFFSET];
  if (event_type == GTID_LOG_EVENT)
    result= true;
  /*
    Cleanup , Why because we have not read the full buffer
    and this will cause next to next reinit_io_cache(called in write_cache)
    to make cache empty.
   */
  file->read_pos= file->read_end;
  if (reinit_io_cache(file, WRITE_CACHE, write_pos, 0, 0))
    return false;
  return result;
}
#endif

#ifdef WITH_WSREP
inline bool
MYSQL_BIN_LOG::is_gtid_cached(THD *thd)
{
  binlog_cache_mngr *mngr= (binlog_cache_mngr *) thd_get_ha_data(
          thd, binlog_hton);
  if (!mngr)
    return false;
  binlog_cache_data *cache_trans= mngr->get_binlog_cache_data(
          use_trans_cache(thd, true));
  binlog_cache_data *cache_stmt= mngr->get_binlog_cache_data(
          use_trans_cache(thd, false));
  if (cache_trans && !cache_trans->empty() &&
          is_gtid_cached_internal(&cache_trans->cache_log))
    return true;
  if (cache_stmt && !cache_stmt->empty() &&
          is_gtid_cached_internal(&cache_stmt->cache_log))
    return true;
  return false;
}
#endif
/**
  Create a new log file name.

  @param buf		buf of at least FN_REFLEN where new name is stored

  @note
    If file name will be longer then FN_REFLEN it will be truncated
*/

void MYSQL_BIN_LOG::make_log_name(char* buf, const char* log_ident)
{
  size_t dir_len = dirname_length(log_file_name); 
  if (dir_len >= FN_REFLEN)
    dir_len=FN_REFLEN-1;
  strnmov(buf, log_file_name, dir_len);
  strmake(buf+dir_len, log_ident, FN_REFLEN - dir_len -1);
}


/**
  Check if we are writing/reading to the given log file.
*/

bool MYSQL_BIN_LOG::is_active(const char *log_file_name_arg)
{
  /**
   * there should/must be mysql_mutex_assert_owner(&LOCK_log) here...
   * but code violates this! (scary monsters and super creeps!)
   *
   * example stacktrace:
   * #8  MYSQL_BIN_LOG::is_active
   * #9  MYSQL_BIN_LOG::can_purge_log
   * #10 MYSQL_BIN_LOG::purge_logs
   * #11 MYSQL_BIN_LOG::purge_first_log
   * #12 next_event
   * #13 exec_relay_log_event
   *
   * I didn't investigate if this is ligit...(i.e if my comment is wrong)
   */
  return !strcmp(log_file_name, log_file_name_arg);
}


/*
  Wrappers around new_file_impl to avoid using argument
  to control locking. The argument 1) less readable 2) breaks
  incapsulation 3) allows external access to the class without
  a lock (which is not possible with private new_file_without_locking
  method).

  @retval
    nonzero - error
*/

int MYSQL_BIN_LOG::new_file()
{
  return new_file_impl(1);
}

/*
  @retval
    nonzero - error
 */
int MYSQL_BIN_LOG::new_file_without_locking()
{
  return new_file_impl(0);
}


/**
  Start writing to a new log file or reopen the old file.

  @param need_lock		Set to 1 if caller has not locked LOCK_log

  @retval
    nonzero - error

  @note
    The new file name is stored last in the index file
*/

int MYSQL_BIN_LOG::new_file_impl(bool need_lock)
{
  int error= 0, close_on_error= FALSE;
  char new_name[FN_REFLEN], *new_name_ptr, *old_name, *file_to_open;
  uint close_flag;
  bool delay_close= false;
  File UNINIT_VAR(old_file);
  DBUG_ENTER("MYSQL_BIN_LOG::new_file_impl");

  if (need_lock)
    mysql_mutex_lock(&LOCK_log);
  mysql_mutex_assert_owner(&LOCK_log);

  if (!is_open())
  {
    DBUG_PRINT("info",("log is closed"));
    mysql_mutex_unlock(&LOCK_log);
    DBUG_RETURN(error);
  }

  mysql_mutex_lock(&LOCK_index);

  /* Reuse old name if not binlog and not update log */
  new_name_ptr= name;

  /*
    If user hasn't specified an extension, generate a new log name
    We have to do this here and not in open as we want to store the
    new file name in the current binary log file.
  */
  if (unlikely((error= generate_new_name(new_name, name, 0))))
  {
#ifdef ENABLE_AND_FIX_HANG
    close_on_error= TRUE;
#endif
    goto end;
  }
  new_name_ptr=new_name;

  if (log_type == LOG_BIN)
  {
    {
      /*
        We log the whole file name for log file as the user may decide
        to change base names at some point.
      */
      Rotate_log_event r(new_name+dirname_length(new_name), 0, LOG_EVENT_OFFSET,
                         is_relay_log ? Rotate_log_event::RELAY_LOG : 0);
      /* 
         The current relay-log's closing Rotate event must have checksum
         value computed with an algorithm of the last relay-logged FD event.
      */
      if (is_relay_log)
        r.checksum_alg= relay_log_checksum_alg;
      DBUG_ASSERT(!is_relay_log || relay_log_checksum_alg != BINLOG_CHECKSUM_ALG_UNDEF);
      if(DBUG_EVALUATE_IF("fault_injection_new_file_rotate_event", (error=close_on_error=TRUE), FALSE) ||
         (error= write_event(&r)))
      {
        DBUG_EXECUTE_IF("fault_injection_new_file_rotate_event", errno=2;);
        close_on_error= TRUE;
        my_printf_error(ER_ERROR_ON_WRITE,
                        ER_THD_OR_DEFAULT(current_thd, ER_CANT_OPEN_FILE),
                        MYF(ME_FATALERROR), name, errno);
        goto end;
      }
      bytes_written += r.data_written;
    }
  }

  /*
    Update needs to be signalled even if there is no rotate event
    log rotation should give the waiting thread a signal to
    discover EOF and move on to the next log.
  */
  if (unlikely((error= flush_io_cache(&log_file))))
  {
    close_on_error= TRUE;
    goto end;
  }
  update_binlog_end_pos();

  old_name=name;
  name=0;				// Don't free name
  close_flag= LOG_CLOSE_TO_BE_OPENED | LOG_CLOSE_INDEX;
  if (!is_relay_log)
  {
    /*
      We need to keep the old binlog file open (and marked as in-use) until
      the new one is fully created and synced to disk and index. Otherwise we
      leave a window where if we crash, there is no binlog file marked as
      crashed for server restart to detect the need for recovery.
    */
    old_file= log_file.file;
    close_flag|= LOG_CLOSE_DELAYED_CLOSE;
    delay_close= true;
  }
  close(close_flag);
  if (log_type == LOG_BIN && checksum_alg_reset != BINLOG_CHECKSUM_ALG_UNDEF)
  {
    DBUG_ASSERT(!is_relay_log);
    DBUG_ASSERT(binlog_checksum_options != checksum_alg_reset);
    binlog_checksum_options= checksum_alg_reset;
  }
  /*
     Note that at this point, log_state != LOG_CLOSED
     (important for is_open()).
  */

  /*
     new_file() is only used for rotation (in FLUSH LOGS or because size >
     max_binlog_size or max_relay_log_size).
     If this is a binary log, the Format_description_log_event at the
     beginning of the new file should have created=0 (to distinguish with the
     Format_description_log_event written at server startup, which should
     trigger temp tables deletion on slaves.
  */

  /* reopen index binlog file, BUG#34582 */
  file_to_open= index_file_name;
  error= open_index_file(index_file_name, 0, FALSE);
  if (likely(!error))
  {
    /* reopen the binary log file. */
    file_to_open= new_name_ptr;
    error= open(old_name, log_type, new_name_ptr, 0, io_cache_type,
                max_size, 1, FALSE);
  }

  /* handle reopening errors */
  if (unlikely(error))
  {
    my_error(ER_CANT_OPEN_FILE, MYF(ME_FATALERROR), file_to_open, error);
    close_on_error= TRUE;
  }

  my_free(old_name);

end:

  if (delay_close)
  {
    clear_inuse_flag_when_closing(old_file);
    mysql_file_close(old_file, MYF(MY_WME));
  }

  if (unlikely(error && close_on_error)) /* rotate or reopen failed */
  {
    /* 
      Close whatever was left opened.

      We are keeping the behavior as it exists today, ie,
      we disable logging and move on (see: BUG#51014).

      TODO: as part of WL#1790 consider other approaches:
       - kill mysql (safety);
       - try multiple locations for opening a log file;
       - switch server to protected/readonly mode
       - ...
    */
    close(LOG_CLOSE_INDEX);
    sql_print_error(fatal_log_error, new_name_ptr, errno);
  }

  mysql_mutex_unlock(&LOCK_index);
  if (need_lock)
    mysql_mutex_unlock(&LOCK_log);

  DBUG_RETURN(error);
}

bool MYSQL_BIN_LOG::write_event(Log_event *ev, binlog_cache_data *cache_data,
                                IO_CACHE *file)
{
  Log_event_writer writer(file, 0, &crypto);
  if (crypto.scheme && file == &log_file)
    writer.ctx= alloca(crypto.ctx_size);
  if (cache_data)
    cache_data->add_status(ev->logged_status());
  return writer.write(ev);
}

bool MYSQL_BIN_LOG::append(Log_event *ev)
{
  bool res;
  mysql_mutex_lock(&LOCK_log);
  res= append_no_lock(ev);
  mysql_mutex_unlock(&LOCK_log);
  return res;
}


bool MYSQL_BIN_LOG::append_no_lock(Log_event* ev)
{
  bool error = 0;
  DBUG_ENTER("MYSQL_BIN_LOG::append");

  mysql_mutex_assert_owner(&LOCK_log);
  DBUG_ASSERT(log_file.type == SEQ_READ_APPEND);

  if (write_event(ev))
  {
    error=1;
    goto err;
  }
  bytes_written+= ev->data_written;
  DBUG_PRINT("info",("max_size: %lu",max_size));
  if (flush_and_sync(0))
    goto err;
  if (my_b_append_tell(&log_file) > max_size)
    error= new_file_without_locking();
err:
  update_binlog_end_pos();
  DBUG_RETURN(error);
}

bool MYSQL_BIN_LOG::write_event_buffer(uchar* buf, uint len)
{
  bool error= 1;
  uchar *ebuf= 0;
  DBUG_ENTER("MYSQL_BIN_LOG::write_event_buffer");

  DBUG_ASSERT(log_file.type == SEQ_READ_APPEND);

  mysql_mutex_assert_owner(&LOCK_log);

  if (crypto.scheme != 0)
  {
    DBUG_ASSERT(crypto.scheme == 1);

    uint elen;
    uchar iv[BINLOG_IV_LENGTH];

    ebuf= (uchar*)my_safe_alloca(len);
    if (!ebuf)
      goto err;

    crypto.set_iv(iv, (uint32)my_b_append_tell(&log_file));

    /*
      we want to encrypt everything, excluding the event length:
      massage the data before the encryption
    */
    memcpy(buf + EVENT_LEN_OFFSET, buf, 4);

    if (encryption_crypt(buf + 4, len - 4,
                         ebuf + 4, &elen,
                         crypto.key, crypto.key_length, iv, sizeof(iv),
                         ENCRYPTION_FLAG_ENCRYPT | ENCRYPTION_FLAG_NOPAD,
                         ENCRYPTION_KEY_SYSTEM_DATA, crypto.key_version))
      goto err;

    DBUG_ASSERT(elen == len - 4);

    /* massage the data after the encryption */
    memcpy(ebuf, ebuf + EVENT_LEN_OFFSET, 4);
    int4store(ebuf + EVENT_LEN_OFFSET, len);

    buf= ebuf;
  }
  if (my_b_append(&log_file, buf, len))
    goto err;
  bytes_written+= len;

  error= 0;
  DBUG_PRINT("info",("max_size: %lu",max_size));
  if (flush_and_sync(0))
    goto err;
  if (my_b_append_tell(&log_file) > max_size)
    error= new_file_without_locking();
err:
  my_safe_afree(ebuf, len);
  if (likely(!error))
    update_binlog_end_pos();
  DBUG_RETURN(error);
}

bool MYSQL_BIN_LOG::flush_and_sync(bool *synced)
{
  int err=0, fd=log_file.file;
  if (synced)
    *synced= 0;
  mysql_mutex_assert_owner(&LOCK_log);
  if (flush_io_cache(&log_file))
    return 1;
  uint sync_period= get_sync_period();
  if (sync_period && ++sync_counter >= sync_period)
  {
    sync_counter= 0;
    err= mysql_file_sync(fd, MYF(MY_WME|MY_SYNC_FILESIZE));
    if (synced)
      *synced= 1;
#ifndef DBUG_OFF
    if (opt_binlog_dbug_fsync_sleep > 0)
      my_sleep(opt_binlog_dbug_fsync_sleep);
#endif
  }
  return err;
}

void MYSQL_BIN_LOG::start_union_events(THD *thd, query_id_t query_id_param)
{
  DBUG_ASSERT(!thd->binlog_evt_union.do_union);
  thd->binlog_evt_union.do_union= TRUE;
  thd->binlog_evt_union.unioned_events= FALSE;
  thd->binlog_evt_union.unioned_events_trans= FALSE;
  thd->binlog_evt_union.first_query_id= query_id_param;
}

void MYSQL_BIN_LOG::stop_union_events(THD *thd)
{
  DBUG_ASSERT(thd->binlog_evt_union.do_union);
  thd->binlog_evt_union.do_union= FALSE;
}

bool MYSQL_BIN_LOG::is_query_in_union(THD *thd, query_id_t query_id_param)
{
  return (thd->binlog_evt_union.do_union && 
          query_id_param >= thd->binlog_evt_union.first_query_id);
}

/** 
  This function checks if a transactional table was updated by the
  current transaction.

  @param thd The client thread that executed the current statement.
  @return
    @c true if a transactional table was updated, @c false otherwise.
*/
bool
trans_has_updated_trans_table(const THD* thd)
{
  binlog_cache_mngr *const cache_mngr=
    (binlog_cache_mngr*) thd_get_ha_data(thd, binlog_hton);

  return (cache_mngr ? !cache_mngr->trx_cache.empty() : 0);
}

/** 
  This function checks if a transactional table was updated by the
  current statement.

  @param thd The client thread that executed the current statement.
  @return
    @c true if a transactional table was updated, @c false otherwise.
*/
bool
stmt_has_updated_trans_table(const THD *thd)
{
  Ha_trx_info *ha_info;

  for (ha_info= thd->transaction.stmt.ha_list; ha_info;
       ha_info= ha_info->next())
  {
    if (ha_info->is_trx_read_write() && ha_info->ht() != binlog_hton)
      return (TRUE);
  }
  return (FALSE);
}

/** 
  This function checks if either a trx-cache or a non-trx-cache should
  be used. If @c bin_log_direct_non_trans_update is active or the format
  is either MIXED or ROW, the cache to be used depends on the flag @c
  is_transactional. 

  On the other hand, if binlog_format is STMT or direct option is
  OFF, the trx-cache should be used if and only if the statement is
  transactional or the trx-cache is not empty. Otherwise, the
  non-trx-cache should be used.

  @param thd              The client thread.
  @param is_transactional The changes are related to a trx-table.
  @return
    @c true if a trx-cache should be used, @c false otherwise.
*/
bool use_trans_cache(const THD* thd, bool is_transactional)
{
  if (is_transactional)
    return 1;
  binlog_cache_mngr *const cache_mngr=
    (binlog_cache_mngr*) thd_get_ha_data(thd, binlog_hton);

  return ((thd->is_current_stmt_binlog_format_row() ||
           thd->variables.binlog_direct_non_trans_update) ? 0 :
          !cache_mngr->trx_cache.empty());
}

/**
  This function checks if a transaction, either a multi-statement
  or a single statement transaction is about to commit or not.

  @param thd The client thread that executed the current statement.
  @param all Committing a transaction (i.e. TRUE) or a statement
             (i.e. FALSE).
  @return
    @c true if committing a transaction, otherwise @c false.
*/
bool ending_trans(THD* thd, const bool all)
{
  return (all || ending_single_stmt_trans(thd, all));
}

/**
  This function checks if a single statement transaction is about
  to commit or not.

  @param thd The client thread that executed the current statement.
  @param all Committing a transaction (i.e. TRUE) or a statement
             (i.e. FALSE).
  @return
    @c true if committing a single statement transaction, otherwise
    @c false.
*/
bool ending_single_stmt_trans(THD* thd, const bool all)
{
  return (!all && !thd->in_multi_stmt_transaction_mode());
}

/**
  This function checks if a non-transactional table was updated by
  the current transaction.

  @param thd The client thread that executed the current statement.
  @return
    @c true if a non-transactional table was updated, @c false
    otherwise.
*/
bool trans_has_updated_non_trans_table(const THD* thd)
{
  return (thd->transaction.all.modified_non_trans_table ||
          thd->transaction.stmt.modified_non_trans_table);
}

/**
  This function checks if a non-transactional table was updated by the
  current statement.

  @param thd The client thread that executed the current statement.
  @return
    @c true if a non-transactional table was updated, @c false otherwise.
*/
bool stmt_has_updated_non_trans_table(const THD* thd)
{
  return (thd->transaction.stmt.modified_non_trans_table);
}

/*
  These functions are placed in this file since they need access to
  binlog_hton, which has internal linkage.
*/

binlog_cache_mngr *THD::binlog_setup_trx_data()
{
  DBUG_ENTER("THD::binlog_setup_trx_data");
  binlog_cache_mngr *cache_mngr=
    (binlog_cache_mngr*) thd_get_ha_data(this, binlog_hton);

  if (cache_mngr)
    DBUG_RETURN(cache_mngr);                             // Already set up

  cache_mngr= (binlog_cache_mngr*) my_malloc(sizeof(binlog_cache_mngr), MYF(MY_ZEROFILL));
  if (!cache_mngr ||
      open_cached_file(&cache_mngr->stmt_cache.cache_log, mysql_tmpdir,
                       LOG_PREFIX, (size_t)binlog_stmt_cache_size, MYF(MY_WME)) ||
      open_cached_file(&cache_mngr->trx_cache.cache_log, mysql_tmpdir,
                       LOG_PREFIX, (size_t)binlog_cache_size, MYF(MY_WME)))
  {
    my_free(cache_mngr);
    DBUG_RETURN(0);                      // Didn't manage to set it up
  }
  thd_set_ha_data(this, binlog_hton, cache_mngr);

  cache_mngr= new (cache_mngr)
              binlog_cache_mngr(max_binlog_stmt_cache_size,
                                max_binlog_cache_size,
                                &binlog_stmt_cache_use,
                                &binlog_stmt_cache_disk_use,
                                &binlog_cache_use,
                                &binlog_cache_disk_use);
  DBUG_RETURN(cache_mngr);
}

/*
  Function to start a statement and optionally a transaction for the
  binary log.

  SYNOPSIS
    binlog_start_trans_and_stmt()

  DESCRIPTION

    This function does three things:
    - Start a transaction if not in autocommit mode or if a BEGIN
      statement has been seen.

    - Start a statement transaction to allow us to truncate the cache.

    - Save the current binlog position so that we can roll back the
      statement by truncating the cache.

      We only update the saved position if the old one was undefined,
      the reason is that there are some cases (e.g., for CREATE-SELECT)
      where the position is saved twice (e.g., both in
      select_create::prepare() and THD::binlog_write_table_map()) , but
      we should use the first. This means that calls to this function
      can be used to start the statement before the first table map
      event, to include some extra events.
 */

void
THD::binlog_start_trans_and_stmt()
{
  binlog_cache_mngr *cache_mngr= (binlog_cache_mngr*) thd_get_ha_data(this, binlog_hton);
  DBUG_ENTER("binlog_start_trans_and_stmt");
  DBUG_PRINT("enter", ("cache_mngr: %p  cache_mngr->trx_cache.get_prev_position(): %lu",
                       cache_mngr,
                       (cache_mngr ? (ulong) cache_mngr->trx_cache.get_prev_position() :
                        (ulong) 0)));

  if (cache_mngr == NULL ||
      cache_mngr->trx_cache.get_prev_position() == MY_OFF_T_UNDEF)
  {
    this->binlog_set_stmt_begin();
    bool mstmt_mode= in_multi_stmt_transaction_mode();
#ifdef WITH_WSREP
      /* Write Gtid
         Get domain id only when gtid mode is set
         If this event is replicate through a master then ,
         we will forward the same gtid another nodes
         We have to do this only one time in mysql transaction.
         Since this function is called multiple times , We will check for
         ha_info->is_started()
       */
    Ha_trx_info *ha_info;
    ha_info= this->ha_data[binlog_hton->slot].ha_info + (mstmt_mode ? 1 : 0);

    if (!ha_info->is_started() && wsrep_gtid_mode
            && this->variables.gtid_seq_no)
    {
      binlog_cache_mngr *const cache_mngr=
        (binlog_cache_mngr*) thd_get_ha_data(this, binlog_hton);
      binlog_cache_data *cache_data= cache_mngr->get_binlog_cache_data(1);
      IO_CACHE *file= &cache_data->cache_log;
      Log_event_writer writer(file, cache_data);
        Gtid_log_event gtid_event(this, this->variables.gtid_seq_no,
                            this->variables.gtid_domain_id,
                            true, LOG_EVENT_SUPPRESS_USE_F,
                            true, 0);
      gtid_event.server_id= this->variables.server_id;
      writer.write(&gtid_event);
    }
#endif
    if (mstmt_mode)
      trans_register_ha(this, TRUE, binlog_hton);
    trans_register_ha(this, FALSE, binlog_hton);
    /*
      Mark statement transaction as read/write. We never start
      a binary log transaction and keep it read-only,
      therefore it's best to mark the transaction read/write just
      at the same time we start it.
      Not necessary to mark the normal transaction read/write
      since the statement-level flag will be propagated automatically
      inside ha_commit_trans.
    */
    ha_data[binlog_hton->slot].ha_info[0].set_trx_read_write();
  }
  DBUG_VOID_RETURN;
}

void THD::binlog_set_stmt_begin() {
  binlog_cache_mngr *cache_mngr=
    (binlog_cache_mngr*) thd_get_ha_data(this, binlog_hton);

  /*
    The call to binlog_trans_log_savepos() might create the cache_mngr
    structure, if it didn't exist before, so we save the position
    into an auto variable and then write it into the transaction
    data for the binary log (i.e., cache_mngr).
  */
  my_off_t pos= 0;
  binlog_trans_log_savepos(this, &pos);
  cache_mngr= (binlog_cache_mngr*) thd_get_ha_data(this, binlog_hton);
  cache_mngr->trx_cache.set_prev_position(pos);
}

static int
binlog_start_consistent_snapshot(handlerton *hton, THD *thd)
{
  int err= 0;
  DBUG_ENTER("binlog_start_consistent_snapshot");

  binlog_cache_mngr *const cache_mngr= thd->binlog_setup_trx_data();

  /* Server layer calls us with LOCK_commit_ordered locked, so this is safe. */
  mysql_mutex_assert_owner(&LOCK_commit_ordered);
  strmake_buf(cache_mngr->last_commit_pos_file, mysql_bin_log.last_commit_pos_file);
  cache_mngr->last_commit_pos_offset= mysql_bin_log.last_commit_pos_offset;

  trans_register_ha(thd, TRUE, hton);

  DBUG_RETURN(err);
}

/**
  This function writes a table map to the binary log. 
  Note that in order to keep the signature uniform with related methods,
  we use a redundant parameter to indicate whether a transactional table
  was changed or not.

  If with_annotate != NULL and
  *with_annotate = TRUE write also Annotate_rows before the table map.
 
  @param table             a pointer to the table.
  @param is_transactional  @c true indicates a transactional table,
                           otherwise @c false a non-transactional.
  @return
    nonzero if an error pops up when writing the table map event.
*/
int THD::binlog_write_table_map(TABLE *table, bool is_transactional,
                                my_bool *with_annotate)
{
  int error;
  DBUG_ENTER("THD::binlog_write_table_map");
  DBUG_PRINT("enter", ("table: %p  (%s: #%lu)",
                       table, table->s->table_name.str,
                       table->s->table_map_id));

  /* Ensure that all events in a GTID group are in the same cache */
  if (variables.option_bits & OPTION_GTID_BEGIN)
    is_transactional= 1;
  
  /* Pre-conditions */
  DBUG_ASSERT(is_current_stmt_binlog_format_row());
  DBUG_ASSERT(WSREP_EMULATE_BINLOG(this) || mysql_bin_log.is_open());
  DBUG_ASSERT(table->s->table_map_id != ULONG_MAX);

  Table_map_log_event
    the_event(this, table, table->s->table_map_id, is_transactional);

  if (binlog_table_maps == 0)
    binlog_start_trans_and_stmt();

  binlog_cache_mngr *const cache_mngr=
    (binlog_cache_mngr*) thd_get_ha_data(this, binlog_hton);
  binlog_cache_data *cache_data= (cache_mngr->
                                  get_binlog_cache_data(is_transactional));
  IO_CACHE *file= &cache_data->cache_log;
  Log_event_writer writer(file, cache_data);

  if (with_annotate && *with_annotate)
  {
    Annotate_rows_log_event anno(table->in_use, is_transactional, false);
    /* Annotate event should be written not more than once */
    *with_annotate= 0;
    if (unlikely((error= writer.write(&anno))))
    {
      if (my_errno == EFBIG)
        cache_data->set_incident();
      DBUG_RETURN(error);
    }
  }
  if (unlikely((error= writer.write(&the_event))))
    DBUG_RETURN(error);

  binlog_table_maps++;
  DBUG_RETURN(0);
}

/**
  This function retrieves a pending row event from a cache which is
  specified through the parameter @c is_transactional. Respectively, when it
  is @c true, the pending event is returned from the transactional cache.
  Otherwise from the non-transactional cache.

  @param is_transactional  @c true indicates a transactional cache,
                           otherwise @c false a non-transactional.
  @return
    The row event if any. 
*/
Rows_log_event*
THD::binlog_get_pending_rows_event(bool is_transactional) const
{
  Rows_log_event* rows= NULL;
  binlog_cache_mngr *const cache_mngr=
    (binlog_cache_mngr*) thd_get_ha_data(this, binlog_hton);

  /*
    This is less than ideal, but here's the story: If there is no cache_mngr,
    prepare_pending_rows_event() has never been called (since the cache_mngr
    is set up there). In that case, we just return NULL.
   */
  if (cache_mngr)
  {
    binlog_cache_data *cache_data=
      cache_mngr->get_binlog_cache_data(use_trans_cache(this, is_transactional));

    rows= cache_data->pending();
  }
  return (rows);
}

/**
  This function stores a pending row event into a cache which is specified
  through the parameter @c is_transactional. Respectively, when it is @c
  true, the pending event is stored into the transactional cache. Otherwise
  into the non-transactional cache.

  @param evt               a pointer to the row event.
  @param is_transactional  @c true indicates a transactional cache,
                           otherwise @c false a non-transactional.
*/
void
THD::binlog_set_pending_rows_event(Rows_log_event* ev, bool is_transactional)
{
  binlog_cache_mngr *const cache_mngr= binlog_setup_trx_data();

  DBUG_ASSERT(cache_mngr);

  binlog_cache_data *cache_data=
    cache_mngr->get_binlog_cache_data(use_trans_cache(this, is_transactional));

  cache_data->set_pending(ev);
}


/**
  This function removes the pending rows event, discarding any outstanding
  rows. If there is no pending rows event available, this is effectively a
  no-op.

  @param thd               a pointer to the user thread.
  @param is_transactional  @c true indicates a transactional cache,
                           otherwise @c false a non-transactional.
*/
int
MYSQL_BIN_LOG::remove_pending_rows_event(THD *thd, bool is_transactional)
{
  DBUG_ENTER("MYSQL_BIN_LOG::remove_pending_rows_event");

  binlog_cache_mngr *const cache_mngr=
    (binlog_cache_mngr*) thd_get_ha_data(thd, binlog_hton);

  DBUG_ASSERT(cache_mngr);

  binlog_cache_data *cache_data=
    cache_mngr->get_binlog_cache_data(use_trans_cache(thd, is_transactional));

  if (Rows_log_event* pending= cache_data->pending())
  {
    delete pending;
    cache_data->set_pending(NULL);
  }

  DBUG_RETURN(0);
}

/*
  Moves the last bunch of rows from the pending Rows event to a cache (either
  transactional cache if is_transaction is @c true, or the non-transactional
  cache otherwise. Sets a new pending event.

  @param thd               a pointer to the user thread.
  @param evt               a pointer to the row event.
  @param is_transactional  @c true indicates a transactional cache,
                           otherwise @c false a non-transactional.
*/
int
MYSQL_BIN_LOG::flush_and_set_pending_rows_event(THD *thd,
                                                Rows_log_event* event,
                                                bool is_transactional)
{
  DBUG_ENTER("MYSQL_BIN_LOG::flush_and_set_pending_rows_event(event)");
  DBUG_ASSERT(WSREP_EMULATE_BINLOG(thd) || mysql_bin_log.is_open());
  DBUG_PRINT("enter", ("event: %p", event));

  binlog_cache_mngr *const cache_mngr=
    (binlog_cache_mngr*) thd_get_ha_data(thd, binlog_hton);

  DBUG_ASSERT(cache_mngr);

  binlog_cache_data *cache_data=
    cache_mngr->get_binlog_cache_data(use_trans_cache(thd, is_transactional));

  DBUG_PRINT("info", ("cache_mngr->pending(): %p", cache_data->pending()));

  if (Rows_log_event* pending= cache_data->pending())
  {
    Log_event_writer writer(&cache_data->cache_log, cache_data);

    /*
      Write pending event to the cache.
    */
    DBUG_EXECUTE_IF("simulate_disk_full_at_flush_pending",
                    {DBUG_SET("+d,simulate_file_write_error");});
    if (writer.write(pending))
    {
      set_write_error(thd, is_transactional);
      if (check_write_error(thd) && cache_data &&
          stmt_has_updated_non_trans_table(thd))
        cache_data->set_incident();
      delete pending;
      cache_data->set_pending(NULL);
      DBUG_EXECUTE_IF("simulate_disk_full_at_flush_pending",
                      {DBUG_SET("-d,simulate_file_write_error");});
      DBUG_RETURN(1);
    }

    delete pending;
  }

  thd->binlog_set_pending_rows_event(event, is_transactional);

  DBUG_RETURN(0);
}


/* Generate a new global transaction ID, and write it to the binlog */

bool
MYSQL_BIN_LOG::write_gtid_event(THD *thd, bool standalone,
                                bool is_transactional, uint64 commit_id)
{
  rpl_gtid gtid;
  uint32 domain_id;
  uint32 local_server_id;
  uint64 seq_no;
  int err;
  DBUG_ENTER("write_gtid_event");
  DBUG_PRINT("enter", ("standalone: %d", standalone));

#ifdef WITH_WSREP
  if (WSREP(thd) && thd->wsrep_trx_meta.gtid.seqno != -1 && wsrep_gtid_mode && !thd->variables.gtid_seq_no)
  {
    domain_id= wsrep_gtid_domain_id;
  } else {
#endif /* WITH_WSREP */
  domain_id= thd->variables.gtid_domain_id;
#ifdef WITH_WSREP
  }
#endif /* WITH_WSREP */
  local_server_id= thd->variables.server_id;
  seq_no= thd->variables.gtid_seq_no;

  DBUG_ASSERT(local_server_id != 0);

  if (thd->variables.option_bits & OPTION_GTID_BEGIN)
  {
    DBUG_PRINT("error", ("OPTION_GTID_BEGIN is set. "
                         "Master and slave will have different GTID values"));
    /* Reset the flag, as we will write out a GTID anyway */
    thd->variables.option_bits&= ~OPTION_GTID_BEGIN;
  }

  /*
    Reset the session variable gtid_seq_no, to reduce the risk of accidentally
    producing a duplicate GTID.
  */
  thd->variables.gtid_seq_no= 0;
  if (seq_no != 0)
  {
    /* Use the specified sequence number. */
    gtid.domain_id= domain_id;
    gtid.server_id= local_server_id;
    gtid.seq_no= seq_no;
    err= rpl_global_gtid_binlog_state.update(&gtid, opt_gtid_strict_mode);
    if (err && thd->get_stmt_da()->sql_errno()==ER_GTID_STRICT_OUT_OF_ORDER)
      errno= ER_GTID_STRICT_OUT_OF_ORDER;
  }
  else
  {
    /* Allocate the next sequence number for the GTID. */
    err= rpl_global_gtid_binlog_state.update_with_next_gtid(domain_id,
                                                            local_server_id, &gtid);
    seq_no= gtid.seq_no;
  }
  if (err)
    DBUG_RETURN(true);

  thd->set_last_commit_gtid(gtid);

  Gtid_log_event gtid_event(thd, seq_no, domain_id, standalone,
                            LOG_EVENT_SUPPRESS_USE_F, is_transactional,
                            commit_id);

  /* Write the event to the binary log. */
  DBUG_ASSERT(this == &mysql_bin_log);

#ifdef WITH_WSREP
  if (wsrep_gtid_mode && is_gtid_cached(thd))
    DBUG_RETURN(false);
#endif

  if (write_event(&gtid_event))
    DBUG_RETURN(true);
  status_var_add(thd->status_var.binlog_bytes_written, gtid_event.data_written);

  DBUG_RETURN(false);
}


int
MYSQL_BIN_LOG::write_state_to_file()
{
  File file_no;
  IO_CACHE cache;
  char buf[FN_REFLEN];
  int err;
  bool opened= false;
  bool log_inited= false;

  fn_format(buf, opt_bin_logname, mysql_data_home, ".state",
            MY_UNPACK_FILENAME);
  if ((file_no= mysql_file_open(key_file_binlog_state, buf,
                                O_RDWR|O_CREAT|O_TRUNC|O_BINARY,
                                MYF(MY_WME))) < 0)
  {
    err= 1;
    goto err;
  }
  opened= true;
  if ((err= init_io_cache(&cache, file_no, IO_SIZE, WRITE_CACHE, 0, 0,
                           MYF(MY_WME|MY_WAIT_IF_FULL))))
    goto err;
  log_inited= true;
  if ((err= rpl_global_gtid_binlog_state.write_to_iocache(&cache)))
    goto err;
  log_inited= false;
  if ((err= end_io_cache(&cache)))
    goto err;
  if ((err= mysql_file_sync(file_no, MYF(MY_WME|MY_SYNC_FILESIZE))))
    goto err;
  goto end;

err:
  sql_print_error("Error writing binlog state to file '%s'.\n", buf);
  if (log_inited)
    end_io_cache(&cache);
end:
  if (opened)
    mysql_file_close(file_no, MYF(0));

  return err;
}


/*
  Initialize the binlog state from the master-bin.state file, at server startup.

  Returns:
    0 for success.
    2 for when .state file did not exist.
    1 for other error.
*/
int
MYSQL_BIN_LOG::read_state_from_file()
{
  File file_no;
  IO_CACHE cache;
  char buf[FN_REFLEN];
  int err;
  bool opened= false;
  bool log_inited= false;

  fn_format(buf, opt_bin_logname, mysql_data_home, ".state",
            MY_UNPACK_FILENAME);
  if ((file_no= mysql_file_open(key_file_binlog_state, buf,
                                O_RDONLY|O_BINARY, MYF(0))) < 0)
  {
    if (my_errno != ENOENT)
    {
      err= 1;
      goto err;
    }
    else
    {
      /*
        If the state file does not exist, this is the first server startup
        with GTID enabled. So initialize to empty state.
      */
      rpl_global_gtid_binlog_state.reset();
      err= 2;
      goto end;
    }
  }
  opened= true;
  if ((err= init_io_cache(&cache, file_no, IO_SIZE, READ_CACHE, 0, 0,
                          MYF(MY_WME|MY_WAIT_IF_FULL))))
    goto err;
  log_inited= true;
  if ((err= rpl_global_gtid_binlog_state.read_from_iocache(&cache)))
    goto err;
  goto end;

err:
  sql_print_error("Error reading binlog GTID state from file '%s'.\n", buf);
end:
  if (log_inited)
    end_io_cache(&cache);
  if (opened)
    mysql_file_close(file_no, MYF(0));

  return err;
}


int
MYSQL_BIN_LOG::get_most_recent_gtid_list(rpl_gtid **list, uint32 *size)
{
  return rpl_global_gtid_binlog_state.get_most_recent_gtid_list(list, size);
}


bool
MYSQL_BIN_LOG::append_state_pos(String *str)
{
  return rpl_global_gtid_binlog_state.append_pos(str);
}


bool
MYSQL_BIN_LOG::append_state(String *str)
{
  return rpl_global_gtid_binlog_state.append_state(str);
}


bool
MYSQL_BIN_LOG::is_empty_state()
{
  return (rpl_global_gtid_binlog_state.count() == 0);
}


bool
MYSQL_BIN_LOG::find_in_binlog_state(uint32 domain_id, uint32 server_id_arg,
                                    rpl_gtid *out_gtid)
{
  rpl_gtid *gtid;
  if ((gtid= rpl_global_gtid_binlog_state.find(domain_id, server_id_arg)))
    *out_gtid= *gtid;
  return gtid != NULL;
}


bool
MYSQL_BIN_LOG::lookup_domain_in_binlog_state(uint32 domain_id,
                                             rpl_gtid *out_gtid)
{
  rpl_gtid *found_gtid;

  if ((found_gtid= rpl_global_gtid_binlog_state.find_most_recent(domain_id)))
  {
    *out_gtid= *found_gtid;
    return true;
  }

  return false;
}


int
MYSQL_BIN_LOG::bump_seq_no_counter_if_needed(uint32 domain_id, uint64 seq_no)
{
  return rpl_global_gtid_binlog_state.bump_seq_no_if_needed(domain_id, seq_no);
}


bool
MYSQL_BIN_LOG::check_strict_gtid_sequence(uint32 domain_id,
                                          uint32 server_id_arg,
                                          uint64 seq_no)
{
  return rpl_global_gtid_binlog_state.check_strict_sequence(domain_id,
                                                            server_id_arg,
                                                            seq_no);
}


/**
  Write an event to the binary log. If with_annotate != NULL and
  *with_annotate = TRUE write also Annotate_rows before the event
  (this should happen only if the event is a Table_map).
*/

bool MYSQL_BIN_LOG::write(Log_event *event_info, my_bool *with_annotate)
{
  THD *thd= event_info->thd;
  bool error= 1;
  binlog_cache_data *cache_data= 0;
  bool is_trans_cache= FALSE;
  bool using_trans= event_info->use_trans_cache();
  bool direct= event_info->use_direct_logging();
  ulong UNINIT_VAR(prev_binlog_id);
  DBUG_ENTER("MYSQL_BIN_LOG::write(Log_event *)");

  /*
    When binary logging is not enabled (--log-bin=0), wsrep-patch partially
    enables it without opening the binlog file (MYSQL_BIN_LOG::open().
    So, avoid writing to binlog file.
  */
  if (direct &&
      (wsrep_emulate_bin_log ||
       (WSREP(thd) && !(thd->variables.option_bits & OPTION_BIN_LOG))))
    DBUG_RETURN(0);

  if (thd->variables.option_bits & OPTION_GTID_BEGIN)
  {
    DBUG_PRINT("info", ("OPTION_GTID_BEGIN was set"));
    /* Wait for commit from binary log before we commit */
    direct= 0;
    using_trans= 1;
  }

  if (thd->binlog_evt_union.do_union)
  {
    /*
      In Stored function; Remember that function call caused an update.
      We will log the function call to the binary log on function exit
    */
    thd->binlog_evt_union.unioned_events= TRUE;
    thd->binlog_evt_union.unioned_events_trans |= using_trans;
    DBUG_RETURN(0);
  }

  /*
    We only end the statement if we are in a top-level statement.  If
    we are inside a stored function, we do not end the statement since
    this will close all tables on the slave. But there can be a special case
    where we are inside a stored function/trigger and a SAVEPOINT is being
    set in side the stored function/trigger. This SAVEPOINT execution will
    force the pending event to be flushed without an STMT_END_F flag. This
    will result in a case where following DMLs will be considered as part of
    same statement and result in data loss on slave. Hence in this case we
    force the end_stmt to be true.
  */
  bool const end_stmt= (thd->in_sub_stmt && thd->lex->sql_command ==
                        SQLCOM_SAVEPOINT) ? true :
    (thd->locked_tables_mode && thd->lex->requires_prelocking());
  if (thd->binlog_flush_pending_rows_event(end_stmt, using_trans))
    DBUG_RETURN(error);

  /*
     In most cases this is only called if 'is_open()' is true; in fact this is
     mostly called if is_open() *was* true a few instructions before, but it
     could have changed since.
  */
  /* applier and replayer can skip writing binlog events */
  if ((WSREP_EMULATE_BINLOG(thd) &&
       IF_WSREP(thd->wsrep_exec_mode != REPL_RECV, 0)) || is_open())
  {
    my_off_t UNINIT_VAR(my_org_b_tell);
#ifdef HAVE_REPLICATION
    /*
      In the future we need to add to the following if tests like
      "do the involved tables match (to be implemented)
      binlog_[wild_]{do|ignore}_table?" (WL#1049)"
    */
    const char *local_db= event_info->get_db();

    bool option_bin_log_flag= (thd->variables.option_bits & OPTION_BIN_LOG);

    /*
      Log all updates to binlog cache so that they can get replicated to other
      nodes. A check has been added to stop them from getting logged into
      binary log files.
    */
    if (WSREP(thd)) option_bin_log_flag= true;

    if ((!(option_bin_log_flag)) ||
	(thd->lex->sql_command != SQLCOM_ROLLBACK_TO_SAVEPOINT &&
         thd->lex->sql_command != SQLCOM_SAVEPOINT &&
         !binlog_filter->db_ok(local_db)))
      DBUG_RETURN(0);
#endif /* HAVE_REPLICATION */

    IO_CACHE *file= NULL;

    if (direct)
    {
      int res;
      uint64 commit_id= 0;
      DBUG_PRINT("info", ("direct is set"));
      if ((res= thd->wait_for_prior_commit()))
        DBUG_RETURN(res);
      file= &log_file;
      my_org_b_tell= my_b_tell(file);
      mysql_mutex_lock(&LOCK_log);
      prev_binlog_id= current_binlog_id;
      DBUG_EXECUTE_IF("binlog_force_commit_id",
        {
          const LEX_CSTRING commit_name= { STRING_WITH_LEN("commit_id") };
          bool null_value;
          user_var_entry *entry=
            (user_var_entry*) my_hash_search(&thd->user_vars,
                                             (uchar*) commit_name.str,
                                             commit_name.length);
          commit_id= entry->val_int(&null_value);
        });
      if (write_gtid_event(thd, true, using_trans, commit_id))
        goto err;
    }
    else
    {
      binlog_cache_mngr *const cache_mngr= thd->binlog_setup_trx_data();
      if (!cache_mngr)
        goto err;

      is_trans_cache= use_trans_cache(thd, using_trans);
      cache_data= cache_mngr->get_binlog_cache_data(is_trans_cache);
      file= &cache_data->cache_log;

      if (thd->lex->stmt_accessed_non_trans_temp_table())
        cache_data->set_changes_to_non_trans_temp_table();

      thd->binlog_start_trans_and_stmt();
    }
    DBUG_PRINT("info",("event type: %d",event_info->get_type_code()));

    /*
       No check for auto events flag here - this write method should
       never be called if auto-events are enabled.

       Write first log events which describe the 'run environment'
       of the SQL command. If row-based binlogging, Insert_id, Rand
       and other kind of "setting context" events are not needed.
    */

    if (with_annotate && *with_annotate)
    {
      DBUG_ASSERT(event_info->get_type_code() == TABLE_MAP_EVENT);
      Annotate_rows_log_event anno(thd, using_trans, direct);
      /* Annotate event should be written not more than once */
      *with_annotate= 0;
      if (write_event(&anno, cache_data, file))
        goto err;
    }

    {
      if (!thd->is_current_stmt_binlog_format_row())
      {
        if (thd->stmt_depends_on_first_successful_insert_id_in_prev_stmt)
        {
          Intvar_log_event e(thd,(uchar) LAST_INSERT_ID_EVENT,
                             thd->first_successful_insert_id_in_prev_stmt_for_binlog,
                             using_trans, direct);
          if (write_event(&e, cache_data, file))
            goto err;
        }
        if (thd->auto_inc_intervals_in_cur_stmt_for_binlog.nb_elements() > 0)
        {
          DBUG_PRINT("info",("number of auto_inc intervals: %u",
                             thd->auto_inc_intervals_in_cur_stmt_for_binlog.
                             nb_elements()));
          Intvar_log_event e(thd, (uchar) INSERT_ID_EVENT,
                             thd->auto_inc_intervals_in_cur_stmt_for_binlog.
                             minimum(), using_trans, direct);
          if (write_event(&e, cache_data, file))
            goto err;
        }
        if (thd->rand_used)
        {
          Rand_log_event e(thd,thd->rand_saved_seed1,thd->rand_saved_seed2,
                           using_trans, direct);
          if (write_event(&e, cache_data, file))
            goto err;
        }
        if (thd->user_var_events.elements)
        {
          for (uint i= 0; i < thd->user_var_events.elements; i++)
          {
            BINLOG_USER_VAR_EVENT *user_var_event;
            get_dynamic(&thd->user_var_events,(uchar*) &user_var_event, i);

            /* setting flags for user var log event */
            uchar flags= User_var_log_event::UNDEF_F;
            if (user_var_event->unsigned_flag)
              flags|= User_var_log_event::UNSIGNED_F;

            User_var_log_event e(thd, user_var_event->user_var_event->name.str,
                                 user_var_event->user_var_event->name.length,
                                 user_var_event->value,
                                 user_var_event->length,
                                 user_var_event->type,
                                 user_var_event->charset_number,
                                 flags,
                                 using_trans,
                                 direct);
            if (write_event(&e, cache_data, file))
              goto err;
          }
        }
      }
    }

    /*
      Write the event.
    */
    if (write_event(event_info, cache_data, file) ||
        DBUG_EVALUATE_IF("injecting_fault_writing", 1, 0))
      goto err;

    error= 0;
err:
    if (direct)
    {
      my_off_t offset= my_b_tell(file);
      bool check_purge= false;
      DBUG_ASSERT(!is_relay_log);

      if (likely(!error))
      {
        bool synced;

        if ((error= flush_and_sync(&synced)))
        {
        }
        else
        {
          mysql_mutex_assert_not_owner(&LOCK_prepare_ordered);
          mysql_mutex_assert_owner(&LOCK_log);
          mysql_mutex_assert_not_owner(&LOCK_after_binlog_sync);
          mysql_mutex_assert_not_owner(&LOCK_commit_ordered);
#ifdef HAVE_REPLICATION
          if (repl_semisync_master.report_binlog_update(thd, log_file_name,
                                                        file->pos_in_file))
          {
            sql_print_error("Failed to run 'after_flush' hooks");
            error= 1;
          }
          else
#endif
          {
            /*
              update binlog_end_pos so it can be read by dump thread
              note: must be _after_ the RUN_HOOK(after_flush) or else
              semi-sync might not have put the transaction into
              it's list before dump-thread tries to send it
            */
            update_binlog_end_pos(offset);
            /*
              If a transaction with the LOAD DATA statement is divided
              into logical mini-transactions (of the 10K rows) and binlog
              is rotated, then the last portion of data may be lost due to
              wsrep handler re-registration at the boundary of the split.
              Since splitting of the LOAD DATA into mini-transactions is
              logical, we should not allow these mini-transactions to fall
              into separate binlogs. Therefore, it is necessary to prohibit
              the rotation of binlog in the middle of processing LOAD DATA:
            */
#ifdef WITH_WSREP
            if (!thd->wsrep_split_flag)
            {
#endif /* WITH_WSREP */
            if (unlikely((error= rotate(false, &check_purge))))
              check_purge= false;
#ifdef WITH_WSREP
            }
#endif /* WITH_WSREP */
          }
        }
      }

      status_var_add(thd->status_var.binlog_bytes_written,
                     offset - my_org_b_tell);

      mysql_mutex_lock(&LOCK_after_binlog_sync);
      mysql_mutex_unlock(&LOCK_log);

      mysql_mutex_assert_not_owner(&LOCK_prepare_ordered);
      mysql_mutex_assert_not_owner(&LOCK_log);
      mysql_mutex_assert_owner(&LOCK_after_binlog_sync);
      mysql_mutex_assert_not_owner(&LOCK_commit_ordered);
#ifdef HAVE_REPLICATION
      if (repl_semisync_master.wait_after_sync(log_file_name,
                                               file->pos_in_file))
      {
        error=1;
        /* error is already printed inside hook */
      }
#endif

      /*
        Take mutex to protect against a reader seeing partial writes of 64-bit
        offset on 32-bit CPUs.
      */
      mysql_mutex_lock(&LOCK_commit_ordered);
      mysql_mutex_unlock(&LOCK_after_binlog_sync);
      last_commit_pos_offset= offset;
      mysql_mutex_unlock(&LOCK_commit_ordered);

      if (check_purge)
        checkpoint_and_purge(prev_binlog_id);
    }

    if (unlikely(error))
    {
      set_write_error(thd, is_trans_cache);
      if (check_write_error(thd) && cache_data &&
          stmt_has_updated_non_trans_table(thd))
        cache_data->set_incident();
    }
  }

  DBUG_RETURN(error);
}


int error_log_print(enum loglevel level, const char *format,
                    va_list args)
{
  return logger.error_log_print(level, format, args);
}


bool slow_log_print(THD *thd, const char *query, uint query_length,
                    ulonglong current_utime)
{
  return logger.slow_log_print(thd, query, query_length, current_utime);
}


/**
  Decide if we should log the command to general log

  @retval
     FALSE  No logging
     TRUE   Ok to log
*/

bool LOGGER::log_command(THD *thd, enum enum_server_command command)
{
  /*
    Log command if we have at least one log event handler enabled and want
    to log this king of commands
  */
  if (!(*general_log_handler_list && (what_to_log & (1L << (uint) command))))
    return FALSE;

  /*
    If LOG_SLOW_DISABLE_SLAVE is set when slave thread starts, then
    OPTION_LOG_OFF is set.
    Only the super user can set this bit.
  */
  return !(thd->variables.option_bits & OPTION_LOG_OFF);
}


bool general_log_print(THD *thd, enum enum_server_command command,
                       const char *format, ...)
{
  va_list args;
  uint error= 0;

  /* Print the message to the buffer if we want to log this kind of commands */
  if (! logger.log_command(thd, command))
    return FALSE;

  va_start(args, format);
  error= logger.general_log_print(thd, command, format, args);
  va_end(args);

  return error;
}

bool general_log_write(THD *thd, enum enum_server_command command,
                       const char *query, size_t query_length)
{
  /* Write the message to the log if we want to log this king of commands */
  if (logger.log_command(thd, command) || mysql_audit_general_enabled())
    return logger.general_log_write(thd, command, query, query_length);

  return FALSE;
}


static void
binlog_checkpoint_callback(void *cookie)
{
  MYSQL_BIN_LOG::xid_count_per_binlog *entry=
    (MYSQL_BIN_LOG::xid_count_per_binlog *)cookie;
  /*
    For every supporting engine, we increment the xid_count and issue a
    commit_checkpoint_request(). Then we can count when all
    commit_checkpoint_notify() callbacks have occurred, and then log a new
    binlog checkpoint event.
  */
  mysql_bin_log.mark_xids_active(entry->binlog_id, 1);
}


/*
  Request a commit checkpoint from each supporting engine.
  This must be called after each binlog rotate, and after LOCK_log has been
  released. The xid_count value in the xid_count_per_binlog entry was
  incremented by 1 and will be decremented in this function; this ensures
  that the entry will not go away early despite LOCK_log not being held.
*/
void
MYSQL_BIN_LOG::do_checkpoint_request(ulong binlog_id)
{
  xid_count_per_binlog *entry;

  /*
    Find the binlog entry, and invoke commit_checkpoint_request() on it in
    each supporting storage engine.
  */
  mysql_mutex_lock(&LOCK_xid_list);
  I_List_iterator<xid_count_per_binlog> it(binlog_xid_count_list);
  do {
    entry= it++;
    DBUG_ASSERT(entry /* binlog_id is always somewhere in the list. */);
  } while (entry->binlog_id != binlog_id);
  mysql_mutex_unlock(&LOCK_xid_list);

  ha_commit_checkpoint_request(entry, binlog_checkpoint_callback);
  /*
    When we rotated the binlog, we incremented xid_count to make sure the
    entry would not go away until this point, where we have done all necessary
    commit_checkpoint_request() calls.
    So now we can (and must) decrease the count - when it reaches zero, we
    will know that both all pending unlog() and all pending
    commit_checkpoint_notify() calls are done, and we can log a new binlog
    checkpoint.
  */
  mark_xid_done(binlog_id, true);
}


/**
  The method executes rotation when LOCK_log is already acquired
  by the caller.

  @param force_rotate  caller can request the log rotation
  @param check_purge   is set to true if rotation took place

  @note
    Caller _must_ check the check_purge variable. If this is set, it means
    that the binlog was rotated, and caller _must_ ensure that
    do_checkpoint_request() is called later with the binlog_id of the rotated
    binlog file. The call to do_checkpoint_request() must happen after
    LOCK_log is released (which is why we cannot simply do it here).
    Usually, checkpoint_and_purge() is appropriate, as it will both handle
    the checkpointing and any needed purging of old logs.

  @note
    If rotation fails, for instance the server was unable 
    to create a new log file, we still try to write an 
    incident event to the current log.

  @retval
    nonzero - error in rotating routine.
*/
int MYSQL_BIN_LOG::rotate(bool force_rotate, bool* check_purge)
{
  int error= 0;
  DBUG_ENTER("MYSQL_BIN_LOG::rotate");

#ifdef WITH_WSREP
  if (WSREP_ON && wsrep_to_isolation)
  {
    *check_purge= false;
    WSREP_DEBUG("avoiding binlog rotate due to TO isolation: %d",
                wsrep_to_isolation);
    DBUG_RETURN(0);
  }
#endif /* WITH_WSREP */

  //todo: fix the macro def and restore safe_mutex_assert_owner(&LOCK_log);
  *check_purge= false;

  if (force_rotate || (my_b_tell(&log_file) >= (my_off_t) max_size))
  {
    ulong binlog_id= current_binlog_id;
    /*
      We rotate the binlog, so we need to start a commit checkpoint in all
      supporting engines - when it finishes, we can log a new binlog checkpoint
      event.

      But we cannot start the checkpoint here - there could be a group commit
      still in progress which needs to be included in the checkpoint, and
      besides we do not want to do the (possibly expensive) checkpoint while
      LOCK_log is held.

      On the other hand, we must be sure that the xid_count entry for the
      previous log does not go away until we start the checkpoint - which it
      could do as it is no longer the most recent. So we increment xid_count
      (to count the pending checkpoint request) - this will fix the entry in
      place until we decrement again in do_checkpoint_request().
    */
    mark_xids_active(binlog_id, 1);

    if (unlikely((error= new_file_without_locking())))
    {
      /** 
         Be conservative... There are possible lost events (eg, 
         failing to log the Execute_load_query_log_event
         on a LOAD DATA while using a non-transactional
         table)!

         We give it a shot and try to write an incident event anyway
         to the current log. 
      */
      if (!write_incident_already_locked(current_thd))
        flush_and_sync(0);

      /*
        We failed to rotate - so we have to decrement the xid_count back that
        we incremented before attempting the rotate.
      */
      mark_xid_done(binlog_id, false);
    }
    else
      *check_purge= true;
  }
  DBUG_RETURN(error);
}

/**
  The method executes logs purging routine.

  @retval
    nonzero - error in rotating routine.
*/
void MYSQL_BIN_LOG::purge()
{
  mysql_mutex_assert_not_owner(&LOCK_log);
#ifdef HAVE_REPLICATION
  if (expire_logs_days)
  {
    DEBUG_SYNC(current_thd, "at_purge_logs_before_date");
    time_t purge_time= my_time(0) - expire_logs_days*24*60*60;
    if (purge_time >= 0)
    {
      purge_logs_before_date(purge_time);
    }
    DEBUG_SYNC(current_thd, "after_purge_logs_before_date");
  }
#endif
}


void MYSQL_BIN_LOG::checkpoint_and_purge(ulong binlog_id)
{
  do_checkpoint_request(binlog_id);
  purge();
}


/**
  Searches for the first (oldest) binlog file name in in the binlog index.

  @param[in,out]  buf_arg  pointer to a buffer to hold found
                           the first binary log file name
  @return         NULL     on success, otherwise error message
*/
static const char* get_first_binlog(char* buf_arg)
{
  IO_CACHE *index_file;
  size_t length;
  char fname[FN_REFLEN];
  const char* errmsg= NULL;

  DBUG_ENTER("get_first_binlog");

  DBUG_ASSERT(mysql_bin_log.is_open());

  mysql_bin_log.lock_index();

  index_file=mysql_bin_log.get_index_file();
  if (reinit_io_cache(index_file, READ_CACHE, (my_off_t) 0, 0, 0))
  {
    errmsg= "failed to create a cache on binlog index";
    goto end;
  }
  /* The file ends with EOF or empty line */
  if ((length=my_b_gets(index_file, fname, sizeof(fname))) <= 1)
  {
    errmsg= "empty binlog index";
    goto end;
  }
  else
  {
    fname[length-1]= 0;                         // Remove end \n
  }
  if (normalize_binlog_name(buf_arg, fname, false))
  {
    errmsg= "could not normalize the first file name in the binlog index";
    goto end;
  }
end:
  mysql_bin_log.unlock_index();

  DBUG_RETURN(errmsg);
}

/**
  Check weather the gtid binlog state can safely remove gtid
  domains passed as the argument. A safety condition is satisfied when
  there are no events from the being deleted domains in the currently existing
  binlog files. Upon successful check the supplied domains are removed
  from @@gtid_binlog_state. The caller is supposed to rotate binlog so that
  the active latest file won't have the deleted domains in its Gtid_list header.

  @param  domain_drop_lex  gtid domain id sequence from lex.
                           Passed as a pointer to dynamic array must be not empty
                           unless pointer value NULL.
  @retval zero             on success
  @retval > 0              ineffective call none from the *non* empty
                           gtid domain sequence is deleted
  @retval < 0              on error
*/
static int do_delete_gtid_domain(DYNAMIC_ARRAY *domain_drop_lex)
{
  int rc= 0;
  Gtid_list_log_event *glev= NULL;
  char buf[FN_REFLEN];
  File file;
  IO_CACHE cache;
  const char* errmsg= NULL;
  char errbuf[MYSQL_ERRMSG_SIZE]= {0};

  if (!domain_drop_lex)
    return 0; // still "effective" having empty domain sequence to delete

  DBUG_ASSERT(domain_drop_lex->elements > 0);
  mysql_mutex_assert_owner(mysql_bin_log.get_log_lock());

  if ((errmsg= get_first_binlog(buf)) != NULL)
    goto end;
  bzero((char*) &cache, sizeof(cache));
  if ((file= open_binlog(&cache, buf, &errmsg)) == (File) -1)
    goto end;
  errmsg= get_gtid_list_event(&cache, &glev);
  end_io_cache(&cache);
  mysql_file_close(file, MYF(MY_WME));

  DBUG_EXECUTE_IF("inject_binlog_delete_domain_init_error",
                  errmsg= "injected error";);
  if (errmsg)
    goto end;
  errmsg= rpl_global_gtid_binlog_state.drop_domain(domain_drop_lex,
                                                   glev, errbuf);

end:
  if (errmsg)
  {
    if (strlen(errmsg) > 0)
    {
      my_error(ER_BINLOG_CANT_DELETE_GTID_DOMAIN, MYF(0), errmsg);
      rc= -1;
    }
    else
    {
      rc= 1;
    }
  }
  delete glev;

  return rc;
}

/**
  The method is a shortcut of @c rotate() and @c purge().
  LOCK_log is acquired prior to rotate and is released after it.

  @param force_rotate  caller can request the log rotation

  @retval
    nonzero - error in rotating routine.
*/
int MYSQL_BIN_LOG::rotate_and_purge(bool force_rotate,
                                    DYNAMIC_ARRAY *domain_drop_lex)
{
  int err_gtid=0, error= 0;
  ulong prev_binlog_id;
  DBUG_ENTER("MYSQL_BIN_LOG::rotate_and_purge");
  bool check_purge= false;

  mysql_mutex_lock(&LOCK_log);
  prev_binlog_id= current_binlog_id;

  if ((err_gtid= do_delete_gtid_domain(domain_drop_lex)))
  {
    // inffective attempt to delete merely skips rotate and purge
    if (err_gtid < 0)
      error= 1; // otherwise error is propagated the user
  }
  else if (unlikely((error= rotate(force_rotate, &check_purge))))
    check_purge= false;
  /*
    NOTE: Run purge_logs wo/ holding LOCK_log because it does not need
          the mutex. Otherwise causes various deadlocks.
  */
  mysql_mutex_unlock(&LOCK_log);

  if (check_purge)
    checkpoint_and_purge(prev_binlog_id);

  DBUG_RETURN(error);
}

uint MYSQL_BIN_LOG::next_file_id()
{
  uint res;
  mysql_mutex_lock(&LOCK_log);
  res = file_id++;
  mysql_mutex_unlock(&LOCK_log);
  return res;
}

class CacheWriter: public Log_event_writer
{
public:
  size_t remains;

  CacheWriter(THD *thd_arg, IO_CACHE *file_arg, bool do_checksum,
              Binlog_crypt_data *cr)
    : Log_event_writer(file_arg, 0, cr), remains(0), thd(thd_arg),
      first(true)
  { checksum_len= do_checksum ? BINLOG_CHECKSUM_LEN : 0; }

  ~CacheWriter()
  { status_var_add(thd->status_var.binlog_bytes_written, bytes_written); }

  int write(uchar* pos, size_t len)
  {
    DBUG_ENTER("CacheWriter::write");
    if (first)
      write_header(pos, len);
    else
      write_data(pos, len);

    remains -= len;
    if ((first= !remains))
      write_footer();
    DBUG_RETURN(0);
  }
private:
  THD *thd;
  bool first;
};

/*
  Write the contents of a cache to the binary log.

  SYNOPSIS
    write_cache()
    thd      Current_thread
    cache    Cache to write to the binary log

  DESCRIPTION
    Write the contents of the cache to the binary log. The cache will
    be reset as a READ_CACHE to be able to read the contents from it.

    Reading from the trans cache with possible (per @c binlog_checksum_options) 
    adding checksum value  and then fixing the length and the end_log_pos of 
    events prior to fill in the binlog cache.
*/

int MYSQL_BIN_LOG::write_cache(THD *thd, IO_CACHE *cache)
{
  DBUG_ENTER("MYSQL_BIN_LOG::write_cache");

  mysql_mutex_assert_owner(&LOCK_log);
  if (reinit_io_cache(cache, READ_CACHE, 0, 0, 0))
    DBUG_RETURN(ER_ERROR_ON_WRITE);
  size_t length= my_b_bytes_in_cache(cache), group, carry, hdr_offs;
  size_t val;
  size_t end_log_pos_inc= 0; // each event processed adds BINLOG_CHECKSUM_LEN 2 t
  uchar header[LOG_EVENT_HEADER_LEN];
  CacheWriter writer(thd, &log_file, binlog_checksum_options, &crypto);

  if (crypto.scheme)
    writer.ctx= alloca(crypto.ctx_size);

  // while there is just one alg the following must hold:
  DBUG_ASSERT(binlog_checksum_options == BINLOG_CHECKSUM_ALG_OFF ||
              binlog_checksum_options == BINLOG_CHECKSUM_ALG_CRC32);

  /*
    The events in the buffer have incorrect end_log_pos data
    (relative to beginning of group rather than absolute),
    so we'll recalculate them in situ so the binlog is always
    correct, even in the middle of a group. This is possible
    because we now know the start position of the group (the
    offset of this cache in the log, if you will); all we need
    to do is to find all event-headers, and add the position of
    the group to the end_log_pos of each event.  This is pretty
    straight forward, except that we read the cache in segments,
    so an event-header might end up on the cache-border and get
    split.
  */

  group= (size_t)my_b_tell(&log_file);
  hdr_offs= carry= 0;

  do
  {
    /*
      if we only got a partial header in the last iteration,
      get the other half now and process a full header.
    */
    if (unlikely(carry > 0))
    {
      DBUG_ASSERT(carry < LOG_EVENT_HEADER_LEN);
      size_t tail= LOG_EVENT_HEADER_LEN - carry;

      /* assemble both halves */
      memcpy(&header[carry], (char *)cache->read_pos, tail);

      uint32 len= uint4korr(header + EVENT_LEN_OFFSET);
      writer.remains= len;

      /* fix end_log_pos */
      end_log_pos_inc += writer.checksum_len;
      val= uint4korr(header + LOG_POS_OFFSET) + group + end_log_pos_inc;
      int4store(header + LOG_POS_OFFSET, val);

      /* fix len */
      len+= writer.checksum_len;
      int4store(header + EVENT_LEN_OFFSET, len);

      if (writer.write(header, LOG_EVENT_HEADER_LEN))
        DBUG_RETURN(ER_ERROR_ON_WRITE);

      cache->read_pos+= tail;
      length-= tail;
      carry= 0;

      /* next event header at ... */
      hdr_offs= len - LOG_EVENT_HEADER_LEN - writer.checksum_len;
    }

    /* if there is anything to write, process it. */

    if (likely(length > 0))
    {
      DBUG_EXECUTE_IF("fail_binlog_write_1",
                      errno= 28; DBUG_RETURN(ER_ERROR_ON_WRITE););
      /*
        process all event-headers in this (partial) cache.
        if next header is beyond current read-buffer,
        we'll get it later (though not necessarily in the
        very next iteration, just "eventually").
      */

      if (hdr_offs >= length)
      {
        if (writer.write(cache->read_pos, length))
          DBUG_RETURN(ER_ERROR_ON_WRITE);
      }

      while (hdr_offs < length)
      {
        /*
          finish off with remains of the last event that crawls
          from previous into the current buffer
        */
        if (writer.remains != 0)
        {
          if (writer.write(cache->read_pos, hdr_offs))
            DBUG_RETURN(ER_ERROR_ON_WRITE);
        }

        /*
          partial header only? save what we can get, process once
          we get the rest.
        */
        if (hdr_offs + LOG_EVENT_HEADER_LEN > length)
        {
          carry= length - hdr_offs;
          memcpy(header, (char *)cache->read_pos + hdr_offs, carry);
          length= hdr_offs;
        }
        else
        {
          /* we've got a full event-header, and it came in one piece */
          uchar *ev= (uchar *)cache->read_pos + hdr_offs;
          uint ev_len= uint4korr(ev + EVENT_LEN_OFFSET); // netto len
          uchar *log_pos= ev + LOG_POS_OFFSET;

          end_log_pos_inc += writer.checksum_len;
          /* fix end_log_pos */
          val= uint4korr(log_pos) + group + end_log_pos_inc;
          int4store(log_pos, val);

          /* fix length */
          int4store(ev + EVENT_LEN_OFFSET, ev_len + writer.checksum_len);

          writer.remains= ev_len;
          if (writer.write(ev, MY_MIN(ev_len, length - hdr_offs)))
            DBUG_RETURN(ER_ERROR_ON_WRITE);

          /* next event header at ... */
          hdr_offs += ev_len; // incr by the netto len

          DBUG_ASSERT(!writer.checksum_len || writer.remains == 0 || hdr_offs >= length);
        }
      }

      /*
        Adjust hdr_offs. Note that it may still point beyond the segment
        read in the next iteration; if the current event is very long,
        it may take a couple of read-iterations (and subsequent adjustments
        of hdr_offs) for it to point into the then-current segment.
        If we have a split header (!carry), hdr_offs will be set at the
        beginning of the next iteration, overwriting the value we set here:
      */
      hdr_offs -= length;
    }
  } while ((length= my_b_fill(cache)));

  DBUG_ASSERT(carry == 0);
  DBUG_ASSERT(!writer.checksum_len || writer.remains == 0);

  DBUG_RETURN(0);                               // All OK
}

/*
  Helper function to get the error code of the query to be binlogged.
 */
int query_error_code(THD *thd, bool not_killed)
{
  int error;
  
  if (not_killed || (killed_mask_hard(thd->killed) == KILL_BAD_DATA))
  {
    error= thd->is_error() ? thd->get_stmt_da()->sql_errno() : 0;
    if (!error)
      return error;

    /* thd->get_get_stmt_da()->sql_errno() might be ER_SERVER_SHUTDOWN or
       ER_QUERY_INTERRUPTED, So here we need to make sure that error
       is not set to these errors when specified not_killed by the
       caller.
    */
    if (error == ER_SERVER_SHUTDOWN || error == ER_QUERY_INTERRUPTED ||
        error == ER_NEW_ABORTING_CONNECTION || error == ER_CONNECTION_KILLED)
      error= 0;
  }
  else
  {
    /* killed status for DELAYED INSERT thread should never be used */
    DBUG_ASSERT(!(thd->system_thread & SYSTEM_THREAD_DELAYED_INSERT));
    error= thd->killed_errno();
  }

  return error;
}


bool MYSQL_BIN_LOG::write_incident_already_locked(THD *thd)
{
  uint error= 0;
  DBUG_ENTER("MYSQL_BIN_LOG::write_incident_already_locked");
  Incident incident= INCIDENT_LOST_EVENTS;
  Incident_log_event ev(thd, incident, &write_error_msg);

  if (likely(is_open()))
  {
    error= write_event(&ev);
    status_var_add(thd->status_var.binlog_bytes_written, ev.data_written);
  }

  DBUG_RETURN(error);
}


bool MYSQL_BIN_LOG::write_incident(THD *thd)
{
  uint error= 0;
  my_off_t offset;
  bool check_purge= false;
  ulong prev_binlog_id;
  DBUG_ENTER("MYSQL_BIN_LOG::write_incident");

  mysql_mutex_lock(&LOCK_log);
  if (likely(is_open()))
  {
    prev_binlog_id= current_binlog_id;
    if (likely(!(error= write_incident_already_locked(thd))) &&
        likely(!(error= flush_and_sync(0))))
    {
      update_binlog_end_pos();
      /*
        If a transaction with the LOAD DATA statement is divided
        into logical mini-transactions (of the 10K rows) and binlog
        is rotated, then the last portion of data may be lost due to
        wsrep handler re-registration at the boundary of the split.
        Since splitting of the LOAD DATA into mini-transactions is
        logical, we should not allow these mini-transactions to fall
        into separate binlogs. Therefore, it is necessary to prohibit
        the rotation of binlog in the middle of processing LOAD DATA:
      */
#ifdef WITH_WSREP
      if (!thd->wsrep_split_flag)
      {
#endif /* WITH_WSREP */
      if (unlikely((error= rotate(false, &check_purge))))
        check_purge= false;
#ifdef WITH_WSREP
      }
#endif /* WITH_WSREP */
    }

    offset= my_b_tell(&log_file);

    update_binlog_end_pos(offset);

    /*
      Take mutex to protect against a reader seeing partial writes of 64-bit
      offset on 32-bit CPUs.
    */
    mysql_mutex_lock(&LOCK_commit_ordered);
    last_commit_pos_offset= offset;
    mysql_mutex_unlock(&LOCK_commit_ordered);
    mysql_mutex_unlock(&LOCK_log);

    if (check_purge)
      checkpoint_and_purge(prev_binlog_id);
  }
  else
  {
    mysql_mutex_unlock(&LOCK_log);
  }

  DBUG_RETURN(error);
}

void
MYSQL_BIN_LOG::write_binlog_checkpoint_event_already_locked(const char *name_arg, uint len)
{
  my_off_t offset;
  Binlog_checkpoint_log_event ev(name_arg, len);
  /*
    Note that we must sync the binlog checkpoint to disk.
    Otherwise a subsequent log purge could delete binlogs that XA recovery
    thinks are needed (even though they are not really).
  */
  if (!write_event(&ev) && !flush_and_sync(0))
  {
    update_binlog_end_pos();
  }
  else
  {
    /*
      If we fail to write the checkpoint event, something is probably really
      bad with the binlog. We complain in the error log.

      Note that failure to write binlog checkpoint does not compromise the
      ability to do crash recovery - crash recovery will just have to scan a
      bit more of the binlog than strictly necessary.
    */
    sql_print_error("Failed to write binlog checkpoint event to binary log\n");
  }

  offset= my_b_tell(&log_file);

  update_binlog_end_pos(offset);

  /*
    Take mutex to protect against a reader seeing partial writes of 64-bit
    offset on 32-bit CPUs.
  */
  mysql_mutex_lock(&LOCK_commit_ordered);
  last_commit_pos_offset= offset;
  mysql_mutex_unlock(&LOCK_commit_ordered);
}


/**
  Write a cached log entry to the binary log.
  - To support transaction over replication, we wrap the transaction
  with BEGIN/COMMIT or BEGIN/ROLLBACK in the binary log.
  We want to write a BEGIN/ROLLBACK block when a non-transactional table
  was updated in a transaction which was rolled back. This is to ensure
  that the same updates are run on the slave.

  @param thd
  @param cache		The cache to copy to the binlog
  @param commit_event   The commit event to print after writing the
                        contents of the cache.
  @param incident       Defines if an incident event should be created to
                        notify that some non-transactional changes did
                        not get into the binlog.

  @note
    We only come here if there is something in the cache.
  @note
    The thing in the cache is always a complete transaction.
  @note
    'cache' needs to be reinitialized after this functions returns.
*/

bool
MYSQL_BIN_LOG::write_transaction_to_binlog(THD *thd,
                                           binlog_cache_mngr *cache_mngr,
                                           Log_event *end_ev, bool all,
                                           bool using_stmt_cache,
                                           bool using_trx_cache)
{
  group_commit_entry entry;
  Ha_trx_info *ha_info;
  DBUG_ENTER("MYSQL_BIN_LOG::write_transaction_to_binlog");

  /*
    Control should not be allowed beyond this point in wsrep_emulate_bin_log
    mode. Also, do not write the cached updates to binlog if binary logging is
    disabled (log-bin/sql_log_bin).
  */
  if (wsrep_emulate_bin_log)
  {
    DBUG_RETURN(0);
  }
  else if (!(thd->variables.option_bits & OPTION_BIN_LOG))
  {
    cache_mngr->need_unlog= false;
    DBUG_RETURN(0);
  }

  entry.thd= thd;
  entry.cache_mngr= cache_mngr;
  entry.error= 0;
  entry.all= all;
  entry.using_stmt_cache= using_stmt_cache;
  entry.using_trx_cache= using_trx_cache;
  entry.need_unlog= false;
  ha_info= all ? thd->transaction.all.ha_list : thd->transaction.stmt.ha_list;

  for (; ha_info; ha_info= ha_info->next())
  {
    if (ha_info->is_started() && ha_info->ht() != binlog_hton &&
        !ha_info->ht()->commit_checkpoint_request)
      entry.need_unlog= true;
    break;
  }

  entry.end_event= end_ev;
  if (cache_mngr->stmt_cache.has_incident() ||
      cache_mngr->trx_cache.has_incident())
  {
    Incident_log_event inc_ev(thd, INCIDENT_LOST_EVENTS, &write_error_msg);
    entry.incident_event= &inc_ev;
    DBUG_RETURN(write_transaction_to_binlog_events(&entry));
  }
  else
  {
    entry.incident_event= NULL;
    DBUG_RETURN(write_transaction_to_binlog_events(&entry));
  }
}


/*
  Put a transaction that is ready to commit in the group commit queue.
  The transaction is identified by the ENTRY object passed into this function.

  To facilitate group commit for the binlog, we first queue up ourselves in
  this function. Then later the first thread to enter the queue waits for
  the LOCK_log mutex, and commits for everyone in the queue once it gets the
  lock. Any other threads in the queue just wait for the first one to finish
  the commit and wake them up. This way, all transactions in the queue get
  committed in a single disk operation.

  The main work in this function is when the commit in one transaction has
  been marked to wait for the commit of another transaction to happen
  first. This is used to support in-order parallel replication, where
  transactions can execute out-of-order but need to be committed in-order with
  how they happened on the master. The waiting of one commit on another needs
  to be integrated with the group commit queue, to ensure that the waiting
  transaction can participate in the same group commit as the waited-for
  transaction.

  So when we put a transaction in the queue, we check if there were other
  transactions already prepared to commit but just waiting for the first one
  to commit. If so, we add those to the queue as well, transitively for all
  waiters.

  And if a transaction is marked to wait for a prior transaction, but that
  prior transaction is already queued for group commit, then we can queue the
  new transaction directly to participate in the group commit.

  @retval < 0   Error
  @retval > 0   If queued as the first entry in the queue (meaning this
                is the leader)
  @retval   0   Otherwise (queued as participant, leader handles the commit)
*/

int
MYSQL_BIN_LOG::queue_for_group_commit(group_commit_entry *orig_entry)
{
  group_commit_entry *entry, *orig_queue, *last;
  wait_for_commit *cur;
  wait_for_commit *wfc;
  DBUG_ENTER("MYSQL_BIN_LOG::queue_for_group_commit");

  /*
    Check if we need to wait for another transaction to commit before us.

    It is safe to do a quick check without lock first in the case where we do
    not have to wait. But if the quick check shows we need to wait, we must do
    another safe check under lock, to avoid the race where the other
    transaction wakes us up between the check and the wait.
  */
  wfc= orig_entry->thd->wait_for_commit_ptr;
  orig_entry->queued_by_other= false;
  if (wfc && wfc->waitee)
  {
    mysql_mutex_lock(&wfc->LOCK_wait_commit);
    /*
      Do an extra check here, this time safely under lock.

      If waitee->commit_started is set, it means that the transaction we need
      to wait for has already queued up for group commit. In this case it is
      safe for us to queue up immediately as well, increasing the opprtunities
      for group commit. Because waitee has taken the LOCK_prepare_ordered
      before setting the flag, so there is no risk that we can queue ahead of
      it.
    */
    if (wfc->waitee && !wfc->waitee->commit_started)
    {
      PSI_stage_info old_stage;
      wait_for_commit *loc_waitee;

      /*
        By setting wfc->opaque_pointer to our own entry, we mark that we are
        ready to commit, but waiting for another transaction to commit before
        us.

        This other transaction may then take over the commit process for us to
        get us included in its own group commit. If this happens, the
        queued_by_other flag is set.

        Setting this flag may or may not be seen by the other thread, but we
        are safe in any case: The other thread will set queued_by_other under
        its LOCK_wait_commit, and we will not check queued_by_other only after
        we have been woken up.
      */
      wfc->opaque_pointer= orig_entry;
      DEBUG_SYNC(orig_entry->thd, "group_commit_waiting_for_prior");
      orig_entry->thd->ENTER_COND(&wfc->COND_wait_commit,
                                  &wfc->LOCK_wait_commit,
                                  &stage_waiting_for_prior_transaction_to_commit,
                                  &old_stage);
      while ((loc_waitee= wfc->waitee) && !orig_entry->thd->check_killed(1))
        mysql_cond_wait(&wfc->COND_wait_commit, &wfc->LOCK_wait_commit);
      wfc->opaque_pointer= NULL;
      DBUG_PRINT("info", ("After waiting for prior commit, queued_by_other=%d",
                 orig_entry->queued_by_other));

      if (loc_waitee)
      {
        /* Wait terminated due to kill. */
        mysql_mutex_lock(&loc_waitee->LOCK_wait_commit);
        if (loc_waitee->wakeup_subsequent_commits_running ||
            orig_entry->queued_by_other)
        {
          /* Our waitee is already waking us up, so ignore the kill. */
          mysql_mutex_unlock(&loc_waitee->LOCK_wait_commit);
          do
          {
            mysql_cond_wait(&wfc->COND_wait_commit, &wfc->LOCK_wait_commit);
          } while (wfc->waitee);
        }
        else
        {
          /* We were killed, so remove us from the list of waitee. */
          wfc->remove_from_list(&loc_waitee->subsequent_commits_list);
          mysql_mutex_unlock(&loc_waitee->LOCK_wait_commit);
          wfc->waitee= NULL;

          orig_entry->thd->EXIT_COND(&old_stage);
          /* Interrupted by kill. */
          DEBUG_SYNC(orig_entry->thd, "group_commit_waiting_for_prior_killed");
          wfc->wakeup_error= orig_entry->thd->killed_errno();
          if (!wfc->wakeup_error)
            wfc->wakeup_error= ER_QUERY_INTERRUPTED;
          my_message(wfc->wakeup_error,
                     ER_THD(orig_entry->thd, wfc->wakeup_error), MYF(0));
          DBUG_RETURN(-1);
        }
      }
      orig_entry->thd->EXIT_COND(&old_stage);
    }
    else
      mysql_mutex_unlock(&wfc->LOCK_wait_commit);
  }
  /*
    If the transaction we were waiting for has already put us into the group
    commit queue (and possibly already done the entire binlog commit for us),
    then there is nothing else to do.
  */
  if (orig_entry->queued_by_other)
    DBUG_RETURN(0);

  if (wfc && wfc->wakeup_error)
  {
    my_error(ER_PRIOR_COMMIT_FAILED, MYF(0));
    DBUG_RETURN(-1);
  }

  /* Now enqueue ourselves in the group commit queue. */
  DEBUG_SYNC(orig_entry->thd, "commit_before_enqueue");
  orig_entry->thd->clear_wakeup_ready();
  mysql_mutex_lock(&LOCK_prepare_ordered);
  orig_queue= group_commit_queue;

  /*
    Iteratively process everything added to the queue, looking for waiters,
    and their waiters, and so on. If a waiter is ready to commit, we
    immediately add it to the queue, and mark it as queued_by_other.

    This would be natural to do with recursion, but we want to avoid
    potentially unbounded recursion blowing the C stack, so we use the list
    approach instead.

    We keep a list of the group_commit_entry of all the waiters that need to
    be processed. Initially this list contains only the entry passed into this
    function.

    We process entries in the list one by one. The element currently being
    processed is pointed to by `entry`, and the element at the end of the list
    is pointed to by `last` (we do not use NULL to terminate the list).

    As we process an entry, any waiters for that entry are added at the end of
    the list, to be processed in subsequent iterations. The the entry is added
    to the group_commit_queue.  This continues until the list is exhausted,
    with all entries ever added eventually processed.

    The end result is a breath-first traversal of the tree of waiters,
    re-using the `next' pointers of the group_commit_entry objects in place of
    extra stack space in a recursive traversal.

    The temporary list linked through these `next' pointers is not used by the
    caller or any other function; it only exists while doing the iterative
    tree traversal. After, all the processed entries are linked into the
    group_commit_queue.
  */

  cur= wfc;
  last= orig_entry;
  entry= orig_entry;
  for (;;)
  {
    group_commit_entry *next_entry;

    if (entry->cache_mngr->using_xa)
    {
      DEBUG_SYNC(entry->thd, "commit_before_prepare_ordered");
      run_prepare_ordered(entry->thd, entry->all);
      DEBUG_SYNC(entry->thd, "commit_after_prepare_ordered");
    }

    if (cur)
    {
      /*
        Now that we have taken LOCK_prepare_ordered and will queue up in the
        group commit queue, it is safe for following transactions to queue
        themselves. We will grab here any transaction that is now ready to
        queue up, but after that, more transactions may become ready while the
        leader is waiting to start the group commit. So set the flag
        `commit_started', so that later transactions can still participate in
        the group commit..
      */
      cur->commit_started= true;

      /*
        Check if this transaction has other transaction waiting for it to
        commit.

        If so, process the waiting transactions, and their waiters and so on,
        transitively.
      */
      if (cur->subsequent_commits_list)
      {
        wait_for_commit *waiter, **waiter_ptr;

        mysql_mutex_lock(&cur->LOCK_wait_commit);
        /*
          Grab the list, now safely under lock, and process it if still
          non-empty.
        */
        waiter= cur->subsequent_commits_list;
        waiter_ptr= &cur->subsequent_commits_list;
        while (waiter)
        {
          wait_for_commit *next_waiter= waiter->next_subsequent_commit;
          group_commit_entry *entry2=
            (group_commit_entry *)waiter->opaque_pointer;
          if (entry2)
          {
            /*
              This is another transaction ready to be written to the binary
              log. We can put it into the queue directly, without needing a
              separate context switch to the other thread. We just set a flag
              so that the other thread will know when it wakes up that it was
              already processed.

              So remove it from the list of our waiters, and instead put it at
              the end of the list to be processed in a subsequent iteration of
              the outer loop.
            */
            *waiter_ptr= next_waiter;
            entry2->queued_by_other= true;
            last->next= entry2;
            last= entry2;
            /*
              As a small optimisation, we do not actually need to set
              entry2->next to NULL, as we can use the pointer `last' to check
              for end-of-list.
            */
          }
          else
          {
            /*
              This transaction is not ready to participate in the group commit
              yet, so leave it in the waiter list. It might join the group
              commit later, if it completes soon enough to do so (it will see
              our wfc->commit_started flag set), or it might commit later in a
              later group commit.
            */
            waiter_ptr= &waiter->next_subsequent_commit;
          }
          waiter= next_waiter;
        }
        mysql_mutex_unlock(&cur->LOCK_wait_commit);
      }
    }

    /*
      Handle the heuristics that if another transaction is waiting for this
      transaction (or if it does so later), then we want to trigger group
      commit immediately, without waiting for the binlog_commit_wait_usec
      timeout to expire.
    */
    entry->thd->waiting_on_group_commit= true;

    /* Add the entry to the group commit queue. */
    next_entry= entry->next;
    entry->next= group_commit_queue;
    group_commit_queue= entry;
    if (entry == last)
      break;
    /*
      Move to the next entry in the flattened list of waiting transactions
      that still need to be processed transitively.
    */
    entry= next_entry;
    DBUG_ASSERT(entry != NULL);
    cur= entry->thd->wait_for_commit_ptr;
  }

  if (opt_binlog_commit_wait_count > 0 && orig_queue != NULL)
    mysql_cond_signal(&COND_prepare_ordered);
  mysql_mutex_unlock(&LOCK_prepare_ordered);
  DEBUG_SYNC(orig_entry->thd, "commit_after_release_LOCK_prepare_ordered");

  DBUG_PRINT("info", ("Queued for group commit as %s",
                      (orig_queue == NULL) ? "leader" : "participant"));
  DBUG_RETURN(orig_queue == NULL);
}

bool
MYSQL_BIN_LOG::write_transaction_to_binlog_events(group_commit_entry *entry)
{
  int is_leader= queue_for_group_commit(entry);

  /*
    The first in the queue handles group commit for all; the others just wait
    to be signalled when group commit is done.
  */
  if (is_leader < 0)
    return true;                                /* Error */
  else if (is_leader)
    trx_group_commit_leader(entry);
  else if (!entry->queued_by_other)
  {
    DEBUG_SYNC(entry->thd, "after_semisync_queue");

    entry->thd->wait_for_wakeup_ready();
  }
  else
  {
    /*
      If we were queued by another prior commit, then we are woken up
      only when the leader has already completed the commit for us.
      So nothing to do here then.
    */
  }

  if (!opt_optimize_thread_scheduling)
  {
    /* For the leader, trx_group_commit_leader() already took the lock. */
    if (!is_leader)
      mysql_mutex_lock(&LOCK_commit_ordered);

    DEBUG_SYNC(entry->thd, "commit_loop_entry_commit_ordered");
    ++num_commits;
    if (entry->cache_mngr->using_xa && !entry->error)
      run_commit_ordered(entry->thd, entry->all);

    group_commit_entry *next= entry->next;
    if (!next)
    {
      group_commit_queue_busy= FALSE;
      mysql_cond_signal(&COND_queue_busy);
      DEBUG_SYNC(entry->thd, "commit_after_group_run_commit_ordered");
    }
    mysql_mutex_unlock(&LOCK_commit_ordered);
    entry->thd->wakeup_subsequent_commits(entry->error);

    if (next)
    {
      /*
        Wake up the next thread in the group commit.

        The next thread can be waiting in two different ways, depending on
        whether it put itself in the queue, or if it was put in queue by us
        because it had to wait for us to commit first.

        So execute the appropriate wakeup, identified by the queued_by_other
        field.
      */
      if (next->queued_by_other)
        next->thd->wait_for_commit_ptr->wakeup(entry->error);
      else
        next->thd->signal_wakeup_ready();
    }
    else
    {
      /*
        If we rotated the binlog, and if we are using the unoptimized thread
        scheduling where every thread runs its own commit_ordered(), then we
        must do the commit checkpoint and log purge here, after all
        commit_ordered() calls have finished, and locks have been released.
      */
      if (entry->check_purge)
        checkpoint_and_purge(entry->binlog_id);
    }

  }

  if (likely(!entry->error))
    return entry->thd->wait_for_prior_commit();

  switch (entry->error)
  {
  case ER_ERROR_ON_WRITE:
    my_error(ER_ERROR_ON_WRITE, MYF(ME_NOREFRESH), name, entry->commit_errno);
    break;
  case ER_ERROR_ON_READ:
    my_error(ER_ERROR_ON_READ, MYF(ME_NOREFRESH),
             entry->error_cache->file_name, entry->commit_errno);
    break;
  default:
    /*
      There are not (and should not be) any errors thrown not covered above.
      But just in case one is added later without updating the above switch
      statement, include a catch-all.
    */
    my_printf_error(entry->error,
                    "Error writing transaction to binary log: %d",
                    MYF(ME_NOREFRESH), entry->error);
  }

  /*
    Since we return error, this transaction XID will not be committed, so
    we need to mark it as not needed for recovery (unlog() is not called
    for a transaction if log_xid() fails).
  */
  if (entry->cache_mngr->using_xa && entry->cache_mngr->xa_xid &&
      entry->cache_mngr->need_unlog)
    mark_xid_done(entry->cache_mngr->binlog_id, true);

  return 1;
}

/*
  Do binlog group commit as the lead thread.

  This must be called when this statement/transaction is queued at the start of
  the group_commit_queue. It will wait to obtain the LOCK_log mutex, then group
  commit all the transactions in the queue (more may have entered while waiting
  for LOCK_log). After commit is done, all other threads in the queue will be
  signalled.

 */
void
MYSQL_BIN_LOG::trx_group_commit_leader(group_commit_entry *leader)
{
  uint xid_count= 0;
  my_off_t UNINIT_VAR(commit_offset);
  group_commit_entry *current, *last_in_queue;
  group_commit_entry *queue= NULL;
  bool check_purge= false;
  ulong UNINIT_VAR(binlog_id);
  uint64 commit_id;
  DBUG_ENTER("MYSQL_BIN_LOG::trx_group_commit_leader");

  {
    DBUG_EXECUTE_IF("inject_binlog_commit_before_get_LOCK_log",
      DBUG_ASSERT(!debug_sync_set_action(leader->thd, STRING_WITH_LEN
        ("commit_before_get_LOCK_log SIGNAL waiting WAIT_FOR cont TIMEOUT 1")));
    );
    /*
      Lock the LOCK_log(), and once we get it, collect any additional writes
      that queued up while we were waiting.
    */
    DEBUG_SYNC(leader->thd, "commit_before_get_LOCK_log");
    mysql_mutex_lock(&LOCK_log);
    DEBUG_SYNC(leader->thd, "commit_after_get_LOCK_log");

    mysql_mutex_lock(&LOCK_prepare_ordered);
    if (opt_binlog_commit_wait_count)
      wait_for_sufficient_commits();
    /*
      Note that wait_for_sufficient_commits() may have released and
      re-acquired the LOCK_log and LOCK_prepare_ordered if it needed to wait.
    */
    current= group_commit_queue;
    group_commit_queue= NULL;
    mysql_mutex_unlock(&LOCK_prepare_ordered);
    binlog_id= current_binlog_id;

    /* As the queue is in reverse order of entering, reverse it. */
    last_in_queue= current;
    while (current)
    {
      group_commit_entry *next= current->next;
      /*
        Now that group commit is started, we can clear the flag; there is no
        longer any use in waiters on this commit trying to trigger it early.
      */
      current->thd->waiting_on_group_commit= false;
      current->next= queue;
      queue= current;
      current= next;
    }
    DBUG_ASSERT(leader == queue /* the leader should be first in queue */);

    /* Now we have in queue the list of transactions to be committed in order. */
  }
    
  DBUG_ASSERT(is_open());
  if (likely(is_open()))                       // Should always be true
  {
    commit_id= (last_in_queue == leader ? 0 : (uint64)leader->thd->query_id);
    DBUG_EXECUTE_IF("binlog_force_commit_id",
      {
        const LEX_CSTRING commit_name= { STRING_WITH_LEN("commit_id") };
        bool null_value;
        user_var_entry *entry=
          (user_var_entry*) my_hash_search(&leader->thd->user_vars,
                                           (uchar*) commit_name.str,
                                           commit_name.length);
        commit_id= entry->val_int(&null_value);
      });
    /*
      Commit every transaction in the queue.

      Note that we are doing this in a different thread than the one running
      the transaction! So we are limited in the operations we can do. In
      particular, we cannot call my_error() on behalf of a transaction, as
      that obtains the THD from thread local storage. Instead, we must set
      current->error and let the thread do the error reporting itself once
      we wake it up.
    */
    for (current= queue; current != NULL; current= current->next)
    {
      set_current_thd(current->thd);
      binlog_cache_mngr *cache_mngr= current->cache_mngr;

      /*
        We already checked before that at least one cache is non-empty; if both
        are empty we would have skipped calling into here.
      */
      DBUG_ASSERT(!cache_mngr->stmt_cache.empty() || !cache_mngr->trx_cache.empty());

      if (unlikely((current->error= write_transaction_or_stmt(current,
                                                              commit_id))))
        current->commit_errno= errno;

      strmake_buf(cache_mngr->last_commit_pos_file, log_file_name);
      commit_offset= my_b_write_tell(&log_file);
      cache_mngr->last_commit_pos_offset= commit_offset;
      if (cache_mngr->using_xa && cache_mngr->xa_xid)
      {
        /*
          If all storage engines support commit_checkpoint_request(), then we
          do not need to keep track of when this XID is durably committed.
          Instead we will just ask the storage engine to durably commit all its
          XIDs when we rotate a binlog file.
        */
        if (current->need_unlog)
        {
          xid_count++;
          cache_mngr->need_unlog= true;
          cache_mngr->binlog_id= binlog_id;
        }
        else
          cache_mngr->need_unlog= false;

        cache_mngr->delayed_error= false;
      }
    }
    set_current_thd(leader->thd);

    bool synced= 0;
    if (unlikely(flush_and_sync(&synced)))
    {
      for (current= queue; current != NULL; current= current->next)
      {
        if (!current->error)
        {
          current->error= ER_ERROR_ON_WRITE;
          current->commit_errno= errno;
          current->error_cache= NULL;
        }
      }
    }
    else
    {
      bool any_error= false;

      mysql_mutex_assert_not_owner(&LOCK_prepare_ordered);
      mysql_mutex_assert_owner(&LOCK_log);
      mysql_mutex_assert_not_owner(&LOCK_after_binlog_sync);
      mysql_mutex_assert_not_owner(&LOCK_commit_ordered);

      for (current= queue; current != NULL; current= current->next)
      {
#ifdef HAVE_REPLICATION
        if (likely(!current->error) &&
            unlikely(repl_semisync_master.
                     report_binlog_update(current->thd,
                                          current->cache_mngr->
                                          last_commit_pos_file,
                                          current->cache_mngr->
                                          last_commit_pos_offset)))
        {
          current->error= ER_ERROR_ON_WRITE;
          current->commit_errno= -1;
          current->error_cache= NULL;
          any_error= true;
        }
#endif
      }

      /*
        update binlog_end_pos so it can be read by dump thread
        Note: must be _after_ the RUN_HOOK(after_flush) or else
        semi-sync might not have put the transaction into
        it's list before dump-thread tries to send it
      */
      update_binlog_end_pos(commit_offset);

      if (unlikely(any_error))
        sql_print_error("Failed to run 'after_flush' hooks");
    }

    /*
      If any commit_events are Xid_log_event, increase the number of pending
      XIDs in current binlog (it's decreased in ::unlog()). When the count in
      a (not active) binlog file reaches zero, we know that it is no longer
      needed in XA recovery, and we can log a new binlog checkpoint event.
    */
    if (xid_count > 0)
    {
      mark_xids_active(binlog_id, xid_count);
    }

    /*
      If a transaction with the LOAD DATA statement is divided
      into logical mini-transactions (of the 10K rows) and binlog
      is rotated, then the last portion of data may be lost due to
      wsrep handler re-registration at the boundary of the split.
      Since splitting of the LOAD DATA into mini-transactions is
      logical, we should not allow these mini-transactions to fall
      into separate binlogs. Therefore, it is necessary to prohibit
      the rotation of binlog in the middle of processing LOAD DATA:
    */
#ifdef WITH_WSREP
    if (!leader->thd->wsrep_split_flag)
    {
#endif /* WITH_WSREP */
    if (rotate(false, &check_purge))
    {
      /*
        If we fail to rotate, which thread should get the error?
        We give the error to the leader, as any my_error() thrown inside
        rotate() will have been registered for the leader THD.

        However we must not return error from here - that would cause
        ha_commit_trans() to abort and rollback the transaction, which would
        leave an inconsistent state with the transaction committed in the
        binlog but rolled back in the engine.

        Instead set a flag so that we can return error later, from unlog(),
        when the transaction has been safely committed in the engine.
      */
      leader->cache_mngr->delayed_error= true;
      my_error(ER_ERROR_ON_WRITE, MYF(ME_NOREFRESH), name, errno);
      check_purge= false;
    }
#ifdef WITH_WSREP
    }
#endif /* WITH_WSREP */
    /* In case of binlog rotate, update the correct current binlog offset. */
    commit_offset= my_b_write_tell(&log_file);
  }

  DEBUG_SYNC(leader->thd, "commit_before_get_LOCK_after_binlog_sync");
  mysql_mutex_lock(&LOCK_after_binlog_sync);
  /*
    We cannot unlock LOCK_log until we have locked LOCK_after_binlog_sync;
    otherwise scheduling could allow the next group commit to run ahead of us,
    messing up the order of commit_ordered() calls. But as soon as
    LOCK_after_binlog_sync is obtained, we can let the next group commit start.
  */
  mysql_mutex_unlock(&LOCK_log);

  DEBUG_SYNC(leader->thd, "commit_after_release_LOCK_log");

  /*
    Loop through threads and run the binlog_sync hook
  */
  {
    mysql_mutex_assert_not_owner(&LOCK_prepare_ordered);
    mysql_mutex_assert_not_owner(&LOCK_log);
    mysql_mutex_assert_owner(&LOCK_after_binlog_sync);
    mysql_mutex_assert_not_owner(&LOCK_commit_ordered);

    bool first __attribute__((unused))= true;
    bool last __attribute__((unused));
    for (current= queue; current != NULL; current= current->next)
    {
      last= current->next == NULL;
#ifdef HAVE_REPLICATION
      if (likely(!current->error))
        current->error=
          repl_semisync_master.wait_after_sync(current->cache_mngr->
                                               last_commit_pos_file,
                                               current->cache_mngr->
                                               last_commit_pos_offset);
#endif
      first= false;
    }
  }

  DEBUG_SYNC(leader->thd, "commit_before_get_LOCK_commit_ordered");
  mysql_mutex_lock(&LOCK_commit_ordered);
  last_commit_pos_offset= commit_offset;

  /*
    Unlock LOCK_after_binlog_sync only *after* LOCK_commit_ordered has been
    acquired so that groups can not reorder for the different stages of
    the group commit procedure.
  */
  mysql_mutex_unlock(&LOCK_after_binlog_sync);
  DEBUG_SYNC(leader->thd, "commit_after_release_LOCK_after_binlog_sync");
  ++num_group_commits;

  if (!opt_optimize_thread_scheduling)
  {
    /*
      If we want to run commit_ordered() each in the transaction's own thread
      context, then we need to mark the queue reserved; we need to finish all
      threads in one group commit before the next group commit can be allowed
      to proceed, and we cannot unlock a simple pthreads mutex in a different
      thread from the one that locked it.
    */

    while (group_commit_queue_busy)
      mysql_cond_wait(&COND_queue_busy, &LOCK_commit_ordered);
    group_commit_queue_busy= TRUE;

    /*
      Set these so parent can run checkpoint_and_purge() in last thread.
      (When using optimized thread scheduling, we run checkpoint_and_purge()
      in this function, so parent does not need to and we need not set these
      values).
    */
    last_in_queue->check_purge= check_purge;
    last_in_queue->binlog_id= binlog_id;

    /* Note that we return with LOCK_commit_ordered locked! */
    DBUG_VOID_RETURN;
  }

  /*
    Wakeup each participant waiting for our group commit, first calling the
    commit_ordered() methods for any transactions doing 2-phase commit.
  */
  current= queue;
  while (current != NULL)
  {
    group_commit_entry *next;

    DEBUG_SYNC(leader->thd, "commit_loop_entry_commit_ordered");
    ++num_commits;
    if (current->cache_mngr->using_xa && likely(!current->error) &&
        DBUG_EVALUATE_IF("skip_commit_ordered", 0, 1))
      run_commit_ordered(current->thd, current->all);
    current->thd->wakeup_subsequent_commits(current->error);

    /*
      Careful not to access current->next after waking up the other thread! As
      it may change immediately after wakeup.
    */
    next= current->next;
    if (current != leader)                      // Don't wake up ourself
    {
      if (current->queued_by_other)
        current->thd->wait_for_commit_ptr->wakeup(current->error);
      else
        current->thd->signal_wakeup_ready();
    }
    current= next;
  }
  DEBUG_SYNC(leader->thd, "commit_after_group_run_commit_ordered");
  mysql_mutex_unlock(&LOCK_commit_ordered);
  DEBUG_SYNC(leader->thd, "commit_after_group_release_commit_ordered");

  if (check_purge)
    checkpoint_and_purge(binlog_id);

  DBUG_VOID_RETURN;
}


int
MYSQL_BIN_LOG::write_transaction_or_stmt(group_commit_entry *entry,
                                         uint64 commit_id)
{
  binlog_cache_mngr *mngr= entry->cache_mngr;
  DBUG_ENTER("MYSQL_BIN_LOG::write_transaction_or_stmt");

  if (write_gtid_event(entry->thd, false, entry->using_trx_cache, commit_id))
    DBUG_RETURN(ER_ERROR_ON_WRITE);

  if (entry->using_stmt_cache && !mngr->stmt_cache.empty() &&
      write_cache(entry->thd, mngr->get_binlog_cache_log(FALSE)))
  {
    entry->error_cache= &mngr->stmt_cache.cache_log;
    DBUG_RETURN(ER_ERROR_ON_WRITE);
  }

  if (entry->using_trx_cache && !mngr->trx_cache.empty())
  {
    DBUG_EXECUTE_IF("crash_before_writing_xid",
                    {
                      if ((write_cache(entry->thd,
                                       mngr->get_binlog_cache_log(TRUE))))
                        DBUG_PRINT("info", ("error writing binlog cache"));
                      else
                        flush_and_sync(0);

                      DBUG_PRINT("info", ("crashing before writing xid"));
                      DBUG_SUICIDE();
                    });

    if (write_cache(entry->thd, mngr->get_binlog_cache_log(TRUE)))
    {
      entry->error_cache= &mngr->trx_cache.cache_log;
      DBUG_RETURN(ER_ERROR_ON_WRITE);
    }
  }

  DBUG_EXECUTE_IF("inject_error_writing_xid",
                  {
                    entry->error_cache= NULL;
                    errno= 28;
                    DBUG_RETURN(ER_ERROR_ON_WRITE);
                  });

  if (write_event(entry->end_event))
  {
    entry->error_cache= NULL;
    DBUG_RETURN(ER_ERROR_ON_WRITE);
  }
  status_var_add(entry->thd->status_var.binlog_bytes_written,
                 entry->end_event->data_written);

  if (entry->incident_event)
  {
    if (write_event(entry->incident_event))
    {
      entry->error_cache= NULL;
      DBUG_RETURN(ER_ERROR_ON_WRITE);
    }
  }

  if (unlikely(mngr->get_binlog_cache_log(FALSE)->error))
  {
    entry->error_cache= &mngr->stmt_cache.cache_log;
    DBUG_RETURN(ER_ERROR_ON_WRITE);
  }
  if (unlikely(mngr->get_binlog_cache_log(TRUE)->error))  // Error on read
  {
    entry->error_cache= &mngr->trx_cache.cache_log;
    DBUG_RETURN(ER_ERROR_ON_WRITE);
  }

  DBUG_RETURN(0);
}


/*
  Wait for sufficient commits to queue up for group commit, according to the
  values of binlog_commit_wait_count and binlog_commit_wait_usec.

  Note that this function may release and re-acquire LOCK_log and
  LOCK_prepare_ordered if it needs to wait.
*/

void
MYSQL_BIN_LOG::wait_for_sufficient_commits()
{
  size_t count;
  group_commit_entry *e;
  group_commit_entry *last_head;
  struct timespec wait_until;

  mysql_mutex_assert_owner(&LOCK_log);
  mysql_mutex_assert_owner(&LOCK_prepare_ordered);

  for (e= last_head= group_commit_queue, count= 0; e; e= e->next)
  {
    if (++count >= opt_binlog_commit_wait_count)
    {
      group_commit_trigger_count++;
      return;
    }
    if (unlikely(e->thd->has_waiter))
    {
      group_commit_trigger_lock_wait++;
      return;
    }
  }

  mysql_mutex_unlock(&LOCK_log);
  set_timespec_nsec(wait_until, (ulonglong)1000*opt_binlog_commit_wait_usec);

  for (;;)
  {
    int err;
    group_commit_entry *head;

    err= mysql_cond_timedwait(&COND_prepare_ordered, &LOCK_prepare_ordered,
                              &wait_until);
    if (err == ETIMEDOUT)
    {
      group_commit_trigger_timeout++;
      break;
    }
    if (unlikely(last_head->thd->has_waiter))
    {
      group_commit_trigger_lock_wait++;
      break;
    }
    head= group_commit_queue;
    for (e= head; e && e != last_head; e= e->next)
    {
      ++count;
      if (unlikely(e->thd->has_waiter))
      {
        group_commit_trigger_lock_wait++;
        goto after_loop;
      }
    }
    if (count >= opt_binlog_commit_wait_count)
    {
      group_commit_trigger_count++;
      break;
    }
    last_head= head;
  }
after_loop:

  /*
    We must not wait for LOCK_log while holding LOCK_prepare_ordered.
    LOCK_log can be held for long periods (eg. we do I/O under it), while
    LOCK_prepare_ordered must only be held for short periods.

    In addition, waiting for LOCK_log while holding LOCK_prepare_ordered would
    violate locking order of LOCK_log-before-LOCK_prepare_ordered. This could
    cause SAFEMUTEX warnings (even if it cannot actually deadlock with current
    code, as there can be at most one group commit leader thread at a time).

    So release and re-acquire LOCK_prepare_ordered if we need to wait for the
    LOCK_log.
  */
  if (mysql_mutex_trylock(&LOCK_log))
  {
    mysql_mutex_unlock(&LOCK_prepare_ordered);
    mysql_mutex_lock(&LOCK_log);
    mysql_mutex_lock(&LOCK_prepare_ordered);
  }
}


void
MYSQL_BIN_LOG::binlog_trigger_immediate_group_commit()
{
  group_commit_entry *head;
  mysql_mutex_assert_owner(&LOCK_prepare_ordered);
  head= group_commit_queue;
  if (head)
  {
    head->thd->has_waiter= true;
    mysql_cond_signal(&COND_prepare_ordered);
  }
}


/*
  This function is called when a transaction T1 goes to wait for another
  transaction T2. It is used to cut short any binlog group commit delay from
  --binlog-commit-wait-count in the case where another transaction is stalled
  on the wait due to conflicting row locks.

  If T2 is already ready to group commit, any waiting group commit will be
  signalled to proceed immediately. Otherwise, a flag will be set in T2, and
  when T2 later becomes ready, immediate group commit will be triggered.
*/
void
binlog_report_wait_for(THD *thd1, THD *thd2)
{
  if (opt_binlog_commit_wait_count == 0)
    return;
  mysql_mutex_lock(&LOCK_prepare_ordered);
  thd2->has_waiter= true;
  if (thd2->waiting_on_group_commit)
    mysql_bin_log.binlog_trigger_immediate_group_commit();
  mysql_mutex_unlock(&LOCK_prepare_ordered);
}


/**
  Wait until we get a signal that the relay log has been updated.

  @param thd		Thread variable

  @note
    One must have a lock on LOCK_log before calling this function.
    This lock will be released before return! That's required by
    THD::enter_cond() (see NOTES in sql_class.h).
*/

void MYSQL_BIN_LOG::wait_for_update_relay_log(THD* thd)
{
  PSI_stage_info old_stage;
  DBUG_ENTER("wait_for_update_relay_log");

  mysql_mutex_assert_owner(&LOCK_log);
  thd->ENTER_COND(&COND_relay_log_updated, &LOCK_log,
                  &stage_slave_has_read_all_relay_log,
                  &old_stage);
  mysql_cond_wait(&COND_relay_log_updated, &LOCK_log);
  thd->EXIT_COND(&old_stage);
  DBUG_VOID_RETURN;
}

/**
  Wait until we get a signal that the binary log has been updated.
  Applies to master only.
     
  NOTES
  @param[in] thd        a THD struct
  @param[in] timeout    a pointer to a timespec;
                        NULL means to wait w/o timeout.
  @retval    0          if got signalled on update
  @retval    non-0      if wait timeout elapsed
  @note
    LOCK_log must be taken before calling this function.
    LOCK_log is being released while the thread is waiting.
    LOCK_log is released by the caller.
*/

int MYSQL_BIN_LOG::wait_for_update_binlog_end_pos(THD* thd,
                                                  struct timespec *timeout)
{
  int ret= 0;
  DBUG_ENTER("wait_for_update_binlog_end_pos");

  thd_wait_begin(thd, THD_WAIT_BINLOG);
  mysql_mutex_assert_owner(get_binlog_end_pos_lock());
  if (!timeout)
    mysql_cond_wait(&COND_bin_log_updated, get_binlog_end_pos_lock());
  else
    ret= mysql_cond_timedwait(&COND_bin_log_updated, get_binlog_end_pos_lock(),
                              timeout);
  thd_wait_end(thd);
  DBUG_RETURN(ret);
}


/**
  Close the log file.

  @param exiting     Bitmask for one or more of the following bits:
          - LOG_CLOSE_INDEX : if we should close the index file
          - LOG_CLOSE_TO_BE_OPENED : if we intend to call open
                                     at once after close.
          - LOG_CLOSE_STOP_EVENT : write a 'stop' event to the log
          - LOG_CLOSE_DELAYED_CLOSE : do not yet close the file and clear the
                                      LOG_EVENT_BINLOG_IN_USE_F flag

  @note
    One can do an open on the object at once after doing a close.
    The internal structures are not freed until cleanup() is called
*/

void MYSQL_BIN_LOG::close(uint exiting)
{					// One can't set log_type here!
  bool failed_to_save_state= false;
  DBUG_ENTER("MYSQL_BIN_LOG::close");
  DBUG_PRINT("enter",("exiting: %d", (int) exiting));

  mysql_mutex_assert_owner(&LOCK_log);

  if (log_state == LOG_OPENED)
  {
#ifdef HAVE_REPLICATION
    if (log_type == LOG_BIN &&
	(exiting & LOG_CLOSE_STOP_EVENT))
    {
      Stop_log_event s;
      // the checksumming rule for relay-log case is similar to Rotate
        s.checksum_alg= is_relay_log ? relay_log_checksum_alg
                                     : (enum_binlog_checksum_alg)binlog_checksum_options;
      DBUG_ASSERT(!is_relay_log ||
                  relay_log_checksum_alg != BINLOG_CHECKSUM_ALG_UNDEF);
      write_event(&s);
      bytes_written+= s.data_written;
      flush_io_cache(&log_file);
      update_binlog_end_pos();

      /*
        When we shut down server, write out the binlog state to a separate
        file so we do not have to scan an entire binlog file to recover it
        at next server start.

        Note that this must be written and synced to disk before marking the
        last binlog file as "not crashed".
      */
      if (!is_relay_log && write_state_to_file())
      {
        sql_print_error("Failed to save binlog GTID state during shutdown. "
                        "Binlog will be marked as crashed, so that crash "
                        "recovery can recover the state at next server "
                        "startup.");
        /*
          Leave binlog file marked as crashed, so we can recover state by
          scanning it now that we failed to write out the state properly.
        */
        failed_to_save_state= true;
      }
    }
#endif /* HAVE_REPLICATION */

    /* don't pwrite in a file opened with O_APPEND - it doesn't work */
    if (log_file.type == WRITE_CACHE && log_type == LOG_BIN
        && !(exiting & LOG_CLOSE_DELAYED_CLOSE))
    {
      my_off_t org_position= mysql_file_tell(log_file.file, MYF(0));
      if (!failed_to_save_state)
        clear_inuse_flag_when_closing(log_file.file);
      /*
        Restore position so that anything we have in the IO_cache is written
        to the correct position.
        We need the seek here, as mysql_file_pwrite() is not guaranteed to keep the
        original position on system that doesn't support pwrite().
      */
      mysql_file_seek(log_file.file, org_position, MY_SEEK_SET, MYF(0));
    }

    /* this will cleanup IO_CACHE, sync and close the file */
    MYSQL_LOG::close(exiting);
  }

  /*
    The following test is needed even if is_open() is not set, as we may have
    called a not complete close earlier and the index file is still open.
  */

  if ((exiting & LOG_CLOSE_INDEX) && my_b_inited(&index_file))
  {
    end_io_cache(&index_file);
    if (unlikely(mysql_file_close(index_file.file, MYF(0)) < 0) &&
        ! write_error)
    {
      write_error= 1;
      sql_print_error(ER_DEFAULT(ER_ERROR_ON_WRITE), index_file_name, errno);
    }
  }
  log_state= (exiting & LOG_CLOSE_TO_BE_OPENED) ? LOG_TO_BE_OPENED : LOG_CLOSED;
  my_free(name);
  name= NULL;
  DBUG_VOID_RETURN;
}


/*
  Clear the LOG_EVENT_BINLOG_IN_USE_F; this marks the binlog file as cleanly
  closed and not needing crash recovery.
*/
void MYSQL_BIN_LOG::clear_inuse_flag_when_closing(File file)
{
  my_off_t offset= BIN_LOG_HEADER_SIZE + FLAGS_OFFSET;
  uchar flags= 0;            // clearing LOG_EVENT_BINLOG_IN_USE_F
  mysql_file_pwrite(file, &flags, 1, offset, MYF(0));
}


void MYSQL_BIN_LOG::set_max_size(ulong max_size_arg)
{
  /*
    We need to take locks, otherwise this may happen:
    new_file() is called, calls open(old_max_size), then before open() starts,
    set_max_size() sets max_size to max_size_arg, then open() starts and
    uses the old_max_size argument, so max_size_arg has been overwritten and
    it's like if the SET command was never run.
  */
  DBUG_ENTER("MYSQL_BIN_LOG::set_max_size");
  mysql_mutex_lock(&LOCK_log);
  if (is_open())
    max_size= max_size_arg;
  mysql_mutex_unlock(&LOCK_log);
  DBUG_VOID_RETURN;
}


/**
  Check if a string is a valid number.

  @param str			String to test
  @param res			Store value here
  @param allow_wildcards	Set to 1 if we should ignore '%' and '_'

  @note
    For the moment the allow_wildcards argument is not used
    Should be move to some other file.

  @retval
    1	String is a number
  @retval
    0	String is not a number
*/

static bool test_if_number(const char *str, ulong *res, bool allow_wildcards)
{
  int flag;
  const char *start;
  DBUG_ENTER("test_if_number");

  flag=0; start=str;
  while (*str++ == ' ') ;
  if (*--str == '-' || *str == '+')
    str++;
  while (my_isdigit(files_charset_info,*str) ||
	 (allow_wildcards && (*str == wild_many || *str == wild_one)))
  {
    flag=1;
    str++;
  }
  if (*str == '.')
  {
    for (str++ ;
	 my_isdigit(files_charset_info,*str) ||
	   (allow_wildcards && (*str == wild_many || *str == wild_one)) ;
	 str++, flag=1) ;
  }
  if (*str != 0 || flag == 0)
    DBUG_RETURN(0);
  if (res)
    *res=atol(start);
  DBUG_RETURN(1);			/* Number ok */
} /* test_if_number */


void sql_perror(const char *message)
{
#if defined(_WIN32)
  char* buf;
  DWORD dw= GetLastError();
  if (FormatMessage(FORMAT_MESSAGE_ALLOCATE_BUFFER |  FORMAT_MESSAGE_FROM_SYSTEM |
        FORMAT_MESSAGE_IGNORE_INSERTS,  NULL, dw,
        MAKELANGID(LANG_NEUTRAL, SUBLANG_DEFAULT), (LPSTR)&buf, 0, NULL ) > 0)
  {
    sql_print_error("%s: %s",message, buf);
    LocalFree((HLOCAL)buf);
  }
  else
  {
    sql_print_error("%s", message);
  }
#elif defined(HAVE_STRERROR)
  sql_print_error("%s: %s",message, strerror(errno));
#else 
  perror(message);
#endif
}


/*
  Change the file associated with two output streams. Used to
  redirect stdout and stderr to a file. The streams are reopened
  only for appending (writing at end of file).
*/
bool reopen_fstreams(const char *filename, FILE *outstream, FILE *errstream)
{
  if ((outstream && !my_freopen(filename, "a", outstream)) ||
      (errstream && !my_freopen(filename, "a", errstream)))
  {
    my_error(ER_CANT_CREATE_FILE, MYF(0), filename, errno);
    return TRUE;
  }

  /* The error stream must be unbuffered. */
  if (errstream)
    setbuf(errstream, NULL);

  return FALSE;
}


/*
  Unfortunately, there seems to be no good way
  to restore the original streams upon failure.
*/
static bool redirect_std_streams(const char *file)
{
  if (reopen_fstreams(file, stdout, stderr))
    return TRUE;

  setbuf(stderr, NULL);
  return FALSE;
}


bool flush_error_log()
{
  bool result= 0;
  if (opt_error_log)
  {
    mysql_mutex_lock(&LOCK_error_log);
    if (redirect_std_streams(log_error_file))
      result= 1;
    mysql_mutex_unlock(&LOCK_error_log);
  }
  return result;
}

#ifdef _WIN32
static void print_buffer_to_nt_eventlog(enum loglevel level, char *buff,
                                        size_t length, size_t buffLen)
{
  HANDLE event;
  char   *buffptr= buff;
  DBUG_ENTER("print_buffer_to_nt_eventlog");

  /* Add ending CR/LF's to string, overwrite last chars if necessary */
  strmov(buffptr+MY_MIN(length, buffLen-5), "\r\n\r\n");

  setup_windows_event_source();
  if ((event= RegisterEventSource(NULL,"MySQL")))
  {
    switch (level) {
      case ERROR_LEVEL:
        ReportEvent(event, EVENTLOG_ERROR_TYPE, 0, MSG_DEFAULT, NULL, 1, 0,
                    (LPCSTR*)&buffptr, NULL);
        break;
      case WARNING_LEVEL:
        ReportEvent(event, EVENTLOG_WARNING_TYPE, 0, MSG_DEFAULT, NULL, 1, 0,
                    (LPCSTR*) &buffptr, NULL);
        break;
      case INFORMATION_LEVEL:
        ReportEvent(event, EVENTLOG_INFORMATION_TYPE, 0, MSG_DEFAULT, NULL, 1,
                    0, (LPCSTR*) &buffptr, NULL);
        break;
    }
    DeregisterEventSource(event);
  }

  DBUG_VOID_RETURN;
}
#endif /* _WIN32 */


#ifndef EMBEDDED_LIBRARY
static void print_buffer_to_file(enum loglevel level, const char *buffer,
                                 size_t length)
{
  time_t skr;
  struct tm tm_tmp;
  struct tm *start;
  THD *thd= 0;
  size_t tag_length= 0;
  char tag[NAME_LEN];
  DBUG_ENTER("print_buffer_to_file");
  DBUG_PRINT("enter",("buffer: %s", buffer));

  if (mysqld_server_initialized && (thd= current_thd))
  {
    if (thd->connection_name.length)
    {
      /*
        Add tag for slaves so that the user can see from which connection
        the error originates.
      */
      tag_length= my_snprintf(tag, sizeof(tag),
                              ER_THD(thd, ER_MASTER_LOG_PREFIX),
                              (int) thd->connection_name.length,
                              thd->connection_name.str);
    }
  }

  mysql_mutex_lock(&LOCK_error_log);

  skr= my_time(0);
  localtime_r(&skr, &tm_tmp);
  start=&tm_tmp;

  fprintf(stderr, "%d-%02d-%02d %2d:%02d:%02d %lu [%s] %.*s%.*s\n",
          start->tm_year + 1900,
          start->tm_mon+1,
          start->tm_mday,
          start->tm_hour,
          start->tm_min,
          start->tm_sec,
          (unsigned long) (thd ? thd->thread_id : 0),
          (level == ERROR_LEVEL ? "ERROR" : level == WARNING_LEVEL ?
           "Warning" : "Note"),
          (int) tag_length, tag,
          (int) length, buffer);

  fflush(stderr);

  mysql_mutex_unlock(&LOCK_error_log);
  DBUG_VOID_RETURN;
}

/**
  Prints a printf style message to the error log and, under NT, to the
  Windows event log.

  This function prints the message into a buffer and then sends that buffer
  to other functions to write that message to other logging sources.

  @param level          The level of the msg significance
  @param format         Printf style format of message
  @param args           va_list list of arguments for the message

  @returns
    The function always returns 0. The return value is present in the
    signature to be compatible with other logging routines, which could
    return an error (e.g. logging to the log tables)
*/
int vprint_msg_to_log(enum loglevel level, const char *format, va_list args)
{
  char   buff[1024];
  size_t length;
  DBUG_ENTER("vprint_msg_to_log");

  length= my_vsnprintf(buff, sizeof(buff), format, args);
  print_buffer_to_file(level, buff, length);

#ifdef _WIN32
  print_buffer_to_nt_eventlog(level, buff, length, sizeof(buff));
#endif

  DBUG_RETURN(0);
}
#endif /* EMBEDDED_LIBRARY */


void sql_print_error(const char *format, ...) 
{
  va_list args;
  DBUG_ENTER("sql_print_error");

  va_start(args, format);
  error_log_print(ERROR_LEVEL, format, args);
  va_end(args);

  DBUG_VOID_RETURN;
}


void sql_print_warning(const char *format, ...) 
{
  va_list args;
  DBUG_ENTER("sql_print_warning");

  va_start(args, format);
  error_log_print(WARNING_LEVEL, format, args);
  va_end(args);

  DBUG_VOID_RETURN;
}


void sql_print_information(const char *format, ...) 
{
  va_list args;
  DBUG_ENTER("sql_print_information");

  va_start(args, format);
  sql_print_information_v(format, args);
  va_end(args);

  DBUG_VOID_RETURN;
}

void sql_print_information_v(const char *format, va_list ap)
{
  if (disable_log_notes)
    return;                 // Skip notes during start/shutdown

  error_log_print(INFORMATION_LEVEL, format, ap);
}

void
TC_LOG::run_prepare_ordered(THD *thd, bool all)
{
  Ha_trx_info *ha_info=
    all ? thd->transaction.all.ha_list : thd->transaction.stmt.ha_list;

  mysql_mutex_assert_owner(&LOCK_prepare_ordered);
  for (; ha_info; ha_info= ha_info->next())
  {
    handlerton *ht= ha_info->ht();
    if (!ht->prepare_ordered)
      continue;
    ht->prepare_ordered(ht, thd, all);
  }
}


void
TC_LOG::run_commit_ordered(THD *thd, bool all)
{
  Ha_trx_info *ha_info=
    all ? thd->transaction.all.ha_list : thd->transaction.stmt.ha_list;

  mysql_mutex_assert_owner(&LOCK_commit_ordered);
  for (; ha_info; ha_info= ha_info->next())
  {
    handlerton *ht= ha_info->ht();
    if (!ht->commit_ordered)
      continue;
    ht->commit_ordered(ht, thd, all);
    DEBUG_SYNC(thd, "commit_after_run_commit_ordered");
  }
}


int TC_LOG_MMAP::log_and_order(THD *thd, my_xid xid, bool all,
                               bool need_prepare_ordered,
                               bool need_commit_ordered)
{
  int cookie;
  struct commit_entry entry;
  bool UNINIT_VAR(is_group_commit_leader);

  if (need_prepare_ordered)
  {
    mysql_mutex_lock(&LOCK_prepare_ordered);
    run_prepare_ordered(thd, all);
    if (need_commit_ordered)
    {
      /*
        Must put us in queue so we can run_commit_ordered() in same sequence
        as we did run_prepare_ordered().
      */
      thd->clear_wakeup_ready();
      entry.thd= thd;
      commit_entry *previous_queue= commit_ordered_queue;
      entry.next= previous_queue;
      commit_ordered_queue= &entry;
      is_group_commit_leader= (previous_queue == NULL);
    }
    mysql_mutex_unlock(&LOCK_prepare_ordered);
  }

  if (thd->wait_for_prior_commit())
    return 0;

  cookie= 0;
  if (xid)
    cookie= log_one_transaction(xid);

  if (need_commit_ordered)
  {
    if (need_prepare_ordered)
    {
      /*
        We did the run_prepare_ordered() serialised, then ran the log_xid() in
        parallel. Now we have to do run_commit_ordered() serialised in the
        same sequence as run_prepare_ordered().

        We do this starting from the head of the queue, each thread doing
        run_commit_ordered() and signalling the next in queue.
      */
      if (is_group_commit_leader)
      {
        /* The first in queue starts the ball rolling. */
        mysql_mutex_lock(&LOCK_prepare_ordered);
        while (commit_ordered_queue_busy)
          mysql_cond_wait(&COND_queue_busy, &LOCK_prepare_ordered);
        commit_entry *queue= commit_ordered_queue;
        commit_ordered_queue= NULL;
        /*
          Mark the queue busy while we bounce it from one thread to the
          next.
        */
        commit_ordered_queue_busy= true;
        mysql_mutex_unlock(&LOCK_prepare_ordered);

        /* Reverse the queue list so we get correct order. */
        commit_entry *prev= NULL;
        while (queue)
        {
          commit_entry *next= queue->next;
          queue->next= prev;
          prev= queue;
          queue= next;
        }
        DBUG_ASSERT(prev == &entry && prev->thd == thd);
      }
      else
      {
        /* Not first in queue; just wait until previous thread wakes us up. */
        thd->wait_for_wakeup_ready();
      }
    }

    /* Only run commit_ordered() if log_xid was successful. */
    if (cookie)
    {
      mysql_mutex_lock(&LOCK_commit_ordered);
      run_commit_ordered(thd, all);
      mysql_mutex_unlock(&LOCK_commit_ordered);
    }

    if (need_prepare_ordered)
    {
      commit_entry *next= entry.next;
      if (next)
      {
        next->thd->signal_wakeup_ready();
      }
      else
      {
        mysql_mutex_lock(&LOCK_prepare_ordered);
        commit_ordered_queue_busy= false;
        mysql_cond_signal(&COND_queue_busy);
        mysql_mutex_unlock(&LOCK_prepare_ordered);
      }
    }
  }

  return cookie;
}


/********* transaction coordinator log for 2pc - mmap() based solution *******/

/*
  the log consists of a file, mapped to memory.
  file is divided into pages of tc_log_page_size size.
  (usable size of the first page is smaller because of the log header)
  there is a PAGE control structure for each page
  each page (or rather its PAGE control structure) can be in one of
  the three states - active, syncing, pool.
  there could be only one page in the active or syncing state,
  but many in pool - pool is a fifo queue.
  the usual lifecycle of a page is pool->active->syncing->pool.
  the "active" page is a page where new xid's are logged.
  the page stays active as long as the syncing slot is taken.
  the "syncing" page is being synced to disk. no new xid can be added to it.
  when the syncing is done the page is moved to a pool and an active page
  becomes "syncing".

  the result of such an architecture is a natural "commit grouping" -
  If commits are coming faster than the system can sync, they do not
  stall. Instead, all commits that came since the last sync are
  logged to the same "active" page, and they all are synced with the next -
  one - sync. Thus, thought individual commits are delayed, throughput
  is not decreasing.

  when an xid is added to an active page, the thread of this xid waits
  for a page's condition until the page is synced. when syncing slot
  becomes vacant one of these waiters is awaken to take care of syncing.
  it syncs the page and signals all waiters that the page is synced.
  PAGE::waiters is used to count these waiters, and a page may never
  become active again until waiters==0 (that is all waiters from the
  previous sync have noticed that the sync was completed)

  note, that the page becomes "dirty" and has to be synced only when a
  new xid is added into it. Removing a xid from a page does not make it
  dirty - we don't sync xid removals to disk.
*/

ulong tc_log_page_waits= 0;

#ifdef HAVE_MMAP

#define TC_LOG_HEADER_SIZE (sizeof(tc_log_magic)+1)

static const uchar tc_log_magic[]={(uchar) 254, 0x23, 0x05, 0x74};

ulong opt_tc_log_size;
ulong tc_log_max_pages_used=0, tc_log_page_size=0, tc_log_cur_pages_used=0;

int TC_LOG_MMAP::open(const char *opt_name)
{
  uint i;
  bool crashed=FALSE;
  PAGE *pg;

  DBUG_ASSERT(total_ha_2pc > 1);
  DBUG_ASSERT(opt_name && opt_name[0]);

  tc_log_page_size= my_getpagesize();

  fn_format(logname,opt_name,mysql_data_home,"",MY_UNPACK_FILENAME);
  if ((fd= mysql_file_open(key_file_tclog, logname, O_RDWR | O_CLOEXEC, MYF(0))) < 0)
  {
    if (my_errno != ENOENT)
      goto err;
    if (using_heuristic_recover())
      return 1;
    if ((fd= mysql_file_create(key_file_tclog, logname, CREATE_MODE,
                               O_RDWR | O_CLOEXEC, MYF(MY_WME))) < 0)
      goto err;
    inited=1;
    file_length= opt_tc_log_size;
    if (mysql_file_chsize(fd, file_length, 0, MYF(MY_WME)))
      goto err;
  }
  else
  {
    inited= 1;
    crashed= TRUE;
    sql_print_information("Recovering after a crash using %s", opt_name);
    if (tc_heuristic_recover)
    {
      sql_print_error("Cannot perform automatic crash recovery when "
                      "--tc-heuristic-recover is used");
      goto err;
    }
    file_length= mysql_file_seek(fd, 0L, MY_SEEK_END, MYF(MY_WME+MY_FAE));
    if (file_length == MY_FILEPOS_ERROR || file_length % tc_log_page_size)
      goto err;
  }

  data= (uchar *)my_mmap(0, (size_t)file_length, PROT_READ|PROT_WRITE,
                        MAP_NOSYNC|MAP_SHARED, fd, 0);
  if (data == MAP_FAILED)
  {
    my_errno=errno;
    goto err;
  }
  inited=2;

  npages=(uint)file_length/tc_log_page_size;
  if (npages < 3)             // to guarantee non-empty pool
    goto err;
  if (!(pages=(PAGE *)my_malloc(npages*sizeof(PAGE), MYF(MY_WME|MY_ZEROFILL))))
    goto err;
  inited=3;
  for (pg=pages, i=0; i < npages; i++, pg++)
  {
    pg->next=pg+1;
    pg->waiters=0;
    pg->state=PS_POOL;
    mysql_mutex_init(key_PAGE_lock, &pg->lock, MY_MUTEX_INIT_FAST);
    mysql_cond_init(key_PAGE_cond, &pg->cond, 0);
    pg->ptr= pg->start=(my_xid *)(data + i*tc_log_page_size);
    pg->size=pg->free=tc_log_page_size/sizeof(my_xid);
    pg->end=pg->start + pg->size;
  }
  pages[0].size=pages[0].free=
                (tc_log_page_size-TC_LOG_HEADER_SIZE)/sizeof(my_xid);
  pages[0].start=pages[0].end-pages[0].size;
  pages[npages-1].next=0;
  inited=4;

  if (crashed && recover())
      goto err;

  memcpy(data, tc_log_magic, sizeof(tc_log_magic));
  data[sizeof(tc_log_magic)]= (uchar)total_ha_2pc;
  my_msync(fd, data, tc_log_page_size, MS_SYNC);
  inited=5;

  mysql_mutex_init(key_LOCK_sync, &LOCK_sync, MY_MUTEX_INIT_FAST);
  mysql_mutex_init(key_LOCK_active, &LOCK_active, MY_MUTEX_INIT_FAST);
  mysql_mutex_init(key_LOCK_pool, &LOCK_pool, MY_MUTEX_INIT_FAST);
  mysql_mutex_init(key_LOCK_pending_checkpoint, &LOCK_pending_checkpoint,
                   MY_MUTEX_INIT_FAST);
  mysql_cond_init(key_COND_active, &COND_active, 0);
  mysql_cond_init(key_COND_pool, &COND_pool, 0);
  mysql_cond_init(key_TC_LOG_MMAP_COND_queue_busy, &COND_queue_busy, 0);

  inited=6;

  syncing= 0;
  active=pages;
  DBUG_ASSERT(npages >= 2);
  pool=pages+1;
  pool_last_ptr= &((pages+npages-1)->next);
  commit_ordered_queue= NULL;
  commit_ordered_queue_busy= false;

  return 0;

err:
  close();
  return 1;
}

/**
  there is no active page, let's got one from the pool.

  Two strategies here:
    -# take the first from the pool
    -# if there're waiters - take the one with the most free space.

  @todo
    page merging. try to allocate adjacent page first,
    so that they can be flushed both in one sync
*/

void TC_LOG_MMAP::get_active_from_pool()
{
  PAGE **p, **best_p=0;
  int best_free;

  mysql_mutex_lock(&LOCK_pool);

  do
  {
    best_p= p= &pool;
    if ((*p)->waiters == 0 && (*p)->free > 0) // can the first page be used ?
      break;                                  // yes - take it.

    best_free=0;            // no - trying second strategy
    for (p=&(*p)->next; *p; p=&(*p)->next)
    {
      if ((*p)->waiters == 0 && (*p)->free > best_free)
      {
        best_free=(*p)->free;
        best_p=p;
      }
    }
  }
  while ((*best_p == 0 || best_free == 0) && overflow());

  mysql_mutex_assert_owner(&LOCK_active);
  active=*best_p;

  /* Unlink the page from the pool. */
  if (!(*best_p)->next)
    pool_last_ptr= best_p;
  *best_p=(*best_p)->next;
  mysql_mutex_unlock(&LOCK_pool);

  mysql_mutex_lock(&active->lock);
  if (active->free == active->size) // we've chosen an empty page
  {
    tc_log_cur_pages_used++;
    set_if_bigger(tc_log_max_pages_used, tc_log_cur_pages_used);
  }
}

/**
  @todo
  perhaps, increase log size ?
*/
int TC_LOG_MMAP::overflow()
{
  /*
    simple overflow handling - just wait
    TODO perhaps, increase log size ?
    let's check the behaviour of tc_log_page_waits first
  */
  tc_log_page_waits++;
  mysql_cond_wait(&COND_pool, &LOCK_pool);
  return 1; // always return 1
}

/**
  Record that transaction XID is committed on the persistent storage.

    This function is called in the middle of two-phase commit:
    First all resources prepare the transaction, then tc_log->log() is called,
    then all resources commit the transaction, then tc_log->unlog() is called.

    All access to active page is serialized but it's not a problem, as
    we're assuming that fsync() will be a main bottleneck.
    That is, parallelizing writes to log pages we'll decrease number of
    threads waiting for a page, but then all these threads will be waiting
    for a fsync() anyway

   If tc_log == MYSQL_LOG then tc_log writes transaction to binlog and
   records XID in a special Xid_log_event.
   If tc_log = TC_LOG_MMAP then xid is written in a special memory-mapped
   log.

  @retval
    0  - error
  @retval
    \# - otherwise, "cookie", a number that will be passed as an argument
    to unlog() call. tc_log can define it any way it wants,
    and use for whatever purposes. TC_LOG_MMAP sets it
    to the position in memory where xid was logged to.
*/

int TC_LOG_MMAP::log_one_transaction(my_xid xid)
{
  int err;
  PAGE *p;
  ulong cookie;

  mysql_mutex_lock(&LOCK_active);

  /*
    if the active page is full - just wait...
    frankly speaking, active->free here accessed outside of mutex
    protection, but it's safe, because it only means we may miss an
    unlog() for the active page, and we're not waiting for it here -
    unlog() does not signal COND_active.
  */
  while (unlikely(active && active->free == 0))
    mysql_cond_wait(&COND_active, &LOCK_active);

  /* no active page ? take one from the pool */
  if (active == 0)
    get_active_from_pool();
  else
    mysql_mutex_lock(&active->lock);

  p=active;

  /*
    p->free is always > 0 here because to decrease it one needs
    to take p->lock and before it one needs to take LOCK_active.
    But checked that active->free > 0 under LOCK_active and
    haven't release it ever since
  */

  /* searching for an empty slot */
  while (*p->ptr)
  {
    p->ptr++;
    DBUG_ASSERT(p->ptr < p->end);               // because p->free > 0
  }

  /* found! store xid there and mark the page dirty */
  cookie= (ulong)((uchar *)p->ptr - data);      // can never be zero
  *p->ptr++= xid;
  p->free--;
  p->state= PS_DIRTY;
  mysql_mutex_unlock(&p->lock);

  mysql_mutex_lock(&LOCK_sync);
  if (syncing)
  {                                          // somebody's syncing. let's wait
    mysql_mutex_unlock(&LOCK_active);
    mysql_mutex_lock(&p->lock);
    p->waiters++;
    while (p->state == PS_DIRTY && syncing)
    {
      mysql_mutex_unlock(&p->lock);
      mysql_cond_wait(&p->cond, &LOCK_sync);
      mysql_mutex_lock(&p->lock);
    }
    p->waiters--;
    err= p->state == PS_ERROR;
    if (p->state != PS_DIRTY)                   // page was synced
    {
      mysql_mutex_unlock(&LOCK_sync);
      if (p->waiters == 0)
        mysql_cond_signal(&COND_pool);     // in case somebody's waiting
      mysql_mutex_unlock(&p->lock);
      goto done;                             // we're done
    }
    DBUG_ASSERT(!syncing);
    mysql_mutex_unlock(&p->lock);
    syncing = p;
    mysql_mutex_unlock(&LOCK_sync);

    mysql_mutex_lock(&LOCK_active);
    active=0;                                  // page is not active anymore
    mysql_cond_broadcast(&COND_active);
    mysql_mutex_unlock(&LOCK_active);
  }
  else
  {
    syncing = p;                               // place is vacant - take it
    mysql_mutex_unlock(&LOCK_sync);
    active = 0;                                // page is not active anymore
    mysql_cond_broadcast(&COND_active);
    mysql_mutex_unlock(&LOCK_active);
  }
  err= sync();

done:
  return err ? 0 : cookie;
}

int TC_LOG_MMAP::sync()
{
  int err;

  DBUG_ASSERT(syncing != active);

  /*
    sit down and relax - this can take a while...
    note - no locks are held at this point
  */
  err= my_msync(fd, syncing->start, syncing->size * sizeof(my_xid), MS_SYNC);

  /* page is synced. let's move it to the pool */
  mysql_mutex_lock(&LOCK_pool);
  (*pool_last_ptr)=syncing;
  pool_last_ptr=&(syncing->next);
  syncing->next=0;
  syncing->state= err ? PS_ERROR : PS_POOL;
  mysql_cond_signal(&COND_pool);           // in case somebody's waiting
  mysql_mutex_unlock(&LOCK_pool);

  /* marking 'syncing' slot free */
  mysql_mutex_lock(&LOCK_sync);
  mysql_cond_broadcast(&syncing->cond);    // signal "sync done"
  syncing=0;
  /*
    we check the "active" pointer without LOCK_active. Still, it's safe -
    "active" can change from NULL to not NULL any time, but it
    will take LOCK_sync before waiting on active->cond. That is, it can never
    miss a signal.
    And "active" can change to NULL only by the syncing thread
    (the thread that will send a signal below)
  */
  if (active)
    mysql_cond_signal(&active->cond);      // wake up a new syncer
  mysql_mutex_unlock(&LOCK_sync);
  return err;
}

static void
mmap_do_checkpoint_callback(void *data)
{
  TC_LOG_MMAP::pending_cookies *pending=
    static_cast<TC_LOG_MMAP::pending_cookies *>(data);
  ++pending->pending_count;
}

int TC_LOG_MMAP::unlog(ulong cookie, my_xid xid)
{
  pending_cookies *full_buffer= NULL;
  uint32 ncookies= tc_log_page_size / sizeof(my_xid);
  DBUG_ASSERT(*(my_xid *)(data+cookie) == xid);

  /*
    Do not delete the entry immediately, as there may be participating storage
    engines which implement commit_checkpoint_request(), and thus have not yet
    flushed the commit durably to disk.

    Instead put it in a queue - and periodically, we will request a checkpoint
    from all engines and delete a whole batch at once.
  */
  mysql_mutex_lock(&LOCK_pending_checkpoint);
  if (pending_checkpoint == NULL)
  {
    uint32 size= sizeof(*pending_checkpoint) + sizeof(ulong) * (ncookies - 1);
    if (!(pending_checkpoint=
          (pending_cookies *)my_malloc(size, MYF(MY_ZEROFILL))))
    {
      my_error(ER_OUTOFMEMORY, MYF(0), size);
      mysql_mutex_unlock(&LOCK_pending_checkpoint);
      return 1;
    }
  }

  pending_checkpoint->cookies[pending_checkpoint->count++]= cookie;
  if (pending_checkpoint->count == ncookies)
  {
    full_buffer= pending_checkpoint;
    pending_checkpoint= NULL;
  }
  mysql_mutex_unlock(&LOCK_pending_checkpoint);

  if (full_buffer)
  {
    /*
      We do an extra increment and notify here - this ensures that
      things work also if there are no engines at all that support
      commit_checkpoint_request.
    */
    ++full_buffer->pending_count;
    ha_commit_checkpoint_request(full_buffer, mmap_do_checkpoint_callback);
    commit_checkpoint_notify(full_buffer);
  }
  return 0;
}


void
TC_LOG_MMAP::commit_checkpoint_notify(void *cookie)
{
  uint count;
  pending_cookies *pending= static_cast<pending_cookies *>(cookie);
  mysql_mutex_lock(&LOCK_pending_checkpoint);
  DBUG_ASSERT(pending->pending_count > 0);
  count= --pending->pending_count;
  mysql_mutex_unlock(&LOCK_pending_checkpoint);
  if (count == 0)
  {
    uint i;
    for (i= 0; i < tc_log_page_size / sizeof(my_xid); ++i)
      delete_entry(pending->cookies[i]);
    my_free(pending);
  }
}


/**
  erase xid from the page, update page free space counters/pointers.
  cookie points directly to the memory where xid was logged.
*/

int TC_LOG_MMAP::delete_entry(ulong cookie)
{
  PAGE *p=pages+(cookie/tc_log_page_size);
  my_xid *x=(my_xid *)(data+cookie);

  DBUG_ASSERT(x >= p->start && x < p->end);

  mysql_mutex_lock(&p->lock);
  *x=0;
  p->free++;
  DBUG_ASSERT(p->free <= p->size);
  set_if_smaller(p->ptr, x);
  if (p->free == p->size)              // the page is completely empty
    statistic_decrement(tc_log_cur_pages_used, &LOCK_status);
  if (p->waiters == 0)                 // the page is in pool and ready to rock
    mysql_cond_signal(&COND_pool);     // ping ... for overflow()
  mysql_mutex_unlock(&p->lock);
  return 0;
}

void TC_LOG_MMAP::close()
{
  uint i;
  switch (inited) {
  case 6:
    mysql_mutex_destroy(&LOCK_sync);
    mysql_mutex_destroy(&LOCK_active);
    mysql_mutex_destroy(&LOCK_pool);
    mysql_mutex_destroy(&LOCK_pending_checkpoint);
    mysql_cond_destroy(&COND_pool);
    mysql_cond_destroy(&COND_active);
    mysql_cond_destroy(&COND_queue_busy);
    /* fall through */
  case 5:
    data[0]='A'; // garble the first (signature) byte, in case mysql_file_delete fails
    /* fall through */
  case 4:
    for (i=0; i < npages; i++)
    {
      if (pages[i].ptr == 0)
        break;
      mysql_mutex_destroy(&pages[i].lock);
      mysql_cond_destroy(&pages[i].cond);
    }
    /* fall through */
  case 3:
    my_free(pages);
    /* fall through */
  case 2:
    my_munmap((char*)data, (size_t)file_length);
    /* fall through */
  case 1:
    mysql_file_close(fd, MYF(0));
  }
  if (inited>=5) // cannot do in the switch because of Windows
    mysql_file_delete(key_file_tclog, logname, MYF(MY_WME));
  if (pending_checkpoint)
    my_free(pending_checkpoint);
  inited=0;
}


int TC_LOG_MMAP::recover()
{
  HASH xids;
  PAGE *p=pages, *end_p=pages+npages;

  if (bcmp(data, tc_log_magic, sizeof(tc_log_magic)))
  {
    sql_print_error("Bad magic header in tc log");
    goto err1;
  }

  /*
    the first byte after magic signature is set to current
    number of storage engines on startup
  */
  if (data[sizeof(tc_log_magic)] > total_ha_2pc)
  {
    sql_print_error("Recovery failed! You must enable "
                    "all engines that were enabled at the moment of the crash");
    goto err1;
  }

  if (my_hash_init(&xids, &my_charset_bin, tc_log_page_size/3, 0,
                   sizeof(my_xid), 0, 0, MYF(0)))
    goto err1;

  for ( ; p < end_p ; p++)
  {
    for (my_xid *x=p->start; x < p->end; x++)
      if (*x && my_hash_insert(&xids, (uchar *)x))
        goto err2; // OOM
  }

  if (ha_recover(&xids))
    goto err2;

  my_hash_free(&xids);
  bzero(data, (size_t)file_length);
  return 0;

err2:
  my_hash_free(&xids);
err1:
  sql_print_error("Crash recovery failed. Either correct the problem "
                  "(if it's, for example, out of memory error) and restart, "
                  "or delete tc log and start mysqld with "
                  "--tc-heuristic-recover={commit|rollback}");
  return 1;
}
#endif

TC_LOG *tc_log;
TC_LOG_DUMMY tc_log_dummy;
TC_LOG_MMAP  tc_log_mmap;

/**
  Perform heuristic recovery, if --tc-heuristic-recover was used.

  @note
    no matter whether heuristic recovery was successful or not
    mysqld must exit. So, return value is the same in both cases.

  @retval
    0	no heuristic recovery was requested
  @retval
    1   heuristic recovery was performed
*/

int TC_LOG::using_heuristic_recover()
{
  if (!tc_heuristic_recover)
    return 0;

  sql_print_information("Heuristic crash recovery mode");
  if (ha_recover(0))
    sql_print_error("Heuristic crash recovery failed");
  sql_print_information("Please restart mysqld without --tc-heuristic-recover");
  return 1;
}

/****** transaction coordinator log for 2pc - binlog() based solution ******/
#define TC_LOG_BINLOG MYSQL_BIN_LOG

int TC_LOG_BINLOG::open(const char *opt_name)
{
  int      error= 1;

  DBUG_ASSERT(total_ha_2pc > 1);
  DBUG_ASSERT(opt_name && opt_name[0]);

  if (!my_b_inited(&index_file))
  {
    /* There was a failure to open the index file, can't open the binlog */
    cleanup();
    return 1;
  }

  if (using_heuristic_recover())
  {
    mysql_mutex_lock(&LOCK_log);
    /* generate a new binlog to mask a corrupted one */
    open(opt_name, LOG_BIN, 0, 0, WRITE_CACHE, max_binlog_size, 0, TRUE);
    mysql_mutex_unlock(&LOCK_log);
    cleanup();
    return 1;
  }

  error= do_binlog_recovery(opt_name, true);
  binlog_state_recover_done= true;
  return error;
}

/** This is called on shutdown, after ha_panic. */
void TC_LOG_BINLOG::close()
{
}

/*
  Do a binlog log_xid() for a group of transactions, linked through
  thd->next_commit_ordered.
*/
int
TC_LOG_BINLOG::log_and_order(THD *thd, my_xid xid, bool all,
                             bool need_prepare_ordered __attribute__((unused)),
                             bool need_commit_ordered __attribute__((unused)))
{
  int err;
  DBUG_ENTER("TC_LOG_BINLOG::log_and_order");

  binlog_cache_mngr *cache_mngr= thd->binlog_setup_trx_data();
  if (!cache_mngr)
  {
    WSREP_DEBUG("Skipping empty log_xid: %s", thd->query());
    DBUG_RETURN(0);
  }

  cache_mngr->using_xa= TRUE;
  cache_mngr->xa_xid= xid;
  err= binlog_commit_flush_xid_caches(thd, cache_mngr, all, xid);

  DEBUG_SYNC(thd, "binlog_after_log_and_order");

  if (err)
    DBUG_RETURN(0);

  bool need_unlog= cache_mngr->need_unlog;
  /*
    The transaction won't need the flag anymore.
    Todo/fixme: consider to move the statement into cache_mngr->reset()
                relocated to the current or later point.
  */
  cache_mngr->need_unlog= false;
  /*
    If using explicit user XA, we will not have XID. We must still return a
    non-zero cookie (as zero cookie signals error).
  */
  if (!xid || !need_unlog)
    DBUG_RETURN(BINLOG_COOKIE_DUMMY(cache_mngr->delayed_error));

  DBUG_RETURN(BINLOG_COOKIE_MAKE(cache_mngr->binlog_id,
                                 cache_mngr->delayed_error));
}

/*
  After an XID is logged, we need to hold on to the current binlog file until
  it is fully committed in the storage engine. The reason is that crash
  recovery only looks at the latest binlog, so we must make sure there are no
  outstanding prepared (but not committed) transactions before rotating the
  binlog.

  To handle this, we keep a count of outstanding XIDs. This function is used
  to increase this count when committing one or more transactions to the
  binary log.
*/
void
TC_LOG_BINLOG::mark_xids_active(ulong binlog_id, uint xid_count)
{
  xid_count_per_binlog *b;

  DBUG_ENTER("TC_LOG_BINLOG::mark_xids_active");
  DBUG_PRINT("info", ("binlog_id=%lu xid_count=%u", binlog_id, xid_count));

  mysql_mutex_lock(&LOCK_xid_list);
  I_List_iterator<xid_count_per_binlog> it(binlog_xid_count_list);
  while ((b= it++))
  {
    if (b->binlog_id == binlog_id)
    {
      b->xid_count += xid_count;
      break;
    }
  }
  /*
    As we do not delete elements until count reach zero, elements should always
    be found.
  */
  DBUG_ASSERT(b);
  mysql_mutex_unlock(&LOCK_xid_list);
  DBUG_VOID_RETURN;
}

/*
  Once an XID is committed, it can no longer be needed during crash recovery,
  as it has been durably recorded on disk as "committed".

  This function is called to mark an XID this way. It needs to decrease the
  count of pending XIDs in the corresponding binlog. When the count reaches
  zero (for an "old" binlog that is not the active one), that binlog file no
  longer need to be scanned during crash recovery, so we can log a new binlog
  checkpoint.
*/
void
TC_LOG_BINLOG::mark_xid_done(ulong binlog_id, bool write_checkpoint)
{
  xid_count_per_binlog *b;
  bool first;
  ulong current;

  DBUG_ENTER("TC_LOG_BINLOG::mark_xid_done");

  mysql_mutex_lock(&LOCK_xid_list);
  current= current_binlog_id;
  I_List_iterator<xid_count_per_binlog> it(binlog_xid_count_list);
  first= true;
  while ((b= it++))
  {
    if (b->binlog_id == binlog_id)
    {
      --b->xid_count;

      DBUG_ASSERT(b->xid_count >= 0); // catch unmatched (++) decrement

      break;
    }
    first= false;
  }
  /* Binlog is always found, as we do not remove until count reaches 0 */
  DBUG_ASSERT(b);
  /*
    If a RESET MASTER is pending, we are about to remove all log files, and
    the RESET MASTER thread is waiting for all pending unlog() calls to
    complete while holding LOCK_log. In this case we should not log a binlog
    checkpoint event (it would be deleted immediately anyway and we would
    deadlock on LOCK_log) but just signal the thread.
  */
  if (unlikely(reset_master_pending))
  {
    mysql_cond_broadcast(&COND_xid_list);
    mysql_mutex_unlock(&LOCK_xid_list);
    DBUG_VOID_RETURN;
  }

  if (likely(binlog_id == current) || b->xid_count != 0 || !first ||
      !write_checkpoint)
  {
    /* No new binlog checkpoint reached yet. */
    mysql_mutex_unlock(&LOCK_xid_list);
    DBUG_VOID_RETURN;
  }

  /*
    Now log a binlog checkpoint for the first binlog file with a non-zero count.

    Note that it is possible (though perhaps unlikely) that when count of
    binlog (N-2) drops to zero, binlog (N-1) is already at zero. So we may
    need to skip several entries before we find the one to log in the binlog
    checkpoint event.

    We chain the locking of LOCK_xid_list and LOCK_log, so that we ensure that
    Binlog_checkpoint_events are logged in order. This simplifies recovery a
    bit, as it can just take the last binlog checkpoint in the log, rather
    than compare all found against each other to find the one pointing to the
    most recent binlog.

    Note also that we need to first release LOCK_xid_list, then acquire
    LOCK_log, then re-aquire LOCK_xid_list. If we were to take LOCK_log while
    holding LOCK_xid_list, we might deadlock with other threads that take the
    locks in the opposite order.
  */

  ++mark_xid_done_waiting;
  mysql_mutex_unlock(&LOCK_xid_list);
  mysql_mutex_lock(&LOCK_log);
  mysql_mutex_lock(&LOCK_xid_list);
  --mark_xid_done_waiting;
  mysql_cond_broadcast(&COND_xid_list);
  /* We need to reload current_binlog_id due to release/re-take of lock. */
  current= current_binlog_id;

  for (;;)
  {
    /* Remove initial element(s) with zero count. */
    b= binlog_xid_count_list.head();
    /*
      We must not remove all elements in the list - the entry for the current
      binlog must be present always.
    */
    DBUG_ASSERT(b);
    if (b->binlog_id == current || b->xid_count > 0)
      break;
    WSREP_XID_LIST_ENTRY("TC_LOG_BINLOG::mark_xid_done(): Removing "
                         "xid_list_entry for %s (%lu)", b);
    delete binlog_xid_count_list.get();
  }

  mysql_mutex_unlock(&LOCK_xid_list);
  write_binlog_checkpoint_event_already_locked(b->binlog_name,
                                               b->binlog_name_len);
  mysql_mutex_unlock(&LOCK_log);
  DBUG_VOID_RETURN;
}

int TC_LOG_BINLOG::unlog(ulong cookie, my_xid xid)
{
  DBUG_ENTER("TC_LOG_BINLOG::unlog");
  if (!xid)
    DBUG_RETURN(0);

  if (!BINLOG_COOKIE_IS_DUMMY(cookie))
    mark_xid_done(BINLOG_COOKIE_GET_ID(cookie), true);
  /*
    See comment in trx_group_commit_leader() - if rotate() gave a failure,
    we delay the return of error code to here.
  */
  DBUG_RETURN(BINLOG_COOKIE_GET_ERROR_FLAG(cookie));
}

void
TC_LOG_BINLOG::commit_checkpoint_notify(void *cookie)
{
  xid_count_per_binlog *entry= static_cast<xid_count_per_binlog *>(cookie);
  bool found_entry= false;
  mysql_mutex_lock(&LOCK_binlog_background_thread);
  /* count the same notification kind from different engines */
  for (xid_count_per_binlog *link= binlog_background_thread_queue;
       link && !found_entry; link= link->next_in_queue)
  {
    if ((found_entry= (entry == link)))
      entry->notify_count++;
  }
  if (!found_entry)
  {
    entry->next_in_queue= binlog_background_thread_queue;
    binlog_background_thread_queue= entry;
  }
  mysql_cond_signal(&COND_binlog_background_thread);
  mysql_mutex_unlock(&LOCK_binlog_background_thread);
}

/*
  Binlog background thread.

  This thread is used to log binlog checkpoints in the background, rather than
  in the context of random storage engine threads that happen to call
  commit_checkpoint_notify_ha() and may not like the delays while syncing
  binlog to disk or may not be setup with all my_thread_init() and other
  necessary stuff.

  In the future, this thread could also be used to do log rotation in the
  background, which could eliminate all stalls around binlog rotations.
*/
pthread_handler_t
binlog_background_thread(void *arg __attribute__((unused)))
{
  bool stop;
  MYSQL_BIN_LOG::xid_count_per_binlog *queue, *next;
  THD *thd;
  my_thread_init();
  DBUG_ENTER("binlog_background_thread");

  thd= new THD(next_thread_id());
  thd->system_thread= SYSTEM_THREAD_BINLOG_BACKGROUND;
  thd->thread_stack= (char*) &thd;           /* Set approximate stack start */
  thd->store_globals();
  thd->security_ctx->skip_grants();
  thd->set_command(COM_DAEMON);

  /*
    Load the slave replication GTID state from the mysql.gtid_slave_pos
    table.

    This is mostly so that we can start our seq_no counter from the highest
    seq_no seen by a slave. This way, we have a way to tell if a transaction
    logged by ourselves as master is newer or older than a replicated
    transaction.
  */
#ifdef HAVE_REPLICATION
  if (rpl_load_gtid_slave_state(thd))
    sql_print_warning("Failed to load slave replication state from table "
                      "%s.%s: %u: %s", "mysql",
                      rpl_gtid_slave_state_table_name.str,
                      thd->get_stmt_da()->sql_errno(),
                      thd->get_stmt_da()->message());
#endif

  mysql_mutex_lock(&mysql_bin_log.LOCK_binlog_background_thread);
  binlog_background_thread_started= true;
  mysql_cond_signal(&mysql_bin_log.COND_binlog_background_thread_end);
  mysql_mutex_unlock(&mysql_bin_log.LOCK_binlog_background_thread);

  for (;;)
  {
    /*
      Wait until there is something in the queue to process, or we are asked
      to shut down.
    */
    THD_STAGE_INFO(thd, stage_binlog_waiting_background_tasks);
    mysql_mutex_lock(&mysql_bin_log.LOCK_binlog_background_thread);
    for (;;)
    {
      stop= binlog_background_thread_stop;
      queue= binlog_background_thread_queue;
      if (stop && !mysql_bin_log.is_xidlist_idle())
      {
        /*
          Delay stop until all pending binlog checkpoints have been processed.
        */
        stop= false;
      }
      if (stop || queue)
        break;
      mysql_cond_wait(&mysql_bin_log.COND_binlog_background_thread,
                      &mysql_bin_log.LOCK_binlog_background_thread);
    }
    /* Grab the queue, if any. */
    binlog_background_thread_queue= NULL;
    mysql_mutex_unlock(&mysql_bin_log.LOCK_binlog_background_thread);

    /* Process any incoming commit_checkpoint_notify() calls. */
    DBUG_EXECUTE_IF("inject_binlog_background_thread_before_mark_xid_done",
      DBUG_ASSERT(!debug_sync_set_action(
        thd,
        STRING_WITH_LEN("binlog_background_thread_before_mark_xid_done "
                        "SIGNAL injected_binlog_background_thread "
                        "WAIT_FOR something_that_will_never_happen "
                        "TIMEOUT 2")));
      );
    while (queue)
    {
      long count= queue->notify_count;
      THD_STAGE_INFO(thd, stage_binlog_processing_checkpoint_notify);
      DEBUG_SYNC(thd, "binlog_background_thread_before_mark_xid_done");
      /* Set the thread start time */
      thd->set_time();
      /* Grab next pointer first, as mark_xid_done() may free the element. */
      next= queue->next_in_queue;
      queue->notify_count= 0;
      for (long i= 0; i <= count; i++)
        mysql_bin_log.mark_xid_done(queue->binlog_id, true);
      queue= next;

      DBUG_EXECUTE_IF("binlog_background_checkpoint_processed",
        DBUG_ASSERT(!debug_sync_set_action(
          thd,
          STRING_WITH_LEN("now SIGNAL binlog_background_checkpoint_processed")));
        );
    }

    if (stop)
      break;
  }

  THD_STAGE_INFO(thd, stage_binlog_stopping_background_thread);

  /* No need to use mutex as thd is not linked into other threads */
  delete thd;

  my_thread_end();

  /* Signal that we are (almost) stopped. */
  mysql_mutex_lock(&mysql_bin_log.LOCK_binlog_background_thread);
  binlog_background_thread_stop= false;
  mysql_cond_signal(&mysql_bin_log.COND_binlog_background_thread_end);
  mysql_mutex_unlock(&mysql_bin_log.LOCK_binlog_background_thread);

  DBUG_RETURN(0);
}

#ifdef HAVE_PSI_INTERFACE
static PSI_thread_key key_thread_binlog;

static PSI_thread_info all_binlog_threads[]=
{
  { &key_thread_binlog, "binlog_background", PSI_FLAG_GLOBAL},
};
#endif /* HAVE_PSI_INTERFACE */

static bool
start_binlog_background_thread()
{
  pthread_t th;

#ifdef HAVE_PSI_INTERFACE
  if (PSI_server)
    PSI_server->register_thread("sql", all_binlog_threads,
                                array_elements(all_binlog_threads));
#endif

  if (mysql_thread_create(key_thread_binlog, &th, &connection_attrib,
                          binlog_background_thread, NULL))
    return 1;

  /*
    Wait for the thread to have started (so we know that the slave replication
    state is loaded and we have correct global_gtid_counter).
  */
  mysql_mutex_lock(&mysql_bin_log.LOCK_binlog_background_thread);
  while (!binlog_background_thread_started)
    mysql_cond_wait(&mysql_bin_log.COND_binlog_background_thread_end,
                    &mysql_bin_log.LOCK_binlog_background_thread);
  mysql_mutex_unlock(&mysql_bin_log.LOCK_binlog_background_thread);

  return 0;
}


int TC_LOG_BINLOG::recover(LOG_INFO *linfo, const char *last_log_name,
                           IO_CACHE *first_log,
                           Format_description_log_event *fdle, bool do_xa)
{
  Log_event *ev= NULL;
  HASH xids;
  MEM_ROOT mem_root;
  char binlog_checkpoint_name[FN_REFLEN];
  bool binlog_checkpoint_found;
  bool first_round;
  IO_CACHE log;
  File file= -1;
  const char *errmsg;
#ifdef HAVE_REPLICATION
  rpl_gtid last_gtid;
  bool last_gtid_standalone= false;
  bool last_gtid_valid= false;
#endif

  if (! fdle->is_valid() ||
      (do_xa && my_hash_init(&xids, &my_charset_bin, TC_LOG_PAGE_SIZE/3, 0,
                             sizeof(my_xid), 0, 0, MYF(0))))
    goto err1;

  if (do_xa)
    init_alloc_root(&mem_root, "TC_LOG_BINLOG", TC_LOG_PAGE_SIZE,
                    TC_LOG_PAGE_SIZE, MYF(0));

  fdle->flags&= ~LOG_EVENT_BINLOG_IN_USE_F; // abort on the first error

  /*
    Scan the binlog for XIDs that need to be committed if still in the
    prepared stage.

    Start with the latest binlog file, then continue with any other binlog
    files if the last found binlog checkpoint indicates it is needed.
  */

  binlog_checkpoint_found= false;
  first_round= true;
  for (;;)
  {
    while ((ev= Log_event::read_log_event(first_round ? first_log : &log,
                                          fdle, opt_master_verify_checksum))
           && ev->is_valid())
    {
      enum Log_event_type typ= ev->get_type_code();
      switch (typ)
      {
      case XID_EVENT:
      {
        if (do_xa)
        {
          Xid_log_event *xev=(Xid_log_event *)ev;
          uchar *x= (uchar *) memdup_root(&mem_root, (uchar*) &xev->xid,
                                          sizeof(xev->xid));
          if (!x || my_hash_insert(&xids, x))
            goto err2;
        }
        break;
      }
      case BINLOG_CHECKPOINT_EVENT:
        if (first_round && do_xa)
        {
          size_t dir_len;
          Binlog_checkpoint_log_event *cev= (Binlog_checkpoint_log_event *)ev;
          if (cev->binlog_file_len >= FN_REFLEN)
            sql_print_warning("Incorrect binlog checkpoint event with too "
                              "long file name found.");
          else
          {
            /*
              Note that we cannot use make_log_name() here, as we have not yet
              initialised MYSQL_BIN_LOG::log_file_name.
            */
            dir_len= dirname_length(last_log_name);
            strmake(strnmov(binlog_checkpoint_name, last_log_name, dir_len),
                    cev->binlog_file_name, FN_REFLEN - 1 - dir_len);
            binlog_checkpoint_found= true;
          }
        }
        break;
      case GTID_LIST_EVENT:
        if (first_round)
        {
          Gtid_list_log_event *glev= (Gtid_list_log_event *)ev;

          /* Initialise the binlog state from the Gtid_list event. */
          if (rpl_global_gtid_binlog_state.load(glev->list, glev->count))
            goto err2;
        }
        break;

#ifdef HAVE_REPLICATION
      case GTID_EVENT:
        if (first_round)
        {
          Gtid_log_event *gev= (Gtid_log_event *)ev;

          /* Update the binlog state with any GTID logged after Gtid_list. */
          last_gtid.domain_id= gev->domain_id;
          last_gtid.server_id= gev->server_id;
          last_gtid.seq_no= gev->seq_no;
          last_gtid_standalone=
            ((gev->flags2 & Gtid_log_event::FL_STANDALONE) ? true : false);
          last_gtid_valid= true;
        }
        break;
#endif

      case START_ENCRYPTION_EVENT:
        {
          if (fdle->start_decryption((Start_encryption_log_event*) ev))
            goto err2;
        }
        break;

      default:
        /* Nothing. */
        break;
      }

#ifdef HAVE_REPLICATION
      if (last_gtid_valid &&
          ((last_gtid_standalone && !ev->is_part_of_group(typ)) ||
           (!last_gtid_standalone &&
            (typ == XID_EVENT ||
             (LOG_EVENT_IS_QUERY(typ) &&
              (((Query_log_event *)ev)->is_commit() ||
               ((Query_log_event *)ev)->is_rollback()))))))
      {
        if (rpl_global_gtid_binlog_state.update_nolock(&last_gtid, false))
          goto err2;
        last_gtid_valid= false;
      }
#endif

      delete ev;
      ev= NULL;
    }

    if (!do_xa)
      break;
    /*
      If the last binlog checkpoint event points to an older log, we have to
      scan all logs from there also, to get all possible XIDs to recover.

      If there was no binlog checkpoint event at all, this means the log was
      written by an older version of MariaDB (or MySQL) - these always have an
      (implicit) binlog checkpoint event at the start of the last binlog file.
    */
    if (first_round)
    {
      if (!binlog_checkpoint_found)
        break;
      first_round= false;
      DBUG_EXECUTE_IF("xa_recover_expect_master_bin_000004",
          if (0 != strcmp("./master-bin.000004", binlog_checkpoint_name) &&
              0 != strcmp(".\\master-bin.000004", binlog_checkpoint_name))
            DBUG_SUICIDE();
        );
      if (find_log_pos(linfo, binlog_checkpoint_name, 1))
      {
        sql_print_error("Binlog file '%s' not found in binlog index, needed "
                        "for recovery. Aborting.", binlog_checkpoint_name);
        goto err2;
      }
    }
    else
    {
      end_io_cache(&log);
      mysql_file_close(file, MYF(MY_WME));
      file= -1;
    }

    if (!strcmp(linfo->log_file_name, last_log_name))
      break;                                    // No more files to do
    if ((file= open_binlog(&log, linfo->log_file_name, &errmsg)) < 0)
    {
      sql_print_error("%s", errmsg);
      goto err2;
    }
    /*
      We do not need to read the Format_description_log_event of other binlog
      files. It is not possible for a binlog checkpoint to span multiple
      binlog files written by different versions of the server. So we can use
      the first one read for reading from all binlog files.
    */
    if (find_next_log(linfo, 1))
    {
      sql_print_error("Error reading binlog files during recovery. Aborting.");
      goto err2;
    }
    fdle->reset_crypto();
  }

  if (do_xa)
  {
    if (ha_recover(&xids))
      goto err2;

    free_root(&mem_root, MYF(0));
    my_hash_free(&xids);
  }
  return 0;

err2:
  delete ev;
  if (file >= 0)
  {
    end_io_cache(&log);
    mysql_file_close(file, MYF(MY_WME));
  }
  if (do_xa)
  {
    free_root(&mem_root, MYF(0));
    my_hash_free(&xids);
  }
err1:
  sql_print_error("Crash recovery failed. Either correct the problem "
                  "(if it's, for example, out of memory error) and restart, "
                  "or delete (or rename) binary log and start mysqld with "
                  "--tc-heuristic-recover={commit|rollback}");
  return 1;
}


int
MYSQL_BIN_LOG::do_binlog_recovery(const char *opt_name, bool do_xa_recovery)
{
  LOG_INFO log_info;
  const char *errmsg;
  IO_CACHE    log;
  File        file;
  Log_event  *ev= 0;
  Format_description_log_event fdle(BINLOG_VERSION);
  char        log_name[FN_REFLEN];
  int error;

  if (unlikely((error= find_log_pos(&log_info, NullS, 1))))
  {
    /*
      If there are no binlog files (LOG_INFO_EOF), then we still try to read
      the .state file to restore the binlog state. This allows to copy a server
      to provision a new one without copying the binlog files (except the
      master-bin.state file) and still preserve the correct binlog state.
    */
    if (error != LOG_INFO_EOF)
      sql_print_error("find_log_pos() failed (error: %d)", error);
    else
    {
      error= read_state_from_file();
      if (error == 2)
      {
        /*
          No binlog files and no binlog state is not an error (eg. just initial
          server start after fresh installation).
        */
        error= 0;
      }
    }
    return error;
  }

  if (! fdle.is_valid())
    return 1;

  do
  {
    strmake_buf(log_name, log_info.log_file_name);
  } while (!(error= find_next_log(&log_info, 1)));

  if (error !=  LOG_INFO_EOF)
  {
    sql_print_error("find_log_pos() failed (error: %d)", error);
    return error;
  }

  if ((file= open_binlog(&log, log_name, &errmsg)) < 0)
  {
    sql_print_error("%s", errmsg);
    return 1;
  }

  if ((ev= Log_event::read_log_event(&log, &fdle,
                                     opt_master_verify_checksum)) &&
      ev->get_type_code() == FORMAT_DESCRIPTION_EVENT)
  {
    if (ev->flags & LOG_EVENT_BINLOG_IN_USE_F)
    {
      sql_print_information("Recovering after a crash using %s", opt_name);
      error= recover(&log_info, log_name, &log,
                     (Format_description_log_event *)ev, do_xa_recovery);
    }
    else
    {
      error= read_state_from_file();
      if (unlikely(error == 2))
      {
        /*
          The binlog exists, but the .state file is missing. This is normal if
          this is the first master start after a major upgrade to 10.0 (with
          GTID support).

          However, it could also be that the .state file was lost somehow, and
          in this case it could be a serious issue, as we would set the wrong
          binlog state in the next binlog file to be created, and GTID
          processing would be corrupted. A common way would be copying files
          from an old server to a new one and forgetting the .state file.

          So in this case, we want to try to recover the binlog state by
          scanning the last binlog file (but we do not need any XA recovery).

          ToDo: We could avoid one scan at first start after major upgrade, by
          detecting that there is no GTID_LIST event at the start of the
          binlog file, and stopping the scan in that case.
        */
        error= recover(&log_info, log_name, &log,
                       (Format_description_log_event *)ev, false);
      }
    }
  }

  delete ev;
  end_io_cache(&log);
  mysql_file_close(file, MYF(MY_WME));

  return error;
}


#ifdef INNODB_COMPATIBILITY_HOOKS
/**
  Get the file name of the MySQL binlog.
  @return the name of the binlog file
*/
extern "C"
const char* mysql_bin_log_file_name(void)
{
  return mysql_bin_log.get_log_fname();
}
/**
  Get the current position of the MySQL binlog.
  @return byte offset from the beginning of the binlog
*/
extern "C"
ulonglong mysql_bin_log_file_pos(void)
{
  return (ulonglong) mysql_bin_log.get_log_file()->pos_in_file;
}
/*
  Get the current position of the MySQL binlog for transaction currently being
  committed.

  This is valid to call from within storage engine commit_ordered() and
  commit() methods only.

  Since it stores the position inside THD, it is safe to call without any
  locking.
*/
void
mysql_bin_log_commit_pos(THD *thd, ulonglong *out_pos, const char **out_file)
{
  binlog_cache_mngr *cache_mngr;
  if (opt_bin_log &&
      (cache_mngr= (binlog_cache_mngr*) thd_get_ha_data(thd, binlog_hton)))
  {
    *out_file= cache_mngr->last_commit_pos_file;
    *out_pos= (ulonglong)(cache_mngr->last_commit_pos_offset);
  }
  else
  {
    *out_file= NULL;
    *out_pos= 0;
  }
}
#endif /* INNODB_COMPATIBILITY_HOOKS */


static void
binlog_checksum_update(MYSQL_THD thd, struct st_mysql_sys_var *var,
                       void *var_ptr, const void *save)
{
  ulong value=  *((ulong *)save);
  bool check_purge= false;
  ulong UNINIT_VAR(prev_binlog_id);

  mysql_mutex_lock(mysql_bin_log.get_log_lock());
  if(mysql_bin_log.is_open())
  {
    prev_binlog_id= mysql_bin_log.current_binlog_id;
    if (binlog_checksum_options != value)
      mysql_bin_log.checksum_alg_reset= (enum_binlog_checksum_alg)value;
    if (mysql_bin_log.rotate(true, &check_purge))
      check_purge= false;
  }
  else
  {
    binlog_checksum_options= value;
  }
  DBUG_ASSERT(binlog_checksum_options == value);
  mysql_bin_log.checksum_alg_reset= BINLOG_CHECKSUM_ALG_UNDEF;
  mysql_mutex_unlock(mysql_bin_log.get_log_lock());
  if (check_purge)
    mysql_bin_log.checkpoint_and_purge(prev_binlog_id);
}


static int show_binlog_vars(THD *thd, SHOW_VAR *var, char *buff)
{
  mysql_bin_log.set_status_variables(thd);
  var->type= SHOW_ARRAY;
  var->value= (char *)&binlog_status_vars_detail;
  return 0;
}

static SHOW_VAR binlog_status_vars_top[]= {
  {"Binlog", (char *) &show_binlog_vars, SHOW_FUNC},
  {NullS, NullS, SHOW_LONG}
};

static MYSQL_SYSVAR_BOOL(
  optimize_thread_scheduling,
  opt_optimize_thread_scheduling,
  PLUGIN_VAR_READONLY,
  "Run fast part of group commit in a single thread, to optimize kernel "
  "thread scheduling. On by default. Disable to run each transaction in group "
  "commit in its own thread, which can be slower at very high concurrency. "
  "This option is mostly for testing one algorithm versus the other, and it "
  "should not normally be necessary to change it.",
  NULL,
  NULL,
  1);

static MYSQL_SYSVAR_ENUM(
  checksum,
  binlog_checksum_options,
  PLUGIN_VAR_RQCMDARG,
  "Type of BINLOG_CHECKSUM_ALG. Include checksum for "
  "log events in the binary log",
  NULL,
  binlog_checksum_update,
  BINLOG_CHECKSUM_ALG_CRC32,
  &binlog_checksum_typelib);

static struct st_mysql_sys_var *binlog_sys_vars[]=
{
  MYSQL_SYSVAR(optimize_thread_scheduling),
  MYSQL_SYSVAR(checksum),
  NULL
};


/*
  Copy out the non-directory part of binlog position filename for the
  `binlog_snapshot_file' status variable, same way as it is done for
  SHOW MASTER STATUS.
*/
static void
set_binlog_snapshot_file(const char *src)
{
  size_t dir_len = dirname_length(src);
  strmake_buf(binlog_snapshot_file, src + dir_len);
}

/*
  Copy out current values of status variables, for SHOW STATUS or
  information_schema.global_status.

  This is called only under LOCK_show_status, so we can fill in a static array.
*/
void
TC_LOG_BINLOG::set_status_variables(THD *thd)
{
  binlog_cache_mngr *cache_mngr;

  if (thd && opt_bin_log)
    cache_mngr= (binlog_cache_mngr*) thd_get_ha_data(thd, binlog_hton);
  else
    cache_mngr= 0;

  bool have_snapshot= (cache_mngr && cache_mngr->last_commit_pos_file[0] != 0);
  mysql_mutex_lock(&LOCK_commit_ordered);
  binlog_status_var_num_commits= this->num_commits;
  binlog_status_var_num_group_commits= this->num_group_commits;
  if (!have_snapshot)
  {
    set_binlog_snapshot_file(last_commit_pos_file);
    binlog_snapshot_position= last_commit_pos_offset;
  }
  mysql_mutex_unlock(&LOCK_commit_ordered);
  mysql_mutex_lock(&LOCK_prepare_ordered);
  binlog_status_group_commit_trigger_count= this->group_commit_trigger_count;
  binlog_status_group_commit_trigger_timeout= this->group_commit_trigger_timeout;
  binlog_status_group_commit_trigger_lock_wait= this->group_commit_trigger_lock_wait;
  mysql_mutex_unlock(&LOCK_prepare_ordered);

  if (have_snapshot)
  {
    set_binlog_snapshot_file(cache_mngr->last_commit_pos_file);
    binlog_snapshot_position= cache_mngr->last_commit_pos_offset;
  }
}


/*
  Find the Gtid_list_log_event at the start of a binlog.

  NULL for ok, non-NULL error message for error.

  If ok, then the event is returned in *out_gtid_list. This can be NULL if we
  get back to binlogs written by old server version without GTID support. If
  so, it means we have reached the point to start from, as no GTID events can
  exist in earlier binlogs.
*/
const char *
get_gtid_list_event(IO_CACHE *cache, Gtid_list_log_event **out_gtid_list)
{
  Format_description_log_event init_fdle(BINLOG_VERSION);
  Format_description_log_event *fdle;
  Log_event *ev;
  const char *errormsg = NULL;

  *out_gtid_list= NULL;

  if (!(ev= Log_event::read_log_event(cache, &init_fdle,
                                      opt_master_verify_checksum)) ||
      ev->get_type_code() != FORMAT_DESCRIPTION_EVENT)
  {
    if (ev)
      delete ev;
    return "Could not read format description log event while looking for "
      "GTID position in binlog";
  }

  fdle= static_cast<Format_description_log_event *>(ev);

  for (;;)
  {
    Log_event_type typ;

    ev= Log_event::read_log_event(cache, fdle, opt_master_verify_checksum);
    if (!ev)
    {
      errormsg= "Could not read GTID list event while looking for GTID "
        "position in binlog";
      break;
    }
    typ= ev->get_type_code();
    if (typ == GTID_LIST_EVENT)
      break;                                    /* Done, found it */
    if (typ == START_ENCRYPTION_EVENT)
    {
      if (fdle->start_decryption((Start_encryption_log_event*) ev))
        errormsg= "Could not set up decryption for binlog.";
    }
    delete ev;
    if (typ == ROTATE_EVENT || typ == STOP_EVENT ||
        typ == FORMAT_DESCRIPTION_EVENT || typ == START_ENCRYPTION_EVENT)
      continue;                                 /* Continue looking */

    /* We did not find any Gtid_list_log_event, must be old binlog. */
    ev= NULL;
    break;
  }

  delete fdle;
  *out_gtid_list= static_cast<Gtid_list_log_event *>(ev);
  return errormsg;
}


struct st_mysql_storage_engine binlog_storage_engine=
{ MYSQL_HANDLERTON_INTERFACE_VERSION };

maria_declare_plugin(binlog)
{
  MYSQL_STORAGE_ENGINE_PLUGIN,
  &binlog_storage_engine,
  "binlog",
  "MySQL AB",
  "This is a pseudo storage engine to represent the binlog in a transaction",
  PLUGIN_LICENSE_GPL,
  binlog_init, /* Plugin Init */
  NULL, /* Plugin Deinit */
  0x0100 /* 1.0 */,
  binlog_status_vars_top,     /* status variables                */
  binlog_sys_vars,            /* system variables                */
  "1.0",                      /* string version */
  MariaDB_PLUGIN_MATURITY_STABLE /* maturity */
}
maria_declare_plugin_end;

#ifdef WITH_WSREP
IO_CACHE * get_trans_log(THD * thd)
{
  DBUG_ASSERT(binlog_hton->slot != HA_SLOT_UNDEF);
  binlog_cache_mngr *cache_mngr = (binlog_cache_mngr*)
    thd_get_ha_data(thd, binlog_hton);
  if (cache_mngr)
    return cache_mngr->get_binlog_cache_log(true);

  WSREP_DEBUG("binlog cache not initialized, conn: %llu",
	      thd->thread_id);
  return NULL;
}


bool wsrep_trans_cache_is_empty(THD *thd)
{
  binlog_cache_mngr *const cache_mngr=
      (binlog_cache_mngr*) thd_get_ha_data(thd, binlog_hton);
  return (!cache_mngr || cache_mngr->trx_cache.empty());
}


void thd_binlog_trx_reset(THD * thd)
{
  /*
    todo: fix autocommit select to not call the caller
  */
  if (thd_get_ha_data(thd, binlog_hton) != NULL)
  {
    binlog_cache_mngr *const cache_mngr=
      (binlog_cache_mngr*) thd_get_ha_data(thd, binlog_hton);
    if (cache_mngr)
    {
      cache_mngr->reset(false, true);
      if (!cache_mngr->stmt_cache.empty())
      {
        WSREP_DEBUG("pending events in stmt cache, sql: %s", thd->query());
        cache_mngr->stmt_cache.reset();
      }
    }
  }
  thd->clear_binlog_table_maps();
}


void thd_binlog_rollback_stmt(THD * thd)
{
  WSREP_DEBUG("thd_binlog_rollback_stmt connection: %llu",
	      thd->thread_id);
  binlog_cache_mngr *const cache_mngr=
    (binlog_cache_mngr*) thd_get_ha_data(thd, binlog_hton);
  if (cache_mngr)
    cache_mngr->trx_cache.set_prev_position(MY_OFF_T_UNDEF);
}
#endif /* WITH_WSREP */<|MERGE_RESOLUTION|>--- conflicted
+++ resolved
@@ -2978,12 +2978,7 @@
 
   mysql_mutex_lock(&LOCK_log);
   if (is_open())
-<<<<<<< HEAD
-  {						// Safety agains reopen
-=======
   {						// Safety against reopen
-    int tmp_errno= 0;
->>>>>>> 555c6632
     char buff[80], *end;
     char query_time_buff[22+7], lock_time_buff[22+7];
     size_t buff_len;
