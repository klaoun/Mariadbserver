/*
   Copyright (c) 2013 Monty Program Ab

   This program is free software; you can redistribute it and/or modify
   it under the terms of the GNU General Public License as published by
   the Free Software Foundation; version 2 of the License.

   This program is distributed in the hope that it will be useful,
   but WITHOUT ANY WARRANTY; without even the implied warranty of
   MERCHANTABILITY or FITNESS FOR A PARTICULAR PURPOSE.  See the
   GNU General Public License for more details.

   You should have received a copy of the GNU General Public License
   along with this program; if not, write to the Free Software
   Foundation, Inc., 59 Temple Place, Suite 330, Boston, MA  02111-1307  USA */

#ifdef USE_PRAGMA_IMPLEMENTATION
#pragma implementation				// gcc: Class implementation
#endif

#include <my_global.h>
#include "sql_priv.h"
#include "sql_select.h"
#include "my_json_writer.h"
#include "opt_range.h"

const char * STR_DELETING_ALL_ROWS= "Deleting all rows";
const char * STR_IMPOSSIBLE_WHERE= "Impossible WHERE";
const char * STR_NO_ROWS_AFTER_PRUNING= "No matching rows after partition pruning";

static void write_item(Json_writer *writer, Item *item);

Explain_query::Explain_query(THD *thd_arg, MEM_ROOT *root) : 
  mem_root(root), upd_del_plan(NULL),  insert_plan(NULL),
  unions(root), selects(root),  thd(thd_arg), apc_enabled(false),
  operations(0)
{
}

static void print_json_array(Json_writer *writer,
                             const char *title, String_list &list)
{
  List_iterator_fast<char> it(list);
  const char *name;
  writer->add_member(title).start_array();
  while ((name= it++))
    writer->add_str(name);
  writer->end_array();
}



Explain_query::~Explain_query()
{
  if (apc_enabled)
    thd->apc_target.disable();

  delete upd_del_plan;
  delete insert_plan;
  uint i;
  for (i= 0 ; i < unions.elements(); i++)
    delete unions.at(i);
  for (i= 0 ; i < selects.elements(); i++)
    delete selects.at(i);
}


Explain_node *Explain_query::get_node(uint select_id)
{
  Explain_union *u;
  if ((u= get_union(select_id)))
    return u;
  else
    return get_select(select_id);
}

Explain_union *Explain_query::get_union(uint select_id)
{
  return (unions.elements() > select_id) ? unions.at(select_id) : NULL;
}

Explain_select *Explain_query::get_select(uint select_id)
{
  return (selects.elements() > select_id) ? selects.at(select_id) : NULL;
}


void Explain_query::add_node(Explain_node *node)
{
  uint select_id;
  operations++;
  if (node->get_type() == Explain_node::EXPLAIN_UNION)
  {
    Explain_union *u= (Explain_union*)node;
    select_id= u->get_select_id();
    if (unions.elements() <= select_id)
      unions.resize(MY_MAX(select_id+1, unions.elements()*2), NULL);

    Explain_union *old_node;
    if ((old_node= get_union(select_id)))
      delete old_node;

    unions.at(select_id)= u;
  }
  else
  {
    Explain_select *sel= (Explain_select*)node;
    if (sel->select_id == FAKE_SELECT_LEX_ID)
    {
      DBUG_ASSERT(0); // this is a "fake select" from a UNION.
    }
    else
    {
      select_id= sel->select_id;
      Explain_select *old_node;

      if (selects.elements() <= select_id)
        selects.resize(MY_MAX(select_id+1, selects.elements()*2), NULL);

      if ((old_node= get_select(select_id)))
        delete old_node;

      selects.at(select_id)= sel;
    }
  }
}


void Explain_query::add_insert_plan(Explain_insert *insert_plan_arg)
{
  insert_plan= insert_plan_arg;
  query_plan_ready();
}


void Explain_query::add_upd_del_plan(Explain_update *upd_del_plan_arg)
{
  upd_del_plan= upd_del_plan_arg;
  query_plan_ready();
}


void Explain_query::query_plan_ready()
{
  if (!apc_enabled)
    thd->apc_target.enable();
  apc_enabled= true;
}

/*
  Send EXPLAIN output to the client.
*/

int Explain_query::send_explain(THD *thd)
{
  select_result *result;
  LEX *lex= thd->lex;
 
  if (!(result= new (thd->mem_root) select_send()) || 
      thd->send_explain_fields(result, lex->describe, lex->analyze_stmt))
    return 1;

  int res= 0;
  if (thd->lex->explain_json)
    print_explain_json(result, thd->lex->analyze_stmt);
  else
    res= print_explain(result, lex->describe, thd->lex->analyze_stmt);

  if (res)
    result->abort_result_set();
  else
    result->send_eof();

  return res;
}


/*
  The main entry point to print EXPLAIN of the entire query
*/

int Explain_query::print_explain(select_result_sink *output, 
                                 uint8 explain_flags, bool is_analyze)
{
  if (upd_del_plan)
  {
    upd_del_plan->print_explain(this, output, explain_flags, is_analyze);
    return 0;
  }
  else if (insert_plan)
  {
    insert_plan->print_explain(this, output, explain_flags, is_analyze);
    return 0;
  }
  else
  {
    /* Start printing from node with id=1 */
    Explain_node *node= get_node(1);
    if (!node)
      return 1; /* No query plan */
    return node->print_explain(this, output, explain_flags, is_analyze);
  }
}


void Explain_query::print_explain_json(select_result_sink *output, bool is_analyze)
{
  Json_writer writer;
  writer.start_object();

  if (upd_del_plan)
    upd_del_plan->print_explain_json(this, &writer, is_analyze);
  else if (insert_plan)
    insert_plan->print_explain_json(this, &writer, is_analyze);
  else
  {
    /* Start printing from node with id=1 */
    Explain_node *node= get_node(1);
    if (!node)
      return; /* No query plan */
    node->print_explain_json(this, &writer, is_analyze);
  }

  writer.end_object();

  CHARSET_INFO *cs= system_charset_info;
  List<Item> item_list;
  String *buf= &writer.output;
  item_list.push_back(new Item_string(buf->ptr(), buf->length(), cs));
  output->send_data(item_list);
}


bool print_explain_for_slow_log(LEX *lex, THD *thd, String *str)
{
  return lex->explain->print_explain_str(thd, str, /*is_analyze*/ true);
}


/* 
  Return tabular EXPLAIN output as a text string
*/

bool Explain_query::print_explain_str(THD *thd, String *out_str,
                                      bool is_analyze)
{
  List<Item> fields;
  thd->make_explain_field_list(fields, thd->lex->describe, is_analyze);

  select_result_text_buffer output_buf(thd);
  output_buf.send_result_set_metadata(fields, thd->lex->describe);
  if (print_explain(&output_buf, thd->lex->describe, is_analyze))
    return true;
  output_buf.save_to(out_str);
  return false;
}


static void push_str(List<Item> *item_list, const char *str)
{
  item_list->push_back(new Item_string_sys(str));
}


static void push_string(List<Item> *item_list, String *str)
{
  item_list->push_back(new Item_string_sys(str->ptr(), str->length()));
}

static void push_string_list(List<Item> *item_list, String_list &lines, 
                             String *buf)
{
  List_iterator_fast<char> it(lines);
  char *line;
  bool first= true;
  while ((line= it++))
  {
    if (first)
      first= false;
    else
      buf->append(',');

    buf->append(line);
  }
  push_string(item_list, buf);
}


/*
  Print an EXPLAIN output row, based on information provided in the parameters

  @note
    Parameters that may have NULL value in EXPLAIN output, should be passed
    (char*)NULL.

  @return 
    0  - OK
    1  - OOM Error
*/

static
int print_explain_row(select_result_sink *result,
                      uint8 options, bool is_analyze,
                      uint select_number,
                      const char *select_type,
                      const char *table_name,
                      const char *partitions,
                      enum join_type jtype,
                      String_list *possible_keys,
                      const char *index,
                      const char *key_len,
                      const char *ref,
                      ha_rows *rows,
                      double *r_rows,
                      double r_filtered,
                      const char *extra)
{
  Item *item_null= new Item_null();
  List<Item> item_list;
  Item *item;

  item_list.push_back(new Item_int((int32) select_number));
  item_list.push_back(new Item_string_sys(select_type));
  item_list.push_back(new Item_string_sys(table_name));
  if (options & DESCRIBE_PARTITIONS)
  {
    if (partitions)
    {
      item_list.push_back(new Item_string_sys(partitions));
    }
    else
      item_list.push_back(item_null);
  }
  
  const char *jtype_str= join_type_str[jtype];
  item_list.push_back(new Item_string_sys(jtype_str));
  
  /* 'possible_keys' */
  if (possible_keys && !possible_keys->is_empty())
  {
    StringBuffer<64> possible_keys_buf;
    push_string_list(&item_list, *possible_keys, &possible_keys_buf);
  }
  else
    item_list.push_back(item_null);
  
  /* 'index */
  item= index ? new Item_string_sys(index) : item_null;
  item_list.push_back(item);
  
  /* 'key_len */
  item= key_len ? new Item_string_sys(key_len) : item_null;
  item_list.push_back(item);
  
  /* 'ref' */
  item= ref ? new Item_string_sys(ref) : item_null;
  item_list.push_back(item);

  /* 'rows' */
  if (rows)
  {
    item_list.push_back(new Item_int(*rows, 
                                     MY_INT64_NUM_DECIMAL_DIGITS));
  }
  else
    item_list.push_back(item_null);
  
  /* 'r_rows' */
  if (is_analyze)
  {
    if (r_rows)
      item_list.push_back(new Item_float(*r_rows, 2));
    else
      item_list.push_back(item_null);
  }

  /* 'filtered' */
  const double filtered=100.0;
  if (options & DESCRIBE_EXTENDED || is_analyze)
    item_list.push_back(new Item_float(filtered, 2));
  
  /* 'r_filtered' */
  if (is_analyze)
    item_list.push_back(new Item_float(r_filtered, 2));
  
  /* 'Extra' */
  if (extra)
    item_list.push_back(new Item_string_sys(extra));
  else
    item_list.push_back(item_null);

  if (result->send_data(item_list))
    return 1;
  return 0;
}




uint Explain_union::make_union_table_name(char *buf)
{
  uint childno= 0;
  uint len= 6, lastop= 0;
  memcpy(buf, STRING_WITH_LEN("<union"));

  for (; childno < union_members.elements() && len + lastop + 5 < NAME_LEN;
       childno++)
  {
    len+= lastop;
    lastop= my_snprintf(buf + len, NAME_LEN - len,
                        "%u,", union_members.at(childno));
  }

  if (childno < union_members.elements() || len + lastop >= NAME_LEN)
  {
    memcpy(buf + len, STRING_WITH_LEN("...>") + 1);
    len+= 4;
  }
  else
  {
    len+= lastop;
    buf[len - 1]= '>';  // change ',' to '>'
  }
  return len;
}


int Explain_union::print_explain(Explain_query *query, 
                                 select_result_sink *output,
                                 uint8 explain_flags, 
                                 bool is_analyze)
{
  //CHARSET_INFO *cs= system_charset_info;
  char table_name_buffer[SAFE_NAME_LEN];

  /* print all UNION children, in order */
  for (int i= 0; i < (int) union_members.elements(); i++)
  {
    Explain_select *sel= query->get_select(union_members.at(i));
    sel->print_explain(query, output, explain_flags, is_analyze);
  }

  if (!using_tmp)
    return 0;

  /* Print a line with "UNION RESULT" */
  List<Item> item_list;
  Item *item_null= new Item_null();

  /* `id` column */
  item_list.push_back(item_null);

  /* `select_type` column */
  push_str(&item_list, fake_select_type);

  /* `table` column: something like "<union1,2>" */
  uint len= make_union_table_name(table_name_buffer);
  item_list.push_back(new Item_string_sys(table_name_buffer, len));
  
  /* `partitions` column */
  if (explain_flags & DESCRIBE_PARTITIONS)
    item_list.push_back(item_null);

  /* `type` column */
  push_str(&item_list, join_type_str[JT_ALL]);

  /* `possible_keys` column */
  item_list.push_back(item_null);

  /* `key` */
  item_list.push_back(item_null);

  /* `key_len` */
  item_list.push_back(item_null);

  /* `ref` */
  item_list.push_back(item_null);
 
  /* `rows` */
  item_list.push_back(item_null);
  
  /* `r_rows` */
  if (is_analyze)
  {
    double avg_rows= fake_select_lex_tracker.get_avg_rows();
    item_list.push_back(new Item_float(avg_rows, 2));
  }

  /* `filtered` */
  if (explain_flags & DESCRIBE_EXTENDED || is_analyze)
    item_list.push_back(item_null);

  /* `r_filtered` */
  if (is_analyze)
    item_list.push_back(item_null);

  /* `Extra` */
  StringBuffer<256> extra_buf;
  if (using_filesort)
  {
    extra_buf.append(STRING_WITH_LEN("Using filesort"));
  }
  item_list.push_back(new Item_string_sys(extra_buf.ptr(), extra_buf.length()));

  //output->unit.offset_limit_cnt= 0; 
  if (output->send_data(item_list))
    return 1;
  
  /*
    Print all subquery children (UNION children have already been printed at
    the start of this function)
  */
  return print_explain_for_children(query, output, explain_flags, is_analyze);
}


void Explain_union::print_explain_json(Explain_query *query, 
                                       Json_writer *writer, bool is_analyze)
{
  Json_writer_nesting_guard guard(writer);
  char table_name_buffer[SAFE_NAME_LEN];
  
  writer->add_member("query_block").start_object();
  writer->add_member("union_result").start_object();
  // using_temporary_table
  make_union_table_name(table_name_buffer);
  writer->add_member("table_name").add_str(table_name_buffer);
  writer->add_member("access_type").add_str("ALL"); // not very useful

  /* r_loops (not present in tabular output) */
  if (is_analyze)
  {
    writer->add_member("r_loops").add_ll(fake_select_lex_tracker.get_loops());
  }

  /* `r_rows` */
  if (is_analyze)
  {
    writer->add_member("r_rows");
    if (fake_select_lex_tracker.has_scans())
      writer->add_double(fake_select_lex_tracker.get_avg_rows());
    else
      writer->add_null();
  }

  writer->add_member("query_specifications").start_array();

  for (int i= 0; i < (int) union_members.elements(); i++)
  {
    writer->start_object();
    //writer->add_member("dependent").add_str("TODO");
    //writer->add_member("cacheable").add_str("TODO");
    Explain_select *sel= query->get_select(union_members.at(i));
    sel->print_explain_json(query, writer, is_analyze);
    writer->end_object();
  }
  writer->end_array();

  print_explain_json_for_children(query, writer, is_analyze);

  writer->end_object(); // union_result
  writer->end_object(); // query_block
}


/*
  Print EXPLAINs for all children nodes (i.e. for subqueries)
*/

int Explain_node::print_explain_for_children(Explain_query *query, 
                                             select_result_sink *output,
                                             uint8 explain_flags, 
                                             bool is_analyze)
{
  for (int i= 0; i < (int) children.elements(); i++)
  {
    Explain_node *node= query->get_node(children.at(i));
    if (node->print_explain(query, output, explain_flags, is_analyze))
      return 1;
  }
  return 0;
}

bool Explain_basic_join::add_table(Explain_table_access *tab, Explain_query *query)
{
  if (!join_tabs)
  {
    n_join_tabs= 0;
    if (!(join_tabs= ((Explain_table_access**)
                      alloc_root(query->mem_root,
                                 sizeof(Explain_table_access*) *
                                 MAX_TABLES))))
      return true;
  }
  join_tabs[n_join_tabs++]= tab;
  return false;
}

/*
  This tells whether a child subquery should be printed in JSON output.

  Derived tables and Non-merged semi-joins should not be printed, because they
  are printed inline in Explain_table_access.
*/
bool is_connection_printable_in_json(enum Explain_node::explain_connection_type type)
{
  return (type != Explain_node::EXPLAIN_NODE_DERIVED && 
          type != Explain_node::EXPLAIN_NODE_NON_MERGED_SJ);
}


void Explain_node::print_explain_json_for_children(Explain_query *query, 
                                                  Json_writer *writer,
                                                  bool is_analyze)
{
  Json_writer_nesting_guard guard(writer);
  
  bool started= false;
  for (int i= 0; i < (int) children.elements(); i++)
  {
    Explain_node *node= query->get_node(children.at(i));
    /* Derived tables are printed inside Explain_table_access objects */
    
    if (!is_connection_printable_in_json(node->connection_type))
      continue;

    if (!started)
    {
      writer->add_member("subqueries").start_array();
      started= true;
    }

    writer->start_object();
    node->print_explain_json(query, writer, is_analyze);
    writer->end_object();
  }

  if (started)
    writer->end_array();
}


void Explain_select::replace_table(uint idx, Explain_table_access *new_tab)
{
  delete join_tabs[idx];
  join_tabs[idx]= new_tab;
}


Explain_basic_join::~Explain_basic_join()
{
  if (join_tabs)
  {
    for (uint i= 0; i< n_join_tabs; i++)
      delete join_tabs[i];
  }
} 


int Explain_select::print_explain(Explain_query *query, 
                                  select_result_sink *output,
                                  uint8 explain_flags, bool is_analyze)
{
  if (message)
  {
    List<Item> item_list;
    Item *item_null= new Item_null();

    item_list.push_back(new Item_int((int32) select_id));
    item_list.push_back(new Item_string_sys(select_type));
    for (uint i=0 ; i < 7; i++)
      item_list.push_back(item_null);
    if (explain_flags & DESCRIBE_PARTITIONS)
      item_list.push_back(item_null);

    /* filtered */
    if (is_analyze || explain_flags & DESCRIBE_EXTENDED)
      item_list.push_back(item_null);
    
    if (is_analyze)
    {
      /* r_rows, r_filtered */
      item_list.push_back(item_null);
      item_list.push_back(item_null);
    }

    item_list.push_back(new Item_string_sys(message));

    if (output->send_data(item_list))
      return 1;
  }
  else
  {
    bool using_tmp= using_temporary;
    bool using_fs= using_filesort;
    for (uint i=0; i< n_join_tabs; i++)
    {
      join_tabs[i]->print_explain(output, explain_flags, is_analyze, select_id,
                                  select_type, using_tmp, using_fs);
      if (i == 0)
      {
        /* 
          "Using temporary; Using filesort" should only be shown near the 1st
          table
        */
        using_tmp= false;
        using_fs= false;
      }
    }
    for (uint i=0; i< n_join_tabs; i++)
    {
      Explain_basic_join* nest;
      if ((nest= join_tabs[i]->sjm_nest))
        nest->print_explain(query, output, explain_flags, is_analyze);
    }
  }

  return print_explain_for_children(query, output, explain_flags, is_analyze);
}


int Explain_basic_join::print_explain(Explain_query *query, 
                                      select_result_sink *output,
                                      uint8 explain_flags, bool is_analyze)
{
  for (uint i=0; i< n_join_tabs; i++)
  {
    if (join_tabs[i]->print_explain(output, explain_flags, is_analyze, 
                                    select_id,
                                    "MATERIALIZED" /*select_type*/, 
                                    FALSE /*using temporary*/, 
                                    FALSE /*using filesort*/))
      return 1;
  }
  return 0;
}


void Explain_select::print_explain_json(Explain_query *query, 
                                        Json_writer *writer, bool is_analyze)
{
  Json_writer_nesting_guard guard(writer);

  if (message)
  {
    writer->add_member("query_block").start_object();
    writer->add_member("select_id").add_ll(select_id);

    writer->add_member("table").start_object();
    writer->add_member("message").add_str(message);
    writer->end_object();

    print_explain_json_for_children(query, writer, is_analyze);
    writer->end_object();
  }
  else
  {
    writer->add_member("query_block").start_object();
    writer->add_member("select_id").add_ll(select_id);
     
    if (is_analyze && time_tracker.get_loops())
    {
      writer->add_member("r_loops").add_ll(time_tracker.get_loops());
      writer->add_member("r_total_time_ms").add_double(time_tracker.get_time_ms());
    }
    if (exec_const_cond)
    {
      writer->add_member("const_condition");
      write_item(writer, exec_const_cond);
    }
     
    Filesort_tracker *first_table_sort= false;
    int started_objects= 0;

    if (is_analyze)
    {
      /* ANALYZE has collected this part of query plan independently */
      for (int i= ops_tracker.n_actions-1; i >= 0; i--)
      {
        if (ops_tracker.qep_actions[i] == EXPL_ACTION_FILESORT)
        {
          if (i == 0)
          {
            /* filesort operation was the first in the pipeline */
            first_table_sort= &ops_tracker.filesort_tracker[0];
            break;
          }
          writer->add_member("filesort").start_object();
          started_objects++;
        }
        else if (ops_tracker.qep_actions[i] == EXPL_ACTION_TEMPTABLE)
        {
          writer->add_member("temporary_table").start_object();
          started_objects++;
          /*
          if (tmp == EXPL_TMP_TABLE_BUFFER)
            func= "buffer";
          else if (tmp == EXPL_TMP_TABLE_GROUP)
            func= "group-by";
          else
            func= "distinct";
          writer->add_member("function").add_str(func);
         */
        }
        else if (ops_tracker.qep_actions[i] == EXPL_ACTION_REMOVE_DUPS)
        {
          writer->add_member("duplicate_removal").start_object();
          started_objects++;
        }
        else
          DBUG_ASSERT(0);
      }

    }
    else
    {
      /* This is just EXPLAIN. Try to produce something meaningful */
      if (using_temporary)
      {
        started_objects= 1;
        writer->add_member("temporary_table").start_object();
        writer->add_member("function").add_str("buffer");
      }
    }
      
    Explain_basic_join::print_explain_json_interns(query, writer, is_analyze,
                                                   first_table_sort);

    for (;started_objects; started_objects--)
      writer->end_object();

    writer->end_object();
  }

}


void Explain_basic_join::print_explain_json(Explain_query *query, 
                                            Json_writer *writer, 
                                            bool is_analyze)
{
  writer->add_member("query_block").start_object();
  writer->add_member("select_id").add_ll(select_id);
  
  print_explain_json_interns(query, writer, is_analyze, NULL);

  writer->end_object();
}


void Explain_basic_join::
print_explain_json_interns(Explain_query *query, 
                           Json_writer *writer, 
                           bool is_analyze,
                           Filesort_tracker *first_table_sort)
{
  Json_writer_nesting_guard guard(writer);
  for (uint i=0; i< n_join_tabs; i++)
  {
    if (join_tabs[i]->start_dups_weedout)
      writer->add_member("duplicates_removal").start_object();

    join_tabs[i]->print_explain_json(query, writer, is_analyze,
                                     (i==0)? first_table_sort : NULL);

    if (join_tabs[i]->end_dups_weedout)
      writer->end_object();
  }
  print_explain_json_for_children(query, writer, is_analyze);
}


void Explain_table_access::push_extra(enum explain_extra_tag extra_tag)
{
  extra_tags.append(extra_tag);
}


/*
  Put the contents of 'key' field of EXPLAIN otuput into key_str.

  It is surprisingly complex:
  - hash join shows #hash#used_key
  - quick selects that use single index will print index name
*/

void Explain_table_access::fill_key_str(String *key_str, bool is_json) const
{
  CHARSET_INFO *cs= system_charset_info;
  bool is_hj= (type == JT_HASH || type == JT_HASH_NEXT || 
               type == JT_HASH_RANGE || type == JT_HASH_INDEX_MERGE);
  const char *hash_key_prefix= "#hash#";

  if (key.get_key_name())
  {
    if (is_hj)
      key_str->append(hash_key_prefix, strlen(hash_key_prefix), cs);

    key_str->append(key.get_key_name());

    if (is_hj && type != JT_HASH)
      key_str->append(':');
  }
  
  if (quick_info)
  {
    StringBuffer<64> buf2;
    if (is_json)
      quick_info->print_extra_recursive(&buf2);
    else
      quick_info->print_key(&buf2);
    key_str->append(buf2);
  }
  if (type == JT_HASH_NEXT)
    key_str->append(hash_next_key.get_key_name());
}


/*
  Fill "key_length".
   - this is just used key length for ref/range 
   - for index_merge, it is a comma-separated list of lengths.
   - for hash join, it is key_len:pseudo_key_len

  The column looks identical in tabular and json forms. In JSON, we consider
  the column legacy, it is superceded by used_key_parts.
*/

void Explain_table_access::fill_key_len_str(String *key_len_str) const
{
  bool is_hj= (type == JT_HASH || type == JT_HASH_NEXT || 
               type == JT_HASH_RANGE || type == JT_HASH_INDEX_MERGE);
  if (key.get_key_len() != (uint)-1)
  {
    char buf[64];
    size_t length;
    length= longlong10_to_str(key.get_key_len(), buf, 10) - buf;
    key_len_str->append(buf, length);
    if (is_hj && type != JT_HASH)
      key_len_str->append(':');
  }

  if (quick_info)
  {
    StringBuffer<64> buf2;
    quick_info->print_key_len(&buf2);
    key_len_str->append(buf2);
  } 

  if (type == JT_HASH_NEXT)
  {
    char buf[64];
    size_t length;
    length= longlong10_to_str(hash_next_key.get_key_len(), buf, 10) - buf;
    key_len_str->append(buf, length);
  }
}


void Explain_index_use::set(MEM_ROOT *mem_root, KEY *key, uint key_len_arg)
{
  set_pseudo_key(mem_root, key->name);
  key_len= key_len_arg;
  uint len= 0;
  for (uint i= 0; i < key->usable_key_parts; i++)
  {
    key_parts_list.append_str(mem_root, key->key_part[i].field->field_name);
    len += key->key_part[i].store_length;
    if (len >= key_len_arg)
      break;
  }
}


void Explain_index_use::set_pseudo_key(MEM_ROOT *root, const char* key_name_arg)
{
  if (key_name_arg)
  {
    size_t name_len= strlen(key_name_arg);
    if ((key_name= (char*)alloc_root(root, name_len+1)))
      memcpy(key_name, key_name_arg, name_len+1);
  }
  else
    key_name= NULL;
  key_len= -1;
}


/*
  Given r_filtered% from join buffer condition and join condition, produce a
  combined r_filtered% number. This is needed for tabular EXPLAIN output which
  has only one cell for r_filtered value.
*/

double Explain_table_access::get_r_filtered()
{
  double r_filtered= tracker.get_filtered_after_where();
  if (bka_type.is_using_jbuf())
    r_filtered *= jbuf_tracker.get_filtered_after_where();
  return r_filtered;
}


int Explain_table_access::print_explain(select_result_sink *output, uint8 explain_flags, 
                                        bool is_analyze,
                                        uint select_id, const char *select_type,
                                        bool using_temporary, bool using_filesort)
{
  //CHARSET_INFO *cs= system_charset_info;

  List<Item> item_list;
  Item *item_null= new Item_null();
  
  /* `id` column */
  item_list.push_back(new Item_int((int32) select_id));

  /* `select_type` column */
  push_str(&item_list, select_type);

  /* `table` column */
  push_string(&item_list, &table_name);
  
  /* `partitions` column */
  if (explain_flags & DESCRIBE_PARTITIONS)
  {
    if (used_partitions_set)
    {
      push_string(&item_list, &used_partitions);
    }
    else
      item_list.push_back(item_null); 
  }

  /* `type` column */
  push_str(&item_list, join_type_str[type]);

  /* `possible_keys` column */
  StringBuffer<64> possible_keys_buf;
  if (possible_keys.is_empty())
    item_list.push_back(item_null); 
  else
    push_string_list(&item_list, possible_keys, &possible_keys_buf);

  /* `key` */
  StringBuffer<64> key_str;
  fill_key_str(&key_str, false);
  
  if (key_str.length() > 0)
    push_string(&item_list, &key_str);
  else
    item_list.push_back(item_null); 

  /* `key_len` */
  StringBuffer<64> key_len_str;
  fill_key_len_str(&key_len_str);

  if (key_len_str.length() > 0)
    push_string(&item_list, &key_len_str);
  else
    item_list.push_back(item_null);

  /* `ref` */
  StringBuffer<64> ref_list_buf;
  if (ref_list.is_empty())
  {
    if (type == JT_FT)
    {
      /* Traditionally, EXPLAIN lines with type=fulltext have ref='' */
      push_str(&item_list, "");
    }
    else
      item_list.push_back(item_null);
  }
  else
    push_string_list(&item_list, ref_list, &ref_list_buf);
 
  /* `rows` */
  if (rows_set)
  {
    item_list.push_back(new Item_int((longlong) (ulonglong) rows, 
                         MY_INT64_NUM_DECIMAL_DIGITS));
  }
  else
    item_list.push_back(item_null);

  /* `r_rows` */
  if (is_analyze)
  {
    if (!tracker.has_scans())
    {
      item_list.push_back(item_null);
    }
    else
    {
      double avg_rows= tracker.get_avg_rows();
      item_list.push_back(new Item_float(avg_rows, 2));
    }
  }

  /* `filtered` */
  if (explain_flags & DESCRIBE_EXTENDED || is_analyze)
  {
    if (filtered_set)
    {
      item_list.push_back(new Item_float(filtered, 2));
    }
    else
      item_list.push_back(item_null);
  }

  /* `r_filtered` */
  if (is_analyze)
  {
    if (!tracker.has_scans())
    {
      item_list.push_back(item_null);
    }
    else
    {
      double r_filtered= tracker.get_filtered_after_where();
      if (bka_type.is_using_jbuf())
        r_filtered *= jbuf_tracker.get_filtered_after_where();
      item_list.push_back(new Item_float(r_filtered*100.0, 2));
    }
  }

  /* `Extra` */
  StringBuffer<256> extra_buf;
  bool first= true;
  for (int i=0; i < (int)extra_tags.elements(); i++)
  {
    if (first)
      first= false;
    else
      extra_buf.append(STRING_WITH_LEN("; "));
    append_tag_name(&extra_buf, extra_tags.at(i));
  }

  if (using_temporary)
  {
    if (first)
      first= false;
    else
      extra_buf.append(STRING_WITH_LEN("; "));
    extra_buf.append(STRING_WITH_LEN("Using temporary"));
  }

  if (using_filesort)
  {
    if (first)
      first= false;
    else
      extra_buf.append(STRING_WITH_LEN("; "));
    extra_buf.append(STRING_WITH_LEN("Using filesort"));
  }

  item_list.push_back(new Item_string_sys(extra_buf.ptr(), extra_buf.length()));

  if (output->send_data(item_list))
    return 1;

  return 0;
}


/**
  Adds copy of the string to the list

  @param mem_root        where to allocate string
  @param str             string to copy and add

  @return
    NULL - out of memory error
    poiner on allocated copy of the string
*/

const char *String_list::append_str(MEM_ROOT *mem_root, const char *str)
{
  size_t len= strlen(str);
  char *cp;
  if (!(cp = (char*)alloc_root(mem_root, len+1)))
    return NULL;
  memcpy(cp, str, len+1);
  push_back(cp);
  return cp;
}


static void write_item(Json_writer *writer, Item *item)
{
  THD *thd= current_thd;
  char item_buf[256];
  String str(item_buf, sizeof(item_buf), &my_charset_bin);
  str.length(0);

  ulonglong save_option_bits= thd->variables.option_bits;
  thd->variables.option_bits &= ~OPTION_QUOTE_SHOW_CREATE;

  item->print(&str, QT_EXPLAIN);

  thd->variables.option_bits= save_option_bits;
  writer->add_str(str.c_ptr_safe());
}


void Explain_table_access::tag_to_json(Json_writer *writer, enum explain_extra_tag tag)
{
  switch (tag)
  {
    case ET_OPEN_FULL_TABLE:
      writer->add_member("open_full_table").add_bool(true);
      break;
    case ET_SCANNED_0_DATABASES:
      writer->add_member("scanned_databases").add_ll(0);
      break;
    case ET_SCANNED_1_DATABASE:
      writer->add_member("scanned_databases").add_ll(1);
      break;
    case ET_SCANNED_ALL_DATABASES:
      writer->add_member("scanned_databases").add_str("all");
      break;
    case ET_SKIP_OPEN_TABLE:
      writer->add_member("skip_open_table").add_bool(true);
      break;
    case ET_OPEN_FRM_ONLY:
      writer->add_member("open_frm_only").add_bool(true);
      break;
    case ET_USING_INDEX_CONDITION:
      writer->add_member("index_condition");
      write_item(writer, pushed_index_cond);
      break;
    case ET_USING_WHERE:
      {
        /*
          We are printing the condition that is checked when scanning this
          table.
          - when join buffer is used, it is cache_cond. 
          - in other cases, it is where_cond.
        */
        Item *item= bka_type.is_using_jbuf()? cache_cond: where_cond;
        if (item)
        {
          writer->add_member("attached_condition");
          write_item(writer, item);
        }
      }
      break;
    case ET_USING_INDEX:
      writer->add_member("using_index").add_bool(true);
      break;
    case ET_USING:
      // index merge: case ET_USING 
      break;
    case ET_RANGE_CHECKED_FOR_EACH_RECORD:
      /* Handled as range_checked_fer */
    case ET_USING_JOIN_BUFFER:
      /* Do nothing. Join buffer is handled differently */
    case ET_START_TEMPORARY:
    case ET_END_TEMPORARY:
      /* Handled as "duplicates_removal: { ... } */
    case ET_FULL_SCAN_ON_NULL_KEY:
      /* Handled in full_scan_on_null_key */
      break;
    case ET_FIRST_MATCH:
      writer->add_member("first_match").add_str(firstmatch_table_name.c_ptr());
      break;
    case ET_LOOSESCAN:
      writer->add_member("loose_scan").add_bool(true);
      break;
    case ET_USING_MRR:
      writer->add_member("mrr_type").add_str(mrr_type.c_ptr());
      break;
    case ET_USING_INDEX_FOR_GROUP_BY:
      writer->add_member("using_index_for_group_by");
      if (loose_scan_is_scanning)
        writer->add_str("scanning");
      else
        writer->add_bool(true);
      break;
    default:
      DBUG_ASSERT(0);
  }
}


static
void add_json_keyset(Json_writer *writer, const char *elem_name,
                     String_list *keyset)
{
  if (!keyset->is_empty())
    print_json_array(writer, elem_name, *keyset);
}

<<<<<<< HEAD

/*
  @param fs_tracker   Normally NULL. When not NULL, it means that the join tab
                      used filesort.
*/

=======
>>>>>>> 37e87b58
void Explain_table_access::print_explain_json(Explain_query *query,
                                              Json_writer *writer,
                                              bool is_analyze,
                                              Filesort_tracker *fs_tracker)
{
  Json_writer_nesting_guard guard(writer);
  
  if (fs_tracker)
  {
    /* filesort was invoked on this join tab before doing the join with the rest */
    writer->add_member("read_sorted_file").start_object();
    if (is_analyze)
    {
      writer->add_member("r_rows");
      /*
        r_rows when reading filesort result. This can be less than the number
        of rows produced by filesort due to NL-join having LIMIT.
      */
      if (tracker.has_scans())
        writer->add_double(tracker.get_avg_rows());
      else
        writer->add_null();

      /* 
        r_filtered when reading filesort result. We should have checked the
        WHERE while doing filesort but lets check just in case.
      */
      if (tracker.has_scans() && tracker.get_filtered_after_where() < 1.0)
      {
        writer->add_member("r_filtered");
        writer->add_double(tracker.get_filtered_after_where()*100.0);
      }
    }
    writer->add_member("filesort").start_object();
    fs_tracker->print_json(writer);
  }

  if (bka_type.is_using_jbuf())
  {
    writer->add_member("block-nl-join").start_object();
  }

  if (range_checked_fer)
  {
    range_checked_fer->print_json(writer, is_analyze);
  }

  if (full_scan_on_null_key)
    writer->add_member("full-scan-on-null_key").start_object();

  writer->add_member("table").start_object();

  writer->add_member("table_name").add_str(table_name);

  if (used_partitions_set)
    print_json_array(writer, "partitions", used_partitions_list);

  writer->add_member("access_type").add_str(join_type_str[type]);

  add_json_keyset(writer, "possible_keys", &possible_keys);

  /* `key` */
  /* For non-basic quick select, 'key' will not be present */
  if (!quick_info || quick_info->is_basic())
  {
    StringBuffer<64> key_str;
    fill_key_str(&key_str, true);
    if (key_str.length())
      writer->add_member("key").add_str(key_str);
  }

  /* `key_length` */
  StringBuffer<64> key_len_str;
  fill_key_len_str(&key_len_str);
  if (key_len_str.length())
    writer->add_member("key_length").add_str(key_len_str);

  /* `used_key_parts` */
  String_list *parts_list= NULL;
  if (quick_info && quick_info->is_basic())
    parts_list= &quick_info->range.key_parts_list;
  else
    parts_list= &key.key_parts_list;

  if (parts_list && !parts_list->is_empty())
    print_json_array(writer, "used_key_parts", *parts_list);

  if (quick_info && !quick_info->is_basic())
  {
    writer->add_member("index_merge").start_object();
    quick_info->print_json(writer);
    writer->end_object();
  }
  
  /* `ref` */
  if (!ref_list.is_empty())
    print_json_array(writer, "ref", ref_list);

  /* r_loops (not present in tabular output) */
  if (is_analyze)
  {
    writer->add_member("r_loops").add_ll(tracker.get_loops());
  }
  
  /* `rows` */
  if (rows_set)
    writer->add_member("rows").add_ll(rows);

  /* `r_rows` */
  if (is_analyze)
  {
    writer->add_member("r_rows");
    if (fs_tracker)
    {
      /* Get r_rows value from filesort */
      if (fs_tracker->get_r_loops())
        writer->add_double(fs_tracker->get_avg_examined_rows());
      else
        writer->add_null();
    }
    else
    {
      if (tracker.has_scans())
        writer->add_double(tracker.get_avg_rows());
      else
        writer->add_null();
    }

    if (op_tracker.get_loops())
    {
      writer->add_member("r_total_time_ms").
              add_double(op_tracker.get_time_ms());
    }
  }
  
  /* `filtered` */
  if (filtered_set)
    writer->add_member("filtered").add_double(filtered);

  /* `r_filtered` */
  if (is_analyze)
  {
    writer->add_member("r_filtered");
    if (fs_tracker)
    {
      /* Get r_filtered value from filesort */
      if (fs_tracker->get_r_loops())
        writer->add_double(fs_tracker->get_r_filtered());
      else
        writer->add_null();
    }
    else
    {
      /* Get r_filtered from the NL-join runtime */
      if (tracker.has_scans())
        writer->add_double(tracker.get_filtered_after_where()*100.0);
      else
        writer->add_null();
    }
  }

  for (int i=0; i < (int)extra_tags.elements(); i++)
  {
    tag_to_json(writer, extra_tags.at(i));
  }
  
  if (full_scan_on_null_key)
    writer->end_object(); //"full-scan-on-null_key"

  if (range_checked_fer)
    writer->end_object(); // "range-checked-for-each-record"

  if (bka_type.is_using_jbuf())
  {
    writer->end_object(); // "block-nl-join"
    writer->add_member("buffer_type").add_str(bka_type.incremental?
                                              "incremental":"flat");
    writer->add_member("buffer_size").add_size(bka_type.join_buffer_size);
    writer->add_member("join_type").add_str(bka_type.join_alg);
    if (bka_type.mrr_type.length())
      writer->add_member("mrr_type").add_str(bka_type.mrr_type);
    if (where_cond)
    {
      writer->add_member("attached_condition");
      write_item(writer, where_cond);
    }

    if (is_analyze)
    {
      //writer->add_member("r_loops").add_ll(jbuf_tracker.get_loops());
      writer->add_member("r_filtered");
      if (jbuf_tracker.has_scans())
        writer->add_double(jbuf_tracker.get_filtered_after_where()*100.0);
      else
        writer->add_null();
    }
  }

  if (derived_select_number)
  {
    /* This is a derived table. Print its contents here */
    writer->add_member("materialized").start_object();
    Explain_node *node= query->get_node(derived_select_number);
    node->print_explain_json(query, writer, is_analyze);
    writer->end_object();
  }
  if (non_merged_sjm_number)
  {
    /* This is a non-merged semi-join table. Print its contents here */
    writer->add_member("materialized").start_object();
    writer->add_member("unique").add_ll(1);
    Explain_node *node= query->get_node(non_merged_sjm_number);
    node->connection_type= Explain_node::EXPLAIN_NODE_NON_MERGED_SJ;
    node->print_explain_json(query, writer, is_analyze);
    writer->end_object();
  }
  if (sjm_nest)
  {
    /* This is a non-merged semi-join table. Print its contents here */
    writer->add_member("materialized").start_object();
    writer->add_member("unique").add_ll(1);
    sjm_nest->print_explain_json(query, writer, is_analyze);
    writer->end_object();
  }

  if (fs_tracker)
  {
    writer->end_object(); // filesort
    writer->end_object(); // read_sorted_file
  }

  writer->end_object();
}


/*
  Elements in this array match members of enum Extra_tag, defined in
  sql_explain.h
*/

const char * extra_tag_text[]=
{
  "ET_none",
  "Using index condition",
  "Using index condition(BKA)",
  "Using ", // special handling
  "Range checked for each record (index map: 0x", // special handling
  "Using where with pushed condition",
  "Using where",
  "Not exists",
  
  "Using index",
  "Full scan on NULL key",
  "Skip_open_table",
  "Open_frm_only",
  "Open_full_table", 

  "Scanned 0 databases",
  "Scanned 1 database",
  "Scanned all databases",

  "Using index for group-by", // special handling

  "USING MRR: DONT PRINT ME", // special handling

  "Distinct",
  "LooseScan",
  "Start temporary",
  "End temporary",
  "FirstMatch", // special handling

  "Using join buffer", // special handling 

  "const row not found",
  "unique row not found",
  "Impossible ON condition"
};


void Explain_table_access::append_tag_name(String *str, enum explain_extra_tag tag)
{
  switch (tag) {
    case ET_USING:
    {
      // quick select
      str->append(STRING_WITH_LEN("Using "));
      quick_info->print_extra(str);
      break;
    }
    case ET_RANGE_CHECKED_FOR_EACH_RECORD:
    {
      /* 4 bits per 1 hex digit + terminating '\0' */
      char buf[MAX_KEY / 4 + 1];
      str->append(STRING_WITH_LEN("Range checked for each "
                                   "record (index map: 0x"));
      str->append(range_checked_fer->keys_map.print(buf));
      str->append(')');
      break;
    }
    case ET_USING_MRR:
    {
      str->append(mrr_type);
      break;
    }
    case ET_USING_JOIN_BUFFER:
    {
      str->append(extra_tag_text[tag]);

      str->append(STRING_WITH_LEN(" ("));
      const char *buffer_type= bka_type.incremental ? "incremental" : "flat";
      str->append(buffer_type);
      str->append(STRING_WITH_LEN(", "));
      str->append(bka_type.join_alg);
      str->append(STRING_WITH_LEN(" join"));
      str->append(STRING_WITH_LEN(")"));
      if (bka_type.mrr_type.length())
        str->append(bka_type.mrr_type);

      break;
    }
    case ET_FIRST_MATCH:
    {
      if (firstmatch_table_name.length())
      {
        str->append("FirstMatch(");
        str->append(firstmatch_table_name);
        str->append(")");
      }
      else
        str->append(extra_tag_text[tag]);
      break;
    }
    case ET_USING_INDEX_FOR_GROUP_BY:
    {
      str->append(extra_tag_text[tag]);
      if (loose_scan_is_scanning)
        str->append(" (scanning)");
      break;
    }
    default:
     str->append(extra_tag_text[tag]);
  }
}


/* 
  This is called for top-level Explain_quick_select only. The point of this
  function is:
  - index_merge should print $index_merge_type (child, ...)
  - 'range'  should not print anything.
*/

void Explain_quick_select::print_extra(String *str)
{
  if (quick_type == QUICK_SELECT_I::QS_TYPE_RANGE || 
      quick_type == QUICK_SELECT_I::QS_TYPE_RANGE_DESC ||
      quick_type == QUICK_SELECT_I::QS_TYPE_GROUP_MIN_MAX)
  {
    /* print nothing */
  }
  else
    print_extra_recursive(str);
}

void Explain_quick_select::print_json(Json_writer *writer)
{
  if (is_basic())
  {
    writer->add_member("range").start_object();

    writer->add_member("key").add_str(range.get_key_name());

    print_json_array(writer, "used_key_parts", range.key_parts_list);

    writer->end_object();
  }
  else
  {
    writer->add_member(get_name_by_type()).start_object();

    List_iterator_fast<Explain_quick_select> it (children);
    Explain_quick_select* child;
    while ((child = it++))
      child->print_json(writer);

    writer->end_object();
  }
}

void Explain_quick_select::print_extra_recursive(String *str)
{
  if (is_basic())
  {
    str->append(range.get_key_name());
  }
  else
  {
    str->append(get_name_by_type());
    str->append('(');
    List_iterator_fast<Explain_quick_select> it (children);
    Explain_quick_select* child;
    bool first= true;
    while ((child = it++))
    {
      if (first)
        first= false;
      else
        str->append(',');

      child->print_extra_recursive(str);
    }
    str->append(')');
  }
}


const char * Explain_quick_select::get_name_by_type()
{
  switch (quick_type) {
    case QUICK_SELECT_I::QS_TYPE_INDEX_MERGE:
      return "sort_union";
    case QUICK_SELECT_I::QS_TYPE_ROR_UNION:
      return "union";
    case QUICK_SELECT_I::QS_TYPE_ROR_INTERSECT:
      return "intersect";
    case QUICK_SELECT_I::QS_TYPE_INDEX_INTERSECT:
      return "sort_intersect";
    default:
      DBUG_ASSERT(0);
      return "unknown quick select type";
  }
}


/*
  This prints a comma-separated list of used indexes, ignoring nesting
*/

void Explain_quick_select::print_key(String *str)
{
  if (quick_type == QUICK_SELECT_I::QS_TYPE_RANGE || 
      quick_type == QUICK_SELECT_I::QS_TYPE_RANGE_DESC || 
      quick_type == QUICK_SELECT_I::QS_TYPE_GROUP_MIN_MAX)
  {
    if (str->length() > 0)
      str->append(',');
    str->append(range.get_key_name());
  }
  else
  {
    List_iterator_fast<Explain_quick_select> it (children);
    Explain_quick_select* child;
    while ((child = it++))
    {
      child->print_key(str);
    }
  }
}


/*
  This prints a comma-separated list of used key_lengths, ignoring nesting
*/

void Explain_quick_select::print_key_len(String *str)
{
  if (quick_type == QUICK_SELECT_I::QS_TYPE_RANGE || 
      quick_type == QUICK_SELECT_I::QS_TYPE_RANGE_DESC ||
      quick_type == QUICK_SELECT_I::QS_TYPE_GROUP_MIN_MAX)
  {
    char buf[64];
    size_t length;
    length= longlong10_to_str(range.get_key_len(), buf, 10) - buf;
    if (str->length() > 0)
      str->append(',');
    str->append(buf, length);
  }
  else
  {
    List_iterator_fast<Explain_quick_select> it (children);
    Explain_quick_select* child;
    while ((child = it++))
    {
      child->print_key_len(str);
    }
  }
}


int Explain_delete::print_explain(Explain_query *query, 
                                  select_result_sink *output,
                                  uint8 explain_flags,
                                  bool is_analyze)
{
  if (deleting_all_rows)
  {
    const char *msg= STR_DELETING_ALL_ROWS;
    int res= print_explain_message_line(output, explain_flags, is_analyze,
                                        1 /*select number*/,
                                        select_type, &rows, msg);
    return res;

  }
  else
  {
    return Explain_update::print_explain(query, output, explain_flags,
                                         is_analyze);
  }
}


void Explain_delete::print_explain_json(Explain_query *query, 
                                        Json_writer *writer,
                                        bool is_analyze)
{
  Json_writer_nesting_guard guard(writer);

  if (deleting_all_rows)
  {
    writer->add_member("query_block").start_object();
    writer->add_member("select_id").add_ll(1);
    writer->add_member("table").start_object();
    // just like mysql-5.6, we don't print table name. Is this ok?
    writer->add_member("message").add_str(STR_DELETING_ALL_ROWS);
    writer->end_object(); // table
    writer->end_object(); // query_block
    return;
  }
  Explain_update::print_explain_json(query, writer, is_analyze);
}


int Explain_update::print_explain(Explain_query *query, 
                                  select_result_sink *output,
                                  uint8 explain_flags,
                                  bool is_analyze)
{
  StringBuffer<64> key_buf;
  StringBuffer<64> key_len_buf;
  StringBuffer<64> extra_str;
  if (impossible_where || no_partitions)
  {
    const char *msg= impossible_where ? 
                     STR_IMPOSSIBLE_WHERE : 
                     STR_NO_ROWS_AFTER_PRUNING;
    int res= print_explain_message_line(output, explain_flags, is_analyze,
                                        1 /*select number*/,
                                        select_type, 
                                        NULL, /* rows */
                                        msg);
    return res;
  }

  if (quick_info)
  {
    quick_info->print_key(&key_buf);
    quick_info->print_key_len(&key_len_buf);

    StringBuffer<64> quick_buf;
    quick_info->print_extra(&quick_buf);
    if (quick_buf.length())
    {
      extra_str.append(STRING_WITH_LEN("Using "));
      extra_str.append(quick_buf);
    }
  }
  else if (key.get_key_name())
  {
    const char *name= key.get_key_name();
    key_buf.set(name, strlen(name), &my_charset_bin);
    char buf[64];
    size_t length= longlong10_to_str(key.get_key_len(), buf, 10) - buf;
    key_len_buf.copy(buf, length, &my_charset_bin);
  }

  if (using_where)
  {
    if (extra_str.length() !=0)
      extra_str.append(STRING_WITH_LEN("; "));
    extra_str.append(STRING_WITH_LEN("Using where"));
  }

  if (mrr_type.length() != 0)
  {
    if (extra_str.length() !=0)
      extra_str.append(STRING_WITH_LEN("; "));
    extra_str.append(mrr_type);
  }
  
  if (is_using_filesort())
  {
    if (extra_str.length() !=0)
      extra_str.append(STRING_WITH_LEN("; "));
    extra_str.append(STRING_WITH_LEN("Using filesort"));
  }

  if (using_io_buffer)
  {
    if (extra_str.length() !=0)
      extra_str.append(STRING_WITH_LEN("; "));
    extra_str.append(STRING_WITH_LEN("Using buffer"));
  }

  /* 
    Single-table DELETE commands do not do "Using temporary".
    "Using index condition" is also not possible (which is an unjustified limitation)
  */
  double r_filtered= 100 * tracker.get_filtered_after_where();
  double r_rows= tracker.get_avg_rows();

  print_explain_row(output, explain_flags, is_analyze,
                    1, /* id */
                    select_type,
                    table_name.c_ptr(), 
                    used_partitions_set? used_partitions.c_ptr() : NULL,
                    jtype,
                    &possible_keys,
                    key_buf.length()? key_buf.c_ptr() : NULL,
                    key_len_buf.length() ? key_len_buf.c_ptr() : NULL,
                    NULL, /* 'ref' is always NULL in single-table EXPLAIN DELETE */
                    &rows,
                    tracker.has_scans()? &r_rows : NULL,
                    r_filtered,
                    extra_str.c_ptr_safe());

  return print_explain_for_children(query, output, explain_flags, is_analyze);
}


void Explain_update::print_explain_json(Explain_query *query,
                                        Json_writer *writer,
                                        bool is_analyze)
{
  Json_writer_nesting_guard guard(writer);

  writer->add_member("query_block").start_object();
  writer->add_member("select_id").add_ll(1);
 
  /* This is the total time it took to do the UPDATE/DELETE */
  if (is_analyze && command_tracker.get_loops())
  {
    writer->add_member("r_total_time_ms").
            add_double(command_tracker.get_time_ms());
  }
  
  if (impossible_where || no_partitions)
  {
    const char *msg= impossible_where ?  STR_IMPOSSIBLE_WHERE : 
                                         STR_NO_ROWS_AFTER_PRUNING;
    writer->add_member("table").start_object();
    writer->add_member("message").add_str(msg);
    writer->end_object(); // table
    writer->end_object(); // query_block
    return;
  }

  DBUG_ASSERT(!(is_using_filesort() && using_io_buffer));
  
  bool doing_buffering= false;

  if (is_using_filesort())
  {
    writer->add_member("filesort").start_object();
    if (is_analyze)
      filesort_tracker->print_json(writer);
    doing_buffering= true;
  }

  if (using_io_buffer)
  {
    writer->add_member("buffer").start_object();
    doing_buffering= true;
  }

  /* Produce elements that are common for buffered and un-buffered cases */
  writer->add_member("table").start_object();

  if (get_type() == EXPLAIN_UPDATE)
    writer->add_member("update").add_ll(1);
  else
    writer->add_member("delete").add_ll(1);

  writer->add_member("table_name").add_str(table_name);

  if (used_partitions_set)
    print_json_array(writer, "partitions", used_partitions_list);

  writer->add_member("access_type").add_str(join_type_str[jtype]);

  if (!possible_keys.is_empty())
  {
    List_iterator_fast<char> it(possible_keys);
    const char *name;
    writer->add_member("possible_keys").start_array();
    while ((name= it++))
      writer->add_str(name);
    writer->end_array();
  }

  /* `key`, `key_length` */
  if (quick_info && quick_info->is_basic())
  {
    StringBuffer<64> key_buf;
    StringBuffer<64> key_len_buf;
    quick_info->print_extra_recursive(&key_buf);
    quick_info->print_key_len(&key_len_buf);
    
    writer->add_member("key").add_str(key_buf);
    writer->add_member("key_length").add_str(key_len_buf);
  }
  else if (key.get_key_name())
  {
    writer->add_member("key").add_str(key.get_key_name());
    writer->add_member("key_length").add_str(key.get_key_len());
  }

  /* `used_key_parts` */
  String_list *parts_list= NULL;
  if (quick_info && quick_info->is_basic())
    parts_list= &quick_info->range.key_parts_list;
  else
    parts_list= &key.key_parts_list;

  if (parts_list && !parts_list->is_empty())
  {
    List_iterator_fast<char> it(*parts_list);
    const char *name;
    writer->add_member("used_key_parts").start_array();
    while ((name= it++))
      writer->add_str(name);
    writer->end_array();
  }

  if (quick_info && !quick_info->is_basic())
  {
    writer->add_member("index_merge").start_object();
    quick_info->print_json(writer);
    writer->end_object();
  }
  
  /* `rows` */
  writer->add_member("rows").add_ll(rows);


  if (mrr_type.length() != 0)
    writer->add_member("mrr_type").add_str(mrr_type.ptr());

  if (is_analyze)
  {
    if (doing_buffering)
    {
      ha_rows r_rows;
      double r_filtered;

      if (is_using_filesort())
      {
        if (filesort_tracker->get_r_loops())
          r_rows= filesort_tracker->get_avg_examined_rows();
        else
          r_rows= 0;
        r_filtered= filesort_tracker->get_r_filtered() * 100.0;
      }
      else
      {
        if (buf_tracker.has_scans())
          r_rows= (ha_rows) buf_tracker.get_avg_rows();
        else
          r_rows= 0;
        r_filtered= buf_tracker.get_filtered_after_where() * 100.0;
      }
      writer->add_member("r_rows").add_ll(r_rows);
      writer->add_member("r_filtered").add_double(r_filtered);
    }
    else /* Not doing buffering */
    {
      writer->add_member("r_rows");
      if (tracker.has_scans())
        writer->add_double(tracker.get_avg_rows());
      else
        writer->add_null();

      /* There is no 'filtered' estimate in UPDATE/DELETE atm */
      double r_filtered= tracker.get_filtered_after_where() * 100.0;
      writer->add_member("r_filtered").add_double(r_filtered);
    }

    if (table_tracker.get_loops())
    {
      writer->add_member("r_total_time_ms").
              add_double(table_tracker.get_time_ms());
    }
  }

  if (where_cond)
  {
    writer->add_member("attached_condition");
    write_item(writer, where_cond);
  }

  /*** The part of plan that is before the buffering/sorting ends here ***/
  if (is_using_filesort())
    writer->end_object();

  if (using_io_buffer)
    writer->end_object();

  writer->end_object(); // table

  print_explain_json_for_children(query, writer, is_analyze);
  writer->end_object(); // query_block
}


int Explain_insert::print_explain(Explain_query *query, 
                                  select_result_sink *output, 
                                  uint8 explain_flags,
                                  bool is_analyze)
{
  const char *select_type="INSERT";
  print_explain_row(output, explain_flags, is_analyze,
                    1, /* id */
                    select_type,
                    table_name.c_ptr(), 
                    NULL, // partitions
                    JT_ALL,
                    NULL, // possible_keys
                    NULL, // key
                    NULL, // key_len
                    NULL, // ref
                    NULL, // rows
                    NULL, // r_rows
                    100.0, // r_filtered
                    NULL);

  return print_explain_for_children(query, output, explain_flags, is_analyze);
}

void Explain_insert::print_explain_json(Explain_query *query, 
                                        Json_writer *writer, bool is_analyze)
{
  Json_writer_nesting_guard guard(writer);

  writer->add_member("query_block").start_object();
  writer->add_member("select_id").add_ll(1);
  writer->add_member("table").start_object();
  writer->add_member("table_name").add_str(table_name.c_ptr());
  writer->end_object(); // table
  print_explain_json_for_children(query, writer, is_analyze);
  writer->end_object(); // query_block
}


void delete_explain_query(LEX *lex)
{
  DBUG_ENTER("delete_explain_query");
  delete lex->explain;
  lex->explain= NULL;
  DBUG_VOID_RETURN;
}


void create_explain_query(LEX *lex, MEM_ROOT *mem_root)
{
  DBUG_ASSERT(!lex->explain);
  DBUG_ENTER("create_explain_query");

  lex->explain= new (mem_root) Explain_query(lex->thd, mem_root);
  DBUG_ASSERT(mem_root == current_thd->mem_root);

  DBUG_VOID_RETURN;
}

void create_explain_query_if_not_exists(LEX *lex, MEM_ROOT *mem_root)
{
  if (!lex->explain)
    create_explain_query(lex, mem_root);
}


/**
  Build arrays for collectiong keys statistics, sdd possible key names
  to the list and name array

  @param alloc           MEM_ROOT to put data in
  @param list            list of possible key names to fill
  @param table           table of the keys
  @patam possible_keys   possible keys map

  @retval 0 - OK
  @retval 1 - Error
*/

int Explain_range_checked_fer::append_possible_keys_stat(MEM_ROOT *alloc,
                                                         TABLE *table,
                                                         key_map possible_keys)
{
  uint j;
  multi_alloc_root(alloc, &keys_stat, sizeof(ha_rows) * table->s->keys,
                   &keys_stat_names, sizeof(char *) * table->s->keys, NULL);
  if ((!keys_stat) || (!keys_stat_names))
  {
    keys_stat= NULL;
    keys_stat_names= NULL;
    return 1;
  }
  keys_map= possible_keys;
  keys= table->s->keys;
  bzero(keys_stat, sizeof(ha_rows) * table->s->keys);
  for (j= 0; j < table->s->keys; j++)
  {
    if (possible_keys.is_set(j))
      keys_stat_names[j]= key_set.append_str(alloc, table->key_info[j].name);
    else
      keys_stat_names[j]= NULL;
  }
  return 0;
}

void Explain_range_checked_fer::collect_data(QUICK_SELECT_I *quick)
{
  if (quick)
  {
    if (quick->index == MAX_KEY)
      index_merge++;
    else
    {
      DBUG_ASSERT(quick->index < keys);
      DBUG_ASSERT(keys_stat);
      DBUG_ASSERT(keys_stat_names);
      DBUG_ASSERT(keys_stat_names[ quick->index]);
      keys_stat[quick->index]++;
    }
  }
  else
    full_scan++;
}


void Explain_range_checked_fer::print_json(Json_writer *writer,
                                           bool is_analyze)
{
  writer->add_member("range-checked-for-each-record").start_object();
  add_json_keyset(writer, "keys", &key_set);
  if (is_analyze)
  {
    writer->add_member("r_keys").start_object();
    writer->add_member("full_scan").add_ll(full_scan);
    writer->add_member("index_merge").add_ll(index_merge);
    if (keys_stat)
    {
      writer->add_member("range").start_object();
      for (uint i= 0; i < keys; i++)
      {
        if (keys_stat_names[i])
        {
          writer->add_member(keys_stat_names[i]).add_ll(keys_stat[i]);
        }
      }
      writer->end_object();
    }
    writer->end_object();
  }
}
<|MERGE_RESOLUTION|>--- conflicted
+++ resolved
@@ -1291,15 +1291,11 @@
     print_json_array(writer, elem_name, *keyset);
 }
 
-<<<<<<< HEAD
-
 /*
   @param fs_tracker   Normally NULL. When not NULL, it means that the join tab
                       used filesort.
 */
 
-=======
->>>>>>> 37e87b58
 void Explain_table_access::print_explain_json(Explain_query *query,
                                               Json_writer *writer,
                                               bool is_analyze,
