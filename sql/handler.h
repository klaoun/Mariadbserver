--- conflicted
+++ resolved
@@ -1768,7 +1768,6 @@
 #define HTON_WSREP_REPLICATION (1 << 13)
 
 /*
-<<<<<<< HEAD
   Set this on the *slave* that's connected to a shared with a master storage.
   The slave will ignore any CREATE TABLE, DROP or updates for this engine.
 */
@@ -1799,12 +1798,12 @@
   tables
 */
 #define HTON_TRANSACTIONAL_AND_NON_TRANSACTIONAL (1 << 17)
-=======
+
+/*
   Table requires and close and reopen after truncate
   If the handler has HTON_CAN_RECREATE, this flag is not used
 */
 #define HTON_REQUIRES_CLOSE_AFTER_TRUNCATE (1 << 18)
->>>>>>> fcc9f8b1
 
 class Ha_trx_info;
 
