--- conflicted
+++ resolved
@@ -288,27 +288,20 @@
 public:
   Item_func_concat(THD *thd, List<Item> &list): Item_str_func(thd, list) {}
   Item_func_concat(THD *thd, Item *a, Item *b): Item_str_func(thd, a, b) {}
-<<<<<<< HEAD
-  String *val_str(String *) override;
-  bool fix_length_and_dec() override;
-  LEX_CSTRING func_name_cstring() const override
-  {
-    static LEX_CSTRING name= {STRING_WITH_LEN("concat") };
-    return name;
-  }
-  Item *get_copy(THD *thd) override
-=======
-  String *val_str(String *);
-  bool fix_length_and_dec();
-  const Schema *schema() const { return &mariadb_schema; }
-  void print(String *str, enum_query_type query_type)
+  const Schema *schema() const override { return &mariadb_schema; }
+  void print(String *str, enum_query_type query_type) override
   {
     print_sql_mode_qualified_name(str, query_type);
     print_args_parenthesized(str, query_type);
   }
-  const char *func_name() const { return "concat"; }
-  Item *get_copy(THD *thd)
->>>>>>> 2c60d43d
+  String *val_str(String *) override;
+  bool fix_length_and_dec() override;
+  LEX_CSTRING func_name_cstring() const override
+  {
+    static LEX_CSTRING name= {STRING_WITH_LEN("concat") };
+    return name;
+  }
+  Item *get_copy(THD *thd) override
   { return get_item_copy<Item_func_concat>(thd, this); }
 };
 
@@ -326,18 +319,9 @@
   Item_func_concat_operator_oracle(THD *thd, Item *a, Item *b)
    :Item_func_concat(thd, a, b)
   { }
-<<<<<<< HEAD
-  String *val_str(String *) override;
-  LEX_CSTRING func_name_cstring() const override
-  {
-    static LEX_CSTRING name= {STRING_WITH_LEN("concat_operator_oracle") };
-    return name;
-  }
-  Item *get_copy(THD *thd) override
-=======
-  String *val_str(String *);
-  const Schema *schema() const { return &oracle_schema_ref; }
-  void print(String *str, enum_query_type query_type)
+  String *val_str(String *) override;
+  const Schema *schema() const override { return &oracle_schema_ref; }
+  void print(String *str, enum_query_type query_type) override
   {
     if (query_type & QT_FOR_FRM)
     {
@@ -348,8 +332,7 @@
       print_sql_mode_qualified_name(str, query_type);
     print_args_parenthesized(str, query_type);
   }
-  Item *get_copy(THD *thd)
->>>>>>> 2c60d43d
+  Item *get_copy(THD *thd) override
   {
     return get_item_copy<Item_func_concat_operator_oracle>(thd, this);
   }
@@ -421,23 +404,18 @@
   String *val_str(String *to) override { return val_str_internal(to, NULL); };
   bool fix_length_and_dec() override;
   String *val_str_internal(String *str, String *empty_string_for_null);
-<<<<<<< HEAD
-  LEX_CSTRING func_name_cstring() const override
-  {
-    static LEX_CSTRING name= {STRING_WITH_LEN("replace") };
-    return name;
-  }
-  Item *get_copy(THD *thd) override
-=======
-  const Schema *schema() const { return &mariadb_schema; }
-  void print(String *str, enum_query_type query_type)
+  const Schema *schema() const override { return &mariadb_schema; }
+  void print(String *str, enum_query_type query_type) override
   {
     print_sql_mode_qualified_name(str, query_type);
     print_args_parenthesized(str, query_type);
   }
-  const char *func_name() const { return "replace"; }
-  Item *get_copy(THD *thd)
->>>>>>> 2c60d43d
+  LEX_CSTRING func_name_cstring() const override
+  {
+    static LEX_CSTRING name= {STRING_WITH_LEN("replace") };
+    return name;
+  }
+  Item *get_copy(THD *thd) override
   { return get_item_copy<Item_func_replace>(thd, this); }
 };
 
@@ -448,19 +426,10 @@
 public:
   Item_func_replace_oracle(THD *thd, Item *org, Item *find, Item *replace):
     Item_func_replace(thd, org, find, replace) {}
-<<<<<<< HEAD
   String *val_str(String *to) override
   { return val_str_internal(to, &tmp_emtpystr); };
-  LEX_CSTRING func_name_cstring() const override
-  {
-    static LEX_CSTRING name= {STRING_WITH_LEN("replace_oracle") };
-    return name;
-  }
-  Item *get_copy(THD *thd) override
-=======
-  String *val_str(String *to) { return val_str_internal(to, &tmp_emtpystr); };
-  const Schema *schema() const { return &oracle_schema_ref; }
-  void print(String *str, enum_query_type query_type)
+  const Schema *schema() const override { return &oracle_schema_ref; }
+  void print(String *str, enum_query_type query_type) override
   {
     if (query_type & QT_FOR_FRM)
     {
@@ -471,8 +440,7 @@
       print_sql_mode_qualified_name(str, query_type);
     print_args_parenthesized(str, query_type);
   }
-  Item *get_copy(THD *thd)
->>>>>>> 2c60d43d
+  Item *get_copy(THD *thd) override
   { return get_item_copy<Item_func_replace_oracle>(thd, this); }
 };
 
@@ -634,29 +602,22 @@
   Item_func_substr(THD *thd, Item *a, Item *b): Item_str_func(thd, a, b) {}
   Item_func_substr(THD *thd, Item *a, Item *b, Item *c):
     Item_str_func(thd, a, b, c) {}
-<<<<<<< HEAD
-  String *val_str(String *) override;
-  bool fix_length_and_dec() override;
-  LEX_CSTRING func_name_cstring() const override
-  {
-    static LEX_CSTRING name= {STRING_WITH_LEN("substr") };
-    return name;
-  }
-  Item *get_copy(THD *thd) override
-=======
   Item_func_substr(THD *thd, List<Item> &list)
     :Item_str_func(thd, list) {}
-  String *val_str(String *);
-  bool fix_length_and_dec();
-  const Schema *schema() const { return &mariadb_schema; }
-  void print(String *str, enum_query_type query_type)
+  String *val_str(String *) override;
+  bool fix_length_and_dec() override;
+  const Schema *schema() const override { return &mariadb_schema; }
+  void print(String *str, enum_query_type query_type) override
   {
     print_sql_mode_qualified_name(str, query_type);
     print_args_parenthesized(str, query_type);
   }
-  const char *func_name() const { return "substr"; }
-  Item *get_copy(THD *thd)
->>>>>>> 2c60d43d
+  LEX_CSTRING func_name_cstring() const override
+  {
+    static LEX_CSTRING name= {STRING_WITH_LEN("substr") };
+    return name;
+  }
+  Item *get_copy(THD *thd) override
   { return get_item_copy<Item_func_substr>(thd, this); }
 };
 
@@ -672,28 +633,16 @@
     Item_func_substr(thd, a, b) {}
   Item_func_substr_oracle(THD *thd, Item *a, Item *b, Item *c):
     Item_func_substr(thd, a, b, c) {}
-<<<<<<< HEAD
-  bool fix_length_and_dec() override
-=======
   Item_func_substr_oracle(THD *thd, List<Item> &list)
     :Item_func_substr(thd, list) {}
-  bool fix_length_and_dec()
->>>>>>> 2c60d43d
+  bool fix_length_and_dec() override
   {
     bool res= Item_func_substr::fix_length_and_dec();
     set_maybe_null();
     return res;
   }
-<<<<<<< HEAD
-  LEX_CSTRING func_name_cstring() const override
-  {
-    static LEX_CSTRING name= {STRING_WITH_LEN("substr_oracle") };
-    return name;
-  }
-  Item *get_copy(THD *thd) override
-=======
-  const Schema *schema() const { return &oracle_schema_ref; }
-  void print(String *str, enum_query_type query_type)
+  const Schema *schema() const override { return &oracle_schema_ref; }
+  void print(String *str, enum_query_type query_type) override
   {
     if (query_type & QT_FOR_FRM)
     {
@@ -704,8 +653,7 @@
       print_sql_mode_qualified_name(str, query_type);
     print_args_parenthesized(str, query_type);
   }
-  Item *get_copy(THD *thd)
->>>>>>> 2c60d43d
+  Item *get_copy(THD *thd) override
   { return get_item_copy<Item_func_substr_oracle>(thd, this); }
 };
 
@@ -751,18 +699,13 @@
   {
     return trimmed_value(res, 0, res->length());
   }
-<<<<<<< HEAD
-  virtual LEX_CSTRING func_name_ext() const
-  {
-    static LEX_CSTRING name_ext= {STRING_WITH_LEN("") };
-    return name_ext;
-  }
 public:
   Item_func_trim(THD *thd, Item *a, Item *b): Item_str_func(thd, a, b) {}
   Item_func_trim(THD *thd, Item *a): Item_str_func(thd, a) {}
   Sql_mode_dependency value_depends_on_sql_mode() const override;
   String *val_str(String *) override;
   bool fix_length_and_dec() override;
+  const Schema *schema() const override { return &mariadb_schema; }
   LEX_CSTRING func_name_cstring() const override
   {
     static LEX_CSTRING name= {STRING_WITH_LEN("trim") };
@@ -771,19 +714,6 @@
   void print(String *str, enum_query_type query_type) override;
   virtual LEX_CSTRING mode_name() const { return { "both", 4}; }
   Item *get_copy(THD *thd) override
-=======
-public:
-  Item_func_trim(THD *thd, Item *a, Item *b): Item_str_func(thd, a, b) {}
-  Item_func_trim(THD *thd, Item *a): Item_str_func(thd, a) {}
-  Sql_mode_dependency value_depends_on_sql_mode() const;
-  String *val_str(String *);
-  bool fix_length_and_dec();
-  const Schema *schema() const { return &mariadb_schema; }
-  const char *func_name() const { return "trim"; }
-  void print(String *str, enum_query_type query_type);
-  virtual const char *mode_name() const { return "both"; }
-  Item *get_copy(THD *thd)
->>>>>>> 2c60d43d
   { return get_item_copy<Item_func_trim>(thd, this); }
 };
 
@@ -793,29 +723,12 @@
 protected:
   String *make_empty_result(String *str) override
   { null_value= 1; return NULL; }
-<<<<<<< HEAD
-  LEX_CSTRING func_name_ext() const override
-  {
-    static LEX_CSTRING name_ext= {STRING_WITH_LEN("_oracle") };
-    return name_ext;
-  }
-=======
->>>>>>> 2c60d43d
 public:
   Item_func_trim_oracle(THD *thd, Item *a, Item *b):
     Item_func_trim(thd, a, b) {}
   Item_func_trim_oracle(THD *thd, Item *a): Item_func_trim(thd, a) {}
-<<<<<<< HEAD
-  LEX_CSTRING func_name_cstring() const override
-  {
-    static LEX_CSTRING name= {STRING_WITH_LEN("trim_oracle") };
-    return name;
-  }
-  bool fix_length_and_dec() override
-=======
-  const Schema *schema() const { return &oracle_schema_ref; }
-  bool fix_length_and_dec()
->>>>>>> 2c60d43d
+  const Schema *schema() const override { return &oracle_schema_ref; }
+  bool fix_length_and_dec() override
   {
     bool res= Item_func_trim::fix_length_and_dec();
     set_maybe_null();
@@ -835,8 +748,8 @@
   {
     return Item_func::value_depends_on_sql_mode();
   }
-<<<<<<< HEAD
-  String *val_str(String *) override;
+  String *val_str(String *) override;
+  const Schema *schema() const override { return &mariadb_schema; }
   LEX_CSTRING func_name_cstring() const override
   {
     static LEX_CSTRING name= {STRING_WITH_LEN("ltrim") };
@@ -845,13 +758,6 @@
   LEX_CSTRING mode_name() const override
   { return { STRING_WITH_LEN("leading") }; }
   Item *get_copy(THD *thd) override
-=======
-  String *val_str(String *);
-  const Schema *schema() const { return &mariadb_schema; }
-  const char *func_name() const { return "ltrim"; }
-  const char *mode_name() const { return "leading"; }
-  Item *get_copy(THD *thd)
->>>>>>> 2c60d43d
   { return get_item_copy<Item_func_ltrim>(thd, this); }
 };
 
@@ -861,29 +767,12 @@
 protected:
   String *make_empty_result(String *str) override
   { null_value= 1; return NULL; }
-<<<<<<< HEAD
-  LEX_CSTRING func_name_ext() const override
-  {
-    static LEX_CSTRING name_ext= {STRING_WITH_LEN("_oracle") };
-    return name_ext;
-  }
-=======
->>>>>>> 2c60d43d
 public:
   Item_func_ltrim_oracle(THD *thd, Item *a, Item *b):
     Item_func_ltrim(thd, a, b) {}
   Item_func_ltrim_oracle(THD *thd, Item *a): Item_func_ltrim(thd, a) {}
-<<<<<<< HEAD
-  LEX_CSTRING func_name_cstring() const override
-  {
-    static LEX_CSTRING name= {STRING_WITH_LEN("ltrim_oracle") };
-    return name;
-  }
-  bool fix_length_and_dec() override
-=======
-  const Schema *schema() const { return &oracle_schema_ref; }
-  bool fix_length_and_dec()
->>>>>>> 2c60d43d
+  const Schema *schema() const override { return &oracle_schema_ref; }
+  bool fix_length_and_dec() override
   {
     bool res= Item_func_ltrim::fix_length_and_dec();
     set_maybe_null();
@@ -899,8 +788,8 @@
 public:
   Item_func_rtrim(THD *thd, Item *a, Item *b): Item_func_trim(thd, a, b) {}
   Item_func_rtrim(THD *thd, Item *a): Item_func_trim(thd, a) {}
-<<<<<<< HEAD
-  String *val_str(String *) override;
+  String *val_str(String *) override;
+  const Schema *schema() const override { return &mariadb_schema; }
   LEX_CSTRING func_name_cstring() const override
   {
     static LEX_CSTRING name= {STRING_WITH_LEN("rtrim") };
@@ -909,13 +798,6 @@
   LEX_CSTRING mode_name() const override
   { return { STRING_WITH_LEN("trailing") }; }
   Item *get_copy(THD *thd) override
-=======
-  String *val_str(String *);
-  const Schema *schema() const { return &mariadb_schema; }
-  const char *func_name() const { return "rtrim"; }
-  const char *mode_name() const { return "trailing"; }
-  Item *get_copy(THD *thd)
->>>>>>> 2c60d43d
   { return get_item_copy<Item_func_rtrim>(thd, this); }
 };
 
@@ -925,29 +807,12 @@
 protected:
   String *make_empty_result(String *str) override
   { null_value= 1; return NULL; }
-<<<<<<< HEAD
-  LEX_CSTRING func_name_ext() const override
-  {
-    static LEX_CSTRING name_ext= {STRING_WITH_LEN("_oracle") };
-    return name_ext;
-  }
-=======
->>>>>>> 2c60d43d
 public:
   Item_func_rtrim_oracle(THD *thd, Item *a, Item *b):
     Item_func_rtrim(thd, a, b) {}
   Item_func_rtrim_oracle(THD *thd, Item *a): Item_func_rtrim(thd, a) {}
-<<<<<<< HEAD
-  LEX_CSTRING func_name_cstring() const override
-  {
-    static LEX_CSTRING name= {STRING_WITH_LEN("rtrim_oracle") };
-    return name;
-  }
-  bool fix_length_and_dec() override
-=======
-  const Schema *schema() const { return &oracle_schema_ref; }
-  bool fix_length_and_dec()
->>>>>>> 2c60d43d
+  const Schema *schema() const override { return &oracle_schema_ref; }
+  bool fix_length_and_dec() override
   {
     bool res= Item_func_rtrim::fix_length_and_dec();
     set_maybe_null();
@@ -1133,23 +998,18 @@
 {
 public:
   Item_func_decode(THD *thd, Item *a, Item *seed_arg): Item_func_encode(thd, a, seed_arg) {}
-<<<<<<< HEAD
-  LEX_CSTRING func_name_cstring() const override
-  {
-    static LEX_CSTRING name= {STRING_WITH_LEN("decode") };
-    return name;
-  }
-  Item *get_copy(THD *thd) override
-=======
-  const Schema *schema() const { return &mariadb_schema; }
-  void print(String *str, enum_query_type query_type)
+  const Schema *schema() const override { return &mariadb_schema; }
+  void print(String *str, enum_query_type query_type) override
   {
     print_sql_mode_qualified_name(str, query_type);
     print_args_parenthesized(str, query_type);
   }
-  const char *func_name() const { return "decode"; }
-  Item *get_copy(THD *thd)
->>>>>>> 2c60d43d
+  LEX_CSTRING func_name_cstring() const override
+  {
+    static LEX_CSTRING name= {STRING_WITH_LEN("decode") };
+    return name;
+  }
+  Item *get_copy(THD *thd) override
   { return get_item_copy<Item_func_decode>(thd, this); }
 protected:
   void crypto_transform(String *) override;
@@ -1514,13 +1374,9 @@
     Item_str_func(thd, arg1, arg2, arg3) {}
   Item_func_pad(THD *thd, Item *arg1, Item *arg2):
     Item_str_func(thd, arg1, arg2) {}
-<<<<<<< HEAD
-  bool fix_length_and_dec() override;
-=======
   Item_func_pad(THD *thd, List<Item> &list):
     Item_str_func(thd,list) {}
-  bool fix_length_and_dec();
->>>>>>> 2c60d43d
+  bool fix_length_and_dec() override;
 };
 
 
@@ -1531,29 +1387,22 @@
     Item_func_pad(thd, arg1, arg2, arg3) {}
   Item_func_rpad(THD *thd, Item *arg1, Item *arg2):
     Item_func_pad(thd, arg1, arg2) {}
-<<<<<<< HEAD
-  String *val_str(String *) override;
-  LEX_CSTRING func_name_cstring() const override
-  {
-    static LEX_CSTRING name= {STRING_WITH_LEN("rpad") };
-    return name;
-  }
-  Sql_mode_dependency value_depends_on_sql_mode() const override;
-  Item *get_copy(THD *thd) override
-=======
   Item_func_rpad(THD *thd, List<Item> &list):
     Item_func_pad(thd,list) {}
-  String *val_str(String *);
-  const Schema *schema() const { return &mariadb_schema; }
-  void print(String *str, enum_query_type query_type)
+  String *val_str(String *) override;
+  const Schema *schema() const override { return &mariadb_schema; }
+  void print(String *str, enum_query_type query_type) override
   {
     print_sql_mode_qualified_name(str, query_type);
     print_args_parenthesized(str, query_type);
   }
-  const char *func_name() const { return "rpad"; }
-  Sql_mode_dependency value_depends_on_sql_mode() const;
-  Item *get_copy(THD *thd)
->>>>>>> 2c60d43d
+  LEX_CSTRING func_name_cstring() const override
+  {
+    static LEX_CSTRING name= {STRING_WITH_LEN("rpad") };
+    return name;
+  }
+  Sql_mode_dependency value_depends_on_sql_mode() const override;
+  Item *get_copy(THD *thd) override
   { return get_item_copy<Item_func_rpad>(thd, this); }
 };
 
@@ -1567,28 +1416,16 @@
     Item_func_rpad(thd, arg1, arg2, arg3) {}
   Item_func_rpad_oracle(THD *thd, Item *arg1, Item *arg2):
     Item_func_rpad(thd, arg1, arg2) {}
-<<<<<<< HEAD
-  bool fix_length_and_dec() override
-=======
   Item_func_rpad_oracle(THD *thd, List<Item> &list):
     Item_func_rpad(thd,list) {}
-  bool fix_length_and_dec()
->>>>>>> 2c60d43d
+  bool fix_length_and_dec() override
   {
     bool res= Item_func_rpad::fix_length_and_dec();
     set_maybe_null();
     return res;
   }
-<<<<<<< HEAD
-  LEX_CSTRING func_name_cstring() const override
-  {
-    static LEX_CSTRING name= {STRING_WITH_LEN("rpad_oracle") };
-    return name;
-  }
-  Item *get_copy(THD *thd) override
-=======
-  const Schema *schema() const { return &oracle_schema_ref; }
-  void print(String *str, enum_query_type query_type)
+  const Schema *schema() const override { return &oracle_schema_ref; }
+  void print(String *str, enum_query_type query_type) override
   {
     if (query_type & QT_FOR_FRM)
     {
@@ -1599,8 +1436,7 @@
       print_sql_mode_qualified_name(str, query_type);
     print_args_parenthesized(str, query_type);
   }
-  Item *get_copy(THD *thd)
->>>>>>> 2c60d43d
+  Item *get_copy(THD *thd) override
   { return get_item_copy<Item_func_rpad_oracle>(thd, this); }
 };
 
@@ -1612,27 +1448,21 @@
     Item_func_pad(thd, arg1, arg2, arg3) {}
   Item_func_lpad(THD *thd, Item *arg1, Item *arg2):
     Item_func_pad(thd, arg1, arg2) {}
-<<<<<<< HEAD
-  String *val_str(String *) override;
-  LEX_CSTRING func_name_cstring() const override
-  {
-    static LEX_CSTRING name= {STRING_WITH_LEN("lpad") };
-    return name;
-  }
-  Item *get_copy(THD *thd) override
-=======
   Item_func_lpad(THD *thd, List<Item> &list):
     Item_func_pad(thd,list) {}
-  String *val_str(String *);
-  const Schema *schema() const { return &mariadb_schema; }
-  void print(String *str, enum_query_type query_type)
+  String *val_str(String *) override;
+  const Schema *schema() const override { return &mariadb_schema; }
+  void print(String *str, enum_query_type query_type) override
   {
     print_sql_mode_qualified_name(str, query_type);
     print_args_parenthesized(str, query_type);
   }
-  const char *func_name() const { return "lpad"; }
-  Item *get_copy(THD *thd)
->>>>>>> 2c60d43d
+  LEX_CSTRING func_name_cstring() const override
+  {
+    static LEX_CSTRING name= {STRING_WITH_LEN("lpad") };
+    return name;
+  }
+  Item *get_copy(THD *thd) override
   { return get_item_copy<Item_func_lpad>(thd, this); }
 };
 
@@ -1646,28 +1476,16 @@
     Item_func_lpad(thd, arg1, arg2, arg3) {}
   Item_func_lpad_oracle(THD *thd, Item *arg1, Item *arg2):
     Item_func_lpad(thd, arg1, arg2) {}
-<<<<<<< HEAD
-  bool fix_length_and_dec() override
-=======
   Item_func_lpad_oracle(THD *thd, List<Item> &list):
     Item_func_lpad(thd,list) {}
-  bool fix_length_and_dec()
->>>>>>> 2c60d43d
+  bool fix_length_and_dec() override
   {
     bool res= Item_func_lpad::fix_length_and_dec();
     set_maybe_null();
     return res;
   }
-<<<<<<< HEAD
-  LEX_CSTRING func_name_cstring() const override
-  {
-    static LEX_CSTRING name= {STRING_WITH_LEN("lpad_oracle") };
-    return name;
-  }
-  Item *get_copy(THD *thd) override
-=======
-  const Schema *schema() const { return &oracle_schema_ref; }
-  void print(String *str, enum_query_type query_type)
+  const Schema *schema() const override { return &oracle_schema_ref; }
+  void print(String *str, enum_query_type query_type) override
   {
     if (query_type & QT_FOR_FRM)
     {
@@ -1678,8 +1496,7 @@
       print_sql_mode_qualified_name(str, query_type);
     print_args_parenthesized(str, query_type);
   }
-  Item *get_copy(THD *thd)
->>>>>>> 2c60d43d
+  Item *get_copy(THD *thd) override
   { return get_item_copy<Item_func_lpad_oracle>(thd, this); }
 };
 
