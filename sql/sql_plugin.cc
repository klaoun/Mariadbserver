/*
   Copyright (c) 2005, 2013, Oracle and/or its affiliates.
   Copyright (c) 2010, 2017, MariaDB Corporation.

   This program is free software; you can redistribute it and/or modify
   it under the terms of the GNU General Public License as published by
   the Free Software Foundation; version 2 of the License.

   This program is distributed in the hope that it will be useful,
   but WITHOUT ANY WARRANTY; without even the implied warranty of
   MERCHANTABILITY or FITNESS FOR A PARTICULAR PURPOSE.  See the
   GNU General Public License for more details.

   You should have received a copy of the GNU General Public License
   along with this program; if not, write to the Free Software
   Foundation, Inc., 51 Franklin St, Fifth Floor, Boston, MA  02110-1301  USA */

#include "sql_plugin.h"                         // Includes my_global.h
#include "sql_priv.h"                         // SHOW_MY_BOOL
#include "unireg.h"
#include "sql_class.h"                          // set_var.h: THD
#include "sys_vars_shared.h"
#include "sql_locale.h"
#include "sql_plugin.h"
#include "sql_parse.h"          // check_table_access
#include "sql_base.h"                           // close_mysql_tables
#include "key.h"                                // key_copy
#include "sql_table.h"
#include "sql_show.h"           // remove_status_vars, add_status_vars
#include "strfunc.h"            // find_set
#include "sql_acl.h"                       // *_ACL
#include "records.h"          // init_read_record, end_read_record
#include <my_pthread.h>
#include <my_getopt.h>
#include "sql_audit.h"
#include <mysql/plugin_auth.h>
#include "lock.h"                               // MYSQL_LOCK_IGNORE_TIMEOUT
#include <mysql/plugin_auth.h>
#include <mysql/plugin_password_validation.h>
#include <mysql/plugin_encryption.h>
#include "sql_plugin_compat.h"

#define REPORT_TO_LOG  1
#define REPORT_TO_USER 2

#ifdef HAVE_LINK_H
#include <link.h>
#endif

extern struct st_maria_plugin *mysql_optional_plugins[];
extern struct st_maria_plugin *mysql_mandatory_plugins[];

/**
  @note The order of the enumeration is critical.
  @see construct_options
*/
const char *global_plugin_typelib_names[]=
  { "OFF", "ON", "FORCE", "FORCE_PLUS_PERMANENT", NULL };
static TYPELIB global_plugin_typelib=
  { array_elements(global_plugin_typelib_names)-1,
    "", global_plugin_typelib_names, NULL };

static I_List<i_string> opt_plugin_load_list;
I_List<i_string> *opt_plugin_load_list_ptr= &opt_plugin_load_list;
char *opt_plugin_dir_ptr;
char opt_plugin_dir[FN_REFLEN];
ulong plugin_maturity;

/*
  not really needed now, this map will become essential when we add more
  maturity levels. We cannot change existing maturity constants,
  so the next value - even if it will be MariaDB_PLUGIN_MATURITY_VERY_BUGGY -
  will inevitably be larger than MariaDB_PLUGIN_MATURITY_STABLE.
  To be able to compare them we use this mapping array
*/
uint plugin_maturity_map[]=
{ 0, 1, 2, 3, 4, 5, 6 };

/*
  When you ad a new plugin type, add both a string and make sure that the
  init and deinit array are correctly updated.
*/
const LEX_STRING plugin_type_names[MYSQL_MAX_PLUGIN_TYPE_NUM]=
{
  { C_STRING_WITH_LEN("UDF") },
  { C_STRING_WITH_LEN("STORAGE ENGINE") },
  { C_STRING_WITH_LEN("FTPARSER") },
  { C_STRING_WITH_LEN("DAEMON") },
  { C_STRING_WITH_LEN("INFORMATION SCHEMA") },
  { C_STRING_WITH_LEN("AUDIT") },
  { C_STRING_WITH_LEN("REPLICATION") },
  { C_STRING_WITH_LEN("AUTHENTICATION") },
  { C_STRING_WITH_LEN("PASSWORD VALIDATION") },
  { C_STRING_WITH_LEN("ENCRYPTION") }
};

extern int initialize_schema_table(st_plugin_int *plugin);
extern int finalize_schema_table(st_plugin_int *plugin);

extern int initialize_audit_plugin(st_plugin_int *plugin);
extern int finalize_audit_plugin(st_plugin_int *plugin);

extern int initialize_encryption_plugin(st_plugin_int *plugin);
extern int finalize_encryption_plugin(st_plugin_int *plugin);

/*
  The number of elements in both plugin_type_initialize and
  plugin_type_deinitialize should equal to the number of plugins
  defined.
*/
plugin_type_init plugin_type_initialize[MYSQL_MAX_PLUGIN_TYPE_NUM]=
{
  0, ha_initialize_handlerton, 0, 0,initialize_schema_table,
  initialize_audit_plugin, 0, 0, 0, initialize_encryption_plugin
};

plugin_type_init plugin_type_deinitialize[MYSQL_MAX_PLUGIN_TYPE_NUM]=
{
  0, ha_finalize_handlerton, 0, 0, finalize_schema_table,
  finalize_audit_plugin, 0, 0, 0, finalize_encryption_plugin
};

/*
  Defines in which order plugin types have to be initialized.
  Essentially, we want to initialize MYSQL_KEY_MANAGEMENT_PLUGIN before
  MYSQL_STORAGE_ENGINE_PLUGIN, and that before MYSQL_INFORMATION_SCHEMA_PLUGIN
*/
static int plugin_type_initialization_order[MYSQL_MAX_PLUGIN_TYPE_NUM]=
{
  MYSQL_DAEMON_PLUGIN,
  MariaDB_ENCRYPTION_PLUGIN,
  MYSQL_STORAGE_ENGINE_PLUGIN,
  MYSQL_INFORMATION_SCHEMA_PLUGIN,
  MYSQL_FTPARSER_PLUGIN,
  MYSQL_AUTHENTICATION_PLUGIN,
  MariaDB_PASSWORD_VALIDATION_PLUGIN,
  MYSQL_AUDIT_PLUGIN,
  MYSQL_REPLICATION_PLUGIN,
  MYSQL_UDF_PLUGIN
};

#ifdef HAVE_DLOPEN
static const char *plugin_interface_version_sym=
                   "_mysql_plugin_interface_version_";
static const char *sizeof_st_plugin_sym=
                   "_mysql_sizeof_struct_st_plugin_";
static const char *plugin_declarations_sym= "_mysql_plugin_declarations_";
static int min_plugin_interface_version= MYSQL_PLUGIN_INTERFACE_VERSION & ~0xFF;
static const char *maria_plugin_interface_version_sym=
                   "_maria_plugin_interface_version_";
static const char *maria_sizeof_st_plugin_sym=
                   "_maria_sizeof_struct_st_plugin_";
static const char *maria_plugin_declarations_sym=
                   "_maria_plugin_declarations_";
static int min_maria_plugin_interface_version=
                   MARIA_PLUGIN_INTERFACE_VERSION & ~0xFF;
#endif

/* Note that 'int version' must be the first field of every plugin
   sub-structure (plugin->info).
*/
static int min_plugin_info_interface_version[MYSQL_MAX_PLUGIN_TYPE_NUM]=
{
  0x0000,
  MYSQL_HANDLERTON_INTERFACE_VERSION,
  MYSQL_FTPARSER_INTERFACE_VERSION,
  MYSQL_DAEMON_INTERFACE_VERSION,
  MYSQL_INFORMATION_SCHEMA_INTERFACE_VERSION,
  MYSQL_AUDIT_INTERFACE_VERSION,
  MYSQL_REPLICATION_INTERFACE_VERSION,
  MIN_AUTHENTICATION_INTERFACE_VERSION,
  MariaDB_PASSWORD_VALIDATION_INTERFACE_VERSION,
  MariaDB_ENCRYPTION_INTERFACE_VERSION
};
static int cur_plugin_info_interface_version[MYSQL_MAX_PLUGIN_TYPE_NUM]=
{
  0x0000, /* UDF: not implemented */
  MYSQL_HANDLERTON_INTERFACE_VERSION,
  MYSQL_FTPARSER_INTERFACE_VERSION,
  MYSQL_DAEMON_INTERFACE_VERSION,
  MYSQL_INFORMATION_SCHEMA_INTERFACE_VERSION,
  MYSQL_AUDIT_INTERFACE_VERSION,
  MYSQL_REPLICATION_INTERFACE_VERSION,
  MYSQL_AUTHENTICATION_INTERFACE_VERSION,
  MariaDB_PASSWORD_VALIDATION_INTERFACE_VERSION,
  MariaDB_ENCRYPTION_INTERFACE_VERSION
};

static struct
{
  const char *plugin_name;
  enum enum_plugin_load_option override;
} override_plugin_load_policy[]={
  /*
    If the performance schema is compiled in,
    treat the storage engine plugin as 'mandatory',
    to suppress any plugin-level options such as '--performance-schema'.
    This is specific to the performance schema, and is done on purpose:
    the server-level option '--performance-schema' controls the overall
    performance schema initialization, which consists of much more that
    the underlying storage engine initialization.
    See mysqld.cc, set_vars.cc.
    Suppressing ways to interfere directly with the storage engine alone
    prevents awkward situations where:
    - the user wants the performance schema functionality, by using
      '--enable-performance-schema' (the server option),
    - yet disable explicitly a component needed for the functionality
      to work, by using '--skip-performance-schema' (the plugin)
  */
  { "performance_schema", PLUGIN_FORCE }

  /* we disable few other plugins by default */
  ,{ "feedback", PLUGIN_OFF }
};

/* support for Services */

#include "sql_plugin_services.ic"

/*
  A mutex LOCK_plugin must be acquired before accessing the
  following variables/structures.
  We are always manipulating ref count, so a rwlock here is unneccessary.
*/
mysql_mutex_t LOCK_plugin;
static DYNAMIC_ARRAY plugin_dl_array;
static DYNAMIC_ARRAY plugin_array;
static HASH plugin_hash[MYSQL_MAX_PLUGIN_TYPE_NUM];
static MEM_ROOT plugin_mem_root;
static bool reap_needed= false;
static int plugin_array_version=0;

static bool initialized= 0;
ulong dlopen_count;


/*
  write-lock on LOCK_system_variables_hash is required before modifying
  the following variables/structures
*/
static MEM_ROOT plugin_vars_mem_root;
static uint global_variables_dynamic_size= 0;
static HASH bookmark_hash;


/*
  hidden part of opaque value passed to variable check functions.
  Used to provide a object-like structure to non C++ consumers.
*/
struct st_item_value_holder : public st_mysql_value
{
  Item *item;
};


/*
  stored in bookmark_hash, this structure is never removed from the
  hash and is used to mark a single offset for a thd local variable
  even if plugins have been uninstalled and reinstalled, repeatedly.
  This structure is allocated from plugin_mem_root.

  The key format is as follows:
    1 byte         - variable type code
    name_len bytes - variable name
    '\0'           - end of key
*/
struct st_bookmark
{
  uint name_len;
  int offset;
  uint version;
  bool loaded;
  char key[1];
};


/*
  skeleton of a plugin variable - portion of structure common to all.
*/
struct st_mysql_sys_var
{
  MYSQL_PLUGIN_VAR_HEADER;
};

/*
  sys_var class for access to all plugin variables visible to the user
*/
class sys_var_pluginvar: public sys_var, public Sql_alloc
{
public:
  struct st_plugin_int *plugin;
  struct st_mysql_sys_var *plugin_var;

  sys_var_pluginvar(sys_var_chain *chain, const char *name_arg,
                    st_plugin_int *p, st_mysql_sys_var *plugin_var_arg);
  sys_var_pluginvar *cast_pluginvar() { return this; }
  uchar* real_value_ptr(THD *thd, enum_var_type type);
  TYPELIB* plugin_var_typelib(void);
  uchar* do_value_ptr(THD *thd, enum_var_type type, const LEX_CSTRING *base);
  uchar* session_value_ptr(THD *thd, const LEX_CSTRING *base)
  { return do_value_ptr(thd, OPT_SESSION, base); }
  uchar* global_value_ptr(THD *thd, const LEX_CSTRING *base)
  { return do_value_ptr(thd, OPT_GLOBAL, base); }
  uchar *default_value_ptr(THD *thd)
  { return do_value_ptr(thd, OPT_DEFAULT, 0); }
  bool do_check(THD *thd, set_var *var);
  virtual void session_save_default(THD *thd, set_var *var) {}
  virtual void global_save_default(THD *thd, set_var *var) {}
  bool session_update(THD *thd, set_var *var);
  bool global_update(THD *thd, set_var *var);
  bool session_is_default(THD *thd);
};


/* prototypes */
static void plugin_load(MEM_ROOT *tmp_root);
static bool plugin_load_list(MEM_ROOT *, const char *);
static int test_plugin_options(MEM_ROOT *, struct st_plugin_int *,
                               int *, char **);
static bool register_builtin(struct st_maria_plugin *, struct st_plugin_int *,
                             struct st_plugin_int **);
static void unlock_variables(THD *thd, struct system_variables *vars);
static void cleanup_variables(struct system_variables *vars);
static void plugin_vars_free_values(sys_var *vars);
static void restore_ptr_backup(uint n, st_ptr_backup *backup);
static plugin_ref intern_plugin_lock(LEX *lex, plugin_ref plugin);
static void intern_plugin_unlock(LEX *lex, plugin_ref plugin);
static void reap_plugins(void);

static void report_error(int where_to, uint error, ...)
{
  va_list args;
  DBUG_ASSERT(where_to & (REPORT_TO_USER | REPORT_TO_LOG));
  if (where_to & REPORT_TO_USER)
  {
    va_start(args, error);
    my_printv_error(error, ER(error), MYF(0), args);
    va_end(args);
  }
  if (where_to & REPORT_TO_LOG)
  {
    va_start(args, error);
    error_log_print(ERROR_LEVEL, ER_DEFAULT(error), args);
    va_end(args);
  }
}

/**
   Check if the provided path is valid in the sense that it does cause
   a relative reference outside the directory.

   @note Currently, this function only check if there are any
   characters in FN_DIRSEP in the string, but it might change in the
   future.

   @code
   check_valid_path("../foo.so") -> true
   check_valid_path("foo.so") -> false
   @endcode
 */
bool check_valid_path(const char *path, size_t len)
{
  size_t prefix= my_strcspn(files_charset_info, path, path + len, FN_DIRSEP);
  return  prefix < len;
}

static void fix_dl_name(MEM_ROOT *root, LEX_CSTRING *dl)
{
  const size_t so_ext_len= sizeof(SO_EXT) - 1;
  if (my_strcasecmp(&my_charset_latin1, dl->str + dl->length - so_ext_len,
                    SO_EXT))
  {
    char *s= (char*)alloc_root(root, dl->length + so_ext_len + 1);
    memcpy(s, dl->str, dl->length);
    strcpy(s + dl->length, SO_EXT);
    dl->str= s;
    dl->length+= so_ext_len;
  }
}


/****************************************************************************
  Value type thunks, allows the C world to play in the C++ world
****************************************************************************/

static int item_value_type(struct st_mysql_value *value)
{
  switch (((st_item_value_holder*)value)->item->result_type()) {
  case INT_RESULT:
    return MYSQL_VALUE_TYPE_INT;
  case REAL_RESULT:
    return MYSQL_VALUE_TYPE_REAL;
  default:
    return MYSQL_VALUE_TYPE_STRING;
  }
}

static const char *item_val_str(struct st_mysql_value *value,
                                char *buffer, int *length)
{
  String str(buffer, *length, system_charset_info), *res;
  if (!(res= ((st_item_value_holder*)value)->item->val_str(&str)))
    return NULL;
  *length= res->length();
  if (res->c_ptr_quick() == buffer)
    return buffer;

  /*
    Lets be nice and create a temporary string since the
    buffer was too small
  */
  return current_thd->strmake(res->ptr(), res->length());
}


static int item_val_int(struct st_mysql_value *value, long long *buf)
{
  Item *item= ((st_item_value_holder*)value)->item;
  *buf= item->val_int();
  if (item->is_null())
    return 1;
  return 0;
}

static int item_is_unsigned(struct st_mysql_value *value)
{
  Item *item= ((st_item_value_holder*)value)->item;
  return item->unsigned_flag;
}

static int item_val_real(struct st_mysql_value *value, double *buf)
{
  Item *item= ((st_item_value_holder*)value)->item;
  *buf= item->val_real();
  if (item->is_null())
    return 1;
  return 0;
}


/****************************************************************************
  Plugin support code
****************************************************************************/

#ifdef HAVE_DLOPEN

static struct st_plugin_dl *plugin_dl_find(const LEX_CSTRING *dl)
{
  uint i;
  struct st_plugin_dl *tmp;
  DBUG_ENTER("plugin_dl_find");
  for (i= 0; i < plugin_dl_array.elements; i++)
  {
    tmp= *dynamic_element(&plugin_dl_array, i, struct st_plugin_dl **);
    if (tmp->ref_count &&
        ! my_strnncoll(files_charset_info,
                       (const uchar *)dl->str, dl->length,
                       (const uchar *)tmp->dl.str, tmp->dl.length))
      DBUG_RETURN(tmp);
  }
  DBUG_RETURN(0);
}


static st_plugin_dl *plugin_dl_insert_or_reuse(struct st_plugin_dl *plugin_dl)
{
  uint i;
  struct st_plugin_dl *tmp;
  DBUG_ENTER("plugin_dl_insert_or_reuse");
  for (i= 0; i < plugin_dl_array.elements; i++)
  {
    tmp= *dynamic_element(&plugin_dl_array, i, struct st_plugin_dl **);
    if (! tmp->ref_count)
    {
      memcpy(tmp, plugin_dl, sizeof(struct st_plugin_dl));
      DBUG_RETURN(tmp);
    }
  }
  if (insert_dynamic(&plugin_dl_array, (uchar*)&plugin_dl))
    DBUG_RETURN(0);
  tmp= *dynamic_element(&plugin_dl_array, plugin_dl_array.elements - 1,
                        struct st_plugin_dl **)=
      (struct st_plugin_dl *) memdup_root(&plugin_mem_root, (uchar*)plugin_dl,
                                           sizeof(struct st_plugin_dl));
  DBUG_RETURN(tmp);
}
#endif /* HAVE_DLOPEN */


static void free_plugin_mem(struct st_plugin_dl *p)
{
#ifdef HAVE_DLOPEN
  if (p->ptr_backup)
  {
    DBUG_ASSERT(p->nbackups);
    DBUG_ASSERT(p->handle);
    restore_ptr_backup(p->nbackups, p->ptr_backup);
    my_free(p->ptr_backup);
  }
  if (p->handle)
    dlclose(p->handle);
#endif
  my_free(const_cast<char*>(p->dl.str));
  if (p->allocated)
    my_free(p->plugins);
}


/**
  Reads data from mysql plugin interface

  @param plugin_dl       Structure where the data should be put
  @param sym             Reverence on version info
  @param dlpath          Path to the module
  @param report          What errors should be reported

  @retval FALSE OK
  @retval TRUE  ERROR
*/

#ifdef HAVE_DLOPEN
static my_bool read_mysql_plugin_info(struct st_plugin_dl *plugin_dl,
                                      void *sym, char *dlpath,
                                      int report)
{
  DBUG_ENTER("read_maria_plugin_info");
  /* Determine interface version */
  if (!sym)
  {
    report_error(report, ER_CANT_FIND_DL_ENTRY, plugin_interface_version_sym);
    DBUG_RETURN(TRUE);
  }
  plugin_dl->mariaversion= 0;
  plugin_dl->mysqlversion= *(int *)sym;
  /* Versioning */
  if (plugin_dl->mysqlversion < min_plugin_interface_version ||
      (plugin_dl->mysqlversion >> 8) > (MYSQL_PLUGIN_INTERFACE_VERSION >> 8))
  {
    report_error(report, ER_CANT_OPEN_LIBRARY, dlpath, ENOEXEC,
                 "plugin interface version mismatch");
    DBUG_RETURN(TRUE);
  }
  /* Find plugin declarations */
  if (!(sym= dlsym(plugin_dl->handle, plugin_declarations_sym)))
  {
    report_error(report, ER_CANT_FIND_DL_ENTRY, plugin_declarations_sym);
    DBUG_RETURN(TRUE);
  }

  /* convert mysql declaration to maria one */
  {
    int i;
    uint sizeof_st_plugin;
    struct st_mysql_plugin *old;
    struct st_maria_plugin *cur;
    char *ptr= (char *)sym;

    if ((sym= dlsym(plugin_dl->handle, sizeof_st_plugin_sym)))
      sizeof_st_plugin= *(int *)sym;
    else
    {
      DBUG_ASSERT(min_plugin_interface_version == 0);
      sizeof_st_plugin= (int)offsetof(struct st_mysql_plugin, version);
    }

    for (i= 0;
         ((struct st_mysql_plugin *)(ptr + i * sizeof_st_plugin))->info;
         i++)
      /* no op */;

    cur= (struct st_maria_plugin*)
          my_malloc((i + 1) * sizeof(struct st_maria_plugin),
                    MYF(MY_ZEROFILL|MY_WME));
    if (!cur)
    {
      report_error(report, ER_OUTOFMEMORY,
                   static_cast<int>(plugin_dl->dl.length));
      DBUG_RETURN(TRUE);
    }
    /*
      All st_plugin fields not initialized in the plugin explicitly, are
      set to 0. It matches C standard behaviour for struct initializers that
      have less values than the struct definition.
    */
    for (i=0;
         (old= (struct st_mysql_plugin *)(ptr + i * sizeof_st_plugin))->info;
         i++)
    {

      cur[i].type= old->type;
      cur[i].info= old->info;
      cur[i].name= old->name;
      cur[i].author= old->author;
      cur[i].descr= old->descr;
      cur[i].license= old->license;
      cur[i].init= old->init;
      cur[i].deinit= old->deinit;
      cur[i].version= old->version;
      cur[i].status_vars= old->status_vars;
      cur[i].system_vars= old->system_vars;
      /*
        Something like this should be added to process
        new mysql plugin versions:
        if (plugin_dl->mysqlversion > 0x0101)
        {
           cur[i].newfield= CONSTANT_MEANS_UNKNOWN;
        }
        else
        {
           cur[i].newfield= old->newfield;
        }
      */
      /* Maria only fields */
      cur[i].version_info= "Unknown";
      cur[i].maturity= MariaDB_PLUGIN_MATURITY_UNKNOWN;
    }
    plugin_dl->allocated= true;
    plugin_dl->plugins= (struct st_maria_plugin *)cur;
  }

  DBUG_RETURN(FALSE);
}


/**
  Reads data from maria plugin interface

  @param plugin_dl       Structure where the data should be put
  @param sym             Reverence on version info
  @param dlpath          Path to the module
  @param report          what errors should be reported

  @retval FALSE OK
  @retval TRUE  ERROR
*/

static my_bool read_maria_plugin_info(struct st_plugin_dl *plugin_dl,
                                      void *sym, char *dlpath,
                                      int report)
{
  DBUG_ENTER("read_maria_plugin_info");

  /* Determine interface version */
  if (!(sym))
  {
    /*
      Actually this branch impossible because in case of absence of maria
      version we try mysql version.
    */
    report_error(report, ER_CANT_FIND_DL_ENTRY,
                 maria_plugin_interface_version_sym);
    DBUG_RETURN(TRUE);
  }
  plugin_dl->mariaversion= *(int *)sym;
  plugin_dl->mysqlversion= 0;
  /* Versioning */
  if (plugin_dl->mariaversion < min_maria_plugin_interface_version ||
      (plugin_dl->mariaversion >> 8) > (MARIA_PLUGIN_INTERFACE_VERSION >> 8))
  {
    report_error(report, ER_CANT_OPEN_LIBRARY, dlpath, ENOEXEC,
                 "plugin interface version mismatch");
    DBUG_RETURN(TRUE);
  }
  /* Find plugin declarations */
  if (!(sym= dlsym(plugin_dl->handle, maria_plugin_declarations_sym)))
  {
    report_error(report, ER_CANT_FIND_DL_ENTRY, maria_plugin_declarations_sym);
    DBUG_RETURN(TRUE);
  }
  if (plugin_dl->mariaversion != MARIA_PLUGIN_INTERFACE_VERSION)
  {
    uint sizeof_st_plugin;
    struct st_maria_plugin *old, *cur;
    char *ptr= (char *)sym;

    if ((sym= dlsym(plugin_dl->handle, maria_sizeof_st_plugin_sym)))
      sizeof_st_plugin= *(int *)sym;
    else
    {
      report_error(report, ER_CANT_FIND_DL_ENTRY, maria_sizeof_st_plugin_sym);
      DBUG_RETURN(TRUE);
    }

    if (sizeof_st_plugin != sizeof(st_mysql_plugin))
    {
      int i;
      for (i= 0;
           ((struct st_maria_plugin *)(ptr + i * sizeof_st_plugin))->info;
           i++)
        /* no op */;

      cur= (struct st_maria_plugin*)
        my_malloc((i + 1) * sizeof(struct st_maria_plugin),
                  MYF(MY_ZEROFILL|MY_WME));
      if (!cur)
      {
        report_error(report, ER_OUTOFMEMORY,
                     static_cast<int>(plugin_dl->dl.length));
        DBUG_RETURN(TRUE);
      }
      /*
        All st_plugin fields not initialized in the plugin explicitly, are
        set to 0. It matches C standard behaviour for struct initializers that
        have less values than the struct definition.
      */
      for (i=0;
           (old= (struct st_maria_plugin *)(ptr + i * sizeof_st_plugin))->info;
           i++)
        memcpy(cur + i, old, MY_MIN(sizeof(cur[i]), sizeof_st_plugin));

      sym= cur;
      plugin_dl->allocated= true;
    }
    else
      sym= ptr;
  }
  plugin_dl->plugins= (struct st_maria_plugin *)sym;

  DBUG_RETURN(FALSE);
}
#endif /* HAVE_DLOPEN */

static st_plugin_dl *plugin_dl_add(const LEX_CSTRING *dl, int report)
{
#ifdef HAVE_DLOPEN
  char dlpath[FN_REFLEN];
  uint plugin_dir_len, dummy_errors, i;
  struct st_plugin_dl *tmp= 0, plugin_dl;
  void *sym;
  st_ptr_backup tmp_backup[array_elements(list_of_services)];
  DBUG_ENTER("plugin_dl_add");
  DBUG_PRINT("enter", ("dl->str: '%s', dl->length: %d",
                       dl->str, (int) dl->length));
  mysql_mutex_assert_owner(&LOCK_plugin);
  plugin_dir_len= strlen(opt_plugin_dir);
  /*
    Ensure that the dll doesn't have a path.
    This is done to ensure that only approved libraries from the
    plugin directory are used (to make this even remotely secure).
  */
  if (check_valid_path(dl->str, dl->length) ||
      check_string_char_length((LEX_CSTRING *) dl, 0, NAME_CHAR_LEN,
                               system_charset_info, 1) ||
      plugin_dir_len + dl->length + 1 >= FN_REFLEN)
  {
    report_error(report, ER_UDF_NO_PATHS);
    DBUG_RETURN(0);
  }
  /* If this dll is already loaded just increase ref_count. */
  if ((tmp= plugin_dl_find(dl)))
  {
    tmp->ref_count++;
    DBUG_RETURN(tmp);
  }
  bzero(&plugin_dl, sizeof(plugin_dl));
  /* Compile dll path */
  strxnmov(dlpath, sizeof(dlpath) - 1, opt_plugin_dir, "/", dl->str, NullS);
  (void) unpack_filename(dlpath, dlpath);
  plugin_dl.ref_count= 1;
  /* Open new dll handle */
  if (!(plugin_dl.handle= dlopen(dlpath, RTLD_NOW)))
  {
    report_error(report, ER_CANT_OPEN_LIBRARY, dlpath, errno, my_dlerror(dlpath));
    goto ret;
  }
  dlopen_count++;

#ifdef HAVE_LINK_H
  if (global_system_variables.log_warnings > 2)
  {
    struct link_map *lm = (struct link_map*) plugin_dl.handle;
    sql_print_information("Loaded '%s' with offset 0x%lx", dl->str, lm->l_addr);
  }
#endif

  /* Checks which plugin interface present and reads info */
  if (!(sym= dlsym(plugin_dl.handle, maria_plugin_interface_version_sym)))
  {
    if (read_mysql_plugin_info(&plugin_dl,
                               dlsym(plugin_dl.handle,
                                     plugin_interface_version_sym),
                               dlpath,
                               report))
      goto ret;
  }
  else
  {
    if (read_maria_plugin_info(&plugin_dl, sym, dlpath, report))
      goto ret;
  }

  /* link the services in */
  for (i= 0; i < array_elements(list_of_services); i++)
  {
    if ((sym= dlsym(plugin_dl.handle, list_of_services[i].name)))
    {
      void **ptr= (void **)sym;
      uint ver= (uint)(intptr)*ptr;
      if (ver > list_of_services[i].version ||
        (ver >> 8) < (list_of_services[i].version >> 8))
      {
        char buf[MYSQL_ERRMSG_SIZE];
        my_snprintf(buf, sizeof(buf),
                    "service '%s' interface version mismatch",
                    list_of_services[i].name);
        report_error(report, ER_CANT_OPEN_LIBRARY, dlpath, ENOEXEC, buf);
        goto ret;
      }
      tmp_backup[plugin_dl.nbackups++].save(ptr);
      *ptr= list_of_services[i].service;
    }
  }

  if (plugin_dl.nbackups)
  {
    size_t bytes= plugin_dl.nbackups * sizeof(plugin_dl.ptr_backup[0]);
    plugin_dl.ptr_backup= (st_ptr_backup *)my_malloc(bytes, MYF(0));
    if (!plugin_dl.ptr_backup)
    {
      restore_ptr_backup(plugin_dl.nbackups, tmp_backup);
      report_error(report, ER_OUTOFMEMORY, bytes);
      goto ret;
    }
    memcpy(plugin_dl.ptr_backup, tmp_backup, bytes);
  }

  /* Duplicate and convert dll name */
  plugin_dl.dl.length= dl->length * files_charset_info->mbmaxlen + 1;
  if (! (plugin_dl.dl.str= (char*) my_malloc(plugin_dl.dl.length, MYF(0))))
  {
    report_error(report, ER_OUTOFMEMORY,
                 static_cast<int>(plugin_dl.dl.length));
    goto ret;
  }
  plugin_dl.dl.length= copy_and_convert((char*) plugin_dl.dl.str,
                                        plugin_dl.dl.length,
                                        files_charset_info, dl->str,
                                        dl->length, system_charset_info,
                                        &dummy_errors);
  ((char*) plugin_dl.dl.str)[plugin_dl.dl.length]= 0;
  /* Add this dll to array */
  if (! (tmp= plugin_dl_insert_or_reuse(&plugin_dl)))
  {
    report_error(report, ER_OUTOFMEMORY,
                 static_cast<int>(sizeof(struct st_plugin_dl)));
    goto ret;
  }

ret:
  if (!tmp)
    free_plugin_mem(&plugin_dl);

  DBUG_RETURN(tmp);

#else
  DBUG_ENTER("plugin_dl_add");
  report_error(report, ER_FEATURE_DISABLED, "plugin", "HAVE_DLOPEN");
  DBUG_RETURN(0);
#endif
}


static void plugin_dl_del(struct st_plugin_dl *plugin_dl)
{
  DBUG_ENTER("plugin_dl_del");

  if (!plugin_dl)
    DBUG_VOID_RETURN;

  mysql_mutex_assert_owner(&LOCK_plugin);

  /* Do not remove this element, unless no other plugin uses this dll. */
  if (! --plugin_dl->ref_count)
  {
    free_plugin_mem(plugin_dl);
    bzero(plugin_dl, sizeof(struct st_plugin_dl));
  }

  DBUG_VOID_RETURN;
}


static struct st_plugin_int *plugin_find_internal(const LEX_CSTRING *name,
                                                  int type)
{
  uint i;
  DBUG_ENTER("plugin_find_internal");
  if (! initialized)
    DBUG_RETURN(0);

  mysql_mutex_assert_owner(&LOCK_plugin);

  if (type == MYSQL_ANY_PLUGIN)
  {
    for (i= 0; i < MYSQL_MAX_PLUGIN_TYPE_NUM; i++)
    {
      struct st_plugin_int *plugin= (st_plugin_int *)
        my_hash_search(&plugin_hash[i], (const uchar *)name->str, name->length);
      if (plugin)
        DBUG_RETURN(plugin);
    }
  }
  else
    DBUG_RETURN((st_plugin_int *)
        my_hash_search(&plugin_hash[type], (const uchar *)name->str,
                       name->length));
  DBUG_RETURN(0);
}


static SHOW_COMP_OPTION plugin_status(const LEX_CSTRING *name, int type)
{
  SHOW_COMP_OPTION rc= SHOW_OPTION_NO;
  struct st_plugin_int *plugin;
  DBUG_ENTER("plugin_is_ready");
  mysql_mutex_lock(&LOCK_plugin);
  if ((plugin= plugin_find_internal(name, type)))
  {
    rc= SHOW_OPTION_DISABLED;
    if (plugin->state == PLUGIN_IS_READY)
      rc= SHOW_OPTION_YES;
  }
  mysql_mutex_unlock(&LOCK_plugin);
  DBUG_RETURN(rc);
}


bool plugin_is_ready(const LEX_CSTRING *name, int type)
{
  bool rc= FALSE;
  if (plugin_status(name, type) == SHOW_OPTION_YES)
    rc= TRUE;
  return rc;
}


SHOW_COMP_OPTION plugin_status(const char *name, size_t len, int type)
{
  LEX_CSTRING plugin_name= { name, len };
  return plugin_status(&plugin_name, type);
}


/*
  If LEX is passed non-NULL, an automatic unlock of the plugin will happen
  in the LEX destructor.
*/
static plugin_ref intern_plugin_lock(LEX *lex, plugin_ref rc)
{
  st_plugin_int *pi= plugin_ref_to_int(rc);
  DBUG_ENTER("intern_plugin_lock");

  mysql_mutex_assert_owner(&LOCK_plugin);

  if (pi->state & (PLUGIN_IS_READY | PLUGIN_IS_UNINITIALIZED |
                   PLUGIN_IS_DELETED))
  {
    plugin_ref plugin;
#ifdef DBUG_OFF
    /*
      In optimized builds we don't do reference counting for built-in
      (plugin->plugin_dl == 0) plugins.
    */
    if (!pi->plugin_dl)
      DBUG_RETURN(pi);

    plugin= pi;
#else
    /*
      For debugging, we do an additional malloc which allows the
      memory manager and/or valgrind to track locked references and
      double unlocks to aid resolving reference counting problems.
    */
    if (!(plugin= (plugin_ref) my_malloc(sizeof(pi), MYF(MY_WME))))
      DBUG_RETURN(NULL);

    *plugin= pi;
#endif
    pi->ref_count++;
    DBUG_PRINT("lock",("thd: 0x%lx  plugin: \"%s\" LOCK ref_count: %d",
                       (long) current_thd, pi->name.str, pi->ref_count));

    if (lex)
      insert_dynamic(&lex->plugins, (uchar*)&plugin);
    DBUG_RETURN(plugin);
  }
  DBUG_RETURN(NULL);
}


/*
  Notes on lifetime:

  If THD is passed as non-NULL (and with a non-NULL thd->lex), an entry is made
  in the thd->lex which will cause an automatic unlock of the plugin in the LEX
  destructor. In this case, no manual unlock must be done.

  Otherwise, when passing a NULL THD, the caller must arrange that plugin
  unlock happens later.
*/
plugin_ref plugin_lock(THD *thd, plugin_ref ptr)
{
  LEX *lex= thd ? thd->lex : 0;
  plugin_ref rc;
  DBUG_ENTER("plugin_lock");

#ifdef DBUG_OFF
  /*
    In optimized builds we don't do reference counting for built-in
    (plugin->plugin_dl == 0) plugins.

    Note that we access plugin->plugin_dl outside of LOCK_plugin, and for
    dynamic plugins a 'plugin' could correspond to plugin that was unloaded
    meanwhile!  But because st_plugin_int is always allocated on
    plugin_mem_root, the pointer can never be invalid - the memory is never
    freed.
    Of course, the memory that 'plugin' points to can be overwritten by
    another plugin being loaded, but plugin->plugin_dl can never change
    from zero to non-zero or vice versa.
    That is, it's always safe to check for plugin->plugin_dl==0 even
    without a mutex.
  */
  if (! plugin_dlib(ptr))
  {
    plugin_ref_to_int(ptr)->locks_total++;
    DBUG_RETURN(ptr);
  }
#endif
  mysql_mutex_lock(&LOCK_plugin);
  plugin_ref_to_int(ptr)->locks_total++;
  rc= intern_plugin_lock(lex, ptr);
  mysql_mutex_unlock(&LOCK_plugin);
  DBUG_RETURN(rc);
}


<<<<<<< HEAD
plugin_ref plugin_lock_by_name(THD *thd, const LEX_CSTRING *name, int type)
=======
/*
  Notes on lifetime:

  If THD is passed as non-NULL (and with a non-NULL thd->lex), an entry is made
  in the thd->lex which will cause an automatic unlock of the plugin in the LEX
  destructor. In this case, no manual unlock must be done.

  Otherwise, when passing a NULL THD, the caller must arrange that plugin
  unlock happens later.
*/
plugin_ref plugin_lock_by_name(THD *thd, const LEX_STRING *name, int type)
>>>>>>> 95e09f07
{
  LEX *lex= thd ? thd->lex : 0;
  plugin_ref rc= NULL;
  st_plugin_int *plugin;
  DBUG_ENTER("plugin_lock_by_name");
  mysql_mutex_lock(&LOCK_plugin);
  if ((plugin= plugin_find_internal(name, type)))
    rc= intern_plugin_lock(lex, plugin_int_to_ref(plugin));
  mysql_mutex_unlock(&LOCK_plugin);
  DBUG_RETURN(rc);
}


static st_plugin_int *plugin_insert_or_reuse(struct st_plugin_int *plugin)
{
  uint i;
  struct st_plugin_int *tmp;
  DBUG_ENTER("plugin_insert_or_reuse");
  for (i= 0; i < plugin_array.elements; i++)
  {
    tmp= *dynamic_element(&plugin_array, i, struct st_plugin_int **);
    if (tmp->state == PLUGIN_IS_FREED)
    {
      memcpy(tmp, plugin, sizeof(struct st_plugin_int));
      DBUG_RETURN(tmp);
    }
  }
  if (insert_dynamic(&plugin_array, (uchar*)&plugin))
    DBUG_RETURN(0);
  tmp= *dynamic_element(&plugin_array, plugin_array.elements - 1,
                        struct st_plugin_int **)=
       (struct st_plugin_int *) memdup_root(&plugin_mem_root, (uchar*)plugin,
                                            sizeof(struct st_plugin_int));
  DBUG_RETURN(tmp);
}


/*
  NOTE
    Requires that a write-lock is held on LOCK_system_variables_hash
*/
static bool plugin_add(MEM_ROOT *tmp_root,
                       const LEX_CSTRING *name, LEX_CSTRING *dl, int report)
{
  struct st_plugin_int tmp, *maybe_dupe;
  struct st_maria_plugin *plugin;
  uint oks= 0, errs= 0, dupes= 0;
  DBUG_ENTER("plugin_add");
  DBUG_PRINT("enter", ("name: %s  dl: %s", name->str, dl->str));

  if (name->str && plugin_find_internal(name, MYSQL_ANY_PLUGIN))
  {
    report_error(report, ER_PLUGIN_INSTALLED, name->str);
    DBUG_RETURN(TRUE);
  }
  /* Clear the whole struct to catch future extensions. */
  bzero((char*) &tmp, sizeof(tmp));
  fix_dl_name(tmp_root, dl);
  if (! (tmp.plugin_dl= plugin_dl_add(dl, report)))
    DBUG_RETURN(TRUE);
  /* Find plugin by name */
  for (plugin= tmp.plugin_dl->plugins; plugin->info; plugin++)
  {
    tmp.name.str= (char *)plugin->name;
    tmp.name.length= strlen(plugin->name);

    if (plugin->type < 0 || plugin->type >= MYSQL_MAX_PLUGIN_TYPE_NUM)
      continue; // invalid plugin type

    if (plugin->type == MYSQL_UDF_PLUGIN ||
        (plugin->type == MariaDB_PASSWORD_VALIDATION_PLUGIN &&
         tmp.plugin_dl->mariaversion == 0))
      continue; // unsupported plugin type

    if (name->str && my_strnncoll(system_charset_info,
                                  (const uchar *)name->str, name->length,
                                  (const uchar *)tmp.name.str, tmp.name.length))
      continue; // plugin name doesn't match

    if (!name->str &&
        (maybe_dupe= plugin_find_internal(&tmp.name, MYSQL_ANY_PLUGIN)))
    {
      if (plugin->name != maybe_dupe->plugin->name)
      {
        report_error(report, ER_UDF_EXISTS, plugin->name);
        DBUG_RETURN(TRUE);
      }
      dupes++;
      continue; // already installed
    }
    struct st_plugin_int *tmp_plugin_ptr;
    if (*(int*)plugin->info <
        min_plugin_info_interface_version[plugin->type] ||
        ((*(int*)plugin->info) >> 8) >
        (cur_plugin_info_interface_version[plugin->type] >> 8))
    {
      char buf[256];
      strxnmov(buf, sizeof(buf) - 1, "API version for ",
               plugin_type_names[plugin->type].str,
               " plugin ", tmp.name.str,
               " not supported by this version of the server", NullS);
      report_error(report, ER_CANT_OPEN_LIBRARY, dl->str, ENOEXEC, buf);
      goto err;
    }
    if (plugin_maturity_map[plugin->maturity] < plugin_maturity)
    {
      char buf[256];
      strxnmov(buf, sizeof(buf) - 1, "Loading of ",
               plugin_maturity_names[plugin->maturity],
               " plugin ", tmp.name.str,
               " is prohibited by --plugin-maturity=",
               plugin_maturity_names[plugin_maturity],
               NullS);
      report_error(report, ER_CANT_OPEN_LIBRARY, dl->str, EPERM, buf);
      goto err;
    }
    tmp.plugin= plugin;
    tmp.ref_count= 0;
    tmp.state= PLUGIN_IS_UNINITIALIZED;
    tmp.load_option= PLUGIN_ON;

    if (!(tmp_plugin_ptr= plugin_insert_or_reuse(&tmp)))
      goto err;
    plugin_array_version++;
    if (my_hash_insert(&plugin_hash[plugin->type], (uchar*)tmp_plugin_ptr))
      tmp_plugin_ptr->state= PLUGIN_IS_FREED;
    init_alloc_root(&tmp_plugin_ptr->mem_root, 4096, 4096, MYF(0));

    if (name->str)
      DBUG_RETURN(FALSE); // all done

    oks++;
    tmp.plugin_dl->ref_count++;
    continue; // otherwise - go on

err:
    errs++;
    if (name->str)
      break;
  }

  DBUG_ASSERT(!name->str || !dupes); // dupes is ONLY for name->str == 0

  if (errs == 0 && oks == 0 && !dupes) // no plugin was found
    report_error(report, ER_CANT_FIND_DL_ENTRY, name->str);

  plugin_dl_del(tmp.plugin_dl);
  DBUG_RETURN(errs > 0 || oks + dupes == 0);
}

static void plugin_variables_deinit(struct st_plugin_int *plugin)
{

  for (sys_var *var= plugin->system_vars; var; var= var->next)
    (*var->test_load)= FALSE;
  mysql_del_sys_var_chain(plugin->system_vars);
}

static void plugin_deinitialize(struct st_plugin_int *plugin, bool ref_check)
{
  /*
    we don't want to hold the LOCK_plugin mutex as it may cause
    deinitialization to deadlock if plugins have worker threads
    with plugin locks
  */
  mysql_mutex_assert_not_owner(&LOCK_plugin);

  if (plugin->plugin->status_vars)
  {
    /*
      historical ndb behavior caused MySQL plugins to specify
      status var names in full, with the plugin name prefix.
      this was never fixed in MySQL.
      MariaDB fixes that but supports MySQL style too.
    */
    SHOW_VAR *show_vars= plugin->plugin->status_vars;
    SHOW_VAR tmp_array[2]= {
      {plugin->plugin->name, (char*)plugin->plugin->status_vars, SHOW_ARRAY},
      {0, 0, SHOW_UNDEF}
    };
    if (strncasecmp(show_vars->name, plugin->name.str, plugin->name.length))
      show_vars= tmp_array;

    remove_status_vars(show_vars);
  }

  if (plugin_type_deinitialize[plugin->plugin->type])
  {
    if ((*plugin_type_deinitialize[plugin->plugin->type])(plugin))
    {
      sql_print_error("Plugin '%s' of type %s failed deinitialization",
                      plugin->name.str, plugin_type_names[plugin->plugin->type].str);
    }
  }
  else if (plugin->plugin->deinit)
  {
    DBUG_PRINT("info", ("Deinitializing plugin: '%s'", plugin->name.str));
    if (plugin->plugin->deinit(plugin))
    {
      DBUG_PRINT("warning", ("Plugin '%s' deinit function returned error.",
                             plugin->name.str));
    }
  }
  plugin->state= PLUGIN_IS_UNINITIALIZED;

  if (ref_check && plugin->ref_count)
    sql_print_error("Plugin '%s' has ref_count=%d after deinitialization.",
                    plugin->name.str, plugin->ref_count);
  plugin_variables_deinit(plugin);
}

static void plugin_del(struct st_plugin_int *plugin)
{
  DBUG_ENTER("plugin_del");
  mysql_mutex_assert_owner(&LOCK_plugin);
  /* Free allocated strings before deleting the plugin. */
  plugin_vars_free_values(plugin->system_vars);
  restore_ptr_backup(plugin->nbackups, plugin->ptr_backup);
  if (plugin->plugin_dl)
  {
    my_hash_delete(&plugin_hash[plugin->plugin->type], (uchar*)plugin);
    plugin_dl_del(plugin->plugin_dl);
    plugin->state= PLUGIN_IS_FREED;
    plugin_array_version++;
    free_root(&plugin->mem_root, MYF(0));
  }
  else
    plugin->state= PLUGIN_IS_UNINITIALIZED;
  DBUG_VOID_RETURN;
}

static void reap_plugins(void)
{
  uint count;
  struct st_plugin_int *plugin, **reap, **list;

  mysql_mutex_assert_owner(&LOCK_plugin);

  if (!reap_needed)
    return;

  reap_needed= false;
  count= plugin_array.elements;
  reap= (struct st_plugin_int **)my_alloca(sizeof(plugin)*(count+1));
  *(reap++)= NULL;

  for (uint i=0; i < MYSQL_MAX_PLUGIN_TYPE_NUM; i++)
  {
    HASH *hash= plugin_hash + plugin_type_initialization_order[i];
    for (uint j= 0; j < hash->records; j++)
    {
      plugin= (struct st_plugin_int *) my_hash_element(hash, j);
      if (plugin->state == PLUGIN_IS_DELETED && !plugin->ref_count)
      {
        /* change the status flag to prevent reaping by another thread */
        plugin->state= PLUGIN_IS_DYING;
        *(reap++)= plugin;
      }
    }
  }

  mysql_mutex_unlock(&LOCK_plugin);

  list= reap;
  while ((plugin= *(--list)))
      plugin_deinitialize(plugin, true);

  mysql_mutex_lock(&LOCK_plugin);

  while ((plugin= *(--reap)))
    plugin_del(plugin);

  my_afree(reap);
}

static void intern_plugin_unlock(LEX *lex, plugin_ref plugin)
{
  int i;
  st_plugin_int *pi;
  DBUG_ENTER("intern_plugin_unlock");

  mysql_mutex_assert_owner(&LOCK_plugin);

  if (!plugin)
    DBUG_VOID_RETURN;

  pi= plugin_ref_to_int(plugin);

#ifdef DBUG_OFF
  if (!pi->plugin_dl)
    DBUG_VOID_RETURN;
#else
  my_free(plugin);
#endif

  if (lex)
  {
    /*
      Remove one instance of this plugin from the use list.
      We are searching backwards so that plugins locked last
      could be unlocked faster - optimizing for LIFO semantics.
    */
    for (i= lex->plugins.elements - 1; i >= 0; i--)
      if (plugin == *dynamic_element(&lex->plugins, i, plugin_ref*))
      {
        delete_dynamic_element(&lex->plugins, i);
        break;
      }
    DBUG_ASSERT(i >= 0);
  }

  DBUG_ASSERT(pi->ref_count);
  pi->ref_count--;

  DBUG_PRINT("lock",("thd: 0x%lx  plugin: \"%s\" UNLOCK ref_count: %d",
                     (long) current_thd, pi->name.str, pi->ref_count));

  if (pi->state == PLUGIN_IS_DELETED && !pi->ref_count)
    reap_needed= true;

  DBUG_VOID_RETURN;
}


void plugin_unlock(THD *thd, plugin_ref plugin)
{
  LEX *lex= thd ? thd->lex : 0;
  DBUG_ENTER("plugin_unlock");
  if (!plugin)
    DBUG_VOID_RETURN;
#ifdef DBUG_OFF
  /* built-in plugins don't need ref counting */
  if (!plugin_dlib(plugin))
    DBUG_VOID_RETURN;
#endif
  mysql_mutex_lock(&LOCK_plugin);
  intern_plugin_unlock(lex, plugin);
  reap_plugins();
  mysql_mutex_unlock(&LOCK_plugin);
  DBUG_VOID_RETURN;
}


void plugin_unlock_list(THD *thd, plugin_ref *list, uint count)
{
  LEX *lex= thd ? thd->lex : 0;
  DBUG_ENTER("plugin_unlock_list");
  if (count == 0)
    DBUG_VOID_RETURN;

  DBUG_ASSERT(list);
  mysql_mutex_lock(&LOCK_plugin);
  while (count--)
    intern_plugin_unlock(lex, *list++);
  reap_plugins();
  mysql_mutex_unlock(&LOCK_plugin);
  DBUG_VOID_RETURN;
}


static int plugin_initialize(MEM_ROOT *tmp_root, struct st_plugin_int *plugin,
                             int *argc, char **argv, bool options_only)
{
  int ret= 1;
  DBUG_ENTER("plugin_initialize");

  mysql_mutex_assert_owner(&LOCK_plugin);
  uint state= plugin->state;
  DBUG_ASSERT(state == PLUGIN_IS_UNINITIALIZED);

  mysql_mutex_unlock(&LOCK_plugin);

  mysql_rwlock_wrlock(&LOCK_system_variables_hash);
  if (test_plugin_options(tmp_root, plugin, argc, argv))
    state= PLUGIN_IS_DISABLED;
  mysql_rwlock_unlock(&LOCK_system_variables_hash);

  if (options_only || state == PLUGIN_IS_DISABLED)
  {
    ret= 0;
    state= PLUGIN_IS_DISABLED;
    goto err;
  }

  if (plugin_type_initialize[plugin->plugin->type])
  {
    if ((*plugin_type_initialize[plugin->plugin->type])(plugin))
    {
      sql_print_error("Plugin '%s' registration as a %s failed.",
                      plugin->name.str, plugin_type_names[plugin->plugin->type].str);
      goto err;
    }
  }
  else if (plugin->plugin->init)
  {
    if (plugin->plugin->init(plugin))
    {
      sql_print_error("Plugin '%s' init function returned error.",
                      plugin->name.str);
      goto err;
    }
  }
  state= PLUGIN_IS_READY; // plugin->init() succeeded

  if (plugin->plugin->status_vars)
  {
    /*
      historical ndb behavior caused MySQL plugins to specify
      status var names in full, with the plugin name prefix.
      this was never fixed in MySQL.
      MariaDB fixes that but supports MySQL style too.
    */
    SHOW_VAR *show_vars= plugin->plugin->status_vars;
    SHOW_VAR tmp_array[2]= {
      {plugin->plugin->name, (char*)plugin->plugin->status_vars, SHOW_ARRAY},
      {0, 0, SHOW_UNDEF}
    };
    if (strncasecmp(show_vars->name, plugin->name.str, plugin->name.length))
      show_vars= tmp_array;

    if (add_status_vars(show_vars))
      goto err;
  }

  ret= 0;

err:
  if (ret)
    plugin_variables_deinit(plugin);

  mysql_mutex_lock(&LOCK_plugin);
  plugin->state= state;

  DBUG_RETURN(ret);
}


extern "C" uchar *get_plugin_hash_key(const uchar *, size_t *, my_bool);
extern "C" uchar *get_bookmark_hash_key(const uchar *, size_t *, my_bool);


uchar *get_plugin_hash_key(const uchar *buff, size_t *length,
                           my_bool not_used __attribute__((unused)))
{
  struct st_plugin_int *plugin= (st_plugin_int *)buff;
  *length= (uint)plugin->name.length;
  return((uchar *)plugin->name.str);
}


uchar *get_bookmark_hash_key(const uchar *buff, size_t *length,
                             my_bool not_used __attribute__((unused)))
{
  struct st_bookmark *var= (st_bookmark *)buff;
  *length= var->name_len + 1;
  return (uchar*) var->key;
}

static inline void convert_dash_to_underscore(char *str, int len)
{
  for (char *p= str; p <= str+len; p++)
    if (*p == '-')
      *p= '_';
}

static inline void convert_underscore_to_dash(char *str, int len)
{
  for (char *p= str; p <= str+len; p++)
    if (*p == '_')
      *p= '-';
}

#ifdef HAVE_PSI_INTERFACE
static PSI_mutex_key key_LOCK_plugin;

static PSI_mutex_info all_plugin_mutexes[]=
{
  { &key_LOCK_plugin, "LOCK_plugin", PSI_FLAG_GLOBAL}
};

static void init_plugin_psi_keys(void)
{
  const char* category= "sql";
  int count;

  if (PSI_server == NULL)
    return;

  count= array_elements(all_plugin_mutexes);
  PSI_server->register_mutex(category, all_plugin_mutexes, count);
}
#endif /* HAVE_PSI_INTERFACE */

/*
  The logic is that we first load and initialize all compiled in plugins.
  From there we load up the dynamic types (assuming we have not been told to
  skip this part).

  Finally we initialize everything, aka the dynamic that have yet to initialize.
*/
int plugin_init(int *argc, char **argv, int flags)
{
  uint i;
  struct st_maria_plugin **builtins;
  struct st_maria_plugin *plugin;
  struct st_plugin_int tmp, *plugin_ptr, **reap;
  MEM_ROOT tmp_root;
  bool reaped_mandatory_plugin= false;
  bool mandatory= true;
  LEX_CSTRING MyISAM= { STRING_WITH_LEN("MyISAM") };
  DBUG_ENTER("plugin_init");

  if (initialized)
    DBUG_RETURN(0);

  dlopen_count =0;

  init_alloc_root(&plugin_mem_root, 4096, 4096, MYF(0));
  init_alloc_root(&plugin_vars_mem_root, 4096, 4096, MYF(0));
  init_alloc_root(&tmp_root, 4096, 4096, MYF(0));

  if (my_hash_init(&bookmark_hash, &my_charset_bin, 32, 0, 0,
                   get_bookmark_hash_key, NULL, HASH_UNIQUE))
      goto err;

  /*
    The 80 is from 2016-04-27 when we had 71 default plugins
    Big enough to avoid many mallocs even in future
  */
  if (my_init_dynamic_array(&plugin_dl_array,
                            sizeof(struct st_plugin_dl *), 16, 16, MYF(0)) ||
      my_init_dynamic_array(&plugin_array,
                            sizeof(struct st_plugin_int *), 80, 32, MYF(0)))
    goto err;

  for (i= 0; i < MYSQL_MAX_PLUGIN_TYPE_NUM; i++)
  {
    if (my_hash_init(&plugin_hash[i], system_charset_info, 32, 0, 0,
                     get_plugin_hash_key, NULL, HASH_UNIQUE))
      goto err;
  }

  /* prepare debug_sync service */
  DBUG_ASSERT(strcmp(list_of_services[1].name, "debug_sync_service") == 0);
  list_of_services[1].service= *(void**)&debug_sync_C_callback_ptr;

  /* prepare encryption_keys service */
  finalize_encryption_plugin(0);

  mysql_mutex_lock(&LOCK_plugin);

  initialized= 1;

  /*
    First we register builtin plugins
  */
  if (global_system_variables.log_warnings >= 9)
    sql_print_information("Initializing built-in plugins");

  for (builtins= mysql_mandatory_plugins; *builtins || mandatory; builtins++)
  {
    if (!*builtins)
    {
      builtins= mysql_optional_plugins;
      mandatory= false;
      if (!*builtins)
        break;
    }
    for (plugin= *builtins; plugin->info; plugin++)
    {
      if (opt_ignore_builtin_innodb &&
          !my_strnncoll(&my_charset_latin1, (const uchar*) plugin->name,
                        6, (const uchar*) "InnoDB", 6))
        continue;

      bzero(&tmp, sizeof(tmp));
      tmp.plugin= plugin;
      tmp.name.str= (char *)plugin->name;
      tmp.name.length= strlen(plugin->name);
      tmp.state= 0;
      tmp.load_option= mandatory ? PLUGIN_FORCE : PLUGIN_ON;

      for (i=0; i < array_elements(override_plugin_load_policy); i++)
      {
        if (!my_strcasecmp(&my_charset_latin1, plugin->name,
                           override_plugin_load_policy[i].plugin_name))
        {
          tmp.load_option= override_plugin_load_policy[i].override;
          break;
        }
      }

      free_root(&tmp_root, MYF(MY_MARK_BLOCKS_FREE));
      tmp.state= PLUGIN_IS_UNINITIALIZED;
      if (register_builtin(plugin, &tmp, &plugin_ptr))
        goto err_unlock;
    }
  }

  /*
    First, we initialize only MyISAM - that should almost always succeed
    (almost always, because plugins can be loaded outside of the server, too).
  */
  plugin_ptr= plugin_find_internal(&MyISAM, MYSQL_STORAGE_ENGINE_PLUGIN);
  DBUG_ASSERT(plugin_ptr || !mysql_mandatory_plugins[0]);
  if (plugin_ptr)
  {
    DBUG_ASSERT(plugin_ptr->load_option == PLUGIN_FORCE);

    if (plugin_initialize(&tmp_root, plugin_ptr, argc, argv, false))
      goto err_unlock;

    /*
      set the global default storage engine variable so that it will
      not be null in any child thread.
    */
    global_system_variables.table_plugin =
      intern_plugin_lock(NULL, plugin_int_to_ref(plugin_ptr));
      DBUG_ASSERT(plugin_ptr->ref_count == 1);

  }
  mysql_mutex_unlock(&LOCK_plugin);

  /* Register (not initialize!) all dynamic plugins */
  if (!(flags & PLUGIN_INIT_SKIP_DYNAMIC_LOADING))
  {
    I_List_iterator<i_string> iter(opt_plugin_load_list);
    i_string *item;
    if (global_system_variables.log_warnings >= 9)
      sql_print_information("Initializing plugins specified on the command line");
    while (NULL != (item= iter++))
      plugin_load_list(&tmp_root, item->ptr);

    if (!(flags & PLUGIN_INIT_SKIP_PLUGIN_TABLE))
    {
      char path[FN_REFLEN + 1];
      build_table_filename(path, sizeof(path) - 1, "mysql", "plugin", reg_ext, 0);
      char engine_name_buf[NAME_CHAR_LEN + 1];
      LEX_CSTRING maybe_myisam= { engine_name_buf, 0 };
      bool is_sequence;
      Table_type frm_type= dd_frm_type(NULL, path, &maybe_myisam, &is_sequence);
      /* if mysql.plugin table is MyISAM - load it right away */
      if (frm_type == TABLE_TYPE_NORMAL && !strcasecmp(maybe_myisam.str, "MyISAM"))
      {
        plugin_load(&tmp_root);
        flags|= PLUGIN_INIT_SKIP_PLUGIN_TABLE;
      }
    }
  }

  /*
    Now we initialize all remaining plugins
  */

  mysql_mutex_lock(&LOCK_plugin);
  reap= (st_plugin_int **) my_alloca((plugin_array.elements+1) * sizeof(void*));
  *(reap++)= NULL;

  for(;;)
  {
    for (i=0; i < MYSQL_MAX_PLUGIN_TYPE_NUM; i++)
    {
      HASH *hash= plugin_hash + plugin_type_initialization_order[i];
      for (uint idx= 0; idx < hash->records; idx++)
      {
        plugin_ptr= (struct st_plugin_int *) my_hash_element(hash, idx);
        if (plugin_ptr->state == PLUGIN_IS_UNINITIALIZED)
        {
          if (plugin_initialize(&tmp_root, plugin_ptr, argc, argv,
                                (flags & PLUGIN_INIT_SKIP_INITIALIZATION)))
          {
            plugin_ptr->state= PLUGIN_IS_DYING;
            *(reap++)= plugin_ptr;
          }
        }
      }
    }

    /* load and init plugins from the plugin table (unless done already) */
    if (flags & PLUGIN_INIT_SKIP_PLUGIN_TABLE)
      break;

    mysql_mutex_unlock(&LOCK_plugin);
    plugin_load(&tmp_root);
    flags|= PLUGIN_INIT_SKIP_PLUGIN_TABLE;
    mysql_mutex_lock(&LOCK_plugin);
  }

  /*
    Check if any plugins have to be reaped
  */
  while ((plugin_ptr= *(--reap)))
  {
    mysql_mutex_unlock(&LOCK_plugin);
    if (plugin_ptr->load_option == PLUGIN_FORCE ||
        plugin_ptr->load_option == PLUGIN_FORCE_PLUS_PERMANENT)
      reaped_mandatory_plugin= TRUE;
    plugin_deinitialize(plugin_ptr, true);
    mysql_mutex_lock(&LOCK_plugin);
    plugin_del(plugin_ptr);
  }

  mysql_mutex_unlock(&LOCK_plugin);
  my_afree(reap);
  if (reaped_mandatory_plugin)
    goto err;

  free_root(&tmp_root, MYF(0));

  DBUG_RETURN(0);

err_unlock:
  mysql_mutex_unlock(&LOCK_plugin);
err:
  free_root(&tmp_root, MYF(0));
  DBUG_RETURN(1);
}


static bool register_builtin(struct st_maria_plugin *plugin,
                             struct st_plugin_int *tmp,
                             struct st_plugin_int **ptr)
{
  DBUG_ENTER("register_builtin");
  tmp->ref_count= 0;
  tmp->plugin_dl= 0;

  if (insert_dynamic(&plugin_array, (uchar*)&tmp))
    DBUG_RETURN(1);

  *ptr= *dynamic_element(&plugin_array, plugin_array.elements - 1,
                         struct st_plugin_int **)=
        (struct st_plugin_int *) memdup_root(&plugin_mem_root, (uchar*)tmp,
                                             sizeof(struct st_plugin_int));

  if (my_hash_insert(&plugin_hash[plugin->type],(uchar*) *ptr))
    DBUG_RETURN(1);

  DBUG_RETURN(0);
}


/*
  called only by plugin_init()
*/
static void plugin_load(MEM_ROOT *tmp_root)
{
  TABLE_LIST tables;
  TABLE *table;
  READ_RECORD read_record_info;
  int error;
  THD *new_thd= new THD(0);
  bool result;
  DBUG_ENTER("plugin_load");

  if (global_system_variables.log_warnings >= 9)
    sql_print_information("Initializing installed plugins");

  new_thd->thread_stack= (char*) &tables;
  new_thd->store_globals();
  new_thd->db= my_strdup("mysql", MYF(0));
  new_thd->db_length= 5;
  bzero((char*) &new_thd->net, sizeof(new_thd->net));
  tables.init_one_table(STRING_WITH_LEN("mysql"), STRING_WITH_LEN("plugin"),
                        "plugin", TL_READ);
  tables.open_strategy= TABLE_LIST::OPEN_NORMAL;

  result= open_and_lock_tables(new_thd, &tables, FALSE, MYSQL_LOCK_IGNORE_TIMEOUT);

  table= tables.table;
  if (result)
  {
    DBUG_PRINT("error",("Can't open plugin table"));
    if (!opt_help)
      sql_print_error("Could not open mysql.plugin table. "
                      "Some plugins may be not loaded");
    else
      sql_print_warning("Could not open mysql.plugin table. "
                        "Some options may be missing from the help text");
    goto end;
  }

  if (init_read_record(&read_record_info, new_thd, table, NULL, NULL, 1, 0,
                       FALSE))
  {
    sql_print_error("Could not initialize init_read_record; Plugins not "
                    "loaded");
    goto end;
  }
  table->use_all_columns();
  while (!(error= read_record_info.read_record(&read_record_info)))
  {
    DBUG_PRINT("info", ("init plugin record"));
    String str_name, str_dl;
    get_field(tmp_root, table->field[0], &str_name);
    get_field(tmp_root, table->field[1], &str_dl);

    LEX_CSTRING name= {str_name.ptr(), str_name.length()};
    LEX_CSTRING dl=   {str_dl.ptr(), str_dl.length()};

    /*
      there're no other threads running yet, so we don't need a mutex.
      but plugin_add() before is designed to work in multi-threaded
      environment, and it uses mysql_mutex_assert_owner(), so we lock
      the mutex here to satisfy the assert
    */
    mysql_mutex_lock(&LOCK_plugin);
    plugin_add(tmp_root, &name, &dl, REPORT_TO_LOG);
    free_root(tmp_root, MYF(MY_MARK_BLOCKS_FREE));
    mysql_mutex_unlock(&LOCK_plugin);
  }
  if (error > 0)
    sql_print_error(ER_THD(new_thd, ER_GET_ERRNO), my_errno,
                           table->file->table_type());
  end_read_record(&read_record_info);
  table->m_needs_reopen= TRUE;                  // Force close to free memory
  close_mysql_tables(new_thd);
end:
  delete new_thd;
  DBUG_VOID_RETURN;
}


/*
  called only by plugin_init()
*/
static bool plugin_load_list(MEM_ROOT *tmp_root, const char *list)
{
  char buffer[FN_REFLEN];
  LEX_STRING name= {buffer, 0}, dl= {NULL, 0}, *str= &name;
  char *p= buffer;
  DBUG_ENTER("plugin_load_list");
  while (list)
  {
    if (p == buffer + sizeof(buffer) - 1)
    {
      sql_print_error("plugin-load parameter too long");
      DBUG_RETURN(TRUE);
    }

    switch ((*(p++)= *(list++))) {
    case '\0':
      list= NULL; /* terminate the loop */
#ifndef __WIN__
      /* fall through */
    case ':':     /* can't use this as delimiter as it may be drive letter */
#endif
    case ';':
      str->str[str->length]= '\0';
      if (str == &name)  // load all plugins in named module
      {
        if (!name.length)
        {
          p--;    /* reset pointer */
          continue;
        }

        dl= name;
        mysql_mutex_lock(&LOCK_plugin);
        free_root(tmp_root, MYF(MY_MARK_BLOCKS_FREE));
        name.str= 0; // load everything
        if (plugin_add(tmp_root, (LEX_CSTRING*) &name, (LEX_CSTRING*) &dl,
                       REPORT_TO_LOG))
          goto error;
      }
      else
      {
        free_root(tmp_root, MYF(MY_MARK_BLOCKS_FREE));
        mysql_mutex_lock(&LOCK_plugin);
        if (plugin_add(tmp_root, (LEX_CSTRING*) &name, (LEX_CSTRING*) &dl,
                       REPORT_TO_LOG))
          goto error;
      }
      mysql_mutex_unlock(&LOCK_plugin);
      name.length= dl.length= 0;
      dl.str= NULL; name.str= p= buffer;
      str= &name;
      continue;
    case '=':
    case '#':
      if (str == &name)
      {
        name.str[name.length]= '\0';
        str= &dl;
        str->str= p;
        continue;
      }
      /* fall through */
    default:
      str->length++;
      continue;
    }
  }
  DBUG_RETURN(FALSE);
error:
  mysql_mutex_unlock(&LOCK_plugin);
  if (name.str)
    sql_print_error("Couldn't load plugin '%s' from '%s'.",
                    name.str, dl.str);
  else
    sql_print_error("Couldn't load plugins from '%s'.", dl.str);
  DBUG_RETURN(TRUE);
}


void plugin_shutdown(void)
{
  uint i, count= plugin_array.elements;
  struct st_plugin_int **plugins, *plugin;
  struct st_plugin_dl **dl;
  DBUG_ENTER("plugin_shutdown");

  if (initialized)
  {
    if (opt_gtid_pos_auto_plugins)
    {
      free_engine_list(opt_gtid_pos_auto_plugins);
      opt_gtid_pos_auto_plugins= NULL;
    }

    mysql_mutex_lock(&LOCK_plugin);

    reap_needed= true;

    /*
      We want to shut down plugins in a reasonable order, this will
      become important when we have plugins which depend upon each other.
      Circular references cannot be reaped so they are forced afterwards.
      TODO: Have an additional step here to notify all active plugins that
      shutdown is requested to allow plugins to deinitialize in parallel.
    */
    while (reap_needed && (count= plugin_array.elements))
    {
      reap_plugins();
      for (i= 0; i < count; i++)
      {
        plugin= *dynamic_element(&plugin_array, i, struct st_plugin_int **);
        if (plugin->state == PLUGIN_IS_READY)
        {
          plugin->state= PLUGIN_IS_DELETED;
          reap_needed= true;
        }
      }
      if (!reap_needed)
      {
        /*
          release any plugin references held.
        */
        unlock_variables(NULL, &global_system_variables);
        unlock_variables(NULL, &max_system_variables);
      }
    }

    plugins= (struct st_plugin_int **) my_alloca(sizeof(void*) * (count+1));

    /*
      If we have any plugins which did not die cleanly, we force shutdown
    */
    for (i= 0; i < count; i++)
    {
      plugins[i]= *dynamic_element(&plugin_array, i, struct st_plugin_int **);
      /* change the state to ensure no reaping races */
      if (plugins[i]->state == PLUGIN_IS_DELETED)
        plugins[i]->state= PLUGIN_IS_DYING;
    }
    mysql_mutex_unlock(&LOCK_plugin);

    /*
      We loop through all plugins and call deinit() if they have one.
    */
    for (i= 0; i < count; i++)
      if (!(plugins[i]->state & (PLUGIN_IS_UNINITIALIZED | PLUGIN_IS_FREED |
                                 PLUGIN_IS_DISABLED)))
      {
        /*
          We are forcing deinit on plugins so we don't want to do a ref_count
          check until we have processed all the plugins.
        */
        plugin_deinitialize(plugins[i], false);
      }

    /*
      It's perfectly safe not to lock LOCK_plugin, as there're no
      concurrent threads anymore. But some functions called from here
      use mysql_mutex_assert_owner(), so we lock the mutex to satisfy it
    */
    mysql_mutex_lock(&LOCK_plugin);

    /*
      We defer checking ref_counts until after all plugins are deinitialized
      as some may have worker threads holding on to plugin references.
    */
    for (i= 0; i < count; i++)
    {
      if (plugins[i]->ref_count)
        sql_print_error("Plugin '%s' has ref_count=%d after shutdown.",
                        plugins[i]->name.str, plugins[i]->ref_count);
      if (plugins[i]->state & PLUGIN_IS_UNINITIALIZED ||
          plugins[i]->state & PLUGIN_IS_DISABLED)
        plugin_del(plugins[i]);
    }

    /*
      Now we can deallocate all memory.
    */

    cleanup_variables(&global_system_variables);
    cleanup_variables(&max_system_variables);
    mysql_mutex_unlock(&LOCK_plugin);

    initialized= 0;
    mysql_mutex_destroy(&LOCK_plugin);

    my_afree(plugins);
  }

  /* Dispose of the memory */

  for (i= 0; i < MYSQL_MAX_PLUGIN_TYPE_NUM; i++)
    my_hash_free(&plugin_hash[i]);
  delete_dynamic(&plugin_array);

  count= plugin_dl_array.elements;
  dl= (struct st_plugin_dl **)my_alloca(sizeof(void*) * count);
  for (i= 0; i < count; i++)
    dl[i]= *dynamic_element(&plugin_dl_array, i, struct st_plugin_dl **);
  for (i= 0; i < plugin_dl_array.elements; i++)
    free_plugin_mem(dl[i]);
  my_afree(dl);
  delete_dynamic(&plugin_dl_array);

  my_hash_free(&bookmark_hash);
  free_root(&plugin_mem_root, MYF(0));
  free_root(&plugin_vars_mem_root, MYF(0));

  global_variables_dynamic_size= 0;

  DBUG_VOID_RETURN;
}

/**
  complete plugin installation (after plugin_add).

  That is, initialize it, and update mysql.plugin table
*/
static bool finalize_install(THD *thd, TABLE *table, const LEX_CSTRING *name,
                             int *argc, char **argv)
{
  struct st_plugin_int *tmp= plugin_find_internal(name, MYSQL_ANY_PLUGIN);
  int error;
  DBUG_ASSERT(tmp);
  mysql_mutex_assert_owner(&LOCK_plugin); // because of tmp->state

  if (tmp->state != PLUGIN_IS_UNINITIALIZED)
  {
    /* already installed */
    return 0;
  }
  else
  {
    if (plugin_initialize(thd->mem_root, tmp, argc, argv, false))
    {
      report_error(REPORT_TO_USER, ER_CANT_INITIALIZE_UDF, name->str,
                   "Plugin initialization function failed.");
      tmp->state= PLUGIN_IS_DELETED;
      return 1;
    }
  }
  if (tmp->state == PLUGIN_IS_DISABLED)
  {
    if (global_system_variables.log_warnings)
      push_warning_printf(thd, Sql_condition::WARN_LEVEL_WARN,
                          ER_CANT_INITIALIZE_UDF,
                          ER_THD(thd, ER_CANT_INITIALIZE_UDF),
                          name->str, "Plugin is disabled");
  }

  /*
    We do not replicate the INSTALL PLUGIN statement. Disable binlogging
    of the insert into the plugin table, so that it is not replicated in
    row based mode.
  */
  tmp_disable_binlog(thd);
  table->use_all_columns();
  restore_record(table, s->default_values);
  table->field[0]->store(name->str, name->length, system_charset_info);
  table->field[1]->store(tmp->plugin_dl->dl.str, tmp->plugin_dl->dl.length,
                         files_charset_info);
  error= table->file->ha_write_row(table->record[0]);
  reenable_binlog(thd);
  if (error)
  {
    table->file->print_error(error, MYF(0));
    tmp->state= PLUGIN_IS_DELETED;
    return 1;
  }
  return 0;
}

bool mysql_install_plugin(THD *thd, const LEX_CSTRING *name,
                          const LEX_CSTRING *dl_arg)
{
  TABLE_LIST tables;
  TABLE *table;
  LEX_CSTRING dl= *dl_arg;
  bool error;
  int argc=orig_argc;
  char **argv=orig_argv;
  DBUG_ENTER("mysql_install_plugin");

  tables.init_one_table("mysql", 5, "plugin", 6, "plugin", TL_WRITE);
  if (!opt_noacl && check_table_access(thd, INSERT_ACL, &tables, FALSE, 1, FALSE))
    DBUG_RETURN(TRUE);

  /* need to open before acquiring LOCK_plugin or it will deadlock */
  if (! (table = open_ltable(thd, &tables, TL_WRITE,
                             MYSQL_LOCK_IGNORE_TIMEOUT)))
    DBUG_RETURN(TRUE);

  if (my_load_defaults(MYSQL_CONFIG_NAME, load_default_groups, &argc, &argv, NULL))
  {
    report_error(REPORT_TO_USER, ER_PLUGIN_IS_NOT_LOADED, name->str);
    DBUG_RETURN(TRUE);
  }

  /*
    Pre-acquire audit plugins for events that may potentially occur
    during [UN]INSTALL PLUGIN.

    When audit event is triggered, audit subsystem acquires interested
    plugins by walking through plugin list. Evidently plugin list
    iterator protects plugin list by acquiring LOCK_plugin, see
    plugin_foreach_with_mask().

    On the other hand [UN]INSTALL PLUGIN is acquiring LOCK_plugin
    rather for a long time.

    When audit event is triggered during [UN]INSTALL PLUGIN, plugin
    list iterator acquires the same lock (within the same thread)
    second time.

    This hack should be removed when LOCK_plugin is fixed so it
    protects only what it supposed to protect.

    See also mysql_uninstall_plugin() and initialize_audit_plugin()
  */
  unsigned long event_class_mask[MYSQL_AUDIT_CLASS_MASK_SIZE] =
  { MYSQL_AUDIT_GENERAL_CLASSMASK };
  if (mysql_audit_general_enabled())
    mysql_audit_acquire_plugins(thd, event_class_mask);

  mysql_mutex_lock(&LOCK_plugin);
  error= plugin_add(thd->mem_root, name, &dl, REPORT_TO_USER);
  if (error)
    goto err;

  if (name->str)
    error= finalize_install(thd, table, name, &argc, argv);
  else
  {
    st_plugin_dl *plugin_dl= plugin_dl_find(&dl);
    struct st_maria_plugin *plugin;
    for (plugin= plugin_dl->plugins; plugin->info; plugin++)
    {
      LEX_CSTRING str= { plugin->name, strlen(plugin->name) };
      error|= finalize_install(thd, table, &str, &argc, argv);
    }
  }

  if (error)
  {
    reap_needed= true;
    reap_plugins();
  }
err:
  mysql_mutex_unlock(&LOCK_plugin);
  if (argv)
    free_defaults(argv);
  DBUG_RETURN(error);
}


static bool do_uninstall(THD *thd, TABLE *table, const LEX_CSTRING *name)
{
  struct st_plugin_int *plugin;
  mysql_mutex_assert_owner(&LOCK_plugin);

  if (!(plugin= plugin_find_internal(name, MYSQL_ANY_PLUGIN)) ||
      plugin->state & (PLUGIN_IS_UNINITIALIZED | PLUGIN_IS_DYING))
  {
    my_error(ER_SP_DOES_NOT_EXIST, MYF(0), "PLUGIN", name->str);
    return 1;
  }
  if (!plugin->plugin_dl)
  {
    my_error(ER_PLUGIN_DELETE_BUILTIN, MYF(0));
    return 1;
  }
  if (plugin->load_option == PLUGIN_FORCE_PLUS_PERMANENT)
  {
    my_error(ER_PLUGIN_IS_PERMANENT, MYF(0), name->str);
    return 1;
  }

  plugin->state= PLUGIN_IS_DELETED;
  if (plugin->ref_count)
    push_warning(thd, Sql_condition::WARN_LEVEL_WARN,
                 WARN_PLUGIN_BUSY, ER_THD(thd, WARN_PLUGIN_BUSY));
  else
    reap_needed= true;

  uchar user_key[MAX_KEY_LENGTH];
  table->use_all_columns();
  table->field[0]->store(name->str, name->length, system_charset_info);
  key_copy(user_key, table->record[0], table->key_info,
           table->key_info->key_length);
  if (! table->file->ha_index_read_idx_map(table->record[0], 0, user_key,
                                           HA_WHOLE_KEY, HA_READ_KEY_EXACT))
  {
    int error;
    /*
      We do not replicate the UNINSTALL PLUGIN statement. Disable binlogging
      of the delete from the plugin table, so that it is not replicated in
      row based mode.
    */
    tmp_disable_binlog(thd);
    error= table->file->ha_delete_row(table->record[0]);
    reenable_binlog(thd);
    if (error)
    {
      table->file->print_error(error, MYF(0));
      return 1;
    }
  }
  return 0;
}


bool mysql_uninstall_plugin(THD *thd, const LEX_CSTRING *name,
                            const LEX_CSTRING *dl_arg)
{
  TABLE *table;
  TABLE_LIST tables;
  LEX_CSTRING dl= *dl_arg;
  bool error= false;
  DBUG_ENTER("mysql_uninstall_plugin");

  tables.init_one_table("mysql", 5, "plugin", 6, "plugin", TL_WRITE);

  if (!opt_noacl && check_table_access(thd, DELETE_ACL, &tables, FALSE, 1, FALSE))
    DBUG_RETURN(TRUE);

  /* need to open before acquiring LOCK_plugin or it will deadlock */
  if (! (table= open_ltable(thd, &tables, TL_WRITE, MYSQL_LOCK_IGNORE_TIMEOUT)))
    DBUG_RETURN(TRUE);

  /*
    Pre-acquire audit plugins for events that may potentially occur
    during [UN]INSTALL PLUGIN.

    When audit event is triggered, audit subsystem acquires interested
    plugins by walking through plugin list. Evidently plugin list
    iterator protects plugin list by acquiring LOCK_plugin, see
    plugin_foreach_with_mask().

    On the other hand [UN]INSTALL PLUGIN is acquiring LOCK_plugin
    rather for a long time.

    When audit event is triggered during [UN]INSTALL PLUGIN, plugin
    list iterator acquires the same lock (within the same thread)
    second time.

    This hack should be removed when LOCK_plugin is fixed so it
    protects only what it supposed to protect.

    See also mysql_install_plugin() and initialize_audit_plugin()
  */
  unsigned long event_class_mask[MYSQL_AUDIT_CLASS_MASK_SIZE] =
  { MYSQL_AUDIT_GENERAL_CLASSMASK };
  if (mysql_audit_general_enabled())
    mysql_audit_acquire_plugins(thd, event_class_mask);

  mysql_mutex_lock(&LOCK_plugin);

  if (name->str)
    error= do_uninstall(thd, table, name);
  else
  {
    fix_dl_name(thd->mem_root, &dl);
    st_plugin_dl *plugin_dl= plugin_dl_find(&dl);
    if (plugin_dl)
    {
      for (struct st_maria_plugin *plugin= plugin_dl->plugins;
           plugin->info; plugin++)
      {
        LEX_CSTRING str= { plugin->name, strlen(plugin->name) };
        error|= do_uninstall(thd, table, &str);
      }
    }
    else
    {
      my_error(ER_SP_DOES_NOT_EXIST, MYF(0), "SONAME", dl.str);
      error= true;
    }
  }
  reap_plugins();

  mysql_mutex_unlock(&LOCK_plugin);
  DBUG_RETURN(error);
}


bool plugin_foreach_with_mask(THD *thd, plugin_foreach_func *func,
                       int type, uint state_mask, void *arg)
{
  uint idx, total;
  struct st_plugin_int *plugin, **plugins;
  int version=plugin_array_version;
  DBUG_ENTER("plugin_foreach_with_mask");

  if (!initialized)
    DBUG_RETURN(FALSE);

  state_mask= ~state_mask; // do it only once

  mysql_mutex_lock(&LOCK_plugin);
  total= type == MYSQL_ANY_PLUGIN ? plugin_array.elements
                                  : plugin_hash[type].records;
  /*
    Do the alloca out here in case we do have a working alloca:
        leaving the nested stack frame invalidates alloca allocation.
  */
  plugins=(struct st_plugin_int **)my_alloca(total*sizeof(plugin));
  if (type == MYSQL_ANY_PLUGIN)
  {
    for (idx= 0; idx < total; idx++)
    {
      plugin= *dynamic_element(&plugin_array, idx, struct st_plugin_int **);
      plugins[idx]= !(plugin->state & state_mask) ? plugin : NULL;
    }
  }
  else
  {
    HASH *hash= plugin_hash + type;
    for (idx= 0; idx < total; idx++)
    {
      plugin= (struct st_plugin_int *) my_hash_element(hash, idx);
      plugins[idx]= !(plugin->state & state_mask) ? plugin : NULL;
    }
  }
  mysql_mutex_unlock(&LOCK_plugin);

  for (idx= 0; idx < total; idx++)
  {
    if (unlikely(version != plugin_array_version))
    {
      mysql_mutex_lock(&LOCK_plugin);
      for (uint i=idx; i < total; i++)
        if (plugins[i] && plugins[i]->state & state_mask)
          plugins[i]=0;
      mysql_mutex_unlock(&LOCK_plugin);
    }
    plugin= plugins[idx];
    /* It will stop iterating on first engine error when "func" returns TRUE */
    if (plugin && func(thd, plugin_int_to_ref(plugin), arg))
        goto err;
  }

  my_afree(plugins);
  DBUG_RETURN(FALSE);
err:
  my_afree(plugins);
  DBUG_RETURN(TRUE);
}


static bool plugin_dl_foreach_internal(THD *thd, st_plugin_dl *plugin_dl,
                                       st_maria_plugin *plug,
                                       plugin_foreach_func *func, void *arg)
{
  for (; plug->name; plug++)
  {
    st_plugin_int tmp, *plugin;

    tmp.name.str= const_cast<char*>(plug->name);
    tmp.name.length= strlen(plug->name);
    tmp.plugin= plug;
    tmp.plugin_dl= plugin_dl;

    mysql_mutex_lock(&LOCK_plugin);
    if ((plugin= plugin_find_internal(&tmp.name, MYSQL_ANY_PLUGIN)) &&
        plugin->plugin == plug)

    {
      tmp.state= plugin->state;
      tmp.load_option= plugin->load_option;
    }
    else
    {
      tmp.state= PLUGIN_IS_FREED;
      tmp.load_option= PLUGIN_OFF;
    }
    mysql_mutex_unlock(&LOCK_plugin);

    plugin= &tmp;
    if (func(thd, plugin_int_to_ref(plugin), arg))
      return 1;
  }
  return 0;
}

bool plugin_dl_foreach(THD *thd, const LEX_CSTRING *dl,
                       plugin_foreach_func *func, void *arg)
{
  bool err= 0;

  if (dl)
  {
    mysql_mutex_lock(&LOCK_plugin);
    st_plugin_dl *plugin_dl= plugin_dl_add(dl, REPORT_TO_USER);
    mysql_mutex_unlock(&LOCK_plugin);

    if (!plugin_dl)
      return 1;

    err= plugin_dl_foreach_internal(thd, plugin_dl, plugin_dl->plugins,
                                    func, arg);

    mysql_mutex_lock(&LOCK_plugin);
    plugin_dl_del(plugin_dl);
    mysql_mutex_unlock(&LOCK_plugin);
  }
  else
  {
    struct st_maria_plugin **builtins;
    for (builtins= mysql_mandatory_plugins; !err && *builtins; builtins++)
      err= plugin_dl_foreach_internal(thd, 0, *builtins, func, arg);
    for (builtins= mysql_optional_plugins; !err && *builtins; builtins++)
      err= plugin_dl_foreach_internal(thd, 0, *builtins, func, arg);
  }
  return err;
}


/****************************************************************************
  Internal type declarations for variables support
****************************************************************************/

#undef MYSQL_SYSVAR_NAME
#define MYSQL_SYSVAR_NAME(name) name
#define PLUGIN_VAR_TYPEMASK 0x7f
#define BOOKMARK_MEMALLOC   0x80

static inline char plugin_var_bookmark_key(uint flags)
{
  return (flags & PLUGIN_VAR_TYPEMASK) |
         (flags & PLUGIN_VAR_MEMALLOC ? BOOKMARK_MEMALLOC : 0);
}

#define EXTRA_OPTIONS 3 /* options for: 'foo', 'plugin-foo' and NULL */

typedef DECLARE_MYSQL_SYSVAR_BASIC(sysvar_bool_t, my_bool);
typedef DECLARE_MYSQL_THDVAR_BASIC(thdvar_bool_t, my_bool);
typedef DECLARE_MYSQL_SYSVAR_BASIC(sysvar_str_t, char *);
typedef DECLARE_MYSQL_THDVAR_BASIC(thdvar_str_t, char *);

typedef DECLARE_MYSQL_SYSVAR_TYPELIB(sysvar_enum_t, unsigned long);
typedef DECLARE_MYSQL_THDVAR_TYPELIB(thdvar_enum_t, unsigned long);
typedef DECLARE_MYSQL_SYSVAR_TYPELIB(sysvar_set_t, ulonglong);
typedef DECLARE_MYSQL_THDVAR_TYPELIB(thdvar_set_t, ulonglong);

typedef DECLARE_MYSQL_SYSVAR_SIMPLE(sysvar_int_t, int);
typedef DECLARE_MYSQL_SYSVAR_SIMPLE(sysvar_long_t, long);
typedef DECLARE_MYSQL_SYSVAR_SIMPLE(sysvar_longlong_t, longlong);
typedef DECLARE_MYSQL_SYSVAR_SIMPLE(sysvar_uint_t, uint);
typedef DECLARE_MYSQL_SYSVAR_SIMPLE(sysvar_ulong_t, ulong);
typedef DECLARE_MYSQL_SYSVAR_SIMPLE(sysvar_ulonglong_t, ulonglong);
typedef DECLARE_MYSQL_SYSVAR_SIMPLE(sysvar_double_t, double);

typedef DECLARE_MYSQL_THDVAR_SIMPLE(thdvar_int_t, int);
typedef DECLARE_MYSQL_THDVAR_SIMPLE(thdvar_long_t, long);
typedef DECLARE_MYSQL_THDVAR_SIMPLE(thdvar_longlong_t, longlong);
typedef DECLARE_MYSQL_THDVAR_SIMPLE(thdvar_uint_t, uint);
typedef DECLARE_MYSQL_THDVAR_SIMPLE(thdvar_ulong_t, ulong);
typedef DECLARE_MYSQL_THDVAR_SIMPLE(thdvar_ulonglong_t, ulonglong);
typedef DECLARE_MYSQL_THDVAR_SIMPLE(thdvar_double_t, double);


/****************************************************************************
  default variable data check and update functions
****************************************************************************/

static int check_func_bool(THD *thd, struct st_mysql_sys_var *var,
                           void *save, st_mysql_value *value)
{
  char buff[STRING_BUFFER_USUAL_SIZE];
  const char *str;
  int result, length;
  long long tmp;

  if (value->value_type(value) == MYSQL_VALUE_TYPE_STRING)
  {
    length= sizeof(buff);
    if (!(str= value->val_str(value, buff, &length)) ||
        (result= find_type(&bool_typelib, str, length, 1)-1) < 0)
      goto err;
  }
  else
  {
    if (value->val_int(value, &tmp) < 0)
      goto err;
    if (tmp != 0 && tmp != 1)
      goto err;
    result= (int) tmp;
  }
  *(my_bool *) save= result ? 1 : 0;
  return 0;
err:
  return 1;
}


static int check_func_int(THD *thd, struct st_mysql_sys_var *var,
                          void *save, st_mysql_value *value)
{
  my_bool fixed1, fixed2;
  long long orig, val;
  struct my_option options;
  value->val_int(value, &orig);
  val= orig;
  plugin_opt_set_limits(&options, var);

  if (var->flags & PLUGIN_VAR_UNSIGNED)
  {
    if ((fixed1= (!value->is_unsigned(value) && val < 0)))
      val=0;
    *(uint *)save= (uint) getopt_ull_limit_value((ulonglong) val, &options,
                                                   &fixed2);
  }
  else
  {
    if ((fixed1= (value->is_unsigned(value) && val < 0)))
      val=LONGLONG_MAX;
    *(int *)save= (int) getopt_ll_limit_value(val, &options, &fixed2);
  }

  return throw_bounds_warning(thd, var->name, fixed1 || fixed2,
                              value->is_unsigned(value), (longlong) orig);
}


static int check_func_long(THD *thd, struct st_mysql_sys_var *var,
                          void *save, st_mysql_value *value)
{
  my_bool fixed1, fixed2;
  long long orig, val;
  struct my_option options;
  value->val_int(value, &orig);
  val= orig;
  plugin_opt_set_limits(&options, var);

  if (var->flags & PLUGIN_VAR_UNSIGNED)
  {
    if ((fixed1= (!value->is_unsigned(value) && val < 0)))
      val=0;
    *(ulong *)save= (ulong) getopt_ull_limit_value((ulonglong) val, &options,
                                                   &fixed2);
  }
  else
  {
    if ((fixed1= (value->is_unsigned(value) && val < 0)))
      val=LONGLONG_MAX;
    *(long *)save= (long) getopt_ll_limit_value(val, &options, &fixed2);
  }

  return throw_bounds_warning(thd, var->name, fixed1 || fixed2,
                              value->is_unsigned(value), (longlong) orig);
}


static int check_func_longlong(THD *thd, struct st_mysql_sys_var *var,
                               void *save, st_mysql_value *value)
{
  my_bool fixed1, fixed2;
  long long orig, val;
  struct my_option options;
  value->val_int(value, &orig);
  val= orig;
  plugin_opt_set_limits(&options, var);

  if (var->flags & PLUGIN_VAR_UNSIGNED)
  {
    if ((fixed1= (!value->is_unsigned(value) && val < 0)))
      val=0;
    *(ulonglong *)save= getopt_ull_limit_value((ulonglong) val, &options,
                                               &fixed2);
  }
  else
  {
    if ((fixed1= (value->is_unsigned(value) && val < 0)))
      val=LONGLONG_MAX;
    *(longlong *)save= getopt_ll_limit_value(val, &options, &fixed2);
  }

  return throw_bounds_warning(thd, var->name, fixed1 || fixed2,
                              value->is_unsigned(value), (longlong) orig);
}

static int check_func_str(THD *thd, struct st_mysql_sys_var *var,
                          void *save, st_mysql_value *value)
{
  char buff[STRING_BUFFER_USUAL_SIZE];
  const char *str;
  int length;

  length= sizeof(buff);
  if ((str= value->val_str(value, buff, &length)))
    str= thd->strmake(str, length);
  *(const char**)save= str;
  return 0;
}


static int check_func_enum(THD *thd, struct st_mysql_sys_var *var,
                           void *save, st_mysql_value *value)
{
  char buff[STRING_BUFFER_USUAL_SIZE];
  const char *str;
  TYPELIB *typelib;
  long long tmp;
  long result;
  int length;

  if (var->flags & PLUGIN_VAR_THDLOCAL)
    typelib= ((thdvar_enum_t*) var)->typelib;
  else
    typelib= ((sysvar_enum_t*) var)->typelib;

  if (value->value_type(value) == MYSQL_VALUE_TYPE_STRING)
  {
    length= sizeof(buff);
    if (!(str= value->val_str(value, buff, &length)))
      goto err;
    if ((result= (long)find_type(typelib, str, length, 0) - 1) < 0)
      goto err;
  }
  else
  {
    if (value->val_int(value, &tmp))
      goto err;
    if (tmp < 0 || tmp >= typelib->count)
      goto err;
    result= (long) tmp;
  }
  *(long*)save= result;
  return 0;
err:
  return 1;
}


static int check_func_set(THD *thd, struct st_mysql_sys_var *var,
                          void *save, st_mysql_value *value)
{
  char buff[STRING_BUFFER_USUAL_SIZE], *error= 0;
  const char *str;
  TYPELIB *typelib;
  ulonglong result;
  uint error_len= 0;                            // init as only set on error
  bool not_used;
  int length;

  if (var->flags & PLUGIN_VAR_THDLOCAL)
    typelib= ((thdvar_set_t*) var)->typelib;
  else
    typelib= ((sysvar_set_t*)var)->typelib;

  if (value->value_type(value) == MYSQL_VALUE_TYPE_STRING)
  {
    length= sizeof(buff);
    if (!(str= value->val_str(value, buff, &length)))
      goto err;
    result= find_set(typelib, str, length, NULL,
                     &error, &error_len, &not_used);
    if (error_len)
      goto err;
  }
  else
  {
    if (value->val_int(value, (long long *)&result))
      goto err;
    if (unlikely((result >= (1ULL << typelib->count)) &&
                 (typelib->count < sizeof(long)*8)))
      goto err;
  }
  *(ulonglong*)save= result;
  return 0;
err:
  return 1;
}

static int check_func_double(THD *thd, struct st_mysql_sys_var *var,
                             void *save, st_mysql_value *value)
{
  double v;
  my_bool fixed;
  struct my_option option;

  value->val_real(value, &v);
  plugin_opt_set_limits(&option, var);
  *(double *) save= getopt_double_limit_value(v, &option, &fixed);

  return throw_bounds_warning(thd, var->name, fixed, v);
}


static void update_func_bool(THD *thd, struct st_mysql_sys_var *var,
                             void *tgt, const void *save)
{
  *(my_bool *) tgt= *(my_bool *) save ? 1 : 0;
}


static void update_func_int(THD *thd, struct st_mysql_sys_var *var,
                             void *tgt, const void *save)
{
  *(int *)tgt= *(int *) save;
}


static void update_func_long(THD *thd, struct st_mysql_sys_var *var,
                             void *tgt, const void *save)
{
  *(long *)tgt= *(long *) save;
}


static void update_func_longlong(THD *thd, struct st_mysql_sys_var *var,
                             void *tgt, const void *save)
{
  *(longlong *)tgt= *(ulonglong *) save;
}


static void update_func_str(THD *thd, struct st_mysql_sys_var *var,
                             void *tgt, const void *save)
{
  char *value= *(char**) save;
  if (var->flags & PLUGIN_VAR_MEMALLOC)
  {
    char *old= *(char**) tgt;
    if (value)
      *(char**) tgt= my_strdup(value, MYF(0));
    else
      *(char**) tgt= 0;
    my_free(old);
  }
  else
    *(char**) tgt= value;
}

static void update_func_double(THD *thd, struct st_mysql_sys_var *var,
                               void *tgt, const void *save)
{
  *(double *) tgt= *(double *) save;
}

/****************************************************************************
  System Variables support
****************************************************************************/

sys_var *find_sys_var_ex(THD *thd, const char *str, size_t length,
                         bool throw_error, bool locked)
{
  sys_var *var;
  sys_var_pluginvar *pi= NULL;
  plugin_ref plugin;
  DBUG_ENTER("find_sys_var_ex");
  DBUG_PRINT("enter", ("var '%.*s'", (int)length, str));

  if (!locked)
    mysql_mutex_lock(&LOCK_plugin);
  mysql_rwlock_rdlock(&LOCK_system_variables_hash);
  if ((var= intern_find_sys_var(str, length)) &&
      (pi= var->cast_pluginvar()))
  {
    mysql_rwlock_unlock(&LOCK_system_variables_hash);
    LEX *lex= thd ? thd->lex : 0;
    if (!(plugin= intern_plugin_lock(lex, plugin_int_to_ref(pi->plugin))))
      var= NULL; /* failed to lock it, it must be uninstalling */
    else
    if (!(plugin_state(plugin) & PLUGIN_IS_READY))
    {
      /* initialization not completed */
      var= NULL;
      intern_plugin_unlock(lex, plugin);
    }
  }
  else
    mysql_rwlock_unlock(&LOCK_system_variables_hash);
  if (!locked)
    mysql_mutex_unlock(&LOCK_plugin);

  if (!throw_error && !var)
    my_error(ER_UNKNOWN_SYSTEM_VARIABLE, MYF(0),
             (int) (length ? length : strlen(str)), (char*) str);
  DBUG_RETURN(var);
}


sys_var *find_sys_var(THD *thd, const char *str, size_t length)
{
  return find_sys_var_ex(thd, str, length, false, false);
}

/*
  called by register_var, construct_options and test_plugin_options.
  Returns the 'bookmark' for the named variable.
  LOCK_system_variables_hash should be at least read locked
*/
static st_bookmark *find_bookmark(const char *plugin, const char *name,
                                  int flags)
{
  st_bookmark *result= NULL;
  uint namelen, length, pluginlen= 0;
  char *varname, *p;

  if (!(flags & PLUGIN_VAR_THDLOCAL))
    return NULL;

  namelen= strlen(name);
  if (plugin)
    pluginlen= strlen(plugin) + 1;
  length= namelen + pluginlen + 2;
  varname= (char*) my_alloca(length);

  if (plugin)
  {
    strxmov(varname + 1, plugin, "_", name, NullS);
    for (p= varname + 1; *p; p++)
      if (*p == '-')
        *p= '_';
  }
  else
    memcpy(varname + 1, name, namelen + 1);

  varname[0]= plugin_var_bookmark_key(flags);

  result= (st_bookmark*) my_hash_search(&bookmark_hash,
                                        (const uchar*) varname, length - 1);

  my_afree(varname);
  return result;
}


static size_t var_storage_size(int flags)
{
  switch (flags & PLUGIN_VAR_TYPEMASK) {
  case PLUGIN_VAR_BOOL:         return sizeof(my_bool);
  case PLUGIN_VAR_INT:          return sizeof(int);
  case PLUGIN_VAR_LONG:         return sizeof(long);
  case PLUGIN_VAR_ENUM:         return sizeof(long);
  case PLUGIN_VAR_LONGLONG:     return sizeof(ulonglong);
  case PLUGIN_VAR_SET:          return sizeof(ulonglong);
  case PLUGIN_VAR_STR:          return sizeof(char*);
  case PLUGIN_VAR_DOUBLE:       return sizeof(double);
  default: DBUG_ASSERT(0);      return 0;
  }
}


/*
  returns a bookmark for thd-local variables, creating if neccessary.
  returns null for non thd-local variables.
  Requires that a write lock is obtained on LOCK_system_variables_hash
*/
static st_bookmark *register_var(const char *plugin, const char *name,
                                 int flags)
{
  uint length= strlen(plugin) + strlen(name) + 3, size, offset, new_size;
  st_bookmark *result;
  char *varname, *p;

  DBUG_ASSERT(flags & PLUGIN_VAR_THDLOCAL);

  size= var_storage_size(flags);
  varname= ((char*) my_alloca(length));
  strxmov(varname + 1, plugin, "_", name, NullS);
  for (p= varname + 1; *p; p++)
    if (*p == '-')
      *p= '_';

  if (!(result= find_bookmark(NULL, varname + 1, flags)))
  {
    result= (st_bookmark*) alloc_root(&plugin_vars_mem_root,
                                      sizeof(struct st_bookmark) + length-1);
    varname[0]= plugin_var_bookmark_key(flags);
    memcpy(result->key, varname, length);
    result->name_len= length - 2;
    result->offset= -1;

    DBUG_ASSERT(size && !(size & (size-1))); /* must be power of 2 */

    offset= global_system_variables.dynamic_variables_size;
    offset= (offset + size - 1) & ~(size - 1);
    result->offset= (int) offset;

    new_size= (offset + size + 63) & ~63;

    if (new_size > global_variables_dynamic_size)
    {
      global_system_variables.dynamic_variables_ptr= (char*)
        my_realloc(global_system_variables.dynamic_variables_ptr, new_size,
                   MYF(MY_WME | MY_FAE | MY_ALLOW_ZERO_PTR));
      max_system_variables.dynamic_variables_ptr= (char*)
        my_realloc(max_system_variables.dynamic_variables_ptr, new_size,
                   MYF(MY_WME | MY_FAE | MY_ALLOW_ZERO_PTR));
      /*
        Clear the new variable value space. This is required for string
        variables. If their value is non-NULL, it must point to a valid
        string.
      */
      bzero(global_system_variables.dynamic_variables_ptr +
            global_variables_dynamic_size,
            new_size - global_variables_dynamic_size);
      bzero(max_system_variables.dynamic_variables_ptr +
            global_variables_dynamic_size,
            new_size - global_variables_dynamic_size);
      global_variables_dynamic_size= new_size;
    }

    global_system_variables.dynamic_variables_head= offset;
    max_system_variables.dynamic_variables_head= offset;
    global_system_variables.dynamic_variables_size= offset + size;
    max_system_variables.dynamic_variables_size= offset + size;
    global_system_variables.dynamic_variables_version++;
    max_system_variables.dynamic_variables_version++;

    result->version= global_system_variables.dynamic_variables_version;

    /* this should succeed because we have already checked if a dup exists */
    if (my_hash_insert(&bookmark_hash, (uchar*) result))
    {
      fprintf(stderr, "failed to add placeholder to hash");
      DBUG_ASSERT(0);
    }
  }
  my_afree(varname);
  return result;
}


void sync_dynamic_session_variables(THD* thd, bool global_lock)
{
  uint idx;

  thd->variables.dynamic_variables_ptr= (char*)
    my_realloc(thd->variables.dynamic_variables_ptr,
               global_variables_dynamic_size,
               MYF(MY_WME | MY_FAE | MY_ALLOW_ZERO_PTR));

  if (global_lock)
    mysql_mutex_lock(&LOCK_global_system_variables);

  mysql_mutex_assert_owner(&LOCK_global_system_variables);

  memcpy(thd->variables.dynamic_variables_ptr +
           thd->variables.dynamic_variables_size,
         global_system_variables.dynamic_variables_ptr +
           thd->variables.dynamic_variables_size,
         global_system_variables.dynamic_variables_size -
           thd->variables.dynamic_variables_size);

  /*
    now we need to iterate through any newly copied 'defaults'
    and if it is a string type with MEMALLOC flag, we need to strdup
  */
  for (idx= 0; idx < bookmark_hash.records; idx++)
  {
    st_bookmark *v= (st_bookmark*) my_hash_element(&bookmark_hash,idx);

    if (v->version <= thd->variables.dynamic_variables_version)
      continue; /* already in thd->variables */

    /* Here we do anything special that may be required of the data types */

    if ((v->key[0] & PLUGIN_VAR_TYPEMASK) == PLUGIN_VAR_STR &&
         v->key[0] & BOOKMARK_MEMALLOC)
    {
      char **pp= (char**) (thd->variables.dynamic_variables_ptr + v->offset);
      if (*pp)
        *pp= my_strdup(*pp, MYF(MY_WME|MY_FAE));
    }
  }

  if (global_lock)
    mysql_mutex_unlock(&LOCK_global_system_variables);

  thd->variables.dynamic_variables_version=
         global_system_variables.dynamic_variables_version;
  thd->variables.dynamic_variables_head=
         global_system_variables.dynamic_variables_head;
  thd->variables.dynamic_variables_size=
         global_system_variables.dynamic_variables_size;
}


/*
  returns a pointer to the memory which holds the thd-local variable or
  a pointer to the global variable if thd==null.
  If required, will sync with global variables if the requested variable
  has not yet been allocated in the current thread.
*/
static uchar *intern_sys_var_ptr(THD* thd, int offset, bool global_lock)
{
  DBUG_ENTER("intern_sys_var_ptr");
  DBUG_ASSERT(offset >= 0);
  DBUG_ASSERT((uint)offset <= global_system_variables.dynamic_variables_head);

  if (!thd)
    DBUG_RETURN((uchar*) global_system_variables.dynamic_variables_ptr + offset);

  /*
    dynamic_variables_head points to the largest valid offset
  */
  if (!thd->variables.dynamic_variables_ptr ||
      (uint)offset > thd->variables.dynamic_variables_head)
  {
    mysql_rwlock_rdlock(&LOCK_system_variables_hash);
    sync_dynamic_session_variables(thd, global_lock);
    mysql_rwlock_unlock(&LOCK_system_variables_hash);
  }
  DBUG_RETURN((uchar*)thd->variables.dynamic_variables_ptr + offset);
}


/**
  For correctness and simplicity's sake, a pointer to a function
  must be compatible with pointed-to type, that is, the return and
  parameters types must be the same. Thus, a callback function is
  defined for each scalar type. The functions are assigned in
  construct_options to their respective types.
*/

static char *mysql_sys_var_char(THD* thd, int offset)
{
  return (char *) intern_sys_var_ptr(thd, offset, true);
}

static int *mysql_sys_var_int(THD* thd, int offset)
{
  return (int *) intern_sys_var_ptr(thd, offset, true);
}

static long *mysql_sys_var_long(THD* thd, int offset)
{
  return (long *) intern_sys_var_ptr(thd, offset, true);
}

static unsigned long *mysql_sys_var_ulong(THD* thd, int offset)
{
  return (unsigned long *) intern_sys_var_ptr(thd, offset, true);
}

static long long *mysql_sys_var_longlong(THD* thd, int offset)
{
  return (long long *) intern_sys_var_ptr(thd, offset, true);
}

static unsigned long long *mysql_sys_var_ulonglong(THD* thd, int offset)
{
  return (unsigned long long *) intern_sys_var_ptr(thd, offset, true);
}

static char **mysql_sys_var_str(THD* thd, int offset)
{
  return (char **) intern_sys_var_ptr(thd, offset, true);
}

static double *mysql_sys_var_double(THD* thd, int offset)
{
  return (double *) intern_sys_var_ptr(thd, offset, true);
}

void plugin_thdvar_init(THD *thd)
{
  plugin_ref old_table_plugin= thd->variables.table_plugin;
  plugin_ref old_tmp_table_plugin= thd->variables.tmp_table_plugin;
  plugin_ref old_enforced_table_plugin= thd->variables.enforced_table_plugin;
  DBUG_ENTER("plugin_thdvar_init");

  // This function may be called many times per THD (e.g. on COM_CHANGE_USER)
  thd->variables.table_plugin= NULL;
  thd->variables.tmp_table_plugin= NULL;
  thd->variables.enforced_table_plugin= NULL;
  cleanup_variables(&thd->variables);

  thd->variables= global_system_variables;

  /* we are going to allocate these lazily */
  thd->variables.dynamic_variables_version= 0;
  thd->variables.dynamic_variables_size= 0;
  thd->variables.dynamic_variables_ptr= 0;

  mysql_mutex_lock(&LOCK_plugin);
  thd->variables.table_plugin=
      intern_plugin_lock(NULL, global_system_variables.table_plugin);
  if (global_system_variables.tmp_table_plugin)
    thd->variables.tmp_table_plugin=
          intern_plugin_lock(NULL, global_system_variables.tmp_table_plugin);
  if (global_system_variables.enforced_table_plugin)
    thd->variables.enforced_table_plugin=
          intern_plugin_lock(NULL, global_system_variables.enforced_table_plugin);
  intern_plugin_unlock(NULL, old_table_plugin);
  intern_plugin_unlock(NULL, old_tmp_table_plugin);
  intern_plugin_unlock(NULL, old_enforced_table_plugin);
  mysql_mutex_unlock(&LOCK_plugin);

  DBUG_VOID_RETURN;
}


/*
  Unlocks all system variables which hold a reference
*/
static void unlock_variables(THD *thd, struct system_variables *vars)
{
  intern_plugin_unlock(NULL, vars->table_plugin);
  intern_plugin_unlock(NULL, vars->tmp_table_plugin);
  intern_plugin_unlock(NULL, vars->enforced_table_plugin);
  vars->table_plugin= vars->tmp_table_plugin= vars->enforced_table_plugin= NULL;
}


/*
  Frees memory used by system variables

  Unlike plugin_vars_free_values() it frees all variables of all plugins,
  it's used on shutdown.
*/
static void cleanup_variables(struct system_variables *vars)
{
  st_bookmark *v;
  uint idx;

  mysql_rwlock_rdlock(&LOCK_system_variables_hash);
  for (idx= 0; idx < bookmark_hash.records; idx++)
  {
    v= (st_bookmark*) my_hash_element(&bookmark_hash, idx);

    if (v->version > vars->dynamic_variables_version)
      continue; /* not in vars */

    DBUG_ASSERT((uint)v->offset <= vars->dynamic_variables_head);

    /* free allocated strings (PLUGIN_VAR_STR | PLUGIN_VAR_MEMALLOC) */
    if ((v->key[0] & PLUGIN_VAR_TYPEMASK) == PLUGIN_VAR_STR &&
         v->key[0] & BOOKMARK_MEMALLOC)
    {
      char **ptr= (char**)(vars->dynamic_variables_ptr + v->offset);
      my_free(*ptr);
      *ptr= NULL;
    }
  }
  mysql_rwlock_unlock(&LOCK_system_variables_hash);

  DBUG_ASSERT(vars->table_plugin == NULL);
  DBUG_ASSERT(vars->tmp_table_plugin == NULL);
  DBUG_ASSERT(vars->enforced_table_plugin == NULL);

  my_free(vars->dynamic_variables_ptr);
  vars->dynamic_variables_ptr= NULL;
  vars->dynamic_variables_size= 0;
  vars->dynamic_variables_version= 0;
}


void plugin_thdvar_cleanup(THD *thd)
{
  uint idx;
  plugin_ref *list;
  DBUG_ENTER("plugin_thdvar_cleanup");

  mysql_mutex_lock(&LOCK_plugin);

  unlock_variables(thd, &thd->variables);
  cleanup_variables(&thd->variables);

  if ((idx= thd->lex->plugins.elements))
  {
    list= ((plugin_ref*) thd->lex->plugins.buffer) + idx - 1;
    DBUG_PRINT("info",("unlocking %d plugins", idx));
    while ((uchar*) list >= thd->lex->plugins.buffer)
      intern_plugin_unlock(NULL, *list--);
  }

  reap_plugins();
  mysql_mutex_unlock(&LOCK_plugin);

  reset_dynamic(&thd->lex->plugins);

  DBUG_VOID_RETURN;
}


/**
  @brief Free values of thread variables of a plugin.

  This must be called before a plugin is deleted. Otherwise its
  variables are no longer accessible and the value space is lost. Note
  that only string values with PLUGIN_VAR_MEMALLOC are allocated and
  must be freed.

  @param[in]        vars        Chain of system variables of a plugin
*/

static void plugin_vars_free_values(sys_var *vars)
{
  DBUG_ENTER("plugin_vars_free_values");

  for (sys_var *var= vars; var; var= var->next)
  {
    sys_var_pluginvar *piv= var->cast_pluginvar();
    if (piv &&
        ((piv->plugin_var->flags & PLUGIN_VAR_TYPEMASK) == PLUGIN_VAR_STR) &&
        (piv->plugin_var->flags & PLUGIN_VAR_MEMALLOC))
    {
      /* Free the string from global_system_variables. */
      char **valptr= (char**) piv->real_value_ptr(NULL, OPT_GLOBAL);
      DBUG_PRINT("plugin", ("freeing value for: '%s'  addr: 0x%lx",
                            var->name.str, (long) valptr));
      my_free(*valptr);
      *valptr= NULL;
    }
  }
  DBUG_VOID_RETURN;
}

static SHOW_TYPE pluginvar_show_type(const st_mysql_sys_var *plugin_var)
{
  switch (plugin_var->flags & (PLUGIN_VAR_TYPEMASK | PLUGIN_VAR_UNSIGNED)) {
  case PLUGIN_VAR_BOOL:
    return SHOW_MY_BOOL;
  case PLUGIN_VAR_INT:
    return SHOW_SINT;
  case PLUGIN_VAR_INT | PLUGIN_VAR_UNSIGNED:
    return SHOW_UINT;
  case PLUGIN_VAR_LONG:
    return SHOW_SLONG;
  case PLUGIN_VAR_LONG | PLUGIN_VAR_UNSIGNED:
    return SHOW_ULONG;
  case PLUGIN_VAR_LONGLONG:
    return SHOW_SLONGLONG;
  case PLUGIN_VAR_LONGLONG | PLUGIN_VAR_UNSIGNED:
    return SHOW_ULONGLONG;
  case PLUGIN_VAR_STR:
    return SHOW_CHAR_PTR;
  case PLUGIN_VAR_ENUM:
  case PLUGIN_VAR_SET:
    return SHOW_CHAR;
  case PLUGIN_VAR_DOUBLE:
    return SHOW_DOUBLE;
  default:
    DBUG_ASSERT(0);
    return SHOW_UNDEF;
  }
}


static int pluginvar_sysvar_flags(const st_mysql_sys_var *p)
{
  return (p->flags & PLUGIN_VAR_THDLOCAL ? sys_var::SESSION : sys_var::GLOBAL)
       | (p->flags & PLUGIN_VAR_READONLY ? sys_var::READONLY : 0);
}

sys_var_pluginvar::sys_var_pluginvar(sys_var_chain *chain, const char *name_arg,
        st_plugin_int *p, st_mysql_sys_var *pv)
    : sys_var(chain, name_arg, pv->comment, pluginvar_sysvar_flags(pv),
              0, pv->flags & PLUGIN_VAR_NOCMDOPT ? -1 : 0, NO_ARG,
              pluginvar_show_type(pv), 0,
              NULL, VARIABLE_NOT_IN_BINLOG, NULL, NULL, NULL),
    plugin(p), plugin_var(pv)
{
  plugin_var->name= name_arg;
  plugin_opt_set_limits(&option, pv);
}

uchar* sys_var_pluginvar::real_value_ptr(THD *thd, enum_var_type type)
{
  if (type == OPT_DEFAULT)
  {
    switch (plugin_var->flags & PLUGIN_VAR_TYPEMASK) {
    case PLUGIN_VAR_BOOL:
      thd->sys_var_tmp.my_bool_value= option.def_value;
      return (uchar*) &thd->sys_var_tmp.my_bool_value;
    case PLUGIN_VAR_INT:
      thd->sys_var_tmp.int_value= option.def_value;
      return (uchar*) &thd->sys_var_tmp.int_value;
    case PLUGIN_VAR_LONG:
    case PLUGIN_VAR_ENUM:
      thd->sys_var_tmp.long_value= option.def_value;
      return (uchar*) &thd->sys_var_tmp.long_value;
    case PLUGIN_VAR_LONGLONG:
    case PLUGIN_VAR_SET:
      return (uchar*) &option.def_value;
    case PLUGIN_VAR_STR:
      thd->sys_var_tmp.ptr_value= (void*) option.def_value;
      return (uchar*) &thd->sys_var_tmp.ptr_value;
    case PLUGIN_VAR_DOUBLE:
      thd->sys_var_tmp.double_value= getopt_ulonglong2double(option.def_value);
      return (uchar*) &thd->sys_var_tmp.double_value;
    default:
      DBUG_ASSERT(0);
    }
  }

  DBUG_ASSERT(thd || (type == OPT_GLOBAL));
  if (plugin_var->flags & PLUGIN_VAR_THDLOCAL)
  {
    if (type == OPT_GLOBAL)
      thd= NULL;

    return intern_sys_var_ptr(thd, *(int*) (plugin_var+1), false);
  }
  return *(uchar**) (plugin_var+1);
}


bool sys_var_pluginvar::session_is_default(THD *thd)
{
  uchar *value= plugin_var->flags & PLUGIN_VAR_THDLOCAL
                ? intern_sys_var_ptr(thd, *(int*) (plugin_var+1), true)
                : *(uchar**) (plugin_var+1);

    real_value_ptr(thd, OPT_SESSION);

  switch (plugin_var->flags & PLUGIN_VAR_TYPEMASK) {
  case PLUGIN_VAR_BOOL:
    return option.def_value == *(my_bool*)value;
  case PLUGIN_VAR_INT:
    return option.def_value == *(int*)value;
  case PLUGIN_VAR_LONG:
  case PLUGIN_VAR_ENUM:
    return option.def_value == *(long*)value;
  case PLUGIN_VAR_LONGLONG:
  case PLUGIN_VAR_SET:
    return option.def_value == *(longlong*)value;
  case PLUGIN_VAR_STR:
    {
      const char *a=(char*)option.def_value;
      const char *b=(char*)value;
      return (!a && !b) || (a && b && strcmp(a,b));
    }
  case PLUGIN_VAR_DOUBLE:
    return getopt_ulonglong2double(option.def_value) == *(double*)value;
  }
  DBUG_ASSERT(0);
  return 0;
}


TYPELIB* sys_var_pluginvar::plugin_var_typelib(void)
{
  switch (plugin_var->flags & (PLUGIN_VAR_TYPEMASK | PLUGIN_VAR_THDLOCAL)) {
  case PLUGIN_VAR_ENUM:
    return ((sysvar_enum_t *)plugin_var)->typelib;
  case PLUGIN_VAR_SET:
    return ((sysvar_set_t *)plugin_var)->typelib;
  case PLUGIN_VAR_ENUM | PLUGIN_VAR_THDLOCAL:
    return ((thdvar_enum_t *)plugin_var)->typelib;
  case PLUGIN_VAR_SET | PLUGIN_VAR_THDLOCAL:
    return ((thdvar_set_t *)plugin_var)->typelib;
  default:
    return NULL;
  }
  return NULL;	/* Keep compiler happy */
}


uchar* sys_var_pluginvar::do_value_ptr(THD *thd, enum_var_type type,
                                       const LEX_CSTRING *base)
{
  uchar* result;

  result= real_value_ptr(thd, type);

  if ((plugin_var->flags & PLUGIN_VAR_TYPEMASK) == PLUGIN_VAR_ENUM)
    result= (uchar*) get_type(plugin_var_typelib(), *(ulong*)result);
  else if ((plugin_var->flags & PLUGIN_VAR_TYPEMASK) == PLUGIN_VAR_SET)
    result= (uchar*) set_to_string(thd, 0, *(ulonglong*) result,
                                   plugin_var_typelib()->type_names);
  return result;
}

bool sys_var_pluginvar::do_check(THD *thd, set_var *var)
{
  st_item_value_holder value;
  DBUG_ASSERT(!is_readonly());
  DBUG_ASSERT(plugin_var->check);

  value.value_type= item_value_type;
  value.val_str= item_val_str;
  value.val_int= item_val_int;
  value.val_real= item_val_real;
  value.is_unsigned= item_is_unsigned;
  value.item= var->value;

  return plugin_var->check(thd, plugin_var, &var->save_result, &value);
}

bool sys_var_pluginvar::session_update(THD *thd, set_var *var)
{
  DBUG_ASSERT(!is_readonly());
  DBUG_ASSERT(plugin_var->flags & PLUGIN_VAR_THDLOCAL);
  DBUG_ASSERT(thd == current_thd);

  mysql_mutex_lock(&LOCK_global_system_variables);
  void *tgt= real_value_ptr(thd, OPT_SESSION);
  const void *src= var->value ? (void*)&var->save_result
                              : (void*)real_value_ptr(thd, OPT_GLOBAL);
  mysql_mutex_unlock(&LOCK_global_system_variables);

  plugin_var->update(thd, plugin_var, tgt, src);

  return false;
}

static const void *var_def_ptr(st_mysql_sys_var *pv)
{
    switch (pv->flags & (PLUGIN_VAR_TYPEMASK | PLUGIN_VAR_THDLOCAL)) {
    case PLUGIN_VAR_INT:
      return &((sysvar_uint_t*) pv)->def_val;
    case PLUGIN_VAR_LONG:
      return &((sysvar_ulong_t*) pv)->def_val;
    case PLUGIN_VAR_LONGLONG:
      return &((sysvar_ulonglong_t*) pv)->def_val;
    case PLUGIN_VAR_ENUM:
      return &((sysvar_enum_t*) pv)->def_val;
    case PLUGIN_VAR_SET:
      return &((sysvar_set_t*) pv)->def_val;
    case PLUGIN_VAR_BOOL:
      return &((sysvar_bool_t*) pv)->def_val;
    case PLUGIN_VAR_STR:
      return &((sysvar_str_t*) pv)->def_val;
    case PLUGIN_VAR_DOUBLE:
      return &((sysvar_double_t*) pv)->def_val;
    case PLUGIN_VAR_INT | PLUGIN_VAR_THDLOCAL:
      return &((thdvar_uint_t*) pv)->def_val;
    case PLUGIN_VAR_LONG | PLUGIN_VAR_THDLOCAL:
      return &((thdvar_ulong_t*) pv)->def_val;
    case PLUGIN_VAR_LONGLONG | PLUGIN_VAR_THDLOCAL:
      return &((thdvar_ulonglong_t*) pv)->def_val;
    case PLUGIN_VAR_ENUM | PLUGIN_VAR_THDLOCAL:
      return &((thdvar_enum_t*) pv)->def_val;
    case PLUGIN_VAR_SET | PLUGIN_VAR_THDLOCAL:
      return &((thdvar_set_t*) pv)->def_val;
    case PLUGIN_VAR_BOOL | PLUGIN_VAR_THDLOCAL:
      return &((thdvar_bool_t*) pv)->def_val;
    case PLUGIN_VAR_STR | PLUGIN_VAR_THDLOCAL:
      return &((thdvar_str_t*) pv)->def_val;
    case PLUGIN_VAR_DOUBLE | PLUGIN_VAR_THDLOCAL:
      return &((thdvar_double_t*) pv)->def_val;
    default:
      DBUG_ASSERT(0);
      return NULL;
    }
}


bool sys_var_pluginvar::global_update(THD *thd, set_var *var)
{
  DBUG_ASSERT(!is_readonly());
  mysql_mutex_assert_owner(&LOCK_global_system_variables);

  void *tgt= real_value_ptr(thd, OPT_GLOBAL);
  const void *src= &var->save_result;

  if (!var->value)
    src= var_def_ptr(plugin_var);

  plugin_var->update(thd, plugin_var, tgt, src);
  return false;
}


#define OPTION_SET_LIMITS(type, options, opt) \
  options->var_type= type; \
  options->def_value= (opt)->def_val; \
  options->min_value= (opt)->min_val; \
  options->max_value= (opt)->max_val; \
  options->block_size= (long) (opt)->blk_sz

#define OPTION_SET_LIMITS_DOUBLE(options, opt) \
  options->var_type= GET_DOUBLE; \
  options->def_value= (longlong) getopt_double2ulonglong((opt)->def_val); \
  options->min_value= (longlong) getopt_double2ulonglong((opt)->min_val); \
  options->max_value= getopt_double2ulonglong((opt)->max_val); \
  options->block_size= (long) (opt)->blk_sz;


void plugin_opt_set_limits(struct my_option *options,
                           const struct st_mysql_sys_var *opt)
{
  options->sub_size= 0;

  switch (opt->flags & (PLUGIN_VAR_TYPEMASK |
                        PLUGIN_VAR_UNSIGNED | PLUGIN_VAR_THDLOCAL)) {
  /* global system variables */
  case PLUGIN_VAR_INT:
    OPTION_SET_LIMITS(GET_INT, options, (sysvar_int_t*) opt);
    break;
  case PLUGIN_VAR_INT | PLUGIN_VAR_UNSIGNED:
    OPTION_SET_LIMITS(GET_UINT, options, (sysvar_uint_t*) opt);
    break;
  case PLUGIN_VAR_LONG:
    OPTION_SET_LIMITS(GET_LONG, options, (sysvar_long_t*) opt);
    break;
  case PLUGIN_VAR_LONG | PLUGIN_VAR_UNSIGNED:
    OPTION_SET_LIMITS(GET_ULONG, options, (sysvar_ulong_t*) opt);
    break;
  case PLUGIN_VAR_LONGLONG:
    OPTION_SET_LIMITS(GET_LL, options, (sysvar_longlong_t*) opt);
    break;
  case PLUGIN_VAR_LONGLONG | PLUGIN_VAR_UNSIGNED:
    OPTION_SET_LIMITS(GET_ULL, options, (sysvar_ulonglong_t*) opt);
    break;
  case PLUGIN_VAR_ENUM:
    options->var_type= GET_ENUM;
    options->typelib= ((sysvar_enum_t*) opt)->typelib;
    options->def_value= ((sysvar_enum_t*) opt)->def_val;
    options->min_value= options->block_size= 0;
    options->max_value= options->typelib->count - 1;
    break;
  case PLUGIN_VAR_SET:
    options->var_type= GET_SET;
    options->typelib= ((sysvar_set_t*) opt)->typelib;
    options->def_value= ((sysvar_set_t*) opt)->def_val;
    options->min_value= options->block_size= 0;
    options->max_value= (1ULL << options->typelib->count) - 1;
    break;
  case PLUGIN_VAR_BOOL:
    options->var_type= GET_BOOL;
    options->def_value= ((sysvar_bool_t*) opt)->def_val;
    options->typelib= &bool_typelib;
    break;
  case PLUGIN_VAR_STR:
    options->var_type= ((opt->flags & PLUGIN_VAR_MEMALLOC) ?
                        GET_STR_ALLOC : GET_STR);
    options->def_value= (intptr) ((sysvar_str_t*) opt)->def_val;
    break;
  case PLUGIN_VAR_DOUBLE:
    OPTION_SET_LIMITS_DOUBLE(options, (sysvar_double_t*) opt);
    break;
  /* threadlocal variables */
  case PLUGIN_VAR_INT | PLUGIN_VAR_THDLOCAL:
    OPTION_SET_LIMITS(GET_INT, options, (thdvar_int_t*) opt);
    break;
  case PLUGIN_VAR_INT | PLUGIN_VAR_UNSIGNED | PLUGIN_VAR_THDLOCAL:
    OPTION_SET_LIMITS(GET_UINT, options, (thdvar_uint_t*) opt);
    break;
  case PLUGIN_VAR_LONG | PLUGIN_VAR_THDLOCAL:
    OPTION_SET_LIMITS(GET_LONG, options, (thdvar_long_t*) opt);
    break;
  case PLUGIN_VAR_LONG | PLUGIN_VAR_UNSIGNED | PLUGIN_VAR_THDLOCAL:
    OPTION_SET_LIMITS(GET_ULONG, options, (thdvar_ulong_t*) opt);
    break;
  case PLUGIN_VAR_LONGLONG | PLUGIN_VAR_THDLOCAL:
    OPTION_SET_LIMITS(GET_LL, options, (thdvar_longlong_t*) opt);
    break;
  case PLUGIN_VAR_LONGLONG | PLUGIN_VAR_UNSIGNED | PLUGIN_VAR_THDLOCAL:
    OPTION_SET_LIMITS(GET_ULL, options, (thdvar_ulonglong_t*) opt);
    break;
  case PLUGIN_VAR_DOUBLE | PLUGIN_VAR_THDLOCAL:
    OPTION_SET_LIMITS_DOUBLE(options, (thdvar_double_t*) opt);
    break;
  case PLUGIN_VAR_ENUM | PLUGIN_VAR_THDLOCAL:
    options->var_type= GET_ENUM;
    options->typelib= ((thdvar_enum_t*) opt)->typelib;
    options->def_value= ((thdvar_enum_t*) opt)->def_val;
    options->min_value= options->block_size= 0;
    options->max_value= options->typelib->count - 1;
    break;
  case PLUGIN_VAR_SET | PLUGIN_VAR_THDLOCAL:
    options->var_type= GET_SET;
    options->typelib= ((thdvar_set_t*) opt)->typelib;
    options->def_value= ((thdvar_set_t*) opt)->def_val;
    options->min_value= options->block_size= 0;
    options->max_value= (1ULL << options->typelib->count) - 1;
    break;
  case PLUGIN_VAR_BOOL | PLUGIN_VAR_THDLOCAL:
    options->var_type= GET_BOOL;
    options->def_value= ((thdvar_bool_t*) opt)->def_val;
    options->typelib= &bool_typelib;
    break;
  case PLUGIN_VAR_STR | PLUGIN_VAR_THDLOCAL:
    options->var_type= ((opt->flags & PLUGIN_VAR_MEMALLOC) ?
                        GET_STR_ALLOC : GET_STR);
    options->def_value= (intptr) ((thdvar_str_t*) opt)->def_val;
    break;
  default:
    DBUG_ASSERT(0);
  }
  options->arg_type= REQUIRED_ARG;
  if (opt->flags & PLUGIN_VAR_NOCMDARG)
    options->arg_type= NO_ARG;
  if (opt->flags & PLUGIN_VAR_OPCMDARG)
    options->arg_type= OPT_ARG;
}

/**
  Creates a set of my_option objects associated with a specified plugin-
  handle.

  @param mem_root Memory allocator to be used.
  @param tmp A pointer to a plugin handle
  @param[out] options A pointer to a pre-allocated static array

  The set is stored in the pre-allocated static array supplied to the function.
  The size of the array is calculated as (number_of_plugin_varaibles*2+3). The
  reason is that each option can have a prefix '--plugin-' in addtion to the
  shorter form '--&lt;plugin-name&gt;'. There is also space allocated for
  terminating NULL pointers.

  @return
    @retval -1 An error occurred
    @retval 0 Success
*/

static int construct_options(MEM_ROOT *mem_root, struct st_plugin_int *tmp,
                             my_option *options)
{
  const char *plugin_name= tmp->plugin->name;
  const LEX_STRING plugin_dash = { C_STRING_WITH_LEN("plugin-") };
  uint plugin_name_len= strlen(plugin_name);
  uint optnamelen;
  const int max_comment_len= 180;
  char *comment= (char *) alloc_root(mem_root, max_comment_len + 1);
  char *optname;

  int index= 0, UNINIT_VAR(offset);
  st_mysql_sys_var *opt, **plugin_option;
  st_bookmark *v;

  /** Used to circumvent the const attribute on my_option::name */
  char *plugin_name_ptr, *plugin_name_with_prefix_ptr;

  DBUG_ENTER("construct_options");

  plugin_name_ptr= (char*) alloc_root(mem_root, plugin_name_len + 1);
  strcpy(plugin_name_ptr, plugin_name);
  my_casedn_str(&my_charset_latin1, plugin_name_ptr);
  convert_underscore_to_dash(plugin_name_ptr, plugin_name_len);
  plugin_name_with_prefix_ptr= (char*) alloc_root(mem_root,
                                                  plugin_name_len +
                                                  plugin_dash.length + 1);
  strxmov(plugin_name_with_prefix_ptr, plugin_dash.str, plugin_name_ptr, NullS);

  if (tmp->load_option != PLUGIN_FORCE &&
      tmp->load_option != PLUGIN_FORCE_PLUS_PERMANENT)
  {
    /* support --skip-plugin-foo syntax */
    options[0].name= plugin_name_ptr;
    options[1].name= plugin_name_with_prefix_ptr;
    options[0].id= options[1].id= 0;
    options[0].var_type= options[1].var_type= GET_ENUM;
    options[0].arg_type= options[1].arg_type= OPT_ARG;
    options[0].def_value= options[1].def_value= 1; /* ON */
    options[0].typelib= options[1].typelib= &global_plugin_typelib;

    strxnmov(comment, max_comment_len, "Enable or disable ", plugin_name,
            " plugin. One of: ON, OFF, FORCE (don't start "
            "if the plugin fails to load).", NullS);
    options[0].comment= comment;
    /*
      Allocate temporary space for the value of the tristate.
      This option will have a limited lifetime and is not used beyond
      server initialization.
      GET_ENUM value is an unsigned long integer.
    */
    options[0].value= options[1].value=
                      (uchar **)alloc_root(mem_root, sizeof(ulong));
    *((ulong*) options[0].value)= (ulong) options[0].def_value;

    options+= 2;
  }

  /*
    Two passes as the 2nd pass will take pointer addresses for use
    by my_getopt and register_var() in the first pass uses realloc
  */

  for (plugin_option= tmp->plugin->system_vars;
       plugin_option && *plugin_option; plugin_option++, index++)
  {
    opt= *plugin_option;

    if (!opt->name)
    {
      sql_print_error("Missing variable name in plugin '%s'.",
                      plugin_name);
      DBUG_RETURN(-1);
    }

    if (!(opt->flags & PLUGIN_VAR_THDLOCAL))
      continue;
    if (!(register_var(plugin_name_ptr, opt->name, opt->flags)))
      continue;
    switch (opt->flags & PLUGIN_VAR_TYPEMASK) {
    case PLUGIN_VAR_BOOL:
      ((thdvar_bool_t *) opt)->resolve= mysql_sys_var_char;
      break;
    case PLUGIN_VAR_INT:
      ((thdvar_int_t *) opt)->resolve= mysql_sys_var_int;
      break;
    case PLUGIN_VAR_LONG:
      ((thdvar_long_t *) opt)->resolve= mysql_sys_var_long;
      break;
    case PLUGIN_VAR_LONGLONG:
      ((thdvar_longlong_t *) opt)->resolve= mysql_sys_var_longlong;
      break;
    case PLUGIN_VAR_STR:
      ((thdvar_str_t *) opt)->resolve= mysql_sys_var_str;
      break;
    case PLUGIN_VAR_ENUM:
      ((thdvar_enum_t *) opt)->resolve= mysql_sys_var_ulong;
      break;
    case PLUGIN_VAR_SET:
      ((thdvar_set_t *) opt)->resolve= mysql_sys_var_ulonglong;
      break;
    case PLUGIN_VAR_DOUBLE:
      ((thdvar_double_t *) opt)->resolve= mysql_sys_var_double;
      break;
    default:
      sql_print_error("Unknown variable type code 0x%x in plugin '%s'.",
                      opt->flags, plugin_name);
      DBUG_RETURN(-1);
    };
  }

  for (plugin_option= tmp->plugin->system_vars;
       plugin_option && *plugin_option; plugin_option++, index++)
  {
    switch ((opt= *plugin_option)->flags & PLUGIN_VAR_TYPEMASK) {
    case PLUGIN_VAR_BOOL:
      if (!opt->check)
        opt->check= check_func_bool;
      if (!opt->update)
        opt->update= update_func_bool;
      break;
    case PLUGIN_VAR_INT:
      if (!opt->check)
        opt->check= check_func_int;
      if (!opt->update)
        opt->update= update_func_int;
      break;
    case PLUGIN_VAR_LONG:
      if (!opt->check)
        opt->check= check_func_long;
      if (!opt->update)
        opt->update= update_func_long;
      break;
    case PLUGIN_VAR_LONGLONG:
      if (!opt->check)
        opt->check= check_func_longlong;
      if (!opt->update)
        opt->update= update_func_longlong;
      break;
    case PLUGIN_VAR_STR:
      if (!opt->check)
        opt->check= check_func_str;
      if (!opt->update)
      {
        opt->update= update_func_str;
        if (!(opt->flags & (PLUGIN_VAR_MEMALLOC | PLUGIN_VAR_READONLY)))
        {
          opt->flags|= PLUGIN_VAR_READONLY;
          sql_print_warning("Server variable %s of plugin %s was forced "
                            "to be read-only: string variable without "
                            "update_func and PLUGIN_VAR_MEMALLOC flag",
                            opt->name, plugin_name);
        }
      }
      break;
    case PLUGIN_VAR_ENUM:
      if (!opt->check)
        opt->check= check_func_enum;
      if (!opt->update)
        opt->update= update_func_long;
      break;
    case PLUGIN_VAR_SET:
      if (!opt->check)
        opt->check= check_func_set;
      if (!opt->update)
        opt->update= update_func_longlong;
      break;
    case PLUGIN_VAR_DOUBLE:
      if (!opt->check)
        opt->check= check_func_double;
      if (!opt->update)
        opt->update= update_func_double;
      break;
    default:
      sql_print_error("Unknown variable type code 0x%x in plugin '%s'.",
                      opt->flags, plugin_name);
      DBUG_RETURN(-1);
    }

    if ((opt->flags & (PLUGIN_VAR_NOCMDOPT | PLUGIN_VAR_THDLOCAL))
                    == PLUGIN_VAR_NOCMDOPT)
      continue;

    if (!(opt->flags & PLUGIN_VAR_THDLOCAL))
    {
      optnamelen= strlen(opt->name);
      optname= (char*) alloc_root(mem_root, plugin_name_len + optnamelen + 2);
      strxmov(optname, plugin_name_ptr, "-", opt->name, NullS);
      optnamelen= plugin_name_len + optnamelen + 1;
    }
    else
    {
      /* this should not fail because register_var should create entry */
      if (!(v= find_bookmark(plugin_name_ptr, opt->name, opt->flags)))
      {
        sql_print_error("Thread local variable '%s' not allocated "
                        "in plugin '%s'.", opt->name, plugin_name);
        DBUG_RETURN(-1);
      }

      *(int*)(opt + 1)= offset= v->offset;

      if (opt->flags & PLUGIN_VAR_NOCMDOPT)
      {
        char *val= global_system_variables.dynamic_variables_ptr + offset;
        if (((opt->flags & PLUGIN_VAR_TYPEMASK) == PLUGIN_VAR_STR) &&
             (opt->flags & PLUGIN_VAR_MEMALLOC))
        {
          char *def_val= *(char**)var_def_ptr(opt);
          *(char**)val= def_val ? my_strdup(def_val, MYF(0)) : NULL;
        }
        else
          memcpy(val, var_def_ptr(opt), var_storage_size(opt->flags));
        continue;
      }

      optname= (char*) memdup_root(mem_root, v->key + 1,
                                   (optnamelen= v->name_len) + 1);
    }

    convert_underscore_to_dash(optname, optnamelen);

    options->name= optname;
    options->comment= opt->comment;
    options->app_type= (opt->flags & PLUGIN_VAR_NOSYSVAR) ? NULL : opt;
    options->id= 0;

    plugin_opt_set_limits(options, opt);

    if (opt->flags & PLUGIN_VAR_THDLOCAL)
      options->value= options->u_max_value= (uchar**)
        (global_system_variables.dynamic_variables_ptr + offset);
    else
      options->value= options->u_max_value= *(uchar***) (opt + 1);

    char *option_name_ptr;
    options[1]= options[0];
    options[1].name= option_name_ptr= (char*) alloc_root(mem_root,
                                                        plugin_dash.length +
                                                        optnamelen + 1);
    options[1].comment= 0; /* Hidden from the help text */
    strxmov(option_name_ptr, plugin_dash.str, optname, NullS);

    options+= 2;
  }

  DBUG_RETURN(0);
}


static my_option *construct_help_options(MEM_ROOT *mem_root,
                                         struct st_plugin_int *p)
{
  st_mysql_sys_var **opt;
  my_option *opts;
  uint count= EXTRA_OPTIONS;
  DBUG_ENTER("construct_help_options");

  for (opt= p->plugin->system_vars; opt && *opt; opt++, count+= 2)
    ;

  if (!(opts= (my_option*) alloc_root(mem_root, sizeof(my_option) * count)))
    DBUG_RETURN(NULL);

  bzero(opts, sizeof(my_option) * count);

  /**
    some plugin variables (those that don't have PLUGIN_VAR_NOSYSVAR flag)
    have their names prefixed with the plugin name. Restore the names here
    to get the correct (not double-prefixed) help text.
    We won't need @@sysvars anymore and don't care about their proper names.
  */
  restore_ptr_backup(p->nbackups, p->ptr_backup);

  if (construct_options(mem_root, p, opts))
    DBUG_RETURN(NULL);

  DBUG_RETURN(opts);
}

extern "C" my_bool mark_changed(int, const struct my_option *, char *);
my_bool mark_changed(int, const struct my_option *opt, char *)
{
  if (opt->app_type)
  {
    sys_var *var= (sys_var*) opt->app_type;
    var->value_origin= sys_var::CONFIG;
  }
  return 0;
}

/**
  It is always false to mark global plugin variable unloaded just to be
  safe because we have no way now to know truth about them.

  TODO: make correct mechanism for global plugin variables
*/
static bool static_unload= FALSE;

/**
  Create and register system variables supplied from the plugin and
  assigns initial values from corresponding command line arguments.

  @param tmp_root Temporary scratch space
  @param[out] plugin Internal plugin structure
  @param argc Number of command line arguments
  @param argv Command line argument vector

  The plugin will be updated with a policy on how to handle errors during
  initialization.

  @note Requires that a write-lock is held on LOCK_system_variables_hash

  @return How initialization of the plugin should be handled.
    @retval  0 Initialization should proceed.
    @retval  1 Plugin is disabled.
    @retval -1 An error has occurred.
*/

static int test_plugin_options(MEM_ROOT *tmp_root, struct st_plugin_int *tmp,
                               int *argc, char **argv)
{
  struct sys_var_chain chain= { NULL, NULL };
  bool disable_plugin;
  enum_plugin_load_option plugin_load_option= tmp->load_option;

  MEM_ROOT *mem_root= alloc_root_inited(&tmp->mem_root) ?
                      &tmp->mem_root : &plugin_vars_mem_root;
  st_mysql_sys_var **opt;
  my_option *opts= NULL;
  int error= 1;
  struct st_bookmark *var;
  uint len=0, count= EXTRA_OPTIONS;
  st_ptr_backup *tmp_backup= 0;
  DBUG_ENTER("test_plugin_options");
  DBUG_ASSERT(tmp->plugin && tmp->name.str);

  if (tmp->plugin->system_vars || (*argc > 1))
  {
    for (opt= tmp->plugin->system_vars; opt && *opt; opt++)
    {
      len++;
      if (!((*opt)->flags & PLUGIN_VAR_NOCMDOPT))
        count+= 2; /* --{plugin}-{optname} and --plugin-{plugin}-{optname} */
    }

    if (!(opts= (my_option*) alloc_root(tmp_root, sizeof(my_option) * count)))
    {
      sql_print_error("Out of memory for plugin '%s'.", tmp->name.str);
      DBUG_RETURN(-1);
    }
    bzero(opts, sizeof(my_option) * count);

    if (construct_options(tmp_root, tmp, opts))
    {
      sql_print_error("Bad options for plugin '%s'.", tmp->name.str);
      DBUG_RETURN(-1);
    }

    if (tmp->plugin->system_vars)
    {
      tmp_backup= (st_ptr_backup *)my_alloca(len * sizeof(tmp_backup[0]));
      DBUG_ASSERT(tmp->nbackups == 0);
      DBUG_ASSERT(tmp->ptr_backup == 0);

      for (opt= tmp->plugin->system_vars; *opt; opt++)
      {
        st_mysql_sys_var *o= *opt;
        char *varname;
        sys_var *v;

        if (o->flags & PLUGIN_VAR_NOSYSVAR)
          continue;

        tmp_backup[tmp->nbackups++].save(&o->name);
        if ((var= find_bookmark(tmp->name.str, o->name, o->flags)))
        {
          varname= var->key + 1;
          var->loaded= TRUE;
        }
        else
        {
          var= NULL;
          len= tmp->name.length + strlen(o->name) + 2;
          varname= (char*) alloc_root(mem_root, len);
          strxmov(varname, tmp->name.str, "-", o->name, NullS);
          my_casedn_str(&my_charset_latin1, varname);
          convert_dash_to_underscore(varname, len-1);
        }
        v= new (mem_root) sys_var_pluginvar(&chain, varname, tmp, o);
        v->test_load= (var ? &var->loaded : &static_unload);
        DBUG_ASSERT(static_unload == FALSE);

        if (!(o->flags & PLUGIN_VAR_NOCMDOPT))
        {
          // update app_type, used for I_S.SYSTEM_VARIABLES
          for (my_option *mo=opts; mo->name; mo++)
            if (mo->app_type == o)
              mo->app_type= v;
        }
      }

      if (tmp->nbackups)
      {
        size_t bytes= tmp->nbackups * sizeof(tmp->ptr_backup[0]);
        tmp->ptr_backup= (st_ptr_backup *)alloc_root(mem_root, bytes);
        if (!tmp->ptr_backup)
        {
          restore_ptr_backup(tmp->nbackups, tmp_backup);
          my_afree(tmp_backup);
          goto err;
        }
        memcpy(tmp->ptr_backup, tmp_backup, bytes);
      }
      my_afree(tmp_backup);
    }

    if (tmp->load_option != PLUGIN_FORCE &&
        tmp->load_option != PLUGIN_FORCE_PLUS_PERMANENT)
      opts[0].def_value= opts[1].def_value= plugin_load_option;

    error= handle_options(argc, &argv, opts, mark_changed);
    (*argc)++; /* add back one for the program name */

    if (error)
    {
       sql_print_error("Parsing options for plugin '%s' failed.",
                       tmp->name.str);
       goto err;
    }
    /*
     Set plugin loading policy from option value. First element in the option
     list is always the <plugin name> option value.
    */
    if (tmp->load_option != PLUGIN_FORCE &&
        tmp->load_option != PLUGIN_FORCE_PLUS_PERMANENT)
      plugin_load_option= (enum_plugin_load_option) *(ulong*) opts[0].value;
  }

  disable_plugin= (plugin_load_option == PLUGIN_OFF);
  tmp->load_option= plugin_load_option;

  error= 1;

  /*
    If the plugin is disabled it should not be initialized.
  */
  if (disable_plugin)
  {
    if (global_system_variables.log_warnings)
      sql_print_information("Plugin '%s' is disabled.",
                            tmp->name.str);
    goto err;
  }

  if (tmp->plugin->system_vars)
  {
    for (opt= tmp->plugin->system_vars; *opt; opt++)
    {
      /*
        PLUGIN_VAR_STR command-line options without PLUGIN_VAR_MEMALLOC, point
        directly to values in the argv[] array. For plugins started at the
        server startup, argv[] array is allocated with load_defaults(), and
        freed when the server is shut down.  But for plugins loaded with
        INSTALL PLUGIN, the memory allocated with load_defaults() is freed with
        free() at the end of mysql_install_plugin(). Which means we cannot
        allow any pointers into that area.
        Thus, for all plugins loaded after the server was started,
        we copy string values to a plugin's memroot.
      */
      if (mysqld_server_started &&
          (((*opt)->flags & (PLUGIN_VAR_TYPEMASK | PLUGIN_VAR_NOCMDOPT |
                             PLUGIN_VAR_MEMALLOC)) == PLUGIN_VAR_STR))
      {
        sysvar_str_t* str= (sysvar_str_t *)*opt;
        if (*str->value)
          *str->value= strdup_root(mem_root, *str->value);
      }
    }

    if (chain.first)
    {
      chain.last->next = NULL;
      if (mysql_add_sys_var_chain(chain.first))
      {
        sql_print_error("Plugin '%s' has conflicting system variables",
                        tmp->name.str);
        goto err;
      }
      tmp->system_vars= chain.first;
    }
  }

  DBUG_RETURN(0);

err:
  if (opts)
    my_cleanup_options(opts);
  DBUG_RETURN(error);
}


/****************************************************************************
  Help Verbose text with Plugin System Variables
****************************************************************************/


void add_plugin_options(DYNAMIC_ARRAY *options, MEM_ROOT *mem_root)
{
  struct st_plugin_int *p;
  my_option *opt;

  if (!initialized)
    return;

  for (uint idx= 0; idx < plugin_array.elements; idx++)
  {
    p= *dynamic_element(&plugin_array, idx, struct st_plugin_int **);

    if (!(opt= construct_help_options(mem_root, p)))
      continue;

    /* Only options with a non-NULL comment are displayed in help text */
    for (;opt->name; opt++)
      if (opt->comment)
        insert_dynamic(options, (uchar*) opt);
  }
}


/**
  Returns a sys_var corresponding to a particular MYSQL_SYSVAR(...)
*/
sys_var *find_plugin_sysvar(st_plugin_int *plugin, st_mysql_sys_var *plugin_var)
{
  for (sys_var *var= plugin->system_vars; var; var= var->next)
  {
    sys_var_pluginvar *pvar=var->cast_pluginvar();
    if (pvar->plugin_var == plugin_var)
      return var;
  }
  return 0;
}

/*
  On dlclose() we need to restore values of all symbols that we've modified in
  the DSO. The reason is - the DSO might not actually be unloaded, so on the
  next dlopen() these symbols will have old values, they won't be
  reinitialized.

  Perhaps, there can be many reason, why a DSO won't be unloaded. Strictly
  speaking, it's implementation defined whether to unload an unused DSO or to
  keep it in memory.

  In particular, this happens for some plugins: In 2009 a new ELF stub was
  introduced, see Ulrich Drepper's email "Unique symbols for C++"
  http://www.redhat.com/archives/posix-c++-wg/2009-August/msg00002.html

  DSO that has objects with this stub (STB_GNU_UNIQUE) cannot be unloaded
  (this is mentioned in the email, see the url above).

  These "unique" objects are, for example, static variables in templates,
  in inline functions, in classes. So any DSO that uses them can
  only be loaded once. And because Boost has them, any DSO that uses Boost
  almost certainly cannot be unloaded.

  To know whether a particular DSO has these objects, one can use

    readelf -s /path/to/plugin.so|grep UNIQUE

  There's nothing we can do about it, but to reset the DSO to its initial
  state before dlclose().
*/
static void restore_ptr_backup(uint n, st_ptr_backup *backup)
{
  while (n--)
    (backup++)->restore();
}

/****************************************************************************
  thd specifics service, see include/mysql/service_thd_specifics.h
****************************************************************************/
static const int INVALID_THD_KEY= -1;
static uint thd_key_no = 42;

int thd_key_create(MYSQL_THD_KEY_T *key)
{
  int flags= PLUGIN_VAR_THDLOCAL | PLUGIN_VAR_STR |
             PLUGIN_VAR_NOSYSVAR | PLUGIN_VAR_NOCMDOPT;
  char namebuf[256];
  snprintf(namebuf, sizeof(namebuf), "%u", thd_key_no++);
  mysql_rwlock_wrlock(&LOCK_system_variables_hash);
  // non-letters in the name as an extra safety
  st_bookmark *bookmark= register_var("\a\v\a\t\a\r", namebuf, flags);
  mysql_rwlock_unlock(&LOCK_system_variables_hash);
  if (bookmark)
  {
    *key= bookmark->offset;
    return 0;
  }
  return ENOMEM;
}

void thd_key_delete(MYSQL_THD_KEY_T *key)
{
  *key= INVALID_THD_KEY;
}

void* thd_getspecific(MYSQL_THD thd, MYSQL_THD_KEY_T key)
{
  DBUG_ASSERT(key != INVALID_THD_KEY);
  if (key == INVALID_THD_KEY || (!thd && !(thd= current_thd)))
    return 0;

  return *(void**)(intern_sys_var_ptr(thd, key, true));
}

int thd_setspecific(MYSQL_THD thd, MYSQL_THD_KEY_T key, void *value)
{
  DBUG_ASSERT(key != INVALID_THD_KEY);
  if (key == INVALID_THD_KEY || (!thd && !(thd= current_thd)))
    return EINVAL;
  
  memcpy(intern_sys_var_ptr(thd, key, true), &value, sizeof(void*));
  return 0;
}

void plugin_mutex_init()
{
#ifdef HAVE_PSI_INTERFACE
  init_plugin_psi_keys();
#endif
  mysql_mutex_init(key_LOCK_plugin, &LOCK_plugin, MY_MUTEX_INIT_FAST);
}

#ifdef WITH_WSREP

/*
  Placeholder for global_system_variables.table_plugin required during
  initialization of startup wsrep threads.
*/
static st_plugin_int wsrep_dummy_plugin;
static st_plugin_int *wsrep_dummy_plugin_ptr;

/*
  Initialize wsrep_dummy_plugin and assign it to
  global_system_variables.table_plugin.
*/
void wsrep_plugins_pre_init()
{
  wsrep_dummy_plugin_ptr= &wsrep_dummy_plugin;
  wsrep_dummy_plugin.state= PLUGIN_IS_DISABLED;
  global_system_variables.table_plugin=
    plugin_int_to_ref(wsrep_dummy_plugin_ptr);
}

/*
  This function is intended to be called after the plugins and related
  global system variables are initialized. It re-initializes some data
  members of wsrep startup threads with correct values, as these value
  were not available at the time these threads were created.
*/
void wsrep_plugins_post_init()
{
  THD *thd;
  I_List_iterator<THD> it(threads);

  while ((thd= it++))
  {
    if (IF_WSREP(thd->wsrep_applier,1))
    {
      // Save options_bits as it will get overwritten in plugin_thdvar_init()
      ulonglong option_bits_saved= thd->variables.option_bits;

      plugin_thdvar_init(thd);

      // Restore option_bits
      thd->variables.option_bits= option_bits_saved;
    }
  }

  return;
}
#endif /* WITH_WSREP */<|MERGE_RESOLUTION|>--- conflicted
+++ resolved
@@ -1034,9 +1034,6 @@
 }
 
 
-<<<<<<< HEAD
-plugin_ref plugin_lock_by_name(THD *thd, const LEX_CSTRING *name, int type)
-=======
 /*
   Notes on lifetime:
 
@@ -1047,8 +1044,7 @@
   Otherwise, when passing a NULL THD, the caller must arrange that plugin
   unlock happens later.
 */
-plugin_ref plugin_lock_by_name(THD *thd, const LEX_STRING *name, int type)
->>>>>>> 95e09f07
+plugin_ref plugin_lock_by_name(THD *thd, const LEX_CSTRING *name, int type)
 {
   LEX *lex= thd ? thd->lex : 0;
   plugin_ref rc= NULL;
