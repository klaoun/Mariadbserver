/*
   Copyright (c) 2005, 2013, Oracle and/or its affiliates.
   Copyright (c) 2010, 2014, SkySQL Ab.

   This program is free software; you can redistribute it and/or modify
   it under the terms of the GNU General Public License as published by
   the Free Software Foundation; version 2 of the License.

   This program is distributed in the hope that it will be useful,
   but WITHOUT ANY WARRANTY; without even the implied warranty of
   MERCHANTABILITY or FITNESS FOR A PARTICULAR PURPOSE.  See the
   GNU General Public License for more details.

   You should have received a copy of the GNU General Public License
   along with this program; if not, write to the Free Software
   Foundation, Inc., 51 Franklin St, Fifth Floor, Boston, MA  02110-1301  USA */

#include "sql_plugin.h"                         // Includes my_global.h
#include "sql_priv.h"                         // SHOW_MY_BOOL
#include "unireg.h"
#include "sql_class.h"                          // set_var.h: THD
#include "sys_vars_shared.h"
#include "sql_locale.h"
#include "sql_plugin.h"
#include "sql_parse.h"          // check_table_access
#include "sql_base.h"                           // close_mysql_tables
#include "key.h"                                // key_copy
#include "sql_table.h"
#include "sql_show.h"           // remove_status_vars, add_status_vars
#include "strfunc.h"            // find_set
#include "sql_acl.h"                       // *_ACL
#include "records.h"          // init_read_record, end_read_record
#include <my_pthread.h>
#include <my_getopt.h>
#include "sql_audit.h"
#include <mysql/plugin_auth.h>
#include "lock.h"                               // MYSQL_LOCK_IGNORE_TIMEOUT
#include <mysql/plugin_auth.h>
#include <mysql/plugin_password_validation.h>
#include <mysql/plugin_encryption.h>
#include "sql_plugin_compat.h"

#define REPORT_TO_LOG  1
#define REPORT_TO_USER 2

#ifdef HAVE_LINK_H
#include <link.h>
#endif

extern struct st_maria_plugin *mysql_optional_plugins[];
extern struct st_maria_plugin *mysql_mandatory_plugins[];

/**
  @note The order of the enumeration is critical.
  @see construct_options
*/
const char *global_plugin_typelib_names[]=
  { "OFF", "ON", "FORCE", "FORCE_PLUS_PERMANENT", NULL };
static TYPELIB global_plugin_typelib=
  { array_elements(global_plugin_typelib_names)-1,
    "", global_plugin_typelib_names, NULL };

static I_List<i_string> opt_plugin_load_list;
I_List<i_string> *opt_plugin_load_list_ptr= &opt_plugin_load_list;
char *opt_plugin_dir_ptr;
char opt_plugin_dir[FN_REFLEN];
ulong plugin_maturity;

/*
  not really needed now, this map will become essential when we add more
  maturity levels. We cannot change existing maturity constants,
  so the next value - even if it will be MariaDB_PLUGIN_MATURITY_VERY_BUGGY -
  will inevitably be larger than MariaDB_PLUGIN_MATURITY_STABLE.
  To be able to compare them we use this mapping array
*/
uint plugin_maturity_map[]=
{ 0, 1, 2, 3, 4, 5, 6 };

/*
  When you ad a new plugin type, add both a string and make sure that the
  init and deinit array are correctly updated.
*/
const LEX_STRING plugin_type_names[MYSQL_MAX_PLUGIN_TYPE_NUM]=
{
  { C_STRING_WITH_LEN("UDF") },
  { C_STRING_WITH_LEN("STORAGE ENGINE") },
  { C_STRING_WITH_LEN("FTPARSER") },
  { C_STRING_WITH_LEN("DAEMON") },
  { C_STRING_WITH_LEN("INFORMATION SCHEMA") },
  { C_STRING_WITH_LEN("AUDIT") },
  { C_STRING_WITH_LEN("REPLICATION") },
  { C_STRING_WITH_LEN("AUTHENTICATION") },
  { C_STRING_WITH_LEN("PASSWORD VALIDATION") },
  { C_STRING_WITH_LEN("ENCRYPTION") }
};

extern int initialize_schema_table(st_plugin_int *plugin);
extern int finalize_schema_table(st_plugin_int *plugin);

extern int initialize_audit_plugin(st_plugin_int *plugin);
extern int finalize_audit_plugin(st_plugin_int *plugin);

extern int initialize_encryption_plugin(st_plugin_int *plugin);
extern int finalize_encryption_plugin(st_plugin_int *plugin);

/*
  The number of elements in both plugin_type_initialize and
  plugin_type_deinitialize should equal to the number of plugins
  defined.
*/
plugin_type_init plugin_type_initialize[MYSQL_MAX_PLUGIN_TYPE_NUM]=
{
  0, ha_initialize_handlerton, 0, 0,initialize_schema_table,
  initialize_audit_plugin, 0, 0, 0, initialize_encryption_plugin
};

plugin_type_init plugin_type_deinitialize[MYSQL_MAX_PLUGIN_TYPE_NUM]=
{
  0, ha_finalize_handlerton, 0, 0, finalize_schema_table,
  finalize_audit_plugin, 0, 0, 0, finalize_encryption_plugin
};

/*
  Defines in which order plugin types have to be initialized.
  Essentially, we want to initialize MYSQL_KEY_MANAGEMENT_PLUGIN before
  MYSQL_STORAGE_ENGINE_PLUGIN, and that before MYSQL_INFORMATION_SCHEMA_PLUGIN
*/
static int plugin_type_initialization_order[MYSQL_MAX_PLUGIN_TYPE_NUM]=
{
  MYSQL_DAEMON_PLUGIN,
  MariaDB_ENCRYPTION_PLUGIN,
  MYSQL_STORAGE_ENGINE_PLUGIN,
  MYSQL_INFORMATION_SCHEMA_PLUGIN,
  MYSQL_FTPARSER_PLUGIN,
  MYSQL_AUTHENTICATION_PLUGIN,
  MariaDB_PASSWORD_VALIDATION_PLUGIN,
  MYSQL_AUDIT_PLUGIN,
  MYSQL_REPLICATION_PLUGIN,
  MYSQL_UDF_PLUGIN
};

#ifdef HAVE_DLOPEN
static const char *plugin_interface_version_sym=
                   "_mysql_plugin_interface_version_";
static const char *sizeof_st_plugin_sym=
                   "_mysql_sizeof_struct_st_plugin_";
static const char *plugin_declarations_sym= "_mysql_plugin_declarations_";
static int min_plugin_interface_version= MYSQL_PLUGIN_INTERFACE_VERSION & ~0xFF;
static const char *maria_plugin_interface_version_sym=
                   "_maria_plugin_interface_version_";
static const char *maria_sizeof_st_plugin_sym=
                   "_maria_sizeof_struct_st_plugin_";
static const char *maria_plugin_declarations_sym=
                   "_maria_plugin_declarations_";
static int min_maria_plugin_interface_version=
                   MARIA_PLUGIN_INTERFACE_VERSION & ~0xFF;
#endif

/* Note that 'int version' must be the first field of every plugin
   sub-structure (plugin->info).
*/
static int min_plugin_info_interface_version[MYSQL_MAX_PLUGIN_TYPE_NUM]=
{
  0x0000,
  MYSQL_HANDLERTON_INTERFACE_VERSION,
  MYSQL_FTPARSER_INTERFACE_VERSION,
  MYSQL_DAEMON_INTERFACE_VERSION,
  MYSQL_INFORMATION_SCHEMA_INTERFACE_VERSION,
  MYSQL_AUDIT_INTERFACE_VERSION,
  MYSQL_REPLICATION_INTERFACE_VERSION,
  MIN_AUTHENTICATION_INTERFACE_VERSION,
  MariaDB_PASSWORD_VALIDATION_INTERFACE_VERSION,
  MariaDB_ENCRYPTION_INTERFACE_VERSION
};
static int cur_plugin_info_interface_version[MYSQL_MAX_PLUGIN_TYPE_NUM]=
{
  0x0000, /* UDF: not implemented */
  MYSQL_HANDLERTON_INTERFACE_VERSION,
  MYSQL_FTPARSER_INTERFACE_VERSION,
  MYSQL_DAEMON_INTERFACE_VERSION,
  MYSQL_INFORMATION_SCHEMA_INTERFACE_VERSION,
  MYSQL_AUDIT_INTERFACE_VERSION,
  MYSQL_REPLICATION_INTERFACE_VERSION,
  MYSQL_AUTHENTICATION_INTERFACE_VERSION,
  MariaDB_PASSWORD_VALIDATION_INTERFACE_VERSION,
  MariaDB_ENCRYPTION_INTERFACE_VERSION
};

static struct
{
  const char *plugin_name;
  enum enum_plugin_load_option override;
} override_plugin_load_policy[]={
  /*
    If the performance schema is compiled in,
    treat the storage engine plugin as 'mandatory',
    to suppress any plugin-level options such as '--performance-schema'.
    This is specific to the performance schema, and is done on purpose:
    the server-level option '--performance-schema' controls the overall
    performance schema initialization, which consists of much more that
    the underlying storage engine initialization.
    See mysqld.cc, set_vars.cc.
    Suppressing ways to interfere directly with the storage engine alone
    prevents awkward situations where:
    - the user wants the performance schema functionality, by using
      '--enable-performance-schema' (the server option),
    - yet disable explicitly a component needed for the functionality
      to work, by using '--skip-performance-schema' (the plugin)
  */
  { "performance_schema", PLUGIN_FORCE }

  /* we disable few other plugins by default */
  ,{ "feedback", PLUGIN_OFF }
};

/* support for Services */

#include "sql_plugin_services.ic"

/*
  A mutex LOCK_plugin must be acquired before accessing the
  following variables/structures.
  We are always manipulating ref count, so a rwlock here is unneccessary.
*/
mysql_mutex_t LOCK_plugin;
static DYNAMIC_ARRAY plugin_dl_array;
static DYNAMIC_ARRAY plugin_array;
static HASH plugin_hash[MYSQL_MAX_PLUGIN_TYPE_NUM];
static MEM_ROOT plugin_mem_root;
static bool reap_needed= false;
static int plugin_array_version=0;

static bool initialized= 0;
ulong dlopen_count;


/*
  write-lock on LOCK_system_variables_hash is required before modifying
  the following variables/structures
*/
static MEM_ROOT plugin_vars_mem_root;
static uint global_variables_dynamic_size= 0;
static HASH bookmark_hash;


/*
  hidden part of opaque value passed to variable check functions.
  Used to provide a object-like structure to non C++ consumers.
*/
struct st_item_value_holder : public st_mysql_value
{
  Item *item;
};


/*
  stored in bookmark_hash, this structure is never removed from the
  hash and is used to mark a single offset for a thd local variable
  even if plugins have been uninstalled and reinstalled, repeatedly.
  This structure is allocated from plugin_mem_root.

  The key format is as follows:
    1 byte         - variable type code
    name_len bytes - variable name
    '\0'           - end of key
*/
struct st_bookmark
{
  uint name_len;
  int offset;
  uint version;
  char key[1];
};


/*
  skeleton of a plugin variable - portion of structure common to all.
*/
struct st_mysql_sys_var
{
  MYSQL_PLUGIN_VAR_HEADER;
};

/*
  sys_var class for access to all plugin variables visible to the user
*/
class sys_var_pluginvar: public sys_var, public Sql_alloc
{
public:
  struct st_plugin_int *plugin;
  struct st_mysql_sys_var *plugin_var;

  sys_var_pluginvar(sys_var_chain *chain, const char *name_arg,
                    st_plugin_int *p, st_mysql_sys_var *plugin_var_arg);
  sys_var_pluginvar *cast_pluginvar() { return this; }
  uchar* real_value_ptr(THD *thd, enum_var_type type);
  TYPELIB* plugin_var_typelib(void);
  uchar* do_value_ptr(THD *thd, enum_var_type type, const LEX_STRING *base);
  uchar* session_value_ptr(THD *thd, const LEX_STRING *base)
  { return do_value_ptr(thd, OPT_SESSION, base); }
  uchar* global_value_ptr(THD *thd, const LEX_STRING *base)
  { return do_value_ptr(thd, OPT_GLOBAL, base); }
  uchar *default_value_ptr(THD *thd)
  { return do_value_ptr(thd, OPT_DEFAULT, 0); }
  bool do_check(THD *thd, set_var *var);
  virtual void session_save_default(THD *thd, set_var *var) {}
  virtual void global_save_default(THD *thd, set_var *var) {}
  bool session_update(THD *thd, set_var *var);
  bool global_update(THD *thd, set_var *var);
  bool session_is_default(THD *thd);
};


/* prototypes */
static void plugin_load(MEM_ROOT *tmp_root);
static bool plugin_load_list(MEM_ROOT *, const char *);
static int test_plugin_options(MEM_ROOT *, struct st_plugin_int *,
                               int *, char **);
static bool register_builtin(struct st_maria_plugin *, struct st_plugin_int *,
                             struct st_plugin_int **);
static void unlock_variables(THD *thd, struct system_variables *vars);
static void cleanup_variables(struct system_variables *vars);
static void plugin_vars_free_values(sys_var *vars);
static void restore_ptr_backup(uint n, st_ptr_backup *backup);
static plugin_ref intern_plugin_lock(LEX *lex, plugin_ref plugin);
static void intern_plugin_unlock(LEX *lex, plugin_ref plugin);
static void reap_plugins(void);

static void report_error(int where_to, uint error, ...)
{
  va_list args;
  DBUG_ASSERT(where_to & (REPORT_TO_USER | REPORT_TO_LOG));
  if (where_to & REPORT_TO_USER)
  {
    va_start(args, error);
    my_printv_error(error, ER(error), MYF(0), args);
    va_end(args);
  }
  if (where_to & REPORT_TO_LOG)
  {
    va_start(args, error);
    error_log_print(ERROR_LEVEL, ER_DEFAULT(error), args);
    va_end(args);
  }
}

/**
   Check if the provided path is valid in the sense that it does cause
   a relative reference outside the directory.

   @note Currently, this function only check if there are any
   characters in FN_DIRSEP in the string, but it might change in the
   future.

   @code
   check_valid_path("../foo.so") -> true
   check_valid_path("foo.so") -> false
   @endcode
 */
bool check_valid_path(const char *path, size_t len)
{
  size_t prefix= my_strcspn(files_charset_info, path, path + len, FN_DIRSEP);
  return  prefix < len;
}

static void fix_dl_name(MEM_ROOT *root, LEX_STRING *dl)
{
  const size_t so_ext_len= sizeof(SO_EXT) - 1;
  if (my_strcasecmp(&my_charset_latin1, dl->str + dl->length - so_ext_len,
                    SO_EXT))
  {
    char *s= (char*)alloc_root(root, dl->length + so_ext_len + 1);
    memcpy(s, dl->str, dl->length);
    strcpy(s + dl->length, SO_EXT);
    dl->str= s;
    dl->length+= so_ext_len;
  }
}


/****************************************************************************
  Value type thunks, allows the C world to play in the C++ world
****************************************************************************/

static int item_value_type(struct st_mysql_value *value)
{
  switch (((st_item_value_holder*)value)->item->result_type()) {
  case INT_RESULT:
    return MYSQL_VALUE_TYPE_INT;
  case REAL_RESULT:
    return MYSQL_VALUE_TYPE_REAL;
  default:
    return MYSQL_VALUE_TYPE_STRING;
  }
}

static const char *item_val_str(struct st_mysql_value *value,
                                char *buffer, int *length)
{
  String str(buffer, *length, system_charset_info), *res;
  if (!(res= ((st_item_value_holder*)value)->item->val_str(&str)))
    return NULL;
  *length= res->length();
  if (res->c_ptr_quick() == buffer)
    return buffer;

  /*
    Lets be nice and create a temporary string since the
    buffer was too small
  */
  return current_thd->strmake(res->ptr(), res->length());
}


static int item_val_int(struct st_mysql_value *value, long long *buf)
{
  Item *item= ((st_item_value_holder*)value)->item;
  *buf= item->val_int();
  if (item->is_null())
    return 1;
  return 0;
}

static int item_is_unsigned(struct st_mysql_value *value)
{
  Item *item= ((st_item_value_holder*)value)->item;
  return item->unsigned_flag;
}

static int item_val_real(struct st_mysql_value *value, double *buf)
{
  Item *item= ((st_item_value_holder*)value)->item;
  *buf= item->val_real();
  if (item->is_null())
    return 1;
  return 0;
}


/****************************************************************************
  Plugin support code
****************************************************************************/

#ifdef HAVE_DLOPEN

static struct st_plugin_dl *plugin_dl_find(const LEX_STRING *dl)
{
  uint i;
  struct st_plugin_dl *tmp;
  DBUG_ENTER("plugin_dl_find");
  for (i= 0; i < plugin_dl_array.elements; i++)
  {
    tmp= *dynamic_element(&plugin_dl_array, i, struct st_plugin_dl **);
    if (tmp->ref_count &&
        ! my_strnncoll(files_charset_info,
                       (const uchar *)dl->str, dl->length,
                       (const uchar *)tmp->dl.str, tmp->dl.length))
      DBUG_RETURN(tmp);
  }
  DBUG_RETURN(0);
}


static st_plugin_dl *plugin_dl_insert_or_reuse(struct st_plugin_dl *plugin_dl)
{
  uint i;
  struct st_plugin_dl *tmp;
  DBUG_ENTER("plugin_dl_insert_or_reuse");
  for (i= 0; i < plugin_dl_array.elements; i++)
  {
    tmp= *dynamic_element(&plugin_dl_array, i, struct st_plugin_dl **);
    if (! tmp->ref_count)
    {
      memcpy(tmp, plugin_dl, sizeof(struct st_plugin_dl));
      DBUG_RETURN(tmp);
    }
  }
  if (insert_dynamic(&plugin_dl_array, (uchar*)&plugin_dl))
    DBUG_RETURN(0);
  tmp= *dynamic_element(&plugin_dl_array, plugin_dl_array.elements - 1,
                        struct st_plugin_dl **)=
      (struct st_plugin_dl *) memdup_root(&plugin_mem_root, (uchar*)plugin_dl,
                                           sizeof(struct st_plugin_dl));
  DBUG_RETURN(tmp);
}
#endif /* HAVE_DLOPEN */


static void free_plugin_mem(struct st_plugin_dl *p)
{
#ifdef HAVE_DLOPEN
  if (p->ptr_backup)
  {
    DBUG_ASSERT(p->nbackups);
    DBUG_ASSERT(p->handle);
    restore_ptr_backup(p->nbackups, p->ptr_backup);
    my_free(p->ptr_backup);
  }
  if (p->handle)
    dlclose(p->handle);
#endif
  my_free(p->dl.str);
  if (p->allocated)
    my_free(p->plugins);
}


/**
  Reads data from mysql plugin interface

  @param plugin_dl       Structure where the data should be put
  @param sym             Reverence on version info
  @param dlpath          Path to the module
  @param report          What errors should be reported

  @retval FALSE OK
  @retval TRUE  ERROR
*/

#ifdef HAVE_DLOPEN
static my_bool read_mysql_plugin_info(struct st_plugin_dl *plugin_dl,
                                      void *sym, char *dlpath,
                                      int report)
{
  DBUG_ENTER("read_maria_plugin_info");
  /* Determine interface version */
  if (!sym)
  {
    report_error(report, ER_CANT_FIND_DL_ENTRY, plugin_interface_version_sym);
    DBUG_RETURN(TRUE);
  }
  plugin_dl->mariaversion= 0;
  plugin_dl->mysqlversion= *(int *)sym;
  /* Versioning */
  if (plugin_dl->mysqlversion < min_plugin_interface_version ||
      (plugin_dl->mysqlversion >> 8) > (MYSQL_PLUGIN_INTERFACE_VERSION >> 8))
  {
    report_error(report, ER_CANT_OPEN_LIBRARY, dlpath, ENOEXEC,
                 "plugin interface version mismatch");
    DBUG_RETURN(TRUE);
  }
  /* Find plugin declarations */
  if (!(sym= dlsym(plugin_dl->handle, plugin_declarations_sym)))
  {
    report_error(report, ER_CANT_FIND_DL_ENTRY, plugin_declarations_sym);
    DBUG_RETURN(TRUE);
  }

  /* convert mysql declaration to maria one */
  {
    int i;
    uint sizeof_st_plugin;
    struct st_mysql_plugin *old;
    struct st_maria_plugin *cur;
    char *ptr= (char *)sym;

    if ((sym= dlsym(plugin_dl->handle, sizeof_st_plugin_sym)))
      sizeof_st_plugin= *(int *)sym;
    else
    {
      DBUG_ASSERT(min_plugin_interface_version == 0);
      sizeof_st_plugin= (int)offsetof(struct st_mysql_plugin, version);
    }

    for (i= 0;
         ((struct st_mysql_plugin *)(ptr + i * sizeof_st_plugin))->info;
         i++)
      /* no op */;

    cur= (struct st_maria_plugin*)
          my_malloc((i + 1) * sizeof(struct st_maria_plugin),
                    MYF(MY_ZEROFILL|MY_WME));
    if (!cur)
    {
      report_error(report, ER_OUTOFMEMORY,
                   static_cast<int>(plugin_dl->dl.length));
      DBUG_RETURN(TRUE);
    }
    /*
      All st_plugin fields not initialized in the plugin explicitly, are
      set to 0. It matches C standard behaviour for struct initializers that
      have less values than the struct definition.
    */
    for (i=0;
         (old= (struct st_mysql_plugin *)(ptr + i * sizeof_st_plugin))->info;
         i++)
    {

      cur[i].type= old->type;
      cur[i].info= old->info;
      cur[i].name= old->name;
      cur[i].author= old->author;
      cur[i].descr= old->descr;
      cur[i].license= old->license;
      cur[i].init= old->init;
      cur[i].deinit= old->deinit;
      cur[i].version= old->version;
      cur[i].status_vars= old->status_vars;
      cur[i].system_vars= old->system_vars;
      /*
        Something like this should be added to process
        new mysql plugin versions:
        if (plugin_dl->mysqlversion > 0x0101)
        {
           cur[i].newfield= CONSTANT_MEANS_UNKNOWN;
        }
        else
        {
           cur[i].newfield= old->newfield;
        }
      */
      /* Maria only fields */
      cur[i].version_info= "Unknown";
      cur[i].maturity= MariaDB_PLUGIN_MATURITY_UNKNOWN;
    }
    plugin_dl->allocated= true;
    plugin_dl->plugins= (struct st_maria_plugin *)cur;
  }

  DBUG_RETURN(FALSE);
}


/**
  Reads data from maria plugin interface

  @param plugin_dl       Structure where the data should be put
  @param sym             Reverence on version info
  @param dlpath          Path to the module
  @param report          what errors should be reported

  @retval FALSE OK
  @retval TRUE  ERROR
*/

static my_bool read_maria_plugin_info(struct st_plugin_dl *plugin_dl,
                                      void *sym, char *dlpath,
                                      int report)
{
  DBUG_ENTER("read_maria_plugin_info");

  /* Determine interface version */
  if (!(sym))
  {
    /*
      Actually this branch impossible because in case of absence of maria
      version we try mysql version.
    */
    report_error(report, ER_CANT_FIND_DL_ENTRY,
                 maria_plugin_interface_version_sym);
    DBUG_RETURN(TRUE);
  }
  plugin_dl->mariaversion= *(int *)sym;
  plugin_dl->mysqlversion= 0;
  /* Versioning */
  if (plugin_dl->mariaversion < min_maria_plugin_interface_version ||
      (plugin_dl->mariaversion >> 8) > (MARIA_PLUGIN_INTERFACE_VERSION >> 8))
  {
    report_error(report, ER_CANT_OPEN_LIBRARY, dlpath, ENOEXEC,
                 "plugin interface version mismatch");
    DBUG_RETURN(TRUE);
  }
  /* Find plugin declarations */
  if (!(sym= dlsym(plugin_dl->handle, maria_plugin_declarations_sym)))
  {
    report_error(report, ER_CANT_FIND_DL_ENTRY, maria_plugin_declarations_sym);
    DBUG_RETURN(TRUE);
  }
  if (plugin_dl->mariaversion != MARIA_PLUGIN_INTERFACE_VERSION)
  {
    uint sizeof_st_plugin;
    struct st_maria_plugin *old, *cur;
    char *ptr= (char *)sym;

    if ((sym= dlsym(plugin_dl->handle, maria_sizeof_st_plugin_sym)))
      sizeof_st_plugin= *(int *)sym;
    else
    {
      report_error(report, ER_CANT_FIND_DL_ENTRY, maria_sizeof_st_plugin_sym);
      DBUG_RETURN(TRUE);
    }

    if (sizeof_st_plugin != sizeof(st_mysql_plugin))
    {
      int i;
      for (i= 0;
           ((struct st_maria_plugin *)(ptr + i * sizeof_st_plugin))->info;
           i++)
        /* no op */;

      cur= (struct st_maria_plugin*)
        my_malloc((i + 1) * sizeof(struct st_maria_plugin),
                  MYF(MY_ZEROFILL|MY_WME));
      if (!cur)
      {
        report_error(report, ER_OUTOFMEMORY,
                     static_cast<int>(plugin_dl->dl.length));
        DBUG_RETURN(TRUE);
      }
      /*
        All st_plugin fields not initialized in the plugin explicitly, are
        set to 0. It matches C standard behaviour for struct initializers that
        have less values than the struct definition.
      */
      for (i=0;
           (old= (struct st_maria_plugin *)(ptr + i * sizeof_st_plugin))->info;
           i++)
        memcpy(cur + i, old, MY_MIN(sizeof(cur[i]), sizeof_st_plugin));

      sym= cur;
      plugin_dl->allocated= true;
    }
    else
      sym= ptr;
  }
  plugin_dl->plugins= (struct st_maria_plugin *)sym;

  DBUG_RETURN(FALSE);
}
#endif /* HAVE_DLOPEN */

static st_plugin_dl *plugin_dl_add(const LEX_STRING *dl, int report)
{
#ifdef HAVE_DLOPEN
  char dlpath[FN_REFLEN];
  uint plugin_dir_len, dummy_errors, dlpathlen, i;
  struct st_plugin_dl *tmp= 0, plugin_dl;
  void *sym;
  st_ptr_backup tmp_backup[array_elements(list_of_services)];
  DBUG_ENTER("plugin_dl_add");
  DBUG_PRINT("enter", ("dl->str: '%s', dl->length: %d",
                       dl->str, (int) dl->length));
  mysql_mutex_assert_owner(&LOCK_plugin);
  plugin_dir_len= strlen(opt_plugin_dir);
  /*
    Ensure that the dll doesn't have a path.
    This is done to ensure that only approved libraries from the
    plugin directory are used (to make this even remotely secure).
  */
  if (check_valid_path(dl->str, dl->length) ||
      check_string_char_length((LEX_STRING *) dl, 0, NAME_CHAR_LEN,
                               system_charset_info, 1) ||
      plugin_dir_len + dl->length + 1 >= FN_REFLEN)
  {
    report_error(report, ER_UDF_NO_PATHS);
    DBUG_RETURN(0);
  }
  /* If this dll is already loaded just increase ref_count. */
  if ((tmp= plugin_dl_find(dl)))
  {
    tmp->ref_count++;
    DBUG_RETURN(tmp);
  }
  bzero(&plugin_dl, sizeof(plugin_dl));
  /* Compile dll path */
  strxnmov(dlpath, sizeof(dlpath) - 1, opt_plugin_dir, "/", dl->str, NullS);
  (void) unpack_filename(dlpath, dlpath);
  plugin_dl.ref_count= 1;
  /* Open new dll handle */
  if (!(plugin_dl.handle= dlopen(dlpath, RTLD_NOW)))
  {
    const char *errmsg=dlerror();
    dlpathlen= strlen(dlpath);
    if (!strncmp(dlpath, errmsg, dlpathlen))
    { // if errmsg starts from dlpath, trim this prefix.
      errmsg+=dlpathlen;
      if (*errmsg == ':') errmsg++;
      if (*errmsg == ' ') errmsg++;
    }
    report_error(report, ER_CANT_OPEN_LIBRARY, dlpath, errno, errmsg);
    goto ret;
  }
  dlopen_count++;

#ifdef HAVE_LINK_H
  if (global_system_variables.log_warnings > 2)
  {
    struct link_map *lm = (struct link_map*) plugin_dl.handle;
    sql_print_information("Loaded '%s' with offset 0x%lx", dl->str, lm->l_addr);
  }
#endif

  /* Checks which plugin interface present and reads info */
  if (!(sym= dlsym(plugin_dl.handle, maria_plugin_interface_version_sym)))
  {
    if (read_mysql_plugin_info(&plugin_dl,
                               dlsym(plugin_dl.handle,
                                     plugin_interface_version_sym),
                               dlpath,
                               report))
      goto ret;
  }
  else
  {
    if (read_maria_plugin_info(&plugin_dl, sym, dlpath, report))
      goto ret;
  }

  /* link the services in */
  for (i= 0; i < array_elements(list_of_services); i++)
  {
    if ((sym= dlsym(plugin_dl.handle, list_of_services[i].name)))
    {
      void **ptr= (void **)sym;
      uint ver= (uint)(intptr)*ptr;
      if (ver > list_of_services[i].version ||
        (ver >> 8) < (list_of_services[i].version >> 8))
      {
        char buf[MYSQL_ERRMSG_SIZE];
        my_snprintf(buf, sizeof(buf),
                    "service '%s' interface version mismatch",
                    list_of_services[i].name);
        report_error(report, ER_CANT_OPEN_LIBRARY, dlpath, ENOEXEC, buf);
        goto ret;
      }
      tmp_backup[plugin_dl.nbackups++].save(ptr);
      *ptr= list_of_services[i].service;
    }
  }

  if (plugin_dl.nbackups)
  {
    size_t bytes= plugin_dl.nbackups * sizeof(plugin_dl.ptr_backup[0]);
    plugin_dl.ptr_backup= (st_ptr_backup *)my_malloc(bytes, MYF(0));
    if (!plugin_dl.ptr_backup)
    {
      restore_ptr_backup(plugin_dl.nbackups, tmp_backup);
      report_error(report, ER_OUTOFMEMORY, bytes);
      goto ret;
    }
    memcpy(plugin_dl.ptr_backup, tmp_backup, bytes);
  }

  /* Duplicate and convert dll name */
  plugin_dl.dl.length= dl->length * files_charset_info->mbmaxlen + 1;
  if (! (plugin_dl.dl.str= (char*) my_malloc(plugin_dl.dl.length, MYF(0))))
  {
    report_error(report, ER_OUTOFMEMORY,
                 static_cast<int>(plugin_dl.dl.length));
    goto ret;
  }
  plugin_dl.dl.length= copy_and_convert(plugin_dl.dl.str, plugin_dl.dl.length,
    files_charset_info, dl->str, dl->length, system_charset_info,
    &dummy_errors);
  plugin_dl.dl.str[plugin_dl.dl.length]= 0;
  /* Add this dll to array */
  if (! (tmp= plugin_dl_insert_or_reuse(&plugin_dl)))
  {
    report_error(report, ER_OUTOFMEMORY,
                 static_cast<int>(sizeof(struct st_plugin_dl)));
    goto ret;
  }

ret:
  if (!tmp)
    free_plugin_mem(&plugin_dl);

  DBUG_RETURN(tmp);

#else
  DBUG_ENTER("plugin_dl_add");
  report_error(report, ER_FEATURE_DISABLED, "plugin", "HAVE_DLOPEN");
  DBUG_RETURN(0);
#endif
}


static void plugin_dl_del(struct st_plugin_dl *plugin_dl)
{
  DBUG_ENTER("plugin_dl_del");

  if (!plugin_dl)
    DBUG_VOID_RETURN;

  mysql_mutex_assert_owner(&LOCK_plugin);

  /* Do not remove this element, unless no other plugin uses this dll. */
  if (! --plugin_dl->ref_count)
  {
    free_plugin_mem(plugin_dl);
    bzero(plugin_dl, sizeof(struct st_plugin_dl));
  }

  DBUG_VOID_RETURN;
}


static struct st_plugin_int *plugin_find_internal(const LEX_STRING *name, int type)
{
  uint i;
  DBUG_ENTER("plugin_find_internal");
  if (! initialized)
    DBUG_RETURN(0);

  mysql_mutex_assert_owner(&LOCK_plugin);

  if (type == MYSQL_ANY_PLUGIN)
  {
    for (i= 0; i < MYSQL_MAX_PLUGIN_TYPE_NUM; i++)
    {
      struct st_plugin_int *plugin= (st_plugin_int *)
        my_hash_search(&plugin_hash[i], (const uchar *)name->str, name->length);
      if (plugin)
        DBUG_RETURN(plugin);
    }
  }
  else
    DBUG_RETURN((st_plugin_int *)
        my_hash_search(&plugin_hash[type], (const uchar *)name->str,
                       name->length));
  DBUG_RETURN(0);
}


static SHOW_COMP_OPTION plugin_status(const LEX_STRING *name, int type)
{
  SHOW_COMP_OPTION rc= SHOW_OPTION_NO;
  struct st_plugin_int *plugin;
  DBUG_ENTER("plugin_is_ready");
  mysql_mutex_lock(&LOCK_plugin);
  if ((plugin= plugin_find_internal(name, type)))
  {
    rc= SHOW_OPTION_DISABLED;
    if (plugin->state == PLUGIN_IS_READY)
      rc= SHOW_OPTION_YES;
  }
  mysql_mutex_unlock(&LOCK_plugin);
  DBUG_RETURN(rc);
}


bool plugin_is_ready(const LEX_STRING *name, int type)
{
  bool rc= FALSE;
  if (plugin_status(name, type) == SHOW_OPTION_YES)
    rc= TRUE;
  return rc;
}


SHOW_COMP_OPTION plugin_status(const char *name, size_t len, int type)
{
  LEX_STRING plugin_name= { (char *) name, len };
  return plugin_status(&plugin_name, type);
}


static plugin_ref intern_plugin_lock(LEX *lex, plugin_ref rc)
{
  st_plugin_int *pi= plugin_ref_to_int(rc);
  DBUG_ENTER("intern_plugin_lock");

  mysql_mutex_assert_owner(&LOCK_plugin);

  if (pi->state & (PLUGIN_IS_READY | PLUGIN_IS_UNINITIALIZED |
                   PLUGIN_IS_DELETED))
  {
    plugin_ref plugin;
#ifdef DBUG_OFF
    /*
      In optimized builds we don't do reference counting for built-in
      (plugin->plugin_dl == 0) plugins.
    */
    if (!pi->plugin_dl)
      DBUG_RETURN(pi);

    plugin= pi;
#else
    /*
      For debugging, we do an additional malloc which allows the
      memory manager and/or valgrind to track locked references and
      double unlocks to aid resolving reference counting problems.
    */
    if (!(plugin= (plugin_ref) my_malloc(sizeof(pi), MYF(MY_WME))))
      DBUG_RETURN(NULL);

    *plugin= pi;
#endif
    pi->ref_count++;
    DBUG_PRINT("lock",("thd: 0x%lx  plugin: \"%s\" LOCK ref_count: %d",
                       (long) current_thd, pi->name.str, pi->ref_count));

    if (lex)
      insert_dynamic(&lex->plugins, (uchar*)&plugin);
    DBUG_RETURN(plugin);
  }
  DBUG_RETURN(NULL);
}


plugin_ref plugin_lock(THD *thd, plugin_ref ptr)
{
  LEX *lex= thd ? thd->lex : 0;
  plugin_ref rc;
  DBUG_ENTER("plugin_lock");

#ifdef DBUG_OFF
  /*
    In optimized builds we don't do reference counting for built-in
    (plugin->plugin_dl == 0) plugins.

    Note that we access plugin->plugin_dl outside of LOCK_plugin, and for
    dynamic plugins a 'plugin' could correspond to plugin that was unloaded
    meanwhile!  But because st_plugin_int is always allocated on
    plugin_mem_root, the pointer can never be invalid - the memory is never
    freed.
    Of course, the memory that 'plugin' points to can be overwritten by
    another plugin being loaded, but plugin->plugin_dl can never change
    from zero to non-zero or vice versa.
    That is, it's always safe to check for plugin->plugin_dl==0 even
    without a mutex.
  */
  if (! plugin_dlib(ptr))
  {
    plugin_ref_to_int(ptr)->locks_total++;
    DBUG_RETURN(ptr);
  }
#endif
  mysql_mutex_lock(&LOCK_plugin);
  plugin_ref_to_int(ptr)->locks_total++;
  rc= intern_plugin_lock(lex, ptr);
  mysql_mutex_unlock(&LOCK_plugin);
  DBUG_RETURN(rc);
}


plugin_ref plugin_lock_by_name(THD *thd, const LEX_STRING *name, int type)
{
  LEX *lex= thd ? thd->lex : 0;
  plugin_ref rc= NULL;
  st_plugin_int *plugin;
  DBUG_ENTER("plugin_lock_by_name");
  mysql_mutex_lock(&LOCK_plugin);
  if ((plugin= plugin_find_internal(name, type)))
    rc= intern_plugin_lock(lex, plugin_int_to_ref(plugin));
  mysql_mutex_unlock(&LOCK_plugin);
  DBUG_RETURN(rc);
}


static st_plugin_int *plugin_insert_or_reuse(struct st_plugin_int *plugin)
{
  uint i;
  struct st_plugin_int *tmp;
  DBUG_ENTER("plugin_insert_or_reuse");
  for (i= 0; i < plugin_array.elements; i++)
  {
    tmp= *dynamic_element(&plugin_array, i, struct st_plugin_int **);
    if (tmp->state == PLUGIN_IS_FREED)
    {
      memcpy(tmp, plugin, sizeof(struct st_plugin_int));
      DBUG_RETURN(tmp);
    }
  }
  if (insert_dynamic(&plugin_array, (uchar*)&plugin))
    DBUG_RETURN(0);
  tmp= *dynamic_element(&plugin_array, plugin_array.elements - 1,
                        struct st_plugin_int **)=
       (struct st_plugin_int *) memdup_root(&plugin_mem_root, (uchar*)plugin,
                                            sizeof(struct st_plugin_int));
  DBUG_RETURN(tmp);
}


/*
  NOTE
    Requires that a write-lock is held on LOCK_system_variables_hash
*/
static bool plugin_add(MEM_ROOT *tmp_root,
                       const LEX_STRING *name, LEX_STRING *dl, int report)
{
  struct st_plugin_int tmp, *maybe_dupe;
  struct st_maria_plugin *plugin;
  uint oks= 0, errs= 0, dupes= 0;
  DBUG_ENTER("plugin_add");
  DBUG_PRINT("enter", ("name: %s  dl: %s", name->str, dl->str));

  if (name->str && plugin_find_internal(name, MYSQL_ANY_PLUGIN))
  {
    report_error(report, ER_PLUGIN_INSTALLED, name->str);
    DBUG_RETURN(TRUE);
  }
  /* Clear the whole struct to catch future extensions. */
  bzero((char*) &tmp, sizeof(tmp));
  fix_dl_name(tmp_root, dl);
  if (! (tmp.plugin_dl= plugin_dl_add(dl, report)))
    DBUG_RETURN(TRUE);
  /* Find plugin by name */
  for (plugin= tmp.plugin_dl->plugins; plugin->info; plugin++)
  {
    tmp.name.str= (char *)plugin->name;
    tmp.name.length= strlen(plugin->name);

    if (plugin->type < 0 || plugin->type >= MYSQL_MAX_PLUGIN_TYPE_NUM)
      continue; // invalid plugin type

    if (plugin->type == MYSQL_UDF_PLUGIN ||
        (plugin->type == MariaDB_PASSWORD_VALIDATION_PLUGIN &&
         tmp.plugin_dl->mariaversion == 0))
      continue; // unsupported plugin type

    if (name->str && my_strnncoll(system_charset_info,
                                  (const uchar *)name->str, name->length,
                                  (const uchar *)tmp.name.str, tmp.name.length))
      continue; // plugin name doesn't match

    if (!name->str &&
        (maybe_dupe= plugin_find_internal(&tmp.name, MYSQL_ANY_PLUGIN)))
    {
      if (plugin->name != maybe_dupe->plugin->name)
      {
        report_error(report, ER_UDF_EXISTS, plugin->name);
        DBUG_RETURN(TRUE);
      }
      dupes++;
      continue; // already installed
    }
    struct st_plugin_int *tmp_plugin_ptr;
    if (*(int*)plugin->info <
        min_plugin_info_interface_version[plugin->type] ||
        ((*(int*)plugin->info) >> 8) >
        (cur_plugin_info_interface_version[plugin->type] >> 8))
    {
      char buf[256];
      strxnmov(buf, sizeof(buf) - 1, "API version for ",
               plugin_type_names[plugin->type].str,
               " plugin ", tmp.name.str,
               " not supported by this version of the server", NullS);
      report_error(report, ER_CANT_OPEN_LIBRARY, dl->str, ENOEXEC, buf);
      goto err;
    }
    if (plugin_maturity_map[plugin->maturity] < plugin_maturity)
    {
      char buf[256];
      strxnmov(buf, sizeof(buf) - 1, "Loading of ",
               plugin_maturity_names[plugin->maturity],
               " plugin ", tmp.name.str,
               " is prohibited by --plugin-maturity=",
               plugin_maturity_names[plugin_maturity],
               NullS);
      report_error(report, ER_CANT_OPEN_LIBRARY, dl->str, EPERM, buf);
      goto err;
    }
    tmp.plugin= plugin;
    tmp.ref_count= 0;
    tmp.state= PLUGIN_IS_UNINITIALIZED;
    tmp.load_option= PLUGIN_ON;

    if (!(tmp_plugin_ptr= plugin_insert_or_reuse(&tmp)))
      goto err;
    plugin_array_version++;
    if (my_hash_insert(&plugin_hash[plugin->type], (uchar*)tmp_plugin_ptr))
      tmp_plugin_ptr->state= PLUGIN_IS_FREED;
    init_alloc_root(&tmp_plugin_ptr->mem_root, 4096, 4096, MYF(0));

    if (name->str)
      DBUG_RETURN(FALSE); // all done

    oks++;
    tmp.plugin_dl->ref_count++;
    continue; // otherwise - go on

err:
    errs++;
    if (name->str)
      break;
  }

  DBUG_ASSERT(!name->str || !dupes); // dupes is ONLY for name->str == 0

  if (errs == 0 && oks == 0 && !dupes) // no plugin was found
    report_error(report, ER_CANT_FIND_DL_ENTRY, name->str);

  plugin_dl_del(tmp.plugin_dl);
  DBUG_RETURN(errs > 0 || oks + dupes == 0);
}


static void plugin_deinitialize(struct st_plugin_int *plugin, bool ref_check)
{
  /*
    we don't want to hold the LOCK_plugin mutex as it may cause
    deinitialization to deadlock if plugins have worker threads
    with plugin locks
  */
  mysql_mutex_assert_not_owner(&LOCK_plugin);

  if (plugin->plugin->status_vars)
  {
    /*
      historical ndb behavior caused MySQL plugins to specify
      status var names in full, with the plugin name prefix.
      this was never fixed in MySQL.
      MariaDB fixes that but supports MySQL style too.
    */
    SHOW_VAR *show_vars= plugin->plugin->status_vars;
    SHOW_VAR tmp_array[2]= {
      {plugin->plugin->name, (char*)plugin->plugin->status_vars, SHOW_ARRAY},
      {0, 0, SHOW_UNDEF}
    };
    if (strncasecmp(show_vars->name, plugin->name.str, plugin->name.length))
      show_vars= tmp_array;

    remove_status_vars(show_vars);
  }

  if (plugin_type_deinitialize[plugin->plugin->type])
  {
    if ((*plugin_type_deinitialize[plugin->plugin->type])(plugin))
    {
      sql_print_error("Plugin '%s' of type %s failed deinitialization",
                      plugin->name.str, plugin_type_names[plugin->plugin->type].str);
    }
  }
  else if (plugin->plugin->deinit)
  {
    DBUG_PRINT("info", ("Deinitializing plugin: '%s'", plugin->name.str));
    if (plugin->plugin->deinit(plugin))
    {
      DBUG_PRINT("warning", ("Plugin '%s' deinit function returned error.",
                             plugin->name.str));
    }
  }
  plugin->state= PLUGIN_IS_UNINITIALIZED;

  if (ref_check && plugin->ref_count)
    sql_print_error("Plugin '%s' has ref_count=%d after deinitialization.",
                    plugin->name.str, plugin->ref_count);

  mysql_del_sys_var_chain(plugin->system_vars);
}

static void plugin_del(struct st_plugin_int *plugin)
{
  DBUG_ENTER("plugin_del");
  mysql_mutex_assert_owner(&LOCK_plugin);
  /* Free allocated strings before deleting the plugin. */
  plugin_vars_free_values(plugin->system_vars);
  restore_ptr_backup(plugin->nbackups, plugin->ptr_backup);
  if (plugin->plugin_dl)
  {
    my_hash_delete(&plugin_hash[plugin->plugin->type], (uchar*)plugin);
    plugin_dl_del(plugin->plugin_dl);
    plugin->state= PLUGIN_IS_FREED;
    plugin_array_version++;
    free_root(&plugin->mem_root, MYF(0));
  }
  else
    plugin->state= PLUGIN_IS_UNINITIALIZED;
  DBUG_VOID_RETURN;
}

static void reap_plugins(void)
{
  uint count;
  struct st_plugin_int *plugin, **reap, **list;

  mysql_mutex_assert_owner(&LOCK_plugin);

  if (!reap_needed)
    return;

  reap_needed= false;
  count= plugin_array.elements;
  reap= (struct st_plugin_int **)my_alloca(sizeof(plugin)*(count+1));
  *(reap++)= NULL;

  for (uint i=0; i < MYSQL_MAX_PLUGIN_TYPE_NUM; i++)
  {
    HASH *hash= plugin_hash + plugin_type_initialization_order[i];
    for (uint j= 0; j < hash->records; j++)
    {
      plugin= (struct st_plugin_int *) my_hash_element(hash, j);
      if (plugin->state == PLUGIN_IS_DELETED && !plugin->ref_count)
      {
        /* change the status flag to prevent reaping by another thread */
        plugin->state= PLUGIN_IS_DYING;
        *(reap++)= plugin;
      }
    }
  }

  mysql_mutex_unlock(&LOCK_plugin);

  list= reap;
  while ((plugin= *(--list)))
      plugin_deinitialize(plugin, true);

  mysql_mutex_lock(&LOCK_plugin);

  while ((plugin= *(--reap)))
    plugin_del(plugin);

  my_afree(reap);
}

static void intern_plugin_unlock(LEX *lex, plugin_ref plugin)
{
  int i;
  st_plugin_int *pi;
  DBUG_ENTER("intern_plugin_unlock");

  mysql_mutex_assert_owner(&LOCK_plugin);

  if (!plugin)
    DBUG_VOID_RETURN;

  pi= plugin_ref_to_int(plugin);

#ifdef DBUG_OFF
  if (!pi->plugin_dl)
    DBUG_VOID_RETURN;
#else
  my_free(plugin);
#endif

  if (lex)
  {
    /*
      Remove one instance of this plugin from the use list.
      We are searching backwards so that plugins locked last
      could be unlocked faster - optimizing for LIFO semantics.
    */
    for (i= lex->plugins.elements - 1; i >= 0; i--)
      if (plugin == *dynamic_element(&lex->plugins, i, plugin_ref*))
      {
        delete_dynamic_element(&lex->plugins, i);
        break;
      }
    DBUG_ASSERT(i >= 0);
  }

  DBUG_ASSERT(pi->ref_count);
  pi->ref_count--;

  DBUG_PRINT("lock",("thd: 0x%lx  plugin: \"%s\" UNLOCK ref_count: %d",
                     (long) current_thd, pi->name.str, pi->ref_count));

  if (pi->state == PLUGIN_IS_DELETED && !pi->ref_count)
    reap_needed= true;

  DBUG_VOID_RETURN;
}


void plugin_unlock(THD *thd, plugin_ref plugin)
{
  LEX *lex= thd ? thd->lex : 0;
  DBUG_ENTER("plugin_unlock");
  if (!plugin)
    DBUG_VOID_RETURN;
#ifdef DBUG_OFF
  /* built-in plugins don't need ref counting */
  if (!plugin_dlib(plugin))
    DBUG_VOID_RETURN;
#endif
  mysql_mutex_lock(&LOCK_plugin);
  intern_plugin_unlock(lex, plugin);
  reap_plugins();
  mysql_mutex_unlock(&LOCK_plugin);
  DBUG_VOID_RETURN;
}


void plugin_unlock_list(THD *thd, plugin_ref *list, uint count)
{
  LEX *lex= thd ? thd->lex : 0;
  DBUG_ENTER("plugin_unlock_list");
  if (count == 0)
    DBUG_VOID_RETURN;

  DBUG_ASSERT(list);
  mysql_mutex_lock(&LOCK_plugin);
  while (count--)
    intern_plugin_unlock(lex, *list++);
  reap_plugins();
  mysql_mutex_unlock(&LOCK_plugin);
  DBUG_VOID_RETURN;
}


static int plugin_initialize(MEM_ROOT *tmp_root, struct st_plugin_int *plugin,
                             int *argc, char **argv, bool options_only)
{
  int ret= 1;
  DBUG_ENTER("plugin_initialize");

  mysql_mutex_assert_owner(&LOCK_plugin);
  uint state= plugin->state;
  DBUG_ASSERT(state == PLUGIN_IS_UNINITIALIZED);

  mysql_mutex_unlock(&LOCK_plugin);

  mysql_rwlock_wrlock(&LOCK_system_variables_hash);
  if (test_plugin_options(tmp_root, plugin, argc, argv))
    state= PLUGIN_IS_DISABLED;
  mysql_rwlock_unlock(&LOCK_system_variables_hash);

  if (options_only || state == PLUGIN_IS_DISABLED)
  {
    ret= 0;
    state= PLUGIN_IS_DISABLED;
    goto err;
  }

  if (plugin_type_initialize[plugin->plugin->type])
  {
    if ((*plugin_type_initialize[plugin->plugin->type])(plugin))
    {
      sql_print_error("Plugin '%s' registration as a %s failed.",
                      plugin->name.str, plugin_type_names[plugin->plugin->type].str);
      goto err;
    }
  }
  else if (plugin->plugin->init)
  {
    if (plugin->plugin->init(plugin))
    {
      sql_print_error("Plugin '%s' init function returned error.",
                      plugin->name.str);
      goto err;
    }
  }
  state= PLUGIN_IS_READY; // plugin->init() succeeded

  if (plugin->plugin->status_vars)
  {
    /*
      historical ndb behavior caused MySQL plugins to specify
      status var names in full, with the plugin name prefix.
      this was never fixed in MySQL.
      MariaDB fixes that but supports MySQL style too.
    */
    SHOW_VAR *show_vars= plugin->plugin->status_vars;
    SHOW_VAR tmp_array[2]= {
      {plugin->plugin->name, (char*)plugin->plugin->status_vars, SHOW_ARRAY},
      {0, 0, SHOW_UNDEF}
    };
    if (strncasecmp(show_vars->name, plugin->name.str, plugin->name.length))
      show_vars= tmp_array;

    if (add_status_vars(show_vars))
      goto err;
  }

  ret= 0;

err:
  if (ret)
    mysql_del_sys_var_chain(plugin->system_vars);

  mysql_mutex_lock(&LOCK_plugin);
  plugin->state= state;

  DBUG_RETURN(ret);
}


extern "C" uchar *get_plugin_hash_key(const uchar *, size_t *, my_bool);
extern "C" uchar *get_bookmark_hash_key(const uchar *, size_t *, my_bool);


uchar *get_plugin_hash_key(const uchar *buff, size_t *length,
                           my_bool not_used __attribute__((unused)))
{
  struct st_plugin_int *plugin= (st_plugin_int *)buff;
  *length= (uint)plugin->name.length;
  return((uchar *)plugin->name.str);
}


uchar *get_bookmark_hash_key(const uchar *buff, size_t *length,
                             my_bool not_used __attribute__((unused)))
{
  struct st_bookmark *var= (st_bookmark *)buff;
  *length= var->name_len + 1;
  return (uchar*) var->key;
}

static inline void convert_dash_to_underscore(char *str, int len)
{
  for (char *p= str; p <= str+len; p++)
    if (*p == '-')
      *p= '_';
}

static inline void convert_underscore_to_dash(char *str, int len)
{
  for (char *p= str; p <= str+len; p++)
    if (*p == '_')
      *p= '-';
}

#ifdef HAVE_PSI_INTERFACE
static PSI_mutex_key key_LOCK_plugin;

static PSI_mutex_info all_plugin_mutexes[]=
{
  { &key_LOCK_plugin, "LOCK_plugin", PSI_FLAG_GLOBAL}
};

static void init_plugin_psi_keys(void)
{
  const char* category= "sql";
  int count;

  if (PSI_server == NULL)
    return;

  count= array_elements(all_plugin_mutexes);
  PSI_server->register_mutex(category, all_plugin_mutexes, count);
}
#endif /* HAVE_PSI_INTERFACE */

/*
  The logic is that we first load and initialize all compiled in plugins.
  From there we load up the dynamic types (assuming we have not been told to
  skip this part).

  Finally we initialize everything, aka the dynamic that have yet to initialize.
*/
int plugin_init(int *argc, char **argv, int flags)
{
  uint i;
  struct st_maria_plugin **builtins;
  struct st_maria_plugin *plugin;
  struct st_plugin_int tmp, *plugin_ptr, **reap;
  MEM_ROOT tmp_root;
  bool reaped_mandatory_plugin= false;
  bool mandatory= true;
  LEX_STRING MyISAM= { C_STRING_WITH_LEN("MyISAM") };
  DBUG_ENTER("plugin_init");

  if (initialized)
    DBUG_RETURN(0);

  dlopen_count =0;

#ifdef HAVE_PSI_INTERFACE
  init_plugin_psi_keys();
#endif

  init_alloc_root(&plugin_mem_root, 4096, 4096, MYF(0));
  init_alloc_root(&plugin_vars_mem_root, 4096, 4096, MYF(0));
  init_alloc_root(&tmp_root, 4096, 4096, MYF(0));

  if (my_hash_init(&bookmark_hash, &my_charset_bin, 16, 0, 0,
                   get_bookmark_hash_key, NULL, HASH_UNIQUE))
      goto err;


  mysql_mutex_init(key_LOCK_plugin, &LOCK_plugin, MY_MUTEX_INIT_FAST);

  if (my_init_dynamic_array(&plugin_dl_array,
                            sizeof(struct st_plugin_dl *), 16, 16, MYF(0)) ||
      my_init_dynamic_array(&plugin_array,
                            sizeof(struct st_plugin_int *), 16, 16, MYF(0)))
    goto err;

  for (i= 0; i < MYSQL_MAX_PLUGIN_TYPE_NUM; i++)
  {
    if (my_hash_init(&plugin_hash[i], system_charset_info, 16, 0, 0,
                     get_plugin_hash_key, NULL, HASH_UNIQUE))
      goto err;
  }

  /* prepare debug_sync service */
  DBUG_ASSERT(strcmp(list_of_services[4].name, "debug_sync_service") == 0);
  list_of_services[4].service= *(void**)&debug_sync_C_callback_ptr;

  /* prepare encryption_keys service */
  finalize_encryption_plugin(0);

  mysql_mutex_lock(&LOCK_plugin);

  initialized= 1;

  /*
    First we register builtin plugins
  */
  if (global_system_variables.log_warnings >= 9)
    sql_print_information("Initializing built-in plugins");

  for (builtins= mysql_mandatory_plugins; *builtins || mandatory; builtins++)
  {
    if (!*builtins)
    {
      builtins= mysql_optional_plugins;
      mandatory= false;
      if (!*builtins)
        break;
    }
    for (plugin= *builtins; plugin->info; plugin++)
    {
      if (opt_ignore_builtin_innodb &&
          !my_strnncoll(&my_charset_latin1, (const uchar*) plugin->name,
                        6, (const uchar*) "InnoDB", 6))
        continue;

      bzero(&tmp, sizeof(tmp));
      tmp.plugin= plugin;
      tmp.name.str= (char *)plugin->name;
      tmp.name.length= strlen(plugin->name);
      tmp.state= 0;
      tmp.load_option= mandatory ? PLUGIN_FORCE : PLUGIN_ON;

      for (i=0; i < array_elements(override_plugin_load_policy); i++)
      {
        if (!my_strcasecmp(&my_charset_latin1, plugin->name,
                           override_plugin_load_policy[i].plugin_name))
        {
          tmp.load_option= override_plugin_load_policy[i].override;
          break;
        }
      }

      free_root(&tmp_root, MYF(MY_MARK_BLOCKS_FREE));
      tmp.state= PLUGIN_IS_UNINITIALIZED;
      if (register_builtin(plugin, &tmp, &plugin_ptr))
        goto err_unlock;
    }
  }

  /* First, we initialize only MyISAM - that should always succeed */
  plugin_ptr= plugin_find_internal(&MyISAM, MYSQL_STORAGE_ENGINE_PLUGIN);
  DBUG_ASSERT(plugin_ptr);
  DBUG_ASSERT(plugin_ptr->load_option == PLUGIN_FORCE);

  if (plugin_initialize(&tmp_root, plugin_ptr, argc, argv, false))
    goto err_unlock;

  /*
    set the global default storage engine variable so that it will
    not be null in any child thread.
  */
  global_system_variables.table_plugin=
    intern_plugin_lock(NULL, plugin_int_to_ref(plugin_ptr));
  DBUG_ASSERT(plugin_ptr->ref_count == 1);

  mysql_mutex_unlock(&LOCK_plugin);

  /* Register (not initialize!) all dynamic plugins */
  if (!(flags & PLUGIN_INIT_SKIP_DYNAMIC_LOADING))
  {
    I_List_iterator<i_string> iter(opt_plugin_load_list);
    i_string *item;
    if (global_system_variables.log_warnings >= 9)
      sql_print_information("Initializing plugins specified on the command line");
    while (NULL != (item= iter++))
      plugin_load_list(&tmp_root, item->ptr);

    if (!(flags & PLUGIN_INIT_SKIP_PLUGIN_TABLE))
    {
      char path[FN_REFLEN + 1];
      build_table_filename(path, sizeof(path) - 1, "mysql", "plugin", reg_ext, 0);
      enum legacy_db_type db_type;
      frm_type_enum frm_type= dd_frm_type(NULL, path, &db_type);
      /* if mysql.plugin table is MyISAM - load it right away */
      if (frm_type == FRMTYPE_TABLE && db_type == DB_TYPE_MYISAM)
      {
        plugin_load(&tmp_root);
        flags|= PLUGIN_INIT_SKIP_PLUGIN_TABLE;
      }
    }
  }

  /*
    Now we initialize all remaining plugins
  */

  mysql_mutex_lock(&LOCK_plugin);
  reap= (st_plugin_int **) my_alloca((plugin_array.elements+1) * sizeof(void*));
  *(reap++)= NULL;

  for(;;)
  {
    for (i=0; i < MYSQL_MAX_PLUGIN_TYPE_NUM; i++)
    {
      HASH *hash= plugin_hash + plugin_type_initialization_order[i];
      for (uint idx= 0; idx < hash->records; idx++)
      {
        plugin_ptr= (struct st_plugin_int *) my_hash_element(hash, idx);
        if (plugin_ptr->state == PLUGIN_IS_UNINITIALIZED)
        {
          if (plugin_initialize(&tmp_root, plugin_ptr, argc, argv,
                                (flags & PLUGIN_INIT_SKIP_INITIALIZATION)))
          {
            plugin_ptr->state= PLUGIN_IS_DYING;
            *(reap++)= plugin_ptr;
          }
        }
      }
    }

    /* load and init plugins from the plugin table (unless done already) */
    if (flags & PLUGIN_INIT_SKIP_PLUGIN_TABLE)
      break;

    mysql_mutex_unlock(&LOCK_plugin);
    plugin_load(&tmp_root);
    flags|= PLUGIN_INIT_SKIP_PLUGIN_TABLE;
    mysql_mutex_lock(&LOCK_plugin);
  }

  /*
    Check if any plugins have to be reaped
  */
  while ((plugin_ptr= *(--reap)))
  {
    mysql_mutex_unlock(&LOCK_plugin);
    if (plugin_ptr->load_option == PLUGIN_FORCE ||
        plugin_ptr->load_option == PLUGIN_FORCE_PLUS_PERMANENT)
      reaped_mandatory_plugin= TRUE;
    plugin_deinitialize(plugin_ptr, true);
    mysql_mutex_lock(&LOCK_plugin);
    plugin_del(plugin_ptr);
  }

  mysql_mutex_unlock(&LOCK_plugin);
  my_afree(reap);
  if (reaped_mandatory_plugin)
    goto err;

  free_root(&tmp_root, MYF(0));

  DBUG_RETURN(0);

err_unlock:
  mysql_mutex_unlock(&LOCK_plugin);
err:
  free_root(&tmp_root, MYF(0));
  DBUG_RETURN(1);
}


static bool register_builtin(struct st_maria_plugin *plugin,
                             struct st_plugin_int *tmp,
                             struct st_plugin_int **ptr)
{
  DBUG_ENTER("register_builtin");
  tmp->ref_count= 0;
  tmp->plugin_dl= 0;

  if (insert_dynamic(&plugin_array, (uchar*)&tmp))
    DBUG_RETURN(1);

  *ptr= *dynamic_element(&plugin_array, plugin_array.elements - 1,
                         struct st_plugin_int **)=
        (struct st_plugin_int *) memdup_root(&plugin_mem_root, (uchar*)tmp,
                                             sizeof(struct st_plugin_int));

  if (my_hash_insert(&plugin_hash[plugin->type],(uchar*) *ptr))
    DBUG_RETURN(1);

  DBUG_RETURN(0);
}


/*
  called only by plugin_init()
*/
static void plugin_load(MEM_ROOT *tmp_root)
{
  TABLE_LIST tables;
  TABLE *table;
  READ_RECORD read_record_info;
  int error;
  THD *new_thd= new THD;
  bool result;
  DBUG_ENTER("plugin_load");

  if (global_system_variables.log_warnings >= 9)
    sql_print_information("Initializing installed plugins");

  new_thd->thread_stack= (char*) &tables;
  new_thd->store_globals();
  new_thd->db= my_strdup("mysql", MYF(0));
  new_thd->db_length= 5;
  bzero((char*) &new_thd->net, sizeof(new_thd->net));
  tables.init_one_table(STRING_WITH_LEN("mysql"), STRING_WITH_LEN("plugin"),
                        "plugin", TL_READ);
  tables.open_strategy= TABLE_LIST::OPEN_NORMAL;

  result= open_and_lock_tables(new_thd, &tables, FALSE, MYSQL_LOCK_IGNORE_TIMEOUT);

  table= tables.table;
  if (result)
  {
    DBUG_PRINT("error",("Can't open plugin table"));
    if (!opt_help)
      sql_print_error("Could not open mysql.plugin table. "
                      "Some plugins may be not loaded");
    else
      sql_print_warning("Could not open mysql.plugin table. "
                        "Some options may be missing from the help text");
    goto end;
  }

  if (init_read_record(&read_record_info, new_thd, table, NULL, 1, 0, FALSE))
  {
    sql_print_error("Could not initialize init_read_record; Plugins not "
                    "loaded");
    goto end;
  }
  table->use_all_columns();
  while (!(error= read_record_info.read_record(&read_record_info)))
  {
    DBUG_PRINT("info", ("init plugin record"));
    String str_name, str_dl;
    get_field(tmp_root, table->field[0], &str_name);
    get_field(tmp_root, table->field[1], &str_dl);

    LEX_STRING name= {(char *)str_name.ptr(), str_name.length()};
    LEX_STRING dl= {(char *)str_dl.ptr(), str_dl.length()};

    /*
      there're no other threads running yet, so we don't need a mutex.
      but plugin_add() before is designed to work in multi-threaded
      environment, and it uses mysql_mutex_assert_owner(), so we lock
      the mutex here to satisfy the assert
    */
    mysql_mutex_lock(&LOCK_plugin);
    plugin_add(tmp_root, &name, &dl, REPORT_TO_LOG);
    free_root(tmp_root, MYF(MY_MARK_BLOCKS_FREE));
    mysql_mutex_unlock(&LOCK_plugin);
  }
  if (error > 0)
    sql_print_error(ER_THD(new_thd, ER_GET_ERRNO), my_errno,
                           table->file->table_type());
  end_read_record(&read_record_info);
  table->m_needs_reopen= TRUE;                  // Force close to free memory
  close_mysql_tables(new_thd);
end:
  delete new_thd;
  DBUG_VOID_RETURN;
}


/*
  called only by plugin_init()
*/
static bool plugin_load_list(MEM_ROOT *tmp_root, const char *list)
{
  char buffer[FN_REFLEN];
  LEX_STRING name= {buffer, 0}, dl= {NULL, 0}, *str= &name;
  char *p= buffer;
  DBUG_ENTER("plugin_load_list");
  while (list)
  {
    if (p == buffer + sizeof(buffer) - 1)
    {
      sql_print_error("plugin-load parameter too long");
      DBUG_RETURN(TRUE);
    }

    switch ((*(p++)= *(list++))) {
    case '\0':
      list= NULL; /* terminate the loop */
      /* fall through */
#ifndef __WIN__
    case ':':     /* can't use this as delimiter as it may be drive letter */
#endif
    case ';':
      str->str[str->length]= '\0';
      if (str == &name)  // load all plugins in named module
      {
        if (!name.length)
        {
          p--;    /* reset pointer */
          continue;
        }

        dl= name;
        mysql_mutex_lock(&LOCK_plugin);
        free_root(tmp_root, MYF(MY_MARK_BLOCKS_FREE));
        name.str= 0; // load everything
        if (plugin_add(tmp_root, &name, &dl, REPORT_TO_LOG))
          goto error;
      }
      else
      {
        free_root(tmp_root, MYF(MY_MARK_BLOCKS_FREE));
        mysql_mutex_lock(&LOCK_plugin);
        if (plugin_add(tmp_root, &name, &dl, REPORT_TO_LOG))
          goto error;
      }
      mysql_mutex_unlock(&LOCK_plugin);
      name.length= dl.length= 0;
      dl.str= NULL; name.str= p= buffer;
      str= &name;
      continue;
    case '=':
    case '#':
      if (str == &name)
      {
        name.str[name.length]= '\0';
        str= &dl;
        str->str= p;
        continue;
      }
    default:
      str->length++;
      continue;
    }
  }
  DBUG_RETURN(FALSE);
error:
  mysql_mutex_unlock(&LOCK_plugin);
  if (name.str)
    sql_print_error("Couldn't load plugin '%s' from '%s'.",
                    name.str, dl.str);
  else
    sql_print_error("Couldn't load plugins from '%s'.", dl.str);
  DBUG_RETURN(TRUE);
}


void plugin_shutdown(void)
{
  uint i, count= plugin_array.elements;
  struct st_plugin_int **plugins, *plugin;
  struct st_plugin_dl **dl;
  DBUG_ENTER("plugin_shutdown");

  if (initialized)
  {
    mysql_mutex_lock(&LOCK_plugin);

    reap_needed= true;

    /*
      We want to shut down plugins in a reasonable order, this will
      become important when we have plugins which depend upon each other.
      Circular references cannot be reaped so they are forced afterwards.
      TODO: Have an additional step here to notify all active plugins that
      shutdown is requested to allow plugins to deinitialize in parallel.
    */
    while (reap_needed && (count= plugin_array.elements))
    {
      reap_plugins();
      for (i= 0; i < count; i++)
      {
        plugin= *dynamic_element(&plugin_array, i, struct st_plugin_int **);
        if (plugin->state == PLUGIN_IS_READY)
        {
          plugin->state= PLUGIN_IS_DELETED;
          reap_needed= true;
        }
      }
      if (!reap_needed)
      {
        /*
          release any plugin references held.
        */
        unlock_variables(NULL, &global_system_variables);
        unlock_variables(NULL, &max_system_variables);
      }
    }

    plugins= (struct st_plugin_int **) my_alloca(sizeof(void*) * (count+1));

    /*
      If we have any plugins which did not die cleanly, we force shutdown
    */
    for (i= 0; i < count; i++)
    {
      plugins[i]= *dynamic_element(&plugin_array, i, struct st_plugin_int **);
      /* change the state to ensure no reaping races */
      if (plugins[i]->state == PLUGIN_IS_DELETED)
        plugins[i]->state= PLUGIN_IS_DYING;
    }
    mysql_mutex_unlock(&LOCK_plugin);

    /*
      We loop through all plugins and call deinit() if they have one.
    */
    for (i= 0; i < count; i++)
      if (!(plugins[i]->state & (PLUGIN_IS_UNINITIALIZED | PLUGIN_IS_FREED |
                                 PLUGIN_IS_DISABLED)))
      {
        /*
          We are forcing deinit on plugins so we don't want to do a ref_count
          check until we have processed all the plugins.
        */
        plugin_deinitialize(plugins[i], false);
      }

    /*
      It's perfectly safe not to lock LOCK_plugin, as there're no
      concurrent threads anymore. But some functions called from here
      use mysql_mutex_assert_owner(), so we lock the mutex to satisfy it
    */
    mysql_mutex_lock(&LOCK_plugin);

    /*
      We defer checking ref_counts until after all plugins are deinitialized
      as some may have worker threads holding on to plugin references.
    */
    for (i= 0; i < count; i++)
    {
      if (plugins[i]->ref_count)
        sql_print_error("Plugin '%s' has ref_count=%d after shutdown.",
                        plugins[i]->name.str, plugins[i]->ref_count);
      if (plugins[i]->state & PLUGIN_IS_UNINITIALIZED ||
          plugins[i]->state & PLUGIN_IS_DISABLED)
        plugin_del(plugins[i]);
    }

    /*
      Now we can deallocate all memory.
    */

    cleanup_variables(&global_system_variables);
    cleanup_variables(&max_system_variables);
    mysql_mutex_unlock(&LOCK_plugin);

    initialized= 0;
    mysql_mutex_destroy(&LOCK_plugin);

    my_afree(plugins);
  }

  /* Dispose of the memory */

  for (i= 0; i < MYSQL_MAX_PLUGIN_TYPE_NUM; i++)
    my_hash_free(&plugin_hash[i]);
  delete_dynamic(&plugin_array);

  count= plugin_dl_array.elements;
  dl= (struct st_plugin_dl **)my_alloca(sizeof(void*) * count);
  for (i= 0; i < count; i++)
    dl[i]= *dynamic_element(&plugin_dl_array, i, struct st_plugin_dl **);
  for (i= 0; i < plugin_dl_array.elements; i++)
    free_plugin_mem(dl[i]);
  my_afree(dl);
  delete_dynamic(&plugin_dl_array);

  my_hash_free(&bookmark_hash);
  free_root(&plugin_mem_root, MYF(0));
  free_root(&plugin_vars_mem_root, MYF(0));

  global_variables_dynamic_size= 0;

  DBUG_VOID_RETURN;
}

/**
  complete plugin installation (after plugin_add).

  That is, initialize it, and update mysql.plugin table
*/
static bool finalize_install(THD *thd, TABLE *table, const LEX_STRING *name,
                             int *argc, char **argv)
{
  struct st_plugin_int *tmp= plugin_find_internal(name, MYSQL_ANY_PLUGIN);
  int error;
  DBUG_ASSERT(tmp);
  mysql_mutex_assert_owner(&LOCK_plugin); // because of tmp->state

  if (tmp->state != PLUGIN_IS_UNINITIALIZED)
  {
    /* already installed */
    return 0;
  }
  else
  {
    if (plugin_initialize(thd->mem_root, tmp, argc, argv, false))
    {
      report_error(REPORT_TO_USER, ER_CANT_INITIALIZE_UDF, name->str,
                   "Plugin initialization function failed.");
      tmp->state= PLUGIN_IS_DELETED;
      return 1;
    }
  }
  if (tmp->state == PLUGIN_IS_DISABLED)
  {
    if (global_system_variables.log_warnings)
      push_warning_printf(thd, Sql_condition::WARN_LEVEL_WARN,
                          ER_CANT_INITIALIZE_UDF,
                          ER_THD(thd, ER_CANT_INITIALIZE_UDF),
                          name->str, "Plugin is disabled");
  }

  /*
    We do not replicate the INSTALL PLUGIN statement. Disable binlogging
    of the insert into the plugin table, so that it is not replicated in
    row based mode.
  */
  tmp_disable_binlog(thd);
  table->use_all_columns();
  restore_record(table, s->default_values);
  table->field[0]->store(name->str, name->length, system_charset_info);
  table->field[1]->store(tmp->plugin_dl->dl.str, tmp->plugin_dl->dl.length,
                         files_charset_info);
  error= table->file->ha_write_row(table->record[0]);
  reenable_binlog(thd);
  if (error)
  {
    table->file->print_error(error, MYF(0));
    tmp->state= PLUGIN_IS_DELETED;
    return 1;
  }
  return 0;
}

bool mysql_install_plugin(THD *thd, const LEX_STRING *name,
                          const LEX_STRING *dl_arg)
{
  TABLE_LIST tables;
  TABLE *table;
  LEX_STRING dl= *dl_arg;
  bool error;
  int argc=orig_argc;
  char **argv=orig_argv;
  DBUG_ENTER("mysql_install_plugin");

  tables.init_one_table("mysql", 5, "plugin", 6, "plugin", TL_WRITE);
  if (!opt_noacl && check_table_access(thd, INSERT_ACL, &tables, FALSE, 1, FALSE))
    DBUG_RETURN(TRUE);

  /* need to open before acquiring LOCK_plugin or it will deadlock */
  if (! (table = open_ltable(thd, &tables, TL_WRITE,
                             MYSQL_LOCK_IGNORE_TIMEOUT)))
    DBUG_RETURN(TRUE);

  if (my_load_defaults(MYSQL_CONFIG_NAME, load_default_groups, &argc, &argv, NULL))
  {
    report_error(REPORT_TO_USER, ER_PLUGIN_IS_NOT_LOADED, name->str);
    DBUG_RETURN(TRUE);
  }

  /*
    Pre-acquire audit plugins for events that may potentially occur
    during [UN]INSTALL PLUGIN.

    When audit event is triggered, audit subsystem acquires interested
    plugins by walking through plugin list. Evidently plugin list
    iterator protects plugin list by acquiring LOCK_plugin, see
    plugin_foreach_with_mask().

    On the other hand [UN]INSTALL PLUGIN is acquiring LOCK_plugin
    rather for a long time.

    When audit event is triggered during [UN]INSTALL PLUGIN, plugin
    list iterator acquires the same lock (within the same thread)
    second time.

    This hack should be removed when LOCK_plugin is fixed so it
    protects only what it supposed to protect.

    See also mysql_uninstall_plugin() and initialize_audit_plugin()
  */
  unsigned long event_class_mask[MYSQL_AUDIT_CLASS_MASK_SIZE] =
  { MYSQL_AUDIT_GENERAL_CLASSMASK };
  mysql_audit_acquire_plugins(thd, event_class_mask);

  mysql_mutex_lock(&LOCK_plugin);
  error= plugin_add(thd->mem_root, name, &dl, REPORT_TO_USER);
  if (error)
    goto err;

  if (name->str)
    error= finalize_install(thd, table, name, &argc, argv);
  else
  {
    st_plugin_dl *plugin_dl= plugin_dl_find(&dl);
    struct st_maria_plugin *plugin;
    for (plugin= plugin_dl->plugins; plugin->info; plugin++)
    {
      LEX_STRING str= { const_cast<char*>(plugin->name), strlen(plugin->name) };
      error|= finalize_install(thd, table, &str, &argc, argv);
    }
  }

  if (error)
  {
    reap_needed= true;
    reap_plugins();
  }
err:
  mysql_mutex_unlock(&LOCK_plugin);
  if (argv)
    free_defaults(argv);
  DBUG_RETURN(error);
}


static bool do_uninstall(THD *thd, TABLE *table, const LEX_STRING *name)
{
  struct st_plugin_int *plugin;
  mysql_mutex_assert_owner(&LOCK_plugin);

  if (!(plugin= plugin_find_internal(name, MYSQL_ANY_PLUGIN)) ||
      plugin->state & (PLUGIN_IS_UNINITIALIZED | PLUGIN_IS_DYING))
  {
    my_error(ER_SP_DOES_NOT_EXIST, MYF(0), "PLUGIN", name->str);
    return 1;
  }
  if (!plugin->plugin_dl)
  {
    my_error(ER_PLUGIN_DELETE_BUILTIN, MYF(0));
    return 1;
  }
  if (plugin->load_option == PLUGIN_FORCE_PLUS_PERMANENT)
  {
    my_error(ER_PLUGIN_IS_PERMANENT, MYF(0), name->str);
    return 1;
  }

  plugin->state= PLUGIN_IS_DELETED;
  if (plugin->ref_count)
    push_warning(thd, Sql_condition::WARN_LEVEL_WARN,
                 WARN_PLUGIN_BUSY, ER_THD(thd, WARN_PLUGIN_BUSY));
  else
    reap_needed= true;

  uchar user_key[MAX_KEY_LENGTH];
  table->use_all_columns();
  table->field[0]->store(name->str, name->length, system_charset_info);
  key_copy(user_key, table->record[0], table->key_info,
           table->key_info->key_length);
  if (! table->file->ha_index_read_idx_map(table->record[0], 0, user_key,
                                           HA_WHOLE_KEY, HA_READ_KEY_EXACT))
  {
    int error;
    /*
      We do not replicate the UNINSTALL PLUGIN statement. Disable binlogging
      of the delete from the plugin table, so that it is not replicated in
      row based mode.
    */
    tmp_disable_binlog(thd);
    error= table->file->ha_delete_row(table->record[0]);
    reenable_binlog(thd);
    if (error)
    {
      table->file->print_error(error, MYF(0));
      return 1;
    }
  }
  return 0;
}


bool mysql_uninstall_plugin(THD *thd, const LEX_STRING *name,
                            const LEX_STRING *dl_arg)
{
  TABLE *table;
  TABLE_LIST tables;
  LEX_STRING dl= *dl_arg;
  bool error= false;
  DBUG_ENTER("mysql_uninstall_plugin");

  tables.init_one_table("mysql", 5, "plugin", 6, "plugin", TL_WRITE);

  if (!opt_noacl && check_table_access(thd, DELETE_ACL, &tables, FALSE, 1, FALSE))
    DBUG_RETURN(TRUE);

  /* need to open before acquiring LOCK_plugin or it will deadlock */
  if (! (table= open_ltable(thd, &tables, TL_WRITE, MYSQL_LOCK_IGNORE_TIMEOUT)))
    DBUG_RETURN(TRUE);

  /*
    Pre-acquire audit plugins for events that may potentially occur
    during [UN]INSTALL PLUGIN.

    When audit event is triggered, audit subsystem acquires interested
    plugins by walking through plugin list. Evidently plugin list
    iterator protects plugin list by acquiring LOCK_plugin, see
    plugin_foreach_with_mask().

    On the other hand [UN]INSTALL PLUGIN is acquiring LOCK_plugin
    rather for a long time.

    When audit event is triggered during [UN]INSTALL PLUGIN, plugin
    list iterator acquires the same lock (within the same thread)
    second time.

    This hack should be removed when LOCK_plugin is fixed so it
    protects only what it supposed to protect.

    See also mysql_install_plugin() and initialize_audit_plugin()
  */
  unsigned long event_class_mask[MYSQL_AUDIT_CLASS_MASK_SIZE] =
  { MYSQL_AUDIT_GENERAL_CLASSMASK };
  mysql_audit_acquire_plugins(thd, event_class_mask);

  mysql_mutex_lock(&LOCK_plugin);

  if (name->str)
    error= do_uninstall(thd, table, name);
  else
  {
    fix_dl_name(thd->mem_root, &dl);
    st_plugin_dl *plugin_dl= plugin_dl_find(&dl);
    if (plugin_dl)
    {
      for (struct st_maria_plugin *plugin= plugin_dl->plugins;
           plugin->info; plugin++)
      {
        LEX_STRING str= { const_cast<char*>(plugin->name), strlen(plugin->name) };
        error|= do_uninstall(thd, table, &str);
      }
    }
    else
    {
      my_error(ER_SP_DOES_NOT_EXIST, MYF(0), "SONAME", dl.str);
      error= true;
    }
  }
  reap_plugins();

  mysql_mutex_unlock(&LOCK_plugin);
  DBUG_RETURN(error);
}


bool plugin_foreach_with_mask(THD *thd, plugin_foreach_func *func,
                       int type, uint state_mask, void *arg)
{
  uint idx, total;
  struct st_plugin_int *plugin, **plugins;
  int version=plugin_array_version;
  DBUG_ENTER("plugin_foreach_with_mask");

  if (!initialized)
    DBUG_RETURN(FALSE);

  state_mask= ~state_mask; // do it only once

  mysql_mutex_lock(&LOCK_plugin);
  total= type == MYSQL_ANY_PLUGIN ? plugin_array.elements
                                  : plugin_hash[type].records;
  /*
    Do the alloca out here in case we do have a working alloca:
        leaving the nested stack frame invalidates alloca allocation.
  */
  plugins=(struct st_plugin_int **)my_alloca(total*sizeof(plugin));
  if (type == MYSQL_ANY_PLUGIN)
  {
    for (idx= 0; idx < total; idx++)
    {
      plugin= *dynamic_element(&plugin_array, idx, struct st_plugin_int **);
      plugins[idx]= !(plugin->state & state_mask) ? plugin : NULL;
    }
  }
  else
  {
    HASH *hash= plugin_hash + type;
    for (idx= 0; idx < total; idx++)
    {
      plugin= (struct st_plugin_int *) my_hash_element(hash, idx);
      plugins[idx]= !(plugin->state & state_mask) ? plugin : NULL;
    }
  }
  mysql_mutex_unlock(&LOCK_plugin);

  for (idx= 0; idx < total; idx++)
  {
    if (unlikely(version != plugin_array_version))
    {
      mysql_mutex_lock(&LOCK_plugin);
      for (uint i=idx; i < total; i++)
        if (plugins[i] && plugins[i]->state & state_mask)
          plugins[i]=0;
      mysql_mutex_unlock(&LOCK_plugin);
    }
    plugin= plugins[idx];
    /* It will stop iterating on first engine error when "func" returns TRUE */
    if (plugin && func(thd, plugin_int_to_ref(plugin), arg))
        goto err;
  }

  my_afree(plugins);
  DBUG_RETURN(FALSE);
err:
  my_afree(plugins);
  DBUG_RETURN(TRUE);
}


static bool plugin_dl_foreach_internal(THD *thd, st_plugin_dl *plugin_dl,
                                       st_maria_plugin *plug,
                                       plugin_foreach_func *func, void *arg)
{
  for (; plug->name; plug++)
  {
    st_plugin_int tmp, *plugin;

    tmp.name.str= const_cast<char*>(plug->name);
    tmp.name.length= strlen(plug->name);
    tmp.plugin= plug;
    tmp.plugin_dl= plugin_dl;

    mysql_mutex_lock(&LOCK_plugin);
    if ((plugin= plugin_find_internal(&tmp.name, MYSQL_ANY_PLUGIN)) &&
        plugin->plugin == plug)

    {
      tmp.state= plugin->state;
      tmp.load_option= plugin->load_option;
    }
    else
    {
      tmp.state= PLUGIN_IS_FREED;
      tmp.load_option= PLUGIN_OFF;
    }
    mysql_mutex_unlock(&LOCK_plugin);

    plugin= &tmp;
    if (func(thd, plugin_int_to_ref(plugin), arg))
      return 1;
  }
  return 0;
}

bool plugin_dl_foreach(THD *thd, const LEX_STRING *dl,
                       plugin_foreach_func *func, void *arg)
{
  bool err= 0;

  if (dl)
  {
    mysql_mutex_lock(&LOCK_plugin);
    st_plugin_dl *plugin_dl= plugin_dl_add(dl, REPORT_TO_USER);
    mysql_mutex_unlock(&LOCK_plugin);

    if (!plugin_dl)
      return 1;

    err= plugin_dl_foreach_internal(thd, plugin_dl, plugin_dl->plugins,
                                    func, arg);

    mysql_mutex_lock(&LOCK_plugin);
    plugin_dl_del(plugin_dl);
    mysql_mutex_unlock(&LOCK_plugin);
  }
  else
  {
    struct st_maria_plugin **builtins;
    for (builtins= mysql_mandatory_plugins; !err && *builtins; builtins++)
      err= plugin_dl_foreach_internal(thd, 0, *builtins, func, arg);
    for (builtins= mysql_optional_plugins; !err && *builtins; builtins++)
      err= plugin_dl_foreach_internal(thd, 0, *builtins, func, arg);
  }
  return err;
}


/****************************************************************************
  Internal type declarations for variables support
****************************************************************************/

#undef MYSQL_SYSVAR_NAME
#define MYSQL_SYSVAR_NAME(name) name
#define PLUGIN_VAR_TYPEMASK 0x7f
#define BOOKMARK_MEMALLOC   0x80

static inline char plugin_var_bookmark_key(uint flags)
{
  return (flags & PLUGIN_VAR_TYPEMASK) |
         (flags & PLUGIN_VAR_MEMALLOC ? BOOKMARK_MEMALLOC : 0);
}

#define EXTRA_OPTIONS 3 /* options for: 'foo', 'plugin-foo' and NULL */

typedef DECLARE_MYSQL_SYSVAR_BASIC(sysvar_bool_t, my_bool);
typedef DECLARE_MYSQL_THDVAR_BASIC(thdvar_bool_t, my_bool);
typedef DECLARE_MYSQL_SYSVAR_BASIC(sysvar_str_t, char *);
typedef DECLARE_MYSQL_THDVAR_BASIC(thdvar_str_t, char *);

typedef DECLARE_MYSQL_SYSVAR_TYPELIB(sysvar_enum_t, unsigned long);
typedef DECLARE_MYSQL_THDVAR_TYPELIB(thdvar_enum_t, unsigned long);
typedef DECLARE_MYSQL_SYSVAR_TYPELIB(sysvar_set_t, ulonglong);
typedef DECLARE_MYSQL_THDVAR_TYPELIB(thdvar_set_t, ulonglong);

typedef DECLARE_MYSQL_SYSVAR_SIMPLE(sysvar_int_t, int);
typedef DECLARE_MYSQL_SYSVAR_SIMPLE(sysvar_long_t, long);
typedef DECLARE_MYSQL_SYSVAR_SIMPLE(sysvar_longlong_t, longlong);
typedef DECLARE_MYSQL_SYSVAR_SIMPLE(sysvar_uint_t, uint);
typedef DECLARE_MYSQL_SYSVAR_SIMPLE(sysvar_ulong_t, ulong);
typedef DECLARE_MYSQL_SYSVAR_SIMPLE(sysvar_ulonglong_t, ulonglong);
typedef DECLARE_MYSQL_SYSVAR_SIMPLE(sysvar_double_t, double);

typedef DECLARE_MYSQL_THDVAR_SIMPLE(thdvar_int_t, int);
typedef DECLARE_MYSQL_THDVAR_SIMPLE(thdvar_long_t, long);
typedef DECLARE_MYSQL_THDVAR_SIMPLE(thdvar_longlong_t, longlong);
typedef DECLARE_MYSQL_THDVAR_SIMPLE(thdvar_uint_t, uint);
typedef DECLARE_MYSQL_THDVAR_SIMPLE(thdvar_ulong_t, ulong);
typedef DECLARE_MYSQL_THDVAR_SIMPLE(thdvar_ulonglong_t, ulonglong);
typedef DECLARE_MYSQL_THDVAR_SIMPLE(thdvar_double_t, double);


/****************************************************************************
  default variable data check and update functions
****************************************************************************/

static int check_func_bool(THD *thd, struct st_mysql_sys_var *var,
                           void *save, st_mysql_value *value)
{
  char buff[STRING_BUFFER_USUAL_SIZE];
  const char *str;
  int result, length;
  long long tmp;

  if (value->value_type(value) == MYSQL_VALUE_TYPE_STRING)
  {
    length= sizeof(buff);
    if (!(str= value->val_str(value, buff, &length)) ||
        (result= find_type(&bool_typelib, str, length, 1)-1) < 0)
      goto err;
  }
  else
  {
    if (value->val_int(value, &tmp) < 0)
      goto err;
    if (tmp != 0 && tmp != 1)
      goto err;
    result= (int) tmp;
  }
  *(my_bool *) save= result ? 1 : 0;
  return 0;
err:
  return 1;
}


static int check_func_int(THD *thd, struct st_mysql_sys_var *var,
                          void *save, st_mysql_value *value)
{
  my_bool fixed1, fixed2;
  long long orig, val;
  struct my_option options;
  value->val_int(value, &orig);
  val= orig;
  plugin_opt_set_limits(&options, var);

  if (var->flags & PLUGIN_VAR_UNSIGNED)
  {
    if ((fixed1= (!value->is_unsigned(value) && val < 0)))
      val=0;
    *(uint *)save= (uint) getopt_ull_limit_value((ulonglong) val, &options,
                                                   &fixed2);
  }
  else
  {
    if ((fixed1= (value->is_unsigned(value) && val < 0)))
      val=LONGLONG_MAX;
    *(int *)save= (int) getopt_ll_limit_value(val, &options, &fixed2);
  }

  return throw_bounds_warning(thd, var->name, fixed1 || fixed2,
                              value->is_unsigned(value), (longlong) orig);
}


static int check_func_long(THD *thd, struct st_mysql_sys_var *var,
                          void *save, st_mysql_value *value)
{
  my_bool fixed1, fixed2;
  long long orig, val;
  struct my_option options;
  value->val_int(value, &orig);
  val= orig;
  plugin_opt_set_limits(&options, var);

  if (var->flags & PLUGIN_VAR_UNSIGNED)
  {
    if ((fixed1= (!value->is_unsigned(value) && val < 0)))
      val=0;
    *(ulong *)save= (ulong) getopt_ull_limit_value((ulonglong) val, &options,
                                                   &fixed2);
  }
  else
  {
    if ((fixed1= (value->is_unsigned(value) && val < 0)))
      val=LONGLONG_MAX;
    *(long *)save= (long) getopt_ll_limit_value(val, &options, &fixed2);
  }

  return throw_bounds_warning(thd, var->name, fixed1 || fixed2,
                              value->is_unsigned(value), (longlong) orig);
}


static int check_func_longlong(THD *thd, struct st_mysql_sys_var *var,
                               void *save, st_mysql_value *value)
{
  my_bool fixed1, fixed2;
  long long orig, val;
  struct my_option options;
  value->val_int(value, &orig);
  val= orig;
  plugin_opt_set_limits(&options, var);

  if (var->flags & PLUGIN_VAR_UNSIGNED)
  {
    if ((fixed1= (!value->is_unsigned(value) && val < 0)))
      val=0;
    *(ulonglong *)save= getopt_ull_limit_value((ulonglong) val, &options,
                                               &fixed2);
  }
  else
  {
    if ((fixed1= (value->is_unsigned(value) && val < 0)))
      val=LONGLONG_MAX;
    *(longlong *)save= getopt_ll_limit_value(val, &options, &fixed2);
  }

  return throw_bounds_warning(thd, var->name, fixed1 || fixed2,
                              value->is_unsigned(value), (longlong) orig);
}

static int check_func_str(THD *thd, struct st_mysql_sys_var *var,
                          void *save, st_mysql_value *value)
{
  char buff[STRING_BUFFER_USUAL_SIZE];
  const char *str;
  int length;

  length= sizeof(buff);
  if ((str= value->val_str(value, buff, &length)))
    str= thd->strmake(str, length);
  *(const char**)save= str;
  return 0;
}


static int check_func_enum(THD *thd, struct st_mysql_sys_var *var,
                           void *save, st_mysql_value *value)
{
  char buff[STRING_BUFFER_USUAL_SIZE];
  const char *str;
  TYPELIB *typelib;
  long long tmp;
  long result;
  int length;

  if (var->flags & PLUGIN_VAR_THDLOCAL)
    typelib= ((thdvar_enum_t*) var)->typelib;
  else
    typelib= ((sysvar_enum_t*) var)->typelib;

  if (value->value_type(value) == MYSQL_VALUE_TYPE_STRING)
  {
    length= sizeof(buff);
    if (!(str= value->val_str(value, buff, &length)))
      goto err;
    if ((result= (long)find_type(typelib, str, length, 0) - 1) < 0)
      goto err;
  }
  else
  {
    if (value->val_int(value, &tmp))
      goto err;
    if (tmp < 0 || tmp >= typelib->count)
      goto err;
    result= (long) tmp;
  }
  *(long*)save= result;
  return 0;
err:
  return 1;
}


static int check_func_set(THD *thd, struct st_mysql_sys_var *var,
                          void *save, st_mysql_value *value)
{
  char buff[STRING_BUFFER_USUAL_SIZE], *error= 0;
  const char *str;
  TYPELIB *typelib;
  ulonglong result;
  uint error_len= 0;                            // init as only set on error
  bool not_used;
  int length;

  if (var->flags & PLUGIN_VAR_THDLOCAL)
    typelib= ((thdvar_set_t*) var)->typelib;
  else
    typelib= ((sysvar_set_t*)var)->typelib;

  if (value->value_type(value) == MYSQL_VALUE_TYPE_STRING)
  {
    length= sizeof(buff);
    if (!(str= value->val_str(value, buff, &length)))
      goto err;
    result= find_set(typelib, str, length, NULL,
                     &error, &error_len, &not_used);
    if (error_len)
      goto err;
  }
  else
  {
    if (value->val_int(value, (long long *)&result))
      goto err;
    if (unlikely((result >= (1ULL << typelib->count)) &&
                 (typelib->count < sizeof(long)*8)))
      goto err;
  }
  *(ulonglong*)save= result;
  return 0;
err:
  return 1;
}

static int check_func_double(THD *thd, struct st_mysql_sys_var *var,
                             void *save, st_mysql_value *value)
{
  double v;
  my_bool fixed;
  struct my_option option;

  value->val_real(value, &v);
  plugin_opt_set_limits(&option, var);
  *(double *) save= getopt_double_limit_value(v, &option, &fixed);

  return throw_bounds_warning(thd, var->name, fixed, v);
}


static void update_func_bool(THD *thd, struct st_mysql_sys_var *var,
                             void *tgt, const void *save)
{
  *(my_bool *) tgt= *(my_bool *) save ? 1 : 0;
}


static void update_func_int(THD *thd, struct st_mysql_sys_var *var,
                             void *tgt, const void *save)
{
  *(int *)tgt= *(int *) save;
}


static void update_func_long(THD *thd, struct st_mysql_sys_var *var,
                             void *tgt, const void *save)
{
  *(long *)tgt= *(long *) save;
}


static void update_func_longlong(THD *thd, struct st_mysql_sys_var *var,
                             void *tgt, const void *save)
{
  *(longlong *)tgt= *(ulonglong *) save;
}


static void update_func_str(THD *thd, struct st_mysql_sys_var *var,
                             void *tgt, const void *save)
{
  char *value= *(char**) save;
  if (var->flags & PLUGIN_VAR_MEMALLOC)
  {
    char *old= *(char**) tgt;
    if (value)
      *(char**) tgt= my_strdup(value, MYF(0));
    else
      *(char**) tgt= 0;
    my_free(old);
  }
  else
    *(char**) tgt= value;
}

static void update_func_double(THD *thd, struct st_mysql_sys_var *var,
                               void *tgt, const void *save)
{
  *(double *) tgt= *(double *) save;
}

/****************************************************************************
  System Variables support
****************************************************************************/


sys_var *find_sys_var(THD *thd, const char *str, uint length)
{
  sys_var *var;
  sys_var_pluginvar *pi= NULL;
  plugin_ref plugin;
  DBUG_ENTER("find_sys_var");

  mysql_mutex_lock(&LOCK_plugin);
  mysql_rwlock_rdlock(&LOCK_system_variables_hash);
  if ((var= intern_find_sys_var(str, length)) &&
      (pi= var->cast_pluginvar()))
  {
    mysql_rwlock_unlock(&LOCK_system_variables_hash);
    LEX *lex= thd ? thd->lex : 0;
    if (!(plugin= intern_plugin_lock(lex, plugin_int_to_ref(pi->plugin))))
      var= NULL; /* failed to lock it, it must be uninstalling */
    else
    if (!(plugin_state(plugin) & PLUGIN_IS_READY))
    {
      /* initialization not completed */
      var= NULL;
      intern_plugin_unlock(lex, plugin);
    }
  }
  else
    mysql_rwlock_unlock(&LOCK_system_variables_hash);
  mysql_mutex_unlock(&LOCK_plugin);

  if (!var)
    my_error(ER_UNKNOWN_SYSTEM_VARIABLE, MYF(0), (char*) str);
  DBUG_RETURN(var);
}


/*
  called by register_var, construct_options and test_plugin_options.
  Returns the 'bookmark' for the named variable.
  LOCK_system_variables_hash should be at least read locked
*/
static st_bookmark *find_bookmark(const char *plugin, const char *name,
                                  int flags)
{
  st_bookmark *result= NULL;
  uint namelen, length, pluginlen= 0;
  char *varname, *p;

  if (!(flags & PLUGIN_VAR_THDLOCAL))
    return NULL;

  namelen= strlen(name);
  if (plugin)
    pluginlen= strlen(plugin) + 1;
  length= namelen + pluginlen + 2;
  varname= (char*) my_alloca(length);

  if (plugin)
  {
    strxmov(varname + 1, plugin, "_", name, NullS);
    for (p= varname + 1; *p; p++)
      if (*p == '-')
        *p= '_';
  }
  else
    memcpy(varname + 1, name, namelen + 1);

  varname[0]= plugin_var_bookmark_key(flags);

  result= (st_bookmark*) my_hash_search(&bookmark_hash,
                                        (const uchar*) varname, length - 1);

  my_afree(varname);
  return result;
}


static size_t var_storage_size(int flags)
{
  switch (flags & PLUGIN_VAR_TYPEMASK) {
  case PLUGIN_VAR_BOOL:         return sizeof(my_bool);
  case PLUGIN_VAR_INT:          return sizeof(int);
  case PLUGIN_VAR_LONG:         return sizeof(long);
  case PLUGIN_VAR_ENUM:         return sizeof(long);
  case PLUGIN_VAR_LONGLONG:     return sizeof(ulonglong);
  case PLUGIN_VAR_SET:          return sizeof(ulonglong);
  case PLUGIN_VAR_STR:          return sizeof(char*);
  case PLUGIN_VAR_DOUBLE:       return sizeof(double);
  default: DBUG_ASSERT(0);      return 0;
  }
}


/*
  returns a bookmark for thd-local variables, creating if neccessary.
  returns null for non thd-local variables.
  Requires that a write lock is obtained on LOCK_system_variables_hash
*/
static st_bookmark *register_var(const char *plugin, const char *name,
                                 int flags)
{
  uint length= strlen(plugin) + strlen(name) + 3, size, offset, new_size;
  st_bookmark *result;
  char *varname, *p;

  DBUG_ASSERT(flags & PLUGIN_VAR_THDLOCAL);

  size= var_storage_size(flags);
  varname= ((char*) my_alloca(length));
  strxmov(varname + 1, plugin, "_", name, NullS);
  for (p= varname + 1; *p; p++)
    if (*p == '-')
      *p= '_';

  if (!(result= find_bookmark(NULL, varname + 1, flags)))
  {
    result= (st_bookmark*) alloc_root(&plugin_vars_mem_root,
                                      sizeof(struct st_bookmark) + length-1);
    varname[0]= plugin_var_bookmark_key(flags);
    memcpy(result->key, varname, length);
    result->name_len= length - 2;
    result->offset= -1;

    DBUG_ASSERT(size && !(size & (size-1))); /* must be power of 2 */

    offset= global_system_variables.dynamic_variables_size;
    offset= (offset + size - 1) & ~(size - 1);
    result->offset= (int) offset;

    new_size= (offset + size + 63) & ~63;

    if (new_size > global_variables_dynamic_size)
    {
      global_system_variables.dynamic_variables_ptr= (char*)
        my_realloc(global_system_variables.dynamic_variables_ptr, new_size,
                   MYF(MY_WME | MY_FAE | MY_ALLOW_ZERO_PTR));
      max_system_variables.dynamic_variables_ptr= (char*)
        my_realloc(max_system_variables.dynamic_variables_ptr, new_size,
                   MYF(MY_WME | MY_FAE | MY_ALLOW_ZERO_PTR));
      /*
        Clear the new variable value space. This is required for string
        variables. If their value is non-NULL, it must point to a valid
        string.
      */
      bzero(global_system_variables.dynamic_variables_ptr +
            global_variables_dynamic_size,
            new_size - global_variables_dynamic_size);
      bzero(max_system_variables.dynamic_variables_ptr +
            global_variables_dynamic_size,
            new_size - global_variables_dynamic_size);
      global_variables_dynamic_size= new_size;
    }

    global_system_variables.dynamic_variables_head= offset;
    max_system_variables.dynamic_variables_head= offset;
    global_system_variables.dynamic_variables_size= offset + size;
    max_system_variables.dynamic_variables_size= offset + size;
    global_system_variables.dynamic_variables_version++;
    max_system_variables.dynamic_variables_version++;

    result->version= global_system_variables.dynamic_variables_version;

    /* this should succeed because we have already checked if a dup exists */
    if (my_hash_insert(&bookmark_hash, (uchar*) result))
    {
      fprintf(stderr, "failed to add placeholder to hash");
      DBUG_ASSERT(0);
    }
  }
  my_afree(varname);
  return result;
}


void sync_dynamic_session_variables(THD* thd, bool global_lock)
{
  uint idx;

  thd->variables.dynamic_variables_ptr= (char*)
    my_realloc(thd->variables.dynamic_variables_ptr,
               global_variables_dynamic_size,
               MYF(MY_WME | MY_FAE | MY_ALLOW_ZERO_PTR));

  if (global_lock)
    mysql_mutex_lock(&LOCK_global_system_variables);

  mysql_mutex_assert_owner(&LOCK_global_system_variables);

  memcpy(thd->variables.dynamic_variables_ptr +
           thd->variables.dynamic_variables_size,
         global_system_variables.dynamic_variables_ptr +
           thd->variables.dynamic_variables_size,
         global_system_variables.dynamic_variables_size -
           thd->variables.dynamic_variables_size);

  /*
    now we need to iterate through any newly copied 'defaults'
    and if it is a string type with MEMALLOC flag, we need to strdup
  */
  for (idx= 0; idx < bookmark_hash.records; idx++)
  {
    sys_var_pluginvar *pi;
    sys_var *var;
    st_bookmark *v= (st_bookmark*) my_hash_element(&bookmark_hash,idx);

    if (v->version <= thd->variables.dynamic_variables_version)
      continue; /* already in thd->variables */

    if (!(var= intern_find_sys_var(v->key + 1, v->name_len)) ||
        !(pi= var->cast_pluginvar()) ||
        v->key[0] != plugin_var_bookmark_key(pi->plugin_var->flags))
      continue;

    /* Here we do anything special that may be required of the data types */

    if ((pi->plugin_var->flags & PLUGIN_VAR_TYPEMASK) == PLUGIN_VAR_STR &&
        pi->plugin_var->flags & PLUGIN_VAR_MEMALLOC)
    {
      int offset= ((thdvar_str_t *)(pi->plugin_var))->offset;
      char **pp= (char**) (thd->variables.dynamic_variables_ptr + offset);
      if (*pp)
        *pp= my_strdup(*pp, MYF(MY_WME|MY_FAE));
    }
  }

  if (global_lock)
    mysql_mutex_unlock(&LOCK_global_system_variables);

  thd->variables.dynamic_variables_version=
         global_system_variables.dynamic_variables_version;
  thd->variables.dynamic_variables_head=
         global_system_variables.dynamic_variables_head;
  thd->variables.dynamic_variables_size=
         global_system_variables.dynamic_variables_size;
}


/*
  returns a pointer to the memory which holds the thd-local variable or
  a pointer to the global variable if thd==null.
  If required, will sync with global variables if the requested variable
  has not yet been allocated in the current thread.
*/
static uchar *intern_sys_var_ptr(THD* thd, int offset, bool global_lock)
{
  DBUG_ENTER("intern_sys_var_ptr");
  DBUG_ASSERT(offset >= 0);
  DBUG_ASSERT((uint)offset <= global_system_variables.dynamic_variables_head);

  if (!thd)
    DBUG_RETURN((uchar*) global_system_variables.dynamic_variables_ptr + offset);

  /*
    dynamic_variables_head points to the largest valid offset
  */
  if (!thd->variables.dynamic_variables_ptr ||
      (uint)offset > thd->variables.dynamic_variables_head)
  {
    mysql_rwlock_rdlock(&LOCK_system_variables_hash);
    sync_dynamic_session_variables(thd, global_lock);
    mysql_rwlock_unlock(&LOCK_system_variables_hash);
  }
  DBUG_RETURN((uchar*)thd->variables.dynamic_variables_ptr + offset);
}


/**
  For correctness and simplicity's sake, a pointer to a function
  must be compatible with pointed-to type, that is, the return and
  parameters types must be the same. Thus, a callback function is
  defined for each scalar type. The functions are assigned in
  construct_options to their respective types.
*/

static char *mysql_sys_var_char(THD* thd, int offset)
{
  return (char *) intern_sys_var_ptr(thd, offset, true);
}

static int *mysql_sys_var_int(THD* thd, int offset)
{
  return (int *) intern_sys_var_ptr(thd, offset, true);
}

static long *mysql_sys_var_long(THD* thd, int offset)
{
  return (long *) intern_sys_var_ptr(thd, offset, true);
}

static unsigned long *mysql_sys_var_ulong(THD* thd, int offset)
{
  return (unsigned long *) intern_sys_var_ptr(thd, offset, true);
}

static long long *mysql_sys_var_longlong(THD* thd, int offset)
{
  return (long long *) intern_sys_var_ptr(thd, offset, true);
}

static unsigned long long *mysql_sys_var_ulonglong(THD* thd, int offset)
{
  return (unsigned long long *) intern_sys_var_ptr(thd, offset, true);
}

static char **mysql_sys_var_str(THD* thd, int offset)
{
  return (char **) intern_sys_var_ptr(thd, offset, true);
}

static double *mysql_sys_var_double(THD* thd, int offset)
{
  return (double *) intern_sys_var_ptr(thd, offset, true);
}

void plugin_thdvar_init(THD *thd)
{
  plugin_ref old_table_plugin= thd->variables.table_plugin;
  plugin_ref old_tmp_table_plugin= thd->variables.tmp_table_plugin;
  plugin_ref old_enforced_table_plugin= thd->variables.enforced_table_plugin;
  DBUG_ENTER("plugin_thdvar_init");

  // This function may be called many times per THD (e.g. on COM_CHANGE_USER)
  thd->variables.table_plugin= NULL;
  thd->variables.tmp_table_plugin= NULL;
  thd->variables.enforced_table_plugin= NULL;
  cleanup_variables(&thd->variables);

  thd->variables= global_system_variables;

  /* we are going to allocate these lazily */
  thd->variables.dynamic_variables_version= 0;
  thd->variables.dynamic_variables_size= 0;
  thd->variables.dynamic_variables_ptr= 0;

  if (IF_WSREP((!WSREP(thd) || !thd->wsrep_applier),1))
  {
    mysql_mutex_lock(&LOCK_plugin);
    thd->variables.table_plugin=
        intern_plugin_lock(NULL, global_system_variables.table_plugin);
    if (global_system_variables.tmp_table_plugin)
      thd->variables.tmp_table_plugin=
            intern_plugin_lock(NULL, global_system_variables.tmp_table_plugin);
    if (global_system_variables.enforced_table_plugin)
      thd->variables.enforced_table_plugin=
            intern_plugin_lock(NULL, global_system_variables.enforced_table_plugin);
    intern_plugin_unlock(NULL, old_table_plugin);
    intern_plugin_unlock(NULL, old_tmp_table_plugin);
    intern_plugin_unlock(NULL, old_enforced_table_plugin);
    mysql_mutex_unlock(&LOCK_plugin);
  }
  else
  {
<<<<<<< HEAD
    thd->variables.table_plugin= NULL;
    thd->variables.tmp_table_plugin= NULL;
    thd->variables.enforced_table_plugin= NULL;
=======
    st_bookmark *v= (st_bookmark*) my_hash_element(&bookmark_hash,idx);

    if (v->version <= thd->variables.dynamic_variables_version)
      continue; /* already in thd->variables */

    /* Here we do anything special that may be required of the data types */

    if ((v->key[0] & PLUGIN_VAR_TYPEMASK) == PLUGIN_VAR_STR &&
         v->key[0] & BOOKMARK_MEMALLOC)
    {
      char **pp= (char**) (thd->variables.dynamic_variables_ptr + v->offset);
      if (*pp)
        *pp= my_strdup(*pp, MYF(MY_WME|MY_FAE));
    }
>>>>>>> 23af6f59
  }

  DBUG_VOID_RETURN;
}


/*
  Unlocks all system variables which hold a reference
*/
static void unlock_variables(THD *thd, struct system_variables *vars)
{
  intern_plugin_unlock(NULL, vars->table_plugin);
  intern_plugin_unlock(NULL, vars->tmp_table_plugin);
  intern_plugin_unlock(NULL, vars->enforced_table_plugin);
  vars->table_plugin= vars->tmp_table_plugin= vars->enforced_table_plugin= NULL;
}


/*
  Frees memory used by system variables

  Unlike plugin_vars_free_values() it frees all variables of all plugins,
  it's used on shutdown.
*/
static void cleanup_variables(struct system_variables *vars)
{
  st_bookmark *v;
  uint idx;

  mysql_rwlock_rdlock(&LOCK_system_variables_hash);
  for (idx= 0; idx < bookmark_hash.records; idx++)
  {
    v= (st_bookmark*) my_hash_element(&bookmark_hash, idx);

    if (v->version > vars->dynamic_variables_version)
      continue; /* not in vars */

    DBUG_ASSERT((uint)v->offset <= vars->dynamic_variables_head);

    /* free allocated strings (PLUGIN_VAR_STR | PLUGIN_VAR_MEMALLOC) */
    if ((v->key[0] & PLUGIN_VAR_TYPEMASK) == PLUGIN_VAR_STR &&
         v->key[0] & BOOKMARK_MEMALLOC)
    {
      char **ptr= (char**)(vars->dynamic_variables_ptr + v->offset);
      my_free(*ptr);
      *ptr= NULL;
    }
  }
  mysql_rwlock_unlock(&LOCK_system_variables_hash);

  DBUG_ASSERT(vars->table_plugin == NULL);
  DBUG_ASSERT(vars->tmp_table_plugin == NULL);
  DBUG_ASSERT(vars->enforced_table_plugin == NULL);

  my_free(vars->dynamic_variables_ptr);
  vars->dynamic_variables_ptr= NULL;
  vars->dynamic_variables_size= 0;
  vars->dynamic_variables_version= 0;
}


void plugin_thdvar_cleanup(THD *thd)
{
  uint idx;
  plugin_ref *list;
  DBUG_ENTER("plugin_thdvar_cleanup");

  mysql_mutex_lock(&LOCK_plugin);

  unlock_variables(thd, &thd->variables);
  cleanup_variables(&thd->variables);

  if ((idx= thd->lex->plugins.elements))
  {
    list= ((plugin_ref*) thd->lex->plugins.buffer) + idx - 1;
    DBUG_PRINT("info",("unlocking %d plugins", idx));
    while ((uchar*) list >= thd->lex->plugins.buffer)
      intern_plugin_unlock(NULL, *list--);
  }

  reap_plugins();
  mysql_mutex_unlock(&LOCK_plugin);

  reset_dynamic(&thd->lex->plugins);

  DBUG_VOID_RETURN;
}


/**
  @brief Free values of thread variables of a plugin.

  This must be called before a plugin is deleted. Otherwise its
  variables are no longer accessible and the value space is lost. Note
  that only string values with PLUGIN_VAR_MEMALLOC are allocated and
  must be freed.

  @param[in]        vars        Chain of system variables of a plugin
*/

static void plugin_vars_free_values(sys_var *vars)
{
  DBUG_ENTER("plugin_vars_free_values");

  for (sys_var *var= vars; var; var= var->next)
  {
    sys_var_pluginvar *piv= var->cast_pluginvar();
    if (piv &&
        ((piv->plugin_var->flags & PLUGIN_VAR_TYPEMASK) == PLUGIN_VAR_STR) &&
        (piv->plugin_var->flags & PLUGIN_VAR_MEMALLOC))
    {
      /* Free the string from global_system_variables. */
      char **valptr= (char**) piv->real_value_ptr(NULL, OPT_GLOBAL);
      DBUG_PRINT("plugin", ("freeing value for: '%s'  addr: 0x%lx",
                            var->name.str, (long) valptr));
      my_free(*valptr);
      *valptr= NULL;
    }
  }
  DBUG_VOID_RETURN;
}

static SHOW_TYPE pluginvar_show_type(const st_mysql_sys_var *plugin_var)
{
  switch (plugin_var->flags & (PLUGIN_VAR_TYPEMASK | PLUGIN_VAR_UNSIGNED)) {
  case PLUGIN_VAR_BOOL:
    return SHOW_MY_BOOL;
  case PLUGIN_VAR_INT:
    return SHOW_SINT;
  case PLUGIN_VAR_INT | PLUGIN_VAR_UNSIGNED:
    return SHOW_UINT;
  case PLUGIN_VAR_LONG:
    return SHOW_SLONG;
  case PLUGIN_VAR_LONG | PLUGIN_VAR_UNSIGNED:
    return SHOW_ULONG;
  case PLUGIN_VAR_LONGLONG:
    return SHOW_SLONGLONG;
  case PLUGIN_VAR_LONGLONG | PLUGIN_VAR_UNSIGNED:
    return SHOW_ULONGLONG;
  case PLUGIN_VAR_STR:
    return SHOW_CHAR_PTR;
  case PLUGIN_VAR_ENUM:
  case PLUGIN_VAR_SET:
    return SHOW_CHAR;
  case PLUGIN_VAR_DOUBLE:
    return SHOW_DOUBLE;
  default:
    DBUG_ASSERT(0);
    return SHOW_UNDEF;
  }
}


static int pluginvar_sysvar_flags(const st_mysql_sys_var *p)
{
  return (p->flags & PLUGIN_VAR_THDLOCAL ? sys_var::SESSION : sys_var::GLOBAL)
       | (p->flags & PLUGIN_VAR_READONLY ? sys_var::READONLY : 0);
}

sys_var_pluginvar::sys_var_pluginvar(sys_var_chain *chain, const char *name_arg,
        st_plugin_int *p, st_mysql_sys_var *pv)
    : sys_var(chain, name_arg, pv->comment, pluginvar_sysvar_flags(pv),
              0, pv->flags & PLUGIN_VAR_NOCMDOPT ? -1 : 0, NO_ARG,
              pluginvar_show_type(pv), 0,
              NULL, VARIABLE_NOT_IN_BINLOG, NULL, NULL, NULL),
    plugin(p), plugin_var(pv)
{
  plugin_var->name= name_arg;
  plugin_opt_set_limits(&option, pv);
}

uchar* sys_var_pluginvar::real_value_ptr(THD *thd, enum_var_type type)
{
  if (type == OPT_DEFAULT)
  {
    switch (plugin_var->flags & PLUGIN_VAR_TYPEMASK) {
    case PLUGIN_VAR_BOOL:
      thd->sys_var_tmp.my_bool_value= option.def_value;
      return (uchar*) &thd->sys_var_tmp.my_bool_value;
    case PLUGIN_VAR_INT:
      thd->sys_var_tmp.int_value= option.def_value;
      return (uchar*) &thd->sys_var_tmp.int_value;
    case PLUGIN_VAR_LONG:
    case PLUGIN_VAR_ENUM:
      thd->sys_var_tmp.long_value= option.def_value;
      return (uchar*) &thd->sys_var_tmp.long_value;
    case PLUGIN_VAR_LONGLONG:
    case PLUGIN_VAR_SET:
      return (uchar*) &option.def_value;
    case PLUGIN_VAR_STR:
      thd->sys_var_tmp.ptr_value= (void*) option.def_value;
      return (uchar*) &thd->sys_var_tmp.ptr_value;
    case PLUGIN_VAR_DOUBLE:
      thd->sys_var_tmp.double_value= getopt_ulonglong2double(option.def_value);
      return (uchar*) &thd->sys_var_tmp.double_value;
    default:
      DBUG_ASSERT(0);
    }
  }

  DBUG_ASSERT(thd || (type == OPT_GLOBAL));
  if (plugin_var->flags & PLUGIN_VAR_THDLOCAL)
  {
    if (type == OPT_GLOBAL)
      thd= NULL;

    return intern_sys_var_ptr(thd, *(int*) (plugin_var+1), false);
  }
  return *(uchar**) (plugin_var+1);
}


bool sys_var_pluginvar::session_is_default(THD *thd)
{
  uchar *value= plugin_var->flags & PLUGIN_VAR_THDLOCAL
                ? intern_sys_var_ptr(thd, *(int*) (plugin_var+1), true)
                : *(uchar**) (plugin_var+1);

    real_value_ptr(thd, OPT_SESSION);

  switch (plugin_var->flags & PLUGIN_VAR_TYPEMASK) {
  case PLUGIN_VAR_BOOL:
    return option.def_value == *(my_bool*)value;
  case PLUGIN_VAR_INT:
    return option.def_value == *(int*)value;
  case PLUGIN_VAR_LONG:
  case PLUGIN_VAR_ENUM:
    return option.def_value == *(long*)value;
  case PLUGIN_VAR_LONGLONG:
  case PLUGIN_VAR_SET:
    return option.def_value == *(longlong*)value;
  case PLUGIN_VAR_STR:
    {
      const char *a=(char*)option.def_value;
      const char *b=(char*)value;
      return (!a && !b) || (a && b && strcmp(a,b));
    }
  case PLUGIN_VAR_DOUBLE:
    return getopt_ulonglong2double(option.def_value) == *(double*)value;
  }
  DBUG_ASSERT(0);
  return 0;
}


TYPELIB* sys_var_pluginvar::plugin_var_typelib(void)
{
  switch (plugin_var->flags & (PLUGIN_VAR_TYPEMASK | PLUGIN_VAR_THDLOCAL)) {
  case PLUGIN_VAR_ENUM:
    return ((sysvar_enum_t *)plugin_var)->typelib;
  case PLUGIN_VAR_SET:
    return ((sysvar_set_t *)plugin_var)->typelib;
  case PLUGIN_VAR_ENUM | PLUGIN_VAR_THDLOCAL:
    return ((thdvar_enum_t *)plugin_var)->typelib;
  case PLUGIN_VAR_SET | PLUGIN_VAR_THDLOCAL:
    return ((thdvar_set_t *)plugin_var)->typelib;
  default:
    return NULL;
  }
  return NULL;	/* Keep compiler happy */
}


uchar* sys_var_pluginvar::do_value_ptr(THD *thd, enum_var_type type,
                                       const LEX_STRING *base)
{
  uchar* result;

  result= real_value_ptr(thd, type);

  if ((plugin_var->flags & PLUGIN_VAR_TYPEMASK) == PLUGIN_VAR_ENUM)
    result= (uchar*) get_type(plugin_var_typelib(), *(ulong*)result);
  else if ((plugin_var->flags & PLUGIN_VAR_TYPEMASK) == PLUGIN_VAR_SET)
    result= (uchar*) set_to_string(thd, 0, *(ulonglong*) result,
                                   plugin_var_typelib()->type_names);
  return result;
}

bool sys_var_pluginvar::do_check(THD *thd, set_var *var)
{
  st_item_value_holder value;
  DBUG_ASSERT(!is_readonly());
  DBUG_ASSERT(plugin_var->check);

  value.value_type= item_value_type;
  value.val_str= item_val_str;
  value.val_int= item_val_int;
  value.val_real= item_val_real;
  value.is_unsigned= item_is_unsigned;
  value.item= var->value;

  return plugin_var->check(thd, plugin_var, &var->save_result, &value);
}

bool sys_var_pluginvar::session_update(THD *thd, set_var *var)
{
  DBUG_ASSERT(!is_readonly());
  DBUG_ASSERT(plugin_var->flags & PLUGIN_VAR_THDLOCAL);
  DBUG_ASSERT(thd == current_thd);

  mysql_mutex_lock(&LOCK_global_system_variables);
  void *tgt= real_value_ptr(thd, OPT_SESSION);
  const void *src= var->value ? (void*)&var->save_result
                              : (void*)real_value_ptr(thd, OPT_GLOBAL);
  mysql_mutex_unlock(&LOCK_global_system_variables);

  plugin_var->update(thd, plugin_var, tgt, src);

  return false;
}

static const void *var_def_ptr(st_mysql_sys_var *pv)
{
<<<<<<< HEAD
  DBUG_ASSERT(!is_readonly());
  mysql_mutex_assert_owner(&LOCK_global_system_variables);

  void *tgt= real_value_ptr(thd, OPT_GLOBAL);
  const void *src= &var->save_result;

  if (!var->value)
  {
    switch (plugin_var->flags & (PLUGIN_VAR_TYPEMASK | PLUGIN_VAR_THDLOCAL)) {
=======
    switch (pv->flags & (PLUGIN_VAR_TYPEMASK | PLUGIN_VAR_THDLOCAL)) {
>>>>>>> 23af6f59
    case PLUGIN_VAR_INT:
      return &((sysvar_uint_t*) pv)->def_val;
    case PLUGIN_VAR_LONG:
      return &((sysvar_ulong_t*) pv)->def_val;
    case PLUGIN_VAR_LONGLONG:
      return &((sysvar_ulonglong_t*) pv)->def_val;
    case PLUGIN_VAR_ENUM:
      return &((sysvar_enum_t*) pv)->def_val;
    case PLUGIN_VAR_SET:
      return &((sysvar_set_t*) pv)->def_val;
    case PLUGIN_VAR_BOOL:
      return &((sysvar_bool_t*) pv)->def_val;
    case PLUGIN_VAR_STR:
      return &((sysvar_str_t*) pv)->def_val;
    case PLUGIN_VAR_DOUBLE:
      return &((sysvar_double_t*) pv)->def_val;
    case PLUGIN_VAR_INT | PLUGIN_VAR_THDLOCAL:
      return &((thdvar_uint_t*) pv)->def_val;
    case PLUGIN_VAR_LONG | PLUGIN_VAR_THDLOCAL:
      return &((thdvar_ulong_t*) pv)->def_val;
    case PLUGIN_VAR_LONGLONG | PLUGIN_VAR_THDLOCAL:
      return &((thdvar_ulonglong_t*) pv)->def_val;
    case PLUGIN_VAR_ENUM | PLUGIN_VAR_THDLOCAL:
      return &((thdvar_enum_t*) pv)->def_val;
    case PLUGIN_VAR_SET | PLUGIN_VAR_THDLOCAL:
      return &((thdvar_set_t*) pv)->def_val;
    case PLUGIN_VAR_BOOL | PLUGIN_VAR_THDLOCAL:
      return &((thdvar_bool_t*) pv)->def_val;
    case PLUGIN_VAR_STR | PLUGIN_VAR_THDLOCAL:
      return &((thdvar_str_t*) pv)->def_val;
    case PLUGIN_VAR_DOUBLE | PLUGIN_VAR_THDLOCAL:
      return &((thdvar_double_t*) pv)->def_val;
    default:
      DBUG_ASSERT(0);
      return NULL;
    }
}


bool sys_var_pluginvar::global_update(THD *thd, set_var *var)
{
  DBUG_ASSERT(!is_readonly());
  mysql_mutex_assert_owner(&LOCK_global_system_variables);

  void *tgt= real_value_ptr(thd, var->type);
  const void *src= &var->save_result;

  if (!var->value)
    src= var_def_ptr(plugin_var);

  plugin_var->update(thd, plugin_var, tgt, src);
  return false;
}


#define OPTION_SET_LIMITS(type, options, opt) \
  options->var_type= type; \
  options->def_value= (opt)->def_val; \
  options->min_value= (opt)->min_val; \
  options->max_value= (opt)->max_val; \
  options->block_size= (long) (opt)->blk_sz

#define OPTION_SET_LIMITS_DOUBLE(options, opt) \
  options->var_type= GET_DOUBLE; \
  options->def_value= (longlong) getopt_double2ulonglong((opt)->def_val); \
  options->min_value= (longlong) getopt_double2ulonglong((opt)->min_val); \
  options->max_value= getopt_double2ulonglong((opt)->max_val); \
  options->block_size= (long) (opt)->blk_sz;


void plugin_opt_set_limits(struct my_option *options,
                           const struct st_mysql_sys_var *opt)
{
  options->sub_size= 0;

  switch (opt->flags & (PLUGIN_VAR_TYPEMASK |
                        PLUGIN_VAR_UNSIGNED | PLUGIN_VAR_THDLOCAL)) {
  /* global system variables */
  case PLUGIN_VAR_INT:
    OPTION_SET_LIMITS(GET_INT, options, (sysvar_int_t*) opt);
    break;
  case PLUGIN_VAR_INT | PLUGIN_VAR_UNSIGNED:
    OPTION_SET_LIMITS(GET_UINT, options, (sysvar_uint_t*) opt);
    break;
  case PLUGIN_VAR_LONG:
    OPTION_SET_LIMITS(GET_LONG, options, (sysvar_long_t*) opt);
    break;
  case PLUGIN_VAR_LONG | PLUGIN_VAR_UNSIGNED:
    OPTION_SET_LIMITS(GET_ULONG, options, (sysvar_ulong_t*) opt);
    break;
  case PLUGIN_VAR_LONGLONG:
    OPTION_SET_LIMITS(GET_LL, options, (sysvar_longlong_t*) opt);
    break;
  case PLUGIN_VAR_LONGLONG | PLUGIN_VAR_UNSIGNED:
    OPTION_SET_LIMITS(GET_ULL, options, (sysvar_ulonglong_t*) opt);
    break;
  case PLUGIN_VAR_ENUM:
    options->var_type= GET_ENUM;
    options->typelib= ((sysvar_enum_t*) opt)->typelib;
    options->def_value= ((sysvar_enum_t*) opt)->def_val;
    options->min_value= options->block_size= 0;
    options->max_value= options->typelib->count - 1;
    break;
  case PLUGIN_VAR_SET:
    options->var_type= GET_SET;
    options->typelib= ((sysvar_set_t*) opt)->typelib;
    options->def_value= ((sysvar_set_t*) opt)->def_val;
    options->min_value= options->block_size= 0;
    options->max_value= (1ULL << options->typelib->count) - 1;
    break;
  case PLUGIN_VAR_BOOL:
    options->var_type= GET_BOOL;
    options->def_value= ((sysvar_bool_t*) opt)->def_val;
    options->typelib= &bool_typelib;
    break;
  case PLUGIN_VAR_STR:
    options->var_type= ((opt->flags & PLUGIN_VAR_MEMALLOC) ?
                        GET_STR_ALLOC : GET_STR);
    options->def_value= (intptr) ((sysvar_str_t*) opt)->def_val;
    break;
  case PLUGIN_VAR_DOUBLE:
    OPTION_SET_LIMITS_DOUBLE(options, (sysvar_double_t*) opt);
    break;
  /* threadlocal variables */
  case PLUGIN_VAR_INT | PLUGIN_VAR_THDLOCAL:
    OPTION_SET_LIMITS(GET_INT, options, (thdvar_int_t*) opt);
    break;
  case PLUGIN_VAR_INT | PLUGIN_VAR_UNSIGNED | PLUGIN_VAR_THDLOCAL:
    OPTION_SET_LIMITS(GET_UINT, options, (thdvar_uint_t*) opt);
    break;
  case PLUGIN_VAR_LONG | PLUGIN_VAR_THDLOCAL:
    OPTION_SET_LIMITS(GET_LONG, options, (thdvar_long_t*) opt);
    break;
  case PLUGIN_VAR_LONG | PLUGIN_VAR_UNSIGNED | PLUGIN_VAR_THDLOCAL:
    OPTION_SET_LIMITS(GET_ULONG, options, (thdvar_ulong_t*) opt);
    break;
  case PLUGIN_VAR_LONGLONG | PLUGIN_VAR_THDLOCAL:
    OPTION_SET_LIMITS(GET_LL, options, (thdvar_longlong_t*) opt);
    break;
  case PLUGIN_VAR_LONGLONG | PLUGIN_VAR_UNSIGNED | PLUGIN_VAR_THDLOCAL:
    OPTION_SET_LIMITS(GET_ULL, options, (thdvar_ulonglong_t*) opt);
    break;
  case PLUGIN_VAR_DOUBLE | PLUGIN_VAR_THDLOCAL:
    OPTION_SET_LIMITS_DOUBLE(options, (thdvar_double_t*) opt);
    break;
  case PLUGIN_VAR_ENUM | PLUGIN_VAR_THDLOCAL:
    options->var_type= GET_ENUM;
    options->typelib= ((thdvar_enum_t*) opt)->typelib;
    options->def_value= ((thdvar_enum_t*) opt)->def_val;
    options->min_value= options->block_size= 0;
    options->max_value= options->typelib->count - 1;
    break;
  case PLUGIN_VAR_SET | PLUGIN_VAR_THDLOCAL:
    options->var_type= GET_SET;
    options->typelib= ((thdvar_set_t*) opt)->typelib;
    options->def_value= ((thdvar_set_t*) opt)->def_val;
    options->min_value= options->block_size= 0;
    options->max_value= (1ULL << options->typelib->count) - 1;
    break;
  case PLUGIN_VAR_BOOL | PLUGIN_VAR_THDLOCAL:
    options->var_type= GET_BOOL;
    options->def_value= ((thdvar_bool_t*) opt)->def_val;
    options->typelib= &bool_typelib;
    break;
  case PLUGIN_VAR_STR | PLUGIN_VAR_THDLOCAL:
    options->var_type= ((opt->flags & PLUGIN_VAR_MEMALLOC) ?
                        GET_STR_ALLOC : GET_STR);
    options->def_value= (intptr) ((thdvar_str_t*) opt)->def_val;
    break;
  default:
    DBUG_ASSERT(0);
  }
  options->arg_type= REQUIRED_ARG;
  if (opt->flags & PLUGIN_VAR_NOCMDARG)
    options->arg_type= NO_ARG;
  if (opt->flags & PLUGIN_VAR_OPCMDARG)
    options->arg_type= OPT_ARG;
}

/**
  Creates a set of my_option objects associated with a specified plugin-
  handle.

  @param mem_root Memory allocator to be used.
  @param tmp A pointer to a plugin handle
  @param[out] options A pointer to a pre-allocated static array

  The set is stored in the pre-allocated static array supplied to the function.
  The size of the array is calculated as (number_of_plugin_varaibles*2+3). The
  reason is that each option can have a prefix '--plugin-' in addtion to the
  shorter form '--&lt;plugin-name&gt;'. There is also space allocated for
  terminating NULL pointers.

  @return
    @retval -1 An error occurred
    @retval 0 Success
*/

static int construct_options(MEM_ROOT *mem_root, struct st_plugin_int *tmp,
                             my_option *options)
{
  const char *plugin_name= tmp->plugin->name;
  const LEX_STRING plugin_dash = { C_STRING_WITH_LEN("plugin-") };
  uint plugin_name_len= strlen(plugin_name);
  uint optnamelen;
  const int max_comment_len= 180;
  char *comment= (char *) alloc_root(mem_root, max_comment_len + 1);
  char *optname;

  int index= 0, UNINIT_VAR(offset);
  st_mysql_sys_var *opt, **plugin_option;
  st_bookmark *v;

  /** Used to circumvent the const attribute on my_option::name */
  char *plugin_name_ptr, *plugin_name_with_prefix_ptr;

  DBUG_ENTER("construct_options");

  plugin_name_ptr= (char*) alloc_root(mem_root, plugin_name_len + 1);
  strcpy(plugin_name_ptr, plugin_name);
  my_casedn_str(&my_charset_latin1, plugin_name_ptr);
  convert_underscore_to_dash(plugin_name_ptr, plugin_name_len);
  plugin_name_with_prefix_ptr= (char*) alloc_root(mem_root,
                                                  plugin_name_len +
                                                  plugin_dash.length + 1);
  strxmov(plugin_name_with_prefix_ptr, plugin_dash.str, plugin_name_ptr, NullS);

  if (tmp->load_option != PLUGIN_FORCE &&
      tmp->load_option != PLUGIN_FORCE_PLUS_PERMANENT)
  {
    /* support --skip-plugin-foo syntax */
    options[0].name= plugin_name_ptr;
    options[1].name= plugin_name_with_prefix_ptr;
    options[0].id= options[1].id= 0;
    options[0].var_type= options[1].var_type= GET_ENUM;
    options[0].arg_type= options[1].arg_type= OPT_ARG;
    options[0].def_value= options[1].def_value= 1; /* ON */
    options[0].typelib= options[1].typelib= &global_plugin_typelib;

    strxnmov(comment, max_comment_len, "Enable or disable ", plugin_name,
            " plugin. One of: ON, OFF, FORCE (don't start "
            "if the plugin fails to load).", NullS);
    options[0].comment= comment;
    /*
      Allocate temporary space for the value of the tristate.
      This option will have a limited lifetime and is not used beyond
      server initialization.
      GET_ENUM value is an unsigned long integer.
    */
    options[0].value= options[1].value=
                      (uchar **)alloc_root(mem_root, sizeof(ulong));
    *((ulong*) options[0].value)= (ulong) options[0].def_value;

    options+= 2;
  }

  /*
    Two passes as the 2nd pass will take pointer addresses for use
    by my_getopt and register_var() in the first pass uses realloc
  */

  for (plugin_option= tmp->plugin->system_vars;
       plugin_option && *plugin_option; plugin_option++, index++)
  {
    opt= *plugin_option;

    if (!opt->name)
    {
      sql_print_error("Missing variable name in plugin '%s'.",
                      plugin_name);
      DBUG_RETURN(-1);
    }

    if (!(opt->flags & PLUGIN_VAR_THDLOCAL))
      continue;
    if (!(register_var(plugin_name_ptr, opt->name, opt->flags)))
      continue;
    switch (opt->flags & PLUGIN_VAR_TYPEMASK) {
    case PLUGIN_VAR_BOOL:
      ((thdvar_bool_t *) opt)->resolve= mysql_sys_var_char;
      break;
    case PLUGIN_VAR_INT:
      ((thdvar_int_t *) opt)->resolve= mysql_sys_var_int;
      break;
    case PLUGIN_VAR_LONG:
      ((thdvar_long_t *) opt)->resolve= mysql_sys_var_long;
      break;
    case PLUGIN_VAR_LONGLONG:
      ((thdvar_longlong_t *) opt)->resolve= mysql_sys_var_longlong;
      break;
    case PLUGIN_VAR_STR:
      ((thdvar_str_t *) opt)->resolve= mysql_sys_var_str;
      break;
    case PLUGIN_VAR_ENUM:
      ((thdvar_enum_t *) opt)->resolve= mysql_sys_var_ulong;
      break;
    case PLUGIN_VAR_SET:
      ((thdvar_set_t *) opt)->resolve= mysql_sys_var_ulonglong;
      break;
    case PLUGIN_VAR_DOUBLE:
      ((thdvar_double_t *) opt)->resolve= mysql_sys_var_double;
      break;
    default:
      sql_print_error("Unknown variable type code 0x%x in plugin '%s'.",
                      opt->flags, plugin_name);
      DBUG_RETURN(-1);
    };
  }

  for (plugin_option= tmp->plugin->system_vars;
       plugin_option && *plugin_option; plugin_option++, index++)
  {
    switch ((opt= *plugin_option)->flags & PLUGIN_VAR_TYPEMASK) {
    case PLUGIN_VAR_BOOL:
      if (!opt->check)
        opt->check= check_func_bool;
      if (!opt->update)
        opt->update= update_func_bool;
      break;
    case PLUGIN_VAR_INT:
      if (!opt->check)
        opt->check= check_func_int;
      if (!opt->update)
        opt->update= update_func_int;
      break;
    case PLUGIN_VAR_LONG:
      if (!opt->check)
        opt->check= check_func_long;
      if (!opt->update)
        opt->update= update_func_long;
      break;
    case PLUGIN_VAR_LONGLONG:
      if (!opt->check)
        opt->check= check_func_longlong;
      if (!opt->update)
        opt->update= update_func_longlong;
      break;
    case PLUGIN_VAR_STR:
      if (!opt->check)
        opt->check= check_func_str;
      if (!opt->update)
      {
        opt->update= update_func_str;
        if (!(opt->flags & (PLUGIN_VAR_MEMALLOC | PLUGIN_VAR_READONLY)))
        {
          opt->flags|= PLUGIN_VAR_READONLY;
          sql_print_warning("Server variable %s of plugin %s was forced "
                            "to be read-only: string variable without "
                            "update_func and PLUGIN_VAR_MEMALLOC flag",
                            opt->name, plugin_name);
        }
      }
      break;
    case PLUGIN_VAR_ENUM:
      if (!opt->check)
        opt->check= check_func_enum;
      if (!opt->update)
        opt->update= update_func_long;
      break;
    case PLUGIN_VAR_SET:
      if (!opt->check)
        opt->check= check_func_set;
      if (!opt->update)
        opt->update= update_func_longlong;
      break;
    case PLUGIN_VAR_DOUBLE:
      if (!opt->check)
        opt->check= check_func_double;
      if (!opt->update)
        opt->update= update_func_double;
      break;
    default:
      sql_print_error("Unknown variable type code 0x%x in plugin '%s'.",
                      opt->flags, plugin_name);
      DBUG_RETURN(-1);
    }

    if ((opt->flags & (PLUGIN_VAR_NOCMDOPT | PLUGIN_VAR_THDLOCAL))
                    == PLUGIN_VAR_NOCMDOPT)
      continue;

    if (!(opt->flags & PLUGIN_VAR_THDLOCAL))
    {
      optnamelen= strlen(opt->name);
      optname= (char*) alloc_root(mem_root, plugin_name_len + optnamelen + 2);
      strxmov(optname, plugin_name_ptr, "-", opt->name, NullS);
      optnamelen= plugin_name_len + optnamelen + 1;
    }
    else
    {
      /* this should not fail because register_var should create entry */
      if (!(v= find_bookmark(plugin_name_ptr, opt->name, opt->flags)))
      {
        sql_print_error("Thread local variable '%s' not allocated "
                        "in plugin '%s'.", opt->name, plugin_name);
        DBUG_RETURN(-1);
      }

      *(int*)(opt + 1)= offset= v->offset;

      if (opt->flags & PLUGIN_VAR_NOCMDOPT)
      {
        char *val= global_system_variables.dynamic_variables_ptr + offset;
        if (((opt->flags & PLUGIN_VAR_TYPEMASK) == PLUGIN_VAR_STR) &&
             (opt->flags & PLUGIN_VAR_MEMALLOC))
        {
          char *def_val= *(char**)var_def_ptr(opt);
          *(char**)val= def_val ? my_strdup(def_val, MYF(0)) : NULL;
        }
        else
          memcpy(val, var_def_ptr(opt), var_storage_size(opt->flags));
        continue;
      }

      optname= (char*) memdup_root(mem_root, v->key + 1,
                                   (optnamelen= v->name_len) + 1);
    }

    convert_underscore_to_dash(optname, optnamelen);

    options->name= optname;
    options->comment= opt->comment;
    options->app_type= (opt->flags & PLUGIN_VAR_NOSYSVAR) ? NULL : opt;
    options->id= 0;

    plugin_opt_set_limits(options, opt);

    if (opt->flags & PLUGIN_VAR_THDLOCAL)
      options->value= options->u_max_value= (uchar**)
        (global_system_variables.dynamic_variables_ptr + offset);
    else
      options->value= options->u_max_value= *(uchar***) (opt + 1);

    char *option_name_ptr;
    options[1]= options[0];
    options[1].name= option_name_ptr= (char*) alloc_root(mem_root,
                                                        plugin_dash.length +
                                                        optnamelen + 1);
    options[1].comment= 0; /* Hidden from the help text */
    strxmov(option_name_ptr, plugin_dash.str, optname, NullS);

    options+= 2;
  }

  DBUG_RETURN(0);
}


static my_option *construct_help_options(MEM_ROOT *mem_root,
                                         struct st_plugin_int *p)
{
  st_mysql_sys_var **opt;
  my_option *opts;
  uint count= EXTRA_OPTIONS;
  DBUG_ENTER("construct_help_options");

  for (opt= p->plugin->system_vars; opt && *opt; opt++, count+= 2)
    ;

  if (!(opts= (my_option*) alloc_root(mem_root, sizeof(my_option) * count)))
    DBUG_RETURN(NULL);

  bzero(opts, sizeof(my_option) * count);

  /**
    some plugin variables (those that don't have PLUGIN_VAR_NOSYSVAR flag)
    have their names prefixed with the plugin name. Restore the names here
    to get the correct (not double-prefixed) help text.
    We won't need @@sysvars anymore and don't care about their proper names.
  */
  restore_ptr_backup(p->nbackups, p->ptr_backup);

  if (construct_options(mem_root, p, opts))
    DBUG_RETURN(NULL);

  DBUG_RETURN(opts);
}

extern "C" my_bool mark_changed(int, const struct my_option *, char *);
my_bool mark_changed(int, const struct my_option *opt, char *)
{
  if (opt->app_type)
  {
    sys_var *var= (sys_var*) opt->app_type;
    var->value_origin= sys_var::CONFIG;
  }
  return 0;
}

/**
  Create and register system variables supplied from the plugin and
  assigns initial values from corresponding command line arguments.

  @param tmp_root Temporary scratch space
  @param[out] plugin Internal plugin structure
  @param argc Number of command line arguments
  @param argv Command line argument vector

  The plugin will be updated with a policy on how to handle errors during
  initialization.

  @note Requires that a write-lock is held on LOCK_system_variables_hash

  @return How initialization of the plugin should be handled.
    @retval  0 Initialization should proceed.
    @retval  1 Plugin is disabled.
    @retval -1 An error has occurred.
*/

static int test_plugin_options(MEM_ROOT *tmp_root, struct st_plugin_int *tmp,
                               int *argc, char **argv)
{
  struct sys_var_chain chain= { NULL, NULL };
  bool disable_plugin;
  enum_plugin_load_option plugin_load_option= tmp->load_option;

  MEM_ROOT *mem_root= alloc_root_inited(&tmp->mem_root) ?
                      &tmp->mem_root : &plugin_vars_mem_root;
  st_mysql_sys_var **opt;
  my_option *opts= NULL;
  int error= 1;
  struct st_bookmark *var;
  uint len=0, count= EXTRA_OPTIONS;
  st_ptr_backup *tmp_backup= 0;
  DBUG_ENTER("test_plugin_options");
  DBUG_ASSERT(tmp->plugin && tmp->name.str);

  if (tmp->plugin->system_vars || (*argc > 1))
  {
    for (opt= tmp->plugin->system_vars; opt && *opt; opt++)
    {
      len++;
      if (!((*opt)->flags & PLUGIN_VAR_NOCMDOPT))
        count+= 2; /* --{plugin}-{optname} and --plugin-{plugin}-{optname} */
    }

    if (!(opts= (my_option*) alloc_root(tmp_root, sizeof(my_option) * count)))
    {
      sql_print_error("Out of memory for plugin '%s'.", tmp->name.str);
      DBUG_RETURN(-1);
    }
    bzero(opts, sizeof(my_option) * count);

    if (construct_options(tmp_root, tmp, opts))
    {
      sql_print_error("Bad options for plugin '%s'.", tmp->name.str);
      DBUG_RETURN(-1);
    }

    if (tmp->plugin->system_vars)
    {
      tmp_backup= (st_ptr_backup *)my_alloca(len * sizeof(tmp_backup[0]));
      DBUG_ASSERT(tmp->nbackups == 0);
      DBUG_ASSERT(tmp->ptr_backup == 0);

      for (opt= tmp->plugin->system_vars; *opt; opt++)
      {
        st_mysql_sys_var *o= *opt;
        char *varname;
        sys_var *v;

        if (o->flags & PLUGIN_VAR_NOSYSVAR)
          continue;

        tmp_backup[tmp->nbackups++].save(&o->name);
        if ((var= find_bookmark(tmp->name.str, o->name, o->flags)))
          varname= var->key + 1;
        else
        {
          len= tmp->name.length + strlen(o->name) + 2;
          varname= (char*) alloc_root(mem_root, len);
          strxmov(varname, tmp->name.str, "-", o->name, NullS);
          my_casedn_str(&my_charset_latin1, varname);
          convert_dash_to_underscore(varname, len-1);
        }
        v= new (mem_root) sys_var_pluginvar(&chain, varname, tmp, o);
        if (!(o->flags & PLUGIN_VAR_NOCMDOPT))
        {
          // update app_type, used for I_S.SYSTEM_VARIABLES
          for (my_option *mo=opts; mo->name; mo++)
            if (mo->app_type == o)
              mo->app_type= v;
        }
      }

      if (tmp->nbackups)
      {
        size_t bytes= tmp->nbackups * sizeof(tmp->ptr_backup[0]);
        tmp->ptr_backup= (st_ptr_backup *)alloc_root(mem_root, bytes);
        if (!tmp->ptr_backup)
        {
          restore_ptr_backup(tmp->nbackups, tmp_backup);
          my_afree(tmp_backup);
          goto err;
        }
        memcpy(tmp->ptr_backup, tmp_backup, bytes);
      }
      my_afree(tmp_backup);
    }

    if (tmp->load_option != PLUGIN_FORCE &&
        tmp->load_option != PLUGIN_FORCE_PLUS_PERMANENT)
      opts[0].def_value= opts[1].def_value= plugin_load_option;

    error= handle_options(argc, &argv, opts, mark_changed);
    (*argc)++; /* add back one for the program name */

    if (error)
    {
       sql_print_error("Parsing options for plugin '%s' failed.",
                       tmp->name.str);
       goto err;
    }
    /*
     Set plugin loading policy from option value. First element in the option
     list is always the <plugin name> option value.
    */
    if (tmp->load_option != PLUGIN_FORCE &&
        tmp->load_option != PLUGIN_FORCE_PLUS_PERMANENT)
      plugin_load_option= (enum_plugin_load_option) *(ulong*) opts[0].value;
  }

  disable_plugin= (plugin_load_option == PLUGIN_OFF);
  tmp->load_option= plugin_load_option;

  error= 1;

  /*
    If the plugin is disabled it should not be initialized.
  */
  if (disable_plugin)
  {
    if (global_system_variables.log_warnings)
      sql_print_information("Plugin '%s' is disabled.",
                            tmp->name.str);
    goto err;
  }

  if (tmp->plugin->system_vars)
  {
    for (opt= tmp->plugin->system_vars; *opt; opt++)
    {
      /*
        PLUGIN_VAR_STR command-line options without PLUGIN_VAR_MEMALLOC, point
        directly to values in the argv[] array. For plugins started at the
        server startup, argv[] array is allocated with load_defaults(), and
        freed when the server is shut down.  But for plugins loaded with
        INSTALL PLUGIN, the memory allocated with load_defaults() is freed with
        free() at the end of mysql_install_plugin(). Which means we cannot
        allow any pointers into that area.
        Thus, for all plugins loaded after the server was started,
        we copy string values to a plugin's memroot.
      */
      if (mysqld_server_started &&
          (((*opt)->flags & (PLUGIN_VAR_TYPEMASK | PLUGIN_VAR_NOCMDOPT |
                             PLUGIN_VAR_MEMALLOC)) == PLUGIN_VAR_STR))
      {
        sysvar_str_t* str= (sysvar_str_t *)*opt;
        if (*str->value)
          *str->value= strdup_root(mem_root, *str->value);
      }
<<<<<<< HEAD
=======

      var= find_bookmark(plugin_name.str, o->name, o->flags);
      if (o->flags & PLUGIN_VAR_NOSYSVAR)
        continue;
      tmp_backup[tmp->nbackups++].save(&o->name);
      if (var)
        v= new (mem_root) sys_var_pluginvar(&chain, var->key + 1, o, tmp);
      else
      {
        len= plugin_name.length + strlen(o->name) + 2;
        varname= (char*) alloc_root(mem_root, len);
        strxmov(varname, plugin_name.str, "-", o->name, NullS);
        my_casedn_str(&my_charset_latin1, varname);
        convert_dash_to_underscore(varname, len-1);
        v= new (mem_root) sys_var_pluginvar(&chain, varname, o, tmp);
      }
      DBUG_ASSERT(v); /* check that an object was actually constructed */
    } /* end for */

    if (tmp->nbackups)
    {
      size_t bytes= tmp->nbackups * sizeof(tmp->ptr_backup[0]);
      tmp->ptr_backup= (st_ptr_backup *)alloc_root(mem_root, bytes);
      if (!tmp->ptr_backup)
      {
        restore_ptr_backup(tmp->nbackups, tmp_backup);
        goto err;
      }
      memcpy(tmp->ptr_backup, tmp_backup, bytes);
>>>>>>> 23af6f59
    }

    if (chain.first)
    {
      chain.last->next = NULL;
      if (mysql_add_sys_var_chain(chain.first))
      {
        sql_print_error("Plugin '%s' has conflicting system variables",
                        tmp->name.str);
        goto err;
      }
      tmp->system_vars= chain.first;
    }
  }

  DBUG_RETURN(0);

err:
  if (opts)
    my_cleanup_options(opts);
  DBUG_RETURN(error);
}


/****************************************************************************
  Help Verbose text with Plugin System Variables
****************************************************************************/


void add_plugin_options(DYNAMIC_ARRAY *options, MEM_ROOT *mem_root)
{
  struct st_plugin_int *p;
  my_option *opt;

  if (!initialized)
    return;

  for (uint idx= 0; idx < plugin_array.elements; idx++)
  {
    p= *dynamic_element(&plugin_array, idx, struct st_plugin_int **);

    if (!(opt= construct_help_options(mem_root, p)))
      continue;

    /* Only options with a non-NULL comment are displayed in help text */
    for (;opt->name; opt++)
      if (opt->comment)
        insert_dynamic(options, (uchar*) opt);
  }
}


/**
  Returns a sys_var corresponding to a particular MYSQL_SYSVAR(...)
*/
sys_var *find_plugin_sysvar(st_plugin_int *plugin, st_mysql_sys_var *plugin_var)
{
  for (sys_var *var= plugin->system_vars; var; var= var->next)
  {
    sys_var_pluginvar *pvar=var->cast_pluginvar();
    if (pvar->plugin_var == plugin_var)
      return var;
  }
  return 0;
}

/*
  On dlclose() we need to restore values of all symbols that we've modified in
  the DSO. The reason is - the DSO might not actually be unloaded, so on the
  next dlopen() these symbols will have old values, they won't be
  reinitialized.

  Perhaps, there can be many reason, why a DSO won't be unloaded. Strictly
  speaking, it's implementation defined whether to unload an unused DSO or to
  keep it in memory.

  In particular, this happens for some plugins: In 2009 a new ELF stub was
  introduced, see Ulrich Drepper's email "Unique symbols for C++"
  http://www.redhat.com/archives/posix-c++-wg/2009-August/msg00002.html

  DSO that has objects with this stub (STB_GNU_UNIQUE) cannot be unloaded
  (this is mentioned in the email, see the url above).

  These "unique" objects are, for example, static variables in templates,
  in inline functions, in classes. So any DSO that uses them can
  only be loaded once. And because Boost has them, any DSO that uses Boost
  almost certainly cannot be unloaded.

  To know whether a particular DSO has these objects, one can use

    readelf -s /path/to/plugin.so|grep UNIQUE

  There's nothing we can do about it, but to reset the DSO to its initial
  state before dlclose().
*/
static void restore_ptr_backup(uint n, st_ptr_backup *backup)
{
  while (n--)
    (backup++)->restore();
}

/****************************************************************************
  thd specifics service, see include/mysql/service_thd_specifics.h
****************************************************************************/
static const int INVALID_THD_KEY= -1;
static uint thd_key_no = 42;

int thd_key_create(MYSQL_THD_KEY_T *key)
{
  int flags= PLUGIN_VAR_THDLOCAL | PLUGIN_VAR_STR |
             PLUGIN_VAR_NOSYSVAR | PLUGIN_VAR_NOCMDOPT;
  char namebuf[256];
  snprintf(namebuf, sizeof(namebuf), "%u", thd_key_no++);
  mysql_rwlock_wrlock(&LOCK_system_variables_hash);
  // non-letters in the name as an extra safety
  st_bookmark *bookmark= register_var("\a\v\a\t\a\r", namebuf, flags);
  mysql_rwlock_unlock(&LOCK_system_variables_hash);
  if (bookmark)
  {
    *key= bookmark->offset;
    return 0;
  }
  return ENOMEM;
}

void thd_key_delete(MYSQL_THD_KEY_T *key)
{
  *key= INVALID_THD_KEY;
}

void* thd_getspecific(MYSQL_THD thd, MYSQL_THD_KEY_T key)
{
  DBUG_ASSERT(key != INVALID_THD_KEY);
  if (key == INVALID_THD_KEY || (!thd && !(thd= current_thd)))
    return 0;

  return *(void**)(intern_sys_var_ptr(thd, key, true));
}

int thd_setspecific(MYSQL_THD thd, MYSQL_THD_KEY_T key, void *value)
{
  DBUG_ASSERT(key != INVALID_THD_KEY);
  if (key == INVALID_THD_KEY || (!thd && !(thd= current_thd)))
    return EINVAL;
  
  memcpy(intern_sys_var_ptr(thd, key, true), &value, sizeof(void*));
  return 0;
}
<|MERGE_RESOLUTION|>--- conflicted
+++ resolved
@@ -2973,25 +2973,17 @@
   */
   for (idx= 0; idx < bookmark_hash.records; idx++)
   {
-    sys_var_pluginvar *pi;
-    sys_var *var;
     st_bookmark *v= (st_bookmark*) my_hash_element(&bookmark_hash,idx);
 
     if (v->version <= thd->variables.dynamic_variables_version)
       continue; /* already in thd->variables */
 
-    if (!(var= intern_find_sys_var(v->key + 1, v->name_len)) ||
-        !(pi= var->cast_pluginvar()) ||
-        v->key[0] != plugin_var_bookmark_key(pi->plugin_var->flags))
-      continue;
-
     /* Here we do anything special that may be required of the data types */
 
-    if ((pi->plugin_var->flags & PLUGIN_VAR_TYPEMASK) == PLUGIN_VAR_STR &&
-        pi->plugin_var->flags & PLUGIN_VAR_MEMALLOC)
-    {
-      int offset= ((thdvar_str_t *)(pi->plugin_var))->offset;
-      char **pp= (char**) (thd->variables.dynamic_variables_ptr + offset);
+    if ((v->key[0] & PLUGIN_VAR_TYPEMASK) == PLUGIN_VAR_STR &&
+         v->key[0] & BOOKMARK_MEMALLOC)
+    {
+      char **pp= (char**) (thd->variables.dynamic_variables_ptr + v->offset);
       if (*pp)
         *pp= my_strdup(*pp, MYF(MY_WME|MY_FAE));
     }
@@ -3124,26 +3116,9 @@
   }
   else
   {
-<<<<<<< HEAD
     thd->variables.table_plugin= NULL;
     thd->variables.tmp_table_plugin= NULL;
     thd->variables.enforced_table_plugin= NULL;
-=======
-    st_bookmark *v= (st_bookmark*) my_hash_element(&bookmark_hash,idx);
-
-    if (v->version <= thd->variables.dynamic_variables_version)
-      continue; /* already in thd->variables */
-
-    /* Here we do anything special that may be required of the data types */
-
-    if ((v->key[0] & PLUGIN_VAR_TYPEMASK) == PLUGIN_VAR_STR &&
-         v->key[0] & BOOKMARK_MEMALLOC)
-    {
-      char **pp= (char**) (thd->variables.dynamic_variables_ptr + v->offset);
-      if (*pp)
-        *pp= my_strdup(*pp, MYF(MY_WME|MY_FAE));
-    }
->>>>>>> 23af6f59
   }
 
   DBUG_VOID_RETURN;
@@ -3457,19 +3432,7 @@
 
 static const void *var_def_ptr(st_mysql_sys_var *pv)
 {
-<<<<<<< HEAD
-  DBUG_ASSERT(!is_readonly());
-  mysql_mutex_assert_owner(&LOCK_global_system_variables);
-
-  void *tgt= real_value_ptr(thd, OPT_GLOBAL);
-  const void *src= &var->save_result;
-
-  if (!var->value)
-  {
-    switch (plugin_var->flags & (PLUGIN_VAR_TYPEMASK | PLUGIN_VAR_THDLOCAL)) {
-=======
     switch (pv->flags & (PLUGIN_VAR_TYPEMASK | PLUGIN_VAR_THDLOCAL)) {
->>>>>>> 23af6f59
     case PLUGIN_VAR_INT:
       return &((sysvar_uint_t*) pv)->def_val;
     case PLUGIN_VAR_LONG:
@@ -3514,7 +3477,7 @@
   DBUG_ASSERT(!is_readonly());
   mysql_mutex_assert_owner(&LOCK_global_system_variables);
 
-  void *tgt= real_value_ptr(thd, var->type);
+  void *tgt= real_value_ptr(thd, OPT_GLOBAL);
   const void *src= &var->save_result;
 
   if (!var->value)
@@ -4131,38 +4094,6 @@
         if (*str->value)
           *str->value= strdup_root(mem_root, *str->value);
       }
-<<<<<<< HEAD
-=======
-
-      var= find_bookmark(plugin_name.str, o->name, o->flags);
-      if (o->flags & PLUGIN_VAR_NOSYSVAR)
-        continue;
-      tmp_backup[tmp->nbackups++].save(&o->name);
-      if (var)
-        v= new (mem_root) sys_var_pluginvar(&chain, var->key + 1, o, tmp);
-      else
-      {
-        len= plugin_name.length + strlen(o->name) + 2;
-        varname= (char*) alloc_root(mem_root, len);
-        strxmov(varname, plugin_name.str, "-", o->name, NullS);
-        my_casedn_str(&my_charset_latin1, varname);
-        convert_dash_to_underscore(varname, len-1);
-        v= new (mem_root) sys_var_pluginvar(&chain, varname, o, tmp);
-      }
-      DBUG_ASSERT(v); /* check that an object was actually constructed */
-    } /* end for */
-
-    if (tmp->nbackups)
-    {
-      size_t bytes= tmp->nbackups * sizeof(tmp->ptr_backup[0]);
-      tmp->ptr_backup= (st_ptr_backup *)alloc_root(mem_root, bytes);
-      if (!tmp->ptr_backup)
-      {
-        restore_ptr_backup(tmp->nbackups, tmp_backup);
-        goto err;
-      }
-      memcpy(tmp->ptr_backup, tmp_backup, bytes);
->>>>>>> 23af6f59
     }
 
     if (chain.first)
