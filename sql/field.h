#ifndef FIELD_INCLUDED
#define FIELD_INCLUDED
/* Copyright (c) 2000, 2015, Oracle and/or its affiliates.
   Copyright (c) 2008, 2017, MariaDB Corporation.

   This program is free software; you can redistribute it and/or modify
   it under the terms of the GNU General Public License as published by
   the Free Software Foundation; version 2 of the License.

   This program is distributed in the hope that it will be useful,
   but WITHOUT ANY WARRANTY; without even the implied warranty of
   MERCHANTABILITY or FITNESS FOR A PARTICULAR PURPOSE.  See the
   GNU General Public License for more details.

   You should have received a copy of the GNU General Public License
   along with this program; if not, write to the Free Software
   Foundation, Inc., 51 Franklin St, Fifth Floor, Boston, MA 02110-1301  USA */

/*
  Because of the function make_new_field() all field classes that have static
  variables must declare the size_of() member function.
*/

#ifdef USE_PRAGMA_INTERFACE
#pragma interface			/* gcc class implementation */
#endif

#include "mysqld.h"                             /* system_charset_info */
#include "table.h"                              /* TABLE */
#include "sql_string.h"                         /* String */
#include "my_decimal.h"                         /* my_decimal */
#include "sql_error.h"                          /* Sql_condition */
#include "compat56.h"
#include "sql_type.h"                           /* Type_std_attributes */
#include "field_comp.h"

class Send_field;
class Copy_field;
class Protocol;
class Create_field;
class Relay_log_info;
class Field;
class Column_statistics;
class Column_statistics_collected;
class Item_func;
class Item_bool_func;
class Item_equal;
class Virtual_tmp_table;

enum enum_check_fields
{
  CHECK_FIELD_IGNORE,
  CHECK_FIELD_EXPRESSION,
  CHECK_FIELD_WARN,
  CHECK_FIELD_ERROR_FOR_NULL,
};

/*
  Common declarations for Field and Item
*/
class Value_source
{
protected:

  // Parameters for warning and note generation
  class Warn_filter
  {
    bool m_want_warning_edom;
    bool m_want_note_truncated_spaces;
  public:
    Warn_filter(bool want_warning_edom, bool want_note_truncated_spaces) :
     m_want_warning_edom(want_warning_edom),
     m_want_note_truncated_spaces(want_note_truncated_spaces)
    { }
    Warn_filter(const THD *thd);
    bool want_warning_edom() const
    { return m_want_warning_edom; }
    bool want_note_truncated_spaces() const
    { return m_want_note_truncated_spaces; }
  };
  class Warn_filter_all: public Warn_filter
  {
  public:
    Warn_filter_all() :Warn_filter(true, true) { }
  };

  class Converter_double_to_longlong
  {
  protected:
    bool m_error;
    longlong m_result;
  public:
    Converter_double_to_longlong(double nr, bool unsigned_flag);
    longlong result() const { return m_result; }
    bool error() const { return m_error; }
    void push_warning(THD *thd, double nr, bool unsigned_flag);
  };
  class Converter_double_to_longlong_with_warn:
    public Converter_double_to_longlong
  {
  public:
    Converter_double_to_longlong_with_warn(THD *thd, double nr,
                                           bool unsigned_flag)
      :Converter_double_to_longlong(nr, unsigned_flag)
    {
      if (m_error)
        push_warning(thd, nr, unsigned_flag);
    }
    Converter_double_to_longlong_with_warn(double nr, bool unsigned_flag)
      :Converter_double_to_longlong(nr, unsigned_flag)
    {
      if (m_error)
        push_warning(current_thd, nr, unsigned_flag);
    }
  };

  // String-to-number converters
  class Converter_string_to_number
  {
  protected:
    char *m_end_of_num; // Where the low-level conversion routine stopped
    int m_error;        // The error code returned by the low-level routine
    bool m_edom;        // If EDOM-alike error happened during conversion
    /**
      Check string-to-number conversion and produce a warning if
      - could not convert any digits (EDOM-alike error)
      - found garbage at the end of the string
      - found extra spaces at the end (a note)
      See also Field_num::check_edom_and_truncation() for a similar function.

      @param thd         - the thread that will be used to generate warnings.
                           Can be NULL (which means current_thd will be used
                           if a warning is really necessary).
      @param type        - name of the data type
                           (e.g. "INTEGER", "DECIMAL", "DOUBLE")
      @param cs          - character set of the original string
      @param str         - the original string
      @param end         - the end of the string
      @param allow_notes - tells if trailing space notes should be displayed
                           or suppressed.

      Unlike Field_num::check_edom_and_truncation(), this function does not
      distinguish between EDOM and truncation and reports the same warning for
      both cases. Perhaps we should eventually print different warnings,
      to make the explicit CAST work closer to the implicit cast in
      Field_xxx::store().
    */
    void check_edom_and_truncation(THD *thd, Warn_filter filter,
                                   const char *type,
                                   CHARSET_INFO *cs,
                                   const char *str,
                                   size_t length) const;
  public:
    int error() const { return m_error; }
  };

  class Converter_strntod: public Converter_string_to_number
  {
    double m_result;
  public:
    Converter_strntod(CHARSET_INFO *cs, const char *str, size_t length)
    {
      m_result= my_strntod(cs, (char *) str, length, &m_end_of_num, &m_error);
      // strntod() does not set an error if the input string was empty
      m_edom= m_error !=0 || str == m_end_of_num;
    }
    double result() const { return m_result; }
  };

  class Converter_string_to_longlong: public Converter_string_to_number
  {
  protected:
    longlong m_result;
  public:
    longlong result() const { return m_result; }
  };

  class Converter_strntoll: public Converter_string_to_longlong
  {
  public:
    Converter_strntoll(CHARSET_INFO *cs, const char *str, size_t length)
    {
      m_result= my_strntoll(cs, str, length, 10, &m_end_of_num, &m_error);
      /*
         All non-zero errors means EDOM error.
         strntoll() does not set an error if the input string was empty.
         Check it here.
         Notice the different with the same condition in Converter_strntoll10.
      */
      m_edom= m_error != 0 || str == m_end_of_num;
    }
  };

  class Converter_strtoll10: public Converter_string_to_longlong
  {
  public:
    Converter_strtoll10(CHARSET_INFO *cs, const char *str, size_t length)
    {
      m_end_of_num= (char *) str + length;
      m_result= (*(cs->cset->strtoll10))(cs, str, &m_end_of_num, &m_error);
      /*
        Negative error means "good negative number".
        Only a positive m_error value means a real error.
        strtoll10() sets error to MY_ERRNO_EDOM in case of an empty string,
        so we don't have to additionally catch empty strings here.
      */
      m_edom= m_error > 0;
    }
  };

  class Converter_str2my_decimal: public Converter_string_to_number
  {
  public:
    Converter_str2my_decimal(uint mask,
                             CHARSET_INFO *cs, const char *str, size_t length,
                             my_decimal *buf)
    {
      DBUG_ASSERT(length < UINT_MAX32);
      m_error= str2my_decimal(mask, str, (uint) length, cs,
                              buf, (const char **) &m_end_of_num);
      // E_DEC_TRUNCATED means a very minor truncation: '1e-100' -> 0
      m_edom= m_error && m_error != E_DEC_TRUNCATED;
    }
  };


  // String-to-number converters with automatic warning generation
  class Converter_strntod_with_warn: public Converter_strntod
  {
  public:
    Converter_strntod_with_warn(THD *thd, Warn_filter filter,
                                CHARSET_INFO *cs,
                                const char *str, size_t length)
      :Converter_strntod(cs, str, length)
    {
      check_edom_and_truncation(thd, filter, "DOUBLE", cs, str, length);
    }
  };

  class Converter_strntoll_with_warn: public Converter_strntoll
  {
  public:
    Converter_strntoll_with_warn(THD *thd, Warn_filter filter,
                                 CHARSET_INFO *cs,
                                 const char *str, size_t length)
      :Converter_strntoll(cs, str, length)
    {
      check_edom_and_truncation(thd, filter, "INTEGER", cs, str, length);
    }
  };

  class Converter_strtoll10_with_warn: public Converter_strtoll10
  {
  public:
    Converter_strtoll10_with_warn(THD *thd, Warn_filter filter,
                                 CHARSET_INFO *cs,
                                 const char *str, size_t length)
      :Converter_strtoll10(cs, str, length)
    {
      check_edom_and_truncation(thd, filter, "INTEGER", cs, str, length);
    }
  };

  class Converter_str2my_decimal_with_warn: public Converter_str2my_decimal
  {
  public:
    Converter_str2my_decimal_with_warn(THD *thd, Warn_filter filter,
                                       uint mask, CHARSET_INFO *cs,
                                       const char *str, size_t length,
                                       my_decimal *buf)
     :Converter_str2my_decimal(mask, cs, str, length, buf)
    {
      check_edom_and_truncation(thd, filter, "DECIMAL", cs, str, length);
    }
  };


  // String-to-number convertion methods for the old code compatibility
  longlong longlong_from_string_with_check(CHARSET_INFO *cs, const char *cptr,
                                           const char *end) const
  {
    /*
      TODO: Give error if we wanted a signed integer and we got an unsigned
      one

      Notice, longlong_from_string_with_check() honors thd->no_error, because
      it's used to handle queries like this:
        SELECT COUNT(@@basedir);
      and is called when Item_func_get_system_var::update_null_value()
      suppresses warnings and then calls val_int().
      The other methods {double|decimal}_from_string_with_check() ignore
      thd->no_errors, because they are not used for update_null_value()
      and they always allow all kind of warnings.
    */
    THD *thd= current_thd;
    return Converter_strtoll10_with_warn(thd, Warn_filter(thd),
                                         cs, cptr, end - cptr).result();
  }

  double double_from_string_with_check(CHARSET_INFO *cs, const char *cptr,
                                       const char *end) const
  {
    return Converter_strntod_with_warn(NULL, Warn_filter_all(),
                                       cs, cptr, end - cptr).result();
  }
  my_decimal *decimal_from_string_with_check(my_decimal *decimal_value,
                                             CHARSET_INFO *cs,
                                             const char *cptr,
                                             const char *end)
  {
    Converter_str2my_decimal_with_warn(NULL, Warn_filter_all(),
                                       E_DEC_FATAL_ERROR & ~E_DEC_BAD_NUM,
                                       cs, cptr, end - cptr, decimal_value);
    return decimal_value;
  }

  longlong longlong_from_hex_hybrid(const char *str, uint32 length)
  {
    const char *end= str + length;
    const char *ptr= end - MY_MIN(length, sizeof(longlong));
    ulonglong value= 0;
    for ( ; ptr != end ; ptr++)
      value= (value << 8) + (ulonglong) (uchar) *ptr;
    return (longlong) value;
  }

  longlong longlong_from_string_with_check(const String *str) const
  {
    return longlong_from_string_with_check(str->charset(),
                                           str->ptr(), str->end());
  }
  double double_from_string_with_check(const String *str) const
  {
    return double_from_string_with_check(str->charset(),
                                         str->ptr(), str->end());
  }
  my_decimal *decimal_from_string_with_check(my_decimal *decimal_value,
                                             const String *str)
  {
    return decimal_from_string_with_check(decimal_value, str->charset(),
                                          str->ptr(), str->end());
  }
  // End of String-to-number conversion methods

public:
  /*
    The enumeration Subst_constraint is currently used only in implementations
    of the virtual function subst_argument_checker.
  */
  enum Subst_constraint
  {
    ANY_SUBST,           /* Any substitution for a field is allowed  */
    IDENTITY_SUBST       /* Substitution for a field is allowed if any two
                            different values of the field type are not equal */
  };
  /*
    Item context attributes.
    Comparison functions pass their attributes to propagate_equal_fields().
    For exmple, for string comparison, the collation of the comparison
    operation is important inside propagate_equal_fields().
  */
  class Context
  {
    /*
      Which type of propagation is allowed:
      - ANY_SUBST (loose equality, according to the collation), or
      - IDENTITY_SUBST (strict binary equality).
    */
    Subst_constraint m_subst_constraint;
    /*
      Comparison type.
      Important only when ANY_SUBSTS.
    */
    const Type_handler *m_compare_handler;
    /*
      Collation of the comparison operation.
      Important only when ANY_SUBST.
    */
    CHARSET_INFO *m_compare_collation;
  public:
    Context(Subst_constraint subst, const Type_handler *h, CHARSET_INFO *cs)
      :m_subst_constraint(subst),
       m_compare_handler(h),
       m_compare_collation(cs)
    { DBUG_ASSERT(h == h->type_handler_for_comparison()); }
    Subst_constraint subst_constraint() const { return m_subst_constraint; }
    const Type_handler *compare_type_handler() const
    {
      DBUG_ASSERT(m_subst_constraint == ANY_SUBST);
      return m_compare_handler;
    }
    CHARSET_INFO *compare_collation() const
    {
      DBUG_ASSERT(m_subst_constraint == ANY_SUBST);
      return m_compare_collation;
    }
  };
  class Context_identity: public Context
  { // Use this to request only exact value, no invariants.
  public:
     Context_identity()
      :Context(IDENTITY_SUBST, &type_handler_long_blob, &my_charset_bin) { }
  };
  class Context_boolean: public Context
  { // Use this when an item is [a part of] a boolean expression
  public:
    Context_boolean()
      :Context(ANY_SUBST, &type_handler_longlong, &my_charset_bin) { }
  };
};


#define STORAGE_TYPE_MASK 7
#define COLUMN_FORMAT_MASK 7
#define COLUMN_FORMAT_SHIFT 3

/* The length of the header part for each virtual column in the .frm file */
#define FRM_VCOL_OLD_HEADER_SIZE(b) (3 + MY_TEST(b))
#define FRM_VCOL_NEW_BASE_SIZE 16
#define FRM_VCOL_NEW_HEADER_SIZE 6

class Count_distinct_field;

struct ha_field_option_struct;

struct st_cache_field;
int field_conv(Field *to,Field *from);
int truncate_double(double *nr, uint field_length, uint dec,
                    bool unsigned_flag, double max_value);

inline uint get_enum_pack_length(int elements)
{
  return elements < 256 ? 1 : 2;
}

inline uint get_set_pack_length(int elements)
{
  uint len= (elements + 7) / 8;
  return len > 4 ? 8 : len;
}


/**
  Tests if field type is temporal and has date part,
  i.e. represents DATE, DATETIME or TIMESTAMP types in SQL.

  @param type    Field type, as returned by field->type().
  @retval true   If field type is temporal type with date part.
  @retval false  If field type is not temporal type with date part.
*/
inline bool is_temporal_type_with_date(enum_field_types type)
{
  switch (type)
  {
  case MYSQL_TYPE_DATE:
  case MYSQL_TYPE_DATETIME:
  case MYSQL_TYPE_TIMESTAMP:
    return true;
  case MYSQL_TYPE_DATETIME2:
  case MYSQL_TYPE_TIMESTAMP2:
    DBUG_ASSERT(0); // field->real_type() should not get to here.
  default:
    return false;
  }
}


/**
  Convert temporal real types as retuned by field->real_type()
  to field type as returned by field->type().
  
  @param real_type  Real type.
  @retval           Field type.
*/
inline enum_field_types real_type_to_type(enum_field_types real_type)
{
  switch (real_type)
  {
  case MYSQL_TYPE_TIME2:
    return MYSQL_TYPE_TIME;
  case MYSQL_TYPE_DATETIME2:
    return MYSQL_TYPE_DATETIME;
  case MYSQL_TYPE_TIMESTAMP2:
    return MYSQL_TYPE_TIMESTAMP;
  case MYSQL_TYPE_NEWDATE:
    return MYSQL_TYPE_DATE;
  /* Note: NEWDECIMAL is a type, not only a real_type */
  default: return real_type;
  }
}


static inline enum enum_mysql_timestamp_type
mysql_type_to_time_type(enum enum_field_types mysql_type)
{
  switch(mysql_type) {
  case MYSQL_TYPE_TIME2:
  case MYSQL_TYPE_TIME: return MYSQL_TIMESTAMP_TIME;
  case MYSQL_TYPE_TIMESTAMP2:
  case MYSQL_TYPE_TIMESTAMP:
  case MYSQL_TYPE_DATETIME2:
  case MYSQL_TYPE_DATETIME: return MYSQL_TIMESTAMP_DATETIME;
  case MYSQL_TYPE_NEWDATE:
  case MYSQL_TYPE_DATE: return MYSQL_TIMESTAMP_DATE;
  default: return MYSQL_TIMESTAMP_ERROR;
  }
}


/**
  Tests if field type is temporal, i.e. represents
  DATE, TIME, DATETIME or TIMESTAMP types in SQL.
     
  @param type    Field type, as returned by field->type().
  @retval true   If field type is temporal
  @retval false  If field type is not temporal
*/
inline bool is_temporal_type(enum_field_types type)
{
  return mysql_type_to_time_type(type) != MYSQL_TIMESTAMP_ERROR;
}


enum enum_vcol_info_type
{
  VCOL_GENERATED_VIRTUAL, VCOL_GENERATED_STORED,
  VCOL_DEFAULT, VCOL_CHECK_FIELD, VCOL_CHECK_TABLE,
  /* Additional types should be added here */
  /* Following is the highest value last   */
  VCOL_TYPE_NONE = 127 // Since the 0 value is already in use
};

static inline const char *vcol_type_name(enum_vcol_info_type type)
{
  switch (type)
  {
  case VCOL_GENERATED_VIRTUAL:
  case VCOL_GENERATED_STORED:
    return "GENERATED ALWAYS AS";
  case VCOL_DEFAULT:
    return "DEFAULT";
  case VCOL_CHECK_FIELD:
  case VCOL_CHECK_TABLE:
    return "CHECK";
  case VCOL_TYPE_NONE:
    return "UNTYPED";
  }
  return 0;
}

/*
  Flags for Virtual_column_info. If none is set, the expression must be
  a constant with no side-effects, so it's calculated at CREATE TABLE time,
  stored in table->record[2], and not recalculated for every statement.
*/
#define VCOL_FIELD_REF         1
#define VCOL_NON_DETERMINISTIC 2
#define VCOL_SESSION_FUNC      4  /* uses session data, e.g. USER or DAYNAME */
#define VCOL_TIME_FUNC         8
#define VCOL_AUTO_INC         16
#define VCOL_IMPOSSIBLE       32
#define VCOL_NOT_VIRTUAL      64  /* Function can't be virtual */

#define VCOL_NOT_STRICTLY_DETERMINISTIC                       \
  (VCOL_NON_DETERMINISTIC | VCOL_TIME_FUNC | VCOL_SESSION_FUNC)

/*
  Virtual_column_info is the class to contain additional
  characteristics that is specific for a virtual/computed
  field such as:
   - the defining expression that is evaluated to compute the value
  of the field 
  - whether the field is to be stored in the database
  - whether the field is used in a partitioning expression
*/

class Virtual_column_info: public Sql_alloc
{
private:
  enum_vcol_info_type vcol_type; /* Virtual column expression type */
  /*
    The following data is only updated by the parser and read
    when a Create_field object is created/initialized.
  */
  enum_field_types field_type;   /* Real field type*/
  /* Flag indicating that the field used in a partitioning expression */
  bool in_partitioning_expr;

public:
  /* Flag indicating  that the field is physically stored in the database */
  bool stored_in_db;
  bool utf8;                                    /* Already in utf8 */
  Item *expr;
  LEX_CSTRING name;                             /* Name of constraint */
  uint flags;

  Virtual_column_info()
  : vcol_type((enum_vcol_info_type)VCOL_TYPE_NONE),
    field_type((enum enum_field_types)MYSQL_TYPE_VIRTUAL),
    in_partitioning_expr(FALSE), stored_in_db(FALSE),
    utf8(TRUE), expr(NULL), flags(0)
  {
    name.str= NULL;
    name.length= 0;
  };
  ~Virtual_column_info() {}
  enum_vcol_info_type get_vcol_type() const
  {
    return vcol_type;
  }
  void set_vcol_type(enum_vcol_info_type v_type)
  {
    vcol_type= v_type;
  }
  const char *get_vcol_type_name() const
  {
    DBUG_ASSERT(vcol_type != VCOL_TYPE_NONE);
    return vcol_type_name(vcol_type);
  }
  enum_field_types get_real_type() const
  {
    return field_type;
  }
  void set_field_type(enum_field_types fld_type)
  {
    /* Calling this function can only be done once. */
    field_type= fld_type;
  }
  bool is_stored() const
  {
    return stored_in_db;
  }
  void set_stored_in_db_flag(bool stored)
  {
    stored_in_db= stored;
  }
  bool is_in_partitioning_expr() const
  {
    return in_partitioning_expr;
  }
  void mark_as_in_partitioning_expr()
  {
    in_partitioning_expr= TRUE;
  }
  inline bool is_equal(const Virtual_column_info* vcol) const;
  inline void print(String*);
};

class Field: public Value_source
{
  Field(const Item &);				/* Prevent use of these */
  void operator=(Field &);
protected:
  int save_in_field_str(Field *to)
  {
    StringBuffer<MAX_FIELD_WIDTH> result(charset());
    val_str(&result);
    return to->store(result.ptr(), result.length(), charset());
  }
  static void do_field_int(Copy_field *copy);
  static void do_field_real(Copy_field *copy);
  static void do_field_string(Copy_field *copy);
  static void do_field_temporal(Copy_field *copy);
  static void do_field_timestamp(Copy_field *copy);
  static void do_field_decimal(Copy_field *copy);
public:
  static void *operator new(size_t size, MEM_ROOT *mem_root) throw ()
  { return alloc_root(mem_root, size); }
  static void *operator new(size_t size) throw ()
  {
    DBUG_ASSERT(size < UINT_MAX32);
    return thd_alloc(current_thd, (uint) size);
  }
  static void operator delete(void *ptr_arg, size_t size) { TRASH(ptr_arg, size); }
  static void operator delete(void *ptr, MEM_ROOT *mem_root)
  { DBUG_ASSERT(0); }

  /**
     Used by System Versioning.
   */
  virtual void set_max()
  { DBUG_ASSERT(0); }
  virtual bool is_max()
  { DBUG_ASSERT(0); return false; }

  uchar		*ptr;			// Position to field in record

  field_visibility_t invisible;
  /**
     Byte where the @c NULL bit is stored inside a record. If this Field is a
     @c NOT @c NULL field, this member is @c NULL.
  */
  uchar		*null_ptr;
  /*
    Note that you can use table->in_use as replacement for current_thd member
    only inside of val_*() and store() members (e.g. you can't use it in cons)
  */
  TABLE *table;                                 // Pointer for table
  TABLE *orig_table;                            // Pointer to original table
  const char * const *table_name;               // Pointer to alias in TABLE
  LEX_CSTRING field_name;
  LEX_CSTRING comment;
  /** reference to the list of options or NULL */
  engine_option_value *option_list;
  ha_field_option_struct *option_struct;   /* structure with parsed options */
  /* Field is part of the following keys */
  key_map	key_start, part_of_key, part_of_key_not_clustered;

  /*
    Bitmap of indexes that have records ordered by col1, ... this_field, ...

    For example, INDEX (col(prefix_n)) is not present in col.part_of_sortkey.
  */
  key_map       part_of_sortkey;
  /*
    We use three additional unireg types for TIMESTAMP to overcome limitation
    of current binary format of .frm file. We'd like to be able to support
    NOW() as default and on update value for such fields but unable to hold
    this info anywhere except unireg_check field. This issue will be resolved
    in more clean way with transition to new text based .frm format.
    See also comment for Field_timestamp::Field_timestamp().
  */
  enum utype  {
    NONE=0,
    NEXT_NUMBER=15,             // AUTO_INCREMENT
    TIMESTAMP_OLD_FIELD=18,     // TIMESTAMP created before 4.1.3
    TIMESTAMP_DN_FIELD=21,      // TIMESTAMP DEFAULT NOW()
    TIMESTAMP_UN_FIELD=22,      // TIMESTAMP ON UPDATE NOW()
    TIMESTAMP_DNUN_FIELD=23,    // TIMESTAMP DEFAULT NOW() ON UPDATE NOW()
    TMYSQL_COMPRESSED= 24,      // Compatibility with TMySQL
    };
  enum geometry_type
  {
    GEOM_GEOMETRY = 0, GEOM_POINT = 1, GEOM_LINESTRING = 2, GEOM_POLYGON = 3,
    GEOM_MULTIPOINT = 4, GEOM_MULTILINESTRING = 5, GEOM_MULTIPOLYGON = 6,
    GEOM_GEOMETRYCOLLECTION = 7
  };
  enum imagetype { itRAW, itMBR};

  utype		unireg_check;
  uint32	field_length;		// Length of field
  uint32	flags;
  uint16        field_index;            // field number in fields array
  uchar		null_bit;		// Bit used to test null bit
  /**
     If true, this field was created in create_tmp_field_from_item from a NULL
     value. This means that the type of the field is just a guess, and the type
     may be freely coerced to another type.

     @see create_tmp_field_from_item
     @see Item_type_holder::get_real_type

   */
  bool is_created_from_null_item;

  /* TRUE in Field objects created for column min/max values */
  bool is_stat_field; 

  /* 
    Selectivity of the range condition over this field.
    When calculating this selectivity a range predicate
    is taken into account only if:
    - it is extracted from the WHERE clause
    - it depends only on the table the field belongs to 
  */
  double cond_selectivity;

  /* 
    The next field in the class of equal fields at the top AND level
    of the WHERE clause
  */ 
  Field *next_equal_field;

  /*
    This structure is used for statistical data on the column
    that has been read from the statistical table column_stat
  */ 
  Column_statistics *read_stats;
  /*
    This structure is used for statistical data on the column that
    is collected by the function collect_statistics_for_table
  */
  Column_statistics_collected *collected_stats;

  /* 
    This is additional data provided for any computed(virtual) field,
    default function or check constraint.
    In particular it includes a pointer to the item by which this field
    can be computed from other fields.
  */
  Virtual_column_info *vcol_info, *check_constraint, *default_value;

  Field(uchar *ptr_arg,uint32 length_arg,uchar *null_ptr_arg,
        uchar null_bit_arg, utype unireg_check_arg,
        const LEX_CSTRING *field_name_arg);
  virtual ~Field() {}

  DTCollation dtcollation() const
  {
    return DTCollation(charset(), derivation(), repertoire());
  }
  Type_std_attributes type_std_attributes() const
  {
    return Type_std_attributes(field_length, decimals(),
                               MY_TEST(flags & UNSIGNED_FLAG),
                               dtcollation());
  }

  /**
    Convenience definition of a copy function returned by
    Field::get_copy_func()
  */
  typedef void Copy_func(Copy_field*);
  virtual Copy_func *get_copy_func(const Field *from) const= 0;
  /* Store functions returns 1 on overflow and -1 on fatal error */
  virtual int  store_field(Field *from) { return from->save_in_field(this); }
  virtual int  save_in_field(Field *to)= 0;
  /**
    Check if it is possible just copy the value
    of the field 'from' to the field 'this', e.g. for
      INSERT INTO t1 (field1) SELECT field2 FROM t2;
    @param from   - The field to copy from
    @retval true  - it is possible to just copy value of 'from' to 'this'
    @retval false - conversion is needed
  */
  virtual bool memcpy_field_possible(const Field *from) const= 0;
  virtual int  store(const char *to, uint length,CHARSET_INFO *cs)=0;
  virtual int  store_hex_hybrid(const char *str, uint length);
  virtual int  store(double nr)=0;
  virtual int  store(longlong nr, bool unsigned_val)=0;
  virtual int  store_decimal(const my_decimal *d)=0;
  virtual int  store_time_dec(const MYSQL_TIME *ltime, uint dec);
  virtual int  store_timestamp(my_time_t timestamp, ulong sec_part);
  int store_time(const MYSQL_TIME *ltime)
  { return store_time_dec(ltime, TIME_SECOND_PART_DIGITS); }
  int store(const char *to, uint length, CHARSET_INFO *cs,
            enum_check_fields check_level);
  int store(const LEX_STRING *ls, CHARSET_INFO *cs)
  {
    DBUG_ASSERT(ls->length < UINT_MAX32);
    return store(ls->str, (uint) ls->length, cs);
  }
  int store(const LEX_CSTRING *ls, CHARSET_INFO *cs)
  {
    DBUG_ASSERT(ls->length < UINT_MAX32);
    return store(ls->str, (uint) ls->length, cs);
  }
  int store(const LEX_CSTRING &ls, CHARSET_INFO *cs)
  {
    DBUG_ASSERT(ls.length < UINT_MAX32);
    return store(ls.str, (uint) ls.length, cs);
  }
  virtual double val_real(void)=0;
  virtual longlong val_int(void)=0;
  virtual ulonglong val_uint(void)
  {
    return (ulonglong) val_int();
  }
  virtual bool val_bool(void)= 0;
  virtual my_decimal *val_decimal(my_decimal *);
  inline String *val_str(String *str) { return val_str(str, str); }
  /*
     val_str(buf1, buf2) gets two buffers and should use them as follows:
     if it needs a temp buffer to convert result to string - use buf1
       example Field_tiny::val_str()
     if the value exists as a string already - use buf2
       example Field_string::val_str()
     consequently, buf2 may be created as 'String buf;' - no memory
     will be allocated for it. buf1 will be allocated to hold a
     value if it's too small. Using allocated buffer for buf2 may result in
     an unnecessary free (and later, may be an alloc).
     This trickery is used to decrease a number of malloc calls.
  */
  virtual String *val_str(String*,String *)=0;
  String *val_int_as_str(String *val_buffer, bool unsigned_flag);
  /*
    Return the field value as a LEX_CSTRING, without padding to full length
    (MODE_PAD_CHAR_TO_FULL_LENGTH is temporarily suppressed during the call).

    In case of an empty value, to[0] is assigned to empty_clex_string,
    memory is not allocated.
    In case of a non-empty value, the memory is allocated on mem_root.
    In case of a memory allocation failure, to[0] is assigned to {NULL,0}.

    @param  [IN] mem_root  store non-empty values here
    @param  [OUT to        return the string here
    @retval                false (success)
    @retval                true  (EOM)
  */
  bool val_str_nopad(MEM_ROOT *mem_root, LEX_CSTRING *to);
  fast_field_copier get_fast_field_copier(const Field *from);
  /*
   str_needs_quotes() returns TRUE if the value returned by val_str() needs
   to be quoted when used in constructing an SQL query.
  */
  virtual bool str_needs_quotes() { return FALSE; }
  Item_result result_type () const
  {
    return type_handler()->result_type();
  }
  Item_result cmp_type () const
  {
    return type_handler()->cmp_type();
  }
  static enum_field_types field_type_merge(enum_field_types, enum_field_types);
  virtual bool eq(Field *field)
  {
    return (ptr == field->ptr && null_ptr == field->null_ptr &&
            null_bit == field->null_bit && field->type() == type());
  }
  virtual bool eq_def(const Field *field) const;
  
  /*
    pack_length() returns size (in bytes) used to store field data in memory
    (i.e. it returns the maximum size of the field in a row of the table,
    which is located in RAM).
  */
  virtual uint32 pack_length() const { return (uint32) field_length; }

  /*
    pack_length_in_rec() returns size (in bytes) used to store field data on
    storage (i.e. it returns the maximal size of the field in a row of the
    table, which is located on disk).
  */
  virtual uint32 pack_length_in_rec() const { return pack_length(); }
  virtual bool compatible_field_size(uint metadata, Relay_log_info *rli,
                                     uint16 mflags, int *order);
  virtual uint pack_length_from_metadata(uint field_metadata)
  {
    DBUG_ENTER("Field::pack_length_from_metadata");
    DBUG_RETURN(field_metadata);
  }
  virtual uint row_pack_length() const { return 0; }


  /**
     Retrieve the field metadata for fields.

     This default implementation returns 0 and saves 0 in the first_byte value.

     @param   first_byte   First byte of field metadata

     @returns 0 no bytes written.
  */

  virtual int save_field_metadata(uchar *first_byte)
  { return 0; }


  /*
    data_length() return the "real size" of the data in memory.
  */
  virtual uint32 data_length() { return pack_length(); }
  virtual uint32 sort_length() const { return pack_length(); }

  /* 
    Get the number bytes occupied by the value in the field.
    CHAR values are stripped of trailing spaces.
    Flexible values are stripped of their length.
  */
  virtual uint32 value_length()
  {
    uint len;
    if (!zero_pack() &&
	(type() == MYSQL_TYPE_STRING &&
        (len= pack_length()) >= 4 && len < 256))
    {
      uchar *str, *end;
      for (str= ptr, end= str+len; end > str && end[-1] == ' '; end--) {}
      len=(uint) (end-str); 
      return len;
    } 
    return data_length();
  }

  /**
     Get the maximum size of the data in packed format.

     @return Maximum data length of the field when packed using the
     Field::pack() function.
   */
  virtual uint32 max_data_length() const {
    return pack_length();
  };

  virtual int reset(void) { bzero(ptr,pack_length()); return 0; }
  virtual void reset_fields() {}
  const uchar *ptr_in_record(const uchar *record) const
  {
    my_ptrdiff_t l_offset= (my_ptrdiff_t) (record -  table->record[0]);
    return ptr + l_offset;
  }
  virtual int set_default();

  bool has_update_default_function() const
  {
    return flags & ON_UPDATE_NOW_FLAG;
  }
  bool has_default_now_unireg_check() const
  {
    return unireg_check == TIMESTAMP_DN_FIELD
        || unireg_check == TIMESTAMP_DNUN_FIELD;
  }

  /*
    Mark the field as having a value supplied by the client, thus it should
    not be auto-updated.
  */
  void set_has_explicit_value()
  {
    bitmap_set_bit(&table->has_value_set, field_index);
  }
  bool has_explicit_value()
  {
    return bitmap_is_set(&table->has_value_set, field_index);
  }
  bool set_explicit_default(Item *value);

  virtual my_time_t get_timestamp(const uchar *pos, ulong *sec_part) const
  { DBUG_ASSERT(0); return 0; }
  my_time_t get_timestamp(ulong *sec_part) const
  {
    return get_timestamp(ptr, sec_part);
  }

  /**
     Evaluates the @c UPDATE default function, if one exists, and stores the
     result in the record buffer. If no such function exists for the column,
     or the function is not valid for the column's data type, invoking this
     function has no effect.
  */
  virtual int evaluate_update_default_function() { return 0; }

  virtual bool binary() const { return 1; }
  virtual bool zero_pack() const { return 1; }
  virtual enum ha_base_keytype key_type() const { return HA_KEYTYPE_BINARY; }
  virtual uint32 key_length() const { return pack_length(); }
  virtual const Type_handler *type_handler() const= 0;
  virtual enum_field_types type() const
  {
    return type_handler()->field_type();
  }
  virtual enum_field_types real_type() const
  {
    return type_handler()->real_field_type();
  }
  virtual enum_field_types binlog_type() const
  {
    /*
      Binlog stores field->type() as type code by default. For example,
      it puts MYSQL_TYPE_STRING in case of CHAR, VARCHAR, SET and ENUM,
      with extra data type details put into metadata.

      Binlog behaviour slightly differs between various MySQL and MariaDB
      versions for the temporal data types TIME, DATETIME and TIMESTAMP.

      MySQL prior to 5.6 uses MYSQL_TYPE_TIME, MYSQL_TYPE_DATETIME 
      and MYSQL_TYPE_TIMESTAMP type codes in binlog and stores no 
      additional metadata.

      MariaDB-5.3 implements new versions for TIME, DATATIME, TIMESTAMP
      with fractional second precision, but uses the old format for the
      types TIME(0), DATETIME(0), TIMESTAMP(0), and it still stores
      MYSQL_TYPE_TIME, MYSQL_TYPE_DATETIME and MYSQL_TYPE_TIMESTAMP in binlog,
      with no additional metadata.
      So row-based replication between temporal data types of
      different precision is not possible in MariaDB.

      MySQL-5.6 also implements a new version of TIME, DATETIME, TIMESTAMP
      which support fractional second precision 0..6, and use the new
      format even for the types TIME(0), DATETIME(0), TIMESTAMP(0).
      For these new data types, MySQL-5.6 stores new type codes 
      MYSQL_TYPE_TIME2, MYSQL_TYPE_DATETIME2, MYSQL_TYPE_TIMESTAMP2 in binlog,
      with fractional precision 0..6 put into metadata.
      This makes it in theory possible to do row-based replication between
      columns of different fractional precision (e.g. from TIME(1) on master
      to TIME(6) on slave). However, it's not currently fully implemented yet.
      MySQL-5.6 can only do row-based replication from the old types
      TIME, DATETIME, TIMESTAMP (represented by MYSQL_TYPE_TIME,
      MYSQL_TYPE_DATETIME and MYSQL_TYPE_TIMESTAMP type codes in binlog)
      to the new corresponding types TIME(0), DATETIME(0), TIMESTAMP(0).

      Note: MariaDB starting from the version 10.0 understands the new
      MySQL-5.6 type codes MYSQL_TYPE_TIME2, MYSQL_TYPE_DATETIME2,
      MYSQL_TYPE_TIMESTAMP2. When started over MySQL-5.6 tables both on
      master and on slave, MariaDB-10.0 can also do row-based replication
      from the old types TIME, DATETIME, TIMESTAMP to the new MySQL-5.6
      types TIME(0), DATETIME(0), TIMESTAMP(0).

      Note: perhaps binlog should eventually be modified to store
      real_type() instead of type() for all column types.
    */
    return type();
  }
  inline  int cmp(const uchar *str) { return cmp(ptr,str); }
  virtual int cmp_max(const uchar *a, const uchar *b, uint max_len)
    { return cmp(a, b); }
  virtual int cmp(const uchar *,const uchar *)=0;
  virtual int cmp_binary(const uchar *a,const uchar *b, uint32 max_length=~0U)
  { return memcmp(a,b,pack_length()); }
  virtual int cmp_offset(uint row_offset)
  { return cmp(ptr,ptr+row_offset); }
  virtual int cmp_binary_offset(uint row_offset)
  { return cmp_binary(ptr, ptr+row_offset); };
  virtual int key_cmp(const uchar *a,const uchar *b)
  { return cmp(a, b); }
  virtual int key_cmp(const uchar *str, uint length)
  { return cmp(ptr,str); }
  /*
    Update the value m of the 'min_val' field with the current value v
    of this field if force_update is set to TRUE or if v < m.
    Return TRUE if the value has been updated.
  */  
  virtual bool update_min(Field *min_val, bool force_update)
  { 
    bool update_fl= force_update || cmp(ptr, min_val->ptr) < 0;
    if (update_fl)
    {
      min_val->set_notnull();
      memcpy(min_val->ptr, ptr, pack_length());
    }
    return update_fl;
  }
  /*
    Update the value m of the 'max_val' field with the current value v
    of this field if force_update is set to TRUE or if v > m.
    Return TRUE if the value has been updated.
  */  
  virtual bool update_max(Field *max_val, bool force_update)
  { 
    bool update_fl= force_update || cmp(ptr, max_val->ptr) > 0;
    if (update_fl)
    {
      max_val->set_notnull();
      memcpy(max_val->ptr, ptr, pack_length());
    }
    return update_fl;
  }
  virtual void store_field_value(uchar *val, uint len)
  {
     memcpy(ptr, val, len);
  }
  virtual uint decimals() const { return 0; }
  /*
    Caller beware: sql_type can change str.Ptr, so check
    ptr() to see if it changed if you are using your own buffer
    in str and restore it with set() if needed
  */
  virtual void sql_type(String &str) const =0;
  virtual uint size_of() const =0;		// For new field
  inline bool is_null(my_ptrdiff_t row_offset= 0) const
  {
    /*
      The table may have been marked as containing only NULL values
      for all fields if it is a NULL-complemented row of an OUTER JOIN
      or if the query is an implicitly grouped query (has aggregate
      functions but no GROUP BY clause) with no qualifying rows. If
      this is the case (in which TABLE::null_row is true), the field
      is considered to be NULL.

      Note that if a table->null_row is set then also all null_bits are
      set for the row.

      In the case of the 'result_field' for GROUP BY, table->null_row might
      refer to the *next* row in the table (when the algorithm is: read the
      next row, see if any of group column values have changed, send the
      result - grouped - row to the client if yes). So, table->null_row might
      be wrong, but such a result_field is always nullable (that's defined by
      original_field->maybe_null()) and we trust its null bit.
    */
    return null_ptr ? null_ptr[row_offset] & null_bit : table->null_row;
  }
  inline bool is_real_null(my_ptrdiff_t row_offset= 0) const
    { return null_ptr && (null_ptr[row_offset] & null_bit); }
  inline bool is_null_in_record(const uchar *record) const
  {
    if (maybe_null_in_table())
      return record[(uint) (null_ptr - table->record[0])] & null_bit;
    return 0;
  }
  inline void set_null(my_ptrdiff_t row_offset= 0)
    { if (null_ptr) null_ptr[row_offset]|= null_bit; }
  inline void set_notnull(my_ptrdiff_t row_offset= 0)
    { if (null_ptr) null_ptr[row_offset]&= (uchar) ~null_bit; }
  inline bool maybe_null(void) const
  { return null_ptr != 0 || table->maybe_null; }
  // Set to NULL on LOAD DATA or LOAD XML
  virtual bool load_data_set_null(THD *thd);

  /* @return true if this field is NULL-able (even if temporarily) */
  inline bool real_maybe_null(void) const { return null_ptr != 0; }
  uint null_offset(const uchar *record) const
  { return (uint) (null_ptr - record); }
  /*
    For a NULL-able field (that can actually store a NULL value in a table)
    null_ptr points to the "null bitmap" in the table->record[0] header. For
    NOT NULL fields it is either 0 or points outside table->record[0] into the
    table->triggers->extra_null_bitmap (so that the field can store a NULL
    value temporarily, only in memory)
  */
  bool maybe_null_in_table() const
  { return null_ptr >= table->record[0] && null_ptr <= ptr; }

  uint null_offset() const
  { return null_offset(table->record[0]); }
  void set_null_ptr(uchar *p_null_ptr, uint p_null_bit)
  {
    null_ptr= p_null_ptr;
    null_bit= p_null_bit;
  }

  bool stored_in_db() const { return !vcol_info || vcol_info->stored_in_db; }

  inline THD *get_thd() const
  { return likely(table) ? table->in_use : current_thd; }

  enum {
    LAST_NULL_BYTE_UNDEF= 0
  };

  /*
    Find the position of the last null byte for the field.

    SYNOPSIS
      last_null_byte()

    DESCRIPTION
      Return a pointer to the last byte of the null bytes where the
      field conceptually is placed.

    RETURN VALUE
      The position of the last null byte relative to the beginning of
      the record. If the field does not use any bits of the null
      bytes, the value 0 (LAST_NULL_BYTE_UNDEF) is returned.
   */
  size_t last_null_byte() const {
    size_t bytes= do_last_null_byte();
    DBUG_PRINT("debug", ("last_null_byte() ==> %ld", (long) bytes));
    DBUG_ASSERT(bytes <= table->s->null_bytes);
    return bytes;
  }

  void make_sort_key(uchar *buff, uint length);
  virtual void make_field(Send_field *);
  virtual void sort_string(uchar *buff,uint length)=0;
  virtual bool optimize_range(uint idx, uint part);
  virtual void free() {}
  virtual Field *make_new_field(MEM_ROOT *root, TABLE *new_table,
                                bool keep_type);
  virtual Field *new_key_field(MEM_ROOT *root, TABLE *new_table,
                               uchar *new_ptr, uint32 length,
                               uchar *new_null_ptr, uint new_null_bit);
  Field *clone(MEM_ROOT *mem_root, TABLE *new_table);
  Field *clone(MEM_ROOT *mem_root, TABLE *new_table, my_ptrdiff_t diff,
               bool stat_flag= FALSE);
  Field *clone(MEM_ROOT *mem_root, my_ptrdiff_t diff);
  inline void move_field(uchar *ptr_arg,uchar *null_ptr_arg,uchar null_bit_arg)
  {
    ptr=ptr_arg; null_ptr=null_ptr_arg; null_bit=null_bit_arg;
  }
  inline void move_field(uchar *ptr_arg) { ptr=ptr_arg; }
  inline uchar *record_ptr() // record[0] or wherever the field was moved to
  {
    my_ptrdiff_t offset= table->s->field[field_index]->ptr - table->s->default_values;
    return ptr - offset;
  }
  virtual void move_field_offset(my_ptrdiff_t ptr_diff)
  {
    ptr=ADD_TO_PTR(ptr,ptr_diff, uchar*);
    if (null_ptr)
      null_ptr=ADD_TO_PTR(null_ptr,ptr_diff,uchar*);
  }
  virtual void get_image(uchar *buff, uint length, CHARSET_INFO *cs)
    { memcpy(buff,ptr,length); }
  virtual void set_image(const uchar *buff,uint length, CHARSET_INFO *cs)
    { memcpy(ptr,buff,length); }


  /*
    Copy a field part into an output buffer.

    SYNOPSIS
      Field::get_key_image()
      buff   [out] output buffer
      length       output buffer size
      type         itMBR for geometry blobs, otherwise itRAW

    DESCRIPTION
      This function makes a copy of field part of size equal to or
      less than "length" parameter value.
      For fields of string types (CHAR, VARCHAR, TEXT) the rest of buffer
      is padded by zero byte.

    NOTES
      For variable length character fields (i.e. UTF-8) the "length"
      parameter means a number of output buffer bytes as if all field
      characters have maximal possible size (mbmaxlen). In the other words,
      "length" parameter is a number of characters multiplied by
      field_charset->mbmaxlen.

    RETURN
      Number of copied bytes (excluding padded zero bytes -- see above).
  */

  virtual uint get_key_image(uchar *buff, uint length, imagetype type_arg)
  {
    get_image(buff, length, &my_charset_bin);
    return length;
  }
  virtual void set_key_image(const uchar *buff,uint length)
    { set_image(buff,length, &my_charset_bin); }
  inline longlong val_int_offset(uint row_offset)
    {
      ptr+=row_offset;
      longlong tmp=val_int();
      ptr-=row_offset;
      return tmp;
    }
  inline longlong val_int(const uchar *new_ptr)
  {
    uchar *old_ptr= ptr;
    longlong return_value;
    ptr= (uchar*) new_ptr;
    return_value= val_int();
    ptr= old_ptr;
    return return_value;
  }
  inline String *val_str(String *str, const uchar *new_ptr)
  {
    uchar *old_ptr= ptr;
    ptr= (uchar*) new_ptr;
    val_str(str);
    ptr= old_ptr;
    return str;
  }
  virtual bool send_binary(Protocol *protocol);

  virtual uchar *pack(uchar *to, const uchar *from, uint max_length);
  /**
     @overload Field::pack(uchar*, const uchar*, uint, bool)
  */
  uchar *pack(uchar *to, const uchar *from)
  {
    DBUG_ENTER("Field::pack");
    uchar *result= this->pack(to, from, UINT_MAX);
    DBUG_RETURN(result);
  }

  virtual const uchar *unpack(uchar* to, const uchar *from,
                              const uchar *from_end, uint param_data=0);

  virtual uint packed_col_length(const uchar *to, uint length)
  { return length;}
  virtual uint max_packed_col_length(uint max_length)
  { return max_length;}

  uint offset(uchar *record) const
  {
    return (uint) (ptr - record);
  }
  void copy_from_tmp(int offset);
  uint fill_cache_field(struct st_cache_field *copy);
  virtual bool get_date(MYSQL_TIME *ltime, ulonglong fuzzydate);
  bool get_time(MYSQL_TIME *ltime) { return get_date(ltime, TIME_TIME_ONLY); }
  virtual TYPELIB *get_typelib() const { return NULL; }
  virtual CHARSET_INFO *charset(void) const { return &my_charset_bin; }
  virtual CHARSET_INFO *charset_for_protocol(void) const
  { return binary() ? &my_charset_bin : charset(); }
  virtual CHARSET_INFO *sort_charset(void) const { return charset(); }
  virtual bool has_charset(void) const { return FALSE; }
  virtual enum Derivation derivation(void) const
  { return DERIVATION_IMPLICIT; }
  virtual uint repertoire(void) const { return MY_REPERTOIRE_UNICODE30; }
  virtual int set_time() { return 1; }
  bool set_warning(Sql_condition::enum_warning_level, unsigned int code,
                   int cuted_increment) const;
protected:
  bool set_warning(unsigned int code, int cuted_increment) const
  {
    return set_warning(Sql_condition::WARN_LEVEL_WARN, code, cuted_increment);
  }
  bool set_note(unsigned int code, int cuted_increment) const
  {
    return set_warning(Sql_condition::WARN_LEVEL_NOTE, code, cuted_increment);
  }
  void set_datetime_warning(Sql_condition::enum_warning_level, uint code,
                            const ErrConv *str, timestamp_type ts_type,
                            int cuted_increment) const;
  void set_datetime_warning(uint code,
                            const ErrConv *str, timestamp_type ts_type,
                            int cuted_increment) const
  {
    set_datetime_warning(Sql_condition::WARN_LEVEL_WARN, code, str, ts_type,
                         cuted_increment);
  }
  void set_warning_truncated_wrong_value(const char *type, const char *value);
  inline bool check_overflow(int op_result)
  {
    return (op_result == E_DEC_OVERFLOW);
  }
  int warn_if_overflow(int op_result);
  Copy_func *get_identical_copy_func() const;
public:
  void set_table_name(String *alias)
  {
    table_name= &alias->Ptr;
  }
  void init(TABLE *table_arg)
  {
    orig_table= table= table_arg;
    set_table_name(&table_arg->alias);
  }

  /* maximum possible display length */
  virtual uint32 max_display_length()= 0;

  /**
    Whether a field being created is compatible with a existing one.

    Used by the ALTER TABLE code to evaluate whether the new definition
    of a table is compatible with the old definition so that it can
    determine if data needs to be copied over (table data change).
  */
  virtual uint is_equal(Create_field *new_field);
  /* convert decimal to longlong with overflow check */
  longlong convert_decimal2longlong(const my_decimal *val, bool unsigned_flag,
                                    int *err);
  /* The max. number of characters */
  virtual uint32 char_length() const
  {
    return field_length / charset()->mbmaxlen;
  }

  virtual geometry_type get_geometry_type()
  {
    /* shouldn't get here. */
    DBUG_ASSERT(0);
    return GEOM_GEOMETRY;
  }

  ha_storage_media field_storage_type() const
  {
    return (ha_storage_media)
      ((flags >> FIELD_FLAGS_STORAGE_MEDIA) & 3);
  }

  void set_storage_type(ha_storage_media storage_type_arg)
  {
    DBUG_ASSERT(field_storage_type() == HA_SM_DEFAULT);
    flags |= static_cast<uint32>(storage_type_arg) <<
      FIELD_FLAGS_STORAGE_MEDIA;
  }

  column_format_type column_format() const
  {
    return (column_format_type)
      ((flags >> FIELD_FLAGS_COLUMN_FORMAT) & 3);
  }

  void set_column_format(column_format_type column_format_arg)
  {
    DBUG_ASSERT(column_format() == COLUMN_FORMAT_TYPE_DEFAULT);
    flags |= static_cast<uint32>(column_format_arg) <<
      FIELD_FLAGS_COLUMN_FORMAT;
  }

  bool vers_sys_field() const
  {
    return flags & (VERS_SYS_START_FLAG | VERS_SYS_END_FLAG);
  }

  bool vers_update_unversioned() const
  {
    return flags & VERS_UPDATE_UNVERSIONED_FLAG;
  }

  virtual bool vers_trx_id() const
  {
    return false;
  }

  /*
    Validate a non-null field value stored in the given record
    according to the current thread settings, e.g. sql_mode.
    @param thd     - the thread
    @param record  - the record to check in
  */
  virtual bool validate_value_in_record(THD *thd, const uchar *record) const
  { return false; }
  bool validate_value_in_record_with_warn(THD *thd, const uchar *record);
  key_map get_possible_keys();

  /* Hash value */
  virtual void hash(ulong *nr, ulong *nr2);

/**
  Checks whether a string field is part of write_set.

  @return
    FALSE  - If field is not char/varchar/....
           - If field is char/varchar/.. and is not part of write set.
    TRUE   - If field is char/varchar/.. and is part of write set.
*/
  virtual bool is_varchar_and_in_write_set() const { return FALSE; }

  /* Check whether the field can be used as a join attribute in hash join */
  virtual bool hash_join_is_possible() { return TRUE; }
  virtual bool eq_cmp_as_binary() { return TRUE; }

  /* Position of the field value within the interval of [min, max] */
  virtual double pos_in_interval(Field *min, Field *max)
  {
    return (double) 0.5; 
  }

  /*
    Check if comparison between the field and an item unambiguously
    identifies a distinct field value.

    Example1: SELECT * FROM t1 WHERE int_column=10;
              This example returns distinct integer value of 10.

    Example2: SELECT * FROM t1 WHERE varchar_column=DATE'2001-01-01'
              This example returns non-distinct values.
              Comparison as DATE will return '2001-01-01' and '2001-01-01x',
              but these two values are not equal to each other as VARCHARs.
    See also the function with the same name in sql_select.cc.
  */
  virtual bool test_if_equality_guarantees_uniqueness(const Item *const_item)
                                                      const;
  virtual bool can_be_substituted_to_equal_item(const Context &ctx,
                                        const Item_equal *item);
  virtual Item *get_equal_const_item(THD *thd, const Context &ctx,
                                     Item *const_item)
  {
    return const_item;
  }
  virtual bool can_optimize_keypart_ref(const Item_bool_func *cond,
                                        const Item *item) const;
  virtual bool can_optimize_hash_join(const Item_bool_func *cond,
                                      const Item *item) const
  {
    return can_optimize_keypart_ref(cond, item);
  }
  virtual bool can_optimize_group_min_max(const Item_bool_func *cond,
                                          const Item *const_item) const;
  /**
    Test if Field can use range optimizer for a standard comparison operation:
      <=, <, =, <=>, >, >=
    Note, this method does not cover spatial operations.
  */
  virtual bool can_optimize_range(const Item_bool_func *cond,
                                  const Item *item,
                                  bool is_eq_func) const;

  bool can_optimize_outer_join_table_elimination(const Item_bool_func *cond,
                                                 const Item *item) const
  {
    // Exactly the same rules with REF access
    return can_optimize_keypart_ref(cond, item);
  }

  bool save_in_field_default_value(bool view_eror_processing);
  bool save_in_field_ignore_value(bool view_error_processing);

  /* Mark field in read map. Updates also virtual fields */
  void register_field_in_read_map();

  virtual Compression_method *compression_method() const { return 0; }

  virtual Virtual_tmp_table **virtual_tmp_table_addr()
  {
    return NULL;
  }
  virtual bool sp_prepare_and_store_item(THD *thd, Item **value);

  friend int cre_myisam(char * name, register TABLE *form, uint options,
			ulonglong auto_increment_value);
  friend class Copy_field;
  friend class Item_avg_field;
  friend class Item_std_field;
  friend class Item_sum_num;
  friend class Item_sum_sum;
  friend class Item_sum_count;
  friend class Item_sum_avg;
  friend class Item_sum_std;
  friend class Item_sum_min;
  friend class Item_sum_max;
  friend class Item_func_group_concat;

private:
  /*
    Primitive for implementing last_null_byte().

    SYNOPSIS
      do_last_null_byte()

    DESCRIPTION
      Primitive for the implementation of the last_null_byte()
      function. This represents the inheritance interface and can be
      overridden by subclasses.
   */
  virtual size_t do_last_null_byte() const;

protected:
  uchar *pack_int(uchar *to, const uchar *from, size_t size)
  {
    memcpy(to, from, size);
    return to + size;
  }

  const uchar *unpack_int(uchar* to, const uchar *from,
                          const uchar *from_end, size_t size)
  {
    if (from + size > from_end)
      return 0;
    memcpy(to, from, size);
    return from + size;
  }

  uchar *pack_int16(uchar *to, const uchar *from)
  { return pack_int(to, from, 2); }
  const uchar *unpack_int16(uchar* to, const uchar *from, const uchar *from_end)
  { return unpack_int(to, from, from_end, 2); }
  uchar *pack_int24(uchar *to, const uchar *from)
  { return pack_int(to, from, 3); }
  const uchar *unpack_int24(uchar* to, const uchar *from, const uchar *from_end)
  { return unpack_int(to, from, from_end, 3); }
  uchar *pack_int32(uchar *to, const uchar *from)
  { return pack_int(to, from, 4); }
  const uchar *unpack_int32(uchar* to, const uchar *from, const uchar *from_end)
  { return unpack_int(to, from, from_end, 4); }
  uchar *pack_int64(uchar* to, const uchar *from)
  { return pack_int(to, from, 8); }
  const uchar *unpack_int64(uchar* to, const uchar *from,  const uchar *from_end)
  { return unpack_int(to, from, from_end, 8); }

  double pos_in_interval_val_real(Field *min, Field *max);
  double pos_in_interval_val_str(Field *min, Field *max, uint data_offset);
};


class Field_num :public Field {
protected:
  int check_edom_and_important_data_truncation(const char *type, bool edom,
                                               CHARSET_INFO *cs,
                                               const char *str, uint length,
                                               const char *end_of_num);
  int check_edom_and_truncation(const char *type, bool edom,
                                CHARSET_INFO *cs,
                                const char *str, uint length,
                                const char *end_of_num);
  int check_int(CHARSET_INFO *cs, const char *str, uint length,
                const char *int_end, int error)
  {
    return check_edom_and_truncation("integer",
                                     error == MY_ERRNO_EDOM || str == int_end,
                                     cs, str, length, int_end);
  }
  bool get_int(CHARSET_INFO *cs, const char *from, uint len,
               longlong *rnd, ulonglong unsigned_max,
               longlong signed_min, longlong signed_max);
  void prepend_zeros(String *value) const;
  Item *get_equal_zerofill_const_item(THD *thd, const Context &ctx,
                                      Item *const_item);
public:
  const uint8 dec;
  bool zerofill,unsigned_flag;	// Purify cannot handle bit fields
  Field_num(uchar *ptr_arg,uint32 len_arg, uchar *null_ptr_arg,
	    uchar null_bit_arg, utype unireg_check_arg,
	    const LEX_CSTRING *field_name_arg,
            uint8 dec_arg, bool zero_arg, bool unsigned_arg);
  enum Derivation derivation(void) const { return DERIVATION_NUMERIC; }
  uint repertoire(void) const { return MY_REPERTOIRE_NUMERIC; }
  CHARSET_INFO *charset(void) const { return &my_charset_numeric; }
  Item *get_equal_const_item(THD *thd, const Context &ctx, Item *const_item)
  {
    return (flags & ZEROFILL_FLAG) ?
           get_equal_zerofill_const_item(thd, ctx, const_item) :
           const_item;
  }
  void add_zerofill_and_unsigned(String &res) const;
  friend class Create_field;
  void make_field(Send_field *);
  uint decimals() const { return (uint) dec; }
  uint size_of() const { return sizeof(*this); }
  bool eq_def(const Field *field) const;
  Copy_func *get_copy_func(const Field *from) const
  {
    return do_field_int;
  }
  int save_in_field(Field *to)
  {
    return to->store(val_int(), MY_TEST(flags & UNSIGNED_FLAG));
  }
  bool memcpy_field_possible(const Field *from) const
  {
    return real_type() == from->real_type() &&
           pack_length() == from->pack_length() &&
           !((flags & UNSIGNED_FLAG) && !(from->flags & UNSIGNED_FLAG)) &&
           decimals() == from->decimals();
  }
  int store_decimal(const my_decimal *);
  my_decimal *val_decimal(my_decimal *);
  bool val_bool() { return val_int() != 0; }
  uint is_equal(Create_field *new_field);
  uint row_pack_length() const { return pack_length(); }
  uint32 pack_length_from_metadata(uint field_metadata) {
    uint32 length= pack_length();
    DBUG_PRINT("result", ("pack_length_from_metadata(%d): %u",
                          field_metadata, length));
    return length;
  }
  int  store_time_dec(const MYSQL_TIME *ltime, uint dec);
  double pos_in_interval(Field *min, Field *max)
  {
    return pos_in_interval_val_real(min, max);
  }
  bool get_date(MYSQL_TIME *ltime, ulonglong fuzzydate);
};


class Field_str :public Field {
protected:
  // TODO-10.2: Reuse DTCollation instead of these three members
  CHARSET_INFO *field_charset;
  enum Derivation field_derivation;
  uint field_repertoire;
public:
  bool can_be_substituted_to_equal_item(const Context &ctx,
                                        const Item_equal *item_equal);
  Field_str(uchar *ptr_arg,uint32 len_arg, uchar *null_ptr_arg,
	    uchar null_bit_arg, utype unireg_check_arg,
	    const LEX_CSTRING *field_name_arg,
	    const DTCollation &collation);
  uint decimals() const { return NOT_FIXED_DEC; }
  int  save_in_field(Field *to) { return save_in_field_str(to); }
  bool memcpy_field_possible(const Field *from) const
  {
    return real_type() == from->real_type() &&
           pack_length() == from->pack_length() &&
           charset() == from->charset();
  }
  int  store(double nr);
  int  store(longlong nr, bool unsigned_val);
  int  store_decimal(const my_decimal *);
  int  store(const char *to,uint length,CHARSET_INFO *cs)=0;
  int  store_hex_hybrid(const char *str, uint length)
  {
    return store(str, length, &my_charset_bin);
  }
  uint repertoire(void) const { return field_repertoire; }
  CHARSET_INFO *charset(void) const { return field_charset; }
  enum Derivation derivation(void) const { return field_derivation; }
  bool binary() const { return field_charset == &my_charset_bin; }
  uint32 max_display_length() { return field_length; }
  friend class Create_field;
  my_decimal *val_decimal(my_decimal *);
  bool val_bool() { return val_real() != 0e0; }
  virtual bool str_needs_quotes() { return TRUE; }
  uint is_equal(Create_field *new_field);
  bool eq_cmp_as_binary() { return MY_TEST(flags & BINARY_FLAG); }
  virtual uint length_size() { return 0; }
  double pos_in_interval(Field *min, Field *max)
  {
    return pos_in_interval_val_str(min, max, length_size());
  }
  bool test_if_equality_guarantees_uniqueness(const Item *const_item) const;
};

/* base class for Field_string, Field_varstring and Field_blob */

class Field_longstr :public Field_str
{
protected:
  int report_if_important_data(const char *ptr, const char *end,
                               bool count_spaces);
  bool check_string_copy_error(const String_copier *copier,
                               const char *end, CHARSET_INFO *cs);
  int check_conversion_status(const String_copier *copier,
                              const char *end, CHARSET_INFO *cs,
                              bool count_spaces)
  {
    if (check_string_copy_error(copier, end, cs))
      return 2;
    return report_if_important_data(copier->source_end_pos(),
                                    end, count_spaces);
  }
  bool cmp_to_string_with_same_collation(const Item_bool_func *cond,
                                         const Item *item) const;
  bool cmp_to_string_with_stricter_collation(const Item_bool_func *cond,
                                             const Item *item) const;
  int compress(char *to, uint *to_length,
               const char *from, uint length,
               CHARSET_INFO *cs);
  String *uncompress(String *val_buffer, String *val_ptr,
                     const uchar *from, uint from_length);
public:
  Field_longstr(uchar *ptr_arg, uint32 len_arg, uchar *null_ptr_arg,
                uchar null_bit_arg, utype unireg_check_arg,
                const LEX_CSTRING *field_name_arg,
                const DTCollation &collation)
    :Field_str(ptr_arg, len_arg, null_ptr_arg, null_bit_arg, unireg_check_arg,
               field_name_arg, collation)
    {}

  int store_decimal(const my_decimal *d);
  uint32 max_data_length() const;

  bool is_varchar_and_in_write_set() const
  {
    DBUG_ASSERT(table && table->write_set);
    return bitmap_is_set(table->write_set, field_index);
  }
  bool match_collation_to_optimize_range() const { return true; }

  bool can_optimize_keypart_ref(const Item_bool_func *cond,
                                const Item *item) const;
  bool can_optimize_hash_join(const Item_bool_func *cond,
                              const Item *item) const;
  bool can_optimize_group_min_max(const Item_bool_func *cond,
                                  const Item *const_item) const;
  bool can_optimize_range(const Item_bool_func *cond,
                          const Item *item,
                          bool is_eq_func) const;
};

/* base class for float and double and decimal (old one) */
class Field_real :public Field_num {
protected:
  double get_double(const char *str, uint length, CHARSET_INFO *cs, int *err);
public:
  bool not_fixed;

  Field_real(uchar *ptr_arg, uint32 len_arg, uchar *null_ptr_arg,
             uchar null_bit_arg, utype unireg_check_arg,
             const LEX_CSTRING *field_name_arg,
             uint8 dec_arg, bool zero_arg, bool unsigned_arg)
    :Field_num(ptr_arg, len_arg, null_ptr_arg, null_bit_arg, unireg_check_arg,
               field_name_arg, dec_arg, zero_arg, unsigned_arg),
    not_fixed(dec_arg >= FLOATING_POINT_DECIMALS)
    {}
  Copy_func *get_copy_func(const Field *from) const
  {
    return do_field_real;
  }
  int save_in_field(Field *to) { return to->store(val_real()); }
  bool memcpy_field_possible(const Field *from) const
  {
    /*
      Cannot do memcpy from a longer field to a shorter field,
      e.g. a DOUBLE(53,10) into a DOUBLE(10,10).
      But it should be OK the other way around.
    */
    return Field_num::memcpy_field_possible(from) &&
           field_length >= from->field_length;
  }
  int store_decimal(const my_decimal *);
  int  store_time_dec(const MYSQL_TIME *ltime, uint dec);
  bool get_date(MYSQL_TIME *ltime, ulonglong fuzzydate);
  my_decimal *val_decimal(my_decimal *);
  bool val_bool() { return val_real() != 0e0; }
  uint32 max_display_length() { return field_length; }
  uint size_of() const { return sizeof(*this); }
  Item *get_equal_const_item(THD *thd, const Context &ctx, Item *const_item);
};


class Field_decimal :public Field_real {
public:
  Field_decimal(uchar *ptr_arg, uint32 len_arg, uchar *null_ptr_arg,
		uchar null_bit_arg,
		enum utype unireg_check_arg, const LEX_CSTRING *field_name_arg,
		uint8 dec_arg,bool zero_arg,bool unsigned_arg)
    :Field_real(ptr_arg, len_arg, null_ptr_arg, null_bit_arg,
                unireg_check_arg, field_name_arg,
                dec_arg, zero_arg, unsigned_arg)
    {}
  const Type_handler *type_handler() const { return &type_handler_olddecimal; }
  enum ha_base_keytype key_type() const
  { return zerofill ? HA_KEYTYPE_BINARY : HA_KEYTYPE_NUM; }
  Copy_func *get_copy_func(const Field *from) const
  {
    return eq_def(from) ? get_identical_copy_func() : do_field_string;
  }
  int reset(void);
  int store(const char *to,uint length,CHARSET_INFO *charset);
  int store(double nr);
  int store(longlong nr, bool unsigned_val);
  double val_real(void);
  longlong val_int(void);
  String *val_str(String*,String *);
  int cmp(const uchar *,const uchar *);
  void sort_string(uchar *buff,uint length);
  void overflow(bool negative);
  bool zero_pack() const { return 0; }
  void sql_type(String &str) const;
  virtual uchar *pack(uchar* to, const uchar *from, uint max_length)
  {
    return Field::pack(to, from, max_length);
  }
};


/* New decimal/numeric field which use fixed point arithmetic */
class Field_new_decimal :public Field_num {
private:
  int save_field_metadata(uchar *first_byte);
public:
  /* The maximum number of decimal digits can be stored */
  uint precision;
  uint bin_size;
  /*
    Constructors take max_length of the field as a parameter - not the
    precision as the number of decimal digits allowed.
    So for example we need to count length from precision handling
    CREATE TABLE ( DECIMAL(x,y)) 
  */
  Field_new_decimal(uchar *ptr_arg, uint32 len_arg, uchar *null_ptr_arg,
                    uchar null_bit_arg,
                    enum utype unireg_check_arg,
                    const LEX_CSTRING *field_name_arg,
                    uint8 dec_arg, bool zero_arg, bool unsigned_arg);
  const Type_handler *type_handler() const { return &type_handler_newdecimal; }
  enum ha_base_keytype key_type() const { return HA_KEYTYPE_BINARY; }
  Copy_func *get_copy_func(const Field *from) const
  {
    //  if (from->real_type() == MYSQL_TYPE_BIT) // QQ: why?
    //    return do_field_int;
    return do_field_decimal;
  }
  int save_in_field(Field *to)
  {
    my_decimal buff;
    return to->store_decimal(val_decimal(&buff));
  }
  bool memcpy_field_possible(const Field *from) const
  {
    return Field_num::memcpy_field_possible(from) &&
           field_length == from->field_length;
  }
  int  reset(void);
  bool store_value(const my_decimal *decimal_value);
  bool store_value(const my_decimal *decimal_value, int *native_error);
  void set_value_on_overflow(my_decimal *decimal_value, bool sign);
  int  store(const char *to, uint length, CHARSET_INFO *charset);
  int  store(double nr);
  int  store(longlong nr, bool unsigned_val);
  int  store_time_dec(const MYSQL_TIME *ltime, uint dec);
  int  store_decimal(const my_decimal *);
  double val_real(void);
  longlong val_int(void);
  my_decimal *val_decimal(my_decimal *);
  String *val_str(String*, String *);
  bool get_date(MYSQL_TIME *ltime, ulonglong fuzzydate);
  bool val_bool()
  {
    my_decimal decimal_value;
    my_decimal *val= val_decimal(&decimal_value);
    return val ? !my_decimal_is_zero(val) : 0;
  }
  int cmp(const uchar *, const uchar *);
  void sort_string(uchar *buff, uint length);
  bool zero_pack() const { return 0; }
  void sql_type(String &str) const;
  uint32 max_display_length() { return field_length; }
  uint size_of() const { return sizeof(*this); } 
  uint32 pack_length() const { return (uint32) bin_size; }
  uint pack_length_from_metadata(uint field_metadata);
  uint row_pack_length() const { return pack_length(); }
  bool compatible_field_size(uint field_metadata, Relay_log_info *rli,
                             uint16 mflags, int *order_var);
  uint is_equal(Create_field *new_field);
  virtual const uchar *unpack(uchar* to, const uchar *from, const uchar *from_end, uint param_data);
  Item *get_equal_const_item(THD *thd, const Context &ctx, Item *const_item);
};


class Field_tiny :public Field_num {
public:
  Field_tiny(uchar *ptr_arg, uint32 len_arg, uchar *null_ptr_arg,
	     uchar null_bit_arg,
	     enum utype unireg_check_arg, const LEX_CSTRING *field_name_arg,
	     bool zero_arg, bool unsigned_arg)
    :Field_num(ptr_arg, len_arg, null_ptr_arg, null_bit_arg,
	       unireg_check_arg, field_name_arg,
	       0, zero_arg,unsigned_arg)
    {}
  const Type_handler *type_handler() const { return &type_handler_tiny; }
  enum ha_base_keytype key_type() const
    { return unsigned_flag ? HA_KEYTYPE_BINARY : HA_KEYTYPE_INT8; }
  int store(const char *to,uint length,CHARSET_INFO *charset);
  int store(double nr);
  int store(longlong nr, bool unsigned_val);
  int reset(void) { ptr[0]=0; return 0; }
  double val_real(void);
  longlong val_int(void);
  String *val_str(String*,String *);
  bool send_binary(Protocol *protocol);
  int cmp(const uchar *,const uchar *);
  void sort_string(uchar *buff,uint length);
  uint32 pack_length() const { return 1; }
  void sql_type(String &str) const;
  uint32 max_display_length() { return 4; }

  virtual uchar *pack(uchar* to, const uchar *from, uint max_length)
  {
    *to= *from;
    return to + 1;
  }

  virtual const uchar *unpack(uchar* to, const uchar *from,
                              const uchar *from_end, uint param_data)
  {
    if (from == from_end)
      return 0;
    *to= *from;
    return from + 1;
  }
};


class Field_short :public Field_num {
public:
  Field_short(uchar *ptr_arg, uint32 len_arg, uchar *null_ptr_arg,
	      uchar null_bit_arg,
	      enum utype unireg_check_arg, const LEX_CSTRING *field_name_arg,
	      bool zero_arg, bool unsigned_arg)
    :Field_num(ptr_arg, len_arg, null_ptr_arg, null_bit_arg,
	       unireg_check_arg, field_name_arg,
	       0, zero_arg,unsigned_arg)
    {}
  Field_short(uint32 len_arg,bool maybe_null_arg,
              const LEX_CSTRING *field_name_arg,
	      bool unsigned_arg)
    :Field_num((uchar*) 0, len_arg, maybe_null_arg ? (uchar*) "": 0,0,
	       NONE, field_name_arg, 0, 0, unsigned_arg)
    {}
  const Type_handler *type_handler() const { return &type_handler_short; }
  enum ha_base_keytype key_type() const
    { return unsigned_flag ? HA_KEYTYPE_USHORT_INT : HA_KEYTYPE_SHORT_INT;}
  int store(const char *to,uint length,CHARSET_INFO *charset);
  int store(double nr);
  int store(longlong nr, bool unsigned_val);
  int reset(void) { ptr[0]=ptr[1]=0; return 0; }
  double val_real(void);
  longlong val_int(void);
  String *val_str(String*,String *);
  bool send_binary(Protocol *protocol);
  int cmp(const uchar *,const uchar *);
  void sort_string(uchar *buff,uint length);
  uint32 pack_length() const { return 2; }
  void sql_type(String &str) const;
  uint32 max_display_length() { return 6; }

  virtual uchar *pack(uchar* to, const uchar *from, uint max_length)
  { return pack_int16(to, from); }

  virtual const uchar *unpack(uchar* to, const uchar *from,
                              const uchar *from_end, uint param_data)
  { return unpack_int16(to, from, from_end); }
};

class Field_medium :public Field_num {
public:
  Field_medium(uchar *ptr_arg, uint32 len_arg, uchar *null_ptr_arg,
	      uchar null_bit_arg,
	      enum utype unireg_check_arg, const LEX_CSTRING *field_name_arg,
	      bool zero_arg, bool unsigned_arg)
    :Field_num(ptr_arg, len_arg, null_ptr_arg, null_bit_arg,
	       unireg_check_arg, field_name_arg,
	       0, zero_arg,unsigned_arg)
    {}
  const Type_handler *type_handler() const { return &type_handler_int24; }
  enum ha_base_keytype key_type() const
    { return unsigned_flag ? HA_KEYTYPE_UINT24 : HA_KEYTYPE_INT24; }
  int store(const char *to,uint length,CHARSET_INFO *charset);
  int store(double nr);
  int store(longlong nr, bool unsigned_val);
  int reset(void) { ptr[0]=ptr[1]=ptr[2]=0; return 0; }
  double val_real(void);
  longlong val_int(void);
  String *val_str(String*,String *);
  bool send_binary(Protocol *protocol);
  int cmp(const uchar *,const uchar *);
  void sort_string(uchar *buff,uint length);
  uint32 pack_length() const { return 3; }
  void sql_type(String &str) const;
  uint32 max_display_length() { return 8; }

  virtual uchar *pack(uchar* to, const uchar *from, uint max_length)
  {
    return Field::pack(to, from, max_length);
  }
};


class Field_long :public Field_num {
public:
  Field_long(uchar *ptr_arg, uint32 len_arg, uchar *null_ptr_arg,
	     uchar null_bit_arg,
	     enum utype unireg_check_arg, const LEX_CSTRING *field_name_arg,
	     bool zero_arg, bool unsigned_arg)
    :Field_num(ptr_arg, len_arg, null_ptr_arg, null_bit_arg,
	       unireg_check_arg, field_name_arg,
	       0, zero_arg,unsigned_arg)
    {}
  Field_long(uint32 len_arg,bool maybe_null_arg,
             const LEX_CSTRING *field_name_arg,
	     bool unsigned_arg)
    :Field_num((uchar*) 0, len_arg, maybe_null_arg ? (uchar*) "": 0,0,
	       NONE, field_name_arg,0,0,unsigned_arg)
    {}
  const Type_handler *type_handler() const { return &type_handler_long; }
  enum ha_base_keytype key_type() const
    { return unsigned_flag ? HA_KEYTYPE_ULONG_INT : HA_KEYTYPE_LONG_INT; }
  int store(const char *to,uint length,CHARSET_INFO *charset);
  int store(double nr);
  int store(longlong nr, bool unsigned_val);
  int reset(void) { ptr[0]=ptr[1]=ptr[2]=ptr[3]=0; return 0; }
  double val_real(void);
  longlong val_int(void);
  bool send_binary(Protocol *protocol);
  String *val_str(String*,String *);
  int cmp(const uchar *,const uchar *);
  void sort_string(uchar *buff,uint length);
  uint32 pack_length() const { return 4; }
  void sql_type(String &str) const;
  uint32 max_display_length() { return MY_INT32_NUM_DECIMAL_DIGITS; }
  virtual uchar *pack(uchar* to, const uchar *from,
                      uint max_length __attribute__((unused)))
  {
    return pack_int32(to, from);
  }
  virtual const uchar *unpack(uchar* to, const uchar *from,
                              const uchar *from_end,
                              uint param_data __attribute__((unused)))
  {
    return unpack_int32(to, from, from_end);
  }
};


class Field_longlong :public Field_num {
public:
  Field_longlong(uchar *ptr_arg, uint32 len_arg, uchar *null_ptr_arg,
	      uchar null_bit_arg,
	      enum utype unireg_check_arg, const LEX_CSTRING *field_name_arg,
	      bool zero_arg, bool unsigned_arg)
    :Field_num(ptr_arg, len_arg, null_ptr_arg, null_bit_arg,
	       unireg_check_arg, field_name_arg,
	       0, zero_arg,unsigned_arg)
    {}
  Field_longlong(uint32 len_arg,bool maybe_null_arg,
		 const LEX_CSTRING *field_name_arg,
                 bool unsigned_arg)
    :Field_num((uchar*) 0, len_arg, maybe_null_arg ? (uchar*) "": 0,0,
	       NONE, field_name_arg,0,0,unsigned_arg)
    {}
  const Type_handler *type_handler() const { return &type_handler_longlong; }
  enum ha_base_keytype key_type() const
    { return unsigned_flag ? HA_KEYTYPE_ULONGLONG : HA_KEYTYPE_LONGLONG; }
  int store(const char *to,uint length,CHARSET_INFO *charset);
  int store(double nr);
  int store(longlong nr, bool unsigned_val);
  int reset(void)
  {
    ptr[0]=ptr[1]=ptr[2]=ptr[3]=ptr[4]=ptr[5]=ptr[6]=ptr[7]=0;
    return 0;
  }
  double val_real(void);
  longlong val_int(void);
  String *val_str(String*,String *);
  bool send_binary(Protocol *protocol);
  int cmp(const uchar *,const uchar *);
  void sort_string(uchar *buff,uint length);
  uint32 pack_length() const { return 8; }
  void sql_type(String &str) const;
  uint32 max_display_length() { return 20; }
  virtual uchar *pack(uchar* to, const uchar *from,
                      uint max_length  __attribute__((unused)))
  {
    return pack_int64(to, from);
  }
  const uchar *unpack(uchar* to, const uchar *from, const uchar *from_end,
                      uint param_data __attribute__((unused)))
  {
    return unpack_int64(to, from, from_end);
  }

  void set_max();
  bool is_max();
};


class Field_vers_trx_id :public Field_longlong {
  MYSQL_TIME cache;
  ulonglong cached;
public:
  Field_vers_trx_id(uchar *ptr_arg, uint32 len_arg, uchar *null_ptr_arg,
                    uchar null_bit_arg, enum utype unireg_check_arg,
                    const LEX_CSTRING *field_name_arg, bool zero_arg,
                    bool unsigned_arg)
      : Field_longlong(ptr_arg, len_arg, null_ptr_arg, null_bit_arg,
                       unireg_check_arg, field_name_arg, zero_arg,
                       unsigned_arg),
        cached(0)
  {}
  enum_field_types real_type() const { return MYSQL_TYPE_LONGLONG; }
  enum_field_types type() const { return MYSQL_TYPE_LONGLONG;}
  uint size_of() const { return sizeof(*this); }
  bool get_date(MYSQL_TIME *ltime, ulonglong fuzzydate, ulonglong trx_id);
  bool get_date(MYSQL_TIME *ltime, ulonglong fuzzydate)
  {
    return get_date(ltime, fuzzydate, (ulonglong) val_int());
  }
  bool test_if_equality_guarantees_uniqueness(const Item *item) const;
  bool can_optimize_keypart_ref(const Item_bool_func *cond,
                                      const Item *item) const
  {
    return true;
  }

  bool can_optimize_group_min_max(const Item_bool_func *cond,
                                        const Item *const_item) const
  {
    return true;
  }
  bool can_optimize_range(const Item_bool_func *cond,
                                  const Item *item,
                                  bool is_eq_func) const
  {
    return true;
  }
  /* cmp_type() cannot be TIME_RESULT, because we want to compare this field against
     integers. But in all other cases we treat it as TIME_RESULT! */
  bool vers_trx_id() const
  {
    return true;
  }
};


class Field_float :public Field_real {
public:
  Field_float(uchar *ptr_arg, uint32 len_arg, uchar *null_ptr_arg,
	      uchar null_bit_arg,
	      enum utype unireg_check_arg, const LEX_CSTRING *field_name_arg,
              uint8 dec_arg,bool zero_arg,bool unsigned_arg)
    :Field_real(ptr_arg, len_arg, null_ptr_arg, null_bit_arg,
                unireg_check_arg, field_name_arg,
                dec_arg, zero_arg, unsigned_arg)
    {
      if (dec_arg >= FLOATING_POINT_DECIMALS)
        dec_arg= NOT_FIXED_DEC;
    }
  Field_float(uint32 len_arg, bool maybe_null_arg,
              const LEX_CSTRING *field_name_arg, uint8 dec_arg)
    :Field_real((uchar*) 0, len_arg, maybe_null_arg ? (uchar*) "": 0, (uint) 0,
                NONE, field_name_arg, dec_arg, 0, 0)
    {
      if (dec_arg >= FLOATING_POINT_DECIMALS)
        dec_arg= NOT_FIXED_DEC;
    }
  const Type_handler *type_handler() const { return &type_handler_float; }
  enum ha_base_keytype key_type() const { return HA_KEYTYPE_FLOAT; }
  int store(const char *to,uint length,CHARSET_INFO *charset);
  int store(double nr);
  int store(longlong nr, bool unsigned_val);
  int reset(void) { bzero(ptr,sizeof(float)); return 0; }
  double val_real(void);
  longlong val_int(void);
  String *val_str(String*,String *);
  bool send_binary(Protocol *protocol);
  int cmp(const uchar *,const uchar *);
  void sort_string(uchar *buff,uint length);
  uint32 pack_length() const { return sizeof(float); }
  uint row_pack_length() const { return pack_length(); }
  void sql_type(String &str) const;
private:
  int save_field_metadata(uchar *first_byte);
};


class Field_double :public Field_real {
  longlong val_int_from_real(bool want_unsigned_result);
public:
  Field_double(uchar *ptr_arg, uint32 len_arg, uchar *null_ptr_arg,
	       uchar null_bit_arg,
	       enum utype unireg_check_arg, const LEX_CSTRING *field_name_arg,
	       uint8 dec_arg,bool zero_arg,bool unsigned_arg)
    :Field_real(ptr_arg, len_arg, null_ptr_arg, null_bit_arg,
                unireg_check_arg, field_name_arg,
                dec_arg, zero_arg, unsigned_arg)
    {
      if (dec_arg >= FLOATING_POINT_DECIMALS)
        dec_arg= NOT_FIXED_DEC;
    }
  Field_double(uint32 len_arg, bool maybe_null_arg,
               const LEX_CSTRING *field_name_arg, uint8 dec_arg)
    :Field_real((uchar*) 0, len_arg, maybe_null_arg ? (uchar*) "" : 0, (uint) 0,
                NONE, field_name_arg, dec_arg, 0, 0)
    {
      if (dec_arg >= FLOATING_POINT_DECIMALS)
        dec_arg= NOT_FIXED_DEC;
    }
  Field_double(uint32 len_arg, bool maybe_null_arg,
               const LEX_CSTRING *field_name_arg,
	       uint8 dec_arg, bool not_fixed_arg)
    :Field_real((uchar*) 0, len_arg, maybe_null_arg ? (uchar*) "" : 0, (uint) 0,
                NONE, field_name_arg, dec_arg, 0, 0)
    {
      not_fixed= not_fixed_arg;
      if (dec_arg >= FLOATING_POINT_DECIMALS)
        dec_arg= NOT_FIXED_DEC;
    }
  const Type_handler *type_handler() const { return &type_handler_double; }
  enum ha_base_keytype key_type() const { return HA_KEYTYPE_DOUBLE; }
  int  store(const char *to,uint length,CHARSET_INFO *charset);
  int  store(double nr);
  int  store(longlong nr, bool unsigned_val);
  int reset(void) { bzero(ptr,sizeof(double)); return 0; }
  double val_real(void);
  longlong val_int(void) { return val_int_from_real(false); }
  ulonglong val_uint(void) { return (ulonglong) val_int_from_real(true); }
  String *val_str(String*,String *);
  bool send_binary(Protocol *protocol);
  int cmp(const uchar *,const uchar *);
  void sort_string(uchar *buff,uint length);
  uint32 pack_length() const { return sizeof(double); }
  uint row_pack_length() const { return pack_length(); }
  void sql_type(String &str) const;
private:
  int save_field_metadata(uchar *first_byte);
};


/* Everything saved in this will disappear. It will always return NULL */

class Field_null :public Field_str {
  static uchar null[1];
public:
  Field_null(uchar *ptr_arg, uint32 len_arg,
	     enum utype unireg_check_arg, const LEX_CSTRING *field_name_arg,
	     const DTCollation &collation)
    :Field_str(ptr_arg, len_arg, null, 1,
	       unireg_check_arg, field_name_arg, collation)
    {}
  const Type_handler *type_handler() const { return &type_handler_null; }
  Copy_func *get_copy_func(const Field *from) const
  {
    return do_field_string;
  }
  int  store(const char *to, uint length, CHARSET_INFO *cs)
  { null[0]=1; return 0; }
  int store(double nr)   { null[0]=1; return 0; }
  int store(longlong nr, bool unsigned_val) { null[0]=1; return 0; }
  int store_decimal(const my_decimal *d)  { null[0]=1; return 0; }
  int reset(void)	  { return 0; }
  double val_real(void)		{ return 0.0;}
  longlong val_int(void)	{ return 0;}
  bool val_bool(void) { return false; }
  my_decimal *val_decimal(my_decimal *) { return 0; }
  String *val_str(String *value,String *value2)
  { value2->length(0); return value2;}
  int cmp(const uchar *a, const uchar *b) { return 0;}
  void sort_string(uchar *buff, uint length)  {}
  uint32 pack_length() const { return 0; }
  void sql_type(String &str) const;
  uint size_of() const { return sizeof(*this); }
  uint32 max_display_length() { return 4; }
  void move_field_offset(my_ptrdiff_t ptr_diff) {}
  bool can_optimize_keypart_ref(const Item_bool_func *cond,
                                const Item *item) const
  {
    return false;
  }
  bool can_optimize_group_min_max(const Item_bool_func *cond,
                                  const Item *const_item) const
  {
    return false;
  }
};


class Field_temporal: public Field {
protected:
  Item *get_equal_const_item_datetime(THD *thd, const Context &ctx,
                                      Item *const_item);
public:
  Field_temporal(uchar *ptr_arg,uint32 len_arg, uchar *null_ptr_arg,
                 uchar null_bit_arg, utype unireg_check_arg,
                 const LEX_CSTRING *field_name_arg)
    :Field(ptr_arg, len_arg, null_ptr_arg, null_bit_arg, unireg_check_arg,
               field_name_arg)
    { flags|= BINARY_FLAG; }
  int  store_hex_hybrid(const char *str, uint length)
  {
    return store(str, length, &my_charset_bin);
  }
  Copy_func *get_copy_func(const Field *from) const;
  int save_in_field(Field *to)
  {
    MYSQL_TIME ltime;
    if (get_date(&ltime, 0))
      return to->reset();
    return to->store_time_dec(&ltime, decimals());
  }
  bool memcpy_field_possible(const Field *from) const;
  uint32 max_display_length() { return field_length; }
  bool str_needs_quotes() { return TRUE; }
  enum Derivation derivation(void) const { return DERIVATION_NUMERIC; }
  uint repertoire(void) const { return MY_REPERTOIRE_NUMERIC; }
  CHARSET_INFO *charset(void) const { return &my_charset_numeric; }
  CHARSET_INFO *sort_charset(void) const { return &my_charset_bin; }
  bool binary() const { return true; }
  bool val_bool() { return val_real() != 0e0; }
  uint is_equal(Create_field *new_field);
  bool eq_def(const Field *field) const
  {
    return (Field::eq_def(field) && decimals() == field->decimals());
  }
  my_decimal *val_decimal(my_decimal*);
  void set_warnings(Sql_condition::enum_warning_level trunc_level,
                    const ErrConv *str, int was_cut, timestamp_type ts_type);
  double pos_in_interval(Field *min, Field *max)
  {
    return pos_in_interval_val_real(min, max);
  }
  bool can_optimize_keypart_ref(const Item_bool_func *cond,
                                const Item *item) const;
  bool can_optimize_group_min_max(const Item_bool_func *cond,
                                  const Item *const_item) const;
  bool can_optimize_range(const Item_bool_func *cond,
                                  const Item *item,
                                  bool is_eq_func) const
  {
    return true;
  }
};


/**
  Abstract class for:
  - DATE
  - DATETIME
  - DATETIME(1..6)
  - DATETIME(0..6) - MySQL56 version
*/
class Field_temporal_with_date: public Field_temporal {
protected:
  int store_TIME_with_warning(MYSQL_TIME *ltime, const ErrConv *str,
                              int was_cut, int have_smth_to_conv);
  virtual void store_TIME(MYSQL_TIME *ltime) = 0;
  virtual bool get_TIME(MYSQL_TIME *ltime, const uchar *pos,
                        ulonglong fuzzydate) const = 0;
  bool validate_MMDD(bool not_zero_date, uint month, uint day,
                     ulonglong fuzzydate) const
  {
    if (!not_zero_date)
      return fuzzydate & TIME_NO_ZERO_DATE;
    if (!month || !day)
      return fuzzydate & TIME_NO_ZERO_IN_DATE;
    return false;
  }
public:
  Field_temporal_with_date(uchar *ptr_arg, uint32 len_arg,
                           uchar *null_ptr_arg, uchar null_bit_arg,
                           utype unireg_check_arg,
                           const LEX_CSTRING *field_name_arg)
    :Field_temporal(ptr_arg, len_arg, null_ptr_arg, null_bit_arg,
                    unireg_check_arg, field_name_arg)
    {}
  int  store(const char *to, uint length, CHARSET_INFO *charset);
  int  store(double nr);
  int  store(longlong nr, bool unsigned_val);
  int  store_time_dec(const MYSQL_TIME *ltime, uint dec);
  int  store_decimal(const my_decimal *);
  bool validate_value_in_record(THD *thd, const uchar *record) const;
};


class Field_timestamp :public Field_temporal {
protected:
  int store_TIME_with_warning(THD *, MYSQL_TIME *, const ErrConv *,
                              int warnings, bool have_smth_to_conv);
public:
  Field_timestamp(uchar *ptr_arg, uint32 len_arg,
                  uchar *null_ptr_arg, uchar null_bit_arg,
		  enum utype unireg_check_arg,
                  const LEX_CSTRING *field_name_arg,
		  TABLE_SHARE *share);
  const Type_handler *type_handler() const { return &type_handler_timestamp; }
  enum ha_base_keytype key_type() const { return HA_KEYTYPE_ULONG_INT; }
  Copy_func *get_copy_func(const Field *from) const;
  int  store(const char *to,uint length,CHARSET_INFO *charset);
  int  store(double nr);
  int  store(longlong nr, bool unsigned_val);
  int  store_time_dec(const MYSQL_TIME *ltime, uint dec);
  int  store_decimal(const my_decimal *);
  int  store_timestamp(my_time_t timestamp, ulong sec_part);
  int  save_in_field(Field *to);
  double val_real(void);
  longlong val_int(void);
  String *val_str(String*,String *);
  bool send_binary(Protocol *protocol);
  int cmp(const uchar *,const uchar *);
  void sort_string(uchar *buff,uint length);
  uint32 pack_length() const { return 4; }
  void sql_type(String &str) const;
  bool zero_pack() const { return 0; }
  int set_time();
  int evaluate_update_default_function()
  {
    int res= 0;
    if (has_update_default_function())
      res= set_time();
    return res;
  }
  /* Get TIMESTAMP field value as seconds since begging of Unix Epoch */
  my_time_t get_timestamp(const uchar *pos, ulong *sec_part) const;
  my_time_t get_timestamp(ulong *sec_part) const
  {
    return get_timestamp(ptr, sec_part);
  }
  virtual void store_TIME(my_time_t timestamp, ulong sec_part)
  {
    int4store(ptr,timestamp);
  }
  bool get_date(MYSQL_TIME *ltime, ulonglong fuzzydate);
  uchar *pack(uchar *to, const uchar *from,
              uint max_length __attribute__((unused)))
  {
    return pack_int32(to, from);
  }
  const uchar *unpack(uchar* to, const uchar *from, const uchar *from_end,
                      uint param_data __attribute__((unused)))
  {
    return unpack_int32(to, from, from_end);
  }
  bool validate_value_in_record(THD *thd, const uchar *record) const;
  Item *get_equal_const_item(THD *thd, const Context &ctx, Item *const_item)
  {
    return get_equal_const_item_datetime(thd, ctx, const_item);
  }
  bool load_data_set_null(THD *thd);
  uint size_of() const { return sizeof(*this); }
};


/**
  Abstract class for:
  - TIMESTAMP(1..6)
  - TIMESTAMP(0..6) - MySQL56 version
*/
class Field_timestamp_with_dec :public Field_timestamp {
protected:
  uint dec;
public:
  Field_timestamp_with_dec(uchar *ptr_arg,
                           uchar *null_ptr_arg, uchar null_bit_arg,
                           enum utype unireg_check_arg,
                           const LEX_CSTRING *field_name_arg,
                           TABLE_SHARE *share, uint dec_arg) :
  Field_timestamp(ptr_arg,
                  MAX_DATETIME_WIDTH + dec_arg + MY_TEST(dec_arg), null_ptr_arg,
                  null_bit_arg, unireg_check_arg, field_name_arg, share),
  dec(dec_arg)
  {
    DBUG_ASSERT(dec <= TIME_SECOND_PART_DIGITS);
  }
  uint decimals() const { return dec; }
  enum ha_base_keytype key_type() const { return HA_KEYTYPE_BINARY; }
  uchar *pack(uchar *to, const uchar *from, uint max_length)
  { return Field::pack(to, from, max_length); }
  const uchar *unpack(uchar* to, const uchar *from, const uchar *from_end,
                      uint param_data)
  { return Field::unpack(to, from, from_end, param_data); }
  void make_field(Send_field *field);
  void sort_string(uchar *to, uint length)
  {
    DBUG_ASSERT(length == pack_length());
    memcpy(to, ptr, length);
  }
  bool send_binary(Protocol *protocol);
  double val_real(void);
  my_decimal* val_decimal(my_decimal*);
  int set_time();
};


class Field_timestamp_hires :public Field_timestamp_with_dec {
  uint sec_part_bytes(uint dec) const
  {
    return Type_handler_timestamp::sec_part_bytes(dec);
  }
public:
  Field_timestamp_hires(uchar *ptr_arg,
                        uchar *null_ptr_arg, uchar null_bit_arg,
                        enum utype unireg_check_arg,
                        const LEX_CSTRING *field_name_arg,
                        TABLE_SHARE *share, uint dec_arg) :
  Field_timestamp_with_dec(ptr_arg, null_ptr_arg, null_bit_arg,
                           unireg_check_arg, field_name_arg, share, dec_arg)
  {
    DBUG_ASSERT(dec);
  }
  my_time_t get_timestamp(const uchar *pos, ulong *sec_part) const;
  void store_TIME(my_time_t timestamp, ulong sec_part);
  int cmp(const uchar *,const uchar *);
  uint32 pack_length() const { return 4 + sec_part_bytes(dec); }
  uint size_of() const { return sizeof(*this); }
};


/**
  TIMESTAMP(0..6) - MySQL56 version
*/
class Field_timestampf :public Field_timestamp_with_dec {
  int save_field_metadata(uchar *metadata_ptr)
  {
    *metadata_ptr= (uchar) decimals();
    return 1;
  }
public:
  Field_timestampf(uchar *ptr_arg,
                   uchar *null_ptr_arg, uchar null_bit_arg,
                   enum utype unireg_check_arg,
                   const LEX_CSTRING *field_name_arg,
                   TABLE_SHARE *share, uint dec_arg) :
    Field_timestamp_with_dec(ptr_arg, null_ptr_arg, null_bit_arg,
                             unireg_check_arg, field_name_arg, share, dec_arg)
    {}
  const Type_handler *type_handler() const { return &type_handler_timestamp2; }
  enum_field_types binlog_type() const { return MYSQL_TYPE_TIMESTAMP2; }
  uint32 pack_length() const
  {
    return my_timestamp_binary_length(dec);
  }
  uint row_pack_length() const { return pack_length(); }
  uint pack_length_from_metadata(uint field_metadata)
  {
    DBUG_ENTER("Field_timestampf::pack_length_from_metadata");
    uint tmp= my_timestamp_binary_length(field_metadata);
    DBUG_RETURN(tmp);
  }
  int cmp(const uchar *a_ptr,const uchar *b_ptr)
  {
    return memcmp(a_ptr, b_ptr, pack_length());
  }
  void set_max();
  bool is_max();
  void store_TIME(my_time_t timestamp, ulong sec_part);
  my_time_t get_timestamp(const uchar *pos, ulong *sec_part) const;
  my_time_t get_timestamp(ulong *sec_part) const
  {
    return get_timestamp(ptr, sec_part);
  }
  uint size_of() const { return sizeof(*this); }
};


class Field_year :public Field_tiny {
public:
  Field_year(uchar *ptr_arg, uint32 len_arg, uchar *null_ptr_arg,
	     uchar null_bit_arg,
	     enum utype unireg_check_arg, const LEX_CSTRING *field_name_arg)
    :Field_tiny(ptr_arg, len_arg, null_ptr_arg, null_bit_arg,
		unireg_check_arg, field_name_arg, 1, 1)
    {}
  const Type_handler *type_handler() const { return &type_handler_year; }
  Copy_func *get_copy_func(const Field *from) const
  {
    if (eq_def(from))
      return get_identical_copy_func();
    switch (from->cmp_type()) {
    case STRING_RESULT:
    {
      const Type_handler *handler= from->type_handler();
      if (handler == &type_handler_enum || handler == &type_handler_set)
        return do_field_int;
      return do_field_string;
    }
    case TIME_RESULT:
      return do_field_temporal;
    case DECIMAL_RESULT:
      return do_field_decimal;
    case REAL_RESULT:
      return do_field_real;
    case INT_RESULT:
      break;
    case ROW_RESULT:
    default:
      DBUG_ASSERT(0);
      break;
    }
    return do_field_int;
  }
  int  store(const char *to,uint length,CHARSET_INFO *charset);
  int  store(double nr);
  int  store(longlong nr, bool unsigned_val);
  int  store_time_dec(const MYSQL_TIME *ltime, uint dec);
  double val_real(void);
  longlong val_int(void);
  String *val_str(String*,String *);
  bool get_date(MYSQL_TIME *ltime, ulonglong fuzzydate);
  bool send_binary(Protocol *protocol);
  uint32 max_display_length() { return field_length; }
  void sql_type(String &str) const;
};


class Field_date :public Field_temporal_with_date {
  void store_TIME(MYSQL_TIME *ltime);
  bool get_TIME(MYSQL_TIME *ltime, const uchar *pos, ulonglong fuzzydate) const;
public:
  Field_date(uchar *ptr_arg, uchar *null_ptr_arg, uchar null_bit_arg,
	     enum utype unireg_check_arg, const LEX_CSTRING *field_name_arg)
    :Field_temporal_with_date(ptr_arg, MAX_DATE_WIDTH, null_ptr_arg, null_bit_arg,
                              unireg_check_arg, field_name_arg) {}
  const Type_handler *type_handler() const { return &type_handler_date; }
  enum ha_base_keytype key_type() const { return HA_KEYTYPE_ULONG_INT; }
  int reset(void) { ptr[0]=ptr[1]=ptr[2]=ptr[3]=0; return 0; }
  bool get_date(MYSQL_TIME *ltime, ulonglong fuzzydate)
  { return Field_date::get_TIME(ltime, ptr, fuzzydate); }
  double val_real(void);
  longlong val_int(void);
  String *val_str(String*,String *);
  bool send_binary(Protocol *protocol);
  int cmp(const uchar *,const uchar *);
  void sort_string(uchar *buff,uint length);
  uint32 pack_length() const { return 4; }
  void sql_type(String &str) const;
  uchar *pack(uchar* to, const uchar *from,
              uint max_length __attribute__((unused)))
  {
    return pack_int32(to, from);
  }
  const uchar *unpack(uchar* to, const uchar *from, const uchar *from_end,
                      uint param_data __attribute__((unused)))
  {
    return unpack_int32(to, from, from_end);
  }
  uint size_of() const { return sizeof(*this); }
};


class Field_newdate :public Field_temporal_with_date {
  void store_TIME(MYSQL_TIME *ltime);
  bool get_TIME(MYSQL_TIME *ltime, const uchar *pos, ulonglong fuzzydate) const;
public:
  Field_newdate(uchar *ptr_arg, uchar *null_ptr_arg, uchar null_bit_arg,
		enum utype unireg_check_arg, const LEX_CSTRING *field_name_arg)
    :Field_temporal_with_date(ptr_arg, MAX_DATE_WIDTH, null_ptr_arg, null_bit_arg,
                              unireg_check_arg, field_name_arg)
    {}
  const Type_handler *type_handler() const { return &type_handler_newdate; }
  enum ha_base_keytype key_type() const { return HA_KEYTYPE_UINT24; }
  int reset(void) { ptr[0]=ptr[1]=ptr[2]=0; return 0; }
  double val_real(void);
  longlong val_int(void);
  String *val_str(String*,String *);
  bool send_binary(Protocol *protocol);
  int cmp(const uchar *,const uchar *);
  void sort_string(uchar *buff,uint length);
  uint32 pack_length() const { return 3; }
  void sql_type(String &str) const;
  bool get_date(MYSQL_TIME *ltime, ulonglong fuzzydate)
  { return Field_newdate::get_TIME(ltime, ptr, fuzzydate); }
  uint size_of() const { return sizeof(*this); }
  Item *get_equal_const_item(THD *thd, const Context &ctx, Item *const_item);
};


class Field_time :public Field_temporal {
  /*
    when this Field_time instance is used for storing values for index lookups
    (see class store_key, Field::new_key_field(), etc), the following
    might be set to TO_DAYS(CURDATE()). See also Field_time::store_time_dec()
  */
  long curdays;
protected:
  virtual void store_TIME(const MYSQL_TIME *ltime);
  int store_TIME_with_warning(MYSQL_TIME *ltime, const ErrConv *str,
                              int was_cut, int have_smth_to_conv);
  void set_warnings(Sql_condition::enum_warning_level level,
                    const ErrConv *str, int was_cut)
  {
    Field_temporal::set_warnings(level, str, was_cut, MYSQL_TIMESTAMP_TIME);
  }
  bool check_zero_in_date_with_warn(ulonglong fuzzydate);
  static void do_field_time(Copy_field *copy);
public:
  Field_time(uchar *ptr_arg, uint length_arg, uchar *null_ptr_arg,
             uchar null_bit_arg, enum utype unireg_check_arg,
             const LEX_CSTRING *field_name_arg)
    :Field_temporal(ptr_arg, length_arg, null_ptr_arg, null_bit_arg,
                    unireg_check_arg, field_name_arg), curdays(0)
    {}
  bool can_be_substituted_to_equal_item(const Context &ctx,
                                        const Item_equal *item_equal);
  const Type_handler *type_handler() const { return &type_handler_time; }
  enum ha_base_keytype key_type() const { return HA_KEYTYPE_INT24; }
  Copy_func *get_copy_func(const Field *from) const
  {
    return from->cmp_type() == REAL_RESULT ? do_field_string : // MDEV-9344
           from->type() == MYSQL_TYPE_YEAR ? do_field_int :
           from->type() == MYSQL_TYPE_BIT  ? do_field_int :
           eq_def(from)                    ? get_identical_copy_func() :
                                             do_field_time;
  }
  bool memcpy_field_possible(const Field *from) const
  {
    return real_type() == from->real_type() &&
           decimals() == from->decimals();
  }
  int store_time_dec(const MYSQL_TIME *ltime, uint dec);
  int store(const char *to,uint length,CHARSET_INFO *charset);
  int store(double nr);
  int store(longlong nr, bool unsigned_val);
  int  store_decimal(const my_decimal *);
  double val_real(void);
  longlong val_int(void);
  String *val_str(String*,String *);
  bool get_date(MYSQL_TIME *ltime, ulonglong fuzzydate);
  bool send_binary(Protocol *protocol);
  int cmp(const uchar *,const uchar *);
  void sort_string(uchar *buff,uint length);
  uint32 pack_length() const { return 3; }
  void sql_type(String &str) const;
  uint size_of() const { return sizeof(*this); }
  void set_curdays(THD *thd);
  Field *new_key_field(MEM_ROOT *root, TABLE *new_table,
                       uchar *new_ptr, uint32 length,
                       uchar *new_null_ptr, uint new_null_bit);
  Item *get_equal_const_item(THD *thd, const Context &ctx, Item *const_item);
};


/**
  Abstract class for:
  - TIME(1..6)
  - TIME(0..6) - MySQL56 version
*/
class Field_time_with_dec :public Field_time {
protected:
  uint dec;
public:
  Field_time_with_dec(uchar *ptr_arg, uchar *null_ptr_arg, uchar null_bit_arg,
                      enum utype unireg_check_arg,
                      const LEX_CSTRING *field_name_arg,
                      uint dec_arg)
    :Field_time(ptr_arg, MIN_TIME_WIDTH + dec_arg + MY_TEST(dec_arg),
                null_ptr_arg, null_bit_arg, unireg_check_arg, field_name_arg),
     dec(dec_arg)
  {
    DBUG_ASSERT(dec <= TIME_SECOND_PART_DIGITS);
  }
  uint decimals() const { return dec; }
  enum ha_base_keytype key_type() const { return HA_KEYTYPE_BINARY; }
  longlong val_int(void);
  double val_real(void);
  void make_field(Send_field *);
};


/**
  TIME(1..6)
*/
class Field_time_hires :public Field_time_with_dec {
  longlong zero_point;
  void store_TIME(const MYSQL_TIME *);
public:
  Field_time_hires(uchar *ptr_arg, uchar *null_ptr_arg, uchar null_bit_arg,
             enum utype unireg_check_arg, const LEX_CSTRING *field_name_arg,
             uint dec_arg)
    :Field_time_with_dec(ptr_arg, null_ptr_arg,
                         null_bit_arg, unireg_check_arg, field_name_arg,
                         dec_arg)
  {
    DBUG_ASSERT(dec);
    zero_point= sec_part_shift(
                   ((TIME_MAX_VALUE_SECONDS+1LL)*TIME_SECOND_PART_FACTOR), dec);
  }
  int reset(void);
  bool get_date(MYSQL_TIME *ltime, ulonglong fuzzydate);
  int cmp(const uchar *,const uchar *);
  void sort_string(uchar *buff,uint length);
  uint32 pack_length() const { return Type_handler_time::hires_bytes(dec); }
  uint size_of() const { return sizeof(*this); }
};


/**
  TIME(0..6) - MySQL56 version
*/
class Field_timef :public Field_time_with_dec {
<<<<<<< HEAD
  void store_TIME(MYSQL_TIME *ltime);
  int save_field_metadata(uchar *metadata_ptr)
=======
  void store_TIME(const MYSQL_TIME *);
  int do_save_field_metadata(uchar *metadata_ptr)
>>>>>>> 28d4cf0c
  {
    *metadata_ptr= (uchar) decimals();
    return 1;
  }
public:
  Field_timef(uchar *ptr_arg, uchar *null_ptr_arg, uchar null_bit_arg,
             enum utype unireg_check_arg, const LEX_CSTRING *field_name_arg,
             uint dec_arg)
    :Field_time_with_dec(ptr_arg, null_ptr_arg,
                         null_bit_arg, unireg_check_arg, field_name_arg,
                         dec_arg)
  {
    DBUG_ASSERT(dec <= TIME_SECOND_PART_DIGITS);
  }
  const Type_handler *type_handler() const { return &type_handler_time2; }
  enum_field_types binlog_type() const { return MYSQL_TYPE_TIME2; }
  uint32 pack_length() const
  {
    return my_time_binary_length(dec);
  }
  uint row_pack_length() const { return pack_length(); }
  uint pack_length_from_metadata(uint field_metadata)
  {
    DBUG_ENTER("Field_timef::pack_length_from_metadata");
    uint tmp= my_time_binary_length(field_metadata);
    DBUG_RETURN(tmp);
  }
  void sort_string(uchar *to, uint length)
  {
    DBUG_ASSERT(length == Field_timef::pack_length());
    memcpy(to, ptr, length);
  }
  int cmp(const uchar *a_ptr, const uchar *b_ptr)
  {
    return memcmp(a_ptr, b_ptr, pack_length());
  }
  int reset();
  bool get_date(MYSQL_TIME *ltime, ulonglong fuzzydate);
  uint size_of() const { return sizeof(*this); }
};


class Field_datetime :public Field_temporal_with_date {
  void store_TIME(MYSQL_TIME *ltime);
  bool get_TIME(MYSQL_TIME *ltime, const uchar *pos, ulonglong fuzzydate) const;
public:
  Field_datetime(uchar *ptr_arg, uint length_arg, uchar *null_ptr_arg,
                 uchar null_bit_arg, enum utype unireg_check_arg,
                 const LEX_CSTRING *field_name_arg)
    :Field_temporal_with_date(ptr_arg, length_arg, null_ptr_arg, null_bit_arg,
                              unireg_check_arg, field_name_arg)
    {
      if (unireg_check == TIMESTAMP_UN_FIELD ||
          unireg_check == TIMESTAMP_DNUN_FIELD)
        flags|= ON_UPDATE_NOW_FLAG;
    }
  const Type_handler *type_handler() const { return &type_handler_datetime; }
  enum ha_base_keytype key_type() const { return HA_KEYTYPE_ULONGLONG; }
  double val_real(void);
  longlong val_int(void);
  String *val_str(String*,String *);
  bool send_binary(Protocol *protocol);
  int cmp(const uchar *,const uchar *);
  void sort_string(uchar *buff,uint length);
  uint32 pack_length() const { return 8; }
  void sql_type(String &str) const;
  bool get_date(MYSQL_TIME *ltime, ulonglong fuzzydate)
  { return Field_datetime::get_TIME(ltime, ptr, fuzzydate); }
  int set_time();
  int evaluate_update_default_function()
  {
    int res= 0;
    if (has_update_default_function())
      res= set_time();
    return res;
  }
  uchar *pack(uchar* to, const uchar *from,
              uint max_length __attribute__((unused)))
  {
    return pack_int64(to, from);
  }
  const uchar *unpack(uchar* to, const uchar *from, const uchar *from_end,
                      uint param_data __attribute__((unused)))
  {
    return unpack_int64(to, from, from_end);
  }
  Item *get_equal_const_item(THD *thd, const Context &ctx, Item *const_item)
  {
    return get_equal_const_item_datetime(thd, ctx, const_item);
  }
  uint size_of() const { return sizeof(*this); }
};


/**
  Abstract class for:
  - DATETIME(1..6)
  - DATETIME(0..6) - MySQL56 version
*/
class Field_datetime_with_dec :public Field_datetime {
protected:
  uint dec;
public:
  Field_datetime_with_dec(uchar *ptr_arg, uchar *null_ptr_arg,
                          uchar null_bit_arg, enum utype unireg_check_arg,
                          const LEX_CSTRING *field_name_arg, uint dec_arg)
    :Field_datetime(ptr_arg, MAX_DATETIME_WIDTH + dec_arg + MY_TEST(dec_arg),
                    null_ptr_arg, null_bit_arg, unireg_check_arg,
                    field_name_arg), dec(dec_arg)
  {
    DBUG_ASSERT(dec <= TIME_SECOND_PART_DIGITS);
  }
  uint decimals() const { return dec; }
  enum ha_base_keytype key_type() const { return HA_KEYTYPE_BINARY; }
  void make_field(Send_field *field);
  bool send_binary(Protocol *protocol);
  uchar *pack(uchar *to, const uchar *from, uint max_length)
  { return Field::pack(to, from, max_length); }
  const uchar *unpack(uchar* to, const uchar *from, const uchar *from_end,
                      uint param_data)
  { return Field::unpack(to, from, from_end, param_data); }
  void sort_string(uchar *to, uint length)
  {
    DBUG_ASSERT(length == pack_length());
    memcpy(to, ptr, length);
  }
  double val_real(void);
  longlong val_int(void);
  String *val_str(String*,String *);
};


/**
  DATETIME(1..6)
*/
class Field_datetime_hires :public Field_datetime_with_dec {
  void store_TIME(MYSQL_TIME *ltime);
  bool get_TIME(MYSQL_TIME *ltime, const uchar *pos, ulonglong fuzzydate) const;
public:
  Field_datetime_hires(uchar *ptr_arg, uchar *null_ptr_arg,
                       uchar null_bit_arg, enum utype unireg_check_arg,
                       const LEX_CSTRING *field_name_arg, uint dec_arg)
    :Field_datetime_with_dec(ptr_arg, null_ptr_arg, null_bit_arg,
                             unireg_check_arg, field_name_arg, dec_arg)
  {
    DBUG_ASSERT(dec);
  }
  int cmp(const uchar *,const uchar *);
  uint32 pack_length() const { return Type_handler_datetime::hires_bytes(dec); }
  bool get_date(MYSQL_TIME *ltime, ulonglong fuzzydate)
  { return Field_datetime_hires::get_TIME(ltime, ptr, fuzzydate); }
  uint size_of() const { return sizeof(*this); }
};


/**
  DATETIME(0..6) - MySQL56 version
*/
class Field_datetimef :public Field_datetime_with_dec {
  void store_TIME(MYSQL_TIME *ltime);
  bool get_TIME(MYSQL_TIME *ltime, const uchar *pos, ulonglong fuzzydate) const;
  int save_field_metadata(uchar *metadata_ptr)
  {
    *metadata_ptr= (uchar) decimals();
    return 1;
  }
public:
  Field_datetimef(uchar *ptr_arg, uchar *null_ptr_arg,
                  uchar null_bit_arg, enum utype unireg_check_arg,
                  const LEX_CSTRING *field_name_arg, uint dec_arg)
    :Field_datetime_with_dec(ptr_arg, null_ptr_arg, null_bit_arg,
                             unireg_check_arg, field_name_arg, dec_arg)
  {}
  const Type_handler *type_handler() const { return &type_handler_datetime2; }
  enum_field_types binlog_type() const { return MYSQL_TYPE_DATETIME2; }
  uint32 pack_length() const
  {
    return my_datetime_binary_length(dec);
  }
  uint row_pack_length() const { return pack_length(); }
  uint pack_length_from_metadata(uint field_metadata)
  {
    DBUG_ENTER("Field_datetimef::pack_length_from_metadata");
    uint tmp= my_datetime_binary_length(field_metadata);
    DBUG_RETURN(tmp);
  }
  int cmp(const uchar *a_ptr, const uchar *b_ptr)
  {
    return memcmp(a_ptr, b_ptr, pack_length());
  }
  int reset();
  bool get_date(MYSQL_TIME *ltime, ulonglong fuzzydate)
  { return Field_datetimef::get_TIME(ltime, ptr, fuzzydate); }
  uint size_of() const { return sizeof(*this); }
};


static inline Field_timestamp *
new_Field_timestamp(MEM_ROOT *root,uchar *ptr, uchar *null_ptr, uchar null_bit,
                    enum Field::utype unireg_check,
                    const LEX_CSTRING *field_name,
                    TABLE_SHARE *share, uint dec)
{
  if (dec==0)
    return new (root)
      Field_timestamp(ptr, MAX_DATETIME_WIDTH, null_ptr,
                      null_bit, unireg_check, field_name, share);
  if (dec >= FLOATING_POINT_DECIMALS)
    dec= MAX_DATETIME_PRECISION;
  return new (root)
    Field_timestamp_hires(ptr, null_ptr, null_bit, unireg_check,
                          field_name, share, dec);
}

static inline Field_time *
new_Field_time(MEM_ROOT *root, uchar *ptr, uchar *null_ptr, uchar null_bit,
               enum Field::utype unireg_check, const LEX_CSTRING *field_name,
               uint dec)
{
  if (dec == 0)
    return new (root)
      Field_time(ptr, MIN_TIME_WIDTH, null_ptr, null_bit, unireg_check,
                 field_name);
  if (dec >= FLOATING_POINT_DECIMALS)
    dec= MAX_DATETIME_PRECISION;
  return new (root)
    Field_time_hires(ptr, null_ptr, null_bit, unireg_check, field_name, dec);
}

static inline Field_datetime *
new_Field_datetime(MEM_ROOT *root, uchar *ptr, uchar *null_ptr, uchar null_bit,
                   enum Field::utype unireg_check,
                   const LEX_CSTRING *field_name, uint dec)
{
  if (dec == 0)
    return new (root)
      Field_datetime(ptr, MAX_DATETIME_WIDTH, null_ptr, null_bit,
                     unireg_check, field_name);
  if (dec >= FLOATING_POINT_DECIMALS)
    dec= MAX_DATETIME_PRECISION;
  return new (root)
    Field_datetime_hires(ptr, null_ptr, null_bit,
                         unireg_check, field_name, dec);
}

class Field_string :public Field_longstr {
  class Warn_filter_string: public Warn_filter
  {
  public:
    Warn_filter_string(const THD *thd, const Field_string *field);
  };
  bool is_var_string() const
  {
    return can_alter_field_type &&
           orig_table &&
           (orig_table->s->db_create_options & HA_OPTION_PACK_RECORD) &&
           field_length >= 4 &&
           orig_table->s->frm_version < FRM_VER_TRUE_VARCHAR;
  }
public:
  bool can_alter_field_type;
  Field_string(uchar *ptr_arg, uint32 len_arg,uchar *null_ptr_arg,
	       uchar null_bit_arg,
	       enum utype unireg_check_arg, const LEX_CSTRING *field_name_arg,
	       const DTCollation &collation)
    :Field_longstr(ptr_arg, len_arg, null_ptr_arg, null_bit_arg,
                   unireg_check_arg, field_name_arg, collation),
     can_alter_field_type(1) {};
  Field_string(uint32 len_arg,bool maybe_null_arg,
               const LEX_CSTRING *field_name_arg,
               const DTCollation &collation)
    :Field_longstr((uchar*) 0, len_arg, maybe_null_arg ? (uchar*) "": 0, 0,
                   NONE, field_name_arg, collation),
     can_alter_field_type(1) {};

  const Type_handler *type_handler() const
  {
    if (is_var_string())
      return &type_handler_var_string;
    return &type_handler_string;
  }
  enum ha_base_keytype key_type() const
    { return binary() ? HA_KEYTYPE_BINARY : HA_KEYTYPE_TEXT; }
  bool zero_pack() const { return 0; }
  Copy_func *get_copy_func(const Field *from) const;
  int reset(void)
  {
    charset()->cset->fill(charset(),(char*) ptr, field_length,
                          (has_charset() ? ' ' : 0));
    return 0;
  }
  int store(const char *to,uint length,CHARSET_INFO *charset);
  using Field_str::store;
  double val_real(void);
  longlong val_int(void);
  String *val_str(String*,String *);
  my_decimal *val_decimal(my_decimal *);
  int cmp(const uchar *,const uchar *);
  void sort_string(uchar *buff,uint length);
  void sql_type(String &str) const;
  virtual uchar *pack(uchar *to, const uchar *from,
                      uint max_length);
  virtual const uchar *unpack(uchar* to, const uchar *from,
                              const uchar *from_end,uint param_data);
  uint pack_length_from_metadata(uint field_metadata)
  {
    DBUG_PRINT("debug", ("field_metadata: 0x%04x", field_metadata));
    if (field_metadata == 0)
      return row_pack_length();
    return (((field_metadata >> 4) & 0x300) ^ 0x300) + (field_metadata & 0x00ff);
  }
  bool compatible_field_size(uint field_metadata, Relay_log_info *rli,
                             uint16 mflags, int *order_var);
  uint row_pack_length() const { return field_length; }
  int pack_cmp(const uchar *a,const uchar *b,uint key_length,
               bool insert_or_update);
  int pack_cmp(const uchar *b,uint key_length,bool insert_or_update);
  uint packed_col_length(const uchar *to, uint length);
  uint max_packed_col_length(uint max_length);
  uint size_of() const { return sizeof(*this); }
  bool has_charset(void) const
  { return charset() == &my_charset_bin ? FALSE : TRUE; }
  Field *make_new_field(MEM_ROOT *root, TABLE *new_table, bool keep_type);
  virtual uint get_key_image(uchar *buff,uint length, imagetype type);
private:
  int save_field_metadata(uchar *first_byte);
};


class Field_varstring :public Field_longstr {
public:
  uchar *get_data() const
  {
    return ptr + length_bytes;
  }
  uint get_length() const
  {
    return length_bytes == 1 ? (uint) *ptr : uint2korr(ptr);
  }
protected:
  void store_length(uint32 number)
  {
    if (length_bytes == 1)
      *ptr= (uchar) number;
    else
      int2store(ptr, number);
  }
public:
  /*
    The maximum space available in a Field_varstring, in bytes. See
    length_bytes.
  */
  static const uint MAX_SIZE;
  /* Store number of bytes used to store length (1 or 2) */
  uint32 length_bytes;
  Field_varstring(uchar *ptr_arg,
                  uint32 len_arg, uint length_bytes_arg,
                  uchar *null_ptr_arg, uchar null_bit_arg,
		  enum utype unireg_check_arg, const LEX_CSTRING *field_name_arg,
		  TABLE_SHARE *share, const DTCollation &collation)
    :Field_longstr(ptr_arg, len_arg, null_ptr_arg, null_bit_arg,
                   unireg_check_arg, field_name_arg, collation),
     length_bytes(length_bytes_arg)
  {
    share->varchar_fields++;
  }
  Field_varstring(uint32 len_arg,bool maybe_null_arg,
                  const LEX_CSTRING *field_name_arg,
                  TABLE_SHARE *share, const DTCollation &collation)
    :Field_longstr((uchar*) 0,len_arg, maybe_null_arg ? (uchar*) "": 0, 0,
                   NONE, field_name_arg, collation),
     length_bytes(len_arg < 256 ? 1 :2)
  {
    share->varchar_fields++;
  }

  const Type_handler *type_handler() const { return &type_handler_varchar; }
  enum ha_base_keytype key_type() const;
  uint row_pack_length() const { return field_length; }
  bool zero_pack() const { return 0; }
  int  reset(void) { bzero(ptr,field_length+length_bytes); return 0; }
  uint32 pack_length() const { return (uint32) field_length+length_bytes; }
  uint32 key_length() const { return (uint32) field_length; }
  uint32 sort_length() const
  {
    return (uint32) field_length + (field_charset == &my_charset_bin ?
                                    length_bytes : 0);
  }
  Copy_func *get_copy_func(const Field *from) const;
  bool memcpy_field_possible(const Field *from) const
  {
    return Field_str::memcpy_field_possible(from) &&
           !compression_method() == !from->compression_method() &&
           length_bytes == ((Field_varstring*) from)->length_bytes;
  }
  int  store(const char *to,uint length,CHARSET_INFO *charset);
  using Field_str::store;
  double val_real(void);
  longlong val_int(void);
  String *val_str(String*,String *);
  my_decimal *val_decimal(my_decimal *);
  int cmp_max(const uchar *, const uchar *, uint max_length);
  int cmp(const uchar *a,const uchar *b)
  {
    return cmp_max(a, b, ~0U);
  }
  void sort_string(uchar *buff,uint length);
  uint get_key_image(uchar *buff,uint length, imagetype type);
  void set_key_image(const uchar *buff,uint length);
  void sql_type(String &str) const;
  virtual uchar *pack(uchar *to, const uchar *from, uint max_length);
  virtual const uchar *unpack(uchar* to, const uchar *from,
                              const uchar *from_end, uint param_data);
  int cmp_binary(const uchar *a,const uchar *b, uint32 max_length=~0U);
  int key_cmp(const uchar *,const uchar*);
  int key_cmp(const uchar *str, uint length);
  uint packed_col_length(const uchar *to, uint length);
  uint max_packed_col_length(uint max_length);
  uint32 data_length();
  uint size_of() const { return sizeof(*this); }
  bool has_charset(void) const
  { return charset() == &my_charset_bin ? FALSE : TRUE; }
  Field *make_new_field(MEM_ROOT *root, TABLE *new_table, bool keep_type);
  Field *new_key_field(MEM_ROOT *root, TABLE *new_table,
                       uchar *new_ptr, uint32 length,
                       uchar *new_null_ptr, uint new_null_bit);
  uint is_equal(Create_field *new_field);
  void hash(ulong *nr, ulong *nr2);
  uint length_size() { return length_bytes; }
private:
  int save_field_metadata(uchar *first_byte);
};


class Field_varstring_compressed: public Field_varstring {
public:
  Field_varstring_compressed(uchar *ptr_arg,
                             uint32 len_arg, uint length_bytes_arg,
                             uchar *null_ptr_arg, uchar null_bit_arg,
                             enum utype unireg_check_arg,
                             const LEX_CSTRING *field_name_arg,
                             TABLE_SHARE *share, const DTCollation &collation,
                             Compression_method *compression_method_arg):
    Field_varstring(ptr_arg, len_arg, length_bytes_arg, null_ptr_arg,
                    null_bit_arg, unireg_check_arg, field_name_arg,
                    share, collation),
    compression_method_ptr(compression_method_arg) { DBUG_ASSERT(len_arg > 0); }
  Compression_method *compression_method() const
  { return compression_method_ptr; }
private:
  Compression_method *compression_method_ptr;
  int store(const char *to, uint length, CHARSET_INFO *charset);
  using Field_str::store;
  String *val_str(String *, String *);
  double val_real(void);
  longlong val_int(void);
  uint size_of() const { return sizeof(*this); }
  enum_field_types binlog_type() const { return MYSQL_TYPE_VARCHAR_COMPRESSED; }
  void sql_type(String &str) const
  {
    Field_varstring::sql_type(str);
    str.append(STRING_WITH_LEN(" /*!100301 COMPRESSED*/"));
  }
  uint32 max_display_length() { return field_length - 1; }
  int cmp_max(const uchar *a_ptr, const uchar *b_ptr, uint max_len);

  /*
    Compressed fields can't have keys as two rows may have different
    compression methods or compression levels.
  */

  int key_cmp(const uchar *str, uint length)
  { DBUG_ASSERT(0); return 0; }
  using Field_varstring::key_cmp;
};


static inline uint8 number_storage_requirement(uint32 n)
{
  return n < 256 ? 1 : n < 65536 ? 2 : n < 16777216 ? 3 : 4;
}


static inline void store_bigendian(ulonglong num, uchar *to, uint bytes)
{
  switch(bytes) {
  case 1: mi_int1store(to, num); break;
  case 2: mi_int2store(to, num); break;
  case 3: mi_int3store(to, num); break;
  case 4: mi_int4store(to, num); break;
  case 5: mi_int5store(to, num); break;
  case 6: mi_int6store(to, num); break;
  case 7: mi_int7store(to, num); break;
  case 8: mi_int8store(to, num); break;
  default: DBUG_ASSERT(0);
  }
}


static inline longlong read_bigendian(const uchar *from, uint bytes)
{
  switch(bytes) {
  case 1: return mi_uint1korr(from);
  case 2: return mi_uint2korr(from);
  case 3: return mi_uint3korr(from);
  case 4: return mi_uint4korr(from);
  case 5: return mi_uint5korr(from);
  case 6: return mi_uint6korr(from);
  case 7: return mi_uint7korr(from);
  case 8: return mi_sint8korr(from);
  default: DBUG_ASSERT(0); return 0;
  }
}


extern LEX_CSTRING temp_lex_str;

class Field_blob :public Field_longstr {
protected:
  /**
    The number of bytes used to represent the length of the blob.
  */
  uint packlength;
  
  /**
    The 'value'-object is a cache fronting the storage engine.
  */
  String value;
  /**
     Cache for blob values when reading a row with a virtual blob
     field. This is needed to not destroy the old cached value when
     updating the blob with a new value when creating the new row.
  */
  String read_value;

  static void do_copy_blob(Copy_field *copy);
  static void do_conv_blob(Copy_field *copy);
public:
  Field_blob(uchar *ptr_arg, uchar *null_ptr_arg, uchar null_bit_arg,
	     enum utype unireg_check_arg, const LEX_CSTRING *field_name_arg,
	     TABLE_SHARE *share, uint blob_pack_length,
	     const DTCollation &collation);
  Field_blob(uint32 len_arg,bool maybe_null_arg, const LEX_CSTRING *field_name_arg,
             const DTCollation &collation)
    :Field_longstr((uchar*) 0, len_arg, maybe_null_arg ? (uchar*) "": 0, 0,
                   NONE, field_name_arg, collation),
    packlength(4)
  {
    flags|= BLOB_FLAG;
  }
  Field_blob(uint32 len_arg,bool maybe_null_arg,
             const LEX_CSTRING *field_name_arg,
             const DTCollation &collation, bool set_packlength)
    :Field_longstr((uchar*) 0,len_arg, maybe_null_arg ? (uchar*) "": 0, 0,
                   NONE, field_name_arg, collation)
  {
    flags|= BLOB_FLAG;
    packlength= set_packlength ? number_storage_requirement(len_arg) : 4;
  }
  Field_blob(uint32 packlength_arg)
    :Field_longstr((uchar*) 0, 0, (uchar*) "", 0, NONE, &temp_lex_str,
                   system_charset_info),
    packlength(packlength_arg) {}
  const Type_handler *type_handler() const;
  /* Note that the default copy constructor is used, in clone() */
  enum_field_types type() const
  {
    /*
      We cannot return type_handler()->field_type() here.
      Some pieces of the code (e.g. in engines) rely on the fact
      that Field::type(), Field::real_type() and Item_field::field_type()
      return MYSQL_TYPE_BLOB for all blob variants.
      We should eventually fix all such code pieces to expect
      all BLOB type codes.
    */
    return MYSQL_TYPE_BLOB;
  }
  enum_field_types real_type() const
  {
    return MYSQL_TYPE_BLOB;
  }
  enum ha_base_keytype key_type() const
    { return binary() ? HA_KEYTYPE_VARBINARY2 : HA_KEYTYPE_VARTEXT2; }
  Copy_func *get_copy_func(const Field *from) const
  {
    /*
    TODO: MDEV-9331
    if (from->type() == MYSQL_TYPE_BIT)
      return do_field_int;
    */
    if (!(from->flags & BLOB_FLAG) || from->charset() != charset() ||
        !from->compression_method() != !compression_method())
      return do_conv_blob;
    if (from->pack_length() != Field_blob::pack_length())
      return do_copy_blob;
    return get_identical_copy_func();
  }
  int  store_field(Field *from)
  {                                             // Be sure the value is stored
    from->val_str(&value);
    if (table->copy_blobs ||
        (!value.is_alloced() && from->is_varchar_and_in_write_set()))
      value.copy();
    return store(value.ptr(), value.length(), from->charset());
  }
  bool memcpy_field_possible(const Field *from) const
  {
    return Field_str::memcpy_field_possible(from) &&
           !compression_method() == !from->compression_method() &&
           !table->copy_blobs;
  }
  int store(const char *to, uint length, CHARSET_INFO *charset);
  using Field_str::store;
  double val_real(void);
  longlong val_int(void);
  String *val_str(String*,String *);
  my_decimal *val_decimal(my_decimal *);
  int cmp_max(const uchar *, const uchar *, uint max_length);
  int cmp(const uchar *a,const uchar *b)
    { return cmp_max(a, b, ~0U); }
  int cmp(const uchar *a, uint32 a_length, const uchar *b, uint32 b_length);
  int cmp_binary(const uchar *a,const uchar *b, uint32 max_length=~0U);
  int key_cmp(const uchar *,const uchar*);
  int key_cmp(const uchar *str, uint length);
  /* Never update the value of min_val for a blob field */
  bool update_min(Field *min_val, bool force_update) { return FALSE; }
  /* Never update the value of max_val for a blob field */
  bool update_max(Field *max_val, bool force_update) { return FALSE; }
  uint32 key_length() const { return 0; }
  void sort_string(uchar *buff,uint length);
  uint32 pack_length() const
  { return (uint32) (packlength + portable_sizeof_char_ptr); }

  /**
     Return the packed length without the pointer size added. 

     This is used to determine the size of the actual data in the row
     buffer.

     @returns The length of the raw data itself without the pointer.
  */
  uint32 pack_length_no_ptr() const
  { return (uint32) (packlength); }
  uint row_pack_length() const { return pack_length_no_ptr(); }
  uint32 sort_length() const;
  uint32 value_length() { return get_length(); }
  virtual uint32 max_data_length() const
  {
    return (uint32) (((ulonglong) 1 << (packlength*8)) -1);
  }
  int reset(void) { bzero(ptr, packlength+sizeof(uchar*)); return 0; }
  void reset_fields() { bzero((uchar*) &value,sizeof(value)); bzero((uchar*) &read_value,sizeof(read_value)); }
  uint32 get_field_buffer_size(void) { return value.alloced_length(); }
  void store_length(uchar *i_ptr, uint i_packlength, uint32 i_number);
  inline void store_length(uint32 number)
  {
    store_length(ptr, packlength, number);
  }
  inline uint32 get_length(uint row_offset= 0) const
  { return get_length(ptr+row_offset, this->packlength); }
  uint32 get_length(const uchar *ptr, uint packlength) const;
  uint32 get_length(const uchar *ptr_arg) const
  { return get_length(ptr_arg, this->packlength); }
  inline uchar *get_ptr() const { return get_ptr(0); }
  inline uchar *get_ptr(my_ptrdiff_t row_offset) const
  {
    uchar *s;
    memcpy(&s, ptr + packlength + row_offset, sizeof(uchar*));
    return s;
  }
  inline void set_ptr(uchar *length, uchar *data)
  {
    memcpy(ptr,length,packlength);
    memcpy(ptr+packlength, &data,sizeof(char*));
  }
  void set_ptr_offset(my_ptrdiff_t ptr_diff, uint32 length, const uchar *data)
  {
    uchar *ptr_ofs= ADD_TO_PTR(ptr,ptr_diff,uchar*);
    store_length(ptr_ofs, packlength, length);
    memcpy(ptr_ofs+packlength, &data, sizeof(char*));
  }
  inline void set_ptr(uint32 length, uchar *data)
  {
    set_ptr_offset(0, length, data);
  }
  int copy_value(Field_blob *from);
  uint get_key_image(uchar *buff,uint length, imagetype type);
  void set_key_image(const uchar *buff,uint length);
  Field *new_key_field(MEM_ROOT *root, TABLE *new_table,
                       uchar *new_ptr, uint32 length,
                       uchar *new_null_ptr, uint new_null_bit);
  void sql_type(String &str) const;
  inline bool copy()
  {
    uchar *tmp= get_ptr();
    if (value.copy((char*) tmp, get_length(), charset()))
    {
      Field_blob::reset();
      return 1;
    }
    tmp=(uchar*) value.ptr();
    memcpy(ptr+packlength, &tmp, sizeof(char*));
    return 0;
  }
  /* store value for the duration of the current read record */
  inline void swap_value_and_read_value()
  {
    read_value.swap(value);
  }
  inline void set_value(uchar *data)
  {
    /* Set value pointer. Lengths are not important */
    value.reset((char*) data, 1, 1, &my_charset_bin);
  }
  virtual uchar *pack(uchar *to, const uchar *from, uint max_length);
  virtual const uchar *unpack(uchar *to, const uchar *from,
                              const uchar *from_end, uint param_data);
  uint packed_col_length(const uchar *col_ptr, uint length);
  uint max_packed_col_length(uint max_length);
  void free()
  {
    value.free();
    read_value.free();
  }
  inline void clear_temporary()
  {
    uchar *tmp= get_ptr();
    if (likely(value.ptr() == (char*) tmp))
      bzero((uchar*) &value, sizeof(value));
    else
    {
      /*
        Currently read_value should never point to tmp, the following code
        is mainly here to make things future proof.
      */
      if (unlikely(read_value.ptr() == (char*) tmp))
        bzero((uchar*) &read_value, sizeof(read_value));
    }
  }
  uint size_of() const { return sizeof(*this); }
  bool has_charset(void) const
  { return charset() == &my_charset_bin ? FALSE : TRUE; }
  uint32 max_display_length();
  uint32 char_length() const;
  uint is_equal(Create_field *new_field);
private:
  int save_field_metadata(uchar *first_byte);
};


class Field_blob_compressed: public Field_blob {
public:
  Field_blob_compressed(uchar *ptr_arg, uchar *null_ptr_arg,
                        uchar null_bit_arg, enum utype unireg_check_arg,
                        const LEX_CSTRING *field_name_arg, TABLE_SHARE *share,
                        uint blob_pack_length, const DTCollation &collation,
                        Compression_method *compression_method_arg):
    Field_blob(ptr_arg, null_ptr_arg, null_bit_arg, unireg_check_arg,
               field_name_arg, share, blob_pack_length, collation),
    compression_method_ptr(compression_method_arg) {}
  Compression_method *compression_method() const
  { return compression_method_ptr; }
private:
  Compression_method *compression_method_ptr;
  int store(const char *to, uint length, CHARSET_INFO *charset);
  using Field_str::store;
  String *val_str(String *, String *);
  double val_real(void);
  longlong val_int(void);
  uint size_of() const { return sizeof(*this); }
  enum_field_types binlog_type() const { return MYSQL_TYPE_BLOB_COMPRESSED; }
  void sql_type(String &str) const
  {
    Field_blob::sql_type(str);
    str.append(STRING_WITH_LEN(" /*!100301 COMPRESSED*/"));
  }

  /*
    Compressed fields can't have keys as two rows may have different
    compression methods or compression levels.
  */

  uint get_key_image(uchar *buff, uint length, imagetype type_arg)
  { DBUG_ASSERT(0); return 0; }
  void set_key_image(const uchar *buff, uint length)
  { DBUG_ASSERT(0); }
  int key_cmp(const uchar *a, const uchar *b)
  { DBUG_ASSERT(0); return 0; }
  int key_cmp(const uchar *str, uint length)
  { DBUG_ASSERT(0); return 0; }
  Field *new_key_field(MEM_ROOT *root, TABLE *new_table,
                       uchar *new_ptr, uint32 length,
                       uchar *new_null_ptr, uint new_null_bit)
  { DBUG_ASSERT(0); return 0; }
};


#ifdef HAVE_SPATIAL
class Field_geom :public Field_blob {
public:
  enum geometry_type geom_type;
  uint srid;
  uint precision;
  enum storage_type { GEOM_STORAGE_WKB= 0, GEOM_STORAGE_BINARY= 1};
  enum storage_type storage;

  Field_geom(uchar *ptr_arg, uchar *null_ptr_arg, uchar null_bit_arg,
	     enum utype unireg_check_arg, const LEX_CSTRING *field_name_arg,
	     TABLE_SHARE *share, uint blob_pack_length,
	     enum geometry_type geom_type_arg, uint field_srid)
     :Field_blob(ptr_arg, null_ptr_arg, null_bit_arg, unireg_check_arg,
                 field_name_arg, share, blob_pack_length, &my_charset_bin)
  { geom_type= geom_type_arg; srid= field_srid; }
  enum ha_base_keytype key_type() const { return HA_KEYTYPE_VARBINARY2; }
  const Type_handler *type_handler() const
  {
    return &type_handler_geometry;
  }
  enum_field_types type() const
  {
    return MYSQL_TYPE_GEOMETRY;
  }
  enum_field_types real_type() const
  {
    return MYSQL_TYPE_GEOMETRY;
  }
  bool can_optimize_range(const Item_bool_func *cond,
                                  const Item *item,
                                  bool is_eq_func) const;
  void sql_type(String &str) const;
  uint is_equal(Create_field *new_field);
  int  store(const char *to, uint length, CHARSET_INFO *charset);
  int  store(double nr);
  int  store(longlong nr, bool unsigned_val);
  int  store_decimal(const my_decimal *);
  uint size_of() const { return sizeof(*this); }
  /**
   Key length is provided only to support hash joins. (compared byte for byte)
   Ex: SELECT .. FROM t1,t2 WHERE t1.field_geom1=t2.field_geom2.

   The comparison is not very relevant, as identical geometry might be
   represented differently, but we need to support it either way.
  */
  uint32 key_length() const { return packlength; }

  /**
    Non-nullable GEOMETRY types cannot have defaults,
    but the underlying blob must still be reset.
   */
  int reset(void) { return Field_blob::reset() || !maybe_null(); }
  bool load_data_set_null(THD *thd);

  geometry_type get_geometry_type() { return geom_type; };
  static geometry_type geometry_type_merge(geometry_type, geometry_type);
  uint get_srid() { return srid; }
};

uint gis_field_options_image(uchar *buff, List<Create_field> &create_fields);
uint gis_field_options_read(const uchar *buf, uint buf_len,
      Field_geom::storage_type *st_type,uint *precision, uint *scale, uint *srid);

#endif /*HAVE_SPATIAL*/


class Field_enum :public Field_str {
  static void do_field_enum(Copy_field *copy_field);
protected:
  uint packlength;
public:
  TYPELIB *typelib;
  Field_enum(uchar *ptr_arg, uint32 len_arg, uchar *null_ptr_arg,
             uchar null_bit_arg,
             enum utype unireg_check_arg, const LEX_CSTRING *field_name_arg,
             uint packlength_arg,
             TYPELIB *typelib_arg,
             const DTCollation &collation)
    :Field_str(ptr_arg, len_arg, null_ptr_arg, null_bit_arg,
	       unireg_check_arg, field_name_arg, collation),
    packlength(packlength_arg),typelib(typelib_arg)
  {
      flags|=ENUM_FLAG;
  }
  Field *make_new_field(MEM_ROOT *root, TABLE *new_table, bool keep_type);
  const Type_handler *type_handler() const { return &type_handler_enum; }
  enum ha_base_keytype key_type() const;
  Copy_func *get_copy_func(const Field *from) const
  {
    if (eq_def(from))
      return get_identical_copy_func();
    if (real_type() == MYSQL_TYPE_ENUM &&
        from->real_type() == MYSQL_TYPE_ENUM)
      return do_field_enum;
    if (from->result_type() == STRING_RESULT)
      return do_field_string;
    return do_field_int;
  }
  int store_field(Field *from)
  {
    if (from->real_type() == MYSQL_TYPE_ENUM && from->val_int() == 0)
    {
      store_type(0);
      return 0;
    }
    return from->save_in_field(this);
  }
  int save_in_field(Field *to)
  {
    if (to->result_type() != STRING_RESULT)
      return to->store(val_int(), 0);
    return save_in_field_str(to);
  }
  bool memcpy_field_possible(const Field *from) const { return false; }
  int  store(const char *to,uint length,CHARSET_INFO *charset);
  int  store(double nr);
  int  store(longlong nr, bool unsigned_val);
  double val_real(void);
  longlong val_int(void);
  String *val_str(String*,String *);
  int cmp(const uchar *,const uchar *);
  void sort_string(uchar *buff,uint length);
  uint32 pack_length() const { return (uint32) packlength; }
  void store_type(ulonglong value);
  void sql_type(String &str) const;
  uint size_of() const { return sizeof(*this); }
  uint pack_length_from_metadata(uint field_metadata)
  { return (field_metadata & 0x00ff); }
  uint row_pack_length() const { return pack_length(); }
  virtual bool zero_pack() const { return 0; }
  bool optimize_range(uint idx, uint part) { return 0; }
  bool eq_def(const Field *field) const;
  bool has_charset(void) const { return TRUE; }
  /* enum and set are sorted as integers */
  CHARSET_INFO *sort_charset(void) const { return &my_charset_bin; }
  uint decimals() const { return 0; }
  TYPELIB *get_typelib() const { return typelib; }

  virtual uchar *pack(uchar *to, const uchar *from, uint max_length);
  virtual const uchar *unpack(uchar *to, const uchar *from,
                              const uchar *from_end, uint param_data);

  bool can_optimize_keypart_ref(const Item_bool_func *cond,
                                const Item *item) const;
  bool can_optimize_group_min_max(const Item_bool_func *cond,
                                  const Item *const_item) const
  {
    /*
      Can't use GROUP_MIN_MAX optimization for ENUM and SET,
      because the values are stored as numbers in index,
      while MIN() and MAX() work as strings.
      It would return the records with min and max enum numeric indexes.
     "Bug#45300 MAX() and ENUM type" should be fixed first.
    */
    return false;
  }
  bool can_optimize_range(const Item_bool_func *cond,
                          const Item *item,
                          bool is_eq_func) const;
private:
  int save_field_metadata(uchar *first_byte);
  uint is_equal(Create_field *new_field);
};


class Field_set :public Field_enum {
public:
  Field_set(uchar *ptr_arg, uint32 len_arg, uchar *null_ptr_arg,
	    uchar null_bit_arg,
	    enum utype unireg_check_arg, const LEX_CSTRING *field_name_arg,
	    uint32 packlength_arg,
	    TYPELIB *typelib_arg, const DTCollation &collation)
    :Field_enum(ptr_arg, len_arg, null_ptr_arg, null_bit_arg,
		    unireg_check_arg, field_name_arg,
                packlength_arg,
                typelib_arg, collation),
      empty_set_string("", 0, collation.collation)
    {
      flags=(flags & ~ENUM_FLAG) | SET_FLAG;
    }
  int  store_field(Field *from) { return from->save_in_field(this); }
  int  store(const char *to,uint length,CHARSET_INFO *charset);
  int  store(double nr) { return Field_set::store((longlong) nr, FALSE); }
  int  store(longlong nr, bool unsigned_val);

  virtual bool zero_pack() const { return 1; }
  String *val_str(String*,String *);
  void sql_type(String &str) const;
  uint size_of() const { return sizeof(*this); }
  const Type_handler *type_handler() const { return &type_handler_set; }
  bool has_charset(void) const { return TRUE; }
private:
  const String empty_set_string;
};


/*
  Note:
    To use Field_bit::cmp_binary() you need to copy the bits stored in
    the beginning of the record (the NULL bytes) to each memory you
    want to compare (where the arguments point).

    This is the reason:
    - Field_bit::cmp_binary() is only implemented in the base class
      (Field::cmp_binary()).
    - Field::cmp_binary() currenly use pack_length() to calculate how
      long the data is.
    - pack_length() includes size of the bits stored in the NULL bytes
      of the record.
*/
class Field_bit :public Field {
public:
  uchar *bit_ptr;     // position in record where 'uneven' bits store
  uchar bit_ofs;      // offset to 'uneven' high bits
  uint bit_len;       // number of 'uneven' high bits
  uint bytes_in_rec;
  Field_bit(uchar *ptr_arg, uint32 len_arg, uchar *null_ptr_arg,
            uchar null_bit_arg, uchar *bit_ptr_arg, uchar bit_ofs_arg,
            enum utype unireg_check_arg, const LEX_CSTRING *field_name_arg);
  const Type_handler *type_handler() const { return &type_handler_bit; }
  enum ha_base_keytype key_type() const { return HA_KEYTYPE_BIT; }
  uint32 key_length() const { return (uint32) (field_length + 7) / 8; }
  uint32 max_data_length() const { return (field_length + 7) / 8; }
  uint32 max_display_length() { return field_length; }
  uint size_of() const { return sizeof(*this); }
  int reset(void) { 
    bzero(ptr, bytes_in_rec); 
    if (bit_ptr && (bit_len > 0))  // reset odd bits among null bits
      clr_rec_bits(bit_ptr, bit_ofs, bit_len);
    return 0; 
  }
  Copy_func *get_copy_func(const Field *from) const
  {
    return do_field_int;
  }
  int save_in_field(Field *to) { return to->store(val_int(), true); }
  bool memcpy_field_possible(const Field *from) const { return false; }
  int store(const char *to, uint length, CHARSET_INFO *charset);
  int store(double nr);
  int store(longlong nr, bool unsigned_val);
  int store_decimal(const my_decimal *);
  double val_real(void);
  longlong val_int(void);
  String *val_str(String*, String *);
  virtual bool str_needs_quotes() { return TRUE; }
  my_decimal *val_decimal(my_decimal *);
  bool val_bool() { return val_int() != 0; }
  int cmp(const uchar *a, const uchar *b)
  {
    DBUG_ASSERT(ptr == a || ptr == b);
    if (ptr == a)
      return Field_bit::key_cmp(b, bytes_in_rec + MY_TEST(bit_len));
    else
      return Field_bit::key_cmp(a, bytes_in_rec + MY_TEST(bit_len)) * -1;
  }
  int cmp_binary_offset(uint row_offset)
  { return cmp_offset(row_offset); }
  int cmp_max(const uchar *a, const uchar *b, uint max_length);
  int key_cmp(const uchar *a, const uchar *b)
  { return cmp_binary((uchar *) a, (uchar *) b); }
  int key_cmp(const uchar *str, uint length);
  int cmp_offset(uint row_offset);
  bool update_min(Field *min_val, bool force_update)
  { 
    longlong val= val_int();
    bool update_fl= force_update || val < min_val->val_int();
    if (update_fl)
    {
      min_val->set_notnull();
      min_val->store(val, FALSE);
    }
    return update_fl;
  }
  bool update_max(Field *max_val, bool force_update)
  { 
    longlong val= val_int();
    bool update_fl= force_update || val > max_val->val_int();
    if (update_fl)
    {
      max_val->set_notnull();
      max_val->store(val, FALSE);
    }
    return update_fl;
  }
  void store_field_value(uchar *val, uint len)
  {
    store(*((longlong *)val), TRUE);
  }
  double pos_in_interval(Field *min, Field *max)
  {
    return pos_in_interval_val_real(min, max);
  }
  void get_image(uchar *buff, uint length, CHARSET_INFO *cs)
  { get_key_image(buff, length, itRAW); }   
  void set_image(const uchar *buff,uint length, CHARSET_INFO *cs)
  { Field_bit::store((char *) buff, length, cs); }
  uint get_key_image(uchar *buff, uint length, imagetype type);
  void set_key_image(const uchar *buff, uint length)
  { Field_bit::store((char*) buff, length, &my_charset_bin); }
  void sort_string(uchar *buff, uint length)
  { get_key_image(buff, length, itRAW); }
  uint32 pack_length() const { return (uint32) (field_length + 7) / 8; }
  uint32 pack_length_in_rec() const { return bytes_in_rec; }
  uint pack_length_from_metadata(uint field_metadata);
  uint row_pack_length() const
  { return (bytes_in_rec + ((bit_len > 0) ? 1 : 0)); }
  bool compatible_field_size(uint metadata, Relay_log_info *rli,
                             uint16 mflags, int *order_var);
  void sql_type(String &str) const;
  virtual uchar *pack(uchar *to, const uchar *from, uint max_length);
  virtual const uchar *unpack(uchar *to, const uchar *from,
                              const uchar *from_end, uint param_data);
  virtual int set_default();

  Field *new_key_field(MEM_ROOT *root, TABLE *new_table,
                       uchar *new_ptr, uint32 length,
                       uchar *new_null_ptr, uint new_null_bit);
  void set_bit_ptr(uchar *bit_ptr_arg, uchar bit_ofs_arg)
  {
    bit_ptr= bit_ptr_arg;
    bit_ofs= bit_ofs_arg;
  }
  bool eq(Field *field)
  {
    return (Field::eq(field) &&
            bit_ptr == ((Field_bit *)field)->bit_ptr &&
            bit_ofs == ((Field_bit *)field)->bit_ofs);
  }
  uint is_equal(Create_field *new_field);
  void move_field_offset(my_ptrdiff_t ptr_diff)
  {
    Field::move_field_offset(ptr_diff);
    bit_ptr= ADD_TO_PTR(bit_ptr, ptr_diff, uchar*);
  }
  void hash(ulong *nr, ulong *nr2);

private:
  virtual size_t do_last_null_byte() const;
  int save_field_metadata(uchar *first_byte);
};


/**
  BIT field represented as chars for non-MyISAM tables.

  @todo The inheritance relationship is backwards since Field_bit is
  an extended version of Field_bit_as_char and not the other way
  around. Hence, we should refactor it to fix the hierarchy order.
 */
class Field_bit_as_char: public Field_bit {
public:
  Field_bit_as_char(uchar *ptr_arg, uint32 len_arg, uchar *null_ptr_arg,
                    uchar null_bit_arg,
                    enum utype unireg_check_arg, const LEX_CSTRING *field_name_arg);
  enum ha_base_keytype key_type() const { return HA_KEYTYPE_BINARY; }
  uint size_of() const { return sizeof(*this); }
  int store(const char *to, uint length, CHARSET_INFO *charset);
  int store(double nr) { return Field_bit::store(nr); }
  int store(longlong nr, bool unsigned_val)
  { return Field_bit::store(nr, unsigned_val); }
  void sql_type(String &str) const;
};


class Field_row: public Field_null
{
  class Virtual_tmp_table *m_table;
public:
  Field_row(uchar *ptr_arg, const LEX_CSTRING *field_name_arg)
    :Field_null(ptr_arg, 0, Field::NONE, field_name_arg, &my_charset_bin),
     m_table(NULL)
    {}
  ~Field_row();
  Virtual_tmp_table **virtual_tmp_table_addr() { return &m_table; }
  bool sp_prepare_and_store_item(THD *thd, Item **value);
};


extern const LEX_CSTRING null_clex_str;

Field *make_field(TABLE_SHARE *share, MEM_ROOT *mem_root,
                  uchar *ptr, uint32 field_length,
                  uchar *null_pos, uchar null_bit,
                  uint pack_flag, const Type_handler *handler,
                  CHARSET_INFO *cs,
                  Field::geometry_type geom_type, uint srid,
                  Field::utype unireg_check,
                  TYPELIB *interval, const LEX_CSTRING *field_name,
                  uint32 flags);

/*
  Create field class for CREATE TABLE
*/
class Column_definition: public Sql_alloc,
                         public Type_handler_hybrid_field_type
{
  /**
    Create "interval" from "interval_list".
    @param mem_root                   - memory root to create the TYPELIB
                                        instance and its values on
    @param reuse_interval_list_values - determines if TYPELIB can reuse strings
                                        from interval_list, or should always
                                        allocate a copy on mem_root, even if
                                        character set conversion is not needed
    @retval false on success
    @retval true  on error (bad values, or EOM)
  */
  bool create_interval_from_interval_list(MEM_ROOT *mem_root,
                                          bool reuse_interval_list_values);

  /*
    Calculate TYPELIB (set or enum) max and total lengths

    @param  cs            charset+collation pair of the interval
    @param  max_length    length of the longest item
    @param  tot_length    sum of the item lengths

    After this method call:
    - ENUM uses max_length
    - SET uses tot_length.
  */
  void calculate_interval_lengths(uint32 *max_length, uint32 *tot_length)
  {
    const char **pos;
    uint *len;
    *max_length= *tot_length= 0;
    for (pos= interval->type_names, len= interval->type_lengths;
         *pos ; pos++, len++)
    {
      size_t length= charset->cset->numchars(charset, *pos, *pos + *len);
      DBUG_ASSERT(length < UINT_MAX32);
      *tot_length+= (uint) length;
      set_if_bigger(*max_length, (uint32)length);
    }
  }
  bool prepare_stage1_check_typelib_default();
  bool prepare_stage1_convert_default(THD *, MEM_ROOT *, CHARSET_INFO *to);
  const Type_handler *field_type() const; // Prevent using this
  Compression_method *compression_method_ptr;
public:
  LEX_CSTRING field_name;
  LEX_CSTRING comment;			// Comment for field
  enum enum_column_versioning
  {
    VERSIONING_NOT_SET,
    WITH_VERSIONING,
    WITHOUT_VERSIONING
  };
  Item *on_update;		        // ON UPDATE NOW()
  /*
    At various stages in execution this can be length of field in bytes or
    max number of characters. 
  */
  ulonglong length;
  field_visibility_t invisible;
  /*
    The value of `length' as set by parser: is the number of characters
    for most of the types, or of bytes for BLOBs or numeric types.
  */
  uint32 char_length;
  uint  decimals, flags, pack_length, key_length;
  Field::utype unireg_check;
  TYPELIB *interval;			// Which interval to use
  List<String> interval_list;
  CHARSET_INFO *charset;
  uint32 srid;
  Field::geometry_type geom_type;
  engine_option_value *option_list;

  uint pack_flag;

  /*
    This is additinal data provided for any computed(virtual) field.
    In particular it includes a pointer to the item by  which this field
    can be computed from other fields.
  */
  Virtual_column_info
    *vcol_info,                      // Virtual field
    *default_value,                  // Default value
    *check_constraint;               // Check constraint

  enum_column_versioning versioning;

  Column_definition()
   :Type_handler_hybrid_field_type(&type_handler_null),
    compression_method_ptr(0),
    comment(null_clex_str),
    on_update(NULL), length(0), invisible(VISIBLE), decimals(0),
    flags(0), pack_length(0), key_length(0), unireg_check(Field::NONE),
    interval(0), charset(&my_charset_bin),
    srid(0), geom_type(Field::GEOM_GEOMETRY),
    option_list(NULL), pack_flag(0),
    vcol_info(0), default_value(0), check_constraint(0),
    versioning(VERSIONING_NOT_SET)
  {
    interval_list.empty();
  }

  Column_definition(THD *thd, Field *field, Field *orig_field);
  void set_attributes(const Lex_field_type_st &type, CHARSET_INFO *cs);
  void create_length_to_internal_length_null()
  {
    DBUG_ASSERT(length == 0);
    key_length= pack_length= 0;
  }
  void create_length_to_internal_length_simple()
  {
    key_length= pack_length= type_handler()->calc_pack_length((uint32) length);
  }
  void create_length_to_internal_length_string()
  {
    length*= charset->mbmaxlen;
    if (real_field_type() == MYSQL_TYPE_VARCHAR && compression_method())
      length++;
    DBUG_ASSERT(length <= UINT_MAX32);
    key_length= (uint) length;
    pack_length= type_handler()->calc_pack_length((uint32) length);
  }
  void create_length_to_internal_length_typelib()
  {
    /* Pack_length already calculated in sql_parse.cc */
    length*= charset->mbmaxlen;
    key_length= pack_length;
  }
  bool vers_sys_field() const
  {
    return flags & (VERS_SYS_START_FLAG | VERS_SYS_END_FLAG);
  }
  void create_length_to_internal_length_bit();
  void create_length_to_internal_length_newdecimal();

  /**
    Prepare a SET/ENUM field.
    Create "interval" from "interval_list" if needed, and adjust "length".
    @param mem_root                   - Memory root to allocate TYPELIB and
                                        its values on
    @param reuse_interval_list_values - determines if TYPELIB can reuse value
                                        buffers from interval_list, or should
                                        always allocate a copy on mem_root,
                                        even if character set conversion
                                        is not needed
  */
  bool prepare_interval_field(MEM_ROOT *mem_root,
                              bool reuse_interval_list_values);

  void prepare_interval_field_calc_length()
  {
    uint32 field_length, dummy;
    if (real_field_type() == MYSQL_TYPE_SET)
    {
      calculate_interval_lengths(&dummy, &field_length);
      length= field_length + (interval->count - 1);
    }
    else /* MYSQL_TYPE_ENUM */
    {
      calculate_interval_lengths(&field_length, &dummy);
      length= field_length;
    }
    set_if_smaller(length, MAX_FIELD_WIDTH - 1);
  }

  bool prepare_blob_field(THD *thd);

  bool sp_prepare_create_field(THD *thd, MEM_ROOT *mem_root);

  bool prepare_stage1(THD *thd, MEM_ROOT *mem_root,
                      handler *file, ulonglong table_flags);
  bool prepare_stage1_typelib(THD *thd, MEM_ROOT *mem_root,
                              handler *file, ulonglong table_flags);
  bool prepare_stage1_string(THD *thd, MEM_ROOT *mem_root,
                             handler *file, ulonglong table_flags);
  bool prepare_stage1_bit(THD *thd, MEM_ROOT *mem_root,
                          handler *file, ulonglong table_flags);

  void redefine_stage1_common(const Column_definition *dup_field,
                              const handler *file,
                              const Schema_specification_st *schema);
  bool redefine_stage1(const Column_definition *dup_field, const handler *file,
                       const Schema_specification_st *schema)
  {
    const Type_handler *handler= dup_field->type_handler();
    return handler->Column_definition_redefine_stage1(this, dup_field,
                                                      file, schema);
  }
  bool prepare_stage2(handler *handler, ulonglong table_flags);
  bool prepare_stage2_blob(handler *handler,
                           ulonglong table_flags, uint field_flags);
  bool prepare_stage2_varchar(ulonglong table_flags);
  bool prepare_stage2_typelib(const char *type_name, uint field_flags,
                              uint *dup_val_count);
  uint pack_flag_numeric(uint dec) const;
  uint sign_length() const { return flags & UNSIGNED_FLAG ? 0 : 1; }
  bool check_length(uint mysql_errno, uint max_allowed_length) const;
  bool fix_attributes_real(uint default_length);
  bool fix_attributes_int(uint default_length);
  bool fix_attributes_decimal();
  bool fix_attributes_temporal_with_time(uint int_part_length);
  bool fix_attributes_bit();

  bool check(THD *thd);

  bool stored_in_db() const { return !vcol_info || vcol_info->stored_in_db; }

  ha_storage_media field_storage_type() const
  {
    return (ha_storage_media)
      ((flags >> FIELD_FLAGS_STORAGE_MEDIA) & 3);
  }

  column_format_type column_format() const
  {
    return (column_format_type)
      ((flags >> FIELD_FLAGS_COLUMN_FORMAT) & 3);
  }

  bool has_default_function() const
  {
    return unireg_check != Field::NONE;
  }

  Field *make_field(TABLE_SHARE *share, MEM_ROOT *mem_root,
                    uchar *ptr, uchar *null_pos, uchar null_bit,
                    const LEX_CSTRING *field_name_arg) const
  {
    return ::make_field(share, mem_root, ptr,
                        (uint32)length, null_pos, null_bit,
                        pack_flag, type_handler(), charset,
                        geom_type, srid, unireg_check, interval,
                        field_name_arg, flags);
  }
  Field *make_field(TABLE_SHARE *share, MEM_ROOT *mem_root,
                    const LEX_CSTRING *field_name_arg) const
  {
    return make_field(share, mem_root, (uchar *) 0, (uchar *) "", 0,
                      field_name_arg);
  }
  /* Return true if default is an expression that must be saved explicitely */
  bool has_default_expression();

  bool has_default_now_unireg_check() const
  {
    return unireg_check == Field::TIMESTAMP_DN_FIELD
        || unireg_check == Field::TIMESTAMP_DNUN_FIELD;
  }

  void set_type(const Column_definition &other)
  {
    set_handler(other.type_handler());
    length= other.length;
    char_length= other.char_length;
    decimals= other.decimals;
    flags= other.flags;
    pack_length= other.pack_length;
    key_length= other.key_length;
    unireg_check= other.unireg_check;
    interval= other.interval;
    charset= other.charset;
    srid= other.srid;
    geom_type= other.geom_type;
    pack_flag= other.pack_flag;
  }

  // Replace the entire value by another definition
  void set_column_definition(const Column_definition *def)
  {
    *this= *def;
  }
  bool set_compressed(const char *method);
  void set_compression_method(Compression_method *compression_method_arg)
  { compression_method_ptr= compression_method_arg; }
  Compression_method *compression_method() const
  { return compression_method_ptr; }
};


/**
  List of ROW element definitions, e.g.:
    DECLARE a ROW(a INT,b VARCHAR(10))
*/
class Row_definition_list: public List<class Spvar_definition>
{
public:
  inline bool eq_name(const Spvar_definition *def, const LEX_CSTRING *name) const;
  /**
    Find a ROW field by name.
    @param [IN]  name   - the name
    @param [OUT] offset - if the ROW field found, its offset it returned here
    @retval NULL        - the ROW field was not found
    @retval !NULL       - the pointer to the found ROW field
  */
  Spvar_definition *find_row_field_by_name(const LEX_CSTRING *name, uint *offset) const
  {
    // Cast-off the "const" qualifier
    List_iterator<Spvar_definition> it(*((List<Spvar_definition>*)this));
    Spvar_definition *def;
    for (*offset= 0; (def= it++); (*offset)++)
    {
      if (eq_name(def, name))
        return def;
    }
    return 0;
  }
  bool adjust_formal_params_to_actual_params(THD *thd, List<Item> *args);
  bool adjust_formal_params_to_actual_params(THD *thd,
                                             Item **args, uint arg_count);
  bool resolve_type_refs(THD *);
};


/**
  This class is used during a stored routine or a trigger execution,
  at sp_rcontext::create() time.
  Currently it can represent:
  - variables with explicit data types:   DECLARE a INT;
  - variables with data type references:  DECLARE a t1.a%TYPE;
  - ROW type variables

  Notes:
  - Scalar variables have m_field_definitions==NULL.
  - ROW variables are defined as having MYSQL_TYPE_NULL,
    with a non-empty m_field_definitions.

  Data type references to other object types will be added soon, e.g.:
  - DECLARE a table_name%ROWTYPE;
  - DECLARE a cursor_name%ROWTYPE;
  - DECLARE a record_name%TYPE;
  - DECLARE a variable_name%TYPE;
*/
class Spvar_definition: public Column_definition
{
  class Qualified_column_ident *m_column_type_ref; // for %TYPE
  class Table_ident *m_table_rowtype_ref;          // for table%ROWTYPE
  bool m_cursor_rowtype_ref;                       // for cursor%ROWTYPE
  uint m_cursor_rowtype_offset;                    // for cursor%ROWTYPE
  Row_definition_list *m_row_field_definitions;    // for ROW
public:
  Spvar_definition()
   :m_column_type_ref(NULL),
    m_table_rowtype_ref(NULL),
    m_cursor_rowtype_ref(false),
    m_cursor_rowtype_offset(0),
    m_row_field_definitions(NULL)
  { }
  Spvar_definition(THD *thd, Field *field)
   :Column_definition(thd, field, NULL),
    m_column_type_ref(NULL),
    m_table_rowtype_ref(NULL),
    m_cursor_rowtype_ref(false),
    m_cursor_rowtype_offset(0),
    m_row_field_definitions(NULL)
  { }
  const Type_handler *type_handler() const
  {
    return Type_handler_hybrid_field_type::type_handler();
  }
  bool is_column_type_ref() const { return m_column_type_ref != 0; }
  bool is_table_rowtype_ref() const { return m_table_rowtype_ref != 0; }
  bool is_cursor_rowtype_ref() const { return m_cursor_rowtype_ref; }
  class Qualified_column_ident *column_type_ref() const
  {
    return m_column_type_ref;
  }
  void set_column_type_ref(class Qualified_column_ident *ref)
  {
    m_column_type_ref= ref;
  }

  class Table_ident *table_rowtype_ref() const
  {
    return m_table_rowtype_ref;
  }
  void set_table_rowtype_ref(class Table_ident *ref)
  {
    DBUG_ASSERT(ref);
    set_handler(&type_handler_row);
    m_table_rowtype_ref= ref;
  }

  uint cursor_rowtype_offset() const
  {
    return m_cursor_rowtype_offset;
  }
  void set_cursor_rowtype_ref(uint offset)
  {
    set_handler(&type_handler_row);
    m_cursor_rowtype_ref= true;
    m_cursor_rowtype_offset= offset;
  }

  /*
    Find a ROW field by name.
    See Row_field_list::find_row_field_by_name() for details.
  */
  Spvar_definition *find_row_field_by_name(const LEX_CSTRING *name, uint *offset) const
  {
    DBUG_ASSERT(m_row_field_definitions);
    return m_row_field_definitions->find_row_field_by_name(name, offset);
  }
  uint is_row() const
  {
    return m_row_field_definitions != NULL;
  }
  // Check if "this" defines a ROW variable with n elements
  uint is_row(uint n) const
  {
    return m_row_field_definitions != NULL &&
           m_row_field_definitions->elements == n;
  }
  Row_definition_list *row_field_definitions() const
  {
    return m_row_field_definitions;
  }
  void set_row_field_definitions(Row_definition_list *list)
  {
    DBUG_ASSERT(list);
    set_handler(&type_handler_row);
    m_row_field_definitions= list;
  }

};


inline bool Row_definition_list::eq_name(const Spvar_definition *def,
                                         const LEX_CSTRING *name) const
{
  return def->field_name.length == name->length && my_strcasecmp(system_charset_info, def->field_name.str, name->str) == 0;
}


class Create_field :public Column_definition
{
public:
  LEX_CSTRING change;			// If done with alter table
  LEX_CSTRING after;			// Put column after this one
  Field *field;				// For alter table
  TYPELIB *save_interval;               // Temporary copy for the above
                                        // Used only for UCS2 intervals

  /** structure with parsed options (for comparing fields in ALTER TABLE) */
  ha_field_option_struct *option_struct;
  uint	offset;
  uint8 interval_id;                    // For rea_create_table
  bool create_if_not_exists;            // Used in ALTER TABLE IF NOT EXISTS

  Create_field():
    Column_definition(),
    field(0), option_struct(NULL),
    create_if_not_exists(false)
  {
    change= after= null_clex_str;
  }
  Create_field(THD *thd, Field *old_field, Field *orig_field):
    Column_definition(thd, old_field, orig_field),
    change(old_field->field_name),
    field(old_field), option_struct(old_field->option_struct),
    create_if_not_exists(false)
  {
    after= null_clex_str;
  }
  /* Used to make a clone of this object for ALTER/CREATE TABLE */
  Create_field *clone(MEM_ROOT *mem_root) const;
};


/*
  A class for sending info to the client
*/

class Send_field :public Sql_alloc {
 public:
  const char *db_name;
  const char *table_name,*org_table_name;
  LEX_CSTRING col_name, org_col_name;
  ulong length;
  uint flags, decimals;
  enum_field_types type;
  Send_field() {}
};


/*
  A class for quick copying data to fields
*/

class Copy_field :public Sql_alloc {
public:
  uchar *from_ptr,*to_ptr;
  uchar *from_null_ptr,*to_null_ptr;
  bool *null_row;
  uint	from_bit,to_bit;
  /**
    Number of bytes in the fields pointed to by 'from_ptr' and
    'to_ptr'. Usually this is the number of bytes that are copied from
    'from_ptr' to 'to_ptr'.

    For variable-length fields (VARCHAR), the first byte(s) describe
    the actual length of the text. For VARCHARs with length 
       < 256 there is 1 length byte 
       >= 256 there is 2 length bytes
    Thus, if from_field is VARCHAR(10), from_length (and in most cases
    to_length) is 11. For VARCHAR(1024), the length is 1026. @see
    Field_varstring::length_bytes

    Note that for VARCHARs, do_copy() will be do_varstring*() which
    only copies the length-bytes (1 or 2) + the actual length of the
    text instead of from/to_length bytes.
  */
  uint from_length,to_length;
  Field *from_field,*to_field;
  String tmp;					// For items

  Copy_field() {}
  ~Copy_field() {}
  void set(Field *to,Field *from,bool save);	// Field to field 
  void set(uchar *to,Field *from);		// Field to string
  void (*do_copy)(Copy_field *);
  void (*do_copy2)(Copy_field *);		// Used to handle null values
};


uint pack_length_to_packflag(uint type);
enum_field_types get_blob_type_from_length(ulong length);
int set_field_to_null(Field *field);
int set_field_to_null_with_conversions(Field *field, bool no_conversions);
int convert_null_to_field_value_or_error(Field *field);
bool check_expression(Virtual_column_info *vcol, LEX_CSTRING *name,
                      enum_vcol_info_type type);

/*
  The following are for the interface with the .frm file
*/

#define FIELDFLAG_DECIMAL		1U
#define FIELDFLAG_BINARY		1U	// Shares same flag
#define FIELDFLAG_NUMBER		2U
#define FIELDFLAG_ZEROFILL		4U
#define FIELDFLAG_PACK			120U	// Bits used for packing
#define FIELDFLAG_INTERVAL		256U    // mangled with decimals!
#define FIELDFLAG_BITFIELD		512U	// mangled with decimals!
#define FIELDFLAG_BLOB			1024U	// mangled with decimals!
#define FIELDFLAG_GEOM			2048U   // mangled with decimals!

#define FIELDFLAG_TREAT_BIT_AS_CHAR     4096U   /* use Field_bit_as_char */
#define FIELDFLAG_LONG_DECIMAL          8192U
#define FIELDFLAG_NO_DEFAULT		16384U  /* sql */
#define FIELDFLAG_MAYBE_NULL		32768U	// sql
#define FIELDFLAG_HEX_ESCAPE		0x10000U
#define FIELDFLAG_PACK_SHIFT		3
#define FIELDFLAG_DEC_SHIFT		8
#define FIELDFLAG_MAX_DEC               63U

#define MTYP_TYPENR(type) (type & 127U)	/* Remove bits from type */

#define f_is_dec(x)		((x) & FIELDFLAG_DECIMAL)
#define f_is_num(x)		((x) & FIELDFLAG_NUMBER)
#define f_is_zerofill(x)	((x) & FIELDFLAG_ZEROFILL)
#define f_is_packed(x)		((x) & FIELDFLAG_PACK)
#define f_packtype(x)		(((x) >> FIELDFLAG_PACK_SHIFT) & 15)
#define f_decimals(x)		((uint8) (((x) >> FIELDFLAG_DEC_SHIFT) & FIELDFLAG_MAX_DEC))
#define f_is_alpha(x)		(!f_is_num(x))
#define f_is_binary(x)          ((x) & FIELDFLAG_BINARY) // 4.0- compatibility
#define f_is_enum(x)            (((x) & (FIELDFLAG_INTERVAL | FIELDFLAG_NUMBER)) == FIELDFLAG_INTERVAL)
#define f_is_bitfield(x)        (((x) & (FIELDFLAG_BITFIELD | FIELDFLAG_NUMBER)) == FIELDFLAG_BITFIELD)
#define f_is_blob(x)		(((x) & (FIELDFLAG_BLOB | FIELDFLAG_NUMBER)) == FIELDFLAG_BLOB)
#define f_is_geom(x)		(((x) & (FIELDFLAG_GEOM | FIELDFLAG_NUMBER)) == FIELDFLAG_GEOM)
#define f_settype(x)		(((uint) (x)) << FIELDFLAG_PACK_SHIFT)
#define f_maybe_null(x)		((x) & FIELDFLAG_MAYBE_NULL)
#define f_no_default(x)		((x) & FIELDFLAG_NO_DEFAULT)
#define f_bit_as_char(x)        ((x) & FIELDFLAG_TREAT_BIT_AS_CHAR)
#define f_is_hex_escape(x)      ((x) & FIELDFLAG_HEX_ESCAPE)
#define f_visibility(x)         (static_cast<field_visibility_t> ((x) & INVISIBLE_MAX_BITS))

inline
ulonglong TABLE::vers_end_id() const
{
  DBUG_ASSERT(versioned(VERS_TRX_ID));
  return static_cast<ulonglong>(vers_end_field()->val_int());
}

inline
ulonglong TABLE::vers_start_id() const
{
  DBUG_ASSERT(versioned(VERS_TRX_ID));
  return static_cast<ulonglong>(vers_start_field()->val_int());
}


#endif /* FIELD_INCLUDED */<|MERGE_RESOLUTION|>--- conflicted
+++ resolved
@@ -2895,13 +2895,8 @@
   TIME(0..6) - MySQL56 version
 */
 class Field_timef :public Field_time_with_dec {
-<<<<<<< HEAD
-  void store_TIME(MYSQL_TIME *ltime);
+  void store_TIME(const MYSQL_TIME *ltime);
   int save_field_metadata(uchar *metadata_ptr)
-=======
-  void store_TIME(const MYSQL_TIME *);
-  int do_save_field_metadata(uchar *metadata_ptr)
->>>>>>> 28d4cf0c
   {
     *metadata_ptr= (uchar) decimals();
     return 1;
