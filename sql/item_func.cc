/* Copyright (c) 2000, 2013, Oracle and/or its affiliates.
   Copyright (c) 2009, 2013, Monty Program Ab.

   This program is free software; you can redistribute it and/or modify
   it under the terms of the GNU General Public License as published by
   the Free Software Foundation; version 2 of the License.

   This program is distributed in the hope that it will be useful,
   but WITHOUT ANY WARRANTY; without even the implied warranty of
   MERCHANTABILITY or FITNESS FOR A PARTICULAR PURPOSE.  See the
   GNU General Public License for more details.

   You should have received a copy of the GNU General Public License
   along with this program; if not, write to the Free Software
   Foundation, Inc., 51 Franklin St, Fifth Floor, Boston, MA 02110-1301  USA */

/**
  @file

  @brief
  This file defines all numerical functions
*/

#ifdef USE_PRAGMA_IMPLEMENTATION
#pragma implementation				// gcc: Class implementation
#endif

#include "my_global.h"                          /* NO_EMBEDDED_ACCESS_CHECKS */
#include "sql_priv.h"
/*
  It is necessary to include set_var.h instead of item.h because there
  are dependencies on include order for set_var.h and item.h. This
  will be resolved later.
*/
#include "sql_class.h"                          // set_var.h: THD
#include "set_var.h"
#include "slave.h"				// for wait_for_master_pos
#include "sql_show.h"                           // append_identifier
#include "strfunc.h"                            // find_type
#include "sql_parse.h"                          // is_update_query
#include "sql_acl.h"                            // EXECUTE_ACL
#include "mysqld.h"                             // LOCK_short_uuid_generator
#include "rpl_mi.h"
#include "sql_time.h"
#include <m_ctype.h>
#include <hash.h>
#include <time.h>
#include <ft_global.h>
#include <my_bit.h>

#include "sp_head.h"
#include "sp_rcontext.h"
#include "sp.h"
#include "set_var.h"
#include "debug_sync.h"
#include <mysql/plugin.h>
#include <mysql/service_thd_wait.h>

#ifdef NO_EMBEDDED_ACCESS_CHECKS
#define sp_restore_security_context(A,B) while (0) {}
#endif

bool check_reserved_words(LEX_STRING *name)
{
  if (!my_strcasecmp(system_charset_info, name->str, "GLOBAL") ||
      !my_strcasecmp(system_charset_info, name->str, "LOCAL") ||
      !my_strcasecmp(system_charset_info, name->str, "SESSION"))
    return TRUE;
  return FALSE;
}


/**
  @return
    TRUE if item is a constant
*/

bool
eval_const_cond(COND *cond)
{
  return ((Item_func*) cond)->val_int() ? TRUE : FALSE;
}


/**
   Test if the sum of arguments overflows the ulonglong range.
*/
static inline bool test_if_sum_overflows_ull(ulonglong arg1, ulonglong arg2)
{
  return ULONGLONG_MAX - arg1 < arg2;
}

void Item_func::set_arguments(List<Item> &list)
{
  allowed_arg_cols= 1;
  arg_count=list.elements;
  args= tmp_arg;                                // If 2 arguments
  if (arg_count <= 2 || (args=(Item**) sql_alloc(sizeof(Item*)*arg_count)))
  {
    List_iterator_fast<Item> li(list);
    Item *item;
    Item **save_args= args;

    while ((item=li++))
    {
      *(save_args++)= item;
      with_sum_func|=item->with_sum_func;
      with_field|= item->with_field;
    }
  }
  list.empty();					// Fields are used
}

Item_func::Item_func(List<Item> &list)
  :allowed_arg_cols(1), persistent_maybe_null(0)
{
  set_arguments(list);
}

Item_func::Item_func(THD *thd, Item_func *item)
  :Item_result_field(thd, item),
   allowed_arg_cols(item->allowed_arg_cols),
   persistent_maybe_null(0),
   arg_count(item->arg_count),
   used_tables_cache(item->used_tables_cache),
   not_null_tables_cache(item->not_null_tables_cache),
   const_item_cache(item->const_item_cache)
{
  if (arg_count)
  {
    if (arg_count <=2)
      args= tmp_arg;
    else
    {
      if (!(args=(Item**) thd->alloc(sizeof(Item*)*arg_count)))
	return;
    }
    memcpy((char*) args, (char*) item->args, sizeof(Item*)*arg_count);
  }
}


/*
  Resolve references to table column for a function and its argument

  SYNOPSIS:
  fix_fields()
  thd		Thread object
  ref		Pointer to where this object is used.  This reference
		is used if we want to replace this object with another
		one (for example in the summary functions).

  DESCRIPTION
    Call fix_fields() for all arguments to the function.  The main intention
    is to allow all Item_field() objects to setup pointers to the table fields.

    Sets as a side effect the following class variables:
      maybe_null	Set if any argument may return NULL
      with_sum_func	Set if any of the arguments contains a sum function
      with_field        Set if any of the arguments contains or is a field
      used_tables_cache Set to union of the tables used by arguments

      str_value.charset If this is a string function, set this to the
			character set for the first argument.
			If any argument is binary, this is set to binary

   If for any item any of the defaults are wrong, then this can
   be fixed in the fix_length_and_dec() function that is called
   after this one or by writing a specialized fix_fields() for the
   item.

  RETURN VALUES
  FALSE	ok
  TRUE	Got error.  Stored with my_error().
*/

bool
Item_func::fix_fields(THD *thd, Item **ref)
{
  DBUG_ASSERT(fixed == 0);
  Item **arg,**arg_end;
  uchar buff[STACK_BUFF_ALLOC];			// Max argument in function

  used_tables_cache= not_null_tables_cache= 0;
  const_item_cache=1;

  /*
    Use stack limit of STACK_MIN_SIZE * 2 since
    on some platforms a recursive call to fix_fields
    requires more than STACK_MIN_SIZE bytes (e.g. for
    MIPS, it takes about 22kB to make one recursive
    call to Item_func::fix_fields())
  */
  if (check_stack_overrun(thd, STACK_MIN_SIZE * 2, buff))
    return TRUE;				// Fatal error if flag is set!
  if (arg_count)
  {						// Print purify happy
    for (arg=args, arg_end=args+arg_count; arg != arg_end ; arg++)
    {
      Item *item;
      /*
	We can't yet set item to *arg as fix_fields may change *arg
	We shouldn't call fix_fields() twice, so check 'fixed' field first
      */
      if ((!(*arg)->fixed && (*arg)->fix_fields(thd, arg)))
	return TRUE;				/* purecov: inspected */
      item= *arg;

      if (allowed_arg_cols)
      {
        if (item->check_cols(allowed_arg_cols))
          return 1;
      }
      else
      {
        /*  we have to fetch allowed_arg_cols from first argument */
        DBUG_ASSERT(arg == args); // it is first argument
        allowed_arg_cols= item->cols();
        DBUG_ASSERT(allowed_arg_cols); // Can't be 0 any more
      }

      if (item->maybe_null)
	maybe_null=1;

      with_sum_func= with_sum_func || item->with_sum_func;
      with_field= with_field || item->with_field;
      used_tables_cache|=     item->used_tables();
      const_item_cache&=      item->const_item();
      with_subselect|=        item->has_subquery();
    }
  }
  fix_length_and_dec();
  if (thd->is_error()) // An error inside fix_length_and_dec occured
    return TRUE;
  fixed= 1;
  return FALSE;
}

void
Item_func::quick_fix_field()
{
  Item **arg,**arg_end;
  if (arg_count)
  {
    for (arg=args, arg_end=args+arg_count; arg != arg_end ; arg++)
    {
      if (!(*arg)->fixed)
        (*arg)->quick_fix_field();
    }
  }
  fixed= 1;
}


bool
Item_func::eval_not_null_tables(uchar *opt_arg)
{
  Item **arg,**arg_end;
  not_null_tables_cache= 0;
  if (arg_count)
  {		
    for (arg=args, arg_end=args+arg_count; arg != arg_end ; arg++)
    {
      not_null_tables_cache|= (*arg)->not_null_tables();
    }
  }
  return FALSE;
}


void Item_func::fix_after_pullout(st_select_lex *new_parent, Item **ref)
{
  Item **arg,**arg_end;

  used_tables_cache= not_null_tables_cache= 0;
  const_item_cache=1;

  if (arg_count)
  {
    for (arg=args, arg_end=args+arg_count; arg != arg_end ; arg++)
    {
      (*arg)->fix_after_pullout(new_parent, arg);
      Item *item= *arg;

      used_tables_cache|=     item->used_tables();
      not_null_tables_cache|= item->not_null_tables();
      const_item_cache&=      item->const_item();
    }
  }
}


bool Item_func::walk(Item_processor processor, bool walk_subquery,
                     uchar *argument)
{
  if (arg_count)
  {
    Item **arg,**arg_end;
    for (arg= args, arg_end= args+arg_count; arg != arg_end; arg++)
    {
      if ((*arg)->walk(processor, walk_subquery, argument))
	return 1;
    }
  }
  return (this->*processor)(argument);
}

void Item_func::traverse_cond(Cond_traverser traverser,
                              void *argument, traverse_order order)
{
  if (arg_count)
  {
    Item **arg,**arg_end;

    switch (order) {
    case(PREFIX):
      (*traverser)(this, argument);
      for (arg= args, arg_end= args+arg_count; arg != arg_end; arg++)
      {
	(*arg)->traverse_cond(traverser, argument, order);
      }
      break;
    case (POSTFIX):
      for (arg= args, arg_end= args+arg_count; arg != arg_end; arg++)
      {
	(*arg)->traverse_cond(traverser, argument, order);
      }
      (*traverser)(this, argument);
    }
  }
  else
    (*traverser)(this, argument);
}


/**
  Transform an Item_func object with a transformer callback function.

    The function recursively applies the transform method to each
    argument of the Item_func node.
    If the call of the method for an argument item returns a new item
    the old item is substituted for a new one.
    After this the transformer is applied to the root node
    of the Item_func object. 
  @param transformer   the transformer callback function to be applied to
                       the nodes of the tree of the object
  @param argument      parameter to be passed to the transformer

  @return
    Item returned as the result of transformation of the root node
*/

Item *Item_func::transform(Item_transformer transformer, uchar *argument)
{
  DBUG_ASSERT(!current_thd->stmt_arena->is_stmt_prepare());

  if (arg_count)
  {
    Item **arg,**arg_end;
    for (arg= args, arg_end= args+arg_count; arg != arg_end; arg++)
    {
      Item *new_item= (*arg)->transform(transformer, argument);
      if (!new_item)
	return 0;

      /*
        THD::change_item_tree() should be called only if the tree was
        really transformed, i.e. when a new item has been created.
        Otherwise we'll be allocating a lot of unnecessary memory for
        change records at each execution.
      */
      if (*arg != new_item)
        current_thd->change_item_tree(arg, new_item);
    }
  }
  return (this->*transformer)(argument);
}


/**
  Compile Item_func object with a processor and a transformer
  callback functions.

    First the function applies the analyzer to the root node of
    the Item_func object. Then if the analizer succeeeds (returns TRUE)
    the function recursively applies the compile method to each argument
    of the Item_func node.
    If the call of the method for an argument item returns a new item
    the old item is substituted for a new one.
    After this the transformer is applied to the root node
    of the Item_func object. 
    The compile function is not called if the analyzer returns NULL
    in the parameter arg_p. 

  @param analyzer      the analyzer callback function to be applied to the
                       nodes of the tree of the object
  @param[in,out] arg_p parameter to be passed to the processor
  @param transformer   the transformer callback function to be applied to the
                       nodes of the tree of the object
  @param arg_t         parameter to be passed to the transformer

  @return
    Item returned as the result of transformation of the root node
*/

Item *Item_func::compile(Item_analyzer analyzer, uchar **arg_p,
                         Item_transformer transformer, uchar *arg_t)
{
  if (!(this->*analyzer)(arg_p))
    return 0;
  if (*arg_p && arg_count)
  {
    Item **arg,**arg_end;
    for (arg= args, arg_end= args+arg_count; arg != arg_end; arg++)
    {
      /* 
        The same parameter value of arg_p must be passed
        to analyze any argument of the condition formula.
      */
      uchar *arg_v= *arg_p;
      Item *new_item= (*arg)->compile(analyzer, &arg_v, transformer, arg_t);
      if (new_item && *arg != new_item)
        current_thd->change_item_tree(arg, new_item);
    }
  }
  return (this->*transformer)(arg_t);
}

/**
  See comments in Item_cmp_func::split_sum_func()
*/

void Item_func::split_sum_func(THD *thd, Item **ref_pointer_array,
                               List<Item> &fields)
{
  Item **arg, **arg_end;
  for (arg= args, arg_end= args+arg_count; arg != arg_end ; arg++)
    (*arg)->split_sum_func2(thd, ref_pointer_array, fields, arg, TRUE);
}


void Item_func::update_used_tables()
{
  used_tables_cache=0;
  const_item_cache=1;
  for (uint i=0 ; i < arg_count ; i++)
  {
    args[i]->update_used_tables();
    used_tables_cache|=args[i]->used_tables();
    const_item_cache&=args[i]->const_item();
    if (!persistent_maybe_null && args[i]->maybe_null)
      maybe_null= 1;
  }
}


table_map Item_func::used_tables() const
{
  return used_tables_cache;
}


table_map Item_func::not_null_tables() const
{
  return not_null_tables_cache;
}


void Item_func::print(String *str, enum_query_type query_type)
{
  str->append(func_name());
  str->append('(');
  print_args(str, 0, query_type);
  str->append(')');
}


void Item_func::print_args(String *str, uint from, enum_query_type query_type)
{
  for (uint i=from ; i < arg_count ; i++)
  {
    if (i != from)
      str->append(',');
    args[i]->print(str, query_type);
  }
}


void Item_func::print_op(String *str, enum_query_type query_type)
{
  str->append('(');
  for (uint i=0 ; i < arg_count-1 ; i++)
  {
    args[i]->print(str, query_type);
    str->append(' ');
    str->append(func_name());
    str->append(' ');
  }
  args[arg_count-1]->print(str, query_type);
  str->append(')');
}


bool Item_func::eq(const Item *item, bool binary_cmp) const
{
  /* Assume we don't have rtti */
  if (this == item)
    return 1;
  if (item->type() != FUNC_ITEM)
    return 0;
  Item_func *item_func=(Item_func*) item;
  Item_func::Functype func_type;
  if ((func_type= functype()) != item_func->functype() ||
      arg_count != item_func->arg_count ||
      (func_type != Item_func::FUNC_SP &&
       func_name() != item_func->func_name()) ||
      (func_type == Item_func::FUNC_SP &&
       my_strcasecmp(system_charset_info, func_name(), item_func->func_name())))
    return 0;
  for (uint i=0; i < arg_count ; i++)
    if (!args[i]->eq(item_func->args[i], binary_cmp))
      return 0;
  return 1;
}


Field *Item_func::tmp_table_field(TABLE *table)
{
  Field *field= NULL;

  switch (result_type()) {
  case INT_RESULT:
    if (max_char_length() > MY_INT32_NUM_DECIMAL_DIGITS)
      field= new Field_longlong(max_char_length(), maybe_null, name,
                                unsigned_flag);
    else
      field= new Field_long(max_char_length(), maybe_null, name,
                            unsigned_flag);
    break;
  case REAL_RESULT:
    field= new Field_double(max_char_length(), maybe_null, name, decimals);
    break;
  case STRING_RESULT:
    return make_string_field(table);
  case DECIMAL_RESULT:
    field= Field_new_decimal::create_from_item(this);
    break;
  case ROW_RESULT:
  case TIME_RESULT:
  case IMPOSSIBLE_RESULT:
    // This case should never be chosen
    DBUG_ASSERT(0);
    field= 0;
    break;
  }
  if (field)
    field->init(table);
  return field;
}

/*
bool Item_func::is_expensive_processor(uchar *arg)
{
  return is_expensive();
}
*/

my_decimal *Item_func::val_decimal(my_decimal *decimal_value)
{
  DBUG_ASSERT(fixed);
  longlong nr= val_int();
  if (null_value)
    return 0; /* purecov: inspected */
  int2my_decimal(E_DEC_FATAL_ERROR, nr, unsigned_flag, decimal_value);
  return decimal_value;
}


String *Item_real_func::val_str(String *str)
{
  DBUG_ASSERT(fixed == 1);
  double nr= val_real();
  if (null_value)
    return 0; /* purecov: inspected */
  str->set_real(nr, decimals, collation.collation);
  return str;
}


my_decimal *Item_real_func::val_decimal(my_decimal *decimal_value)
{
  DBUG_ASSERT(fixed);
  double nr= val_real();
  if (null_value)
    return 0; /* purecov: inspected */
  double2my_decimal(E_DEC_FATAL_ERROR, nr, decimal_value);
  return decimal_value;
}


void Item_func::fix_num_length_and_dec()
{
  uint fl_length= 0;
  decimals=0;
  for (uint i=0 ; i < arg_count ; i++)
  {
    set_if_bigger(decimals,args[i]->decimals);
    set_if_bigger(fl_length, args[i]->max_length);
  }
  max_length=float_length(decimals);
  if (fl_length > max_length)
  {
    decimals= NOT_FIXED_DEC;
    max_length= float_length(NOT_FIXED_DEC);
  }
}


void Item_func_numhybrid::fix_num_length_and_dec()
{}



/**
  Count max_length and decimals for temporal functions.

  @param item    Argument array
  @param nitems  Number of arguments in the array.

  @retval        False on success, true on error.
*/
void Item_func::count_datetime_length(Item **item, uint nitems)
{
  unsigned_flag= 0;
  decimals= 0;
  if (field_type() != MYSQL_TYPE_DATE)
  {
    for (uint i= 0; i < nitems; i++)
      set_if_bigger(decimals, item[i]->decimals);
  }
  set_if_smaller(decimals, TIME_SECOND_PART_DIGITS);
  uint len= decimals ? (decimals + 1) : 0;
  len+= mysql_temporal_int_part_length(field_type());
  fix_char_length(len);
}

/**
  Set max_length/decimals of function if function is fixed point and
  result length/precision depends on argument ones.
*/

void Item_func::count_decimal_length()
{
  int max_int_part= 0;
  decimals= 0;
  unsigned_flag= 1;
  for (uint i=0 ; i < arg_count ; i++)
  {
    set_if_bigger(decimals, args[i]->decimals);
    set_if_bigger(max_int_part, args[i]->decimal_int_part());
    set_if_smaller(unsigned_flag, args[i]->unsigned_flag);
  }
  int precision= min(max_int_part + decimals, DECIMAL_MAX_PRECISION);
  fix_char_length(my_decimal_precision_to_length_no_truncation(precision,
                                                               decimals,
                                                               unsigned_flag));
}


/**
  Set max_length of if it is maximum length of its arguments.
*/

void Item_func::count_only_length(Item **item, uint nitems)
{
  uint32 char_length= 0;
  unsigned_flag= 0;
  for (uint i= 0; i < nitems ; i++)
  {
<<<<<<< HEAD
    set_if_bigger(char_length, args[i]->max_char_length());
    set_if_bigger(unsigned_flag, args[i]->unsigned_flag);
=======
    set_if_bigger(max_length, item[i]->max_length);
    set_if_bigger(unsigned_flag, item[i]->unsigned_flag);
>>>>>>> c2b38529
  }
  fix_char_length(char_length);
}


/**
  Set max_length/decimals of function if function is floating point and
  result length/precision depends on argument ones.
*/

void Item_func::count_real_length()
{
  uint32 length= 0;
  decimals= 0;
  max_length= 0;
  for (uint i=0 ; i < arg_count ; i++)
  {
    if (decimals != NOT_FIXED_DEC)
    {
      set_if_bigger(decimals, args[i]->decimals);
      set_if_bigger(length, (args[i]->max_length - args[i]->decimals));
    }
    set_if_bigger(max_length, args[i]->max_length);
  }
  if (decimals != NOT_FIXED_DEC)
  {
    max_length= length;
    length+= decimals;
    if (length < max_length)  // If previous operation gave overflow
      max_length= UINT_MAX32;
    else
      max_length= length;
  }
}


/**
  Calculate max_length and decimals for STRING_RESULT functions.

  @param field_type  Field type.
  @param items       Argument array.
  @param nitems      Number of arguments.

  @retval            False on success, true on error.
*/
bool Item_func::count_string_result_length(enum_field_types field_type,
                                           Item **items, uint nitems)
{
  if (agg_arg_charsets(collation, items, nitems, MY_COLL_ALLOW_CONV, 1))
    return true;
  if (is_temporal_type(field_type))
    count_datetime_length(items, nitems);
  else
  {
    decimals= NOT_FIXED_DEC; // TODO
    count_only_length(items, nitems);
  }
  return false;
}


void Item_func::signal_divide_by_null()
{
  THD *thd= current_thd;
  if (thd->variables.sql_mode & MODE_ERROR_FOR_DIVISION_BY_ZERO)
    push_warning(thd, MYSQL_ERROR::WARN_LEVEL_WARN, ER_DIVISION_BY_ZERO,
                 ER(ER_DIVISION_BY_ZERO));
  null_value= 1;
}


Item *Item_func::get_tmp_table_item(THD *thd)
{
  if (!with_sum_func && !const_item())
    return new Item_field(result_field);
  return copy_or_same(thd);
}

double Item_int_func::val_real()
{
  DBUG_ASSERT(fixed == 1);

  return unsigned_flag ? (double) ((ulonglong) val_int()) : (double) val_int();
}


String *Item_int_func::val_str(String *str)
{
  DBUG_ASSERT(fixed == 1);
  longlong nr=val_int();
  if (null_value)
    return 0;
  str->set_int(nr, unsigned_flag, collation.collation);
  return str;
}


void Item_func_connection_id::fix_length_and_dec()
{
  Item_int_func::fix_length_and_dec();
  max_length= 10;
}


bool Item_func_connection_id::fix_fields(THD *thd, Item **ref)
{
  if (Item_int_func::fix_fields(thd, ref))
    return TRUE;
  thd->thread_specific_used= TRUE;
  value= thd->variables.pseudo_thread_id;
  return FALSE;
}


/**
  Check arguments here to determine result's type for a numeric
  function of two arguments.
*/

void Item_num_op::find_num_type(void)
{
  DBUG_ENTER("Item_num_op::find_num_type");
  DBUG_PRINT("info", ("name %s", func_name()));
  DBUG_ASSERT(arg_count == 2);
  Item_result r0= args[0]->cast_to_int_type();
  Item_result r1= args[1]->cast_to_int_type();

  if (r0 == REAL_RESULT || r1 == REAL_RESULT ||
      r0 == STRING_RESULT || r1 ==STRING_RESULT)
  {
    count_real_length();
    max_length= float_length(decimals);
    cached_result_type= REAL_RESULT;
  }
  else if (r0 == DECIMAL_RESULT || r1 == DECIMAL_RESULT ||
           r0 == TIME_RESULT || r1 == TIME_RESULT)
  {
    cached_result_type= DECIMAL_RESULT;
    result_precision();
    fix_decimals();
  }
  else
  {
    DBUG_ASSERT(r0 == INT_RESULT && r1 == INT_RESULT);
    cached_result_type=INT_RESULT;
    result_precision();
    decimals= 0;
  }
  DBUG_PRINT("info", ("Type: %s",
             (cached_result_type == REAL_RESULT ? "REAL_RESULT" :
              cached_result_type == DECIMAL_RESULT ? "DECIMAL_RESULT" :
              cached_result_type == INT_RESULT ? "INT_RESULT" :
              "--ILLEGAL!!!--")));
  DBUG_VOID_RETURN;
}


/**
  Set result type for a numeric function of one argument
  (can be also used by a numeric function of many arguments, if the result
  type depends only on the first argument)
*/

void Item_func_num1::find_num_type()
{
  DBUG_ENTER("Item_func_num1::find_num_type");
  DBUG_PRINT("info", ("name %s", func_name()));
  switch (cached_result_type= args[0]->cast_to_int_type()) {
  case INT_RESULT:
    unsigned_flag= args[0]->unsigned_flag;
    break;
  case STRING_RESULT:
  case REAL_RESULT:
    cached_result_type= REAL_RESULT;
    max_length= float_length(decimals);
    break;
  case TIME_RESULT:
    cached_result_type= DECIMAL_RESULT;
  case DECIMAL_RESULT:
    break;
  case ROW_RESULT:
  case IMPOSSIBLE_RESULT:
    DBUG_ASSERT(0);
  }
  DBUG_PRINT("info", ("Type: %s",
                      (cached_result_type == REAL_RESULT ? "REAL_RESULT" :
                       cached_result_type == DECIMAL_RESULT ? "DECIMAL_RESULT" :
                       cached_result_type == INT_RESULT ? "INT_RESULT" :
                       "--ILLEGAL!!!--")));
  DBUG_VOID_RETURN;
}


void Item_func_num1::fix_num_length_and_dec()
{
  decimals= args[0]->decimals;
  max_length= args[0]->max_length;
}


void Item_func_numhybrid::fix_length_and_dec()
{
  fix_num_length_and_dec();
  find_num_type();
}


String *Item_func_hybrid_result_type::val_str(String *str)
{
  DBUG_ASSERT(fixed == 1);
  switch (cached_result_type) {
  case DECIMAL_RESULT:
  {
    my_decimal decimal_value, *val;
    if (!(val= decimal_op(&decimal_value)))
      return 0;                                 // null is set
    my_decimal_round(E_DEC_FATAL_ERROR, val, decimals, FALSE, val);
    str->set_charset(collation.collation);
    my_decimal2string(E_DEC_FATAL_ERROR, val, 0, 0, 0, str);
    break;
  }
  case INT_RESULT:
  {
    longlong nr= int_op();
    if (null_value)
      return 0; /* purecov: inspected */
    str->set_int(nr, unsigned_flag, collation.collation);
    break;
  }
  case REAL_RESULT:
  {
    double nr= real_op();
    if (null_value)
      return 0; /* purecov: inspected */
    str->set_real(nr, decimals, collation.collation);
    break;
  }
  case STRING_RESULT:
    if (is_temporal_type(field_type()))
    {
      MYSQL_TIME ltime;
      if (date_op(&ltime,
                  field_type() == MYSQL_TYPE_TIME ? TIME_TIME_ONLY : 0) ||
          str->alloc(MAX_DATE_STRING_REP_LENGTH))
      {
        null_value= 1;
        return (String *) 0;
      }
      ltime.time_type= mysql_type_to_time_type(field_type());
      str->length(my_TIME_to_str(&ltime, const_cast<char*>(str->ptr()), decimals));
      str->set_charset(&my_charset_bin);
      return str;
    }
    return str_op(&str_value);
  case TIME_RESULT:
  case ROW_RESULT:
  case IMPOSSIBLE_RESULT:
    DBUG_ASSERT(0);
  }
  return str;
}


double Item_func_hybrid_result_type::val_real()
{
  DBUG_ASSERT(fixed == 1);
  switch (cached_result_type) {
  case DECIMAL_RESULT:
  {
    my_decimal decimal_value, *val;
    double result;
    if (!(val= decimal_op(&decimal_value)))
      return 0.0;                               // null is set
    my_decimal2double(E_DEC_FATAL_ERROR, val, &result);
    return result;
  }
  case INT_RESULT:
  {
    longlong result= int_op();
    return unsigned_flag ? (double) ((ulonglong) result) : (double) result;
  }
  case REAL_RESULT:
    return real_op();
  case STRING_RESULT:
  {
    if (is_temporal_type(field_type()))
    {
      MYSQL_TIME ltime;
      if (date_op(&ltime,
                  field_type() == MYSQL_TYPE_TIME ? TIME_TIME_ONLY : 0 ))
      {
        null_value= 1;
        return 0;
      }
      ltime.time_type= mysql_type_to_time_type(field_type());
      return TIME_to_double(&ltime);
    }
    char *end_not_used;
    int err_not_used;
    String *res= str_op(&str_value);
    return (res ? my_strntod(res->charset(), (char*) res->ptr(), res->length(),
			     &end_not_used, &err_not_used) : 0.0);
  }
  case TIME_RESULT:
  case ROW_RESULT:
  case IMPOSSIBLE_RESULT:
    DBUG_ASSERT(0);
  }
  return 0.0;
}


longlong Item_func_hybrid_result_type::val_int()
{
  DBUG_ASSERT(fixed == 1);
  switch (cached_result_type) {
  case DECIMAL_RESULT:
  {
    my_decimal decimal_value, *val;
    if (!(val= decimal_op(&decimal_value)))
      return 0;                                 // null is set
    longlong result;
    my_decimal2int(E_DEC_FATAL_ERROR, val, unsigned_flag, &result);
    return result;
  }
  case INT_RESULT:
    return int_op();
  case REAL_RESULT:
    return (longlong) rint(real_op());
  case STRING_RESULT:
  {
    if (is_temporal_type(field_type()))
    {
      MYSQL_TIME ltime;
      if (date_op(&ltime,
                  field_type() == MYSQL_TYPE_TIME ? TIME_TIME_ONLY : 0))
      {
        null_value= 1;
        return 0;
      }
      ltime.time_type= mysql_type_to_time_type(field_type());
      return TIME_to_ulonglong(&ltime);
    }
    int err_not_used;
    String *res;
    if (!(res= str_op(&str_value)))
      return 0;

    char *end= (char*) res->ptr() + res->length();
    CHARSET_INFO *cs= res->charset();
    return (*(cs->cset->strtoll10))(cs, res->ptr(), &end, &err_not_used);
  }
  case TIME_RESULT:
  case ROW_RESULT:
  case IMPOSSIBLE_RESULT:
    DBUG_ASSERT(0);
  }
  return 0;
}


my_decimal *Item_func_hybrid_result_type::val_decimal(my_decimal *decimal_value)
{
  my_decimal *val= decimal_value;
  DBUG_ASSERT(fixed == 1);
  switch (cached_result_type) {
  case DECIMAL_RESULT:
    val= decimal_op(decimal_value);
    break;
  case INT_RESULT:
  {
    longlong result= int_op();
    int2my_decimal(E_DEC_FATAL_ERROR, result, unsigned_flag, decimal_value);
    break;
  }
  case REAL_RESULT:
  {
    double result= (double)real_op();
    double2my_decimal(E_DEC_FATAL_ERROR, result, decimal_value);
    break;
  }
  case STRING_RESULT:
  {
    if (is_temporal_type(field_type()))
    {
      MYSQL_TIME ltime;
      if (date_op(&ltime,
                  field_type() == MYSQL_TYPE_TIME ? TIME_TIME_ONLY : 0))
      {
        my_decimal_set_zero(decimal_value);
        null_value= 1;
        return 0;
      }
      ltime.time_type= mysql_type_to_time_type(field_type());
      return date2my_decimal(&ltime, decimal_value);
    }
    String *res;
    if (!(res= str_op(&str_value)))
      return NULL;

    str2my_decimal(E_DEC_FATAL_ERROR, (char*) res->ptr(),
                   res->length(), res->charset(), decimal_value);
    break;
  }  
  case ROW_RESULT:
  case TIME_RESULT:
  case IMPOSSIBLE_RESULT:
    DBUG_ASSERT(0);
  }
  return val;
}


bool Item_func_hybrid_result_type::get_date(MYSQL_TIME *ltime, uint fuzzydate)
{
  DBUG_ASSERT(fixed == 1);
  switch (cached_result_type) {
  case DECIMAL_RESULT:
  {
    my_decimal value, *res;
    if (!(res= decimal_op(&value)) ||
        decimal_to_datetime_with_warn(res, ltime, fuzzydate,
                                      field_name_or_null()))
      goto err;
    break;
  }
  case INT_RESULT:
  {
    longlong value= int_op();
    if (null_value || int_to_datetime_with_warn(value, ltime, fuzzydate,
                                                field_name_or_null()))
      goto err;
    break;
  }
  case REAL_RESULT:
  {
    double value= real_op();
    if (null_value || double_to_datetime_with_warn(value, ltime, fuzzydate,
                                                   field_name_or_null()))
      goto err;
    break;
  }
  case STRING_RESULT:
  {
    if (is_temporal_type(field_type()))
      return date_op(ltime, fuzzydate);
    char buff[40];
    String tmp(buff,sizeof(buff), &my_charset_bin),*res;
    if (!(res= str_op(&tmp)) ||
        str_to_datetime_with_warn(res->ptr(), res->length(),
                                  ltime, fuzzydate) <= MYSQL_TIMESTAMP_ERROR)
      goto err;
    break;
     break;
  }
  case ROW_RESULT:
  case TIME_RESULT:
  case IMPOSSIBLE_RESULT:
    DBUG_ASSERT(0);
  }

  return (null_value= 0);

err:
  bzero(ltime, sizeof(*ltime));
  return null_value|= !(fuzzydate & TIME_FUZZY_DATES);  
}


void Item_func_signed::print(String *str, enum_query_type query_type)
{
  str->append(STRING_WITH_LEN("cast("));
  args[0]->print(str, query_type);
  str->append(STRING_WITH_LEN(" as signed)"));

}


longlong Item_func_signed::val_int_from_str(int *error)
{
  char buff[MAX_FIELD_WIDTH], *end, *start;
  uint32 length;
  String tmp(buff,sizeof(buff), &my_charset_bin), *res;
  longlong value;
  CHARSET_INFO *cs;

  /*
    For a string result, we must first get the string and then convert it
    to a longlong
  */

  if (!(res= args[0]->val_str(&tmp)))
  {
    null_value= 1;
    *error= 0;
    return 0;
  }
  null_value= 0;
  start= (char *)res->ptr();
  length= res->length();
  cs= res->charset();

  end= start + length;
  value= cs->cset->strtoll10(cs, start, &end, error);
  if (*error > 0 || end != start+ length)
  {
    char err_buff[128];
    String err_tmp(err_buff,(uint32) sizeof(err_buff), system_charset_info);
    err_tmp.copy(start, length, system_charset_info);
    push_warning_printf(current_thd, MYSQL_ERROR::WARN_LEVEL_WARN,
                        ER_TRUNCATED_WRONG_VALUE,
                        ER(ER_TRUNCATED_WRONG_VALUE), "INTEGER",
                        err_tmp.c_ptr());
  }
  return value;
}


longlong Item_func_signed::val_int()
{
  longlong value;
  int error;

  if (args[0]->cast_to_int_type() != STRING_RESULT)
  {
    value= args[0]->val_int();
    null_value= args[0]->null_value; 
    return value;
  }
  else if (args[0]->dynamic_result())
  {
    /* We come here when argument has an unknown type */
    args[0]->unsigned_flag= 0;   // Mark that we want to have a signed value
    value= args[0]->val_int();
    null_value= args[0]->null_value; 
    if (!null_value && args[0]->unsigned_flag && value < 0)
      goto err;                                 // Warn about overflow
    return value;
  }

  value= val_int_from_str(&error);
  if (value < 0 && error == 0)
    goto err;
  return value;

err:
  push_warning(current_thd, MYSQL_ERROR::WARN_LEVEL_NOTE, ER_UNKNOWN_ERROR,
               "Cast to signed converted positive out-of-range integer to "
               "it's negative complement");
  return value;
}


void Item_func_unsigned::print(String *str, enum_query_type query_type)
{
  str->append(STRING_WITH_LEN("cast("));
  args[0]->print(str, query_type);
  str->append(STRING_WITH_LEN(" as unsigned)"));

}


longlong Item_func_unsigned::val_int()
{
  longlong value;
  int error;

  if (args[0]->cast_to_int_type() == DECIMAL_RESULT)
  {
    my_decimal tmp, *dec= args[0]->val_decimal(&tmp);
    if (!(null_value= args[0]->null_value))
      my_decimal2int(E_DEC_FATAL_ERROR, dec, 1, &value);
    else
      value= 0;
    return value;
  }
  else if (args[0]->dynamic_result())
  {
    /* We come here when argument has an unknown type */
    args[0]->unsigned_flag= 1;   // Mark that we want to have an unsigned value
    value= args[0]->val_int();
    null_value= args[0]->null_value; 
    if (!null_value && args[0]->unsigned_flag == 0 && value < 0)
      goto err;                                 // Warn about overflow
    return value;
  }
  else if (args[0]->cast_to_int_type() != STRING_RESULT)
  {
    value= args[0]->val_int();
    null_value= args[0]->null_value; 
    if (!null_value && args[0]->unsigned_flag == 0 && value < 0)
      goto err;                                 // Warn about overflow
    return value;
  }

  value= val_int_from_str(&error);
  if (error < 0)
    goto err;

  return value;

err:
  push_warning(current_thd, MYSQL_ERROR::WARN_LEVEL_NOTE, ER_UNKNOWN_ERROR,
               "Cast to unsigned converted negative integer to it's "
               "positive complement");
  return value;
}


String *Item_decimal_typecast::val_str(String *str)
{
  my_decimal tmp_buf, *tmp= val_decimal(&tmp_buf);
  if (null_value)
    return NULL;
  my_decimal2string(E_DEC_FATAL_ERROR, tmp, 0, 0, 0, str);
  return str;
}


double Item_decimal_typecast::val_real()
{
  my_decimal tmp_buf, *tmp= val_decimal(&tmp_buf);
  double res;
  if (null_value)
    return 0.0;
  my_decimal2double(E_DEC_FATAL_ERROR, tmp, &res);
  return res;
}


longlong Item_decimal_typecast::val_int()
{
  my_decimal tmp_buf, *tmp= val_decimal(&tmp_buf);
  longlong res;
  if (null_value)
    return 0;
  my_decimal2int(E_DEC_FATAL_ERROR, tmp, unsigned_flag, &res);
  return res;
}


my_decimal *Item_decimal_typecast::val_decimal(my_decimal *dec)
{
  my_decimal tmp_buf, *tmp= args[0]->val_decimal(&tmp_buf);
  bool sign;
  uint precision;

  if ((null_value= args[0]->null_value))
    return NULL;
  my_decimal_round(E_DEC_FATAL_ERROR, tmp, decimals, FALSE, dec);
  sign= dec->sign();
  if (unsigned_flag)
  {
    if (sign)
    {
      my_decimal_set_zero(dec);
      goto err;
    }
  }
  precision= my_decimal_length_to_precision(max_length,
                                            decimals, unsigned_flag);
  if (precision - decimals < (uint) my_decimal_intg(dec))
  {
    max_my_decimal(dec, precision, decimals);
    dec->sign(sign);
    goto err;
  }
  return dec;

err:
  push_warning_printf(current_thd, MYSQL_ERROR::WARN_LEVEL_WARN,
                      ER_WARN_DATA_OUT_OF_RANGE,
                      ER(ER_WARN_DATA_OUT_OF_RANGE),
                      name, 1L);
  return dec;
}


void Item_decimal_typecast::print(String *str, enum_query_type query_type)
{
  char len_buf[20*3 + 1];
  char *end;

  uint precision= my_decimal_length_to_precision(max_length, decimals,
                                                 unsigned_flag);
  str->append(STRING_WITH_LEN("cast("));
  args[0]->print(str, query_type);
  str->append(STRING_WITH_LEN(" as decimal("));

  end=int10_to_str(precision, len_buf,10);
  str->append(len_buf, (uint32) (end - len_buf));

  str->append(',');

  end=int10_to_str(decimals, len_buf,10);
  str->append(len_buf, (uint32) (end - len_buf));

  str->append(')');
  str->append(')');
}


double Item_double_typecast::val_real()
{
  int error;
  double tmp= args[0]->val_real();
  if ((null_value= args[0]->null_value))
    return 0.0;

  if ((error= truncate_double(&tmp, max_length, decimals, 0, DBL_MAX)))
  {
    push_warning_printf(current_thd,
                        MYSQL_ERROR::WARN_LEVEL_WARN,
                        ER_WARN_DATA_OUT_OF_RANGE,
                        ER(ER_WARN_DATA_OUT_OF_RANGE),
                        name, 1);
    if (error < 0)
    {
      null_value= 1;                            // Illegal value
      tmp= 0.0;
    }
  }
  return tmp;
}


void Item_double_typecast::print(String *str, enum_query_type query_type)
{
  char len_buf[20*3 + 1];
  char *end;

  str->append(STRING_WITH_LEN("cast("));
  args[0]->print(str, query_type);
  str->append(STRING_WITH_LEN(" as double"));
  if (decimals != NOT_FIXED_DEC)
  {
    str->append('(');
    end= int10_to_str(max_length, len_buf,10);
    str->append(len_buf, (uint32) (end - len_buf));
    str->append(',');
    end= int10_to_str(decimals, len_buf,10);
    str->append(len_buf, (uint32) (end - len_buf));
    str->append(')');
  }
  str->append(')');
}

double Item_func_plus::real_op()
{
  double value= args[0]->val_real() + args[1]->val_real();
  if ((null_value=args[0]->null_value || args[1]->null_value))
    return 0.0;
  return check_float_overflow(value);
}


longlong Item_func_plus::int_op()
{
  longlong val0= args[0]->val_int();
  longlong val1= args[1]->val_int();
  longlong res= val0 + val1;
  bool     res_unsigned= FALSE;

  if ((null_value= args[0]->null_value || args[1]->null_value))
    return 0;

  /*
    First check whether the result can be represented as a
    (bool unsigned_flag, longlong value) pair, then check if it is compatible
    with this Item's unsigned_flag by calling check_integer_overflow().
  */
  if (args[0]->unsigned_flag)
  {
    if (args[1]->unsigned_flag || val1 >= 0)
    {
      if (test_if_sum_overflows_ull((ulonglong) val0, (ulonglong) val1))
        goto err;
      res_unsigned= TRUE;
    }
    else
    {
      /* val1 is negative */
      if ((ulonglong) val0 > (ulonglong) LONGLONG_MAX)
        res_unsigned= TRUE;
    }
  }
  else
  {
    if (args[1]->unsigned_flag)
    {
      if (val0 >= 0)
      {
        if (test_if_sum_overflows_ull((ulonglong) val0, (ulonglong) val1))
          goto err;
        res_unsigned= TRUE;
      }
      else
      {
        if ((ulonglong) val1 > (ulonglong) LONGLONG_MAX)
          res_unsigned= TRUE;
      }
    }
    else
    {
      if (val0 >=0 && val1 >= 0)
        res_unsigned= TRUE;
      else if (val0 < 0 && val1 < 0 && res >= 0)
        goto err;
    }
  }
  return check_integer_overflow(res, res_unsigned);

err:
  return raise_integer_overflow();
}


/**
  Calculate plus of two decimals.

  @param decimal_value	Buffer that can be used to store result

  @retval
    0  Value was NULL;  In this case null_value is set
  @retval
    \# Value of operation as a decimal
*/

my_decimal *Item_func_plus::decimal_op(my_decimal *decimal_value)
{
  my_decimal value1, *val1;
  my_decimal value2, *val2;
  val1= args[0]->val_decimal(&value1);
  if ((null_value= args[0]->null_value))
    return 0;
  val2= args[1]->val_decimal(&value2);
  if (!(null_value= (args[1]->null_value ||
                     check_decimal_overflow(my_decimal_add(E_DEC_FATAL_ERROR &
                                                           ~E_DEC_OVERFLOW,
                                                           decimal_value,
                                                           val1, val2)) > 3)))
    return decimal_value;
  return 0;
}

/**
  Set precision of results for additive operations (+ and -)
*/
void Item_func_additive_op::result_precision()
{
  decimals= max(args[0]->decimals, args[1]->decimals);
  int arg1_int= args[0]->decimal_precision() - args[0]->decimals;
  int arg2_int= args[1]->decimal_precision() - args[1]->decimals;
  int precision= max(arg1_int, arg2_int) + 1 + decimals;

  /* Integer operations keep unsigned_flag if one of arguments is unsigned */
  if (result_type() == INT_RESULT)
    unsigned_flag= args[0]->unsigned_flag | args[1]->unsigned_flag;
  else
    unsigned_flag= args[0]->unsigned_flag & args[1]->unsigned_flag;
  max_length= my_decimal_precision_to_length_no_truncation(precision, decimals,
                                                           unsigned_flag);
}


/**
  The following function is here to allow the user to force
  subtraction of UNSIGNED BIGINT to return negative values.
*/

void Item_func_minus::fix_length_and_dec()
{
  Item_num_op::fix_length_and_dec();
  if (unsigned_flag &&
      (current_thd->variables.sql_mode & MODE_NO_UNSIGNED_SUBTRACTION))
    unsigned_flag=0;
}


double Item_func_minus::real_op()
{
  double value= args[0]->val_real() - args[1]->val_real();
  if ((null_value=args[0]->null_value || args[1]->null_value))
    return 0.0;
  return check_float_overflow(value);
}


longlong Item_func_minus::int_op()
{
  longlong val0= args[0]->val_int();
  longlong val1= args[1]->val_int();
  longlong res= val0 - val1;
  bool     res_unsigned= FALSE;

  if ((null_value= args[0]->null_value || args[1]->null_value))
    return 0;

  /*
    First check whether the result can be represented as a
    (bool unsigned_flag, longlong value) pair, then check if it is compatible
    with this Item's unsigned_flag by calling check_integer_overflow().
  */
  if (args[0]->unsigned_flag)
  {
    if (args[1]->unsigned_flag)
    {
      if ((ulonglong) val0 < (ulonglong) val1)
      {
        if (res >= 0)
          goto err;
      }
      else
        res_unsigned= TRUE;
    }
    else
    {
      if (val1 >= 0)
      {
        if ((ulonglong) val0 > (ulonglong) val1)
          res_unsigned= TRUE;
      }
      else
      {
        if (test_if_sum_overflows_ull((ulonglong) val0, (ulonglong) -val1))
          goto err;
        res_unsigned= TRUE;
      }
    }
  }
  else
  {
    if (args[1]->unsigned_flag)
    {
      if ((ulonglong) (val0 - LONGLONG_MIN) < (ulonglong) val1)
        goto err;
    }
    else
    {
      if (val0 > 0 && val1 < 0)
        res_unsigned= TRUE;
      else if (val0 < 0 && val1 > 0 && res >= 0)
        goto err;
    }
  }
  return check_integer_overflow(res, res_unsigned);

err:
  return raise_integer_overflow();
}


/**
  See Item_func_plus::decimal_op for comments.
*/

my_decimal *Item_func_minus::decimal_op(my_decimal *decimal_value)
{
  my_decimal value1, *val1;
  my_decimal value2, *val2= 

  val1= args[0]->val_decimal(&value1);
  if ((null_value= args[0]->null_value))
    return 0;
  val2= args[1]->val_decimal(&value2);
  if (!(null_value= (args[1]->null_value ||
                     (check_decimal_overflow(my_decimal_sub(E_DEC_FATAL_ERROR &
                                                            ~E_DEC_OVERFLOW,
                                                            decimal_value, val1,
                                                            val2)) > 3))))
    return decimal_value;
  return 0;
}


double Item_func_mul::real_op()
{
  DBUG_ASSERT(fixed == 1);
  double value= args[0]->val_real() * args[1]->val_real();
  if ((null_value=args[0]->null_value || args[1]->null_value))
    return 0.0;
  return check_float_overflow(value);
}


longlong Item_func_mul::int_op()
{
  DBUG_ASSERT(fixed == 1);
  longlong a= args[0]->val_int();
  longlong b= args[1]->val_int();
  longlong res;
  ulonglong res0, res1;
  ulong a0, a1, b0, b1;
  bool     res_unsigned= FALSE;
  bool     a_negative= FALSE, b_negative= FALSE;

  if ((null_value= args[0]->null_value || args[1]->null_value))
    return 0;

  /*
    First check whether the result can be represented as a
    (bool unsigned_flag, longlong value) pair, then check if it is compatible
    with this Item's unsigned_flag by calling check_integer_overflow().

    Let a = a1 * 2^32 + a0 and b = b1 * 2^32 + b0. Then
    a * b = (a1 * 2^32 + a0) * (b1 * 2^32 + b0) = a1 * b1 * 2^64 +
            + (a1 * b0 + a0 * b1) * 2^32 + a0 * b0;
    We can determine if the above sum overflows the ulonglong range by
    sequentially checking the following conditions:
    1. If both a1 and b1 are non-zero.
    2. Otherwise, if (a1 * b0 + a0 * b1) is greater than ULONG_MAX.
    3. Otherwise, if (a1 * b0 + a0 * b1) * 2^32 + a0 * b0 is greater than
    ULONGLONG_MAX.

    Since we also have to take the unsigned_flag for a and b into account,
    it is easier to first work with absolute values and set the
    correct sign later.
  */
  if (!args[0]->unsigned_flag && a < 0)
  {
    a_negative= TRUE;
    a= -a;
  }
  if (!args[1]->unsigned_flag && b < 0)
  {
    b_negative= TRUE;
    b= -b;
  }

  a0= 0xFFFFFFFFUL & a;
  a1= ((ulonglong) a) >> 32;
  b0= 0xFFFFFFFFUL & b;
  b1= ((ulonglong) b) >> 32;

  if (a1 && b1)
    goto err;

  res1= (ulonglong) a1 * b0 + (ulonglong) a0 * b1;
  if (res1 > 0xFFFFFFFFUL)
    goto err;

  res1= res1 << 32;
  res0= (ulonglong) a0 * b0;

  if (test_if_sum_overflows_ull(res1, res0))
    goto err;
  res= res1 + res0;

  if (a_negative != b_negative)
  {
    if ((ulonglong) res > (ulonglong) LONGLONG_MIN + 1)
      goto err;
    res= -res;
  }
  else
    res_unsigned= TRUE;

  return check_integer_overflow(res, res_unsigned);

err:
  return raise_integer_overflow();
}


/** See Item_func_plus::decimal_op for comments. */

my_decimal *Item_func_mul::decimal_op(my_decimal *decimal_value)
{
  my_decimal value1, *val1;
  my_decimal value2, *val2;
  val1= args[0]->val_decimal(&value1);
  if ((null_value= args[0]->null_value))
    return 0;
  val2= args[1]->val_decimal(&value2);
  if (!(null_value= (args[1]->null_value ||
                     (check_decimal_overflow(my_decimal_mul(E_DEC_FATAL_ERROR &
                                                            ~E_DEC_OVERFLOW,
                                                            decimal_value, val1,
                                                            val2)) > 3))))
    return decimal_value;
  return 0;
}


void Item_func_mul::result_precision()
{
  /* Integer operations keep unsigned_flag if one of arguments is unsigned */
  if (result_type() == INT_RESULT)
    unsigned_flag= args[0]->unsigned_flag | args[1]->unsigned_flag;
  else
    unsigned_flag= args[0]->unsigned_flag & args[1]->unsigned_flag;
  decimals= min(args[0]->decimals + args[1]->decimals, DECIMAL_MAX_SCALE);
  uint est_prec = args[0]->decimal_precision() + args[1]->decimal_precision();
  uint precision= min(est_prec, DECIMAL_MAX_PRECISION);
  max_length= my_decimal_precision_to_length_no_truncation(precision, decimals,
                                                           unsigned_flag);
}


double Item_func_div::real_op()
{
  DBUG_ASSERT(fixed == 1);
  double value= args[0]->val_real();
  double val2= args[1]->val_real();
  if ((null_value= args[0]->null_value || args[1]->null_value))
    return 0.0;
  if (val2 == 0.0)
  {
    signal_divide_by_null();
    return 0.0;
  }
  return check_float_overflow(value/val2);
}


my_decimal *Item_func_div::decimal_op(my_decimal *decimal_value)
{
  my_decimal value1, *val1;
  my_decimal value2, *val2;
  int err;

  val1= args[0]->val_decimal(&value1);
  if ((null_value= args[0]->null_value))
    return 0;
  val2= args[1]->val_decimal(&value2);
  if ((null_value= args[1]->null_value))
    return 0;
  if ((err= check_decimal_overflow(my_decimal_div(E_DEC_FATAL_ERROR &
                                                  ~E_DEC_OVERFLOW &
                                                  ~E_DEC_DIV_ZERO,
                                                  decimal_value,
                                                  val1, val2,
                                                  prec_increment))) > 3)
  {
    if (err == E_DEC_DIV_ZERO)
      signal_divide_by_null();
    null_value= 1;
    return 0;
  }
  return decimal_value;
}


void Item_func_div::result_precision()
{
  uint precision=min(args[0]->decimal_precision() + 
                     args[1]->decimals + prec_increment,
                     DECIMAL_MAX_PRECISION);

  /* Integer operations keep unsigned_flag if one of arguments is unsigned */
  if (result_type() == INT_RESULT)
    unsigned_flag= args[0]->unsigned_flag | args[1]->unsigned_flag;
  else
    unsigned_flag= args[0]->unsigned_flag & args[1]->unsigned_flag;
  decimals= min(args[0]->decimals + prec_increment, DECIMAL_MAX_SCALE);
  max_length= my_decimal_precision_to_length_no_truncation(precision, decimals,
                                                           unsigned_flag);
}


void Item_func_div::fix_length_and_dec()
{
  DBUG_ENTER("Item_func_div::fix_length_and_dec");
  prec_increment= current_thd->variables.div_precincrement;
  Item_num_op::fix_length_and_dec();
  switch (cached_result_type) {
  case REAL_RESULT:
  {
    decimals=max(args[0]->decimals,args[1]->decimals)+prec_increment;
    set_if_smaller(decimals, NOT_FIXED_DEC);
    uint tmp=float_length(decimals);
    if (decimals == NOT_FIXED_DEC)
      max_length= tmp;
    else
    {
      max_length=args[0]->max_length - args[0]->decimals + decimals;
      set_if_smaller(max_length,tmp);
    }
    break;
  }
  case INT_RESULT:
    cached_result_type= DECIMAL_RESULT;
    DBUG_PRINT("info", ("Type changed: DECIMAL_RESULT"));
    result_precision();
    break;
  case DECIMAL_RESULT:
    result_precision();
    fix_decimals();
    break;
  case STRING_RESULT:
  case ROW_RESULT:
  case TIME_RESULT:
  case IMPOSSIBLE_RESULT:
    DBUG_ASSERT(0);
  }
  set_persist_maybe_null(1); // devision by zero
  DBUG_VOID_RETURN;
}


/* Integer division */
longlong Item_func_int_div::val_int()
{
  DBUG_ASSERT(fixed == 1);

  /*
    Perform division using DECIMAL math if either of the operands has a
    non-integer type
  */
  if (args[0]->result_type() != INT_RESULT ||
      args[1]->result_type() != INT_RESULT)
  {
    my_decimal tmp;
    my_decimal *val0p= args[0]->val_decimal(&tmp);
    if ((null_value= args[0]->null_value))
      return 0;
    my_decimal val0= *val0p;

    my_decimal *val1p= args[1]->val_decimal(&tmp);
    if ((null_value= args[1]->null_value))
      return 0;
    my_decimal val1= *val1p;

    int err;
    if ((err= my_decimal_div(E_DEC_FATAL_ERROR & ~E_DEC_DIV_ZERO, &tmp,
                             &val0, &val1, 0)) > 3)
    {
      if (err == E_DEC_DIV_ZERO)
        signal_divide_by_null();
      return 0;
    }

    my_decimal truncated;
    const bool do_truncate= true;
    if (my_decimal_round(E_DEC_FATAL_ERROR, &tmp, 0, do_truncate, &truncated))
      DBUG_ASSERT(false);

    longlong res;
    if (my_decimal2int(E_DEC_FATAL_ERROR, &truncated, unsigned_flag, &res) &
        E_DEC_OVERFLOW)
      raise_integer_overflow();
    return res;
  }
  
  longlong val0=args[0]->val_int();
  longlong val1=args[1]->val_int();
  bool val0_negative, val1_negative, res_negative;
  ulonglong uval0, uval1, res;
  if ((null_value= (args[0]->null_value || args[1]->null_value)))
    return 0;
  if (val1 == 0)
  {
    signal_divide_by_null();
    return 0;
  }

  val0_negative= !args[0]->unsigned_flag && val0 < 0;
  val1_negative= !args[1]->unsigned_flag && val1 < 0;
  res_negative= val0_negative != val1_negative;
  uval0= (ulonglong) (val0_negative ? -val0 : val0);
  uval1= (ulonglong) (val1_negative ? -val1 : val1);
  res= uval0 / uval1;
  if (res_negative)
  {
    if (res > (ulonglong) LONGLONG_MAX)
      return raise_integer_overflow();
    res= (ulonglong) (-(longlong) res);
  }
  return check_integer_overflow(res, !res_negative);
}


void Item_func_int_div::fix_length_and_dec()
{
  Item_result argtype= args[0]->result_type();
  /* use precision ony for the data type it is applicable for and valid */
  max_length=args[0]->max_length -
    (argtype == DECIMAL_RESULT || argtype == INT_RESULT ?
     args[0]->decimals : 0);
  set_persist_maybe_null(1);
  unsigned_flag=args[0]->unsigned_flag | args[1]->unsigned_flag;
}


longlong Item_func_mod::int_op()
{
  DBUG_ASSERT(fixed == 1);
  longlong val0= args[0]->val_int();
  longlong val1= args[1]->val_int();
  bool val0_negative, val1_negative;
  ulonglong uval0, uval1;
  ulonglong res;

  if ((null_value= args[0]->null_value || args[1]->null_value))
    return 0; /* purecov: inspected */
  if (val1 == 0)
  {
    signal_divide_by_null();
    return 0;
  }

  /*
    '%' is calculated by integer division internally. Since dividing
    LONGLONG_MIN by -1 generates SIGFPE, we calculate using unsigned values and
    then adjust the sign appropriately.
  */
  val0_negative= !args[0]->unsigned_flag && val0 < 0;
  val1_negative= !args[1]->unsigned_flag && val1 < 0;
  uval0= (ulonglong) (val0_negative ? -val0 : val0);
  uval1= (ulonglong) (val1_negative ? -val1 : val1);
  res= uval0 % uval1;
  return check_integer_overflow(val0_negative ? -(longlong) res : res,
                                !val0_negative);
}

double Item_func_mod::real_op()
{
  DBUG_ASSERT(fixed == 1);
  double value= args[0]->val_real();
  double val2=  args[1]->val_real();
  if ((null_value= args[0]->null_value || args[1]->null_value))
    return 0.0; /* purecov: inspected */
  if (val2 == 0.0)
  {
    signal_divide_by_null();
    return 0.0;
  }
  return fmod(value,val2);
}


my_decimal *Item_func_mod::decimal_op(my_decimal *decimal_value)
{
  my_decimal value1, *val1;
  my_decimal value2, *val2;

  val1= args[0]->val_decimal(&value1);
  if ((null_value= args[0]->null_value))
    return 0;
  val2= args[1]->val_decimal(&value2);
  if ((null_value= args[1]->null_value))
    return 0;
  switch (my_decimal_mod(E_DEC_FATAL_ERROR & ~E_DEC_DIV_ZERO, decimal_value,
                         val1, val2)) {
  case E_DEC_TRUNCATED:
  case E_DEC_OK:
    return decimal_value;
  case E_DEC_DIV_ZERO:
    signal_divide_by_null();
  default:
    null_value= 1;
    return 0;
  }
}


void Item_func_mod::result_precision()
{
  decimals= max(args[0]->decimals, args[1]->decimals);
  max_length= max(args[0]->max_length, args[1]->max_length);
}


void Item_func_mod::fix_length_and_dec()
{
  Item_num_op::fix_length_and_dec();
  set_persist_maybe_null(1);
  unsigned_flag= args[0]->unsigned_flag;
}


double Item_func_neg::real_op()
{
  double value= args[0]->val_real();
  null_value= args[0]->null_value;
  return -value;
}


longlong Item_func_neg::int_op()
{
  longlong value= args[0]->val_int();
  if ((null_value= args[0]->null_value))
    return 0;
  if (args[0]->unsigned_flag &&
      (ulonglong) value > (ulonglong) LONGLONG_MAX + 1)
    return raise_integer_overflow();

  if (value == LONGLONG_MIN)
  {
    if (args[0]->unsigned_flag != unsigned_flag)
      /* negation of LONGLONG_MIN is LONGLONG_MIN. */
      return LONGLONG_MIN; 
    else
      return raise_integer_overflow();
  }

  return check_integer_overflow(-value, !args[0]->unsigned_flag && value < 0);
}


my_decimal *Item_func_neg::decimal_op(my_decimal *decimal_value)
{
  my_decimal val, *value= args[0]->val_decimal(&val);
  if (!(null_value= args[0]->null_value))
  {
    my_decimal2decimal(value, decimal_value);
    my_decimal_neg(decimal_value);
    return decimal_value;
  }
  return 0;
}


void Item_func_neg::fix_num_length_and_dec()
{
  decimals= args[0]->decimals;
  /* 1 add because sign can appear */
  max_length= args[0]->max_length + 1;
}


void Item_func_neg::fix_length_and_dec()
{
  DBUG_ENTER("Item_func_neg::fix_length_and_dec");
  Item_func_num1::fix_length_and_dec();

  /*
    If this is in integer context keep the context as integer if possible
    (This is how multiplication and other integer functions works)
    Use val() to get value as arg_type doesn't mean that item is
    Item_int or Item_real due to existence of Item_param.
  */
  if (cached_result_type == INT_RESULT && args[0]->const_item())
  {
    longlong val= args[0]->val_int();
    if ((ulonglong) val >= (ulonglong) LONGLONG_MIN &&
        ((ulonglong) val != (ulonglong) LONGLONG_MIN ||
          args[0]->type() != INT_ITEM))        
    {
      /*
        Ensure that result is converted to DECIMAL, as longlong can't hold
        the negated number
      */
      cached_result_type= DECIMAL_RESULT;
      DBUG_PRINT("info", ("Type changed: DECIMAL_RESULT"));
    }
  }
  unsigned_flag= 0;
  DBUG_VOID_RETURN;
}


double Item_func_abs::real_op()
{
  double value= args[0]->val_real();
  null_value= args[0]->null_value;
  return fabs(value);
}


longlong Item_func_abs::int_op()
{
  longlong value= args[0]->val_int();
  if ((null_value= args[0]->null_value))
    return 0;
  if (unsigned_flag)
    return value;
  /* -LONGLONG_MIN = LONGLONG_MAX + 1 => outside of signed longlong range */
  if (value == LONGLONG_MIN)
    return raise_integer_overflow();
  return (value >= 0) ? value : -value;
}


my_decimal *Item_func_abs::decimal_op(my_decimal *decimal_value)
{
  my_decimal val, *value= args[0]->val_decimal(&val);
  if (!(null_value= args[0]->null_value))
  {
    my_decimal2decimal(value, decimal_value);
    if (decimal_value->sign())
      my_decimal_neg(decimal_value);
    return decimal_value;
  }
  return 0;
}


void Item_func_abs::fix_length_and_dec()
{
  Item_func_num1::fix_length_and_dec();
  unsigned_flag= args[0]->unsigned_flag;
}


/** Gateway to natural LOG function. */
double Item_func_ln::val_real()
{
  DBUG_ASSERT(fixed == 1);
  double value= args[0]->val_real();
  if ((null_value= args[0]->null_value))
    return 0.0;
  if (value <= 0.0)
  {
    signal_divide_by_null();
    return 0.0;
  }
  return log(value);
}

/** 
  Extended but so slower LOG function.

  We have to check if all values are > zero and first one is not one
  as these are the cases then result is not a number.
*/ 
double Item_func_log::val_real()
{
  DBUG_ASSERT(fixed == 1);
  double value= args[0]->val_real();
  if ((null_value= args[0]->null_value))
    return 0.0;
  if (value <= 0.0)
  {
    signal_divide_by_null();
    return 0.0;
  }
  if (arg_count == 2)
  {
    double value2= args[1]->val_real();
    if ((null_value= args[1]->null_value))
      return 0.0;
    if (value2 <= 0.0 || value == 1.0)
    {
      signal_divide_by_null();
      return 0.0;
    }
    return log(value2) / log(value);
  }
  return log(value);
}

double Item_func_log2::val_real()
{
  DBUG_ASSERT(fixed == 1);
  double value= args[0]->val_real();

  if ((null_value=args[0]->null_value))
    return 0.0;
  if (value <= 0.0)
  {
    signal_divide_by_null();
    return 0.0;
  }
  return log(value) / M_LN2;
}

double Item_func_log10::val_real()
{
  DBUG_ASSERT(fixed == 1);
  double value= args[0]->val_real();
  if ((null_value= args[0]->null_value))
    return 0.0;
  if (value <= 0.0)
  {
    signal_divide_by_null();
    return 0.0;
  }
  return log10(value);
}

double Item_func_exp::val_real()
{
  DBUG_ASSERT(fixed == 1);
  double value= args[0]->val_real();
  if ((null_value=args[0]->null_value))
    return 0.0; /* purecov: inspected */
  return check_float_overflow(exp(value));
}

double Item_func_sqrt::val_real()
{
  DBUG_ASSERT(fixed == 1);
  double value= args[0]->val_real();
  if ((null_value=(args[0]->null_value || value < 0)))
    return 0.0; /* purecov: inspected */
  return sqrt(value);
}

double Item_func_pow::val_real()
{
  DBUG_ASSERT(fixed == 1);
  double value= args[0]->val_real();
  double val2= args[1]->val_real();
  if ((null_value=(args[0]->null_value || args[1]->null_value)))
    return 0.0; /* purecov: inspected */
  return check_float_overflow(pow(value,val2));
}

// Trigonometric functions

double Item_func_acos::val_real()
{
  DBUG_ASSERT(fixed == 1);
  /* One can use this to defer SELECT processing. */
  DEBUG_SYNC(current_thd, "before_acos_function");
  // the volatile's for BUG #2338 to calm optimizer down (because of gcc's bug)
  volatile double value= args[0]->val_real();
  if ((null_value=(args[0]->null_value || (value < -1.0 || value > 1.0))))
    return 0.0;
  return acos(value);
}

double Item_func_asin::val_real()
{
  DBUG_ASSERT(fixed == 1);
  // the volatile's for BUG #2338 to calm optimizer down (because of gcc's bug)
  volatile double value= args[0]->val_real();
  if ((null_value=(args[0]->null_value || (value < -1.0 || value > 1.0))))
    return 0.0;
  return asin(value);
}

double Item_func_atan::val_real()
{
  DBUG_ASSERT(fixed == 1);
  double value= args[0]->val_real();
  if ((null_value=args[0]->null_value))
    return 0.0;
  if (arg_count == 2)
  {
    double val2= args[1]->val_real();
    if ((null_value=args[1]->null_value))
      return 0.0;
    return check_float_overflow(atan2(value,val2));
  }
  return atan(value);
}

double Item_func_cos::val_real()
{
  DBUG_ASSERT(fixed == 1);
  double value= args[0]->val_real();
  if ((null_value=args[0]->null_value))
    return 0.0;
  return cos(value);
}

double Item_func_sin::val_real()
{
  DBUG_ASSERT(fixed == 1);
  double value= args[0]->val_real();
  if ((null_value=args[0]->null_value))
    return 0.0;
  return sin(value);
}

double Item_func_tan::val_real()
{
  DBUG_ASSERT(fixed == 1);
  double value= args[0]->val_real();
  if ((null_value=args[0]->null_value))
    return 0.0;
  return check_float_overflow(tan(value));
}


double Item_func_cot::val_real()
{
  DBUG_ASSERT(fixed == 1);
  double value= args[0]->val_real();
  if ((null_value=args[0]->null_value))
    return 0.0;
  return check_float_overflow(1.0 / tan(value));
}


// Shift-functions, same as << and >> in C/C++


longlong Item_func_shift_left::val_int()
{
  DBUG_ASSERT(fixed == 1);
  uint shift;
  ulonglong res= ((ulonglong) args[0]->val_int() <<
		  (shift=(uint) args[1]->val_int()));
  if (args[0]->null_value || args[1]->null_value)
  {
    null_value=1;
    return 0;
  }
  null_value=0;
  return (shift < sizeof(longlong)*8 ? (longlong) res : LL(0));
}

longlong Item_func_shift_right::val_int()
{
  DBUG_ASSERT(fixed == 1);
  uint shift;
  ulonglong res= (ulonglong) args[0]->val_int() >>
    (shift=(uint) args[1]->val_int());
  if (args[0]->null_value || args[1]->null_value)
  {
    null_value=1;
    return 0;
  }
  null_value=0;
  return (shift < sizeof(longlong)*8 ? (longlong) res : LL(0));
}


longlong Item_func_bit_neg::val_int()
{
  DBUG_ASSERT(fixed == 1);
  ulonglong res= (ulonglong) args[0]->val_int();
  if ((null_value=args[0]->null_value))
    return 0;
  return ~res;
}


// Conversion functions

void Item_func_integer::fix_length_and_dec()
{
  max_length=args[0]->max_length - args[0]->decimals+1;
  uint tmp=float_length(decimals);
  set_if_smaller(max_length,tmp);
  decimals=0;
}

void Item_func_int_val::fix_num_length_and_dec()
{
  ulonglong tmp_max_length= (ulonglong ) args[0]->max_length - 
    (args[0]->decimals ? args[0]->decimals + 1 : 0) + 2;
  max_length= tmp_max_length > (ulonglong) 4294967295U ?
    (uint32) 4294967295U : (uint32) tmp_max_length;
  uint tmp= float_length(decimals);
  set_if_smaller(max_length,tmp);
  decimals= 0;
}


void Item_func_int_val::find_num_type()
{
  DBUG_ENTER("Item_func_int_val::find_num_type");
  DBUG_PRINT("info", ("name %s", func_name()));
  switch (cached_result_type= args[0]->cast_to_int_type())
  {
  case STRING_RESULT:
  case REAL_RESULT:
    cached_result_type= REAL_RESULT;
    max_length= float_length(decimals);
    break;
  case INT_RESULT:
  case TIME_RESULT:
  case DECIMAL_RESULT:
    /*
      -2 because in most high position can't be used any digit for longlong
      and one position for increasing value during operation
    */
    if ((args[0]->max_length - args[0]->decimals) >=
        (DECIMAL_LONGLONG_DIGITS - 2))
    {
      cached_result_type= DECIMAL_RESULT;
    }
    else
    {
      unsigned_flag= args[0]->unsigned_flag;
      cached_result_type= INT_RESULT;
    }
    break;
  case ROW_RESULT:
  case IMPOSSIBLE_RESULT:
    DBUG_ASSERT(0);
  }
  DBUG_PRINT("info", ("Type: %s",
                      (cached_result_type == REAL_RESULT ? "REAL_RESULT" :
                       cached_result_type == DECIMAL_RESULT ? "DECIMAL_RESULT" :
                       cached_result_type == INT_RESULT ? "INT_RESULT" :
                       "--ILLEGAL!!!--")));

  DBUG_VOID_RETURN;
}


longlong Item_func_ceiling::int_op()
{
  longlong result;
  switch (args[0]->result_type()) {
  case INT_RESULT:
    result= args[0]->val_int();
    null_value= args[0]->null_value;
    break;
  case DECIMAL_RESULT:
  {
    my_decimal dec_buf, *dec;
    if ((dec= Item_func_ceiling::decimal_op(&dec_buf)))
      my_decimal2int(E_DEC_FATAL_ERROR, dec, unsigned_flag, &result);
    else
      result= 0;
    break;
  }
  default:
    result= (longlong)Item_func_ceiling::real_op();
  };
  return result;
}


double Item_func_ceiling::real_op()
{
  /*
    the volatile's for BUG #3051 to calm optimizer down (because of gcc's
    bug)
  */
  volatile double value= args[0]->val_real();
  null_value= args[0]->null_value;
  return ceil(value);
}


my_decimal *Item_func_ceiling::decimal_op(my_decimal *decimal_value)
{
  my_decimal val, *value= args[0]->val_decimal(&val);
  if (!(null_value= (args[0]->null_value ||
                     my_decimal_ceiling(E_DEC_FATAL_ERROR, value,
                                        decimal_value) > 1)))
    return decimal_value;
  return 0;
}


longlong Item_func_floor::int_op()
{
  longlong result;
  switch (args[0]->result_type()) {
  case INT_RESULT:
    result= args[0]->val_int();
    null_value= args[0]->null_value;
    break;
  case DECIMAL_RESULT:
  {
    my_decimal dec_buf, *dec;
    if ((dec= Item_func_floor::decimal_op(&dec_buf)))
      my_decimal2int(E_DEC_FATAL_ERROR, dec, unsigned_flag, &result);
    else
      result= 0;
    break;
  }
  default:
    result= (longlong)Item_func_floor::real_op();
  };
  return result;
}


double Item_func_floor::real_op()
{
  /*
    the volatile's for BUG #3051 to calm optimizer down (because of gcc's
    bug)
  */
  volatile double value= args[0]->val_real();
  null_value= args[0]->null_value;
  return floor(value);
}


my_decimal *Item_func_floor::decimal_op(my_decimal *decimal_value)
{
  my_decimal val, *value= args[0]->val_decimal(&val);
  if (!(null_value= (args[0]->null_value ||
                     my_decimal_floor(E_DEC_FATAL_ERROR, value,
                                      decimal_value) > 1)))
    return decimal_value;
  return 0;
}


void Item_func_round::fix_length_and_dec()
{
  int      decimals_to_set;
  longlong val1;
  bool     val1_unsigned;
  
  unsigned_flag= args[0]->unsigned_flag;
  if (!args[1]->const_item())
  {
    decimals= args[0]->decimals;
    max_length= float_length(decimals);
    if (args[0]->result_type() == DECIMAL_RESULT)
    {
      max_length++;
      cached_result_type= DECIMAL_RESULT;
    }
    else
      cached_result_type= REAL_RESULT;
    return;
  }

  val1= args[1]->val_int();
  if ((null_value= args[1]->null_value))
    return;

  val1_unsigned= args[1]->unsigned_flag;
  if (val1 < 0)
    decimals_to_set= val1_unsigned ? INT_MAX : 0;
  else
    decimals_to_set= (val1 > INT_MAX) ? INT_MAX : (int) val1;

  if (args[0]->decimals == NOT_FIXED_DEC)
  {
    decimals= min(decimals_to_set, NOT_FIXED_DEC);
    max_length= float_length(decimals);
    cached_result_type= REAL_RESULT;
    return;
  }
  
  switch (args[0]->result_type()) {
  case REAL_RESULT:
  case STRING_RESULT:
    cached_result_type= REAL_RESULT;
    decimals= min(decimals_to_set, NOT_FIXED_DEC);
    max_length= float_length(decimals);
    break;
  case INT_RESULT:
    if ((!decimals_to_set && truncate) || (args[0]->decimal_precision() < DECIMAL_LONGLONG_DIGITS))
    {
      int length_can_increase= test(!truncate && (val1 < 0) && !val1_unsigned);
      max_length= args[0]->max_length + length_can_increase;
      /* Here we can keep INT_RESULT */
      cached_result_type= INT_RESULT;
      decimals= 0;
      break;
    }
    /* fall through */
  case DECIMAL_RESULT:
  {
    cached_result_type= DECIMAL_RESULT;
    decimals_to_set= min(DECIMAL_MAX_SCALE, decimals_to_set);
    int decimals_delta= args[0]->decimals - decimals_to_set;
    int precision= args[0]->decimal_precision();
    int length_increase= ((decimals_delta <= 0) || truncate) ? 0:1;

    precision-= decimals_delta - length_increase;
    decimals= min(decimals_to_set, DECIMAL_MAX_SCALE);
    max_length= my_decimal_precision_to_length_no_truncation(precision,
                                                             decimals,
                                                             unsigned_flag);
    break;
  }
  case ROW_RESULT:
  case TIME_RESULT:
  case IMPOSSIBLE_RESULT:
    DBUG_ASSERT(0); /* This result type isn't handled */
  }
}

double my_double_round(double value, longlong dec, bool dec_unsigned,
                       bool truncate)
{
  double tmp;
  bool dec_negative= (dec < 0) && !dec_unsigned;
  ulonglong abs_dec= dec_negative ? -dec : dec;
  /*
    tmp2 is here to avoid return the value with 80 bit precision
    This will fix that the test round(0.1,1) = round(0.1,1) is true
    Tagging with volatile is no guarantee, it may still be optimized away...
  */
  volatile double tmp2;

  tmp=(abs_dec < array_elements(log_10) ?
       log_10[abs_dec] : pow(10.0,(double) abs_dec));

  // Pre-compute these, to avoid optimizing away e.g. 'floor(v/tmp) * tmp'.
  volatile double value_div_tmp= value / tmp;
  volatile double value_mul_tmp= value * tmp;

  if (dec_negative && my_isinf(tmp))
    tmp2= 0.0;
  else if (!dec_negative && my_isinf(value_mul_tmp))
    tmp2= value;
  else if (truncate)
  {
    if (value >= 0.0)
      tmp2= dec < 0 ? floor(value_div_tmp) * tmp : floor(value_mul_tmp) / tmp;
    else
      tmp2= dec < 0 ? ceil(value_div_tmp) * tmp : ceil(value_mul_tmp) / tmp;
  }
  else
    tmp2=dec < 0 ? rint(value_div_tmp) * tmp : rint(value_mul_tmp) / tmp;

  return tmp2;
}


double Item_func_round::real_op()
{
  double value= args[0]->val_real();

  if (!(null_value= args[0]->null_value))
  {
    longlong dec= args[1]->val_int();
    if (!(null_value= args[1]->null_value))
      return my_double_round(value, dec, args[1]->unsigned_flag, truncate);
  }
  return 0.0;
}

/*
  Rounds a given value to a power of 10 specified as the 'to' argument,
  avoiding overflows when the value is close to the ulonglong range boundary.
*/

static inline ulonglong my_unsigned_round(ulonglong value, ulonglong to)
{
  ulonglong tmp= value / to * to;
  return (value - tmp < (to >> 1)) ? tmp : tmp + to;
}


longlong Item_func_round::int_op()
{
  longlong value= args[0]->val_int();
  longlong dec= args[1]->val_int();
  decimals= 0;
  ulonglong abs_dec;
  if ((null_value= args[0]->null_value || args[1]->null_value))
    return 0;
  if ((dec >= 0) || args[1]->unsigned_flag)
    return value; // integer have not digits after point

  abs_dec= -dec;
  longlong tmp;
  
  if(abs_dec >= array_elements(log_10_int))
    return 0;
  
  tmp= log_10_int[abs_dec];
  
  if (truncate)
    value= (unsigned_flag) ?
      ((ulonglong) value / tmp) * tmp : (value / tmp) * tmp;
  else
    value= (unsigned_flag || value >= 0) ?
      my_unsigned_round((ulonglong) value, tmp) :
      -(longlong) my_unsigned_round((ulonglong) -value, tmp);
  return value;
}


my_decimal *Item_func_round::decimal_op(my_decimal *decimal_value)
{
  my_decimal val, *value= args[0]->val_decimal(&val);
  longlong dec= args[1]->val_int();
  if (dec >= 0 || args[1]->unsigned_flag)
    dec= min((ulonglong) dec, decimals);
  else if (dec < INT_MIN)
    dec= INT_MIN;
    
  if (!(null_value= (args[0]->null_value || args[1]->null_value ||
                     my_decimal_round(E_DEC_FATAL_ERROR, value, (int) dec,
                                      truncate, decimal_value) > 1))) 
    return decimal_value;
  return 0;
}


void Item_func_rand::seed_random(Item *arg)
{
  /*
    TODO: do not do reinit 'rand' for every execute of PS/SP if
    args[0] is a constant.
  */
  uint32 tmp= (uint32) arg->val_int();
  my_rnd_init(rand, (uint32) (tmp*0x10001L+55555555L),
             (uint32) (tmp*0x10000001L));
}


bool Item_func_rand::fix_fields(THD *thd,Item **ref)
{
  if (Item_real_func::fix_fields(thd, ref))
    return TRUE;
  used_tables_cache|= RAND_TABLE_BIT;
  if (arg_count)
  {					// Only use argument once in query
    /*
      Allocate rand structure once: we must use thd->stmt_arena
      to create rand in proper mem_root if it's a prepared statement or
      stored procedure.

      No need to send a Rand log event if seed was given eg: RAND(seed),
      as it will be replicated in the query as such.
    */
    if (!rand && !(rand= (struct my_rnd_struct*)
                   thd->stmt_arena->alloc(sizeof(*rand))))
      return TRUE;
  }
  else
  {
    /*
      Save the seed only the first time RAND() is used in the query
      Once events are forwarded rather than recreated,
      the following can be skipped if inside the slave thread
    */
    if (!thd->rand_used)
    {
      thd->rand_used= 1;
      thd->rand_saved_seed1= thd->rand.seed1;
      thd->rand_saved_seed2= thd->rand.seed2;
    }
    rand= &thd->rand;
  }
  return FALSE;
}

void Item_func_rand::update_used_tables()
{
  Item_real_func::update_used_tables();
  used_tables_cache|= RAND_TABLE_BIT;
}


double Item_func_rand::val_real()
{
  DBUG_ASSERT(fixed == 1);
  if (arg_count)
  {
    if (!args[0]->const_item())
      seed_random(args[0]);
    else if (first_eval)
    {
      /*
        Constantness of args[0] may be set during JOIN::optimize(), if arg[0]
        is a field item of "constant" table. Thus, we have to evaluate
        seed_random() for constant arg there but not at the fix_fields method.
      */
      first_eval= FALSE;
      seed_random(args[0]);
    }
  }
  return my_rnd(rand);
}

longlong Item_func_sign::val_int()
{
  DBUG_ASSERT(fixed == 1);
  double value= args[0]->val_real();
  null_value=args[0]->null_value;
  return value < 0.0 ? -1 : (value > 0 ? 1 : 0);
}


double Item_func_units::val_real()
{
  DBUG_ASSERT(fixed == 1);
  double value= args[0]->val_real();
  if ((null_value=args[0]->null_value))
    return 0;
  return check_float_overflow(value * mul + add);
}


void Item_func_min_max::fix_length_and_dec()
{
  int max_int_part=0;
  decimals=0;
  max_length=0;
  maybe_null=0;
  thd= current_thd;
  cmp_type=args[0]->result_type();

  for (uint i=0 ; i < arg_count ; i++)
  {
    set_if_bigger(max_length, args[i]->max_length);
    set_if_bigger(decimals, args[i]->decimals);
    set_if_bigger(max_int_part, args[i]->decimal_int_part());
    if (args[i]->maybe_null)
      maybe_null= 1;
    cmp_type= item_cmp_type(cmp_type,args[i]->result_type());
  }
  if (cmp_type == STRING_RESULT)
    agg_arg_charsets_for_string_result_with_comparison(collation,
                                                       args, arg_count);
  else if ((cmp_type == DECIMAL_RESULT) || (cmp_type == INT_RESULT))
  {
    collation.set_numeric();
    fix_char_length(my_decimal_precision_to_length_no_truncation(max_int_part +
                                                                 decimals,
                                                                 decimals,
                                                                 unsigned_flag));
  }
  else if (cmp_type == REAL_RESULT)
    fix_char_length(float_length(decimals));

  compare_as_dates= find_date_time_item(args, arg_count, 0);
  if (compare_as_dates)
  {
    cached_field_type= compare_as_dates->field_type();
    if (mysql_type_to_time_type(cached_field_type) == MYSQL_TIMESTAMP_DATE)
      decimals= 0;
    else
      set_if_smaller(decimals, TIME_SECOND_PART_DIGITS);
  }
  else
    cached_field_type= agg_field_type(args, arg_count);
}


/*
  Compare item arguments in the DATETIME context.

  DESCRIPTION
    Compare item arguments as DATETIME values and return the index of the
    least/greatest argument in the arguments array.
    The correct DATE/DATETIME value of the found argument is
    stored to the value pointer, if latter is provided.

  RETURN
   1	If one of arguments is NULL or there was a execution error
   0    Otherwise
*/

bool Item_func_min_max::get_date(MYSQL_TIME *ltime, ulonglong fuzzy_date)
{
  longlong UNINIT_VAR(min_max);
  DBUG_ASSERT(fixed == 1);

  /*
    just like ::val_int() method of a string item can be called,
    for example, SELECT CONCAT("10", "12") + 1,
    ::get_date() can be called for non-temporal values,
    for example, SELECT MONTH(GREATEST("2011-11-21", "2010-10-09"))

  */
  if (!compare_as_dates)
    return Item_func::get_date(ltime, fuzzy_date);

  for (uint i=0; i < arg_count ; i++)
  {
    Item **arg= args + i;
    bool is_null;
    longlong res= get_datetime_value(thd, &arg, 0, compare_as_dates, &is_null);

    /* Check if we need to stop (because of error or KILL) and stop the loop */
    if (thd->is_error() || args[i]->null_value)
    {
      return (null_value= 1);
    }

    if (i == 0 || (res < min_max ? cmp_sign : -cmp_sign) > 0)
      min_max= res;
  }
  unpack_time(min_max, ltime);

  if (!(fuzzy_date & TIME_TIME_ONLY) &&
      ((null_value= check_date_with_warn(ltime, fuzzy_date,
                                         MYSQL_TIMESTAMP_ERROR))))
    return true;

  if (compare_as_dates->field_type() == MYSQL_TYPE_DATE)
  {
    ltime->time_type= MYSQL_TIMESTAMP_DATE;
    ltime->hour= ltime->minute= ltime->second= ltime->second_part= 0;
  }
  else if (compare_as_dates->field_type() == MYSQL_TYPE_TIME)
  {
    ltime->time_type= MYSQL_TIMESTAMP_TIME;
    ltime->hour+= (ltime->month * 32 + ltime->day) * 24;
    ltime->month= ltime->day= 0;
  }


  return (null_value= 0);
}


String *Item_func_min_max::val_str(String *str)
{
  DBUG_ASSERT(fixed == 1);
  if (compare_as_dates)
    return val_string_from_date(str);
  switch (cmp_type) {
  case INT_RESULT:
    return val_string_from_int(str);
  case DECIMAL_RESULT:
    return val_string_from_decimal(str);
  case REAL_RESULT:
    return val_string_from_real(str);
  case STRING_RESULT:
  {
    String *UNINIT_VAR(res);
    for (uint i=0; i < arg_count ; i++)
    {
      if (i == 0)
	res=args[i]->val_str(str);
      else
      {
	String *res2;
	res2= args[i]->val_str(res == str ? &tmp_value : str);
	if (res2)
	{
	  int cmp= sortcmp(res,res2,collation.collation);
	  if ((cmp_sign < 0 ? cmp : -cmp) < 0)
	    res=res2;
	}
      }
      if ((null_value= args[i]->null_value))
        return 0;
    }
    res->set_charset(collation.collation);
    return res;
  }
  case ROW_RESULT:
  case TIME_RESULT:
  case IMPOSSIBLE_RESULT:
    DBUG_ASSERT(0);                // This case should never be chosen
    return 0;
  }
  return 0;					// Keep compiler happy
}


double Item_func_min_max::val_real()
{
  DBUG_ASSERT(fixed == 1);
  double value=0.0;
  if (compare_as_dates)
  {
    MYSQL_TIME ltime;
    if (get_date(&ltime, 0))
      return 0;

    return TIME_to_double(&ltime);
  }
  for (uint i=0; i < arg_count ; i++)
  {
    if (i == 0)
      value= args[i]->val_real();
    else
    {
      double tmp= args[i]->val_real();
      if (!args[i]->null_value && (tmp < value ? cmp_sign : -cmp_sign) > 0)
	value=tmp;
    }
    if ((null_value= args[i]->null_value))
      break;
  }
  return value;
}


longlong Item_func_min_max::val_int()
{
  DBUG_ASSERT(fixed == 1);
  longlong value=0;
  if (compare_as_dates)
  {
    MYSQL_TIME ltime;
    if (get_date(&ltime, 0))
      return 0;

    return TIME_to_ulonglong(&ltime);
  }
  for (uint i=0; i < arg_count ; i++)
  {
    if (i == 0)
      value=args[i]->val_int();
    else
    {
      longlong tmp=args[i]->val_int();
      if (!args[i]->null_value && (tmp < value ? cmp_sign : -cmp_sign) > 0)
	value=tmp;
    }
    if ((null_value= args[i]->null_value))
      break;
  }
  return value;
}


my_decimal *Item_func_min_max::val_decimal(my_decimal *dec)
{
  DBUG_ASSERT(fixed == 1);
  my_decimal tmp_buf, *tmp, *UNINIT_VAR(res);

  if (compare_as_dates)
  {
    MYSQL_TIME ltime;
    if (get_date(&ltime, 0))
      return 0;

    return date2my_decimal(&ltime, dec);
  }
  for (uint i=0; i < arg_count ; i++)
  {
    if (i == 0)
      res= args[i]->val_decimal(dec);
    else
    {
      tmp= args[i]->val_decimal(&tmp_buf);      // Zero if NULL
      if (tmp && (my_decimal_cmp(tmp, res) * cmp_sign) < 0)
      {
        if (tmp == &tmp_buf)
        {
          /* Move value out of tmp_buf as this will be reused on next loop */
          my_decimal2decimal(tmp, dec);
          res= dec;
        }
        else
          res= tmp;
      }
    }
    if ((null_value= args[i]->null_value))
    {
      res= 0;
      break;
    }
  }
  return res;
}


longlong Item_func_length::val_int()
{
  DBUG_ASSERT(fixed == 1);
  String *res=args[0]->val_str(&value);
  if (!res)
  {
    null_value=1;
    return 0; /* purecov: inspected */
  }
  null_value=0;
  return (longlong) res->length();
}


longlong Item_func_char_length::val_int()
{
  DBUG_ASSERT(fixed == 1);
  String *res=args[0]->val_str(&value);
  if (!res)
  {
    null_value=1;
    return 0; /* purecov: inspected */
  }
  null_value=0;
  return (longlong) res->numchars();
}


longlong Item_func_coercibility::val_int()
{
  DBUG_ASSERT(fixed == 1);
  null_value= 0;
  return (longlong) args[0]->collation.derivation;
}


void Item_func_locate::fix_length_and_dec()
{
  max_length= MY_INT32_NUM_DECIMAL_DIGITS;
  agg_arg_charsets_for_comparison(cmp_collation, args, 2);
}


longlong Item_func_locate::val_int()
{
  DBUG_ASSERT(fixed == 1);
  String *a=args[0]->val_str(&value1);
  String *b=args[1]->val_str(&value2);
  if (!a || !b)
  {
    null_value=1;
    return 0; /* purecov: inspected */
  }
  null_value=0;
  /* must be longlong to avoid truncation */
  longlong start=  0; 
  longlong start0= 0;
  my_match_t match;

  if (arg_count == 3)
  {
    start0= start= args[2]->val_int() - 1;

    if ((start < 0) || (start > a->length()))
      return 0;

    /* start is now sufficiently valid to pass to charpos function */
    start= a->charpos((int) start);

    if (start + b->length() > a->length())
      return 0;
  }

  if (!b->length())				// Found empty string at start
    return start + 1;
  
  if (!cmp_collation.collation->coll->instr(cmp_collation.collation,
                                            a->ptr()+start,
                                            (uint) (a->length()-start),
                                            b->ptr(), b->length(),
                                            &match, 1))
    return 0;
  return (longlong) match.mb_len + start0 + 1;
}


void Item_func_locate::print(String *str, enum_query_type query_type)
{
  str->append(STRING_WITH_LEN("locate("));
  args[1]->print(str, query_type);
  str->append(',');
  args[0]->print(str, query_type);
  if (arg_count == 3)
  {
    str->append(',');
    args[2]->print(str, query_type);
  }
  str->append(')');
}


longlong Item_func_field::val_int()
{
  DBUG_ASSERT(fixed == 1);

  if (cmp_type == STRING_RESULT)
  {
    String *field;
    if (!(field= args[0]->val_str(&value)))
      return 0;
    for (uint i=1 ; i < arg_count ; i++)
    {
      String *tmp_value=args[i]->val_str(&tmp);
      if (tmp_value && !sortcmp(field,tmp_value,cmp_collation.collation))
        return (longlong) (i);
    }
  }
  else if (cmp_type == INT_RESULT)
  {
    longlong val= args[0]->val_int();
    if (args[0]->null_value)
      return 0;
    for (uint i=1; i < arg_count ; i++)
    {
      if (val == args[i]->val_int() && !args[i]->null_value)
        return (longlong) (i);
    }
  }
  else if (cmp_type == DECIMAL_RESULT)
  {
    my_decimal dec_arg_buf, *dec_arg,
               dec_buf, *dec= args[0]->val_decimal(&dec_buf);
    if (args[0]->null_value)
      return 0;
    for (uint i=1; i < arg_count; i++)
    {
      dec_arg= args[i]->val_decimal(&dec_arg_buf);
      if (!args[i]->null_value && !my_decimal_cmp(dec_arg, dec))
        return (longlong) (i);
    }
  }
  else
  {
    double val= args[0]->val_real();
    if (args[0]->null_value)
      return 0;
    for (uint i=1; i < arg_count ; i++)
    {
      if (val == args[i]->val_real() && !args[i]->null_value)
        return (longlong) (i);
    }
  }
  return 0;
}


void Item_func_field::fix_length_and_dec()
{
  set_persist_maybe_null(0); max_length=3;
  cmp_type= args[0]->result_type();
  for (uint i=1; i < arg_count ; i++)
    cmp_type= item_cmp_type(cmp_type, args[i]->result_type());
  if (cmp_type == STRING_RESULT)
    agg_arg_charsets_for_comparison(cmp_collation, args, arg_count);
}


longlong Item_func_ascii::val_int()
{
  DBUG_ASSERT(fixed == 1);
  String *res=args[0]->val_str(&value);
  if (!res)
  {
    null_value=1;
    return 0;
  }
  null_value=0;
  return (longlong) (res->length() ? (uchar) (*res)[0] : (uchar) 0);
}

longlong Item_func_ord::val_int()
{
  DBUG_ASSERT(fixed == 1);
  String *res=args[0]->val_str(&value);
  if (!res)
  {
    null_value=1;
    return 0;
  }
  null_value=0;
  if (!res->length()) return 0;
#ifdef USE_MB
  if (use_mb(res->charset()))
  {
    register const char *str=res->ptr();
    register uint32 n=0, l=my_ismbchar(res->charset(),str,str+res->length());
    if (!l)
      return (longlong)((uchar) *str);
    while (l--)
      n=(n<<8)|(uint32)((uchar) *str++);
    return (longlong) n;
  }
#endif
  return (longlong) ((uchar) (*res)[0]);
}

	/* Search after a string in a string of strings separated by ',' */
	/* Returns number of found type >= 1 or 0 if not found */
	/* This optimizes searching in enums to bit testing! */

void Item_func_find_in_set::fix_length_and_dec()
{
  decimals=0;
  max_length=3;					// 1-999
  if (args[0]->const_item() && args[1]->type() == FIELD_ITEM)
  {
    Field *field= ((Item_field*) args[1])->field;
    if (field->real_type() == MYSQL_TYPE_SET)
    {
      String *find=args[0]->val_str(&value);
      if (find)
      {
        // find is not NULL pointer so args[0] is not a null-value
        DBUG_ASSERT(!args[0]->null_value);
	enum_value= find_type(((Field_enum*) field)->typelib,find->ptr(),
			      find->length(), 0);
	enum_bit=0;
	if (enum_value)
	  enum_bit=LL(1) << (enum_value-1);
      }
    }
  }
  agg_arg_charsets_for_comparison(cmp_collation, args, 2);
}

static const char separator=',';

longlong Item_func_find_in_set::val_int()
{
  DBUG_ASSERT(fixed == 1);
  if (enum_value)
  {
    // enum_value is set iff args[0]->const_item() in fix_length_and_dec().
    DBUG_ASSERT(args[0]->const_item());

    ulonglong tmp= (ulonglong) args[1]->val_int();
    null_value= args[1]->null_value;
    /* 
      No need to check args[0]->null_value since enum_value is set iff
      args[0] is a non-null const item. Note: no DBUG_ASSERT on
      args[0]->null_value here because args[0] may have been replaced
      by an Item_cache on which val_int() has not been called. See
      BUG#11766317
    */
    if (!null_value)
    {
      if (tmp & enum_bit)
        return enum_value;
    }
    return 0L;
  }

  String *find=args[0]->val_str(&value);
  String *buffer=args[1]->val_str(&value2);
  if (!find || !buffer)
  {
    null_value=1;
    return 0; /* purecov: inspected */
  }
  null_value=0;

  if ((int) (buffer->length() - find->length()) >= 0)
  {
    my_wc_t wc= 0;
    CHARSET_INFO *cs= cmp_collation.collation;
    const char *str_begin= buffer->ptr();
    const char *str_end= buffer->ptr();
    const char *real_end= str_end+buffer->length();
    const uchar *find_str= (const uchar *) find->ptr();
    uint find_str_len= find->length();
    int position= 0;
    while (1)
    {
      int symbol_len;
      if ((symbol_len= cs->cset->mb_wc(cs, &wc, (uchar*) str_end, 
                                       (uchar*) real_end)) > 0)
      {
        const char *substr_end= str_end + symbol_len;
        bool is_last_item= (substr_end == real_end);
        bool is_separator= (wc == (my_wc_t) separator);
        if (is_separator || is_last_item)
        {
          position++;
          if (is_last_item && !is_separator)
            str_end= substr_end;
          if (!my_strnncoll(cs, (const uchar *) str_begin,
                            (uint) (str_end - str_begin),
                            find_str, find_str_len))
            return (longlong) position;
          else
            str_begin= substr_end;
        }
        str_end= substr_end;
      }
      else if (str_end - str_begin == 0 &&
               find_str_len == 0 &&
               wc == (my_wc_t) separator)
        return (longlong) ++position;
      else
        return LL(0);
    }
  }
  return 0;
}

longlong Item_func_bit_count::val_int()
{
  DBUG_ASSERT(fixed == 1);
  ulonglong value= (ulonglong) args[0]->val_int();
  if ((null_value= args[0]->null_value))
    return 0; /* purecov: inspected */
  return (longlong) my_count_bits(value);
}


/****************************************************************************
** Functions to handle dynamic loadable functions
** Original source by: Alexis Mikhailov <root@medinf.chuvashia.su>
** Rewritten by monty.
****************************************************************************/

#ifdef HAVE_DLOPEN

void udf_handler::cleanup()
{
  if (!not_original)
  {
    if (initialized)
    {
      if (u_d->func_deinit != NULL)
      {
        Udf_func_deinit deinit= u_d->func_deinit;
        (*deinit)(&initid);
      }
      free_udf(u_d);
      initialized= FALSE;
    }
    if (buffers)				// Because of bug in ecc
      delete [] buffers;
    buffers= 0;
  }
}


bool
udf_handler::fix_fields(THD *thd, Item_result_field *func,
			uint arg_count, Item **arguments)
{
  uchar buff[STACK_BUFF_ALLOC];			// Max argument in function
  DBUG_ENTER("Item_udf_func::fix_fields");

  if (check_stack_overrun(thd, STACK_MIN_SIZE, buff))
    DBUG_RETURN(TRUE);				// Fatal error flag is set!

  udf_func *tmp_udf=find_udf(u_d->name.str,(uint) u_d->name.length,1);

  if (!tmp_udf)
  {
    my_error(ER_CANT_FIND_UDF, MYF(0), u_d->name.str);
    DBUG_RETURN(TRUE);
  }
  u_d=tmp_udf;
  args=arguments;

  /* Fix all arguments */
  func->maybe_null=0;
  used_tables_cache=0;
  const_item_cache=1;

  if ((f_args.arg_count=arg_count))
  {
    if (!(f_args.arg_type= (Item_result*)
	  sql_alloc(f_args.arg_count*sizeof(Item_result))))

    {
      free_udf(u_d);
      DBUG_RETURN(TRUE);
    }
    uint i;
    Item **arg,**arg_end;
    for (i=0, arg=arguments, arg_end=arguments+arg_count;
	 arg != arg_end ;
	 arg++,i++)
    {
      if (!(*arg)->fixed &&
          (*arg)->fix_fields(thd, arg))
	DBUG_RETURN(1);
      // we can't assign 'item' before, because fix_fields() can change arg
      Item *item= *arg;
      if (item->check_cols(1))
	DBUG_RETURN(TRUE);
      /*
	TODO: We should think about this. It is not always
	right way just to set an UDF result to return my_charset_bin
	if one argument has binary sorting order.
	The result collation should be calculated according to arguments
	derivations in some cases and should not in other cases.
	Moreover, some arguments can represent a numeric input
	which doesn't effect the result character set and collation.
	There is no a general rule for UDF. Everything depends on
        the particular user defined function.
      */
      if (item->collation.collation->state & MY_CS_BINSORT)
	func->collation.set(&my_charset_bin);
      if (item->maybe_null)
	func->maybe_null=1;
      func->with_sum_func= func->with_sum_func || item->with_sum_func;
      func->with_field= func->with_field || item->with_field;
      func->with_subselect|= item->with_subselect;
      used_tables_cache|=item->used_tables();
      const_item_cache&=item->const_item();
      f_args.arg_type[i]=item->result_type();
    }
    //TODO: why all following memory is not allocated with 1 call of sql_alloc?
    if (!(buffers=new String[arg_count]) ||
	!(f_args.args= (char**) sql_alloc(arg_count * sizeof(char *))) ||
	!(f_args.lengths= (ulong*) sql_alloc(arg_count * sizeof(long))) ||
	!(f_args.maybe_null= (char*) sql_alloc(arg_count * sizeof(char))) ||
	!(num_buffer= (char*) sql_alloc(arg_count *
					ALIGN_SIZE(sizeof(double)))) ||
	!(f_args.attributes= (char**) sql_alloc(arg_count * sizeof(char *))) ||
	!(f_args.attribute_lengths= (ulong*) sql_alloc(arg_count *
						       sizeof(long))))
    {
      free_udf(u_d);
      DBUG_RETURN(TRUE);
    }
  }
  func->fix_length_and_dec();
  initid.max_length=func->max_length;
  initid.maybe_null=func->maybe_null;
  initid.const_item=const_item_cache;
  initid.decimals=func->decimals;
  initid.ptr=0;

  if (u_d->func_init)
  {
    char init_msg_buff[MYSQL_ERRMSG_SIZE];
    char *to=num_buffer;
    for (uint i=0; i < arg_count; i++)
    {
      /*
       For a constant argument i, args->args[i] points to the argument value. 
       For non-constant, args->args[i] is NULL.
      */
      f_args.args[i]= NULL;         /* Non-const unless updated below. */

      f_args.lengths[i]= arguments[i]->max_length;
      f_args.maybe_null[i]= (char) arguments[i]->maybe_null;
      f_args.attributes[i]= arguments[i]->name;
      f_args.attribute_lengths[i]= arguments[i]->name_length;

      if (arguments[i]->const_item())
      {
        switch (arguments[i]->result_type()) {
        case STRING_RESULT:
        case DECIMAL_RESULT:
        {
          String *res= arguments[i]->val_str(&buffers[i]);
          if (arguments[i]->null_value)
            continue;
          f_args.args[i]= (char*) res->c_ptr_safe();
          f_args.lengths[i]= res->length();
          break;
        }
        case INT_RESULT:
          *((longlong*) to)= arguments[i]->val_int();
          if (arguments[i]->null_value)
            continue;
          f_args.args[i]= to;
          to+= ALIGN_SIZE(sizeof(longlong));
          break;
        case REAL_RESULT:
          *((double*) to)= arguments[i]->val_real();
          if (arguments[i]->null_value)
            continue;
          f_args.args[i]= to;
          to+= ALIGN_SIZE(sizeof(double));
          break;
        case ROW_RESULT:
        case TIME_RESULT:
        case IMPOSSIBLE_RESULT:
          DBUG_ASSERT(0);          // This case should never be chosen
          break;
        }
      }
    }
    Udf_func_init init= u_d->func_init;
    if ((error=(uchar) init(&initid, &f_args, init_msg_buff)))
    {
      my_error(ER_CANT_INITIALIZE_UDF, MYF(0),
               u_d->name.str, init_msg_buff);
      free_udf(u_d);
      DBUG_RETURN(TRUE);
    }
    func->max_length=min(initid.max_length,MAX_BLOB_WIDTH);
    func->maybe_null=initid.maybe_null;
    const_item_cache=initid.const_item;
    /* 
      Keep used_tables_cache in sync with const_item_cache.
      See the comment in Item_udf_func::update_used tables.
    */  
    if (!const_item_cache && !used_tables_cache)
      used_tables_cache= RAND_TABLE_BIT;
    func->decimals=min(initid.decimals,NOT_FIXED_DEC);
  }
  initialized=1;
  if (error)
  {
    my_error(ER_CANT_INITIALIZE_UDF, MYF(0),
             u_d->name.str, ER(ER_UNKNOWN_ERROR));
    DBUG_RETURN(TRUE);
  }
  DBUG_RETURN(FALSE);
}


bool udf_handler::get_arguments()
{
  if (error)
    return 1;					// Got an error earlier
  char *to= num_buffer;
  uint str_count=0;
  for (uint i=0; i < f_args.arg_count; i++)
  {
    f_args.args[i]=0;
    switch (f_args.arg_type[i]) {
    case STRING_RESULT:
    case DECIMAL_RESULT:
      {
	String *res=args[i]->val_str(&buffers[str_count++]);
	if (!(args[i]->null_value))
	{
	  f_args.args[i]=    (char*) res->ptr();
	  f_args.lengths[i]= res->length();
	  break;
	}
      }
    case INT_RESULT:
      *((longlong*) to) = args[i]->val_int();
      if (!args[i]->null_value)
      {
	f_args.args[i]=to;
	to+= ALIGN_SIZE(sizeof(longlong));
      }
      break;
    case REAL_RESULT:
      *((double*) to)= args[i]->val_real();
      if (!args[i]->null_value)
      {
	f_args.args[i]=to;
	to+= ALIGN_SIZE(sizeof(double));
      }
      break;
    case ROW_RESULT:
    case TIME_RESULT:
    case IMPOSSIBLE_RESULT:
      DBUG_ASSERT(0);              // This case should never be chosen
      break;
    }
  }
  return 0;
}

/**
  @return
    (String*)NULL in case of NULL values
*/
String *udf_handler::val_str(String *str,String *save_str)
{
  uchar is_null_tmp=0;
  ulong res_length;
  DBUG_ENTER("udf_handler::val_str");

  if (get_arguments())
    DBUG_RETURN(0);
  char * (*func)(UDF_INIT *, UDF_ARGS *, char *, ulong *, uchar *, uchar *)=
    (char* (*)(UDF_INIT *, UDF_ARGS *, char *, ulong *, uchar *, uchar *))
    u_d->func;

  if ((res_length=str->alloced_length()) < MAX_FIELD_WIDTH)
  {						// This happens VERY seldom
    if (str->alloc(MAX_FIELD_WIDTH))
    {
      error=1;
      DBUG_RETURN(0);
    }
  }
  char *res=func(&initid, &f_args, (char*) str->ptr(), &res_length,
		 &is_null_tmp, &error);
  DBUG_PRINT("info", ("udf func returned, res_length: %lu", res_length));
  if (is_null_tmp || !res || error)		// The !res is for safety
  {
    DBUG_PRINT("info", ("Null or error"));
    DBUG_RETURN(0);
  }
  if (res == str->ptr())
  {
    str->length(res_length);
    DBUG_PRINT("exit", ("str: %*.s", (int) str->length(), str->ptr()));
    DBUG_RETURN(str);
  }
  save_str->set(res, res_length, str->charset());
  DBUG_PRINT("exit", ("save_str: %s", save_str->ptr()));
  DBUG_RETURN(save_str);
}


/*
  For the moment, UDF functions are returning DECIMAL values as strings
*/

my_decimal *udf_handler::val_decimal(my_bool *null_value, my_decimal *dec_buf)
{
  char buf[DECIMAL_MAX_STR_LENGTH+1], *end;
  ulong res_length= DECIMAL_MAX_STR_LENGTH;

  if (get_arguments())
  {
    *null_value=1;
    return 0;
  }
  char *(*func)(UDF_INIT *, UDF_ARGS *, char *, ulong *, uchar *, uchar *)=
    (char* (*)(UDF_INIT *, UDF_ARGS *, char *, ulong *, uchar *, uchar *))
    u_d->func;

  char *res= func(&initid, &f_args, buf, &res_length, &is_null, &error);
  if (is_null || error)
  {
    *null_value= 1;
    return 0;
  }
  end= res+ res_length;
  str2my_decimal(E_DEC_FATAL_ERROR, res, dec_buf, &end);
  return dec_buf;
}


void Item_udf_func::cleanup()
{
  udf.cleanup();
  Item_func::cleanup();
}


void Item_udf_func::print(String *str, enum_query_type query_type)
{
  str->append(func_name());
  str->append('(');
  for (uint i=0 ; i < arg_count ; i++)
  {
    if (i != 0)
      str->append(',');
    args[i]->print_item_w_name(str, query_type);
  }
  str->append(')');
}


double Item_func_udf_float::val_real()
{
  double res;
  my_bool tmp_null_value;
  DBUG_ASSERT(fixed == 1);
  DBUG_ENTER("Item_func_udf_float::val");
  DBUG_PRINT("info",("result_type: %d  arg_count: %d",
		     args[0]->result_type(), arg_count));
  res= udf.val(&tmp_null_value);
  null_value= tmp_null_value;
  DBUG_RETURN(res);
}


String *Item_func_udf_float::val_str(String *str)
{
  DBUG_ASSERT(fixed == 1);
  double nr= val_real();
  if (null_value)
    return 0;					/* purecov: inspected */
  str->set_real(nr,decimals,&my_charset_bin);
  return str;
}


longlong Item_func_udf_int::val_int()
{
  longlong res;
  my_bool tmp_null_value;
  DBUG_ASSERT(fixed == 1);
  DBUG_ENTER("Item_func_udf_int::val_int");
  res= udf.val_int(&tmp_null_value);
  null_value= tmp_null_value;
  DBUG_RETURN(res);
}


String *Item_func_udf_int::val_str(String *str)
{
  DBUG_ASSERT(fixed == 1);
  longlong nr=val_int();
  if (null_value)
    return 0;
  str->set_int(nr, unsigned_flag, &my_charset_bin);
  return str;
}


longlong Item_func_udf_decimal::val_int()
{
  my_bool tmp_null_value;
  longlong result;
  my_decimal dec_buf, *dec= udf.val_decimal(&tmp_null_value, &dec_buf);
  null_value= tmp_null_value;
  if (null_value)
    return 0;
  my_decimal2int(E_DEC_FATAL_ERROR, dec, unsigned_flag, &result);
  return result;
}


double Item_func_udf_decimal::val_real()
{
  my_bool tmp_null_value;
  double result;
  my_decimal dec_buf, *dec= udf.val_decimal(&tmp_null_value, &dec_buf);
  null_value= tmp_null_value;
  if (null_value)
    return 0.0;
  my_decimal2double(E_DEC_FATAL_ERROR, dec, &result);
  return result;
}


my_decimal *Item_func_udf_decimal::val_decimal(my_decimal *dec_buf)
{
  my_decimal *res;
  my_bool tmp_null_value;
  DBUG_ASSERT(fixed == 1);
  DBUG_ENTER("Item_func_udf_decimal::val_decimal");
  DBUG_PRINT("info",("result_type: %d  arg_count: %d",
                     args[0]->result_type(), arg_count));

  res= udf.val_decimal(&tmp_null_value, dec_buf);
  null_value= tmp_null_value;
  DBUG_RETURN(res);
}


String *Item_func_udf_decimal::val_str(String *str)
{
  my_bool tmp_null_value;
  my_decimal dec_buf, *dec= udf.val_decimal(&tmp_null_value, &dec_buf);
  null_value= tmp_null_value;
  if (null_value)
    return 0;
  if (str->length() < DECIMAL_MAX_STR_LENGTH)
    str->length(DECIMAL_MAX_STR_LENGTH);
  my_decimal_round(E_DEC_FATAL_ERROR, dec, decimals, FALSE, &dec_buf);
  my_decimal2string(E_DEC_FATAL_ERROR, &dec_buf, 0, 0, '0', str);
  return str;
}


void Item_func_udf_decimal::fix_length_and_dec()
{
  fix_num_length_and_dec();
}


/* Default max_length is max argument length */

void Item_func_udf_str::fix_length_and_dec()
{
  DBUG_ENTER("Item_func_udf_str::fix_length_and_dec");
  max_length=0;
  for (uint i = 0; i < arg_count; i++)
    set_if_bigger(max_length,args[i]->max_length);
  DBUG_VOID_RETURN;
}

String *Item_func_udf_str::val_str(String *str)
{
  DBUG_ASSERT(fixed == 1);
  String *res=udf.val_str(str,&str_value);
  null_value = !res;
  return res;
}


/**
  @note
  This has to come last in the udf_handler methods, or C for AIX
  version 6.0.0.0 fails to compile with debugging enabled. (Yes, really.)
*/

udf_handler::~udf_handler()
{
  /* Everything should be properly cleaned up by this moment. */
  DBUG_ASSERT(not_original || !(initialized || buffers));
}

#else
bool udf_handler::get_arguments() { return 0; }
#endif /* HAVE_DLOPEN */

/*
** User level locks
*/

mysql_mutex_t LOCK_user_locks;
static HASH hash_user_locks;

class User_level_lock
{
  uchar *key;
  size_t key_length;

public:
  int count;
  bool locked;
  mysql_cond_t cond;
  my_thread_id thread_id;
  void set_thread(THD *thd) { thread_id= thd->thread_id; }

  User_level_lock(const uchar *key_arg,uint length, ulong id) 
    :key_length(length),count(1),locked(1), thread_id(id)
  {
    key= (uchar*) my_memdup(key_arg,length,MYF(0));
    mysql_cond_init(key_user_level_lock_cond, &cond, NULL);
    if (key)
    {
      if (my_hash_insert(&hash_user_locks,(uchar*) this))
      {
	my_free(key);
	key=0;
      }
    }
  }
  ~User_level_lock()
  {
    if (key)
    {
      my_hash_delete(&hash_user_locks,(uchar*) this);
      my_free(key);
    }
    mysql_cond_destroy(&cond);
  }
  inline bool initialized() { return key != 0; }
  friend void item_user_lock_release(User_level_lock *ull);
  friend uchar *ull_get_key(const User_level_lock *ull, size_t *length,
                            my_bool not_used);
};

uchar *ull_get_key(const User_level_lock *ull, size_t *length,
                   my_bool not_used __attribute__((unused)))
{
  *length= ull->key_length;
  return ull->key;
}

#ifdef HAVE_PSI_INTERFACE
static PSI_mutex_key key_LOCK_user_locks;

static PSI_mutex_info all_user_mutexes[]=
{
  { &key_LOCK_user_locks, "LOCK_user_locks", PSI_FLAG_GLOBAL}
};

static void init_user_lock_psi_keys(void)
{
  const char* category= "sql";
  int count;

  if (PSI_server == NULL)
    return;

  count= array_elements(all_user_mutexes);
  PSI_server->register_mutex(category, all_user_mutexes, count);
}
#endif

static bool item_user_lock_inited= 0;

void item_user_lock_init(void)
{
#ifdef HAVE_PSI_INTERFACE
  init_user_lock_psi_keys();
#endif

  mysql_mutex_init(key_LOCK_user_locks, &LOCK_user_locks, MY_MUTEX_INIT_SLOW);
  my_hash_init(&hash_user_locks,system_charset_info,
	    16,0,0,(my_hash_get_key) ull_get_key,NULL,0);
  item_user_lock_inited= 1;
}

void item_user_lock_free(void)
{
  if (item_user_lock_inited)
  {
    item_user_lock_inited= 0;
    my_hash_free(&hash_user_locks);
    mysql_mutex_destroy(&LOCK_user_locks);
  }
}

void item_user_lock_release(User_level_lock *ull)
{
  ull->locked=0;
  ull->thread_id= 0;
  if (--ull->count)
    mysql_cond_signal(&ull->cond);
  else
    delete ull;
}

/**
  Wait until we are at or past the given position in the master binlog
  on the slave.
*/

longlong Item_master_pos_wait::val_int()
{
  DBUG_ASSERT(fixed == 1);
  THD* thd = current_thd;
  String *log_name = args[0]->val_str(&value);
  int event_count= 0;

  null_value=0;
  if (thd->slave_thread || !log_name || !log_name->length())
  {
    null_value = 1;
    return 0;
  }
#ifdef HAVE_REPLICATION
  longlong pos = (ulong)args[1]->val_int();
  longlong timeout = (arg_count==3) ? args[2]->val_int() : 0 ;
  if ((event_count = active_mi->rli.wait_for_pos(thd, log_name, pos, timeout)) == -2)
  {
    null_value = 1;
    event_count=0;
  }
#endif
  return event_count;
}


/**
  Enables a session to wait on a condition until a timeout or a network
  disconnect occurs.

  @remark The connection is polled every m_interrupt_interval nanoseconds.
*/

class Interruptible_wait
{
  THD *m_thd;
  struct timespec m_abs_timeout;
  static const ulonglong m_interrupt_interval;

  public:
    Interruptible_wait(THD *thd)
    : m_thd(thd) {}

    ~Interruptible_wait() {}

  public:
    /**
      Set the absolute timeout.

      @param timeout The amount of time in nanoseconds to wait
    */
    void set_timeout(ulonglong timeout)
    {
      /*
        Calculate the absolute system time at the start so it can
        be controlled in slices. It relies on the fact that once
        the absolute time passes, the timed wait call will fail
        automatically with a timeout error.
      */
      set_timespec_nsec(m_abs_timeout, timeout);
    }

    /** The timed wait. */
    int wait(mysql_cond_t *, mysql_mutex_t *);
};


/** Time to wait before polling the connection status. */
const ulonglong Interruptible_wait::m_interrupt_interval= 5 * ULL(1000000000);


/**
  Wait for a given condition to be signaled.

  @param cond   The condition variable to wait on.
  @param mutex  The associated mutex.

  @remark The absolute timeout is preserved across calls.

  @retval return value from mysql_cond_timedwait
*/

int Interruptible_wait::wait(mysql_cond_t *cond, mysql_mutex_t *mutex)
{
  int error;
  struct timespec timeout;

  while (1)
  {
    /* Wait for a fixed interval. */
    set_timespec_nsec(timeout, m_interrupt_interval);

    /* But only if not past the absolute timeout. */
    if (cmp_timespec(timeout, m_abs_timeout) > 0)
      timeout= m_abs_timeout;

    error= mysql_cond_timedwait(cond, mutex, &timeout);
    if (error == ETIMEDOUT || error == ETIME)
    {
      /* Return error if timed out or connection is broken. */
      if (!cmp_timespec(timeout, m_abs_timeout) || !m_thd->is_connected())
        break;
    }
    /* Otherwise, propagate status to the caller. */
    else
      break;
  }

  return error;
}


/**
  Get a user level lock.  If the thread has an old lock this is first released.

  @retval
    1    : Got lock
  @retval
    0    : Timeout
  @retval
    NULL : Error
*/

longlong Item_func_get_lock::val_int()
{
  DBUG_ASSERT(fixed == 1);
  String *res=args[0]->val_str(&value);
  ulonglong timeout= args[1]->val_int();
  THD *thd=current_thd;
  User_level_lock *ull;
  int error;
  Interruptible_wait timed_cond(thd);
  DBUG_ENTER("Item_func_get_lock::val_int");

  /*
    In slave thread no need to get locks, everything is serialized. Anyway
    there is no way to make GET_LOCK() work on slave like it did on master
    (i.e. make it return exactly the same value) because we don't have the
    same other concurrent threads environment. No matter what we return here,
    it's not guaranteed to be same as on master.
  */
  if (thd->slave_thread)
    DBUG_RETURN(1);

  mysql_mutex_lock(&LOCK_user_locks);

  if (!res || !res->length())
  {
    mysql_mutex_unlock(&LOCK_user_locks);
    null_value=1;
    DBUG_RETURN(0);
  }
  DBUG_PRINT("info", ("lock %.*s, thd=%ld", res->length(), res->ptr(),
                      (long) thd->real_id));
  null_value=0;

  if (thd->ull)
  {
    item_user_lock_release(thd->ull);
    thd->ull=0;
  }

  if (!(ull= ((User_level_lock *) my_hash_search(&hash_user_locks,
                                                 (uchar*) res->ptr(),
                                                 (size_t) res->length()))))
  {
    ull= new User_level_lock((uchar*) res->ptr(), (size_t) res->length(),
                             thd->thread_id);
    if (!ull || !ull->initialized())
    {
      delete ull;
      mysql_mutex_unlock(&LOCK_user_locks);
      null_value=1;				// Probably out of memory
      DBUG_RETURN(0);
    }
    ull->set_thread(thd);
    thd->ull=ull;
    mysql_mutex_unlock(&LOCK_user_locks);
    DBUG_PRINT("info", ("made new lock"));
    DBUG_RETURN(1);				// Got new lock
  }
  ull->count++;
  DBUG_PRINT("info", ("ull->count=%d", ull->count));

  /*
    Structure is now initialized.  Try to get the lock.
    Set up control struct to allow others to abort locks.
  */
  thd_proc_info(thd, "User lock");
  thd->mysys_var->current_mutex= &LOCK_user_locks;
  thd->mysys_var->current_cond=  &ull->cond;

  timed_cond.set_timeout(timeout * ULL(1000000000));

  error= 0;
  thd_wait_begin(thd, THD_WAIT_USER_LOCK);
  while (ull->locked && !thd->killed)
  {
    DBUG_PRINT("info", ("waiting on lock"));
    error= timed_cond.wait(&ull->cond, &LOCK_user_locks);
    if (error == ETIMEDOUT || error == ETIME)
    {
      DBUG_PRINT("info", ("lock wait timeout"));
      break;
    }
    error= 0;
  }
  thd_wait_end(thd);

  if (ull->locked)
  {
    if (!--ull->count)
    {
      DBUG_ASSERT(0);
      delete ull;				// Should never happen
    }
    if (!error)                                 // Killed (thd->killed != 0)
    {
      error=1;
      null_value=1;				// Return NULL
    }
  }
  else                                          // We got the lock
  {
    ull->locked=1;
    ull->set_thread(thd);
    ull->thread_id= thd->thread_id;
    thd->ull=ull;
    error=0;
    DBUG_PRINT("info", ("got the lock"));
  }
  mysql_mutex_unlock(&LOCK_user_locks);

  mysql_mutex_lock(&thd->mysys_var->mutex);
  thd_proc_info(thd, 0);
  thd->mysys_var->current_mutex= 0;
  thd->mysys_var->current_cond=  0;
  mysql_mutex_unlock(&thd->mysys_var->mutex);

  DBUG_RETURN(!error ? 1 : 0);
}


/**
  Release a user level lock.
  @return
    - 1 if lock released
    - 0 if lock wasn't held
    - (SQL) NULL if no such lock
*/

longlong Item_func_release_lock::val_int()
{
  DBUG_ASSERT(fixed == 1);
  String *res=args[0]->val_str(&value);
  User_level_lock *ull;
  longlong result;
  THD *thd=current_thd;
  DBUG_ENTER("Item_func_release_lock::val_int");
  if (!res || !res->length())
  {
    null_value=1;
    DBUG_RETURN(0);
  }
  DBUG_PRINT("info", ("lock %.*s", res->length(), res->ptr()));
  null_value=0;

  result=0;
  mysql_mutex_lock(&LOCK_user_locks);
  if (!(ull= ((User_level_lock*) my_hash_search(&hash_user_locks,
                                                (const uchar*) res->ptr(),
                                                (size_t) res->length()))))
  {
    null_value=1;
  }
  else
  {
    DBUG_PRINT("info", ("ull->locked=%d ull->thread=%lu thd=%lu", 
                        (int) ull->locked,
                        (long)ull->thread_id,
                        (long)thd->thread_id));
    if (ull->locked && current_thd->thread_id == ull->thread_id)
    {
      DBUG_PRINT("info", ("release lock"));
      result=1;					// Release is ok
      item_user_lock_release(ull);
      thd->ull=0;
    }
  }
  mysql_mutex_unlock(&LOCK_user_locks);
  DBUG_RETURN(result);
}


longlong Item_func_last_insert_id::val_int()
{
  THD *thd= current_thd;
  DBUG_ASSERT(fixed == 1);
  if (arg_count)
  {
    longlong value= args[0]->val_int();
    null_value= args[0]->null_value;
    /*
      LAST_INSERT_ID(X) must affect the client's mysql_insert_id() as
      documented in the manual. We don't want to touch
      first_successful_insert_id_in_cur_stmt because it would make
      LAST_INSERT_ID(X) take precedence over an generated auto_increment
      value for this row.
    */
    thd->arg_of_last_insert_id_function= TRUE;
    thd->first_successful_insert_id_in_prev_stmt= value;
    return value;
  }
  return
    static_cast<longlong>(thd->read_first_successful_insert_id_in_prev_stmt());
}


bool Item_func_last_insert_id::fix_fields(THD *thd, Item **ref)
{
  thd->lex->uncacheable(UNCACHEABLE_SIDEEFFECT);
  return Item_int_func::fix_fields(thd, ref);
}


/* This function is just used to test speed of different functions */

longlong Item_func_benchmark::val_int()
{
  DBUG_ASSERT(fixed == 1);
  char buff[MAX_FIELD_WIDTH];
  String tmp(buff,sizeof(buff), &my_charset_bin);
  my_decimal tmp_decimal;
  THD *thd=current_thd;
  ulonglong loop_count;

  loop_count= (ulonglong) args[0]->val_int();

  if (args[0]->null_value ||
      (!args[0]->unsigned_flag && (((longlong) loop_count) < 0)))
  {
    if (!args[0]->null_value)
    {
      char buff[22];
      llstr(((longlong) loop_count), buff);
      push_warning_printf(current_thd, MYSQL_ERROR::WARN_LEVEL_WARN,
                          ER_WRONG_VALUE_FOR_TYPE, ER(ER_WRONG_VALUE_FOR_TYPE),
                          "count", buff, "benchmark");
    }

    null_value= 1;
    return 0;
  }

  null_value=0;
  for (ulonglong loop=0 ; loop < loop_count && !thd->killed; loop++)
  {
    switch (args[1]->result_type()) {
    case REAL_RESULT:
      (void) args[1]->val_real();
      break;
    case INT_RESULT:
      (void) args[1]->val_int();
      break;
    case STRING_RESULT:
      (void) args[1]->val_str(&tmp);
      break;
    case DECIMAL_RESULT:
      (void) args[1]->val_decimal(&tmp_decimal);
      break;
    case ROW_RESULT:
    case TIME_RESULT:
    case IMPOSSIBLE_RESULT:
      DBUG_ASSERT(0);              // This case should never be chosen
      return 0;
    }
  }
  return 0;
}


void Item_func_benchmark::print(String *str, enum_query_type query_type)
{
  str->append(STRING_WITH_LEN("benchmark("));
  args[0]->print(str, query_type);
  str->append(',');
  args[1]->print(str, query_type);
  str->append(')');
}


/** This function is just used to create tests with time gaps. */

longlong Item_func_sleep::val_int()
{
  THD *thd= current_thd;
  Interruptible_wait timed_cond(thd);
  mysql_cond_t cond;
  double timeout;
  int error;

  DBUG_ASSERT(fixed == 1);

  timeout= args[0]->val_real();
  /*
    On 64-bit OSX mysql_cond_timedwait() waits forever
    if passed abstime time has already been exceeded by 
    the system time.
    When given a very short timeout (< 10 mcs) just return 
    immediately.
    We assume that the lines between this test and the call 
    to mysql_cond_timedwait() will be executed in less than 0.00001 sec.
  */
  if (timeout < 0.00001)
    return 0;

  timed_cond.set_timeout((ulonglong) (timeout * 1000000000.0));

  mysql_cond_init(key_item_func_sleep_cond, &cond, NULL);
  mysql_mutex_lock(&LOCK_user_locks);

  thd_proc_info(thd, "User sleep");
  thd->mysys_var->current_mutex= &LOCK_user_locks;
  thd->mysys_var->current_cond=  &cond;

  error= 0;
  thd_wait_begin(thd, THD_WAIT_SLEEP);
  while (!thd->killed)
  {
    error= timed_cond.wait(&cond, &LOCK_user_locks);
    if (error == ETIMEDOUT || error == ETIME)
      break;
    error= 0;
  }
  thd_wait_end(thd);
  thd_proc_info(thd, 0);
  mysql_mutex_unlock(&LOCK_user_locks);
  mysql_mutex_lock(&thd->mysys_var->mutex);
  thd->mysys_var->current_mutex= 0;
  thd->mysys_var->current_cond=  0;
  mysql_mutex_unlock(&thd->mysys_var->mutex);

  mysql_cond_destroy(&cond);

  return test(!error); 		// Return 1 killed
}


#define extra_size sizeof(double)

static user_var_entry *get_variable(HASH *hash, LEX_STRING &name,
				    bool create_if_not_exists)
{
  user_var_entry *entry;

  if (!(entry = (user_var_entry*) my_hash_search(hash, (uchar*) name.str,
                                                 name.length)) &&
      create_if_not_exists)
  {
    uint size=ALIGN_SIZE(sizeof(user_var_entry))+name.length+1+extra_size;
    if (!my_hash_inited(hash))
      return 0;
    if (!(entry = (user_var_entry*) my_malloc(size,MYF(MY_WME | ME_FATALERROR))))
      return 0;
    entry->name.str=(char*) entry+ ALIGN_SIZE(sizeof(user_var_entry))+
      extra_size;
    entry->name.length=name.length;
    entry->value=0;
    entry->length=0;
    entry->update_query_id=0;
    entry->collation.set(NULL, DERIVATION_IMPLICIT, 0);
    entry->unsigned_flag= 0;
    /*
      If we are here, we were called from a SET or a query which sets a
      variable. Imagine it is this:
      INSERT INTO t SELECT @a:=10, @a:=@a+1.
      Then when we have a Item_func_get_user_var (because of the @a+1) so we
      think we have to write the value of @a to the binlog. But before that,
      we have a Item_func_set_user_var to create @a (@a:=10), in this we mark
      the variable as "already logged" (line below) so that it won't be logged
      by Item_func_get_user_var (because that's not necessary).
    */
    entry->used_query_id=current_thd->query_id;
    entry->type=STRING_RESULT;
    memcpy(entry->name.str, name.str, name.length+1);
    if (my_hash_insert(hash,(uchar*) entry))
    {
      my_free(entry);
      return 0;
    }
  }
  return entry;
}


void Item_func_set_user_var::cleanup()
{
  Item_func::cleanup();
  entry= NULL;
}


bool Item_func_set_user_var::set_entry(THD *thd, bool create_if_not_exists)
{
  if (entry && thd->thread_id == entry_thread_id)
    goto end; // update entry->update_query_id for PS
  if (!(entry= get_variable(&thd->user_vars, name, create_if_not_exists)))
  {
    entry_thread_id= 0;
    return TRUE;
  }
  entry_thread_id= thd->thread_id;
  /* 
     Remember the last query which updated it, this way a query can later know
     if this variable is a constant item in the query (it is if update_query_id
     is different from query_id).
  */
end:
  entry->update_query_id= thd->query_id;
  return FALSE;
}


/*
  When a user variable is updated (in a SET command or a query like
  SELECT @a:= ).
*/

bool Item_func_set_user_var::fix_fields(THD *thd, Item **ref)
{
  DBUG_ASSERT(fixed == 0);
  /* fix_fields will call Item_func_set_user_var::fix_length_and_dec */
  if (Item_func::fix_fields(thd, ref) || set_entry(thd, TRUE))
    return TRUE;
  /*
    As it is wrong and confusing to associate any 
    character set with NULL, @a should be latin2
    after this query sequence:

      SET @a=_latin2'string';
      SET @a=NULL;

    I.e. the second query should not change the charset
    to the current default value, but should keep the 
    original value assigned during the first query.
    In order to do it, we don't copy charset
    from the argument if the argument is NULL
    and the variable has previously been initialized.
  */
  null_item= (args[0]->type() == NULL_ITEM);
  if (!entry->collation.collation || !null_item)
    entry->collation.set(args[0]->collation.derivation == DERIVATION_NUMERIC ?
                         default_charset() : args[0]->collation.collation,
                         DERIVATION_IMPLICIT);
  collation.set(entry->collation.collation, DERIVATION_IMPLICIT);
  cached_result_type= args[0]->result_type();
  if (thd->lex->current_select)
  {
    /*
      When this function is used in a derived table/view force the derived
      table to be materialized to preserve possible side-effect of setting a
      user variable.
    */
    SELECT_LEX_UNIT *unit= thd->lex->current_select->master_unit();
    TABLE_LIST *derived;
    for (derived= unit->derived;
         derived;
         derived= derived->select_lex->master_unit()->derived)
      derived->set_materialized_derived();
  }

  return FALSE;
}


void
Item_func_set_user_var::fix_length_and_dec()
{
  maybe_null=args[0]->maybe_null;
  decimals=args[0]->decimals;
  collation.set(DERIVATION_IMPLICIT);
  if (args[0]->collation.derivation == DERIVATION_NUMERIC)
    fix_length_and_charset(args[0]->max_char_length(), default_charset());
  else
  {
    fix_length_and_charset(args[0]->max_char_length(),
                           args[0]->collation.collation);
  }
  unsigned_flag= args[0]->unsigned_flag;
}


/*
  Mark field in read_map

  NOTES
    This is used by filesort to register used fields in a a temporary
    column read set or to register used fields in a view
*/

bool Item_func_set_user_var::register_field_in_read_map(uchar *arg)
{
  if (result_field)
  {
    TABLE *table= (TABLE *) arg;
    if (result_field->table == table || !table)
      bitmap_set_bit(result_field->table->read_set, result_field->field_index);
    if (result_field->vcol_info)
      return result_field->vcol_info->
               expr_item->walk(&Item::register_field_in_read_map, 1, arg);
  }
  return 0;
}

/*
  Mark field in bitmap supplied as *arg

*/

bool Item_func_set_user_var::register_field_in_bitmap(uchar *arg)
{
  MY_BITMAP *bitmap = (MY_BITMAP *) arg;
  DBUG_ASSERT(bitmap);
  if (result_field)
  {
    if (!bitmap)
      return 1;
    bitmap_set_bit(bitmap, result_field->field_index);
  }
  return 0;
}

/**
  Set value to user variable.

  @param entry          pointer to structure representing variable
  @param set_null       should we set NULL value ?
  @param ptr            pointer to buffer with new value
  @param length         length of new value
  @param type           type of new value
  @param cs             charset info for new value
  @param dv             derivation for new value
  @param unsigned_arg   indiates if a value of type INT_RESULT is unsigned

  @note Sets error and fatal error if allocation fails.

  @retval
    false   success
  @retval
    true    failure
*/

static bool
update_hash(user_var_entry *entry, bool set_null, void *ptr, uint length,
            Item_result type, CHARSET_INFO *cs, Derivation dv,
            bool unsigned_arg)
{
  if (set_null)
  {
    char *pos= (char*) entry+ ALIGN_SIZE(sizeof(user_var_entry));
    if (entry->value && entry->value != pos)
      my_free(entry->value);
    entry->value= 0;
    entry->length= 0;
  }
  else
  {
    if (type == STRING_RESULT)
      length++;					// Store strings with end \0
    if (length <= extra_size)
    {
      /* Save value in value struct */
      char *pos= (char*) entry+ ALIGN_SIZE(sizeof(user_var_entry));
      if (entry->value != pos)
      {
	if (entry->value)
	  my_free(entry->value);
	entry->value=pos;
      }
    }
    else
    {
      /* Allocate variable */
      if (entry->length != length)
      {
	char *pos= (char*) entry+ ALIGN_SIZE(sizeof(user_var_entry));
	if (entry->value == pos)
	  entry->value=0;
        entry->value= (char*) my_realloc(entry->value, length,
                                         MYF(MY_ALLOW_ZERO_PTR | MY_WME |
                                             ME_FATALERROR));
        if (!entry->value)
	  return 1;
      }
    }
    if (type == STRING_RESULT)
    {
      length--;					// Fix length change above
      entry->value[length]= 0;			// Store end \0
    }
    memmove(entry->value, ptr, length);
    if (type == DECIMAL_RESULT)
      ((my_decimal*)entry->value)->fix_buffer_pointer();
    entry->length= length;
    entry->collation.set(cs, dv);
    entry->unsigned_flag= unsigned_arg;
  }
  entry->type=type;
  return 0;
}


bool
Item_func_set_user_var::update_hash(void *ptr, uint length,
                                    Item_result res_type,
                                    CHARSET_INFO *cs, Derivation dv,
                                    bool unsigned_arg)
{
  /*
    If we set a variable explicitely to NULL then keep the old
    result type of the variable
  */
  if ((null_value= args[0]->null_value) && null_item)
    res_type= entry->type;                      // Don't change type of item
  if (::update_hash(entry, (null_value= args[0]->null_value),
                    ptr, length, res_type, cs, dv, unsigned_arg))
  {
    null_value= 1;
    return 1;
  }
  return 0;
}


/** Get the value of a variable as a double. */

double user_var_entry::val_real(bool *null_value)
{
  if ((*null_value= (value == 0)))
    return 0.0;

  switch (type) {
  case REAL_RESULT:
    return *(double*) value;
  case INT_RESULT:
    return (double) *(longlong*) value;
  case DECIMAL_RESULT:
  {
    double result;
    my_decimal2double(E_DEC_FATAL_ERROR, (my_decimal *)value, &result);
    return result;
  }
  case STRING_RESULT:
    return my_atof(value);                      // This is null terminated
  case ROW_RESULT:
  case TIME_RESULT:
  case IMPOSSIBLE_RESULT:
    DBUG_ASSERT(0);				// Impossible
    break;
  }
  return 0.0;					// Impossible
}


/** Get the value of a variable as an integer. */

longlong user_var_entry::val_int(bool *null_value) const
{
  if ((*null_value= (value == 0)))
    return LL(0);

  switch (type) {
  case REAL_RESULT:
    return (longlong) *(double*) value;
  case INT_RESULT:
    return *(longlong*) value;
  case DECIMAL_RESULT:
  {
    longlong result;
    my_decimal2int(E_DEC_FATAL_ERROR, (my_decimal *)value, 0, &result);
    return result;
  }
  case STRING_RESULT:
  {
    int error;
    return my_strtoll10(value, (char**) 0, &error);// String is null terminated
  }
  case ROW_RESULT:
  case TIME_RESULT:
  case IMPOSSIBLE_RESULT:
    DBUG_ASSERT(0);				// Impossible
    break;
  }
  return LL(0);					// Impossible
}


/** Get the value of a variable as a string. */

String *user_var_entry::val_str(bool *null_value, String *str,
				uint decimals)
{
  if ((*null_value= (value == 0)))
    return (String*) 0;

  switch (type) {
  case REAL_RESULT:
    str->set_real(*(double*) value, decimals, collation.collation);
    break;
  case INT_RESULT:
    if (!unsigned_flag)
      str->set(*(longlong*) value, collation.collation);
    else
      str->set(*(ulonglong*) value, collation.collation);
    break;
  case DECIMAL_RESULT:
    str_set_decimal((my_decimal *) value, str, collation.collation);
    break;
  case STRING_RESULT:
    if (str->copy(value, length, collation.collation))
      str= 0;					// EOM error
    break;
  case ROW_RESULT:
  case TIME_RESULT:
  case IMPOSSIBLE_RESULT:
    DBUG_ASSERT(0);				// Impossible
    break;
  }
  return(str);
}

/** Get the value of a variable as a decimal. */

my_decimal *user_var_entry::val_decimal(bool *null_value, my_decimal *val)
{
  if ((*null_value= (value == 0)))
    return 0;

  switch (type) {
  case REAL_RESULT:
    double2my_decimal(E_DEC_FATAL_ERROR, *(double*) value, val);
    break;
  case INT_RESULT:
    int2my_decimal(E_DEC_FATAL_ERROR, *(longlong*) value, 0, val);
    break;
  case DECIMAL_RESULT:
    my_decimal2decimal((my_decimal *) value, val);
    break;
  case STRING_RESULT:
    str2my_decimal(E_DEC_FATAL_ERROR, value, length, collation.collation, val);
    break;
  case ROW_RESULT:
  case TIME_RESULT:
  case IMPOSSIBLE_RESULT:
    DBUG_ASSERT(0);				// Impossible
    break;
  }
  return(val);
}

/**
  This functions is invoked on SET \@variable or
  \@variable:= expression.

  Evaluate (and check expression), store results.

  @note
    For now it always return OK. All problem with value evaluating
    will be caught by thd->is_error() check in sql_set_variables().

  @retval
    FALSE OK.
*/

bool
Item_func_set_user_var::check(bool use_result_field)
{
  DBUG_ENTER("Item_func_set_user_var::check");
  if (use_result_field && !result_field)
    use_result_field= FALSE;

  switch (cached_result_type) {
  case REAL_RESULT:
  {
    save_result.vreal= use_result_field ? result_field->val_real() :
                        args[0]->val_real();
    break;
  }
  case INT_RESULT:
  {
    save_result.vint= use_result_field ? result_field->val_int() :
                       args[0]->val_int();
    unsigned_flag= (use_result_field ?
                    ((Field_num*)result_field)->unsigned_flag:
                    args[0]->unsigned_flag);
    break;
  }
  case STRING_RESULT:
  {
    save_result.vstr= use_result_field ? result_field->val_str(&value) :
                       args[0]->val_str(&value);
    break;
  }
  case DECIMAL_RESULT:
  {
    save_result.vdec= use_result_field ?
                       result_field->val_decimal(&decimal_buff) :
                       args[0]->val_decimal(&decimal_buff);
    break;
  }
  case ROW_RESULT:
  case TIME_RESULT:
  case IMPOSSIBLE_RESULT:
    DBUG_ASSERT(0);                // This case should never be chosen
    break;
  }
  DBUG_RETURN(FALSE);
}


/**
  @brief Evaluate and store item's result.
  This function is invoked on "SELECT ... INTO @var ...".
  
  @param    item    An item to get value from.
*/

void Item_func_set_user_var::save_item_result(Item *item)
{
  DBUG_ENTER("Item_func_set_user_var::save_item_result");

  switch (args[0]->result_type()) {
  case REAL_RESULT:
    save_result.vreal= item->val_result();
    break;
  case INT_RESULT:
    save_result.vint= item->val_int_result();
    unsigned_flag= item->unsigned_flag;
    break;
  case STRING_RESULT:
    save_result.vstr= item->str_result(&value);
    break;
  case DECIMAL_RESULT:
    save_result.vdec= item->val_decimal_result(&decimal_buff);
    break;
  case ROW_RESULT:
  case TIME_RESULT:
  case IMPOSSIBLE_RESULT:
    DBUG_ASSERT(0);                // This case should never be chosen
    break;
  }
  DBUG_VOID_RETURN;
}


/**
  This functions is invoked on
  SET \@variable or \@variable:= expression.

  @note
    We have to store the expression as such in the variable, independent of
    the value method used by the user

  @retval
    0	OK
  @retval
    1	EOM Error

*/

bool
Item_func_set_user_var::update()
{
  bool res= 0;
  DBUG_ENTER("Item_func_set_user_var::update");

  switch (cached_result_type) {
  case REAL_RESULT:
  {
    res= update_hash((void*) &save_result.vreal,sizeof(save_result.vreal),
		     REAL_RESULT, default_charset(), DERIVATION_IMPLICIT, 0);
    break;
  }
  case INT_RESULT:
  {
    res= update_hash((void*) &save_result.vint, sizeof(save_result.vint),
                     INT_RESULT, default_charset(), DERIVATION_IMPLICIT,
                     unsigned_flag);
    break;
  }
  case STRING_RESULT:
  {
    if (!save_result.vstr)					// Null value
      res= update_hash((void*) 0, 0, STRING_RESULT, &my_charset_bin,
		       DERIVATION_IMPLICIT, 0);
    else
      res= update_hash((void*) save_result.vstr->ptr(),
		       save_result.vstr->length(), STRING_RESULT,
		       save_result.vstr->charset(),
		       DERIVATION_IMPLICIT, 0);
    break;
  }
  case DECIMAL_RESULT:
  {
    if (!save_result.vdec)					// Null value
      res= update_hash((void*) 0, 0, DECIMAL_RESULT, &my_charset_bin,
                       DERIVATION_IMPLICIT, 0);
    else
      res= update_hash((void*) save_result.vdec,
                       sizeof(my_decimal), DECIMAL_RESULT,
                       default_charset(), DERIVATION_IMPLICIT, 0);
    break;
  }
  case ROW_RESULT:
  case TIME_RESULT:
  case IMPOSSIBLE_RESULT:
    DBUG_ASSERT(0);                // This case should never be chosen
    break;
  }
  DBUG_RETURN(res);
}


double Item_func_set_user_var::val_real()
{
  DBUG_ASSERT(fixed == 1);
  check(0);
  update();					// Store expression
  return entry->val_real(&null_value);
}

longlong Item_func_set_user_var::val_int()
{
  DBUG_ASSERT(fixed == 1);
  check(0);
  update();					// Store expression
  return entry->val_int(&null_value);
}

String *Item_func_set_user_var::val_str(String *str)
{
  DBUG_ASSERT(fixed == 1);
  check(0);
  update();					// Store expression
  return entry->val_str(&null_value, str, decimals);
}


my_decimal *Item_func_set_user_var::val_decimal(my_decimal *val)
{
  DBUG_ASSERT(fixed == 1);
  check(0);
  update();					// Store expression
  return entry->val_decimal(&null_value, val);
}


double Item_func_set_user_var::val_result()
{
  DBUG_ASSERT(fixed == 1);
  check(TRUE);
  update();					// Store expression
  return entry->val_real(&null_value);
}

longlong Item_func_set_user_var::val_int_result()
{
  DBUG_ASSERT(fixed == 1);
  check(TRUE);
  update();					// Store expression
  return entry->val_int(&null_value);
}

bool Item_func_set_user_var::val_bool_result()
{
  DBUG_ASSERT(fixed == 1);
  check(TRUE);
  update();					// Store expression
  return entry->val_int(&null_value) != 0;
}

String *Item_func_set_user_var::str_result(String *str)
{
  DBUG_ASSERT(fixed == 1);
  check(TRUE);
  update();					// Store expression
  return entry->val_str(&null_value, str, decimals);
}


my_decimal *Item_func_set_user_var::val_decimal_result(my_decimal *val)
{
  DBUG_ASSERT(fixed == 1);
  check(TRUE);
  update();					// Store expression
  return entry->val_decimal(&null_value, val);
}


bool Item_func_set_user_var::is_null_result()
{
  DBUG_ASSERT(fixed == 1);
  check(TRUE);
  update();					// Store expression
  return is_null();
}


void Item_func_set_user_var::print(String *str, enum_query_type query_type)
{
  str->append(STRING_WITH_LEN("(@"));
  str->append(name.str, name.length);
  str->append(STRING_WITH_LEN(":="));
  args[0]->print(str, query_type);
  str->append(')');
}


void Item_func_set_user_var::print_as_stmt(String *str,
                                           enum_query_type query_type)
{
  str->append(STRING_WITH_LEN("set @"));
  str->append(name.str, name.length);
  str->append(STRING_WITH_LEN(":="));
  args[0]->print(str, query_type);
  str->append(')');
}

bool Item_func_set_user_var::send(Protocol *protocol, String *str_arg)
{
  if (result_field)
  {
    check(1);
    update();
    return protocol->store(result_field);
  }
  return Item::send(protocol, str_arg);
}

void Item_func_set_user_var::make_field(Send_field *tmp_field)
{
  if (result_field)
  {
    result_field->make_field(tmp_field);
    DBUG_ASSERT(tmp_field->table_name != 0);
    if (Item::name)
      tmp_field->col_name=Item::name;               // Use user supplied name
  }
  else
    Item::make_field(tmp_field);
}


/*
  Save the value of a user variable into a field

  SYNOPSIS
    save_in_field()
      field           target field to save the value to
      no_conversion   flag indicating whether conversions are allowed

  DESCRIPTION
    Save the function value into a field and update the user variable
    accordingly. If a result field is defined and the target field doesn't
    coincide with it then the value from the result field will be used as
    the new value of the user variable.

    The reason to have this method rather than simply using the result
    field in the val_xxx() methods is that the value from the result field
    not always can be used when the result field is defined.
    Let's consider the following cases:
    1) when filling a tmp table the result field is defined but the value of it
    is undefined because it has to be produced yet. Thus we can't use it.
    2) on execution of an INSERT ... SELECT statement the save_in_field()
    function will be called to fill the data in the new record. If the SELECT
    part uses a tmp table then the result field is defined and should be
    used in order to get the correct result.

    The difference between the SET_USER_VAR function and regular functions
    like CONCAT is that the Item_func objects for the regular functions are
    replaced by Item_field objects after the values of these functions have
    been stored in a tmp table. Yet an object of the Item_field class cannot
    be used to update a user variable.
    Due to this we have to handle the result field in a special way here and
    in the Item_func_set_user_var::send() function.

  RETURN VALUES
    FALSE       Ok
    TRUE        Error
*/

int Item_func_set_user_var::save_in_field(Field *field, bool no_conversions,
                                          bool can_use_result_field)
{
  bool use_result_field= (!can_use_result_field ? 0 :
                          (result_field && result_field != field));
  int error;

  /* Update the value of the user variable */
  check(use_result_field);
  update();

  if (result_type() == STRING_RESULT ||
      (result_type() == REAL_RESULT &&
       field->result_type() == STRING_RESULT))
  {
    String *result;
    CHARSET_INFO *cs= collation.collation;
    char buff[MAX_FIELD_WIDTH];		// Alloc buffer for small columns
    str_value.set_quick(buff, sizeof(buff), cs);
    result= entry->val_str(&null_value, &str_value, decimals);

    if (null_value)
    {
      str_value.set_quick(0, 0, cs);
      return set_field_to_null_with_conversions(field, no_conversions);
    }

    /* NOTE: If null_value == FALSE, "result" must be not NULL.  */

    field->set_notnull();
    error=field->store(result->ptr(),result->length(),cs);
    str_value.set_quick(0, 0, cs);
  }
  else if (result_type() == REAL_RESULT)
  {
    double nr= entry->val_real(&null_value);
    if (null_value)
      return set_field_to_null(field);
    field->set_notnull();
    error=field->store(nr);
  }
  else if (result_type() == DECIMAL_RESULT)
  {
    my_decimal decimal_value;
    my_decimal *val= entry->val_decimal(&null_value, &decimal_value);
    if (null_value)
      return set_field_to_null(field);
    field->set_notnull();
    error=field->store_decimal(val);
  }
  else
  {
    longlong nr= entry->val_int(&null_value);
    if (null_value)
      return set_field_to_null_with_conversions(field, no_conversions);
    field->set_notnull();
    error=field->store(nr, unsigned_flag);
  }
  return error;
}


String *
Item_func_get_user_var::val_str(String *str)
{
  DBUG_ASSERT(fixed == 1);
  DBUG_ENTER("Item_func_get_user_var::val_str");
  if (!var_entry)
    DBUG_RETURN((String*) 0);			// No such variable
  DBUG_RETURN(var_entry->val_str(&null_value, str, decimals));
}


double Item_func_get_user_var::val_real()
{
  DBUG_ASSERT(fixed == 1);
  if (!var_entry)
    return 0.0;					// No such variable
  return (var_entry->val_real(&null_value));
}


my_decimal *Item_func_get_user_var::val_decimal(my_decimal *dec)
{
  DBUG_ASSERT(fixed == 1);
  if (!var_entry)
    return 0;
  return var_entry->val_decimal(&null_value, dec);
}


longlong Item_func_get_user_var::val_int()
{
  DBUG_ASSERT(fixed == 1);
  if (!var_entry)
    return LL(0);				// No such variable
  return (var_entry->val_int(&null_value));
}


/**
  Get variable by name and, if necessary, put the record of variable 
  use into the binary log.

  When a user variable is invoked from an update query (INSERT, UPDATE etc),
  stores this variable and its value in thd->user_var_events, so that it can be
  written to the binlog (will be written just before the query is written, see
  log.cc).

  @param      thd        Current thread
  @param      name       Variable name
  @param[out] out_entry  variable structure or NULL. The pointer is set
                         regardless of whether function succeeded or not.

  @retval
    0  OK
  @retval
    1  Failed to put appropriate record into binary log

*/

static int
get_var_with_binlog(THD *thd, enum_sql_command sql_command,
                    LEX_STRING &name, user_var_entry **out_entry)
{
  BINLOG_USER_VAR_EVENT *user_var_event;
  user_var_entry *var_entry;
  var_entry= get_variable(&thd->user_vars, name, 0);

  /*
    Any reference to user-defined variable which is done from stored
    function or trigger affects their execution and the execution of the
    calling statement. We must log all such variables even if they are 
    not involved in table-updating statements.
  */
  if (!(opt_bin_log && 
       (is_update_query(sql_command) || thd->in_sub_stmt)))
  {
    *out_entry= var_entry;
    return 0;
  }

  if (!var_entry)
  {
    /*
      If the variable does not exist, it's NULL, but we want to create it so
      that it gets into the binlog (if it didn't, the slave could be
      influenced by a variable of the same name previously set by another
      thread).
      We create it like if it had been explicitly set with SET before.
      The 'new' mimics what sql_yacc.yy does when 'SET @a=10;'.
      sql_set_variables() is what is called from 'case SQLCOM_SET_OPTION'
      in dispatch_command()). Instead of building a one-element list to pass to
      sql_set_variables(), we could instead manually call check() and update();
      this would save memory and time; but calling sql_set_variables() makes
      one unique place to maintain (sql_set_variables()). 

      Manipulation with lex is necessary since free_underlaid_joins
      is going to release memory belonging to the main query.
    */

    List<set_var_base> tmp_var_list;
    LEX *sav_lex= thd->lex, lex_tmp;
    thd->lex= &lex_tmp;
    lex_start(thd);
    tmp_var_list.push_back(new set_var_user(new Item_func_set_user_var(name,
                                                                       new Item_null())));
    /* Create the variable */
    if (sql_set_variables(thd, &tmp_var_list))
    {
      thd->lex= sav_lex;
      goto err;
    }
    thd->lex= sav_lex;
    if (!(var_entry= get_variable(&thd->user_vars, name, 0)))
      goto err;
  }
  else if (var_entry->used_query_id == thd->query_id ||
           mysql_bin_log.is_query_in_union(thd, var_entry->used_query_id))
  {
    /* 
       If this variable was already stored in user_var_events by this query
       (because it's used in more than one place in the query), don't store
       it.
    */
    *out_entry= var_entry;
    return 0;
  }

  uint size;
  /*
    First we need to store value of var_entry, when the next situation
    appears:
    > set @a:=1;
    > insert into t1 values (@a), (@a:=@a+1), (@a:=@a+1);
    We have to write to binlog value @a= 1.

    We allocate the user_var_event on user_var_events_alloc pool, not on
    the this-statement-execution pool because in SPs user_var_event objects 
    may need to be valid after current [SP] statement execution pool is
    destroyed.
  */
  size= ALIGN_SIZE(sizeof(BINLOG_USER_VAR_EVENT)) + var_entry->length;
  if (!(user_var_event= (BINLOG_USER_VAR_EVENT *)
        alloc_root(thd->user_var_events_alloc, size)))
    goto err;

  user_var_event->value= (char*) user_var_event +
    ALIGN_SIZE(sizeof(BINLOG_USER_VAR_EVENT));
  user_var_event->user_var_event= var_entry;
  user_var_event->type= var_entry->type;
  user_var_event->charset_number= var_entry->collation.collation->number;
  user_var_event->unsigned_flag= var_entry->unsigned_flag;
  if (!var_entry->value)
  {
    /* NULL value*/
    user_var_event->length= 0;
    user_var_event->value= 0;
  }
  else
  {
    user_var_event->length= var_entry->length;
    memcpy(user_var_event->value, var_entry->value,
           var_entry->length);
  }
  /* Mark that this variable has been used by this query */
  var_entry->used_query_id= thd->query_id;
  if (insert_dynamic(&thd->user_var_events, (uchar*) &user_var_event))
    goto err;

  *out_entry= var_entry;
  return 0;

err:
  *out_entry= var_entry;
  return 1;
}

void Item_func_get_user_var::fix_length_and_dec()
{
  THD *thd=current_thd;
  int error;
  set_persist_maybe_null(1);
  decimals=NOT_FIXED_DEC;
  max_length=MAX_BLOB_WIDTH;

  error= get_var_with_binlog(thd, thd->lex->sql_command, name, &var_entry);

  /*
    If the variable didn't exist it has been created as a STRING-type.
    'var_entry' is NULL only if there occured an error during the call to
    get_var_with_binlog.
  */
  if (!error && var_entry)
  {
    m_cached_result_type= var_entry->type;
    unsigned_flag= var_entry->unsigned_flag;
    max_length= var_entry->length;

    collation.set(var_entry->collation);
    switch (m_cached_result_type) {
    case REAL_RESULT:
      fix_char_length(DBL_DIG + 8);
      break;
    case INT_RESULT:
      fix_char_length(MAX_BIGINT_WIDTH);
      decimals=0;
      break;
    case STRING_RESULT:
      max_length= MAX_BLOB_WIDTH - 1;
      break;
    case DECIMAL_RESULT:
      fix_char_length(DECIMAL_MAX_STR_LENGTH);
      decimals= DECIMAL_MAX_SCALE;
      break;
    case ROW_RESULT:                            // Keep compiler happy
    case TIME_RESULT:
    case IMPOSSIBLE_RESULT:
      DBUG_ASSERT(0);                // This case should never be chosen
      break;
    }
  }
  else
  {
    collation.set(&my_charset_bin, DERIVATION_IMPLICIT);
    null_value= 1;
    m_cached_result_type= STRING_RESULT;
    max_length= MAX_BLOB_WIDTH;
  }
}


bool Item_func_get_user_var::const_item() const
{
  return (!var_entry || current_thd->query_id != var_entry->update_query_id);
}


enum Item_result Item_func_get_user_var::result_type() const
{
  return m_cached_result_type;
}


void Item_func_get_user_var::print(String *str, enum_query_type query_type)
{
  str->append(STRING_WITH_LEN("(@"));
  append_identifier(current_thd, str, name.str, name.length);
  str->append(')');
}


bool Item_func_get_user_var::eq(const Item *item, bool binary_cmp) const
{
  /* Assume we don't have rtti */
  if (this == item)
    return 1;					// Same item is same.
  /* Check if other type is also a get_user_var() object */
  if (item->type() != FUNC_ITEM ||
      ((Item_func*) item)->functype() != functype())
    return 0;
  Item_func_get_user_var *other=(Item_func_get_user_var*) item;
  return (name.length == other->name.length &&
	  !memcmp(name.str, other->name.str, name.length));
}


bool Item_func_get_user_var::set_value(THD *thd,
                                       sp_rcontext * /*ctx*/, Item **it)
{
  Item_func_set_user_var *suv= new Item_func_set_user_var(get_name(), *it);
  /*
    Item_func_set_user_var is not fixed after construction, call
    fix_fields().
  */
  return (!suv || suv->fix_fields(thd, it) || suv->check(0) || suv->update());
}


bool Item_user_var_as_out_param::fix_fields(THD *thd, Item **ref)
{
  DBUG_ASSERT(fixed == 0);
  DBUG_ASSERT(thd->lex->exchange);
  if (Item::fix_fields(thd, ref) ||
      !(entry= get_variable(&thd->user_vars, name, 1)))
    return TRUE;
  entry->type= STRING_RESULT;
  /*
    Let us set the same collation which is used for loading
    of fields in LOAD DATA INFILE.
    (Since Item_user_var_as_out_param is used only there).
  */
  entry->collation.set(thd->lex->exchange->cs ? 
                       thd->lex->exchange->cs :
                       thd->variables.collation_database);
  entry->update_query_id= thd->query_id;
  return FALSE;
}


void Item_user_var_as_out_param::set_null_value(CHARSET_INFO* cs)
{
  ::update_hash(entry, TRUE, 0, 0, STRING_RESULT, cs,
                DERIVATION_IMPLICIT, 0 /* unsigned_arg */);
}


void Item_user_var_as_out_param::set_value(const char *str, uint length,
                                           CHARSET_INFO* cs)
{
  ::update_hash(entry, FALSE, (void*)str, length, STRING_RESULT, cs,
                DERIVATION_IMPLICIT, 0 /* unsigned_arg */);
}


double Item_user_var_as_out_param::val_real()
{
  DBUG_ASSERT(0);
  return 0.0;
}


longlong Item_user_var_as_out_param::val_int()
{
  DBUG_ASSERT(0);
  return 0;
}


String* Item_user_var_as_out_param::val_str(String *str)
{
  DBUG_ASSERT(0);
  return 0;
}


my_decimal* Item_user_var_as_out_param::val_decimal(my_decimal *decimal_buffer)
{
  DBUG_ASSERT(0);
  return 0;
}


void Item_user_var_as_out_param::print_for_load(THD *thd, String *str)
{
  str->append('@');
  append_identifier(thd, str, name.str, name.length);
}


Item_func_get_system_var::
Item_func_get_system_var(sys_var *var_arg, enum_var_type var_type_arg,
                       LEX_STRING *component_arg, const char *name_arg,
                       size_t name_len_arg)
  :var(var_arg), var_type(var_type_arg), orig_var_type(var_type_arg),
  component(*component_arg), cache_present(0)
{
  /* set_name() will allocate the name */
  set_name(name_arg, (uint) name_len_arg, system_charset_info);
}


bool Item_func_get_system_var::is_written_to_binlog()
{
  return var->is_written_to_binlog(var_type);
}


void Item_func_get_system_var::update_null_value()
{
  THD *thd= current_thd;
  int save_no_errors= thd->no_errors;
  thd->no_errors= TRUE;
  Item::update_null_value();
  thd->no_errors= save_no_errors;
}


void Item_func_get_system_var::fix_length_and_dec()
{
  char *cptr;
  set_persist_maybe_null(1);
  max_length= 0;

  if (var->check_type(var_type))
  {
    if (var_type != OPT_DEFAULT)
    {
      my_error(ER_INCORRECT_GLOBAL_LOCAL_VAR, MYF(0),
               var->name.str, var_type == OPT_GLOBAL ? "SESSION" : "GLOBAL");
      return;
    }
    /* As there was no local variable, return the global value */
    var_type= OPT_GLOBAL;
  }

  switch (var->show_type())
  {
    case SHOW_HA_ROWS:
    case SHOW_UINT:
    case SHOW_ULONG:
    case SHOW_ULONGLONG:
      unsigned_flag= TRUE;
      /* fall through */
    case SHOW_SINT:
    case SHOW_SLONG:
    case SHOW_SLONGLONG:
      collation.set_numeric();
      fix_char_length(MY_INT64_NUM_DECIMAL_DIGITS);
      decimals=0;
      break;
    case SHOW_CHAR:
    case SHOW_CHAR_PTR:
      mysql_mutex_lock(&LOCK_global_system_variables);
      cptr= var->show_type() == SHOW_CHAR ? 
        (char*) var->value_ptr(current_thd, var_type, &component) :
        *(char**) var->value_ptr(current_thd, var_type, &component);
      if (cptr)
        max_length= system_charset_info->cset->numchars(system_charset_info,
                                                        cptr,
                                                        cptr + strlen(cptr));
      mysql_mutex_unlock(&LOCK_global_system_variables);
      collation.set(system_charset_info, DERIVATION_SYSCONST);
      max_length*= system_charset_info->mbmaxlen;
      decimals=NOT_FIXED_DEC;
      break;
    case SHOW_LEX_STRING:
      {
        mysql_mutex_lock(&LOCK_global_system_variables);
        LEX_STRING *ls= ((LEX_STRING*)var->value_ptr(current_thd, var_type, &component));
        max_length= system_charset_info->cset->numchars(system_charset_info,
                                                        ls->str,
                                                        ls->str + ls->length);
        mysql_mutex_unlock(&LOCK_global_system_variables);
        collation.set(system_charset_info, DERIVATION_SYSCONST);
        max_length*= system_charset_info->mbmaxlen;
        decimals=NOT_FIXED_DEC;
      }
      break;
    case SHOW_BOOL:
    case SHOW_MY_BOOL:
      collation.set_numeric();
      fix_char_length(1);
      decimals=0;
      break;
    case SHOW_DOUBLE:
      decimals= 6;
      collation.set_numeric();
      fix_char_length(DBL_DIG + 6);
      break;
    default:
      my_error(ER_VAR_CANT_BE_READ, MYF(0), var->name.str);
      break;
  }
}


void Item_func_get_system_var::print(String *str, enum_query_type query_type)
{
  str->append(name, name_length);
}


enum Item_result Item_func_get_system_var::result_type() const
{
  switch (var->show_type())
  {
    case SHOW_BOOL:
    case SHOW_MY_BOOL:
    case SHOW_SINT:
    case SHOW_SLONG:
    case SHOW_SLONGLONG:
    case SHOW_UINT:
    case SHOW_ULONG:
    case SHOW_ULONGLONG:
    case SHOW_HA_ROWS:
      return INT_RESULT;
    case SHOW_CHAR: 
    case SHOW_CHAR_PTR: 
    case SHOW_LEX_STRING:
      return STRING_RESULT;
    case SHOW_DOUBLE:
      return REAL_RESULT;
    default:
      my_error(ER_VAR_CANT_BE_READ, MYF(0), var->name.str);
      return STRING_RESULT;                   // keep the compiler happy
  }
}


enum_field_types Item_func_get_system_var::field_type() const
{
  switch (var->show_type())
  {
    case SHOW_BOOL:
    case SHOW_MY_BOOL:
    case SHOW_SINT:
    case SHOW_SLONG:
    case SHOW_SLONGLONG:
    case SHOW_UINT:
    case SHOW_ULONG:
    case SHOW_ULONGLONG:
    case SHOW_HA_ROWS:
      return MYSQL_TYPE_LONGLONG;
    case SHOW_CHAR: 
    case SHOW_CHAR_PTR: 
    case SHOW_LEX_STRING:
      return MYSQL_TYPE_VARCHAR;
    case SHOW_DOUBLE:
      return MYSQL_TYPE_DOUBLE;
    default:
      my_error(ER_VAR_CANT_BE_READ, MYF(0), var->name.str);
      return MYSQL_TYPE_VARCHAR;              // keep the compiler happy
  }
}


/*
  Uses var, var_type, component, cache_present, used_query_id, thd,
  cached_llval, null_value, cached_null_value
*/
#define get_sys_var_safe(type) \
do { \
  type value; \
  mysql_mutex_lock(&LOCK_global_system_variables); \
  value= *(type*) var->value_ptr(thd, var_type, &component); \
  mysql_mutex_unlock(&LOCK_global_system_variables); \
  cache_present |= GET_SYS_VAR_CACHE_LONG; \
  used_query_id= thd->query_id; \
  cached_llval= null_value ? 0 : (longlong) value; \
  cached_null_value= null_value; \
  return cached_llval; \
} while (0)


longlong Item_func_get_system_var::val_int()
{
  THD *thd= current_thd;

  if (cache_present && thd->query_id == used_query_id)
  {
    if (cache_present & GET_SYS_VAR_CACHE_LONG)
    {
      null_value= cached_null_value;
      return cached_llval;
    } 
    else if (cache_present & GET_SYS_VAR_CACHE_DOUBLE)
    {
      null_value= cached_null_value;
      cached_llval= (longlong) cached_dval;
      cache_present|= GET_SYS_VAR_CACHE_LONG;
      return cached_llval;
    }
    else if (cache_present & GET_SYS_VAR_CACHE_STRING)
    {
      null_value= cached_null_value;
      if (!null_value)
        cached_llval= longlong_from_string_with_check (cached_strval.charset(),
                                                       cached_strval.c_ptr(),
                                                       cached_strval.c_ptr() +
                                                       cached_strval.length());
      else
        cached_llval= 0;
      cache_present|= GET_SYS_VAR_CACHE_LONG;
      return cached_llval;
    }
  }

  switch (var->show_type())
  {
    case SHOW_SINT:     get_sys_var_safe (int);
    case SHOW_SLONG:    get_sys_var_safe (long);
    case SHOW_SLONGLONG:get_sys_var_safe (longlong);
    case SHOW_UINT:     get_sys_var_safe (uint);
    case SHOW_ULONG:    get_sys_var_safe (ulong);
    case SHOW_ULONGLONG:get_sys_var_safe (ulonglong);
    case SHOW_HA_ROWS:  get_sys_var_safe (ha_rows);
    case SHOW_BOOL:     get_sys_var_safe (bool);
    case SHOW_MY_BOOL:  get_sys_var_safe (my_bool);
    case SHOW_DOUBLE:
      {
        double dval= val_real();

        used_query_id= thd->query_id;
        cached_llval= (longlong) dval;
        cache_present|= GET_SYS_VAR_CACHE_LONG;
        return cached_llval;
      }
    case SHOW_CHAR:
    case SHOW_CHAR_PTR:
    case SHOW_LEX_STRING:
      {
        String *str_val= val_str(NULL);

        if (str_val && str_val->length())
          cached_llval= longlong_from_string_with_check (system_charset_info,
                                                          str_val->c_ptr(), 
                                                          str_val->c_ptr() + 
                                                          str_val->length());
        else
        {
          null_value= TRUE;
          cached_llval= 0;
        }

        cache_present|= GET_SYS_VAR_CACHE_LONG;
        return cached_llval;
      }

    default:            
      my_error(ER_VAR_CANT_BE_READ, MYF(0), var->name.str); 
      return 0;                               // keep the compiler happy
  }
}


String* Item_func_get_system_var::val_str(String* str)
{
  THD *thd= current_thd;

  if (cache_present && thd->query_id == used_query_id)
  {
    if (cache_present & GET_SYS_VAR_CACHE_STRING)
    {
      null_value= cached_null_value;
      return null_value ? NULL : &cached_strval;
    }
    else if (cache_present & GET_SYS_VAR_CACHE_LONG)
    {
      null_value= cached_null_value;
      if (!null_value)
        cached_strval.set (cached_llval, collation.collation);
      cache_present|= GET_SYS_VAR_CACHE_STRING;
      return null_value ? NULL : &cached_strval;
    }
    else if (cache_present & GET_SYS_VAR_CACHE_DOUBLE)
    {
      null_value= cached_null_value;
      if (!null_value)
        cached_strval.set_real (cached_dval, decimals, collation.collation);
      cache_present|= GET_SYS_VAR_CACHE_STRING;
      return null_value ? NULL : &cached_strval;
    }
  }

  str= &cached_strval;
  switch (var->show_type())
  {
    case SHOW_CHAR:
    case SHOW_CHAR_PTR:
    case SHOW_LEX_STRING:
    {
      mysql_mutex_lock(&LOCK_global_system_variables);
      char *cptr= var->show_type() == SHOW_CHAR ? 
        (char*) var->value_ptr(thd, var_type, &component) :
        *(char**) var->value_ptr(thd, var_type, &component);
      if (cptr)
      {
        size_t len= var->show_type() == SHOW_LEX_STRING ?
          ((LEX_STRING*)(var->value_ptr(thd, var_type, &component)))->length :
          strlen(cptr);
        if (str->copy(cptr, len, collation.collation))
        {
          null_value= TRUE;
          str= NULL;
        }
      }
      else
      {
        null_value= TRUE;
        str= NULL;
      }
      mysql_mutex_unlock(&LOCK_global_system_variables);
      break;
    }

    case SHOW_SINT:
    case SHOW_SLONG:
    case SHOW_SLONGLONG:
    case SHOW_UINT:
    case SHOW_ULONG:
    case SHOW_ULONGLONG:
    case SHOW_HA_ROWS:
    case SHOW_BOOL:
    case SHOW_MY_BOOL:
      str->set (val_int(), collation.collation);
      break;
    case SHOW_DOUBLE:
      str->set_real (val_real(), decimals, collation.collation);
      break;

    default:
      my_error(ER_VAR_CANT_BE_READ, MYF(0), var->name.str);
      str= NULL;
      break;
  }

  cache_present|= GET_SYS_VAR_CACHE_STRING;
  used_query_id= thd->query_id;
  cached_null_value= null_value;
  return str;
}


double Item_func_get_system_var::val_real()
{
  THD *thd= current_thd;

  if (cache_present && thd->query_id == used_query_id)
  {
    if (cache_present & GET_SYS_VAR_CACHE_DOUBLE)
    {
      null_value= cached_null_value;
      return cached_dval;
    }
    else if (cache_present & GET_SYS_VAR_CACHE_LONG)
    {
      null_value= cached_null_value;
      cached_dval= (double)cached_llval;
      cache_present|= GET_SYS_VAR_CACHE_DOUBLE;
      return cached_dval;
    }
    else if (cache_present & GET_SYS_VAR_CACHE_STRING)
    {
      null_value= cached_null_value;
      if (!null_value)
        cached_dval= double_from_string_with_check (cached_strval.charset(),
                                                    cached_strval.c_ptr(),
                                                    cached_strval.c_ptr() +
                                                    cached_strval.length());
      else
        cached_dval= 0;
      cache_present|= GET_SYS_VAR_CACHE_DOUBLE;
      return cached_dval;
    }
  }

  switch (var->show_type())
  {
    case SHOW_DOUBLE:
      mysql_mutex_lock(&LOCK_global_system_variables);
      cached_dval= *(double*) var->value_ptr(thd, var_type, &component);
      mysql_mutex_unlock(&LOCK_global_system_variables);
      used_query_id= thd->query_id;
      cached_null_value= null_value;
      if (null_value)
        cached_dval= 0;
      cache_present|= GET_SYS_VAR_CACHE_DOUBLE;
      return cached_dval;
    case SHOW_CHAR:
    case SHOW_LEX_STRING:
    case SHOW_CHAR_PTR:
      {
        mysql_mutex_lock(&LOCK_global_system_variables);
        char *cptr= var->show_type() == SHOW_CHAR ? 
          (char*) var->value_ptr(thd, var_type, &component) :
          *(char**) var->value_ptr(thd, var_type, &component);
        if (cptr)
          cached_dval= double_from_string_with_check (system_charset_info, 
                                                cptr, cptr + strlen (cptr));
        else
        {
          null_value= TRUE;
          cached_dval= 0;
        }
        mysql_mutex_unlock(&LOCK_global_system_variables);
        used_query_id= thd->query_id;
        cached_null_value= null_value;
        cache_present|= GET_SYS_VAR_CACHE_DOUBLE;
        return cached_dval;
      }
    case SHOW_SINT:
    case SHOW_SLONG:
    case SHOW_SLONGLONG:
    case SHOW_UINT:
    case SHOW_ULONG:
    case SHOW_ULONGLONG:
    case SHOW_HA_ROWS:
    case SHOW_BOOL:
    case SHOW_MY_BOOL:
        cached_dval= (double) val_int();
        cache_present|= GET_SYS_VAR_CACHE_DOUBLE;
        used_query_id= thd->query_id;
        cached_null_value= null_value;
        return cached_dval;
    default:
      my_error(ER_VAR_CANT_BE_READ, MYF(0), var->name.str);
      return 0;
  }
}


bool Item_func_get_system_var::eq(const Item *item, bool binary_cmp) const
{
  /* Assume we don't have rtti */
  if (this == item)
    return 1;					// Same item is same.
  /* Check if other type is also a get_user_var() object */
  if (item->type() != FUNC_ITEM ||
      ((Item_func*) item)->functype() != functype())
    return 0;
  Item_func_get_system_var *other=(Item_func_get_system_var*) item;
  return (var == other->var && var_type == other->var_type);
}


void Item_func_get_system_var::cleanup()
{
  Item_func::cleanup();
  cache_present= 0;
  var_type= orig_var_type;
  cached_strval.free();
}


longlong Item_func_inet_aton::val_int()
{
  DBUG_ASSERT(fixed == 1);
  uint byte_result = 0;
  ulonglong result = 0;			// We are ready for 64 bit addresses
  const char *p,* end;
  char c = '.'; // we mark c to indicate invalid IP in case length is 0
  char buff[36];
  int dot_count= 0;

  String *s, tmp(buff, sizeof(buff), &my_charset_latin1);
  if (!(s = args[0]->val_str_ascii(&tmp)))       // If null value
    goto err;
  null_value=0;

  end= (p = s->ptr()) + s->length();
  while (p < end)
  {
    c = *p++;
    int digit = (int) (c - '0');
    if (digit >= 0 && digit <= 9)
    {
      if ((byte_result = byte_result * 10 + digit) > 255)
	goto err;				// Wrong address
    }
    else if (c == '.')
    {
      dot_count++;
      result= (result << 8) + (ulonglong) byte_result;
      byte_result = 0;
    }
    else
      goto err;					// Invalid character
  }
  if (c != '.')					// IP number can't end on '.'
  {
    /*
      Handle short-forms addresses according to standard. Examples:
      127		-> 0.0.0.127
      127.1		-> 127.0.0.1
      127.2.1		-> 127.2.0.1
    */
    switch (dot_count) {
    case 1: result<<= 8; /* Fall through */
    case 2: result<<= 8; /* Fall through */
    }
    return (result << 8) + (ulonglong) byte_result;
  }

err:
  null_value=1;
  return 0;
}


void Item_func_match::init_search(bool no_order)
{
  DBUG_ENTER("Item_func_match::init_search");

  if (!table->file->get_table()) // the handler isn't opened yet
    DBUG_VOID_RETURN;

  /* Check if init_search() has been called before */
  if (ft_handler)
  {
    if (join_key)
      table->file->ft_handler= ft_handler;
    DBUG_VOID_RETURN;
  }

  if (key == NO_SUCH_KEY)
  {
    List<Item> fields;
    fields.push_back(new Item_string(" ", 1, cmp_collation.collation));
    for (uint i= 1; i < arg_count; i++)
      fields.push_back(args[i]);
    concat_ws= new Item_func_concat_ws(fields);
    /*
      Above function used only to get value and do not need fix_fields for it:
      Item_string - basic constant
      fields - fix_fields() was already called for this arguments
      Item_func_concat_ws - do not need fix_fields() to produce value
    */
    concat_ws->quick_fix_field();
  }

  if (master)
  {
    join_key= master->join_key= join_key | master->join_key;
    master->init_search(no_order);
    ft_handler= master->ft_handler;
    join_key= master->join_key;
    DBUG_VOID_RETURN;
  }

  String *ft_tmp= 0;

  // MATCH ... AGAINST (NULL) is meaningless, but possible
  if (!(ft_tmp=key_item()->val_str(&value)))
  {
    ft_tmp= &value;
    value.set("", 0, cmp_collation.collation);
  }

  if (ft_tmp->charset() != cmp_collation.collation)
  {
    uint dummy_errors;
    search_value.copy(ft_tmp->ptr(), ft_tmp->length(), ft_tmp->charset(),
                      cmp_collation.collation, &dummy_errors);
    ft_tmp= &search_value;
  }

  if (join_key && !no_order)
    flags|=FT_SORTED;

  if (key != NO_SUCH_KEY)
    thd_proc_info(table->in_use, "FULLTEXT initialization");

  ft_handler= table->file->ft_init_ext(flags, key, ft_tmp);

  if (join_key)
    table->file->ft_handler=ft_handler;

  DBUG_VOID_RETURN;
}


bool Item_func_match::fix_fields(THD *thd, Item **ref)
{
  DBUG_ASSERT(fixed == 0);
  Item *UNINIT_VAR(item);                        // Safe as arg_count is > 1

  status_var_increment(thd->status_var.feature_fulltext);

  set_persist_maybe_null(1);
  join_key=0;

  /*
    const_item is assumed in quite a bit of places, so it would be difficult
    to remove;  If it would ever to be removed, this should include
    modifications to find_best and auto_close as complement to auto_init code
    above.
   */
  if (Item_func::fix_fields(thd, ref) ||
      !args[0]->const_during_execution())
  {
    my_error(ER_WRONG_ARGUMENTS,MYF(0),"AGAINST");
    return TRUE;
  }

  const_item_cache=0;
  for (uint i=1 ; i < arg_count ; i++)
  {
    item=args[i];
    if (item->type() == Item::REF_ITEM)
      args[i]= item= *((Item_ref *)item)->ref;
    if (item->type() != Item::FIELD_ITEM)
    {
      my_error(ER_WRONG_ARGUMENTS, MYF(0), "AGAINST");
      return TRUE;
    }
  }
  /*
    Check that all columns come from the same table.
    We've already checked that columns in MATCH are fields so
    PARAM_TABLE_BIT can only appear from AGAINST argument.
  */
  if ((used_tables_cache & ~PARAM_TABLE_BIT) != item->used_tables())
    key=NO_SUCH_KEY;

  if (key == NO_SUCH_KEY && !(flags & FT_BOOL))
  {
    my_error(ER_WRONG_ARGUMENTS,MYF(0),"MATCH");
    return TRUE;
  }
  table=((Item_field *)item)->field->table;
  if (!(table->file->ha_table_flags() & HA_CAN_FULLTEXT))
  {
    my_error(ER_TABLE_CANT_HANDLE_FT, MYF(0));
    return 1;
  }
  table->fulltext_searched=1;
  return agg_item_collations_for_comparison(cmp_collation, func_name(),
                                            args+1, arg_count-1, 0);
}

bool Item_func_match::fix_index()
{
  Item_field *item;
  uint ft_to_key[MAX_KEY], ft_cnt[MAX_KEY], fts=0, keynr;
  uint max_cnt=0, mkeys=0, i;

  /*
    We will skip execution if the item is not fixed
    with fix_field
  */
  if (!fixed)
    return false;

  if (key == NO_SUCH_KEY)
    return 0;
  
  if (!table) 
    goto err;

  for (keynr=0 ; keynr < table->s->keys ; keynr++)
  {
    if ((table->key_info[keynr].flags & HA_FULLTEXT) &&
        (flags & FT_BOOL ? table->keys_in_use_for_query.is_set(keynr) :
                           table->s->keys_in_use.is_set(keynr)))

    {
      ft_to_key[fts]=keynr;
      ft_cnt[fts]=0;
      fts++;
    }
  }

  if (!fts)
    goto err;

  for (i=1; i < arg_count; i++)
  {
    item=(Item_field*)args[i];
    for (keynr=0 ; keynr < fts ; keynr++)
    {
      KEY *ft_key=&table->key_info[ft_to_key[keynr]];
      uint key_parts=ft_key->key_parts;

      for (uint part=0 ; part < key_parts ; part++)
      {
	if (item->field->eq(ft_key->key_part[part].field))
	  ft_cnt[keynr]++;
      }
    }
  }

  for (keynr=0 ; keynr < fts ; keynr++)
  {
    if (ft_cnt[keynr] > max_cnt)
    {
      mkeys=0;
      max_cnt=ft_cnt[mkeys]=ft_cnt[keynr];
      ft_to_key[mkeys]=ft_to_key[keynr];
      continue;
    }
    if (max_cnt && ft_cnt[keynr] == max_cnt)
    {
      mkeys++;
      ft_cnt[mkeys]=ft_cnt[keynr];
      ft_to_key[mkeys]=ft_to_key[keynr];
      continue;
    }
  }

  for (keynr=0 ; keynr <= mkeys ; keynr++)
  {
    // partial keys doesn't work
    if (max_cnt < arg_count-1 ||
        max_cnt < table->key_info[ft_to_key[keynr]].key_parts)
      continue;

    key=ft_to_key[keynr];

    return 0;
  }

err:
  if (flags & FT_BOOL)
  {
    key=NO_SUCH_KEY;
    return 0;
  }
  my_message(ER_FT_MATCHING_KEY_NOT_FOUND,
             ER(ER_FT_MATCHING_KEY_NOT_FOUND), MYF(0));
  return 1;
}


bool Item_func_match::eq(const Item *item, bool binary_cmp) const
{
  if (item->type() != FUNC_ITEM ||
      ((Item_func*)item)->functype() != FT_FUNC ||
      flags != ((Item_func_match*)item)->flags)
    return 0;

  Item_func_match *ifm=(Item_func_match*) item;

  if (key == ifm->key && table == ifm->table &&
      key_item()->eq(ifm->key_item(), binary_cmp))
    return 1;

  return 0;
}


double Item_func_match::val_real()
{
  DBUG_ASSERT(fixed == 1);
  DBUG_ENTER("Item_func_match::val");
  if (ft_handler == NULL)
    DBUG_RETURN(-1.0);

  if (key != NO_SUCH_KEY && table->null_row) /* NULL row from an outer join */
    DBUG_RETURN(0.0);

  if (join_key)
  {
    if (table->file->ft_handler)
      DBUG_RETURN(ft_handler->please->get_relevance(ft_handler));
    join_key=0;
  }

  if (key == NO_SUCH_KEY)
  {
    String *a= concat_ws->val_str(&value);
    if ((null_value= (a == 0)) || !a->length())
      DBUG_RETURN(0);
    DBUG_RETURN(ft_handler->please->find_relevance(ft_handler,
				      (uchar *)a->ptr(), a->length()));
  }
  DBUG_RETURN(ft_handler->please->find_relevance(ft_handler,
                                                 table->record[0], 0));
}

void Item_func_match::print(String *str, enum_query_type query_type)
{
  str->append(STRING_WITH_LEN("(match "));
  print_args(str, 1, query_type);
  str->append(STRING_WITH_LEN(" against ("));
  args[0]->print(str, query_type);
  if (flags & FT_BOOL)
    str->append(STRING_WITH_LEN(" in boolean mode"));
  else if (flags & FT_EXPAND)
    str->append(STRING_WITH_LEN(" with query expansion"));
  str->append(STRING_WITH_LEN("))"));
}

longlong Item_func_bit_xor::val_int()
{
  DBUG_ASSERT(fixed == 1);
  ulonglong arg1= (ulonglong) args[0]->val_int();
  ulonglong arg2= (ulonglong) args[1]->val_int();
  if ((null_value= (args[0]->null_value || args[1]->null_value)))
    return 0;
  return (longlong) (arg1 ^ arg2);
}


/***************************************************************************
  System variables
****************************************************************************/

/**
  Return value of an system variable base[.name] as a constant item.

  @param thd			Thread handler
  @param var_type		global / session
  @param name		        Name of base or system variable
  @param component		Component.

  @note
    If component.str = 0 then the variable name is in 'name'

  @return
    - 0  : error
    - #  : constant item
*/


Item *get_system_var(THD *thd, enum_var_type var_type, LEX_STRING name,
		     LEX_STRING component)
{
  sys_var *var;
  LEX_STRING *base_name, *component_name;

  if (component.str)
  {
    base_name= &component;
    component_name= &name;
  }
  else
  {
    base_name= &name;
    component_name= &component;			// Empty string
  }

  if (!(var= find_sys_var(thd, base_name->str, base_name->length)))
    return 0;
  if (component.str)
  {
    if (!var->is_struct())
    {
      my_error(ER_VARIABLE_IS_NOT_STRUCT, MYF(0), base_name->str);
      return 0;
    }
  }
  thd->lex->uncacheable(UNCACHEABLE_SIDEEFFECT);

  set_if_smaller(component_name->length, MAX_SYS_VAR_LENGTH);

  return new Item_func_get_system_var(var, var_type, component_name,
                                      NULL, 0);
}


/**
  Check a user level lock.

  Sets null_value=TRUE on error.

  @retval
    1		Available
  @retval
    0		Already taken, or error
*/

longlong Item_func_is_free_lock::val_int()
{
  DBUG_ASSERT(fixed == 1);
  String *res=args[0]->val_str(&value);
  User_level_lock *ull;

  null_value=0;
  if (!res || !res->length())
  {
    null_value=1;
    return 0;
  }
  
  mysql_mutex_lock(&LOCK_user_locks);
  ull= (User_level_lock *) my_hash_search(&hash_user_locks, (uchar*) res->ptr(),
                                          (size_t) res->length());
  mysql_mutex_unlock(&LOCK_user_locks);
  if (!ull || !ull->locked)
    return 1;
  return 0;
}

longlong Item_func_is_used_lock::val_int()
{
  DBUG_ASSERT(fixed == 1);
  String *res=args[0]->val_str(&value);
  User_level_lock *ull;

  null_value=1;
  if (!res || !res->length())
    return 0;
  
  mysql_mutex_lock(&LOCK_user_locks);
  ull= (User_level_lock *) my_hash_search(&hash_user_locks, (uchar*) res->ptr(),
                                          (size_t) res->length());
  mysql_mutex_unlock(&LOCK_user_locks);
  if (!ull || !ull->locked)
    return 0;

  null_value=0;
  return ull->thread_id;
}


longlong Item_func_row_count::val_int()
{
  DBUG_ASSERT(fixed == 1);
  THD *thd= current_thd;

  return thd->get_row_count_func();
}




Item_func_sp::Item_func_sp(Name_resolution_context *context_arg, sp_name *name)
  :Item_func(), context(context_arg), m_name(name), m_sp(NULL), sp_result_field(NULL)
{
  set_persist_maybe_null(1);
  m_name->init_qname(current_thd);
  dummy_table= (TABLE*) sql_calloc(sizeof(TABLE)+ sizeof(TABLE_SHARE));
  dummy_table->s= (TABLE_SHARE*) (dummy_table+1);
}


Item_func_sp::Item_func_sp(Name_resolution_context *context_arg,
                           sp_name *name, List<Item> &list)
  :Item_func(list), context(context_arg), m_name(name), m_sp(NULL),sp_result_field(NULL)
{
  set_persist_maybe_null(1);
  m_name->init_qname(current_thd);
  dummy_table= (TABLE*) sql_calloc(sizeof(TABLE)+ sizeof(TABLE_SHARE));
  dummy_table->s= (TABLE_SHARE*) (dummy_table+1);
}


void
Item_func_sp::cleanup()
{
  if (sp_result_field)
  {
    delete sp_result_field;
    sp_result_field= NULL;
  }
  m_sp= NULL;
  dummy_table->alias.free();
  Item_func::cleanup();
}

const char *
Item_func_sp::func_name() const
{
  THD *thd= current_thd;
  /* Calculate length to avoid reallocation of string for sure */
  uint len= (((m_name->m_explicit_name ? m_name->m_db.length : 0) +
              m_name->m_name.length)*2 + //characters*quoting
             2 +                         // ` and `
             (m_name->m_explicit_name ?
              3 : 0) +                   // '`', '`' and '.' for the db
             1 +                         // end of string
             ALIGN_SIZE(1));             // to avoid String reallocation
  String qname((char *)alloc_root(thd->mem_root, len), len,
               system_charset_info);

  qname.length(0);
  if (m_name->m_explicit_name)
  {
    append_identifier(thd, &qname, m_name->m_db.str, m_name->m_db.length);
    qname.append('.');
  }
  append_identifier(thd, &qname, m_name->m_name.str, m_name->m_name.length);
  return qname.c_ptr_safe();
}


void my_missing_function_error(const LEX_STRING &token, const char *func_name)
{
  if (token.length && is_lex_native_function (&token))
    my_error(ER_FUNC_INEXISTENT_NAME_COLLISION, MYF(0), func_name);
  else
    my_error(ER_SP_DOES_NOT_EXIST, MYF(0), "FUNCTION", func_name);
}


/**
  @brief Initialize the result field by creating a temporary dummy table
    and assign it to a newly created field object. Meta data used to
    create the field is fetched from the sp_head belonging to the stored
    proceedure found in the stored procedure functon cache.
  
  @note This function should be called from fix_fields to init the result
    field. It is some what related to Item_field.

  @see Item_field

  @param thd A pointer to the session and thread context.

  @return Function return error status.
  @retval TRUE is returned on an error
  @retval FALSE is returned on success.
*/

bool
Item_func_sp::init_result_field(THD *thd)
{
  LEX_STRING empty_name= { C_STRING_WITH_LEN("") };
  TABLE_SHARE *share;
  DBUG_ENTER("Item_func_sp::init_result_field");

  DBUG_ASSERT(m_sp == NULL);
  DBUG_ASSERT(sp_result_field == NULL);

  if (!(m_sp= sp_find_routine(thd, TYPE_ENUM_FUNCTION, m_name,
                               &thd->sp_func_cache, TRUE)))
  {
    my_missing_function_error (m_name->m_name, m_name->m_qname.str);
    context->process_error(thd);
    DBUG_RETURN(TRUE);
  }

  /*
     A Field need to be attached to a Table.
     Below we "create" a dummy table by initializing 
     the needed pointers.
   */
  
  share= dummy_table->s;
  dummy_table->alias.set("", 0, table_alias_charset);
  dummy_table->maybe_null = maybe_null;
  dummy_table->in_use= thd;
  dummy_table->copy_blobs= TRUE;
  share->table_cache_key = empty_name;
  share->table_name = empty_name;

  if (!(sp_result_field= m_sp->create_result_field(max_length, name,
                                                   dummy_table)))
  {
   DBUG_RETURN(TRUE);
  }
  
  if (sp_result_field->pack_length() > sizeof(result_buf))
  {
    void *tmp;
    if (!(tmp= sql_alloc(sp_result_field->pack_length())))
      DBUG_RETURN(TRUE);
    sp_result_field->move_field((uchar*) tmp);
  }
  else
    sp_result_field->move_field(result_buf);
  
  sp_result_field->null_ptr= (uchar *) &null_value;
  sp_result_field->null_bit= 1;
  DBUG_RETURN(FALSE);
}


/**
  @note
  Deterministic stored procedures are considered inexpensive.
  Consequently such procedures may be evaluated during optimization,
  if they are constant (checked by the optimizer).
*/

bool Item_func_sp::is_expensive()
{
  return !(m_sp->m_chistics->detistic);
}


/**
  @brief Initialize local members with values from the Field interface.

  @note called from Item::fix_fields.
*/

void Item_func_sp::fix_length_and_dec()
{
  DBUG_ENTER("Item_func_sp::fix_length_and_dec");

  DBUG_ASSERT(sp_result_field);
  decimals= sp_result_field->decimals();
  max_length= sp_result_field->field_length;
  collation.set(sp_result_field->charset());
  set_persist_maybe_null(1);
  unsigned_flag= test(sp_result_field->flags & UNSIGNED_FLAG);

  DBUG_VOID_RETURN;
}


/**
  @brief Execute function & store value in field.

  @return Function returns error status.
  @retval FALSE on success.
  @retval TRUE if an error occurred.
*/

bool
Item_func_sp::execute()
{
  THD *thd= current_thd;
  
  /* Execute function and store the return value in the field. */

  if (execute_impl(thd))
  {
    null_value= 1;
    context->process_error(thd);
    if (thd->killed)
      thd->send_kill_message();
    return TRUE;
  }

  /* Check that the field (the value) is not NULL. */

  null_value= sp_result_field->is_null();

  return null_value;
}


/**
   @brief Execute function and store the return value in the field.

   @note This function was intended to be the concrete implementation of
    the interface function execute. This was never realized.

   @return The error state.
   @retval FALSE on success
   @retval TRUE if an error occurred.
*/
bool
Item_func_sp::execute_impl(THD *thd)
{
  bool err_status= TRUE;
  Sub_statement_state statement_state;
#ifndef NO_EMBEDDED_ACCESS_CHECKS
  Security_context *save_security_ctx= thd->security_ctx;
#endif
  enum enum_sp_data_access access=
    (m_sp->m_chistics->daccess == SP_DEFAULT_ACCESS) ?
     SP_DEFAULT_ACCESS_MAPPING : m_sp->m_chistics->daccess;

  DBUG_ENTER("Item_func_sp::execute_impl");

#ifndef NO_EMBEDDED_ACCESS_CHECKS
  if (context->security_ctx)
  {
    /* Set view definer security context */
    thd->security_ctx= context->security_ctx;
  }
#endif
  if (sp_check_access(thd))
    goto error;

  /*
    Throw an error if a non-deterministic function is called while
    statement-based replication (SBR) is active.
  */

  if (!m_sp->m_chistics->detistic && !trust_function_creators &&
      (access == SP_CONTAINS_SQL || access == SP_MODIFIES_SQL_DATA) &&
      (mysql_bin_log.is_open() &&
       thd->variables.binlog_format == BINLOG_FORMAT_STMT))
  {
    my_error(ER_BINLOG_UNSAFE_ROUTINE, MYF(0));
    goto error;
  }

  /*
    Disable the binlogging if this is not a SELECT statement. If this is a
    SELECT, leave binlogging on, so execute_function() code writes the
    function call into binlog.
  */
  thd->reset_sub_statement_state(&statement_state, SUB_STMT_FUNCTION);
  err_status= m_sp->execute_function(thd, args, arg_count, sp_result_field); 
  thd->restore_sub_statement_state(&statement_state);

error:
#ifndef NO_EMBEDDED_ACCESS_CHECKS
  thd->security_ctx= save_security_ctx;
#endif

  DBUG_RETURN(err_status);
}


void
Item_func_sp::make_field(Send_field *tmp_field)
{
  DBUG_ENTER("Item_func_sp::make_field");
  DBUG_ASSERT(sp_result_field);
  sp_result_field->make_field(tmp_field);
  if (name)
    tmp_field->col_name= name;
  DBUG_VOID_RETURN;
}


enum enum_field_types
Item_func_sp::field_type() const
{
  DBUG_ENTER("Item_func_sp::field_type");
  DBUG_ASSERT(sp_result_field);
  DBUG_RETURN(sp_result_field->type());
}

Item_result
Item_func_sp::result_type() const
{
  DBUG_ENTER("Item_func_sp::result_type");
  DBUG_PRINT("info", ("m_sp = %p", (void *) m_sp));
  DBUG_ASSERT(sp_result_field);
  DBUG_RETURN(sp_result_field->result_type());
}

longlong Item_func_found_rows::val_int()
{
  DBUG_ASSERT(fixed == 1);
  return current_thd->found_rows();
}


Field *
Item_func_sp::tmp_table_field(TABLE *t_arg)
{
  DBUG_ENTER("Item_func_sp::tmp_table_field");

  DBUG_ASSERT(sp_result_field);
  DBUG_RETURN(sp_result_field);
}


/**
  @brief Checks if requested access to function can be granted to user.
    If function isn't found yet, it searches function first.
    If function can't be found or user don't have requested access
    error is raised.

  @param thd thread handler

  @return Indication if the access was granted or not.
  @retval FALSE Access is granted.
  @retval TRUE Requested access can't be granted or function doesn't exists.
    
*/

bool
Item_func_sp::sp_check_access(THD *thd)
{
  DBUG_ENTER("Item_func_sp::sp_check_access");
  DBUG_ASSERT(m_sp);
#ifndef NO_EMBEDDED_ACCESS_CHECKS
  if (check_routine_access(thd, EXECUTE_ACL,
			   m_sp->m_db.str, m_sp->m_name.str, 0, FALSE))
    DBUG_RETURN(TRUE);
#endif

  DBUG_RETURN(FALSE);
}


bool
Item_func_sp::fix_fields(THD *thd, Item **ref)
{
  bool res;
  DBUG_ENTER("Item_func_sp::fix_fields");
  DBUG_ASSERT(fixed == 0);
 
  /*
    We must call init_result_field before Item_func::fix_fields() 
    to make m_sp and result_field members available to fix_length_and_dec(),
    which is called from Item_func::fix_fields().
  */
  res= init_result_field(thd);

  if (res)
    DBUG_RETURN(res);

  res= Item_func::fix_fields(thd, ref);

  if (res)
    DBUG_RETURN(res);

  if (thd->lex->is_view_context_analysis())
  {
    /*
      Here we check privileges of the stored routine only during view
      creation, in order to validate the view.  A runtime check is
      perfomed in Item_func_sp::execute(), and this method is not
      called during context analysis.  Notice, that during view
      creation we do not infer into stored routine bodies and do not
      check privileges of its statements, which would probably be a
      good idea especially if the view has SQL SECURITY DEFINER and
      the used stored procedure has SQL SECURITY DEFINER.
    */
    res= sp_check_access(thd);
#ifndef NO_EMBEDDED_ACCESS_CHECKS
    /*
      Try to set and restore the security context to see whether it's valid
    */
    Security_context *save_secutiry_ctx;
    res= set_routine_security_ctx(thd, m_sp, false, &save_secutiry_ctx);
    if (!res)
      m_sp->m_security_ctx.restore_security_context(thd, save_secutiry_ctx);
    
#endif /* ! NO_EMBEDDED_ACCESS_CHECKS */
  }

  if (!m_sp->m_chistics->detistic)
  {
    used_tables_cache |= RAND_TABLE_BIT;
    const_item_cache= FALSE;
  }

  DBUG_RETURN(res);
}


void Item_func_sp::update_used_tables()
{
  Item_func::update_used_tables();

  if (!m_sp->m_chistics->detistic)
  {
    used_tables_cache |= RAND_TABLE_BIT;
    const_item_cache= FALSE;
  }
}


/*
  uuid_short handling.

  The short uuid is defined as a longlong that contains the following bytes:

  Bytes  Comment
  1      Server_id & 255
  4      Startup time of server in seconds
  3      Incrementor

  This means that an uuid is guaranteed to be unique
  even in a replication environment if the following holds:

  - The last byte of the server id is unique
  - If you between two shutdown of the server don't get more than
    an average of 2^24 = 16M calls to uuid_short() per second.
*/

ulonglong uuid_value;

void uuid_short_init()
{
  uuid_value= ((((ulonglong) server_id) << 56) + 
               (((ulonglong) server_start_time) << 24));
}


longlong Item_func_uuid_short::val_int()
{
  ulonglong val;
  mysql_mutex_lock(&LOCK_short_uuid_generator);
  val= uuid_value++;
  mysql_mutex_unlock(&LOCK_short_uuid_generator);
  return (longlong) val;
}


/**
  Last_value - return last argument.
*/

void Item_func_last_value::evaluate_sideeffects()
{
  DBUG_ASSERT(fixed == 1 && arg_count > 0);
  for (uint i= 0; i < arg_count-1 ; i++)
    args[i]->val_int();
}

String *Item_func_last_value::val_str(String *str)
{
  String *tmp;
  evaluate_sideeffects();
  tmp= last_value->val_str(str);
  null_value= last_value->null_value;
  return tmp;
}

longlong Item_func_last_value::val_int()
{
  longlong tmp;
  evaluate_sideeffects();
  tmp= last_value->val_int();
  null_value= last_value->null_value;
  return tmp;
}

double Item_func_last_value::val_real()
{
  double tmp;
  evaluate_sideeffects();
  tmp= last_value->val_real();
  null_value= last_value->null_value;
  return tmp;
}

my_decimal *Item_func_last_value::val_decimal(my_decimal *decimal_value)
{
  my_decimal *tmp;
  evaluate_sideeffects();
  tmp= last_value->val_decimal(decimal_value);
  null_value= last_value->null_value;
  return tmp;
}


void Item_func_last_value::fix_length_and_dec()
{
  last_value=          args[arg_count -1];
  decimals=            last_value->decimals;
  max_length=          last_value->max_length;
  collation.set(last_value->collation.collation);
  maybe_null=          last_value->maybe_null;
  unsigned_flag=       last_value->unsigned_flag;
}<|MERGE_RESOLUTION|>--- conflicted
+++ resolved
@@ -677,13 +677,8 @@
   unsigned_flag= 0;
   for (uint i= 0; i < nitems ; i++)
   {
-<<<<<<< HEAD
-    set_if_bigger(char_length, args[i]->max_char_length());
-    set_if_bigger(unsigned_flag, args[i]->unsigned_flag);
-=======
-    set_if_bigger(max_length, item[i]->max_length);
+    set_if_bigger(char_length, item[i]->max_char_length());
     set_if_bigger(unsigned_flag, item[i]->unsigned_flag);
->>>>>>> c2b38529
   }
   fix_char_length(char_length);
 }
@@ -738,7 +733,7 @@
     count_datetime_length(items, nitems);
   else
   {
-    decimals= NOT_FIXED_DEC; // TODO
+    decimals= NOT_FIXED_DEC;
     count_only_length(items, nitems);
   }
   return false;
@@ -1097,7 +1092,8 @@
 }
 
 
-bool Item_func_hybrid_result_type::get_date(MYSQL_TIME *ltime, uint fuzzydate)
+bool Item_func_hybrid_result_type::get_date(MYSQL_TIME *ltime,
+                                            ulonglong fuzzydate)
 {
   DBUG_ASSERT(fixed == 1);
   switch (cached_result_type) {
@@ -1133,7 +1129,7 @@
     char buff[40];
     String tmp(buff,sizeof(buff), &my_charset_bin),*res;
     if (!(res= str_op(&tmp)) ||
-        str_to_datetime_with_warn(res->ptr(), res->length(),
+        str_to_datetime_with_warn(res->charset(), res->ptr(), res->length(),
                                   ltime, fuzzydate) <= MYSQL_TIMESTAMP_ERROR)
       goto err;
     break;
