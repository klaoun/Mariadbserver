/* Copyright (c) 2000, 2019, Oracle and/or its affiliates.
   Copyright (c) 2010, 2019, MariaDB Corporation

   This program is free software; you can redistribute it and/or modify
   it under the terms of the GNU General Public License as published by
   the Free Software Foundation; version 2 of the License.

   This program is distributed in the hope that it will be useful,
   but WITHOUT ANY WARRANTY; without even the implied warranty of
   MERCHANTABILITY or FITNESS FOR A PARTICULAR PURPOSE.  See the
   GNU General Public License for more details.

   You should have received a copy of the GNU General Public License
   along with this program; if not, write to the Free Software
   Foundation, Inc., 51 Franklin St, Fifth Floor, Boston, MA 02110-1335  USA */

/**
  @defgroup Semantic_Analysis Semantic Analysis
*/

#ifndef SQL_LEX_INCLUDED
#define SQL_LEX_INCLUDED

#include "violite.h"                            /* SSL_type */
#include "sql_trigger.h"
#include "thr_lock.h"                  /* thr_lock_type, TL_UNLOCK */
#include "mem_root_array.h"
#include "sql_cmd.h"
#include "sql_alter.h"                // Alter_info
#include "sql_window.h"
#include "sql_trigger.h"
#include "sp.h"                       // enum stored_procedure_type
#include "sql_tvc.h"
#include "item.h"
#include "sql_schema.h"

/* Used for flags of nesting constructs */
#define SELECT_NESTING_MAP_SIZE 64
typedef Bitmap<SELECT_NESTING_MAP_SIZE> nesting_map;

/* YACC and LEX Definitions */


/**
  A string with metadata. Usually points to a string in the client
  character set, but unlike Lex_ident_cli_st (see below) it does not
  necessarily point to a query fragment. It can also point to memory
  of other kinds (e.g. an additional THD allocated memory buffer
  not overlapping with the current query text).

  We'll add more flags here eventually, to know if the string has, e.g.:
  - multi-byte characters
  - bad byte sequences
  - backslash escapes:   'a\nb'
  and reuse the original query fragments instead of making the string
  copy too early, in Lex_input_stream::get_text().
  This will allow to avoid unnecessary copying, as well as
  create more optimal Item types in sql_yacc.yy
*/
struct Lex_string_with_metadata_st: public LEX_CSTRING
{
private:
  bool m_is_8bit; // True if the string has 8bit characters
  char m_quote;   // Quote character, or 0 if not quoted
public:
  void set_8bit(bool is_8bit) { m_is_8bit= is_8bit; }
  void set_metadata(bool is_8bit, char quote)
  {
    m_is_8bit= is_8bit;
    m_quote= quote;
  }
  void set(const char *s, size_t len, bool is_8bit, char quote)
  {
    str= s;
    length= len;
    set_metadata(is_8bit, quote);
  }
  void set(const LEX_CSTRING *s, bool is_8bit, char quote)
  {
    ((LEX_CSTRING &)*this)= *s;
    set_metadata(is_8bit, quote);
  }
  bool is_8bit() const { return m_is_8bit; }
  bool is_quoted() const { return m_quote != '\0'; }
  char quote() const { return m_quote; }
  // Get string repertoire by the 8-bit flag and the character set
  uint repertoire(CHARSET_INFO *cs) const
  {
    return !m_is_8bit && my_charset_is_ascii_based(cs) ?
           MY_REPERTOIRE_ASCII : MY_REPERTOIRE_UNICODE30;
  }
  // Get string repertoire by the 8-bit flag, for ASCII-based character sets
  uint repertoire() const
  {
    return !m_is_8bit ? MY_REPERTOIRE_ASCII : MY_REPERTOIRE_UNICODE30;
  }
};


/*
  Used to store identifiers in the client character set.
  Points to a query fragment.
*/
struct Lex_ident_cli_st: public Lex_string_with_metadata_st
{
public:
  void set_keyword(const char *s, size_t len)
  {
    set(s, len, false, '\0');
  }
  void set_ident(const char *s, size_t len, bool is_8bit)
  {
    set(s, len, is_8bit, '\0');
  }
  void set_ident_quoted(const char *s, size_t len, bool is_8bit, char quote)
  {
    set(s, len, is_8bit, quote);
  }
  void set_unquoted(const LEX_CSTRING *s, bool is_8bit)
  {
    set(s, is_8bit, '\0');
  }
  const char *pos() const { return str - is_quoted(); }
  const char *end() const { return str + length + is_quoted(); }
};


class Lex_ident_cli: public Lex_ident_cli_st
{
public:
  Lex_ident_cli(const LEX_CSTRING *s, bool is_8bit)
  {
    set_unquoted(s, is_8bit);
  }
  Lex_ident_cli(const char *s, size_t len)
  {
    set_ident(s, len, false);
  }
};


struct Lex_ident_sys_st: public LEX_CSTRING
{
public:
  bool copy_ident_cli(THD *thd, const Lex_ident_cli_st *str);
  bool copy_keyword(THD *thd, const Lex_ident_cli_st *str);
  bool copy_sys(THD *thd, const LEX_CSTRING *str);
  bool convert(THD *thd, const LEX_CSTRING *str, CHARSET_INFO *cs);
  bool copy_or_convert(THD *thd, const Lex_ident_cli_st *str, CHARSET_INFO *cs);
  bool is_null() const { return str == NULL; }
  bool to_size_number(ulonglong *to) const;
};


class Lex_ident_sys: public Lex_ident_sys_st
{
public:
  Lex_ident_sys(THD *thd, const Lex_ident_cli_st *str)
  {
    if (copy_ident_cli(thd, str))
      ((LEX_CSTRING &) *this)= null_clex_str;
  }
  Lex_ident_sys()
  {
    ((LEX_CSTRING &) *this)= null_clex_str;
  }
};


enum sub_select_type
{
  UNSPECIFIED_TYPE,
  /* following 3 enums should be as they are*/
  UNION_TYPE, INTERSECT_TYPE, EXCEPT_TYPE,
  GLOBAL_OPTIONS_TYPE, DERIVED_TABLE_TYPE, OLAP_TYPE
};
enum unit_common_op {OP_MIX, OP_UNION, OP_INTERSECT, OP_EXCEPT};

enum enum_view_suid
{
  VIEW_SUID_INVOKER= 0,
  VIEW_SUID_DEFINER= 1,
  VIEW_SUID_DEFAULT= 2
};


enum plsql_cursor_attr_t
{
  PLSQL_CURSOR_ATTR_ISOPEN,
  PLSQL_CURSOR_ATTR_FOUND,
  PLSQL_CURSOR_ATTR_NOTFOUND,
  PLSQL_CURSOR_ATTR_ROWCOUNT
};


/* These may not be declared yet */
class Table_ident;
class sql_exchange;
class LEX_COLUMN;
class sp_head;
class sp_name;
class sp_instr;
class sp_pcontext;
class sp_variable;
class sp_assignment_lex;
class st_alter_tablespace;
class partition_info;
class Event_parse_data;
class set_var_base;
class sys_var;
class Item_func_match;
class File_parser;
class Key_part_spec;
class Item_window_func;
struct sql_digest_state;
class With_clause;
class my_var;

#define ALLOC_ROOT_SET 1024

#ifdef MYSQL_SERVER
/*
  There are 8 different type of table access so there is no more than
  combinations 2^8 = 256:

  . STMT_READS_TRANS_TABLE

  . STMT_READS_NON_TRANS_TABLE

  . STMT_READS_TEMP_TRANS_TABLE

  . STMT_READS_TEMP_NON_TRANS_TABLE

  . STMT_WRITES_TRANS_TABLE

  . STMT_WRITES_NON_TRANS_TABLE

  . STMT_WRITES_TEMP_TRANS_TABLE

  . STMT_WRITES_TEMP_NON_TRANS_TABLE

  The unsafe conditions for each combination is represented within a byte
  and stores the status of the option --binlog-direct-non-trans-updates,
  whether the trx-cache is empty or not, and whether the isolation level
  is lower than ISO_REPEATABLE_READ:

  . option (OFF/ON)
  . trx-cache (empty/not empty)
  . isolation (>= ISO_REPEATABLE_READ / < ISO_REPEATABLE_READ)

  bits 0 : . OFF, . empty, . >= ISO_REPEATABLE_READ
  bits 1 : . OFF, . empty, . < ISO_REPEATABLE_READ
  bits 2 : . OFF, . not empty, . >= ISO_REPEATABLE_READ
  bits 3 : . OFF, . not empty, . < ISO_REPEATABLE_READ
  bits 4 : . ON, . empty, . >= ISO_REPEATABLE_READ
  bits 5 : . ON, . empty, . < ISO_REPEATABLE_READ
  bits 6 : . ON, . not empty, . >= ISO_REPEATABLE_READ
  bits 7 : . ON, . not empty, . < ISO_REPEATABLE_READ
*/
extern uint binlog_unsafe_map[256];
/*
  Initializes the array with unsafe combinations and its respective
  conditions.
*/
void binlog_unsafe_map_init();
#endif

struct LEX_TYPE
{
  enum enum_field_types type;
  char *length, *dec;
  CHARSET_INFO *charset;
  void set(int t, char *l, char *d, CHARSET_INFO *cs)
  { type= (enum_field_types)t; length= l; dec= d; charset= cs; }
};

#ifdef MYSQL_SERVER
/*
  The following hack is needed because mysql_yacc.cc does not define
  YYSTYPE before including this file
*/
#ifdef MYSQL_YACC
#define LEX_YYSTYPE void *
#else
#include "lex_symbol.h"
#ifdef MYSQL_LEX
#include "item_func.h"            /* Cast_target used in sql_yacc.hh */
#include "sql_get_diagnostics.h"  /* Types used in sql_yacc.hh */
#include "sp_pcontext.h"
#include "sql_yacc.hh"
#define LEX_YYSTYPE YYSTYPE *
#else
#define LEX_YYSTYPE void *
#endif
#endif
#endif

// describe/explain types
#define DESCRIBE_NORMAL         1
#define DESCRIBE_EXTENDED       2
/*
  This is not within #ifdef because we want "EXPLAIN PARTITIONS ..." to produce
  additional "partitions" column even if partitioning is not compiled in.
*/
#define DESCRIBE_PARTITIONS     4

#ifdef MYSQL_SERVER

extern const LEX_STRING  empty_lex_str;
extern MYSQL_PLUGIN_IMPORT const LEX_CSTRING empty_clex_str;
extern const LEX_CSTRING star_clex_str;
extern const LEX_CSTRING param_clex_str;

enum enum_sp_suid_behaviour
{
  SP_IS_DEFAULT_SUID= 0,
  SP_IS_NOT_SUID,
  SP_IS_SUID
};

enum enum_sp_data_access
{
  SP_DEFAULT_ACCESS= 0,
  SP_CONTAINS_SQL,
  SP_NO_SQL,
  SP_READS_SQL_DATA,
  SP_MODIFIES_SQL_DATA
};

enum enum_sp_aggregate_type
{
  DEFAULT_AGGREGATE= 0,
  NOT_AGGREGATE,
  GROUP_AGGREGATE
};

const LEX_CSTRING sp_data_access_name[]=
{
  { STRING_WITH_LEN("") },
  { STRING_WITH_LEN("CONTAINS SQL") },
  { STRING_WITH_LEN("NO SQL") },
  { STRING_WITH_LEN("READS SQL DATA") },
  { STRING_WITH_LEN("MODIFIES SQL DATA") }
};

#define DERIVED_SUBQUERY        1
#define DERIVED_VIEW            2
#define DERIVED_WITH            4

enum enum_view_create_mode
{
  VIEW_CREATE_NEW,              // check that there are not such VIEW/table
  VIEW_ALTER,                   // check that VIEW .frm with such name exists
  VIEW_CREATE_OR_REPLACE        // check only that there are not such table
};


class Create_view_info: public Sql_alloc
{
public:
  LEX_CSTRING select;              // The SELECT statement of CREATE VIEW
  enum enum_view_create_mode mode;
  uint16 algorithm;
  uint8 check;
  enum enum_view_suid suid;
  Create_view_info(enum_view_create_mode mode_arg,
                   uint16 algorithm_arg,
                   enum_view_suid suid_arg)
   :select(null_clex_str),
    mode(mode_arg),
    algorithm(algorithm_arg),
    check(VIEW_CHECK_NONE),
    suid(suid_arg)
  { }
};


enum enum_drop_mode
{
  DROP_DEFAULT, // mode is not specified
  DROP_CASCADE, // CASCADE option
  DROP_RESTRICT // RESTRICT option
};

/* Options to add_table_to_list() */
#define TL_OPTION_UPDATING      1
#define TL_OPTION_FORCE_INDEX   2
#define TL_OPTION_IGNORE_LEAVES 4
#define TL_OPTION_ALIAS         8
#define TL_OPTION_SEQUENCE      16

typedef List<Item> List_item;
typedef Mem_root_array<ORDER*, true> Group_list_ptrs;

/* SERVERS CACHE CHANGES */
typedef struct st_lex_server_options
{
  long port;
  LEX_CSTRING server_name, host, db, username, password, scheme, socket, owner;
  void reset(LEX_CSTRING name)
  {
    server_name= name;
    host= db= username= password= scheme= socket= owner= null_clex_str;
    port= -1;
  }
} LEX_SERVER_OPTIONS;


/**
  Structure to hold parameters for CHANGE MASTER, START SLAVE, and STOP SLAVE.

  Remark: this should not be confused with Master_info (and perhaps
  would better be renamed to st_lex_replication_info).  Some fields,
  e.g., delay, are saved in Relay_log_info, not in Master_info.
*/
struct LEX_MASTER_INFO
{
  DYNAMIC_ARRAY repl_ignore_server_ids;
  DYNAMIC_ARRAY repl_do_domain_ids;
  DYNAMIC_ARRAY repl_ignore_domain_ids;
  const char *host, *user, *password, *log_file_name;
  const char *ssl_key, *ssl_cert, *ssl_ca, *ssl_capath, *ssl_cipher;
  const char *ssl_crl, *ssl_crlpath;
  const char *relay_log_name;
  LEX_CSTRING connection_name;
  /* Value in START SLAVE UNTIL master_gtid_pos=xxx */
  LEX_CSTRING gtid_pos_str;
  ulonglong pos;
  ulong relay_log_pos;
  ulong server_id;
  uint port, connect_retry;
  float heartbeat_period;
  int sql_delay;
  /*
    Enum is used for making it possible to detect if the user
    changed variable or if it should be left at old value
   */
  enum {LEX_MI_UNCHANGED= 0, LEX_MI_DISABLE, LEX_MI_ENABLE}
    ssl, ssl_verify_server_cert, heartbeat_opt, repl_ignore_server_ids_opt,
    repl_do_domain_ids_opt, repl_ignore_domain_ids_opt;
  enum {
    LEX_GTID_UNCHANGED, LEX_GTID_NO, LEX_GTID_CURRENT_POS, LEX_GTID_SLAVE_POS
  } use_gtid_opt;

  void init()
  {
    bzero(this, sizeof(*this));
    my_init_dynamic_array(&repl_ignore_server_ids,
                          sizeof(::server_id), 0, 16, MYF(0));
    my_init_dynamic_array(&repl_do_domain_ids,
                          sizeof(ulong), 0, 16, MYF(0));
    my_init_dynamic_array(&repl_ignore_domain_ids,
                          sizeof(ulong), 0, 16, MYF(0));
    sql_delay= -1;
  }
  void reset(bool is_change_master)
  {
    if (unlikely(is_change_master))
    {
      delete_dynamic(&repl_ignore_server_ids);
      /* Free all the array elements. */
      delete_dynamic(&repl_do_domain_ids);
      delete_dynamic(&repl_ignore_domain_ids);
    }

    host= user= password= log_file_name= ssl_key= ssl_cert= ssl_ca=
      ssl_capath= ssl_cipher= ssl_crl= ssl_crlpath= relay_log_name= NULL;
    pos= relay_log_pos= server_id= port= connect_retry= 0;
    heartbeat_period= 0;
    ssl= ssl_verify_server_cert= heartbeat_opt=
      repl_ignore_server_ids_opt= repl_do_domain_ids_opt=
      repl_ignore_domain_ids_opt= LEX_MI_UNCHANGED;
    gtid_pos_str= null_clex_str;
    use_gtid_opt= LEX_GTID_UNCHANGED;
    sql_delay= -1;
  }
};

typedef struct st_lex_reset_slave
{
  bool all;
} LEX_RESET_SLAVE;

enum olap_type 
{
  UNSPECIFIED_OLAP_TYPE, CUBE_TYPE, ROLLUP_TYPE
};

/* 
  String names used to print a statement with index hints.
  Keep in sync with index_hint_type.
*/
extern const char * index_hint_type_name[];
typedef uchar index_clause_map;

/*
  Bits in index_clause_map : one for each possible FOR clause in
  USE/FORCE/IGNORE INDEX index hint specification
*/
#define INDEX_HINT_MASK_JOIN  (1)
#define INDEX_HINT_MASK_GROUP (1 << 1)
#define INDEX_HINT_MASK_ORDER (1 << 2)

#define INDEX_HINT_MASK_ALL (INDEX_HINT_MASK_JOIN | INDEX_HINT_MASK_GROUP | \
                             INDEX_HINT_MASK_ORDER)

class select_result_sink;

/* Single element of an USE/FORCE/IGNORE INDEX list specified as a SQL hint  */
class Index_hint : public Sql_alloc
{
public:
  /* The type of the hint : USE/FORCE/IGNORE */
  enum index_hint_type type;
  /* Where the hit applies to. A bitmask of INDEX_HINT_MASK_<place> values */
  index_clause_map clause;
  /* 
    The index name. Empty (str=NULL) name represents an empty list 
    USE INDEX () clause 
  */ 
  LEX_CSTRING key_name;

  Index_hint (enum index_hint_type type_arg, index_clause_map clause_arg,
              const char *str, size_t length) :
    type(type_arg), clause(clause_arg)
  {
    key_name.str= str;
    key_name.length= length;
  }

  void print(THD *thd, String *str);
}; 

/* 
  The state of the lex parsing for selects 
   
   master and slaves are pointers to select_lex.
   master is pointer to upper level node.
   slave is pointer to lower level node
   select_lex is a SELECT without union
   unit is container of either
     - One SELECT
     - UNION of selects
   select_lex and unit are both inherited form select_lex_node
   neighbors are two select_lex or units on the same level

   All select describing structures linked with following pointers:
   - list of neighbors (next/prev) (prev of first element point to slave
     pointer of upper structure)
     - For select this is a list of UNION's (or one element list)
     - For units this is a list of sub queries for the upper level select

   - pointer to master (master), which is
     If this is a unit
       - pointer to outer select_lex
     If this is a select_lex
       - pointer to outer unit structure for select

   - pointer to slave (slave), which is either:
     If this is a unit:
       - first SELECT that belong to this unit
     If this is a select_lex
       - first unit that belong to this SELECT (subquries or derived tables)

   - list of all select_lex (link_next/link_prev)
     This is to be used for things like derived tables creation, where we
     go through this list and create the derived tables.

   If unit contain several selects (UNION now, INTERSECT etc later)
   then it have special select_lex called fake_select_lex. It used for
   storing global parameters (like ORDER BY, LIMIT) and executing union.
   Subqueries used in global ORDER BY clause will be attached to this
   fake_select_lex, which will allow them correctly resolve fields of
   'upper' UNION and outer selects.

   For example for following query:

   select *
     from table1
     where table1.field IN (select * from table1_1_1 union
                            select * from table1_1_2)
     union
   select *
     from table2
     where table2.field=(select (select f1 from table2_1_1_1_1
                                   where table2_1_1_1_1.f2=table2_1_1.f3)
                           from table2_1_1
                           where table2_1_1.f1=table2.f2)
     union
   select * from table3;

   we will have following structure:

   select1: (select * from table1 ...)
   select2: (select * from table2 ...)
   select3: (select * from table3)
   select1.1.1: (select * from table1_1_1)
   ...

     main unit
     fake0
     select1 select2 select3
     |^^     |^
    s|||     ||master
    l|||     |+---------------------------------+
    a|||     +---------------------------------+|
    v|||master                         slave   ||
    e||+-------------------------+             ||
     V|            neighbor      |             V|
     unit1.1<+==================>unit1.2       unit2.1
     fake1.1
     select1.1.1 select 1.1.2    select1.2.1   select2.1.1
                                               |^
                                               ||
                                               V|
                                               unit2.1.1.1
                                               select2.1.1.1.1


   relation in main unit will be following:
   (bigger picture for:
      main unit
      fake0
      select1 select2 select3
   in the above picture)

         main unit
         |^^^^|fake_select_lex
         |||||+--------------------------------------------+
         ||||+--------------------------------------------+|
         |||+------------------------------+              ||
         ||+--------------+                |              ||
    slave||master         |                |              ||
         V|      neighbor |       neighbor |        master|V
         select1<========>select2<========>select3        fake0

    list of all select_lex will be following (as it will be constructed by
    parser):

    select1->select2->select3->select2.1.1->select 2.1.2->select2.1.1.1.1-+
                                                                          |
    +---------------------------------------------------------------------+
    |
    +->select1.1.1->select1.1.2

*/

/* 
    Base class for st_select_lex (SELECT_LEX) & 
    st_select_lex_unit (SELECT_LEX_UNIT)
*/
struct LEX;
class st_select_lex;
class st_select_lex_unit;


class st_select_lex_node {
protected:
  st_select_lex_node *next, **prev,   /* neighbor list */
    *master, *slave,                  /* vertical links */
    *link_next, **link_prev;          /* list of whole SELECT_LEX */

  void init_query_common();
public:

  ulonglong options;

  /*
    In sql_cache we store SQL_CACHE flag as specified by user to be
    able to restore SELECT statement from internal structures.
  */
  enum e_sql_cache { SQL_CACHE_UNSPECIFIED, SQL_NO_CACHE, SQL_CACHE };
  e_sql_cache sql_cache;

  /*
    result of this query can't be cached, bit field, can be :
      UNCACHEABLE_DEPENDENT_GENERATED
      UNCACHEABLE_DEPENDENT_INJECTED
      UNCACHEABLE_RAND
      UNCACHEABLE_SIDEEFFECT
      UNCACHEABLE_EXPLAIN
      UNCACHEABLE_PREPARE
  */
  uint8 uncacheable;
  enum sub_select_type linkage;
  bool is_linkage_set() const
  {
    return linkage == UNION_TYPE || linkage == INTERSECT_TYPE || linkage == EXCEPT_TYPE;
  }
  bool no_table_names_allowed; /* used for global order by */

  static void *operator new(size_t size, MEM_ROOT *mem_root) throw ()
  { return (void*) alloc_root(mem_root, (uint) size); }
  static void operator delete(void *ptr,size_t size) { TRASH_FREE(ptr, size); }
  static void operator delete(void *ptr, MEM_ROOT *mem_root) {}

  // Ensures that at least all members used during cleanup() are initialized.
  st_select_lex_node()
    : next(NULL), prev(NULL),
      master(NULL), slave(NULL),
      link_next(NULL), link_prev(NULL),
      linkage(UNSPECIFIED_TYPE)
  {
  }

  inline st_select_lex_node* get_master() { return master; }
  void include_down(st_select_lex_node *upper);
  void add_slave(st_select_lex_node *slave_arg);
  void include_neighbour(st_select_lex_node *before);
  void include_standalone(st_select_lex_node *sel, st_select_lex_node **ref);
  void include_global(st_select_lex_node **plink);
  void exclude();
  void exclude_from_tree();
  void substitute_in_tree(st_select_lex_node *subst);

  void set_slave(st_select_lex_node *slave_arg) { slave= slave_arg; }
  void move_node(st_select_lex_node *where_to_move)
  {
    if (where_to_move == this)
      return;
    if (next)
      next->prev= prev;
    *prev= next;
    *where_to_move->prev= this;
    next= where_to_move;
  }
  st_select_lex_node *insert_chain_before(st_select_lex_node **ptr_pos_to_insert,
                                          st_select_lex_node *end_chain_node);
  void move_as_slave(st_select_lex_node *new_master);
  friend class st_select_lex_unit;
  friend bool mysql_new_select(LEX *lex, bool move_down, SELECT_LEX *sel);
  friend bool mysql_make_view(THD *thd, TABLE_SHARE *share, TABLE_LIST *table,
                              bool open_view_no_parse);
private:
  void fast_exclude();
};
typedef class st_select_lex_node SELECT_LEX_NODE;

/* 
   SELECT_LEX_UNIT - unit of selects (UNION, INTERSECT, ...) group 
   SELECT_LEXs
*/
class THD;
class select_result;
class JOIN;
class select_unit;
class Procedure;
class Explain_query;

void delete_explain_query(LEX *lex);
void create_explain_query(LEX *lex, MEM_ROOT *mem_root);
void create_explain_query_if_not_exists(LEX *lex, MEM_ROOT *mem_root);
bool print_explain_for_slow_log(LEX *lex, THD *thd, String *str);

class st_select_lex_unit: public st_select_lex_node {
protected:
  TABLE_LIST result_table_list;
  select_unit *union_result;
  ulonglong found_rows_for_union;
  bool saved_error;

  bool prepare_join(THD *thd, SELECT_LEX *sl, select_result *result,
                    ulong additional_options,
                    bool is_union_select);
  bool join_union_item_types(THD *thd, List<Item> &types, uint count);
  bool join_union_type_handlers(THD *thd,
                                class Type_holder *holders, uint count);
  bool join_union_type_attributes(THD *thd,
                                  class Type_holder *holders, uint count);
public:
  // Ensures that at least all members used during cleanup() are initialized.
  st_select_lex_unit()
    : union_result(NULL), table(NULL), result(NULL),
      cleaned(false),
      fake_select_lex(NULL)
  {
  }


  TABLE *table; /* temporary table using for appending UNION results */
  select_result *result;
  bool  prepared, // prepare phase already performed for UNION (unit)
    optimized, // optimize phase already performed for UNION (unit)
    optimized_2,
    executed, // already executed
    cleaned;

  bool optimize_started;

  // list of fields which points to temporary table for union
  List<Item> item_list;
  /*
    list of types of items inside union (used for union & derived tables)
    
    Item_type_holders from which this list consist may have pointers to Field,
    pointers is valid only after preparing SELECTS of this unit and before
    any SELECT of this unit execution
  */
  List<Item> types;
  /**
    There is INTERSECT and it is item used in creating temporary
    table for it
  */
  Item_int *intersect_mark;
  /**
     TRUE if the unit contained TVC at the top level that has been wrapped
     into SELECT:
     VALUES (v1) ... (vn) => SELECT * FROM (VALUES (v1) ... (vn)) as tvc
  */
  bool with_wrapped_tvc;
  /**
    Pointer to 'last' select, or pointer to select where we stored
    global parameters for union.

    If this is a union of multiple selects, the parser puts the global
    parameters in fake_select_lex. If the union doesn't use a
    temporary table, st_select_lex_unit::prepare() nulls out
    fake_select_lex, but saves a copy in saved_fake_select_lex in
    order to preserve the global parameters.

    If it is not a union, first_select() is the last select.

    @return select containing the global parameters
  */
  inline st_select_lex *global_parameters()
  {
    if (fake_select_lex != NULL)
      return fake_select_lex;
    else if (saved_fake_select_lex != NULL)
      return saved_fake_select_lex;
    return first_select();
  };
  //node on which we should return current_select pointer after parsing subquery
  st_select_lex *return_to;
  /* LIMIT clause runtime counters */
  ha_rows select_limit_cnt, offset_limit_cnt;
  /* not NULL if unit used in subselect, point to subselect item */
  Item_subselect *item;
  /*
    TABLE_LIST representing this union in the embedding select. Used for
    derived tables/views handling.
  */
  TABLE_LIST *derived;
  bool is_view;
  /* With clause attached to this unit (if any) */
  With_clause *with_clause;
  /* With element where this unit is used as the specification (if any) */
  With_element *with_element;
  /* thread handler */
  THD *thd;
  /*
    SELECT_LEX for hidden SELECT in union which process global
    ORDER BY and LIMIT
  */
  st_select_lex *fake_select_lex;
  /**
    SELECT_LEX that stores LIMIT and OFFSET for UNION ALL when noq
    fake_select_lex is used.
  */
  st_select_lex *saved_fake_select_lex;

  st_select_lex *union_distinct; /* pointer to the last UNION DISTINCT */
  bool describe; /* union exec() called for EXPLAIN */
  Procedure *last_procedure;     /* Pointer to procedure, if such exists */

  bool columns_are_renamed;

  void init_query();
  st_select_lex* outer_select();
  st_select_lex* first_select()
  {
    return reinterpret_cast<st_select_lex*>(slave);
  }
  inline void set_with_clause(With_clause *with_cl);
  st_select_lex_unit* next_unit()
  {
    return reinterpret_cast<st_select_lex_unit*>(next);
  }
  st_select_lex* return_after_parsing() { return return_to; }
  void exclude_level();
  // void exclude_tree(); // it is not used for long time
  bool is_excluded() { return prev == NULL; }

  /* UNION methods */
  bool prepare(TABLE_LIST *derived_arg, select_result *sel_result,
               ulong additional_options);
  bool optimize();
  bool exec();
  bool exec_recursive();
  bool cleanup();
  inline void unclean() { cleaned= 0; }
  void reinit_exec_mechanism();

  void print(String *str, enum_query_type query_type);

  bool add_fake_select_lex(THD *thd);
  void init_prepare_fake_select_lex(THD *thd, bool first_execution);
  inline bool is_prepared() { return prepared; }
  bool change_result(select_result_interceptor *result,
                     select_result_interceptor *old_result);
  void set_limit(st_select_lex *values);
  void set_thd(THD *thd_arg) { thd= thd_arg; }
  inline bool is_unit_op ();
  bool union_needs_tmp_table();

  void set_unique_exclude();
  bool check_distinct_in_union();

  friend struct LEX;
  friend int subselect_union_engine::exec();

  List<Item> *get_column_types(bool for_cursor);

  select_unit *get_union_result() { return union_result; }
  int save_union_explain(Explain_query *output);
  int save_union_explain_part2(Explain_query *output);
  unit_common_op common_op();
};

typedef class st_select_lex_unit SELECT_LEX_UNIT;
typedef Bounds_checked_array<Item*> Ref_ptr_array;


/*
  Structure which consists of the field and the item which 
  produces this field.
*/

class Grouping_tmp_field :public Sql_alloc
{
public:
  Field *tmp_field;
  Item *producing_item;
  Grouping_tmp_field(Field *fld, Item *item) 
     :tmp_field(fld), producing_item(item) {}
};


#define TOUCHED_SEL_COND 1/* WHERE/HAVING/ON should be reinited before use */
#define TOUCHED_SEL_DERIVED (1<<1)/* derived should be reinited before use */

/*
  SELECT_LEX - store information of parsed SELECT statment
*/
class st_select_lex: public st_select_lex_node
{
public:
  Name_resolution_context context;
  LEX_CSTRING db;
  Item *where, *having;                         /* WHERE & HAVING clauses */
  Item *prep_where; /* saved WHERE clause for prepared statement processing */
  Item *prep_having;/* saved HAVING clause for prepared statement processing */
  Item *cond_pushed_into_where;  /* condition pushed into the select's WHERE  */
  Item *cond_pushed_into_having; /* condition pushed into the select's HAVING */
  /* Saved values of the WHERE and HAVING clauses*/
  Item::cond_result cond_value, having_value;
  /*
    Point to the LEX in which it was created, used in view subquery detection.

    TODO: make also st_select_lex::parent_stmt_lex (see LEX::stmt_lex)
    and use st_select_lex::parent_lex & st_select_lex::parent_stmt_lex
    instead of global (from THD) references where it is possible.
  */
  LEX *parent_lex;
  enum olap_type olap;
  /* FROM clause - points to the beginning of the TABLE_LIST::next_local list. */
  SQL_I_List<TABLE_LIST>  table_list;

  /*
    GROUP BY clause.
    This list may be mutated during optimization (by remove_const()),
    so for prepared statements, we keep a copy of the ORDER.next pointers in
    group_list_ptrs, and re-establish the original list before each execution.
  */
  SQL_I_List<ORDER>       group_list;
  Group_list_ptrs        *group_list_ptrs;

  List<Item>          item_list;  /* list of fields & expressions */
  List<Item>          pre_fix; /* above list before fix_fields */
  bool                is_item_list_lookup;
  /* 
    Usualy it is pointer to ftfunc_list_alloc, but in union used to create fake
    select_lex for calling mysql_select under results of union
  */
  List<Item_func_match> *ftfunc_list;
  List<Item_func_match> ftfunc_list_alloc;
  /*
    The list of items to which MIN/MAX optimizations of opt_sum_query()
    have been applied. Used to rollback those optimizations if it's needed.
  */
  List<Item_sum> min_max_opt_list;
  JOIN *join; /* after JOIN::prepare it is pointer to corresponding JOIN */
  List<TABLE_LIST> top_join_list; /* join list of the top level          */
  List<TABLE_LIST> *join_list;    /* list for the currently parsed join  */
  TABLE_LIST *embedding;          /* table embedding to the above list   */
  List<TABLE_LIST> sj_nests;      /* Semi-join nests within this join */
  /*
    Beginning of the list of leaves in a FROM clause, where the leaves
    inlcude all base tables including view tables. The tables are connected
    by TABLE_LIST::next_leaf, so leaf_tables points to the left-most leaf.

    List of all base tables local to a subquery including all view
    tables. Unlike 'next_local', this in this list views are *not*
    leaves. Created in setup_tables() -> make_leaves_list().
  */
  /* 
    Subqueries that will need to be converted to semi-join nests, including
    those converted to jtbm nests. The list is emptied when conversion is done.
  */
  List<Item_in_subselect> sj_subselects;
  /*
    List of IN-predicates in this st_select_lex that
    can be transformed into IN-subselect defined with TVC.
  */
  List<Item_func_in> in_funcs;
  /*
    Number of current derived table made with TVC during the
    transformation of IN-predicate into IN-subquery for this
    st_select_lex.
  */
  uint curr_tvc_name;
  
  /*
    Needed to correctly generate 'PRIMARY' or 'SIMPLE' for select_type column
    of EXPLAIN
  */
  bool have_merged_subqueries;

  List<TABLE_LIST> leaf_tables;
  List<TABLE_LIST> leaf_tables_exec;
  List<TABLE_LIST> leaf_tables_prep;
  enum leaf_list_state {UNINIT, READY, SAVED};
  enum leaf_list_state prep_leaf_list_state;
  uint insert_tables;
  st_select_lex *merged_into; /* select which this select is merged into */
                              /* (not 0 only for views/derived tables)   */

  const char *type;               /* type of select for EXPLAIN          */

  SQL_I_List<ORDER> order_list;   /* ORDER clause */
  SQL_I_List<ORDER> gorder_list;
  Item *select_limit, *offset_limit;  /* LIMIT clause parameters */

  /// Array of pointers to top elements of all_fields list
  Ref_ptr_array ref_pointer_array;

  /*
    number of items in select_list and HAVING clause used to get number
    bigger then can be number of entries that will be added to all item
    list during split_sum_func
  */
  uint select_n_having_items;
  uint cond_count;    /* number of sargable Items in where/having/on          */
  uint between_count; /* number of between predicates in where/having/on      */
  uint max_equal_elems; /* maximal number of elements in multiple equalities  */   
  /*
    Number of fields used in select list or where clause of current select
    and all inner subselects.
  */
  uint select_n_where_fields;
  /* reserved for exists 2 in */
  uint select_n_reserved;
  /*
   it counts the number of bit fields in the SELECT list. These are used when DISTINCT is
   converted to a GROUP BY involving BIT fields.
  */
  uint hidden_bit_fields;
  /*
    Number of fields used in the definition of all the windows functions.
    This includes:
      1) Fields in the arguments
      2) Fields in the PARTITION BY clause
      3) Fields in the ORDER BY clause
  */
  uint fields_in_window_functions;
  enum_parsing_place parsing_place; /* where we are parsing expression */
  enum_parsing_place context_analysis_place; /* where we are in prepare */
  bool with_sum_func;   /* sum function indicator */

  ulong table_join_options;
  uint in_sum_expr;
  uint select_number; /* number of select (used for EXPLAIN) */

  /*
    nest_levels are local to the query or VIEW,
    and that view merge procedure does not re-calculate them.
    So we also have to remember unit against which we count levels.
  */
  SELECT_LEX_UNIT *nest_level_base;
  int nest_level;     /* nesting level of select */
  Item_sum *inner_sum_func_list; /* list of sum func in nested selects */ 
  uint with_wild; /* item list contain '*' */
  bool braces;    /* SELECT ... UNION (SELECT ... ) <- this braces */
  bool automatic_brackets; /* dummy select for INTERSECT precedence */
  /* TRUE when having fix field called in processing of this SELECT */
  bool having_fix_field;
  /*
    TRUE when fix field is called for a new condition pushed into the
    HAVING clause of this SELECT
  */
  bool having_fix_field_for_pushed_cond;
  /* List of references to fields referenced from inner selects */
  List<Item_outer_ref> inner_refs_list;
  /* Number of Item_sum-derived objects in this SELECT */
  uint n_sum_items;
  /* Number of Item_sum-derived objects in children and descendant SELECTs */
  uint n_child_sum_items;

  /* explicit LIMIT clause was used */
  bool explicit_limit;
  /*
    This array is used to note  whether we have any candidates for
    expression caching in the corresponding clauses
  */
  bool expr_cache_may_be_used[PARSING_PLACE_SIZE];
  /*
    there are subquery in HAVING clause => we can't close tables before
    query processing end even if we use temporary table
  */
  bool subquery_in_having;
  /* TRUE <=> this SELECT is correlated w.r.t. some ancestor select */
  bool with_all_modifier;  /* used for selects in union */
  bool is_correlated;
  /*
    This variable is required to ensure proper work of subqueries and
    stored procedures. Generally, one should use the states of
    Query_arena to determine if it's a statement prepare or first
    execution of a stored procedure. However, in case when there was an
    error during the first execution of a stored procedure, the SP body
    is not expelled from the SP cache. Therefore, a deeply nested
    subquery might be left unoptimized. So we need this per-subquery
    variable to inidicate the optimization/execution state of every
    subquery. Prepared statements work OK in that regard, as in
    case of an error during prepare the PS is not created.
  */
  uint8 changed_elements; // see TOUCHED_SEL_*
  /* TODO: add foloowing first_* to bitmap above */
  bool first_natural_join_processing;
  bool first_cond_optimization;
  /* do not wrap view fields with Item_ref */
  bool no_wrap_view_item;
  /* exclude this select from check of unique_table() */
  bool exclude_from_table_unique_test;
  /* index in the select list of the expression currently being fixed */
  int cur_pos_in_select_list;

  List<udf_func>     udf_list;                  /* udf function calls stack */

  /* 
    This is a copy of the original JOIN USING list that comes from
    the parser. The parser :
      1. Sets the natural_join of the second TABLE_LIST in the join
         and the st_select_lex::prev_join_using.
      2. Makes a parent TABLE_LIST and sets its is_natural_join/
       join_using_fields members.
      3. Uses the wrapper TABLE_LIST as a table in the upper level.
    We cannot assign directly to join_using_fields in the parser because
    at stage (1.) the parent TABLE_LIST is not constructed yet and
    the assignment will override the JOIN USING fields of the lower level
    joins on the right.
  */
  List<String> *prev_join_using;

  /**
    The set of those tables whose fields are referenced in the select list of
    this select level.
  */
  table_map select_list_tables;

  /* namp of nesting SELECT visibility (for aggregate functions check) */
  nesting_map name_visibility_map;
  
  table_map with_dep;
  List<Grouping_tmp_field> grouping_tmp_fields;

  /* it is for correct printing SELECT options */
  thr_lock_type lock_type;
  
  List<List_item> save_many_values;
  List<Item> *save_insert_list;
  table_value_constr *tvc;
  bool in_tvc;

  /** System Versioning */
public:
  uint versioned_tables;
  int vers_setup_conds(THD *thd, TABLE_LIST *tables);
  /* push new Item_field into item_list */
  bool vers_push_field(THD *thd, TABLE_LIST *table, const LEX_CSTRING field_name);

  void init_query();
  void init_select();
  st_select_lex_unit* master_unit() { return (st_select_lex_unit*) master; }
  st_select_lex_unit* first_inner_unit() 
  { 
    return (st_select_lex_unit*) slave; 
  }
  st_select_lex* outer_select();
  st_select_lex* next_select() { return (st_select_lex*) next; }
  st_select_lex* next_select_in_list() 
  {
    return (st_select_lex*) link_next;
  }
  st_select_lex_node** next_select_in_list_addr()
  {
    return &link_next;
  }
  st_select_lex* return_after_parsing()
  {
    return master_unit()->return_after_parsing();
  }
  inline bool is_subquery_function() { return master_unit()->item != 0; }

  bool mark_as_dependent(THD *thd, st_select_lex *last,
                         Item_ident *dependency);

  void set_braces(bool value)
  {
    braces= value;
  }
  bool inc_in_sum_expr();
  uint get_in_sum_expr();

  bool add_item_to_list(THD *thd, Item *item);
  bool add_group_to_list(THD *thd, Item *item, bool asc);
  bool add_ftfunc_to_list(THD *thd, Item_func_match *func);
  bool add_order_to_list(THD *thd, Item *item, bool asc);
  bool add_gorder_to_list(THD *thd, Item *item, bool asc);
  TABLE_LIST* add_table_to_list(THD *thd, Table_ident *table,
                                LEX_CSTRING *alias,
                                ulong table_options,
                                thr_lock_type flags= TL_UNLOCK,
                                enum_mdl_type mdl_type= MDL_SHARED_READ,
                                List<Index_hint> *hints= 0,
                                List<String> *partition_names= 0,
                                LEX_STRING *option= 0);
  TABLE_LIST* get_table_list();
  bool init_nested_join(THD *thd);
  TABLE_LIST *end_nested_join(THD *thd);
  TABLE_LIST *nest_last_join(THD *thd);
  void add_joined_table(TABLE_LIST *table);
  bool add_cross_joined_table(TABLE_LIST *left_op, TABLE_LIST *right_op,
                              bool straight_fl);
  TABLE_LIST *convert_right_join();
  List<Item>* get_item_list();
  ulong get_table_join_options();
  void set_lock_for_tables(thr_lock_type lock_type, bool for_update);
  inline void init_order()
  {
    order_list.elements= 0;
    order_list.first= 0;
    order_list.next= &order_list.first;
  }
  /*
    This method created for reiniting LEX in mysql_admin_table() and can be
    used only if you are going remove all SELECT_LEX & units except belonger
    to LEX (LEX::unit & LEX::select, for other purposes there are
    SELECT_LEX_UNIT::exclude_level & SELECT_LEX_UNIT::exclude_tree
  */
  void cut_subtree() { slave= 0; }
  bool test_limit();
  /**
    Get offset for LIMIT.

    Evaluate offset item if necessary.

    @return Number of rows to skip.
  */
  ha_rows get_offset();
  /**
   Get limit.

   Evaluate limit item if necessary.

   @return Limit of rows in result.
  */
  ha_rows get_limit();

  friend struct LEX;
  st_select_lex() : group_list_ptrs(NULL), braces(0), automatic_brackets(0),
  n_sum_items(0), n_child_sum_items(0)
  {}
  void make_empty_select()
  {
    init_query();
    init_select();
  }
  bool setup_ref_array(THD *thd, uint order_group_num);
  void print(THD *thd, String *str, enum_query_type query_type);
  static void print_order(String *str,
                          ORDER *order,
                          enum_query_type query_type);
  void print_limit(THD *thd, String *str, enum_query_type query_type);
  void fix_prepare_information(THD *thd, Item **conds, Item **having_conds);
  /*
    Destroy the used execution plan (JOIN) of this subtree (this
    SELECT_LEX and all nested SELECT_LEXes and SELECT_LEX_UNITs).
  */
  bool cleanup();
  /*
    Recursively cleanup the join of this select lex and of all nested
    select lexes.
  */
  void cleanup_all_joins(bool full);

  void set_index_hint_type(enum index_hint_type type, index_clause_map clause);

  /* 
   Add a index hint to the tagged list of hints. The type and clause of the
   hint will be the current ones (set by set_index_hint()) 
  */
  bool add_index_hint (THD *thd, const char *str, size_t length);

  /* make a list to hold index hints */
  void alloc_index_hints (THD *thd);
  /* read and clear the index hints */
  List<Index_hint>* pop_index_hints(void) 
  {
    List<Index_hint> *hints= index_hints;
    index_hints= NULL;
    return hints;
  }

  void clear_index_hints(void) { index_hints= NULL; }
  bool is_part_of_union() { return master_unit()->is_unit_op(); }
  bool is_top_level_node() 
  { 
    return (select_number == 1) && !is_part_of_union();
  }
  bool optimize_unflattened_subqueries(bool const_only);
  /* Set the EXPLAIN type for this subquery. */
  void set_explain_type(bool on_the_fly);
  bool handle_derived(LEX *lex, uint phases);
  void append_table_to_list(TABLE_LIST *TABLE_LIST::*link, TABLE_LIST *table);
  bool get_free_table_map(table_map *map, uint *tablenr);
  void replace_leaf_table(TABLE_LIST *table, List<TABLE_LIST> &tbl_list);
  void remap_tables(TABLE_LIST *derived, table_map map,
                    uint tablenr, st_select_lex *parent_lex);
  bool merge_subquery(THD *thd, TABLE_LIST *derived, st_select_lex *subq_lex,
                      uint tablenr, table_map map);
  inline bool is_mergeable()
  {
    return (next_select() == 0 && group_list.elements == 0 &&
            having == 0 && with_sum_func == 0 &&
            table_list.elements >= 1 && !(options & SELECT_DISTINCT) &&
            select_limit == 0);
  }
  void mark_as_belong_to_derived(TABLE_LIST *derived);
  void increase_derived_records(ha_rows records);
  void update_used_tables();
  void update_correlated_cache();
  void mark_const_derived(bool empty);

  bool save_leaf_tables(THD *thd);
  bool save_prep_leaf_tables(THD *thd);

  void set_unique_exclude();

  bool is_merged_child_of(st_select_lex *ancestor);

  /*
    For MODE_ONLY_FULL_GROUP_BY we need to maintain two flags:
     - Non-aggregated fields are used in this select.
     - Aggregate functions are used in this select.
    In MODE_ONLY_FULL_GROUP_BY only one of these may be true.
  */
  bool non_agg_field_used() const { return m_non_agg_field_used; }
  bool agg_func_used()      const { return m_agg_func_used; }
  bool custom_agg_func_used() const { return m_custom_agg_func_used; }

  void set_non_agg_field_used(bool val) { m_non_agg_field_used= val; }
  void set_agg_func_used(bool val)      { m_agg_func_used= val; }
  void set_custom_agg_func_used(bool val) { m_custom_agg_func_used= val; }
  inline void set_with_clause(With_clause *with_clause);
  With_clause *get_with_clause()
  {
    return master_unit()->with_clause;
  }
  With_element *get_with_element()
  {
    return master_unit()->with_element;
  }
  With_element *find_table_def_in_with_clauses(TABLE_LIST *table);
  bool check_unrestricted_recursive(bool only_standard_compliant);
  bool check_subqueries_with_recursive_references();
  void collect_grouping_fields(THD *thd, ORDER *grouping_list); 
  void check_cond_extraction_for_grouping_fields(Item *cond,
                                                 TABLE_LIST *derived);
  Item *build_cond_for_grouping_fields(THD *thd, Item *cond,
                                       bool no_to_clones);
  
  List<Window_spec> window_specs;
  void prepare_add_window_spec(THD *thd);
  bool add_window_def(THD *thd, LEX_CSTRING *win_name, LEX_CSTRING *win_ref,
                      SQL_I_List<ORDER> win_partition_list,
                      SQL_I_List<ORDER> win_order_list,
                      Window_frame *win_frame);
  bool add_window_spec(THD *thd, LEX_CSTRING *win_ref,
                       SQL_I_List<ORDER> win_partition_list,
                       SQL_I_List<ORDER> win_order_list,
                       Window_frame *win_frame);
  List<Item_window_func> window_funcs;
  bool add_window_func(Item_window_func *win_func);

  bool have_window_funcs() const { return (window_funcs.elements !=0); }
  ORDER *find_common_window_func_partition_fields(THD *thd);

  bool cond_pushdown_is_allowed() const
  { return !olap && !explicit_limit && !tvc; }
  
private:
  bool m_non_agg_field_used;
  bool m_agg_func_used;
  bool m_custom_agg_func_used;

  /* current index hint kind. used in filling up index_hints */
  enum index_hint_type current_index_hint_type;
  index_clause_map current_index_hint_clause;
  /* a list of USE/FORCE/IGNORE INDEX */
  List<Index_hint> *index_hints;

public:
  inline void add_where_field(st_select_lex *sel)
  {
    DBUG_ASSERT(this != sel);
    select_n_where_fields+= sel->select_n_where_fields;
  }
};
typedef class st_select_lex SELECT_LEX;

inline bool st_select_lex_unit::is_unit_op ()
{
  if (!first_select()->next_select())
  {
    if (first_select()->tvc)
      return 1;
    else
      return 0;
  }

  enum sub_select_type linkage= first_select()->next_select()->linkage;
  return linkage == UNION_TYPE || linkage == INTERSECT_TYPE ||
    linkage == EXCEPT_TYPE;
}


struct st_sp_chistics
{
  LEX_CSTRING comment;
  enum enum_sp_suid_behaviour suid;
  bool detistic;
  enum enum_sp_data_access daccess;
  enum enum_sp_aggregate_type agg_type;
  void init() { bzero(this, sizeof(*this)); }
  void set(const st_sp_chistics &other) { *this= other; }
  bool read_from_mysql_proc_row(THD *thd, TABLE *table);
};


class Sp_chistics: public st_sp_chistics
{
public:
  Sp_chistics() { init(); }
};


struct st_trg_chistics: public st_trg_execution_order
{
  enum trg_action_time_type action_time;
  enum trg_event_type event;

  const char *ordering_clause_begin;
  const char *ordering_clause_end;

};

enum xa_option_words {XA_NONE, XA_JOIN, XA_RESUME, XA_ONE_PHASE,
                      XA_SUSPEND, XA_FOR_MIGRATE};

class Sroutine_hash_entry;

/*
  Class representing list of all tables used by statement and other
  information which is necessary for opening and locking its tables,
  like SQL command for this statement.

  Also contains information about stored functions used by statement
  since during its execution we may have to add all tables used by its
  stored functions/triggers to this list in order to pre-open and lock
  them.

  Also used by LEX::reset_n_backup/restore_backup_query_tables_list()
  methods to save and restore this information.
*/

class Query_tables_list
{
public:
  /**
    SQL command for this statement. Part of this class since the
    process of opening and locking tables for the statement needs
    this information to determine correct type of lock for some of
    the tables.
  */
  enum_sql_command sql_command;
  /* Global list of all tables used by this statement */
  TABLE_LIST *query_tables;
  /* Pointer to next_global member of last element in the previous list. */
  TABLE_LIST **query_tables_last;
  /*
    If non-0 then indicates that query requires prelocking and points to
    next_global member of last own element in query table list (i.e. last
    table which was not added to it as part of preparation to prelocking).
    0 - indicates that this query does not need prelocking.
  */
  TABLE_LIST **query_tables_own_last;
  /*
    Set of stored routines called by statement.
    (Note that we use lazy-initialization for this hash).
  */
  enum { START_SROUTINES_HASH_SIZE= 16 };
  HASH sroutines;
  /*
    List linking elements of 'sroutines' set. Allows you to add new elements
    to this set as you iterate through the list of existing elements.
    'sroutines_list_own_last' is pointer to ::next member of last element of
    this list which represents routine which is explicitly used by query.
    'sroutines_list_own_elements' number of explicitly used routines.
    We use these two members for restoring of 'sroutines_list' to the state
    in which it was right after query parsing.
  */
  SQL_I_List<Sroutine_hash_entry> sroutines_list;
  Sroutine_hash_entry **sroutines_list_own_last;
  uint sroutines_list_own_elements;

  /**
    Number of tables which were open by open_tables() and to be locked
    by lock_tables().
    Note that we set this member only in some cases, when this value
    needs to be passed from open_tables() to lock_tables() which are
    separated by some amount of code.
  */
  uint table_count;

   /*
    These constructor and destructor serve for creation/destruction
    of Query_tables_list instances which are used as backup storage.
  */
  Query_tables_list() {}
  ~Query_tables_list() {}

  /* Initializes (or resets) Query_tables_list object for "real" use. */
  void reset_query_tables_list(bool init);
  void destroy_query_tables_list();
  void set_query_tables_list(Query_tables_list *state)
  {
    *this= *state;
  }

  /*
    Direct addition to the list of query tables.
    If you are using this function, you must ensure that the table
    object, in particular table->db member, is initialized.
  */
  void add_to_query_tables(TABLE_LIST *table)
  {
    *(table->prev_global= query_tables_last)= table;
    query_tables_last= &table->next_global;
  }
  bool requires_prelocking()
  {
    return MY_TEST(query_tables_own_last);
  }
  void mark_as_requiring_prelocking(TABLE_LIST **tables_own_last)
  {
    query_tables_own_last= tables_own_last;
  }
  /* Return pointer to first not-own table in query-tables or 0 */
  TABLE_LIST* first_not_own_table()
  {
    return ( query_tables_own_last ? *query_tables_own_last : 0);
  }
  void chop_off_not_own_tables()
  {
    if (query_tables_own_last)
    {
      *query_tables_own_last= 0;
      query_tables_last= query_tables_own_last;
      query_tables_own_last= 0;
    }
  }

  /** Return a pointer to the last element in query table list. */
  TABLE_LIST *last_table()
  {
    /* Don't use offsetof() macro in order to avoid warnings. */
    return query_tables ?
           (TABLE_LIST*) ((char*) query_tables_last -
                          ((char*) &(query_tables->next_global) -
                           (char*) query_tables)) :
           0;
  }

  /**
    Enumeration listing of all types of unsafe statement.

    @note The order of elements of this enumeration type must
    correspond to the order of the elements of the @c explanations
    array defined in the body of @c THD::issue_unsafe_warnings.
  */
  enum enum_binlog_stmt_unsafe {
    /**
      SELECT..LIMIT is unsafe because the set of rows returned cannot
      be predicted.
    */
    BINLOG_STMT_UNSAFE_LIMIT= 0,
    /**
      INSERT DELAYED is unsafe because the time when rows are inserted
      cannot be predicted.
    */
    BINLOG_STMT_UNSAFE_INSERT_DELAYED,
    /**
      Access to log tables is unsafe because slave and master probably
      log different things.
    */
    BINLOG_STMT_UNSAFE_SYSTEM_TABLE,
    /**
      Inserting into an autoincrement column in a stored routine is unsafe.
      Even with just one autoincrement column, if the routine is invoked more than 
      once slave is not guaranteed to execute the statement graph same way as 
      the master.
      And since it's impossible to estimate how many times a routine can be invoked at 
      the query pre-execution phase (see lock_tables), the statement is marked
      pessimistically unsafe. 
    */
    BINLOG_STMT_UNSAFE_AUTOINC_COLUMNS,
    /**
      Using a UDF (user-defined function) is unsafe.
    */
    BINLOG_STMT_UNSAFE_UDF,
    /**
      Using most system variables is unsafe, because slave may run
      with different options than master.
    */
    BINLOG_STMT_UNSAFE_SYSTEM_VARIABLE,
    /**
      Using some functions is unsafe (e.g., UUID).
    */
    BINLOG_STMT_UNSAFE_SYSTEM_FUNCTION,

    /**
      Mixing transactional and non-transactional statements are unsafe if
      non-transactional reads or writes are occur after transactional
      reads or writes inside a transaction.
    */
    BINLOG_STMT_UNSAFE_NONTRANS_AFTER_TRANS,

    /**
      Mixing self-logging and non-self-logging engines in a statement
      is unsafe.
    */
    BINLOG_STMT_UNSAFE_MULTIPLE_ENGINES_AND_SELF_LOGGING_ENGINE,

    /**
      Statements that read from both transactional and non-transactional
      tables and write to any of them are unsafe.
    */
    BINLOG_STMT_UNSAFE_MIXED_STATEMENT,

    /**
      INSERT...IGNORE SELECT is unsafe because which rows are ignored depends
      on the order that rows are retrieved by SELECT. This order cannot be
      predicted and may differ on master and the slave.
    */
    BINLOG_STMT_UNSAFE_INSERT_IGNORE_SELECT,

    /**
      INSERT...SELECT...UPDATE is unsafe because which rows are updated depends
      on the order that rows are retrieved by SELECT. This order cannot be
      predicted and may differ on master and the slave.
    */
    BINLOG_STMT_UNSAFE_INSERT_SELECT_UPDATE,

    /**
     Query that writes to a table with auto_inc column after selecting from 
     other tables are unsafe as the order in which the rows are retrieved by
     select may differ on master and slave.
    */
    BINLOG_STMT_UNSAFE_WRITE_AUTOINC_SELECT,

    /**
      INSERT...REPLACE SELECT is unsafe because which rows are replaced depends
      on the order that rows are retrieved by SELECT. This order cannot be
      predicted and may differ on master and the slave.
    */
    BINLOG_STMT_UNSAFE_REPLACE_SELECT,

    /**
      CREATE TABLE... IGNORE... SELECT is unsafe because which rows are ignored
      depends on the order that rows are retrieved by SELECT. This order cannot
      be predicted and may differ on master and the slave.
    */
    BINLOG_STMT_UNSAFE_CREATE_IGNORE_SELECT,

    /**
      CREATE TABLE...REPLACE... SELECT is unsafe because which rows are replaced
      depends on the order that rows are retrieved from SELECT. This order
      cannot be predicted and may differ on master and the slave
    */
    BINLOG_STMT_UNSAFE_CREATE_REPLACE_SELECT,

    /**
      CREATE TABLE...SELECT on a table with auto-increment column is unsafe
      because which rows are replaced depends on the order that rows are
      retrieved from SELECT. This order cannot be predicted and may differ on
      master and the slave
    */
    BINLOG_STMT_UNSAFE_CREATE_SELECT_AUTOINC,

    /**
      UPDATE...IGNORE is unsafe because which rows are ignored depends on the
      order that rows are updated. This order cannot be predicted and may differ
      on master and the slave.
    */
    BINLOG_STMT_UNSAFE_UPDATE_IGNORE,

    /**
      INSERT... ON DUPLICATE KEY UPDATE on a table with more than one
      UNIQUE KEYS  is unsafe.
    */
    BINLOG_STMT_UNSAFE_INSERT_TWO_KEYS,

    /**
       INSERT into auto-inc field which is not the first part of composed
       primary key.
    */
    BINLOG_STMT_UNSAFE_AUTOINC_NOT_FIRST,

    /* The last element of this enumeration type. */
    BINLOG_STMT_UNSAFE_COUNT
  };
  /**
    This has all flags from 0 (inclusive) to BINLOG_STMT_FLAG_COUNT
    (exclusive) set.
  */
  static const uint32 BINLOG_STMT_UNSAFE_ALL_FLAGS=
    ((1U << BINLOG_STMT_UNSAFE_COUNT) - 1);

  /**
    Maps elements of enum_binlog_stmt_unsafe to error codes.
  */
  static const int binlog_stmt_unsafe_errcode[BINLOG_STMT_UNSAFE_COUNT];

  /**
    Determine if this statement is marked as unsafe.

    @retval 0 if the statement is not marked as unsafe.
    @retval nonzero if the statement is marked as unsafe.
  */
  inline bool is_stmt_unsafe() const {
    return get_stmt_unsafe_flags() != 0;
  }

  inline bool is_stmt_unsafe(enum_binlog_stmt_unsafe unsafe)
  {
    return binlog_stmt_flags & (1 << unsafe);
  }

  /**
    Flag the current (top-level) statement as unsafe.
    The flag will be reset after the statement has finished.

    @param unsafe_type The type of unsafety: one of the @c
    BINLOG_STMT_FLAG_UNSAFE_* flags in @c enum_binlog_stmt_flag.
  */
  inline void set_stmt_unsafe(enum_binlog_stmt_unsafe unsafe_type) {
    DBUG_ENTER("set_stmt_unsafe");
    DBUG_ASSERT(unsafe_type >= 0 && unsafe_type < BINLOG_STMT_UNSAFE_COUNT);
    binlog_stmt_flags|= (1U << unsafe_type);
    DBUG_VOID_RETURN;
  }

  /**
    Set the bits of binlog_stmt_flags determining the type of
    unsafeness of the current statement.  No existing bits will be
    cleared, but new bits may be set.

    @param flags A binary combination of zero or more bits, (1<<flag)
    where flag is a member of enum_binlog_stmt_unsafe.
  */
  inline void set_stmt_unsafe_flags(uint32 flags) {
    DBUG_ENTER("set_stmt_unsafe_flags");
    DBUG_ASSERT((flags & ~BINLOG_STMT_UNSAFE_ALL_FLAGS) == 0);
    binlog_stmt_flags|= flags;
    DBUG_VOID_RETURN;
  }

  /**
    Return a binary combination of all unsafe warnings for the
    statement.  If the statement has been marked as unsafe by the
    'flag' member of enum_binlog_stmt_unsafe, then the return value
    from this function has bit (1<<flag) set to 1.
  */
  inline uint32 get_stmt_unsafe_flags() const {
    DBUG_ENTER("get_stmt_unsafe_flags");
    DBUG_RETURN(binlog_stmt_flags & BINLOG_STMT_UNSAFE_ALL_FLAGS);
  }

  /**
    Mark the current statement as safe; i.e., clear all bits in
    binlog_stmt_flags that correspond to elements of
    enum_binlog_stmt_unsafe.
  */
  inline void clear_stmt_unsafe() {
    DBUG_ENTER("clear_stmt_unsafe");
    binlog_stmt_flags&= ~BINLOG_STMT_UNSAFE_ALL_FLAGS;
    DBUG_VOID_RETURN;
  }

  /**
    Determine if this statement is a row injection.

    @retval 0 if the statement is not a row injection
    @retval nonzero if the statement is a row injection
  */
  inline bool is_stmt_row_injection() const {
    return binlog_stmt_flags &
      (1U << (BINLOG_STMT_UNSAFE_COUNT + BINLOG_STMT_TYPE_ROW_INJECTION));
  }

  /**
    Flag the statement as a row injection.  A row injection is either
    a BINLOG statement, or a row event in the relay log executed by
    the slave SQL thread.
  */
  inline void set_stmt_row_injection() {
    DBUG_ENTER("set_stmt_row_injection");
    binlog_stmt_flags|=
      (1U << (BINLOG_STMT_UNSAFE_COUNT + BINLOG_STMT_TYPE_ROW_INJECTION));
    DBUG_VOID_RETURN;
  }

  enum enum_stmt_accessed_table
  {
    /*
       If a transactional table is about to be read. Note that
       a write implies a read.
    */
    STMT_READS_TRANS_TABLE= 0,
    /*
       If a non-transactional table is about to be read. Note that
       a write implies a read.
    */
    STMT_READS_NON_TRANS_TABLE,
    /*
       If a temporary transactional table is about to be read. Note
       that a write implies a read.
    */
    STMT_READS_TEMP_TRANS_TABLE,
    /*
       If a temporary non-transactional table is about to be read. Note
      that a write implies a read.
    */
    STMT_READS_TEMP_NON_TRANS_TABLE,
    /*
       If a transactional table is about to be updated.
    */
    STMT_WRITES_TRANS_TABLE,
    /*
       If a non-transactional table is about to be updated.
    */
    STMT_WRITES_NON_TRANS_TABLE,
    /*
       If a temporary transactional table is about to be updated.
    */
    STMT_WRITES_TEMP_TRANS_TABLE,
    /*
       If a temporary non-transactional table is about to be updated.
    */
    STMT_WRITES_TEMP_NON_TRANS_TABLE,
    /*
      The last element of the enumeration. Please, if necessary add
      anything before this.
    */
    STMT_ACCESS_TABLE_COUNT
  };

#ifndef DBUG_OFF
  static inline const char *stmt_accessed_table_string(enum_stmt_accessed_table accessed_table)
  {
    switch (accessed_table)
    {
      case STMT_READS_TRANS_TABLE:
         return "STMT_READS_TRANS_TABLE";
      break;
      case STMT_READS_NON_TRANS_TABLE:
        return "STMT_READS_NON_TRANS_TABLE";
      break;
      case STMT_READS_TEMP_TRANS_TABLE:
        return "STMT_READS_TEMP_TRANS_TABLE";
      break;
      case STMT_READS_TEMP_NON_TRANS_TABLE:
        return "STMT_READS_TEMP_NON_TRANS_TABLE";
      break;  
      case STMT_WRITES_TRANS_TABLE:
        return "STMT_WRITES_TRANS_TABLE";
      break;
      case STMT_WRITES_NON_TRANS_TABLE:
        return "STMT_WRITES_NON_TRANS_TABLE";
      break;
      case STMT_WRITES_TEMP_TRANS_TABLE:
        return "STMT_WRITES_TEMP_TRANS_TABLE";
      break;
      case STMT_WRITES_TEMP_NON_TRANS_TABLE:
        return "STMT_WRITES_TEMP_NON_TRANS_TABLE";
      break;
      case STMT_ACCESS_TABLE_COUNT:
      default:
        DBUG_ASSERT(0);
      break;
    }
    MY_ASSERT_UNREACHABLE();
    return "";
  }
#endif  /* DBUG */
               
  #define BINLOG_DIRECT_ON 0xF0    /* unsafe when
                                      --binlog-direct-non-trans-updates
                                      is ON */

  #define BINLOG_DIRECT_OFF 0xF    /* unsafe when
                                      --binlog-direct-non-trans-updates
                                      is OFF */

  #define TRX_CACHE_EMPTY 0x33     /* unsafe when trx-cache is empty */

  #define TRX_CACHE_NOT_EMPTY 0xCC /* unsafe when trx-cache is not empty */

  #define IL_LT_REPEATABLE 0xAA    /* unsafe when < ISO_REPEATABLE_READ */

  #define IL_GTE_REPEATABLE 0x55   /* unsafe when >= ISO_REPEATABLE_READ */
  
  /**
    Sets the type of table that is about to be accessed while executing a
    statement.

    @param accessed_table Enumeration type that defines the type of table,
                           e.g. temporary, transactional, non-transactional.
  */
  inline void set_stmt_accessed_table(enum_stmt_accessed_table accessed_table)
  {
    DBUG_ENTER("LEX::set_stmt_accessed_table");

    DBUG_ASSERT(accessed_table >= 0 && accessed_table < STMT_ACCESS_TABLE_COUNT);
    stmt_accessed_table_flag |= (1U << accessed_table);

    DBUG_VOID_RETURN;
  }

  /**
    Checks if a type of table is about to be accessed while executing a
    statement.

    @param accessed_table Enumeration type that defines the type of table,
           e.g. temporary, transactional, non-transactional.

    @return
      @retval TRUE  if the type of the table is about to be accessed
      @retval FALSE otherwise
  */
  inline bool stmt_accessed_table(enum_stmt_accessed_table accessed_table)
  {
    DBUG_ENTER("LEX::stmt_accessed_table");

    DBUG_ASSERT(accessed_table >= 0 && accessed_table < STMT_ACCESS_TABLE_COUNT);

    DBUG_RETURN((stmt_accessed_table_flag & (1U << accessed_table)) != 0);
  }

  /**
    Checks either a trans/non trans temporary table is being accessed while
    executing a statement.

    @return
      @retval TRUE  if a temporary table is being accessed
      @retval FALSE otherwise
  */
  inline bool stmt_accessed_temp_table()
  {
    DBUG_ENTER("THD::stmt_accessed_temp_table");
    DBUG_RETURN(stmt_accessed_non_trans_temp_table() ||
                stmt_accessed_trans_temp_table());
  }

  /**
    Checks if a temporary transactional table is being accessed while executing
    a statement.

    @return
      @retval TRUE  if a temporary transactional table is being accessed
      @retval FALSE otherwise
  */
  inline bool stmt_accessed_trans_temp_table()
  {
    DBUG_ENTER("THD::stmt_accessed_trans_temp_table");

    DBUG_RETURN((stmt_accessed_table_flag &
                ((1U << STMT_READS_TEMP_TRANS_TABLE) |
                 (1U << STMT_WRITES_TEMP_TRANS_TABLE))) != 0);
  }
  inline bool stmt_writes_to_non_temp_table()
  {
    DBUG_ENTER("THD::stmt_writes_to_non_temp_table");

    DBUG_RETURN((stmt_accessed_table_flag &
                ((1U << STMT_WRITES_TRANS_TABLE) |
                 (1U << STMT_WRITES_NON_TRANS_TABLE))));
  }

  /**
    Checks if a temporary non-transactional table is about to be accessed
    while executing a statement.

    @return
      @retval TRUE  if a temporary non-transactional table is about to be
                    accessed
      @retval FALSE otherwise
  */
  inline bool stmt_accessed_non_trans_temp_table()
  {
    DBUG_ENTER("THD::stmt_accessed_non_trans_temp_table");

    DBUG_RETURN((stmt_accessed_table_flag &
                ((1U << STMT_READS_TEMP_NON_TRANS_TABLE) |
                 (1U << STMT_WRITES_TEMP_NON_TRANS_TABLE))) != 0);
  }

  /*
    Checks if a mixed statement is unsafe.

    
    @param in_multi_stmt_transaction_mode defines if there is an on-going
           multi-transactional statement.
    @param binlog_direct defines if --binlog-direct-non-trans-updates is
           active.
    @param trx_cache_is_not_empty defines if the trx-cache is empty or not.
    @param trx_isolation defines the isolation level.
 
    @return
      @retval TRUE if the mixed statement is unsafe
      @retval FALSE otherwise
  */
  inline bool is_mixed_stmt_unsafe(bool in_multi_stmt_transaction_mode,
                                   bool binlog_direct,
                                   bool trx_cache_is_not_empty,
                                   uint tx_isolation)
  {
    bool unsafe= FALSE;

    if (in_multi_stmt_transaction_mode)
    {
       uint condition=
         (binlog_direct ? BINLOG_DIRECT_ON : BINLOG_DIRECT_OFF) &
         (trx_cache_is_not_empty ? TRX_CACHE_NOT_EMPTY : TRX_CACHE_EMPTY) &
         (tx_isolation >= ISO_REPEATABLE_READ ? IL_GTE_REPEATABLE : IL_LT_REPEATABLE);

      unsafe= (binlog_unsafe_map[stmt_accessed_table_flag] & condition);

#if !defined(DBUG_OFF)
      DBUG_PRINT("LEX::is_mixed_stmt_unsafe", ("RESULT %02X %02X %02X", condition,
              binlog_unsafe_map[stmt_accessed_table_flag],
              (binlog_unsafe_map[stmt_accessed_table_flag] & condition)));
 
      int type_in= 0;
      for (; type_in < STMT_ACCESS_TABLE_COUNT; type_in++)
      {
        if (stmt_accessed_table((enum_stmt_accessed_table) type_in))
          DBUG_PRINT("LEX::is_mixed_stmt_unsafe", ("ACCESSED %s ",
                  stmt_accessed_table_string((enum_stmt_accessed_table) type_in)));
      }
#endif
    }

    if (stmt_accessed_table(STMT_WRITES_NON_TRANS_TABLE) &&
      stmt_accessed_table(STMT_READS_TRANS_TABLE) &&
      tx_isolation < ISO_REPEATABLE_READ)
      unsafe= TRUE;
    else if (stmt_accessed_table(STMT_WRITES_TEMP_NON_TRANS_TABLE) &&
      stmt_accessed_table(STMT_READS_TRANS_TABLE) &&
      tx_isolation < ISO_REPEATABLE_READ)
      unsafe= TRUE;

    return(unsafe);
  }

  /**
    true if the parsed tree contains references to stored procedures
    or functions, false otherwise
  */
  bool uses_stored_routines() const
  { return sroutines_list.elements != 0; }

private:

  /**
    Enumeration listing special types of statements.

    Currently, the only possible type is ROW_INJECTION.
  */
  enum enum_binlog_stmt_type {
    /**
      The statement is a row injection (i.e., either a BINLOG
      statement or a row event executed by the slave SQL thread).
    */
    BINLOG_STMT_TYPE_ROW_INJECTION = 0,

    /** The last element of this enumeration type. */
    BINLOG_STMT_TYPE_COUNT
  };

  /**
    Bit field indicating the type of statement.

    There are two groups of bits:

    - The low BINLOG_STMT_UNSAFE_COUNT bits indicate the types of
      unsafeness that the current statement has.

    - The next BINLOG_STMT_TYPE_COUNT bits indicate if the statement
      is of some special type.

    This must be a member of LEX, not of THD: each stored procedure
    needs to remember its unsafeness state between calls and each
    stored procedure has its own LEX object (but no own THD object).
  */
  uint32 binlog_stmt_flags;

  /**
    Bit field that determines the type of tables that are about to be
    be accessed while executing a statement.
  */
  uint32 stmt_accessed_table_flag;
};


/*
  st_parsing_options contains the flags for constructions that are
  allowed in the current statement.
*/

struct st_parsing_options
{
  bool allows_variable;
  bool lookup_keywords_after_qualifier;

  st_parsing_options() { reset(); }
  void reset();
};


/**
  The state of the lexical parser, when parsing comments.
*/
enum enum_comment_state
{
  /**
    Not parsing comments.
  */
  NO_COMMENT,
  /**
    Parsing comments that need to be preserved.
    Typically, these are user comments '/' '*' ... '*' '/'.
  */
  PRESERVE_COMMENT,
  /**
    Parsing comments that need to be discarded.
    Typically, these are special comments '/' '*' '!' ... '*' '/',
    or '/' '*' '!' 'M' 'M' 'm' 'm' 'm' ... '*' '/', where the comment
    markers should not be expanded.
  */
  DISCARD_COMMENT
};


/**
  @brief This class represents the character input stream consumed during
  lexical analysis.

  In addition to consuming the input stream, this class performs some
  comment pre processing, by filtering out out of bound special text
  from the query input stream.
  Two buffers, with pointers inside each buffers, are maintained in
  parallel. The 'raw' buffer is the original query text, which may
  contain out-of-bound comments. The 'cpp' (for comments pre processor)
  is the pre-processed buffer that contains only the query text that
  should be seen once out-of-bound data is removed.
*/

class Lex_input_stream
{
  size_t unescape(CHARSET_INFO *cs, char *to,
                  const char *str, const char *end, int sep);
  my_charset_conv_wc_mb get_escape_func(THD *thd, my_wc_t sep) const;
public:
  Lex_input_stream()
  {
  }

  ~Lex_input_stream()
  {
  }

  /**
     Object initializer. Must be called before usage.

     @retval FALSE OK
     @retval TRUE  Error
  */
  bool init(THD *thd, char *buff, size_t length);

  void reset(char *buff, size_t length);

  /**
    The main method to scan the next token, with token contraction processing
    for LALR(2) resolution, e.g. translate "WITH" followed by "ROLLUP"
    to a single token WITH_ROLLUP_SYM.
  */
  int lex_token(union YYSTYPE *yylval, THD *thd);

  void reduce_digest_token(uint token_left, uint token_right);

private:
  /**
    Set the echo mode.

    When echo is true, characters parsed from the raw input stream are
    preserved. When false, characters parsed are silently ignored.
    @param echo the echo mode.
  */
  void set_echo(bool echo)
  {
    m_echo= echo;
  }

  void save_in_comment_state()
  {
    m_echo_saved= m_echo;
    in_comment_saved= in_comment;
  }

  void restore_in_comment_state()
  {
    m_echo= m_echo_saved;
    in_comment= in_comment_saved;
  }

  /**
    Skip binary from the input stream.
    @param n number of bytes to accept.
  */
  void skip_binary(int n)
  {
    if (m_echo)
    {
      memcpy(m_cpp_ptr, m_ptr, n);
      m_cpp_ptr += n;
    }
    m_ptr += n;
  }

  /**
    Get a character, and advance in the stream.
    @return the next character to parse.
  */
  unsigned char yyGet()
  {
    char c= *m_ptr++;
    if (m_echo)
      *m_cpp_ptr++ = c;
    return c;
  }

  /**
    Get the last character accepted.
    @return the last character accepted.
  */
  unsigned char yyGetLast()
  {
    return m_ptr[-1];
  }

  /**
    Look at the next character to parse, but do not accept it.
  */
  unsigned char yyPeek()
  {
    return m_ptr[0];
  }

  /**
    Look ahead at some character to parse.
    @param n offset of the character to look up
  */
  unsigned char yyPeekn(int n)
  {
    return m_ptr[n];
  }

  /**
    Cancel the effect of the last yyGet() or yySkip().
    Note that the echo mode should not change between calls to yyGet / yySkip
    and yyUnget. The caller is responsible for ensuring that.
  */
  void yyUnget()
  {
    m_ptr--;
    if (m_echo)
      m_cpp_ptr--;
  }

  /**
    Accept a character, by advancing the input stream.
  */
  void yySkip()
  {
    if (m_echo)
      *m_cpp_ptr++ = *m_ptr++;
    else
      m_ptr++;
  }

  /**
    Accept multiple characters at once.
    @param n the number of characters to accept.
  */
  void yySkipn(int n)
  {
    if (m_echo)
    {
      memcpy(m_cpp_ptr, m_ptr, n);
      m_cpp_ptr += n;
    }
    m_ptr += n;
  }

  /**
    Puts a character back into the stream, canceling
    the effect of the last yyGet() or yySkip().
    Note that the echo mode should not change between calls
    to unput, get, or skip from the stream.
  */
  char *yyUnput(char ch)
  {
    *--m_ptr= ch;
    if (m_echo)
      m_cpp_ptr--;
    return m_ptr;
  }

  /**
    End of file indicator for the query text to parse.
    @param n number of characters expected
    @return true if there are less than n characters to parse
  */
  bool eof(int n)
  {
    return ((m_ptr + n) >= m_end_of_query);
  }

  /** Mark the stream position as the start of a new token. */
  void start_token()
  {
    m_tok_start_prev= m_tok_start;
    m_tok_start= m_ptr;
    m_tok_end= m_ptr;

    m_cpp_tok_start_prev= m_cpp_tok_start;
    m_cpp_tok_start= m_cpp_ptr;
    m_cpp_tok_end= m_cpp_ptr;
  }

  /**
    Adjust the starting position of the current token.
    This is used to compensate for starting whitespace.
  */
  void restart_token()
  {
    m_tok_start= m_ptr;
    m_cpp_tok_start= m_cpp_ptr;
  }

  /**
    Get the maximum length of the utf8-body buffer.
    The utf8 body can grow because of the character set conversion and escaping.
  */
  size_t get_body_utf8_maximum_length(THD *thd);

  /** Get the length of the current token, in the raw buffer. */
  uint yyLength()
  {
    /*
      The assumption is that the lexical analyser is always 1 character ahead,
      which the -1 account for.
    */
    DBUG_ASSERT(m_ptr > m_tok_start);
    return (uint) ((m_ptr - m_tok_start) - 1);
  }

  /**
    Test if a lookahead token was already scanned by lex_token(),
    for LALR(2) resolution.
  */
  bool has_lookahead() const
  {
    return lookahead_token >= 0;
  }

public:

  /**
    End of file indicator for the query text to parse.
    @return true if there are no more characters to parse
  */
  bool eof()
  {
    return (m_ptr >= m_end_of_query);
  }

  /** Get the raw query buffer. */
  const char *get_buf()
  {
    return m_buf;
  }

  /** Get the pre-processed query buffer. */
  const char *get_cpp_buf()
  {
    return m_cpp_buf;
  }

  /** Get the end of the raw query buffer. */
  const char *get_end_of_query()
  {
    return m_end_of_query;
  }

  /** Get the token start position, in the raw buffer. */
  const char *get_tok_start()
  {
    return has_lookahead() ? m_tok_start_prev : m_tok_start;
  }

  void set_cpp_tok_start(const char *pos)
  {
    m_cpp_tok_start= pos;
  }

  /** Get the token end position, in the raw buffer. */
  const char *get_tok_end()
  {
    return m_tok_end;
  }

  /** Get the current stream pointer, in the raw buffer. */
  const char *get_ptr()
  {
    return m_ptr;
  }

  /** Get the token start position, in the pre-processed buffer. */
  const char *get_cpp_tok_start()
  {
    return has_lookahead() ? m_cpp_tok_start_prev : m_cpp_tok_start;
  }

  /** Get the token end position, in the pre-processed buffer. */
  const char *get_cpp_tok_end()
  {
    return m_cpp_tok_end;
  }

  /**
    Get the token end position in the pre-processed buffer,
    with trailing spaces removed.
  */
  const char *get_cpp_tok_end_rtrim()
  {
    const char *p;
    for (p= m_cpp_tok_end;
         p > m_cpp_buf && my_isspace(system_charset_info, p[-1]);
         p--)
    { }
    return p;
  }

  /** Get the current stream pointer, in the pre-processed buffer. */
  const char *get_cpp_ptr()
  {
    return m_cpp_ptr;
  }

  /**
    Get the current stream pointer, in the pre-processed buffer,
    with traling spaces removed.
  */
  const char *get_cpp_ptr_rtrim()
  {
    const char *p;
    for (p= m_cpp_ptr;
         p > m_cpp_buf && my_isspace(system_charset_info, p[-1]);
         p--)
    { }
    return p;
  }
  /** Get the utf8-body string. */
  const char *get_body_utf8_str()
  {
    return m_body_utf8;
  }

  /** Get the utf8-body length. */
  size_t get_body_utf8_length()
  {
    return (size_t) (m_body_utf8_ptr - m_body_utf8);
  }

  void body_utf8_start(THD *thd, const char *begin_ptr);
  void body_utf8_append(const char *ptr);
  void body_utf8_append(const char *ptr, const char *end_ptr);
  void body_utf8_append_ident(THD *thd,
                              const Lex_string_with_metadata_st *txt,
                              const char *end_ptr);
  void body_utf8_append_escape(THD *thd,
                               const LEX_CSTRING *txt,
                               CHARSET_INFO *txt_cs,
                               const char *end_ptr,
                               my_wc_t sep);

private:
  /**
    LALR(2) resolution, look ahead token.
    Value of the next token to return, if any,
    or -1, if no token was parsed in advance.
    Note: 0 is a legal token, and represents YYEOF.
  */
  int lookahead_token;

  /** LALR(2) resolution, value of the look ahead token.*/
  LEX_YYSTYPE lookahead_yylval;

  bool get_text(Lex_string_with_metadata_st *to,
                uint sep, int pre_skip, int post_skip);

  void add_digest_token(uint token, LEX_YYSTYPE yylval);

  bool consume_comment(int remaining_recursions_permitted);
  int lex_one_token(union YYSTYPE *yylval, THD *thd);
  int find_keyword(Lex_ident_cli_st *str, uint len, bool function);
  LEX_CSTRING get_token(uint skip, uint length);
  int scan_ident_sysvar(THD *thd, Lex_ident_cli_st *str);
  int scan_ident_start(THD *thd, Lex_ident_cli_st *str);
  int scan_ident_middle(THD *thd, Lex_ident_cli_st *str,
                        CHARSET_INFO **cs, my_lex_states *);
  int scan_ident_delimited(THD *thd, Lex_ident_cli_st *str);
  bool get_7bit_or_8bit_ident(THD *thd, uchar *last_char);

  /** Current thread. */
  THD *m_thd;

  /** Pointer to the current position in the raw input stream. */
  char *m_ptr;

  /** Starting position of the last token parsed, in the raw buffer. */
  const char *m_tok_start;

  /** Ending position of the previous token parsed, in the raw buffer. */
  const char *m_tok_end;

  /** End of the query text in the input stream, in the raw buffer. */
  const char *m_end_of_query;

  /** Starting position of the previous token parsed, in the raw buffer. */
  const char *m_tok_start_prev;

  /** Begining of the query text in the input stream, in the raw buffer. */
  const char *m_buf;

  /** Length of the raw buffer. */
  size_t m_buf_length;

  /** Echo the parsed stream to the pre-processed buffer. */
  bool m_echo;
  bool m_echo_saved;

  /** Pre-processed buffer. */
  char *m_cpp_buf;

  /** Pointer to the current position in the pre-processed input stream. */
  char *m_cpp_ptr;

  /**
    Starting position of the last token parsed,
    in the pre-processed buffer.
  */
  const char *m_cpp_tok_start;

  /**
    Starting position of the previous token parsed,
    in the pre-procedded buffer.
  */
  const char *m_cpp_tok_start_prev;

  /**
    Ending position of the previous token parsed,
    in the pre-processed buffer.
  */
  const char *m_cpp_tok_end;

  /** UTF8-body buffer created during parsing. */
  char *m_body_utf8;

  /** Pointer to the current position in the UTF8-body buffer. */
  char *m_body_utf8_ptr;

  /**
    Position in the pre-processed buffer. The query from m_cpp_buf to
    m_cpp_utf_processed_ptr is converted to UTF8-body.
  */
  const char *m_cpp_utf8_processed_ptr;

public:

  /** Current state of the lexical analyser. */
  enum my_lex_states next_state;

  /**
    Position of ';' in the stream, to delimit multiple queries.
    This delimiter is in the raw buffer.
  */
  const char *found_semicolon;

  /** SQL_MODE = IGNORE_SPACE. */
  bool ignore_space;

  /**
    TRUE if we're parsing a prepared statement: in this mode
    we should allow placeholders.
  */
  bool stmt_prepare_mode;
  /**
    TRUE if we should allow multi-statements.
  */
  bool multi_statements;

  /** Current line number. */
  uint yylineno;

  /**
    Current statement digest instrumentation.
  */
  sql_digest_state* m_digest;

private:
  /** State of the lexical analyser for comments. */
  enum_comment_state in_comment;
  enum_comment_state in_comment_saved;

  /**
    Starting position of the TEXT_STRING or IDENT in the pre-processed
    buffer.

    NOTE: this member must be used within MYSQLlex() function only.
  */
  const char *m_cpp_text_start;

  /**
    Ending position of the TEXT_STRING or IDENT in the pre-processed
    buffer.

    NOTE: this member must be used within MYSQLlex() function only.
    */
  const char *m_cpp_text_end;

  /**
    Character set specified by the character-set-introducer.

    NOTE: this member must be used within MYSQLlex() function only.
  */
  CHARSET_INFO *m_underscore_cs;
};


/**
  Abstract representation of a statement.
  This class is an interface between the parser and the runtime.
  The parser builds the appropriate sub classes of Sql_statement
  to represent a SQL statement in the parsed tree.
  The execute() method in the sub classes contain the runtime implementation.
  Note that this interface is used for SQL statement recently implemented,
  the code for older statements tend to load the LEX structure with more
  attributes instead.
  The recommended way to implement new statements is to sub-class
  Sql_statement, as this improves code modularity (see the 'big switch' in
  dispatch_command()), and decrease the total size of the LEX structure
  (therefore saving memory in stored programs).
*/
class Sql_statement : public Sql_alloc
{
public:
  /**
    Execute this SQL statement.
    @param thd the current thread.
    @return 0 on success.
  */
  virtual bool execute(THD *thd) = 0;

protected:
  /**
    Constructor.
    @param lex the LEX structure that represents parts of this statement.
  */
  Sql_statement(LEX *lex)
    : m_lex(lex)
  {}

  /** Destructor. */
  virtual ~Sql_statement()
  {
    /*
      Sql_statement objects are allocated in thd->mem_root.
      In MySQL, the C++ destructor is never called, the underlying MEM_ROOT is
      simply destroyed instead.
      Do not rely on the destructor for any cleanup.
    */
    DBUG_ASSERT(FALSE);
  }

protected:
  /**
    The legacy LEX structure for this statement.
    The LEX structure contains the existing properties of the parsed tree.
    TODO: with time, attributes from LEX should move to sub classes of
    Sql_statement, so that the parser only builds Sql_statement objects
    with the minimum set of attributes, instead of a LEX structure that
    contains the collection of every possible attribute.
  */
  LEX *m_lex;
};


class Delete_plan;
class SQL_SELECT;

class Explain_query;
class Explain_update;
class Explain_delete;

/* 
  Query plan of a single-table UPDATE.
  (This is actually a plan for single-table DELETE also)
*/

class Update_plan
{
protected:
  bool impossible_where;
  bool no_partitions;
public:
  /*
    When single-table UPDATE updates a VIEW, that VIEW's select is still
    listed as the first child.  When we print EXPLAIN, it looks like a
    subquery.
    In order to get rid of it, updating_a_view=TRUE means that first child
    select should not be shown when printing EXPLAIN.
  */
  bool updating_a_view;
   
  /* Allocate things there */
  MEM_ROOT *mem_root;

  TABLE *table;
  SQL_SELECT *select;
  uint index;
  ha_rows scanned_rows;
  /*
    Top-level select_lex. Most of its fields are not used, we need it only to
    get to the subqueries.
  */
  SELECT_LEX *select_lex;
  
  key_map possible_keys;
  bool using_filesort;
  bool using_io_buffer;
  
  /* Set this plan to be a plan to do nothing because of impossible WHERE */
  void set_impossible_where() { impossible_where= true; }
  void set_no_partitions() { no_partitions= true; }

  Explain_update* save_explain_update_data(MEM_ROOT *mem_root, THD *thd);
protected:
  bool save_explain_data_intern(MEM_ROOT *mem_root, Explain_update *eu, bool is_analyze);
public:
  virtual ~Update_plan() {}

  Update_plan(MEM_ROOT *mem_root_arg) : 
    impossible_where(false), no_partitions(false), 
    mem_root(mem_root_arg), 
    using_filesort(false), using_io_buffer(false)
  {}
};


/* Query plan of a single-table DELETE */
class Delete_plan : public Update_plan
{
  bool deleting_all_rows;
public:

  /* Construction functions */
  Delete_plan(MEM_ROOT *mem_root_arg) : 
    Update_plan(mem_root_arg), 
    deleting_all_rows(false)
  {}

  /* Set this query plan to be a plan to make a call to h->delete_all_rows() */
  void set_delete_all_rows(ha_rows rows_arg) 
  { 
    deleting_all_rows= true;
    scanned_rows= rows_arg;
  }
  void cancel_delete_all_rows()
  {
    deleting_all_rows= false;
  }

  Explain_delete* save_explain_delete_data(MEM_ROOT *mem_root, THD *thd);
};


class Query_arena_memroot;
/* The state of the lex parsing. This is saved in the THD struct */

struct LEX: public Query_tables_list
{
  SELECT_LEX_UNIT unit;                         /* most upper unit */
  SELECT_LEX select_lex;                        /* first SELECT_LEX */
  /* current SELECT_LEX in parsing */
  SELECT_LEX *current_select;
  /* list of all SELECT_LEX */
  SELECT_LEX *all_selects_list;
  /* current with clause in parsing if any, otherwise 0*/
  With_clause *curr_with_clause;  
  /* pointer to the first with clause in the current statement */
  With_clause *with_clauses_list;
  /*
    (*with_clauses_list_last_next) contains a pointer to the last
     with clause in the current statement
  */
  With_clause **with_clauses_list_last_next;
  /*
    When a copy of a with element is parsed this is set to the offset of
    the with element in the input string, otherwise it's set to 0
  */
  my_ptrdiff_t clone_spec_offset;

  Create_view_info *create_view;

  /* Query Plan Footprint of a currently running select  */
  Explain_query *explain;

  // type information
  CHARSET_INFO *charset;
  /*
    LEX which represents current statement (conventional, SP or PS)

    For example during view parsing THD::lex will point to the views LEX and
    lex::stmt_lex will point to LEX of the statement where the view will be
    included

    Currently it is used to have always correct select numbering inside
    statement (LEX::current_select_number) without storing and restoring a
    global counter which was THD::select_number.

    TODO: make some unified statement representation (now SP has different)
    to store such data like LEX::current_select_number.
  */
  LEX *stmt_lex;

  LEX_CSTRING name;
  const char *help_arg;
  const char *backup_dir;                       /* For RESTORE/BACKUP */
  const char* to_log;                           /* For PURGE MASTER LOGS TO */
  const char* x509_subject,*x509_issuer,*ssl_cipher;
  String *wild; /* Wildcard in SHOW {something} LIKE 'wild'*/ 
  sql_exchange *exchange;
  select_result *result;
  /**
    @c the two may also hold BINLOG arguments: either comment holds a
    base64-char string or both represent the BINLOG fragment user variables.
  */
  LEX_CSTRING comment, ident;
  LEX_USER *grant_user;
  XID *xid;
  THD *thd;

  /* maintain a list of used plugins for this LEX */
  DYNAMIC_ARRAY plugins;
  plugin_ref plugins_static_buffer[INITIAL_LEX_PLUGIN_LIST_SIZE];

  /** SELECT of CREATE VIEW statement */
  LEX_STRING create_view_select;

  uint current_select_number; // valid for statment LEX (not view)

  /** Start of 'ON table', in trigger statements.  */
  const char* raw_trg_on_table_name_begin;
  /** End of 'ON table', in trigger statements. */
  const char* raw_trg_on_table_name_end;

  /* Partition info structure filled in by PARTITION BY parse part */
  partition_info *part_info;

  /*
    The definer of the object being created (view, trigger, stored routine).
    I.e. the value of DEFINER clause.
  */
  LEX_USER *definer;

  Table_type table_type;                        /* Used for SHOW CREATE */
  List<Key_part_spec> ref_list;
  List<LEX_USER>      users_list;
  List<LEX_COLUMN>    columns;
  List<Item>          *insert_list,field_list,value_list,update_list;
  List<List_item>     many_values;
  List<set_var_base>  var_list;
  List<set_var_base>  stmt_var_list; //SET_STATEMENT values
  List<set_var_base>  old_var_list; // SET STATEMENT old values
private:
  Query_arena_memroot *arena_for_set_stmt;
  MEM_ROOT *mem_root_for_set_stmt;
  bool sp_block_finalize(THD *thd, const Lex_spblock_st spblock,
                                   class sp_label **splabel);
  bool sp_change_context(THD *thd, const sp_pcontext *ctx, bool exclusive);
  bool sp_exit_block(THD *thd, sp_label *lab);
  bool sp_exit_block(THD *thd, sp_label *lab, Item *when);

  bool sp_continue_loop(THD *thd, sp_label *lab);
  bool sp_continue_loop(THD *thd, sp_label *lab, Item *when);

  bool sp_for_loop_condition(THD *thd, const Lex_for_loop_st &loop);
  bool sp_for_loop_increment(THD *thd, const Lex_for_loop_st &loop);

public:
  void parse_error(uint err_number= ER_SYNTAX_ERROR);
  inline bool is_arena_for_set_stmt() {return arena_for_set_stmt != 0;}
  bool set_arena_for_set_stmt(Query_arena *backup);
  void reset_arena_for_set_stmt(Query_arena *backup);
  void free_arena_for_set_stmt();

  List<Item_func_set_user_var> set_var_list; // in-query assignment list
  List<Item_param>    param_list;
  List<LEX_CSTRING>   view_list; // view list (list of field names in view)
  List<LEX_CSTRING>   with_column_list; // list of column names in with_list_element
  List<LEX_STRING>   *column_list; // list of column names (in ANALYZE)
  List<LEX_STRING>   *index_list;  // list of index names (in ANALYZE)
  /*
    A stack of name resolution contexts for the query. This stack is used
    at parse time to set local name resolution contexts for various parts
    of a query. For example, in a JOIN ... ON (some_condition) clause the
    Items in 'some_condition' must be resolved only against the operands
    of the the join, and not against the whole clause. Similarly, Items in
    subqueries should be resolved against the subqueries (and outer queries).
    The stack is used in the following way: when the parser detects that
    all Items in some clause need a local context, it creates a new context
    and pushes it on the stack. All newly created Items always store the
    top-most context in the stack. Once the parser leaves the clause that
    required a local context, the parser pops the top-most context.
  */
  List<Name_resolution_context> context_stack;

  SQL_I_List<ORDER> proc_list;
  SQL_I_List<TABLE_LIST> auxiliary_table_list, save_list;
  Column_definition *last_field;
  Item_sum *in_sum_func;
  udf_func udf;
  HA_CHECK_OPT   check_opt;                        // check/repair options
  Table_specification_st create_info;
  Key *last_key;
  LEX_MASTER_INFO mi;                              // used by CHANGE MASTER
  LEX_SERVER_OPTIONS server_options;
  LEX_CSTRING relay_log_connection_name;
  USER_RESOURCES mqh;
  LEX_RESET_SLAVE reset_slave_info;
  ulonglong type;
  ulong next_binlog_file_number;
  /* The following is used by KILL */
  killed_state kill_signal;
  killed_type  kill_type;
  /*
    This variable is used in post-parse stage to declare that sum-functions,
    or functions which have sense only if GROUP BY is present, are allowed.
    For example in a query
    SELECT ... FROM ...WHERE MIN(i) == 1 GROUP BY ... HAVING MIN(i) > 2
    MIN(i) in the WHERE clause is not allowed in the opposite to MIN(i)
    in the HAVING clause. Due to possible nesting of select construct
    the variable can contain 0 or 1 for each nest level.
  */
  nesting_map allow_sum_func;

  Sql_cmd *m_sql_cmd;

  /*
    Usually `expr` rule of yacc is quite reused but some commands better
    not support subqueries which comes standard with this rule, like
    KILL, HA_READ, CREATE/ALTER EVENT etc. Set this to `false` to get
    syntax error back.
  */
  bool expr_allows_subselect;
  /*
    A special command "PARSE_VCOL_EXPR" is defined for the parser 
    to translate a defining expression of a virtual column into an 
    Item object.
    The following flag is used to prevent other applications to use 
    this command.
  */
  bool parse_vcol_expr;

  enum SSL_type ssl_type;                       // defined in violite.h
  enum enum_duplicates duplicates;
  enum enum_tx_isolation tx_isolation;
  enum enum_ha_read_modes ha_read_mode;
  union {
    enum ha_rkey_function ha_rkey_mode;
    enum xa_option_words xa_opt;
    bool with_admin_option;                     // GRANT role
    bool with_persistent_for_clause; // uses PERSISTENT FOR clause (in ANALYZE)
  };
  enum enum_var_type option_type;
  enum enum_drop_mode drop_mode;

  uint profile_query_id;
  uint profile_options;
  uint grant, grant_tot_col, which_columns;
  enum Foreign_key::fk_match_opt fk_match_option;
  enum_fk_option fk_update_opt;
  enum_fk_option fk_delete_opt;
  uint slave_thd_opt, start_transaction_opt;
  int nest_level;
  /*
    In LEX representing update which were transformed to multi-update
    stores total number of tables. For LEX representing multi-delete
    holds number of tables from which we will delete records.
  */
  uint table_count;
  uint8 describe;
  bool  analyze_stmt; /* TRUE<=> this is "ANALYZE $stmt" */
  bool  explain_json;
  /*
    A flag that indicates what kinds of derived tables are present in the
    query (0 if no derived tables, otherwise a combination of flags
    DERIVED_SUBQUERY and DERIVED_VIEW).
  */
  uint8 derived_tables;
  uint8 context_analysis_only;
  bool local_file;
  bool check_exists;
  bool autocommit;
  bool verbose, no_write_to_binlog;

  enum enum_yes_no_unknown tx_chain, tx_release;
  bool safe_to_cache_query;
  bool ignore;
  st_parsing_options parsing_options;
  Alter_info alter_info;
  /*
    For CREATE TABLE statement last element of table list which is not
    part of SELECT or LIKE part (i.e. either element for table we are
    creating or last of tables referenced by foreign keys).
  */
  TABLE_LIST *create_last_non_select_table;
  /* Prepared statements SQL syntax:*/
  LEX_CSTRING prepared_stmt_name; /* Statement name (in all queries) */
  /* PREPARE or EXECUTE IMMEDIATE source expression */
  Item *prepared_stmt_code;
  /* Names of user variables holding parameters (in EXECUTE) */
  List<Item> prepared_stmt_params;
  sp_head *sphead;
  sp_name *spname;
  bool sp_lex_in_use;   // Keep track on lex usage in SPs for error handling
  bool all_privileges;

  sp_pcontext *spcont;

  st_sp_chistics sp_chistics;

  Event_parse_data *event_parse_data;

  /*
    field_list was created for view and should be removed before PS/SP
    rexecuton
  */
  bool empty_field_list_on_rset;
  /* Characterstics of trigger being created */
  st_trg_chistics trg_chistics;
  /*
    List of all items (Item_trigger_field objects) representing fields in
    old/new version of row in trigger. We use this list for checking whenever
    all such fields are valid at trigger creation time and for binding these
    fields to TABLE object at table open (altough for latter pointer to table
    being opened is probably enough).
  */
  SQL_I_List<Item_trigger_field> trg_table_fields;

  /*
    stmt_definition_begin is intended to point to the next word after
    DEFINER-clause in the following statements:
      - CREATE TRIGGER (points to "TRIGGER");
      - CREATE PROCEDURE (points to "PROCEDURE");
      - CREATE FUNCTION (points to "FUNCTION" or "AGGREGATE");
      - CREATE EVENT (points to "EVENT")

    This pointer is required to add possibly omitted DEFINER-clause to the
    DDL-statement before dumping it to the binlog.

    keyword_delayed_begin_offset is the offset to the beginning of the DELAYED
    keyword in INSERT DELAYED statement. keyword_delayed_end_offset is the
    offset to the character right after the DELAYED keyword.
  */
  union {
    const char *stmt_definition_begin;
    uint keyword_delayed_begin_offset;
  };

  union {
    const char *stmt_definition_end;
    uint keyword_delayed_end_offset;
  };

  /**
    Collects create options for KEY
  */
  engine_option_value *option_list;

  /**
    Helper pointer to the end of the list when parsing options for
      LEX::create_info.option_list (for table)
      LEX::last_field->option_list (for fields)
      LEX::option_list             (for indexes)
  */
  engine_option_value *option_list_last;

  /**
    During name resolution search only in the table list given by 
    Name_resolution_context::first_name_resolution_table and
    Name_resolution_context::last_name_resolution_table
    (see Item_field::fix_fields()). 
  */
  bool use_only_table_context;

  /*
    Reference to a struct that contains information in various commands
    to add/create/drop/change table spaces.
  */
  st_alter_tablespace *alter_tablespace_info;
  
  bool escape_used;
  bool default_used;    /* using default() function */
  bool is_lex_started; /* If lex_start() did run. For debugging. */

  /*
    The set of those tables whose fields are referenced in all subqueries
    of the query.
    TODO: possibly this it is incorrect to have used tables in LEX because
    with subquery, it is not clear what does the field mean. To fix this
    we should aggregate used tables information for selected expressions
    into the select_lex.
  */
  table_map  used_tables;
  /**
    Maximum number of rows and/or keys examined by the query, both read,
    changed or written. This is the argument of LIMIT ROWS EXAMINED.
    The limit is represented by two variables - the Item is needed because
    in case of parameters we have to delay its evaluation until execution.
    Once evaluated, its value is stored in examined_rows_limit_cnt.
  */
  Item *limit_rows_examined;
  ulonglong limit_rows_examined_cnt;
  /**
    Holds a set of domain_ids for deletion at FLUSH..DELETE_DOMAIN_ID
  */
  DYNAMIC_ARRAY delete_gtid_domain;
  static const ulong initial_gtid_domain_buffer_size= 16;
  uint32 gtid_domain_static_buffer[initial_gtid_domain_buffer_size];

  inline void set_limit_rows_examined()
  {
    if (limit_rows_examined)
      limit_rows_examined_cnt= limit_rows_examined->val_uint();
    else
      limit_rows_examined_cnt= ULONGLONG_MAX;
  }


  SQL_I_List<ORDER> save_group_list;
  SQL_I_List<ORDER> save_order_list;
  LEX_CSTRING *win_ref;
  Window_frame *win_frame;
  Window_frame_bound *frame_top_bound;
  Window_frame_bound *frame_bottom_bound;
  Window_spec *win_spec;

  /* System Versioning */
  vers_select_conds_t vers_conditions;

  inline void free_set_stmt_mem_root()
  {
    DBUG_ASSERT(!is_arena_for_set_stmt());
    if (mem_root_for_set_stmt)
    {
      free_root(mem_root_for_set_stmt, MYF(0));
      delete mem_root_for_set_stmt;
      mem_root_for_set_stmt= 0;
    }
  }

  LEX();

  virtual ~LEX()
  {
    free_set_stmt_mem_root();
    destroy_query_tables_list();
    plugin_unlock_list(NULL, (plugin_ref *)plugins.buffer, plugins.elements);
    delete_dynamic(&plugins);
  }

  virtual class Query_arena *query_arena()
  {
    DBUG_ASSERT(0);
    return NULL;
  }

  void start(THD *thd);

  inline bool is_ps_or_view_context_analysis()
  {
    return (context_analysis_only &
            (CONTEXT_ANALYSIS_ONLY_PREPARE |
             CONTEXT_ANALYSIS_ONLY_VCOL_EXPR |
             CONTEXT_ANALYSIS_ONLY_VIEW));
  }

  inline bool is_view_context_analysis()
  {
    return (context_analysis_only & CONTEXT_ANALYSIS_ONLY_VIEW);
  }

  inline void uncacheable(uint8 cause)
  {
    safe_to_cache_query= 0;

    if (current_select) // initialisation SP variables has no SELECT
    {
      /*
        There are no sense to mark select_lex and union fields of LEX,
        but we should merk all subselects as uncacheable from current till
        most upper
      */
      SELECT_LEX *sl;
      SELECT_LEX_UNIT *un;
      for (sl= current_select, un= sl->master_unit();
          un != &unit;
          sl= sl->outer_select(), un= sl->master_unit())
      {
        sl->uncacheable|= cause;
        un->uncacheable|= cause;
      }
      select_lex.uncacheable|= cause;
    }
  }
  void set_trg_event_type_for_tables();

  TABLE_LIST *unlink_first_table(bool *link_to_local);
  void link_first_table_back(TABLE_LIST *first, bool link_to_local);
  void first_lists_tables_same();

  bool can_be_merged();
  bool can_use_merged();
  bool can_not_use_merged();
  bool only_view_structure();
  bool need_correct_ident();
  uint8 get_effective_with_check(TABLE_LIST *view);
  /*
    Is this update command where 'WHITH CHECK OPTION' clause is important

    SYNOPSIS
      LEX::which_check_option_applicable()

    RETURN
      TRUE   have to take 'WHITH CHECK OPTION' clause into account
      FALSE  'WHITH CHECK OPTION' clause do not need
  */
  inline bool which_check_option_applicable()
  {
    switch (sql_command) {
    case SQLCOM_UPDATE:
    case SQLCOM_UPDATE_MULTI:
    case SQLCOM_DELETE:
    case SQLCOM_DELETE_MULTI:
    case SQLCOM_INSERT:
    case SQLCOM_INSERT_SELECT:
    case SQLCOM_REPLACE:
    case SQLCOM_REPLACE_SELECT:
    case SQLCOM_LOAD:
      return TRUE;
    default:
      return FALSE;
    }
  }

  void cleanup_after_one_table_open();

  bool push_context(Name_resolution_context *context, MEM_ROOT *mem_root)
  {
    return context_stack.push_front(context, mem_root);
  }

  Name_resolution_context *pop_context()
  {
    return context_stack.pop();
  }

  bool copy_db_to(LEX_CSTRING *to);

  Name_resolution_context *current_context()
  {
    return context_stack.head();
  }
  /*
    Restore the LEX and THD in case of a parse error.
  */
  static void cleanup_lex_after_parse_error(THD *thd);

  void reset_n_backup_query_tables_list(Query_tables_list *backup);
  void restore_backup_query_tables_list(Query_tables_list *backup);

  bool table_or_sp_used();

  bool is_partition_management() const;
  bool part_values_current(THD *thd);
  bool part_values_history(THD *thd);

  /**
    @brief check if the statement is a single-level join
    @return result of the check
      @retval TRUE  The statement doesn't contain subqueries, unions and 
                    stored procedure calls.
      @retval FALSE There are subqueries, UNIONs or stored procedure calls.
  */
  bool is_single_level_stmt() 
  { 
    /* 
      This check exploits the fact that the last added to all_select_list is
      on its top. So select_lex (as the first added) will be at the tail 
      of the list.
    */ 
    if (&select_lex == all_selects_list && !sroutines.records)
    {
      DBUG_ASSERT(!all_selects_list->next_select_in_list());
      return TRUE;
    }
    return FALSE;
  }

  bool save_prep_leaf_tables();

  int print_explain(select_result_sink *output, uint8 explain_flags,
                    bool is_analyze, bool *printed_anything);
  void restore_set_statement_var();

  void init_last_field(Column_definition *field, const LEX_CSTRING *name,
                       const CHARSET_INFO *cs);
  bool last_field_generated_always_as_row_start_or_end(Lex_ident *p,
                                                       const char *type,
                                                       uint flags);
  bool last_field_generated_always_as_row_start();
  bool last_field_generated_always_as_row_end();
  bool set_bincmp(CHARSET_INFO *cs, bool bin);

  bool get_dynamic_sql_string(LEX_CSTRING *dst, String *buffer);
  bool prepared_stmt_params_fix_fields(THD *thd)
  {
    // Fix Items in the EXECUTE..USING list
    List_iterator_fast<Item> param_it(prepared_stmt_params);
    while (Item *param= param_it++)
    {
      if (param->fix_fields_if_needed_for_scalar(thd, 0))
        return true;
    }
    return false;
  }
  sp_variable *sp_param_init(LEX_CSTRING *name);
  bool sp_param_fill_definition(sp_variable *spvar);

  int case_stmt_action_expr(Item* expr);
  int case_stmt_action_when(Item *when, bool simple);
  int case_stmt_action_then();
  bool add_select_to_union_list(bool is_union_distinct,
                                enum sub_select_type type,
                                bool is_top_level);
  bool setup_select_in_parentheses();
  bool set_trigger_new_row(const LEX_CSTRING *name, Item *val);
  bool set_trigger_field(const LEX_CSTRING *name1, const LEX_CSTRING *name2,
                         Item *val);
  bool set_system_variable(enum_var_type var_type, sys_var *var,
                           const LEX_CSTRING *base_name, Item *val);
  bool set_system_variable(enum_var_type var_type, const LEX_CSTRING *name,
                           Item *val);
  bool set_system_variable(THD *thd, enum_var_type var_type,
                           const LEX_CSTRING *name1,
                           const LEX_CSTRING *name2,
                           Item *val);
  bool set_default_system_variable(enum_var_type var_type,
                                   const LEX_CSTRING *name,
                                   Item *val);
  bool set_user_variable(THD *thd, const LEX_CSTRING *name, Item *val);
  void set_stmt_init();
  sp_name *make_sp_name(THD *thd, const LEX_CSTRING *name);
  sp_name *make_sp_name(THD *thd, const LEX_CSTRING *name1,
                                  const LEX_CSTRING *name2);
  sp_name *make_sp_name_package_routine(THD *thd, const LEX_CSTRING *name);
  sp_head *make_sp_head(THD *thd, const sp_name *name, const Sp_handler *sph);
  sp_head *make_sp_head_no_recursive(THD *thd, const sp_name *name,
                                     const Sp_handler *sph);
  sp_head *make_sp_head_no_recursive(THD *thd,
                                     DDL_options_st options, sp_name *name,
                                     const Sp_handler *sph)
  {
    if (add_create_options_with_check(options))
      return NULL;
    return make_sp_head_no_recursive(thd, name, sph);
  }
  bool sp_body_finalize_function(THD *);
  bool sp_body_finalize_procedure(THD *);
  sp_package *create_package_start(THD *thd,
                                   enum_sql_command command,
                                   const Sp_handler *sph,
                                   const sp_name *name,
                                   DDL_options_st options);
  bool create_package_finalize(THD *thd,
                               const sp_name *name,
                               const sp_name *name2,
                               const char *body_start,
                               const char *body_end);
  bool call_statement_start(THD *thd, sp_name *name);
  bool call_statement_start(THD *thd, const LEX_CSTRING *name);
  bool call_statement_start(THD *thd, const LEX_CSTRING *name1,
                                      const LEX_CSTRING *name2);
  sp_variable *find_variable(const LEX_CSTRING *name,
                             sp_pcontext **ctx,
                             const Sp_rcontext_handler **rh) const;
  sp_variable *find_variable(const LEX_CSTRING *name,
                             const Sp_rcontext_handler **rh) const
  {
    sp_pcontext *not_used_ctx;
    return find_variable(name, &not_used_ctx, rh);
  }
  bool set_variable(const LEX_CSTRING *name, Item *item);
  bool set_variable(const LEX_CSTRING *name1, const LEX_CSTRING *name2,
                    Item *item);
  void sp_variable_declarations_init(THD *thd, int nvars);
  bool sp_variable_declarations_finalize(THD *thd, int nvars,
                                         const Column_definition *cdef,
                                         Item *def);
  bool sp_variable_declarations_set_default(THD *thd, int nvars, Item *def);
  bool sp_variable_declarations_row_finalize(THD *thd, int nvars,
                                             Row_definition_list *row,
                                             Item *def);
  bool sp_variable_declarations_with_ref_finalize(THD *thd, int nvars,
                                                  Qualified_column_ident *col,
                                                  Item *def);
  bool sp_variable_declarations_rowtype_finalize(THD *thd, int nvars,
                                                 Qualified_column_ident *,
                                                 Item *def);
  bool sp_variable_declarations_cursor_rowtype_finalize(THD *thd, int nvars,
                                                        uint offset,
                                                        Item *def);
  bool sp_variable_declarations_table_rowtype_finalize(THD *thd, int nvars,
                                                       const LEX_CSTRING &db,
                                                       const LEX_CSTRING &table,
                                                       Item *def);
  bool sp_variable_declarations_column_type_finalize(THD *thd, int nvars,
                                                     Qualified_column_ident *ref,
                                                     Item *def);
  bool sp_variable_declarations_vartype_finalize(THD *thd, int nvars,
                                                 const LEX_CSTRING &name,
                                                 Item *def);
  bool sp_variable_declarations_copy_type_finalize(THD *thd, int nvars,
                                                   const Column_definition &ref,
                                                   Row_definition_list *fields,
                                                   Item *def);
  bool sp_handler_declaration_init(THD *thd, int type);
  bool sp_handler_declaration_finalize(THD *thd, int type);

  bool sp_declare_cursor(THD *thd, const LEX_CSTRING *name,
                         class sp_lex_cursor *cursor_stmt,
                         sp_pcontext *param_ctx, bool add_cpush_instr);

  bool sp_open_cursor(THD *thd, const LEX_CSTRING *name,
                      List<sp_assignment_lex> *parameters);
  Item_splocal *create_item_for_sp_var(const Lex_ident_cli_st *name,
                                       sp_variable *spvar);

  Item *create_item_qualified_asterisk(THD *thd, const Lex_ident_sys_st *name);
  Item *create_item_qualified_asterisk(THD *thd,
                                       const Lex_ident_sys_st *a,
                                       const Lex_ident_sys_st *b);
  Item *create_item_qualified_asterisk(THD *thd, const Lex_ident_cli_st *cname)
  {
    Lex_ident_sys name(thd, cname);
    if (name.is_null())
      return NULL; // EOM
    return create_item_qualified_asterisk(thd, &name);
  }
  Item *create_item_qualified_asterisk(THD *thd,
                                       const Lex_ident_cli_st *ca,
                                       const Lex_ident_cli_st *cb)
  {
    Lex_ident_sys a(thd, ca), b(thd, cb);
    if (a.is_null() || b.is_null())
      return NULL; // EOM
    return create_item_qualified_asterisk(thd, &a, &b);
  }

  Item *create_item_ident_nosp(THD *thd, Lex_ident_sys_st *name);
  Item *create_item_ident_sp(THD *thd, Lex_ident_sys_st *name,
                             const char *start, const char *end);
  Item *create_item_ident(THD *thd, Lex_ident_cli_st *cname)
  {
    Lex_ident_sys name(thd, cname);
    if (name.is_null())
      return NULL; // EOM
    return sphead ?
           create_item_ident_sp(thd, &name, cname->pos(), cname->end()) :
           create_item_ident_nosp(thd, &name);
  }
  /*
    Create an Item corresponding to a qualified name: a.b
    when the parser is out of an SP context.
      @param THD        - THD, for mem_root
      @param a          - the first name
      @param b          - the second name
      @retval           - a pointer to a created item, or NULL on error.

    Possible Item types that can be created:
    - Item_trigger_field
    - Item_field
    - Item_ref
  */
  Item *create_item_ident_nospvar(THD *thd,
                                  const Lex_ident_sys_st *a,
                                  const Lex_ident_sys_st *b);
  /*
    Create an Item corresponding to a ROW field valiable:  var.field
      @param THD        - THD, for mem_root
      @param rh [OUT]   - the rcontext handler (local vs package variables)
      @param var        - the ROW variable name
      @param field      - the ROW variable field name
      @param spvar      - the variable that was previously found by name
                          using "var_name".
      @param start      - position in the query (for binary log)
      @param end        - end in the query (for binary log)
  */
  Item_splocal *create_item_spvar_row_field(THD *thd,
                                            const Sp_rcontext_handler *rh,
                                            const Lex_ident_sys *var,
                                            const Lex_ident_sys *field,
                                            sp_variable *spvar,
                                            const char *start,
                                            const char *end);
  /*
    Create an item from its qualified name.
    Depending on context, it can be either a ROW variable field,
    or trigger, table field, table field reference.
    See comments to create_item_spvar_row_field() and
    create_item_ident_nospvar().
      @param thd         - THD, for mem_root
      @param a           - the first name
      @param b           - the second name
      @retval            - NULL on error, or a pointer to a new Item.
  */
  Item *create_item_ident(THD *thd,
                          const Lex_ident_cli_st *a,
                          const Lex_ident_cli_st *b);
  /*
    Create an item from its qualified name.
    Depending on context, it can be a table field, a table field reference,
    or a sequence NEXTVAL and CURRVAL.
      @param thd         - THD, for mem_root
      @param a           - the first name
      @param b           - the second name
      @param c           - the third name
      @retval            - NULL on error, or a pointer to a new Item.
  */
  Item *create_item_ident(THD *thd,
                          const Lex_ident_sys_st *a,
                          const Lex_ident_sys_st *b,
                          const Lex_ident_sys_st *c);

  Item *create_item_ident(THD *thd,
                          const Lex_ident_cli_st *ca,
                          const Lex_ident_cli_st *cb,
                          const Lex_ident_cli_st *cc)
  {
    Lex_ident_sys b(thd, cb), c(thd, cc);
    if (b.is_null() || c.is_null())
      return NULL;
    if (ca->pos() == cb->pos())  // SELECT .t1.col1
    {
      DBUG_ASSERT(ca->length == 0);
      Lex_ident_sys none;
      return create_item_ident(thd, &none, &b, &c);
    }
    Lex_ident_sys a(thd, ca);
    return a.is_null() ? NULL : create_item_ident(thd, &a, &b, &c);
  }

  /*
    Create an item for "NEXT VALUE FOR sequence_name"
  */
  Item *create_item_func_nextval(THD *thd, Table_ident *ident);
  Item *create_item_func_nextval(THD *thd, const LEX_CSTRING *db,
                                           const LEX_CSTRING *name);
  /*
    Create an item for "PREVIOUS VALUE FOR sequence_name"
  */
  Item *create_item_func_lastval(THD *thd, Table_ident *ident);
  Item *create_item_func_lastval(THD *thd, const LEX_CSTRING *db,
                                           const LEX_CSTRING *name);
  
  /*
    Create an item for "SETVAL(sequence_name, value [, is_used [, round]])
  */
  Item *create_item_func_setval(THD *thd, Table_ident *ident, longlong value,
                                ulonglong round, bool is_used);

  /*
    Create an item for a name in LIMIT clause: LIMIT var
      @param THD         - THD, for mem_root
      @param var_name    - the variable name
      @retval            - a new Item corresponding to the SP variable,
                           or NULL on error
                           (non in SP, unknown variable, wrong data type).
  */
  Item *create_item_limit(THD *thd, const Lex_ident_cli_st *var_name);

  /*
    Create an item for a qualified name in LIMIT clause: LIMIT var.field
      @param THD         - THD, for mem_root
      @param var_name    - the variable name
      @param field_name  - the variable field name
      @param start       - start in the query (for binary log)
      @param end         - end in the query (for binary log)
      @retval            - a new Item corresponding to the SP variable,
                           or NULL on error
                           (non in SP, unknown variable, unknown ROW field,
                            wrong data type).
  */
  Item *create_item_limit(THD *thd,
                          const Lex_ident_cli_st *var_name,
                          const Lex_ident_cli_st *field_name);

  Item *make_item_func_replace(THD *thd, Item *org, Item *find, Item *replace);
  Item *make_item_func_substr(THD *thd, Item *a, Item *b, Item *c);
  Item *make_item_func_substr(THD *thd, Item *a, Item *b);
  Item *make_item_func_call_generic(THD *thd, Lex_ident_cli_st *db,
                                    Lex_ident_cli_st *name, List<Item> *args);
  my_var *create_outvar(THD *thd, const LEX_CSTRING *name);

  /*
    Create a my_var instance for a ROW field variable that was used
    as an OUT SP parameter: CALL p1(var.field);
      @param THD        - THD, for mem_root
      @param var_name   - the variable name
      @param field_name - the variable field name
  */
  my_var *create_outvar(THD *thd,
                        const LEX_CSTRING *var_name,
                        const LEX_CSTRING *field_name);

  bool is_trigger_new_or_old_reference(const LEX_CSTRING *name) const;

  Item *create_and_link_Item_trigger_field(THD *thd, const LEX_CSTRING *name,
                                           bool new_row);
  // For syntax with colon, e.g. :NEW.a  or :OLD.a
  Item *make_item_colon_ident_ident(THD *thd,
                                    const Lex_ident_cli_st *a,
                                    const Lex_ident_cli_st *b);
  // PLSQL: cursor%ISOPEN etc
  Item *make_item_plsql_cursor_attr(THD *thd, const LEX_CSTRING *name,
                                    plsql_cursor_attr_t attr);

  // For "SELECT @@var", "SELECT @@var.field"
  Item *make_item_sysvar(THD *thd,
                         enum_var_type type,
                         const LEX_CSTRING *name)
  {
    return make_item_sysvar(thd, type, name, &null_clex_str);
  }
  Item *make_item_sysvar(THD *thd,
                         enum_var_type type,
                         const LEX_CSTRING *name,
                         const LEX_CSTRING *component);
  void sp_block_init(THD *thd, const LEX_CSTRING *label);
  void sp_block_init(THD *thd)
  {
    // Unlabeled blocks get an empty label
    sp_block_init(thd, &empty_clex_str);
  }
  bool sp_block_finalize(THD *thd, const Lex_spblock_st spblock)
  {
    class sp_label *tmp;
    return sp_block_finalize(thd, spblock, &tmp);
  }
  bool sp_block_finalize(THD *thd)
  {
    return sp_block_finalize(thd, Lex_spblock());
  }
  bool sp_block_finalize(THD *thd, const Lex_spblock_st spblock,
                                   const LEX_CSTRING *end_label);
  bool sp_block_finalize(THD *thd, const LEX_CSTRING *end_label)
  {
    return sp_block_finalize(thd, Lex_spblock(), end_label);
  }
  bool sp_declarations_join(Lex_spblock_st *res,
                            const Lex_spblock_st b1,
                            const Lex_spblock_st b2) const
  {
    if ((b2.vars || b2.conds) && (b1.curs || b1.hndlrs))
    {
      my_error(ER_SP_VARCOND_AFTER_CURSHNDLR, MYF(0));
      return true;
    }
    if (b2.curs && b1.hndlrs)
    {
      my_error(ER_SP_CURSOR_AFTER_HANDLER, MYF(0));
      return true;
    }
    res->join(b1, b2);
    return false;
  }
  bool sp_block_with_exceptions_finalize_declarations(THD *thd);
  bool sp_block_with_exceptions_finalize_executable_section(THD *thd,
                                                  uint executable_section_ip);
  bool sp_block_with_exceptions_finalize_exceptions(THD *thd,
                                                  uint executable_section_ip,
                                                  uint exception_count);
  bool sp_block_with_exceptions_add_empty(THD *thd);
  bool sp_exit_statement(THD *thd, Item *when);
  bool sp_exit_statement(THD *thd, const LEX_CSTRING *label_name, Item *item);
  bool sp_leave_statement(THD *thd, const LEX_CSTRING *label_name);
  bool sp_goto_statement(THD *thd, const LEX_CSTRING *label_name);

  bool sp_continue_statement(THD *thd, Item *when);
  bool sp_continue_statement(THD *thd, const LEX_CSTRING *label_name, Item *when);
  bool sp_iterate_statement(THD *thd, const LEX_CSTRING *label_name);

  bool maybe_start_compound_statement(THD *thd);
  bool sp_push_loop_label(THD *thd, const LEX_CSTRING *label_name);
  bool sp_push_loop_empty_label(THD *thd);
  bool sp_pop_loop_label(THD *thd, const LEX_CSTRING *label_name);
  void sp_pop_loop_empty_label(THD *thd);
  bool sp_while_loop_expression(THD *thd, Item *expr);
  bool sp_while_loop_finalize(THD *thd);
  bool sp_push_goto_label(THD *thd, const LEX_CSTRING *label_name);

  Item_param *add_placeholder(THD *thd, const LEX_CSTRING *name,
                              const char *start, const char *end);

  /* Integer range FOR LOOP methods */
  sp_variable *sp_add_for_loop_variable(THD *thd, const LEX_CSTRING *name,
                                        Item *value);
  sp_variable *sp_add_for_loop_target_bound(THD *thd, Item *value)
  {
    LEX_CSTRING name= { STRING_WITH_LEN("[target_bound]") };
    return sp_add_for_loop_variable(thd, &name, value);
  }
  bool sp_for_loop_intrange_declarations(THD *thd, Lex_for_loop_st *loop,
                                        const LEX_CSTRING *index,
                                        const Lex_for_loop_bounds_st &bounds);
  bool sp_for_loop_intrange_condition_test(THD *thd, const Lex_for_loop_st &loop);
  bool sp_for_loop_intrange_finalize(THD *thd, const Lex_for_loop_st &loop);

  /* Cursor FOR LOOP methods */
  bool sp_for_loop_cursor_declarations(THD *thd, Lex_for_loop_st *loop,
                                       const LEX_CSTRING *index,
                                       const Lex_for_loop_bounds_st &bounds);
  sp_variable *sp_add_for_loop_cursor_variable(THD *thd,
                                               const LEX_CSTRING *name,
                                               const class sp_pcursor *cur,
                                               uint coffset,
                                               sp_assignment_lex *param_lex,
                                               Item_args *parameters);
  bool sp_for_loop_implicit_cursor_statement(THD *thd,
                                             Lex_for_loop_bounds_st *bounds,
                                             sp_lex_cursor *cur);
  bool sp_for_loop_cursor_condition_test(THD *thd, const Lex_for_loop_st &loop);
  bool sp_for_loop_cursor_finalize(THD *thd, const Lex_for_loop_st &);

  /* Generic FOR LOOP methods*/

  /*
    Generate FOR loop declarations and
    initialize "loop" from "index" and "bounds".

    @param [IN]  thd    - current THD, for mem_root and error reporting
    @param [OUT] loop   - the loop generated SP variables are stored here,
                          together with additional loop characteristics.
    @param [IN]  index  - the loop index variable name
    @param [IN]  bounds - the loop bounds (in sp_assignment_lex format)
                          and additional loop characteristics,
                          as created by the sp_for_loop_bounds rule.
    @retval true        - on error
    @retval false       - on success

    This methods adds declarations:
    - An explicit integer or cursor%ROWTYPE "index" variable
    - An implicit integer upper bound variable, in case of integer range loops
    - A CURSOR, in case of an implicit CURSOR loops
    The generated variables are stored into "loop".
    Additional loop characteristics are copied from "bounds" to "loop".
  */
  bool sp_for_loop_declarations(THD *thd, Lex_for_loop_st *loop,
                                const LEX_CSTRING *index,
                                const Lex_for_loop_bounds_st &bounds)
  {
    return bounds.is_for_loop_cursor() ?
           sp_for_loop_cursor_declarations(thd, loop, index, bounds) :
           sp_for_loop_intrange_declarations(thd, loop, index, bounds);
  }

  /*
    Generate a conditional jump instruction to leave the loop,
    using a proper condition depending on the loop type:
    - Item_func_le            -- integer range loops
    - Item_func_ge            -- integer range reverse loops
    - Item_func_cursor_found  -- cursor loops
  */
  bool sp_for_loop_condition_test(THD *thd, const Lex_for_loop_st &loop)
  {
    return loop.is_for_loop_cursor() ?
           sp_for_loop_cursor_condition_test(thd, loop) :
           sp_for_loop_intrange_condition_test(thd, loop);
  }

  /*
    Generate "increment" instructions followed by a jump to the
    condition test in the beginnig of the loop.
    "Increment" depends on the loop type and can be:
    - index:= index + 1;       -- integer range loops
    - index:= index - 1;       -- integer range reverse loops
    - FETCH cursor INTO index; -- cursor loops
  */
  bool sp_for_loop_finalize(THD *thd, const Lex_for_loop_st &loop)
  {
    return loop.is_for_loop_cursor() ?
           sp_for_loop_cursor_finalize(thd, loop) :
           sp_for_loop_intrange_finalize(thd, loop);
  }
  bool sp_for_loop_outer_block_finalize(THD *thd, const Lex_for_loop_st &loop);
  /* End of FOR LOOP methods */

  bool add_signal_statement(THD *thd, const class sp_condition_value *value);
  bool add_resignal_statement(THD *thd, const class sp_condition_value *value);

  // Check if "KEY IF NOT EXISTS name" used outside of ALTER context
  bool check_add_key(DDL_options_st ddl)
  {
    if (ddl.if_not_exists() && sql_command != SQLCOM_ALTER_TABLE)
    {
      parse_error();
      return true;
    }
    return false;
  }
  // Add a key as a part of CREATE TABLE or ALTER TABLE
  bool add_key(Key::Keytype key_type, const LEX_CSTRING *key_name,
               ha_key_alg algorithm, DDL_options_st ddl)
  {
    if (check_add_key(ddl) ||
        !(last_key= new Key(key_type, key_name, algorithm, false, ddl)))
      return true;
    alter_info.key_list.push_back(last_key);
    return false;
  }
  // Add a key for a CREATE INDEX statement
  bool add_create_index(Key::Keytype key_type, const LEX_CSTRING *key_name,
                        ha_key_alg algorithm, DDL_options_st ddl)
  {
    if (check_create_options(ddl) ||
       !(last_key= new Key(key_type, key_name, algorithm, false, ddl)))
      return true;
    alter_info.key_list.push_back(last_key);
    return false;
  }
  bool add_create_index_prepare(Table_ident *table)
  {
    sql_command= SQLCOM_CREATE_INDEX;
    if (!current_select->add_table_to_list(thd, table, NULL,
                                           TL_OPTION_UPDATING,
                                           TL_READ_NO_INSERT,
                                           MDL_SHARED_UPGRADABLE))
      return true;
    alter_info.reset();
    alter_info.flags= ALTER_ADD_INDEX;
    option_list= NULL;
    return false;
  }
  /*
    Add an UNIQUE or PRIMARY key which is a part of a column definition:
      CREATE TABLE t1 (a INT PRIMARY KEY);
  */
  void add_key_to_list(LEX_CSTRING *field_name,
                       enum Key::Keytype type, bool check_exists);
  // Add a constraint as a part of CREATE TABLE or ALTER TABLE
  bool add_constraint(LEX_CSTRING *name, Virtual_column_info *constr,
                      bool if_not_exists)
  {
    constr->name= *name;
    constr->flags= if_not_exists ?
                   Alter_info::CHECK_CONSTRAINT_IF_NOT_EXISTS : 0;
    alter_info.check_constraint_list.push_back(constr);
    return false;
  }
  bool add_alter_list(const char *par_name, Virtual_column_info *expr,
                      bool par_exists);
  void set_command(enum_sql_command command,
                   DDL_options_st options)
  {
    sql_command= command;
    create_info.set(options);
  }
  void set_command(enum_sql_command command,
                   uint scope,
                   DDL_options_st options)
  {
    set_command(command, options);
    create_info.options|= scope; // HA_LEX_CREATE_TMP_TABLE or 0
  }
  bool check_create_options(DDL_options_st options)
  {
    if (options.or_replace() && options.if_not_exists())
    {
      my_error(ER_WRONG_USAGE, MYF(0), "OR REPLACE", "IF NOT EXISTS");
      return true;
    }
    return false;
  }
  bool set_create_options_with_check(DDL_options_st options)
  {
    create_info.set(options);
    return check_create_options(create_info);
  }
  bool add_create_options_with_check(DDL_options_st options)
  {
    create_info.add(options);
    return check_create_options(create_info);
  }
  bool sp_add_cfetch(THD *thd, const LEX_CSTRING *name);

  bool set_command_with_check(enum_sql_command command,
                              uint scope,
                              DDL_options_st options)
  {
    set_command(command, scope, options);
    return check_create_options(options);
  }
  bool set_command_with_check(enum_sql_command command, DDL_options_st options)
  {
    set_command(command, options);
    return check_create_options(options);
  }
  /*
    DROP shares lex->create_info to store TEMPORARY and IF EXISTS options
    to save on extra initialization in lex_start().
    Add some wrappers, to avoid direct use of lex->create_info in the
    caller code processing DROP statements (which might look confusing).
  */
  bool tmp_table() const { return create_info.tmp_table(); }
  bool if_exists() const { return create_info.if_exists(); }

  /*
    Run specified phases for derived tables/views in the given list

    @param table_list - list of derived tables/view to handle
    @param phase      - phases to process tables/views through

    @details
    This method runs phases specified by the 'phases' on derived
    tables/views found in the 'table_list' with help of the
    TABLE_LIST::handle_derived function.
    'this' is passed as an argument to the TABLE_LIST::handle_derived.

    @return false -  ok
    @return true  -  error
  */
  bool handle_list_of_derived(TABLE_LIST *table_list, uint phases)
  {
    for (TABLE_LIST *tl= table_list; tl; tl= tl->next_local)
    {
      if (tl->is_view_or_derived() && tl->handle_derived(this, phases))
        return true;
    }
    return false;
  }

<<<<<<< HEAD
  SELECT_LEX *exclude_last_select();
  bool add_unit_in_brackets(SELECT_LEX *nselect);
  void check_automatic_up(enum sub_select_type type);
  bool create_or_alter_view_finalize(THD *thd, Table_ident *table_ident);
  bool add_alter_view(THD *thd, uint16 algorithm, enum_view_suid suid,
                      Table_ident *table_ident);
  bool add_create_view(THD *thd, DDL_options_st ddl,
                       uint16 algorithm, enum_view_suid suid,
                       Table_ident *table_ident);

  bool add_grant_command(THD *thd, enum_sql_command sql_command_arg,
                         stored_procedure_type type_arg);

  Vers_parse_info &vers_get_info()
  {
    return create_info.vers_info;
  }
  sp_package *get_sp_package() const;

  /**
    Check if the select is a simple select (not an union).
    @retval
      0 ok
    @retval
      1 error   ; In this case the error messege is sent to the client
  */
  bool check_simple_select(const LEX_CSTRING *option)
  {
    if (current_select != &select_lex)
    {
      char command[80];
      strmake(command, option->str, MY_MIN(option->length, sizeof(command)-1));
      my_error(ER_CANT_USE_OPTION_HERE, MYF(0), command);
      return true;
    }
    return false;
  }

  void save_values_list_state();
  void restore_values_list_state();
  void tvc_start();
  bool tvc_start_derived();
  bool tvc_finalize();
  bool tvc_finalize_derived();

  bool map_data_type(const Lex_ident_sys_st &schema,
                     Lex_field_type_st *type) const;

  void mark_first_table_as_inserting();
=======
  bool create_like() const
  {
    DBUG_ASSERT(!create_info.like() || !select_lex.item_list.elements);
    return create_info.like();
  }

  bool create_select() const
  {
    DBUG_ASSERT(!create_info.like() || !select_lex.item_list.elements);
    return select_lex.item_list.elements;
  }

  bool create_simple() const
  {
    return !create_like() && !create_select();
  }
>>>>>>> 14a18d7d
};


/**
  Set_signal_information is a container used in the parsed tree to represent
  the collection of assignments to condition items in the SIGNAL and RESIGNAL
  statements.
*/
class Set_signal_information
{
public:
  /** Empty default constructor, use clear() */
 Set_signal_information() {} 

  /** Copy constructor. */
  Set_signal_information(const Set_signal_information& set);

  /** Destructor. */
  ~Set_signal_information()
  {}

  /** Clear all items. */
  void clear();

  /**
    For each condition item assignment, m_item[] contains the parsed tree
    that represents the expression assigned, if any.
    m_item[] is an array indexed by Diag_condition_item_name.
  */
  Item *m_item[LAST_DIAG_SET_PROPERTY+1];
};


/**
  The internal state of the syntax parser.
  This object is only available during parsing,
  and is private to the syntax parser implementation (sql_yacc.yy).
*/
class Yacc_state
{
public:
  Yacc_state() : yacc_yyss(NULL), yacc_yyvs(NULL) { reset(); }

  void reset()
  {
    if (yacc_yyss != NULL) {
      my_free(yacc_yyss);
      yacc_yyss = NULL;
    }
    if (yacc_yyvs != NULL) {
      my_free(yacc_yyvs);
      yacc_yyvs = NULL;
    }
    m_set_signal_info.clear();
    m_lock_type= TL_READ_DEFAULT;
    m_mdl_type= MDL_SHARED_READ;
  }

  ~Yacc_state();

  /**
    Reset part of the state which needs resetting before parsing
    substatement.
  */
  void reset_before_substatement()
  {
    m_lock_type= TL_READ_DEFAULT;
    m_mdl_type= MDL_SHARED_READ;
  }

  /**
    Bison internal state stack, yyss, when dynamically allocated using
    my_yyoverflow().
  */
  uchar *yacc_yyss;

  /**
    Bison internal semantic value stack, yyvs, when dynamically allocated using
    my_yyoverflow().
  */
  uchar *yacc_yyvs;

  /**
    Fragments of parsed tree,
    used during the parsing of SIGNAL and RESIGNAL.
  */
  Set_signal_information m_set_signal_info;

  /**
    Type of lock to be used for tables being added to the statement's
    table list in table_factor, table_alias_ref, single_multi and
    table_wild_one rules.
    Statements which use these rules but require lock type different
    from one specified by this member have to override it by using
    st_select_lex::set_lock_for_tables() method.

    The default value of this member is TL_READ_DEFAULT. The only two
    cases in which we change it are:
    - When parsing SELECT HIGH_PRIORITY.
    - Rule for DELETE. In which we use this member to pass information
      about type of lock from delete to single_multi part of rule.

    We should try to avoid introducing new use cases as we would like
    to get rid of this member eventually.
  */
  thr_lock_type m_lock_type;

  /**
    The type of requested metadata lock for tables added to
    the statement table list.
  */
  enum_mdl_type m_mdl_type;

  /*
    TODO: move more attributes from the LEX structure here.
  */
};

/**
  Internal state of the parser.
  The complete state consist of:
  - state data used during lexical parsing,
  - state data used during syntactic parsing.
*/
class Parser_state
{
public:
  Parser_state()
    : m_yacc()
  {}

  /**
     Object initializer. Must be called before usage.

     @retval FALSE OK
     @retval TRUE  Error
  */
  bool init(THD *thd, char *buff, size_t length)
  {
    return m_lip.init(thd, buff, length);
  }

  ~Parser_state()
  {}

  Lex_input_stream m_lip;
  Yacc_state m_yacc;

  /**
    Current performance digest instrumentation. 
  */
  PSI_digest_locker* m_digest_psi;

  void reset(char *found_semicolon, unsigned int length)
  {
    m_lip.reset(found_semicolon, length);
    m_yacc.reset();
  }
};


extern sql_digest_state *
digest_add_token(sql_digest_state *state, uint token, LEX_YYSTYPE yylval);

extern sql_digest_state *
digest_reduce_token(sql_digest_state *state, uint token_left, uint token_right);

struct st_lex_local: public LEX, public Sql_alloc
{
};


/**
  An st_lex_local extension with automatic initialization for SP purposes.
  Used to parse sub-expressions and SP sub-statements.

  This class is reused for:
  1. sp_head::reset_lex() based constructs
    - SP variable assignments (e.g. SET x=10;)
    - FOR loop conditions and index variable increments
    - Cursor statements
    - SP statements
    - SP function RETURN statements
    - CASE statements
    - REPEAT..UNTIL expressions
    - WHILE expressions
    - EXIT..WHEN and CONTINUE..WHEN statements
  2. sp_assignment_lex based constructs:
    - CURSOR parameter assignments
*/
class sp_lex_local: public st_lex_local
{
public:
  sp_lex_local(THD *thd, const LEX *oldlex)
  {
    /* Reset most stuff. */
    start(thd);
    /* Keep the parent SP stuff */
    sphead= oldlex->sphead;
    spcont= oldlex->spcont;
    /* Keep the parent trigger stuff too */
    trg_chistics= oldlex->trg_chistics;
    trg_table_fields.empty();
    sp_lex_in_use= false;
  }
};


/**
  An assignment specific LEX, which additionally has an Item (an expression)
  and an associated with the Item free_list, which is usually freed
  after the expression is calculated.

  Note, consider changing some of sp_lex_local to sp_assignment_lex,
  as the latter allows to use a simpler grammar in sql_yacc.yy (IMO).

  If the expression is simple (e.g. does not have function calls),
  then m_item and m_free_list point to the same Item.

  If the expressions is complex (e.g. have function calls),
  then m_item points to the leftmost Item, while m_free_list points
  to the rightmost item.
  For example:
      f1(COALESCE(f2(10), f2(20)))
  - m_item points to Item_func_sp for f1 (the leftmost Item)
  - m_free_list points to Item_int for 20 (the rightmost Item)

  Note, we could avoid storing m_item at all, as we can always reach
  the leftmost item from the rightmost item by iterating through m_free_list.
  But with a separate m_item the code should be faster.
*/
class sp_assignment_lex: public sp_lex_local
{
  Item *m_item;       // The expression
  Item *m_free_list;  // The associated free_list (sub-expressions)
public:
  sp_assignment_lex(THD *thd, LEX *oldlex)
   :sp_lex_local(thd, oldlex),
    m_item(NULL),
    m_free_list(NULL)
  { }
  void set_item_and_free_list(Item *item, Item *free_list)
  {
    m_item= item;
    m_free_list= free_list;
  }
  Item *get_item() const
  {
    return m_item;
  }
  Item *get_free_list() const
  {
    return m_free_list;
  }
};


extern void lex_init(void);
extern void lex_free(void);
extern void lex_start(THD *thd);
extern void lex_end(LEX *lex);
extern void lex_end_stage1(LEX *lex);
extern void lex_end_stage2(LEX *lex);
void end_lex_with_single_table(THD *thd, TABLE *table, LEX *old_lex);
int init_lex_with_single_table(THD *thd, TABLE *table, LEX *lex);
extern int MYSQLlex(union YYSTYPE *yylval, THD *thd);
extern int ORAlex(union YYSTYPE *yylval, THD *thd);

extern void trim_whitespace(CHARSET_INFO *cs, LEX_CSTRING *str, size_t * prefix_length = 0);

extern bool is_lex_native_function(const LEX_CSTRING *name); 
extern bool is_native_function(THD *thd, const LEX_CSTRING *name);
extern bool is_native_function_with_warn(THD *thd, const LEX_CSTRING *name);

/**
  @} (End of group Semantic_Analysis)
*/

void my_missing_function_error(const LEX_CSTRING &token, const char *name);
bool is_keyword(const char *name, uint len);
int set_statement_var_if_exists(THD *thd, const char *var_name,
                                size_t var_name_length, ulonglong value);

Virtual_column_info *add_virtual_expression(THD *thd, Item *expr);
Item* handle_sql2003_note184_exception(THD *thd, Item* left, bool equal,
                                       Item *expr);

void sp_create_assignment_lex(THD *thd, bool no_lookahead);
bool sp_create_assignment_instr(THD *thd, bool no_lookahead);

#endif /* MYSQL_SERVER */
#endif /* SQL_LEX_INCLUDED */<|MERGE_RESOLUTION|>--- conflicted
+++ resolved
@@ -1,5 +1,5 @@
 /* Copyright (c) 2000, 2019, Oracle and/or its affiliates.
-   Copyright (c) 2010, 2019, MariaDB Corporation
+   Copyright (c) 2010, 2021, MariaDB Corporation
 
    This program is free software; you can redistribute it and/or modify
    it under the terms of the GNU General Public License as published by
@@ -1353,8 +1353,6 @@
 
   bool save_leaf_tables(THD *thd);
   bool save_prep_leaf_tables(THD *thd);
-
-  void set_unique_exclude();
 
   bool is_merged_child_of(st_select_lex *ancestor);
 
@@ -4013,7 +4011,23 @@
     return false;
   }
 
-<<<<<<< HEAD
+  bool create_like() const
+  {
+    DBUG_ASSERT(!create_info.like() || !select_lex.item_list.elements);
+    return create_info.like();
+  }
+
+  bool create_select() const
+  {
+    DBUG_ASSERT(!create_info.like() || !select_lex.item_list.elements);
+    return select_lex.item_list.elements;
+  }
+
+  bool create_simple() const
+  {
+    return !create_like() && !create_select();
+  }
+
   SELECT_LEX *exclude_last_select();
   bool add_unit_in_brackets(SELECT_LEX *nselect);
   void check_automatic_up(enum sub_select_type type);
@@ -4063,24 +4077,6 @@
                      Lex_field_type_st *type) const;
 
   void mark_first_table_as_inserting();
-=======
-  bool create_like() const
-  {
-    DBUG_ASSERT(!create_info.like() || !select_lex.item_list.elements);
-    return create_info.like();
-  }
-
-  bool create_select() const
-  {
-    DBUG_ASSERT(!create_info.like() || !select_lex.item_list.elements);
-    return select_lex.item_list.elements;
-  }
-
-  bool create_simple() const
-  {
-    return !create_like() && !create_select();
-  }
->>>>>>> 14a18d7d
 };
 
 
