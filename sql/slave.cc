/* Copyright (C) 2000-2003 MySQL AB

   This program is free software; you can redistribute it and/or modify
   it under the terms of the GNU General Public License as published by
   the Free Software Foundation; either version 2 of the License, or
   (at your option) any later version.

   This program is distributed in the hope that it will be useful,
   but WITHOUT ANY WARRANTY; without even the implied warranty of
   MERCHANTABILITY or FITNESS FOR A PARTICULAR PURPOSE.  See the
   GNU General Public License for more details.

   You should have received a copy of the GNU General Public License
   along with this program; if not, write to the Free Software
   Foundation, Inc., 59 Temple Place, Suite 330, Boston, MA  02111-1307  USA */

#include "mysql_priv.h"

#ifdef HAVE_REPLICATION

#include <mysql.h>
#include <myisam.h>
#include "slave.h"
#include "sql_repl.h"
#include "repl_failsafe.h"
#include <thr_alarm.h>
#include <my_dir.h>
#include <sql_common.h>

#define MAX_SLAVE_RETRY_PAUSE 5
bool use_slave_mask = 0;
MY_BITMAP slave_error_mask;

typedef bool (*CHECK_KILLED_FUNC)(THD*,void*);

volatile bool slave_sql_running = 0, slave_io_running = 0;
char* slave_load_tmpdir = 0;
MASTER_INFO *active_mi;
HASH replicate_do_table, replicate_ignore_table;
DYNAMIC_ARRAY replicate_wild_do_table, replicate_wild_ignore_table;
bool do_table_inited = 0, ignore_table_inited = 0;
bool wild_do_table_inited = 0, wild_ignore_table_inited = 0;
bool table_rules_on= 0;
my_bool replicate_same_server_id;
ulonglong relay_log_space_limit = 0;

/*
  When slave thread exits, we need to remember the temporary tables so we
  can re-use them on slave start.

  TODO: move the vars below under MASTER_INFO
*/

int disconnect_slave_event_count = 0, abort_slave_event_count = 0;
int events_till_abort = -1;
static int events_till_disconnect = -1;

typedef enum { SLAVE_THD_IO, SLAVE_THD_SQL} SLAVE_THD_TYPE;

static int process_io_rotate(MASTER_INFO* mi, Rotate_log_event* rev);
static int process_io_create_file(MASTER_INFO* mi, Create_file_log_event* cev);
static bool wait_for_relay_log_space(RELAY_LOG_INFO* rli);
static inline bool io_slave_killed(THD* thd,MASTER_INFO* mi);
static inline bool sql_slave_killed(THD* thd,RELAY_LOG_INFO* rli);
static int count_relay_log_space(RELAY_LOG_INFO* rli);
static int init_slave_thread(THD* thd, SLAVE_THD_TYPE thd_type);
static int safe_connect(THD* thd, MYSQL* mysql, MASTER_INFO* mi);
static int safe_reconnect(THD* thd, MYSQL* mysql, MASTER_INFO* mi,
			  bool suppress_warnings);
static int connect_to_master(THD* thd, MYSQL* mysql, MASTER_INFO* mi,
			     bool reconnect, bool suppress_warnings);
static int safe_sleep(THD* thd, int sec, CHECK_KILLED_FUNC thread_killed,
		      void* thread_killed_arg);
static int request_table_dump(MYSQL* mysql, const char* db, const char* table);
static int create_table_from_dump(THD* thd, MYSQL *mysql, const char* db,
				  const char* table_name, bool overwrite);
static int get_master_version_and_clock(MYSQL* mysql, MASTER_INFO* mi);

/*
  Find out which replications threads are running

  SYNOPSIS
    init_thread_mask()
    mask		Return value here
    mi			master_info for slave
    inverse		If set, returns which threads are not running

  IMPLEMENTATION
    Get a bit mask for which threads are running so that we can later restart
    these threads.

  RETURN
    mask	If inverse == 0, running threads
		If inverse == 1, stopped threads    
*/

void init_thread_mask(int* mask,MASTER_INFO* mi,bool inverse)
{
  bool set_io = mi->slave_running, set_sql = mi->rli.slave_running;
  register int tmp_mask=0;
  if (set_io)
    tmp_mask |= SLAVE_IO;
  if (set_sql)
    tmp_mask |= SLAVE_SQL;
  if (inverse)
    tmp_mask^= (SLAVE_IO | SLAVE_SQL);
  *mask = tmp_mask;
}


/*
  lock_slave_threads()
*/

void lock_slave_threads(MASTER_INFO* mi)
{
  //TODO: see if we can do this without dual mutex
  pthread_mutex_lock(&mi->run_lock);
  pthread_mutex_lock(&mi->rli.run_lock);
}


/*
  unlock_slave_threads()
*/

void unlock_slave_threads(MASTER_INFO* mi)
{
  //TODO: see if we can do this without dual mutex
  pthread_mutex_unlock(&mi->rli.run_lock);
  pthread_mutex_unlock(&mi->run_lock);
}


/* Initialize slave structures */

int init_slave()
{
  DBUG_ENTER("init_slave");

  /*
    This is called when mysqld starts. Before client connections are
    accepted. However bootstrap may conflict with us if it does START SLAVE.
    So it's safer to take the lock.
  */
  pthread_mutex_lock(&LOCK_active_mi);
  /*
    TODO: re-write this to interate through the list of files
    for multi-master
  */
  active_mi= new MASTER_INFO;

  /*
    If master_host is not specified, try to read it from the master_info file.
    If master_host is specified, create the master_info file if it doesn't
    exists.
  */
  if (!active_mi)
  {
    sql_print_error("Failed to allocate memory for the master info structure");
    goto err;
  }

  if (init_master_info(active_mi,master_info_file,relay_log_info_file,
		       !master_host, (SLAVE_IO | SLAVE_SQL)))
  {
    sql_print_error("Failed to initialize the master info structure");
    goto err;
  }

  if (server_id && !master_host && active_mi->host[0])
    master_host= active_mi->host;

  /* If server id is not set, start_slave_thread() will say it */

  if (master_host && !opt_skip_slave_start)
  {
    if (start_slave_threads(1 /* need mutex */,
			    0 /* no wait for start*/,
			    active_mi,
			    master_info_file,
			    relay_log_info_file,
			    SLAVE_IO | SLAVE_SQL))
    {
      sql_print_error("Failed to create slave threads");
      goto err;
    }
  }
  pthread_mutex_unlock(&LOCK_active_mi);
  DBUG_RETURN(0);

err:
  pthread_mutex_unlock(&LOCK_active_mi);
  DBUG_RETURN(1);
}


static void free_table_ent(TABLE_RULE_ENT* e)
{
  my_free((gptr) e, MYF(0));
}


static byte* get_table_key(TABLE_RULE_ENT* e, uint* len,
			   my_bool not_used __attribute__((unused)))
{
  *len = e->key_len;
  return (byte*)e->db;
}


/*
  Open the given relay log

  SYNOPSIS
    init_relay_log_pos()
    rli			Relay information (will be initialized)
    log			Name of relay log file to read from. NULL = First log
    pos			Position in relay log file 
    need_data_lock	Set to 1 if this functions should do mutex locks
    errmsg		Store pointer to error message here
    look_for_description_event 
                        1 if we should look for such an event. We only need
                        this when the SQL thread starts and opens an existing
                        relay log and has to execute it (possibly from an
                        offset >4); then we need to read the first event of
                        the relay log to be able to parse the events we have
                        to execute.

  DESCRIPTION
  - Close old open relay log files.
  - If we are using the same relay log as the running IO-thread, then set
    rli->cur_log to point to the same IO_CACHE entry.
  - If not, open the 'log' binary file.

  TODO
    - check proper initialization of group_master_log_name/group_master_log_pos

  RETURN VALUES
    0	ok
    1	error.  errmsg is set to point to the error message
*/

int init_relay_log_pos(RELAY_LOG_INFO* rli,const char* log,
		       ulonglong pos, bool need_data_lock,
		       const char** errmsg,
                       bool look_for_description_event)
{
  DBUG_ENTER("init_relay_log_pos");
  DBUG_PRINT("info", ("pos: %lu", (long) pos));

  *errmsg=0;
  pthread_mutex_t *log_lock=rli->relay_log.get_log_lock();
  
  if (need_data_lock)
    pthread_mutex_lock(&rli->data_lock);

  /*
    Slave threads are not the only users of init_relay_log_pos(). CHANGE MASTER
    is, too, and init_slave() too; these 2 functions allocate a description
    event in init_relay_log_pos, which is not freed by the terminating SQL slave
    thread as that thread is not started by these functions. So we have to free
    the description_event here, in case, so that there is no memory leak in
    running, say, CHANGE MASTER.
  */
  delete rli->relay_log.description_event_for_exec;
  /*
    By default the relay log is in binlog format 3 (4.0).
    Even if format is 4, this will work enough to read the first event
    (Format_desc) (remember that format 4 is just lenghtened compared to format
    3; format 3 is a prefix of format 4). 
  */
  rli->relay_log.description_event_for_exec= new
    Format_description_log_event(3);
  
  pthread_mutex_lock(log_lock);
  
  /* Close log file and free buffers if it's already open */
  if (rli->cur_log_fd >= 0)
  {
    end_io_cache(&rli->cache_buf);
    my_close(rli->cur_log_fd, MYF(MY_WME));
    rli->cur_log_fd = -1;
  }
  
  rli->group_relay_log_pos = rli->event_relay_log_pos = pos;

  /*
    Test to see if the previous run was with the skip of purging
    If yes, we do not purge when we restart
  */
  if (rli->relay_log.find_log_pos(&rli->linfo, NullS, 1))
  {
    *errmsg="Could not find first log during relay log initialization";
    goto err;
  }

  if (log && rli->relay_log.find_log_pos(&rli->linfo, log, 1))
  {
    *errmsg="Could not find target log during relay log initialization";
    goto err;
  }
  strmake(rli->group_relay_log_name,rli->linfo.log_file_name,
	  sizeof(rli->group_relay_log_name)-1);
  strmake(rli->event_relay_log_name,rli->linfo.log_file_name,
	  sizeof(rli->event_relay_log_name)-1);
  if (rli->relay_log.is_active(rli->linfo.log_file_name))
  {
    /*
      The IO thread is using this log file.
      In this case, we will use the same IO_CACHE pointer to
      read data as the IO thread is using to write data.
    */
    my_b_seek((rli->cur_log=rli->relay_log.get_log_file()), (off_t)0);
    if (check_binlog_magic(rli->cur_log,errmsg))
      goto err;
    rli->cur_log_old_open_count=rli->relay_log.get_open_count();
  }
  else
  {
    /*
      Open the relay log and set rli->cur_log to point at this one
    */
    if ((rli->cur_log_fd=open_binlog(&rli->cache_buf,
				     rli->linfo.log_file_name,errmsg)) < 0)
      goto err;
    rli->cur_log = &rli->cache_buf;
  }
  /*
    In all cases, check_binlog_magic() has been called so we're at offset 4 for
    sure.
  */
  if (pos > BIN_LOG_HEADER_SIZE) /* If pos<=4, we stay at 4 */
  {
    Log_event* ev;
    while (look_for_description_event) 
    {
      /*
        Read the possible Format_description_log_event; if position
        was 4, no need, it will be read naturally.
      */
      DBUG_PRINT("info",("looking for a Format_description_log_event"));

      if (my_b_tell(rli->cur_log) >= pos)
        break;

      /*
        Because of we have rli->data_lock and log_lock, we can safely read an
        event
      */
      if (!(ev=Log_event::read_log_event(rli->cur_log,0,
                                         rli->relay_log.description_event_for_exec)))
      {
        DBUG_PRINT("info",("could not read event, rli->cur_log->error=%d",
                           rli->cur_log->error));
        if (rli->cur_log->error) /* not EOF */
        {
          *errmsg= "I/O error reading event at position 4";
          goto err;
        }
        break;
      }
      else if (ev->get_type_code() == FORMAT_DESCRIPTION_EVENT)
      {
        DBUG_PRINT("info",("found Format_description_log_event"));
        delete rli->relay_log.description_event_for_exec;
        rli->relay_log.description_event_for_exec= (Format_description_log_event*) ev;
        /*
          As ev was returned by read_log_event, it has passed is_valid(), so
          my_malloc() in ctor worked, no need to check again.
        */
        /*
          Ok, we found a Format_description event. But it is not sure that this
          describes the whole relay log; indeed, one can have this sequence
          (starting from position 4):
          Format_desc (of slave)
          Rotate (of master)
          Format_desc (of master)
          So the Format_desc which really describes the rest of the relay log
          is the 3rd event (it can't be further than that, because we rotate
          the relay log when we queue a Rotate event from the master).
          But what describes the Rotate is the first Format_desc.
          So what we do is:
          go on searching for Format_description events, until you exceed the
          position (argument 'pos') or until you find another event than Rotate
          or Format_desc.
        */
      }
      else 
      {
        DBUG_PRINT("info",("found event of another type=%d",
                           ev->get_type_code()));
        look_for_description_event= (ev->get_type_code() == ROTATE_EVENT);
        delete ev;
      }
    }
    my_b_seek(rli->cur_log,(off_t)pos);
#ifndef DBUG_OFF
  {
    char llbuf1[22], llbuf2[22];
    DBUG_PRINT("info", ("my_b_tell(rli->cur_log)=%s rli->event_relay_log_pos=%s",
                        llstr(my_b_tell(rli->cur_log),llbuf1), 
                        llstr(rli->event_relay_log_pos,llbuf2)));
  }
#endif

  }

err:
  /*
    If we don't purge, we can't honour relay_log_space_limit ;
    silently discard it
  */
  if (!relay_log_purge)
    rli->log_space_limit= 0;
  pthread_cond_broadcast(&rli->data_cond);
  
  pthread_mutex_unlock(log_lock);

  if (need_data_lock)
    pthread_mutex_unlock(&rli->data_lock);
  if (!rli->relay_log.description_event_for_exec->is_valid() && !*errmsg)
    *errmsg= "Invalid Format_description log event; could be out of memory";

  DBUG_RETURN ((*errmsg) ? 1 : 0);
}


/*
  Init function to set up array for errors that should be skipped for slave

  SYNOPSIS
    init_slave_skip_errors()
    arg		List of errors numbers to skip, separated with ','

  NOTES
    Called from get_options() in mysqld.cc on start-up
*/

void init_slave_skip_errors(const char* arg)
{
  const char *p;
  if (bitmap_init(&slave_error_mask,0,MAX_SLAVE_ERROR,0))
  {
    fprintf(stderr, "Badly out of memory, please check your system status\n");
    exit(1);
  }
  use_slave_mask = 1;
  for (;my_isspace(system_charset_info,*arg);++arg)
    /* empty */;
  if (!my_strnncoll(system_charset_info,(uchar*)arg,4,(const uchar*)"all",4))
  {
    bitmap_set_all(&slave_error_mask);
    return;
  }
  for (p= arg ; *p; )
  {
    long err_code;
    if (!(p= str2int(p, 10, 0, LONG_MAX, &err_code)))
      break;
    if (err_code < MAX_SLAVE_ERROR)
       bitmap_set_bit(&slave_error_mask,(uint)err_code);
    while (!my_isdigit(system_charset_info,*p) && *p)
      p++;
  }
}


void st_relay_log_info::inc_group_relay_log_pos(ulonglong log_pos,
						bool skip_lock)  
{
  if (!skip_lock)
    pthread_mutex_lock(&data_lock);
  inc_event_relay_log_pos();
  group_relay_log_pos= event_relay_log_pos;
  strmake(group_relay_log_name,event_relay_log_name,
	  sizeof(group_relay_log_name)-1);

  notify_group_relay_log_name_update();
        
  /*
    If the slave does not support transactions and replicates a transaction,
    users should not trust group_master_log_pos (which they can display with
    SHOW SLAVE STATUS or read from relay-log.info), because to compute
    group_master_log_pos the slave relies on log_pos stored in the master's
    binlog, but if we are in a master's transaction these positions are always
    the BEGIN's one (excepted for the COMMIT), so group_master_log_pos does
    not advance as it should on the non-transactional slave (it advances by
    big leaps, whereas it should advance by small leaps).
  */
  /*
    In 4.x we used the event's len to compute the positions here. This is
    wrong if the event was 3.23/4.0 and has been converted to 5.0, because
    then the event's len is not what is was in the master's binlog, so this
    will make a wrong group_master_log_pos (yes it's a bug in 3.23->4.0
    replication: Exec_master_log_pos is wrong). Only way to solve this is to
    have the original offset of the end of the event the relay log. This is
    what we do in 5.0: log_pos has become "end_log_pos" (because the real use
    of log_pos in 4.0 was to compute the end_log_pos; so better to store
    end_log_pos instead of begin_log_pos.
    If we had not done this fix here, the problem would also have appeared
    when the slave and master are 5.0 but with different event length (for
    example the slave is more recent than the master and features the event
    UID). It would give false MASTER_POS_WAIT, false Exec_master_log_pos in
    SHOW SLAVE STATUS, and so the user would do some CHANGE MASTER using this
    value which would lead to badly broken replication.
    Even the relay_log_pos will be corrupted in this case, because the len is
    the relay log is not "val".
    With the end_log_pos solution, we avoid computations involving lengthes.
  */
  DBUG_PRINT("info", ("log_pos: %lu  group_master_log_pos: %lu",
		      (long) log_pos, (long) group_master_log_pos));
  if (log_pos) // 3.23 binlogs don't have log_posx
  {
    group_master_log_pos= log_pos;
  }
  pthread_cond_broadcast(&data_cond);
  if (!skip_lock)
    pthread_mutex_unlock(&data_lock);
}


void st_relay_log_info::close_temporary_tables()
{
  TABLE *table,*next;

  for (table=save_temporary_tables ; table ; table=next)
  {
    next=table->next;
    /*
      Don't ask for disk deletion. For now, anyway they will be deleted when
      slave restarts, but it is a better intention to not delete them.
    */
    close_temporary(table, 0);
  }
  save_temporary_tables= 0;
  slave_open_temp_tables= 0;
}

/*
  purge_relay_logs()

  NOTES
    Assumes to have a run lock on rli and that no slave thread are running.
*/

int purge_relay_logs(RELAY_LOG_INFO* rli, THD *thd, bool just_reset,
		     const char** errmsg)
{
  int error=0;
  DBUG_ENTER("purge_relay_logs");

  /*
    Even if rli->inited==0, we still try to empty rli->master_log_* variables.
    Indeed, rli->inited==0 does not imply that they already are empty.
    It could be that slave's info initialization partly succeeded :
    for example if relay-log.info existed but *relay-bin*.*
    have been manually removed, init_relay_log_info reads the old
    relay-log.info and fills rli->master_log_*, then init_relay_log_info
    checks for the existence of the relay log, this fails and
    init_relay_log_info leaves rli->inited to 0.
    In that pathological case, rli->master_log_pos* will be properly reinited
    at the next START SLAVE (as RESET SLAVE or CHANGE
    MASTER, the callers of purge_relay_logs, will delete bogus *.info files
    or replace them with correct files), however if the user does SHOW SLAVE
    STATUS before START SLAVE, he will see old, confusing rli->master_log_*.
    In other words, we reinit rli->master_log_* for SHOW SLAVE STATUS
    to display fine in any case.
  */

  rli->group_master_log_name[0]= 0;
  rli->group_master_log_pos= 0;

  if (!rli->inited)
  {
    DBUG_PRINT("info", ("rli->inited == 0"));
    DBUG_RETURN(0);
  }

  DBUG_ASSERT(rli->slave_running == 0);
  DBUG_ASSERT(rli->mi->slave_running == 0);

  rli->slave_skip_counter=0;
  pthread_mutex_lock(&rli->data_lock);

  /* 
    we close the relay log fd possibly left open by the slave SQL thread, 
    to be able to delete it; the relay log fd possibly left open by the slave
    I/O thread will be closed naturally in reset_logs() by the 
    close(LOG_CLOSE_TO_BE_OPENED) call
  */
  if (rli->cur_log_fd >= 0)
  {
    end_io_cache(&rli->cache_buf);
    my_close(rli->cur_log_fd, MYF(MY_WME));
    rli->cur_log_fd= -1;
  }

  if (rli->relay_log.reset_logs(thd))
  {
    *errmsg = "Failed during log reset";
    error=1;
    goto err;
  }
  /* Save name of used relay log file */
  strmake(rli->group_relay_log_name, rli->relay_log.get_log_fname(),
	  sizeof(rli->group_relay_log_name)-1);
  strmake(rli->event_relay_log_name, rli->relay_log.get_log_fname(),
 	  sizeof(rli->event_relay_log_name)-1);
  rli->group_relay_log_pos= rli->event_relay_log_pos= BIN_LOG_HEADER_SIZE;
  if (count_relay_log_space(rli))
  {
    *errmsg= "Error counting relay log space";
    goto err;
  }
  if (!just_reset)
    error= init_relay_log_pos(rli, rli->group_relay_log_name,
                              rli->group_relay_log_pos,
  			      0 /* do not need data lock */, errmsg, 0);
  
err:
#ifndef DBUG_OFF
  char buf[22];
#endif  
  DBUG_PRINT("info",("log_space_total: %s",llstr(rli->log_space_total,buf)));
  pthread_mutex_unlock(&rli->data_lock);
  DBUG_RETURN(error);
}


int terminate_slave_threads(MASTER_INFO* mi,int thread_mask,bool skip_lock)
{
  if (!mi->inited)
    return 0; /* successfully do nothing */
  int error,force_all = (thread_mask & SLAVE_FORCE_ALL);
  pthread_mutex_t *sql_lock = &mi->rli.run_lock, *io_lock = &mi->run_lock;
  pthread_mutex_t *sql_cond_lock,*io_cond_lock;
  DBUG_ENTER("terminate_slave_threads");

  sql_cond_lock=sql_lock;
  io_cond_lock=io_lock;
  
  if (skip_lock)
  {
    sql_lock = io_lock = 0;
  }
  if ((thread_mask & (SLAVE_IO|SLAVE_FORCE_ALL)) && mi->slave_running)
  {
    DBUG_PRINT("info",("Terminating IO thread"));
    mi->abort_slave=1;
    if ((error=terminate_slave_thread(mi->io_thd,io_lock,
				      io_cond_lock,
				      &mi->stop_cond,
				      &mi->slave_running)) &&
	!force_all)
      DBUG_RETURN(error);
  }
  if ((thread_mask & (SLAVE_SQL|SLAVE_FORCE_ALL)) && mi->rli.slave_running)
  {
    DBUG_PRINT("info",("Terminating SQL thread"));
    DBUG_ASSERT(mi->rli.sql_thd != 0) ;
    mi->rli.abort_slave=1;
    if ((error=terminate_slave_thread(mi->rli.sql_thd,sql_lock,
				      sql_cond_lock,
				      &mi->rli.stop_cond,
				      &mi->rli.slave_running)) &&
	!force_all)
      DBUG_RETURN(error);
  }
  DBUG_RETURN(0);
}


int terminate_slave_thread(THD* thd, pthread_mutex_t* term_lock,
			   pthread_mutex_t *cond_lock,
			   pthread_cond_t* term_cond,
			   volatile uint *slave_running)
{
  DBUG_ENTER("terminate_slave_thread");
  if (term_lock)
  {
    pthread_mutex_lock(term_lock);
    if (!*slave_running)
    {
      pthread_mutex_unlock(term_lock);
      DBUG_RETURN(ER_SLAVE_NOT_RUNNING);
    }
  }
  DBUG_ASSERT(thd != 0);
  THD_CHECK_SENTRY(thd);
  /*
    Is is critical to test if the slave is running. Otherwise, we might
    be referening freed memory trying to kick it
  */

  while (*slave_running)			// Should always be true
  {
    DBUG_PRINT("loop", ("killing slave thread"));
    KICK_SLAVE(thd);
    /*
      There is a small chance that slave thread might miss the first
      alarm. To protect againts it, resend the signal until it reacts
    */
    struct timespec abstime;
    set_timespec(abstime,2);
    pthread_cond_timedwait(term_cond, cond_lock, &abstime);
  }
  if (term_lock)
    pthread_mutex_unlock(term_lock);
  DBUG_RETURN(0);
}


int start_slave_thread(pthread_handler h_func, pthread_mutex_t *start_lock,
		       pthread_mutex_t *cond_lock,
		       pthread_cond_t *start_cond,
		       volatile uint *slave_running,
		       volatile ulong *slave_run_id,
		       MASTER_INFO* mi,
                       bool high_priority)
{
  pthread_t th;
  ulong start_id;
  DBUG_ASSERT(mi->inited);
  DBUG_ENTER("start_slave_thread");

  if (start_lock)
    pthread_mutex_lock(start_lock);
  if (!server_id)
  {
    if (start_cond)
      pthread_cond_broadcast(start_cond);
    if (start_lock)
      pthread_mutex_unlock(start_lock);
    sql_print_error("Server id not set, will not start slave");
    DBUG_RETURN(ER_BAD_SLAVE);
  }
  
  if (*slave_running)
  {
    if (start_cond)
      pthread_cond_broadcast(start_cond);
    if (start_lock)
      pthread_mutex_unlock(start_lock);
    DBUG_RETURN(ER_SLAVE_MUST_STOP);
  }
  start_id= *slave_run_id;
  DBUG_PRINT("info",("Creating new slave thread"));
  if (high_priority)
    my_pthread_attr_setprio(&connection_attrib,CONNECT_PRIOR);
  if (pthread_create(&th, &connection_attrib, h_func, (void*)mi))
  {
    if (start_lock)
      pthread_mutex_unlock(start_lock);
    DBUG_RETURN(ER_SLAVE_THREAD);
  }
  if (start_cond && cond_lock) // caller has cond_lock
  {
    THD* thd = current_thd;
    while (start_id == *slave_run_id)
    {
      DBUG_PRINT("sleep",("Waiting for slave thread to start"));
      const char* old_msg = thd->enter_cond(start_cond,cond_lock,
					    "Waiting for slave thread to start");
      pthread_cond_wait(start_cond,cond_lock);
      thd->exit_cond(old_msg);
      pthread_mutex_lock(cond_lock); // re-acquire it as exit_cond() released
      if (thd->killed)
	DBUG_RETURN(thd->killed_errno());
    }
  }
  if (start_lock)
    pthread_mutex_unlock(start_lock);
  DBUG_RETURN(0);
}


/*
  start_slave_threads()

  NOTES
    SLAVE_FORCE_ALL is not implemented here on purpose since it does not make
    sense to do that for starting a slave--we always care if it actually
    started the threads that were not previously running
*/

int start_slave_threads(bool need_slave_mutex, bool wait_for_start,
			MASTER_INFO* mi, const char* master_info_fname,
			const char* slave_info_fname, int thread_mask)
{
  pthread_mutex_t *lock_io=0,*lock_sql=0,*lock_cond_io=0,*lock_cond_sql=0;
  pthread_cond_t* cond_io=0,*cond_sql=0;
  int error=0;
  DBUG_ENTER("start_slave_threads");
  
  if (need_slave_mutex)
  {
    lock_io = &mi->run_lock;
    lock_sql = &mi->rli.run_lock;
  }
  if (wait_for_start)
  {
    cond_io = &mi->start_cond;
    cond_sql = &mi->rli.start_cond;
    lock_cond_io = &mi->run_lock;
    lock_cond_sql = &mi->rli.run_lock;
  }

  if (thread_mask & SLAVE_IO)
    error=start_slave_thread(handle_slave_io,lock_io,lock_cond_io,
			     cond_io,
			     &mi->slave_running, &mi->slave_run_id,
			     mi, 1); //high priority, to read the most possible
  if (!error && (thread_mask & SLAVE_SQL))
  {
    error=start_slave_thread(handle_slave_sql,lock_sql,lock_cond_sql,
			     cond_sql,
			     &mi->rli.slave_running, &mi->rli.slave_run_id,
			     mi, 0);
    if (error)
      terminate_slave_threads(mi, thread_mask & SLAVE_IO, 0);
  }
  DBUG_RETURN(error);
}


void init_table_rule_hash(HASH* h, bool* h_inited)
{
  hash_init(h, system_charset_info,TABLE_RULE_HASH_SIZE,0,0,
	    (hash_get_key) get_table_key,
	    (hash_free_key) free_table_ent, 0);
  *h_inited = 1;
}


void init_table_rule_array(DYNAMIC_ARRAY* a, bool* a_inited)
{
  my_init_dynamic_array(a, sizeof(TABLE_RULE_ENT*), TABLE_RULE_ARR_SIZE,
		     TABLE_RULE_ARR_SIZE);
  *a_inited = 1;
}


static TABLE_RULE_ENT* find_wild(DYNAMIC_ARRAY *a, const char* key, int len)
{
  uint i;
  const char* key_end = key + len;
  
  for (i = 0; i < a->elements; i++)
    {
      TABLE_RULE_ENT* e ;
      get_dynamic(a, (gptr)&e, i);
      if (!my_wildcmp(system_charset_info, key, key_end, 
                            (const char*)e->db,
			    (const char*)(e->db + e->key_len),
			    '\\',wild_one,wild_many))
	return e;
    }
  
  return 0;
}


/*
  Checks whether tables match some (wild_)do_table and (wild_)ignore_table
  rules (for replication)

  SYNOPSIS
    tables_ok()
    thd             thread (SQL slave thread normally). Mustn't be null.
    tables          list of tables to check

  NOTES
    Note that changing the order of the tables in the list can lead to
    different results. Note also the order of precedence of the do/ignore 
    rules (see code below). For that reason, users should not set conflicting 
    rules because they may get unpredicted results (precedence order is
    explained in the manual).

    Thought which arose from a question of a big customer "I want to include
    all tables like "abc.%" except the "%.EFG"". This can't be done now. If we
    supported Perl regexps we could do it with this pattern: /^abc\.(?!EFG)/
    (I could not find an equivalent in the regex library MySQL uses).

  RETURN VALUES
    0           should not be logged/replicated
    1           should be logged/replicated                  
*/

bool tables_ok(THD* thd, TABLE_LIST* tables)
{
  bool some_tables_updating= 0;
  DBUG_ENTER("tables_ok");

  /*
    In routine, can't reliably pick and choose substatements, so always
    replicate.
    We can't reliably know if one substatement should be executed or not:
    consider the case of this substatement: a SELECT on a non-replicated
    constant table; if we don't execute it maybe it was going to fill a
    variable which was going to be used by the next substatement to update
    a replicated table? If we execute it maybe the constant non-replicated
    table does not exist (and so we'll fail) while there was no need to
    execute this as this SELECT does not influence replicated tables in the
    rest of the routine? In other words: users are used to replicate-*-table
    specifying how to handle updates to tables, these options don't say
    anything about reads to tables; we can't guess.
  */
  if (thd->spcont)
    DBUG_RETURN(1);

  for (; tables; tables= tables->next_global)
  {
    char hash_key[2*NAME_LEN+2];
    char *end;
    uint len;

    if (!tables->updating) 
      continue;
    some_tables_updating= 1;
    end= strmov(hash_key, tables->db ? tables->db : thd->db);
    *end++= '.';
    len= (uint) (strmov(end, tables->table_name) - hash_key);
    if (do_table_inited) // if there are any do's
    {
      if (hash_search(&replicate_do_table, (byte*) hash_key, len))
	DBUG_RETURN(1);
    }
    if (ignore_table_inited) // if there are any ignores
    {
      if (hash_search(&replicate_ignore_table, (byte*) hash_key, len))
	DBUG_RETURN(0); 
    }
    if (wild_do_table_inited && find_wild(&replicate_wild_do_table,
					  hash_key, len))
      DBUG_RETURN(1);
    if (wild_ignore_table_inited && find_wild(&replicate_wild_ignore_table,
					      hash_key, len))
      DBUG_RETURN(0);
  }

  /*
    If no table was to be updated, ignore statement (no reason we play it on
    slave, slave is supposed to replicate _changes_ only).
    If no explicit rule found and there was a do list, do not replicate.
    If there was no do list, go ahead
  */
  DBUG_RETURN(some_tables_updating &&
              !do_table_inited && !wild_do_table_inited);
}


/*
  Checks whether a db matches wild_do_table and wild_ignore_table
  rules (for replication)

  SYNOPSIS
    db_ok_with_wild_table()
    db		name of the db to check.
		Is tested with check_db_name() before calling this function.

  NOTES
    Here is the reason for this function.
    We advise users who want to exclude a database 'db1' safely to do it
    with replicate_wild_ignore_table='db1.%' instead of binlog_ignore_db or
    replicate_ignore_db because the two lasts only check for the selected db,
    which won't work in that case:
    USE db2;
    UPDATE db1.t SET ... #this will be replicated and should not
    whereas replicate_wild_ignore_table will work in all cases.
    With replicate_wild_ignore_table, we only check tables. When
    one does 'DROP DATABASE db1', tables are not involved and the
    statement will be replicated, while users could expect it would not (as it
    rougly means 'DROP db1.first_table, DROP db1.second_table...').
    In other words, we want to interpret 'db1.%' as "everything touching db1".
    That is why we want to match 'db1' against 'db1.%' wild table rules.

  RETURN VALUES
    0           should not be logged/replicated
    1           should be logged/replicated
 */

int db_ok_with_wild_table(const char *db)
{
  char hash_key[NAME_LEN+2];
  char *end;
  int len;
  end= strmov(hash_key, db);
  *end++= '.';
  len= end - hash_key ;
  if (wild_do_table_inited && find_wild(&replicate_wild_do_table,
                                        hash_key, len))
    return 1;
  if (wild_ignore_table_inited && find_wild(&replicate_wild_ignore_table,
                                            hash_key, len))
    return 0;
  
  /*
    If no explicit rule found and there was a do list, do not replicate.
    If there was no do list, go ahead
  */
  return !wild_do_table_inited;
}


int add_table_rule(HASH* h, const char* table_spec)
{
  const char* dot = strchr(table_spec, '.');
  if (!dot) return 1;
  // len is always > 0 because we know the there exists a '.'
  uint len = (uint)strlen(table_spec);
  TABLE_RULE_ENT* e = (TABLE_RULE_ENT*)my_malloc(sizeof(TABLE_RULE_ENT)
						 + len, MYF(MY_WME));
  if (!e) return 1;
  e->db = (char*)e + sizeof(TABLE_RULE_ENT);
  e->tbl_name = e->db + (dot - table_spec) + 1;
  e->key_len = len;
  memcpy(e->db, table_spec, len);
  (void)my_hash_insert(h, (byte*)e);
  return 0;
}


/*
  Add table expression with wildcards to dynamic array
*/

int add_wild_table_rule(DYNAMIC_ARRAY* a, const char* table_spec)
{
  const char* dot = strchr(table_spec, '.');
  if (!dot) return 1;
  uint len = (uint)strlen(table_spec);
  TABLE_RULE_ENT* e = (TABLE_RULE_ENT*)my_malloc(sizeof(TABLE_RULE_ENT)
						 + len, MYF(MY_WME));
  if (!e) return 1;
  e->db = (char*)e + sizeof(TABLE_RULE_ENT);
  e->tbl_name = e->db + (dot - table_spec) + 1;
  e->key_len = len;
  memcpy(e->db, table_spec, len);
  insert_dynamic(a, (gptr)&e);
  return 0;
}


static void free_string_array(DYNAMIC_ARRAY *a)
{
  uint i;
  for (i = 0; i < a->elements; i++)
    {
      char* p;
      get_dynamic(a, (gptr) &p, i);
      my_free(p, MYF(MY_WME));
    }
  delete_dynamic(a);
}


#ifdef NOT_USED_YET
static int end_slave_on_walk(MASTER_INFO* mi, gptr /*unused*/)
{
  end_master_info(mi);
  return 0;
}
#endif


/*
  Free all resources used by slave

  SYNOPSIS
    end_slave()
*/

void end_slave()
{
  /*
    This is called when the server terminates, in close_connections().
    It terminates slave threads. However, some CHANGE MASTER etc may still be
    running presently. If a START SLAVE was in progress, the mutex lock below
    will make us wait until slave threads have started, and START SLAVE
    returns, then we terminate them here.
  */
  pthread_mutex_lock(&LOCK_active_mi);
  if (active_mi)
  {
    /*
      TODO: replace the line below with
      list_walk(&master_list, (list_walk_action)end_slave_on_walk,0);
      once multi-master code is ready.
    */
    terminate_slave_threads(active_mi,SLAVE_FORCE_ALL);
    end_master_info(active_mi);
    if (do_table_inited)
      hash_free(&replicate_do_table);
    if (ignore_table_inited)
      hash_free(&replicate_ignore_table);
    if (wild_do_table_inited)
      free_string_array(&replicate_wild_do_table);
    if (wild_ignore_table_inited)
      free_string_array(&replicate_wild_ignore_table);
    delete active_mi;
    active_mi= 0;
  }
  pthread_mutex_unlock(&LOCK_active_mi);
}


static bool io_slave_killed(THD* thd, MASTER_INFO* mi)
{
  DBUG_ASSERT(mi->io_thd == thd);
  DBUG_ASSERT(mi->slave_running); // tracking buffer overrun
  return mi->abort_slave || abort_loop || thd->killed;
}


static bool sql_slave_killed(THD* thd, RELAY_LOG_INFO* rli)
{
  DBUG_ASSERT(rli->sql_thd == thd);
  DBUG_ASSERT(rli->slave_running == 1);// tracking buffer overrun
  return rli->abort_slave || abort_loop || thd->killed;
}


/*
  Writes an error message to rli->last_slave_error and rli->last_slave_errno
  (which will be displayed by SHOW SLAVE STATUS), and prints it to stderr.

  SYNOPSIS
    slave_print_error()
    rli		
    err_code    The error code
    msg         The error message (usually related to the error code, but can
                contain more information).
    ...         (this is printf-like format, with % symbols in msg)

  RETURN VALUES
    void
*/

void slave_print_error(RELAY_LOG_INFO* rli, int err_code, const char* msg, ...)
{
  va_list args;
  va_start(args,msg);
  my_vsnprintf(rli->last_slave_error,
	       sizeof(rli->last_slave_error), msg, args);
  rli->last_slave_errno = err_code;
  /* If the error string ends with '.', do not add a ',' it would be ugly */
  if (rli->last_slave_error[0] && 
      (*(strend(rli->last_slave_error)-1) == '.'))
    sql_print_error("Slave: %s Error_code: %d", rli->last_slave_error,
                    err_code);
  else
    sql_print_error("Slave: %s, Error_code: %d", rli->last_slave_error,
                    err_code);

}

/*
  skip_load_data_infile()

  NOTES
    This is used to tell a 3.23 master to break send_file()
*/

void skip_load_data_infile(NET *net)
{
  (void)net_request_file(net, "/dev/null");
  (void)my_net_read(net);				// discard response
  (void)net_write_command(net, 0, "", 0, "", 0);	// Send ok
}


bool net_request_file(NET* net, const char* fname)
{
  DBUG_ENTER("net_request_file");
  DBUG_RETURN(net_write_command(net, 251, fname, strlen(fname), "", 0));
}


/*
  From other comments and tests in code, it looks like
  sometimes Query_log_event and Load_log_event can have db == 0
  (see rewrite_db() above for example)
  (cases where this happens are unclear; it may be when the master is 3.23).
*/

const char *print_slave_db_safe(const char* db)
{
  return (db ? db : "");
}

/*
  Checks whether a db matches some do_db and ignore_db rules
  (for logging or replication)

  SYNOPSIS
    db_ok()
    db              name of the db to check
    do_list         either binlog_do_db or replicate_do_db
    ignore_list     either binlog_ignore_db or replicate_ignore_db

  RETURN VALUES
    0           should not be logged/replicated
    1           should be logged/replicated                  
*/

int db_ok(const char* db, I_List<i_string> &do_list,
	  I_List<i_string> &ignore_list )
{
  if (do_list.is_empty() && ignore_list.is_empty())
    return 1; // ok to replicate if the user puts no constraints

  /*
    If the user has specified restrictions on which databases to replicate
    and db was not selected, do not replicate.
  */
  if (!db)
    return 0;

  if (!do_list.is_empty()) // if the do's are not empty
  {
    I_List_iterator<i_string> it(do_list);
    i_string* tmp;

    while ((tmp=it++))
    {
      if (!strcmp(tmp->ptr, db))
	return 1; // match
    }
    return 0;
  }
  else // there are some elements in the don't, otherwise we cannot get here
  {
    I_List_iterator<i_string> it(ignore_list);
    i_string* tmp;

    while ((tmp=it++))
    {
      if (!strcmp(tmp->ptr, db))
	return 0; // match
    }
    return 1;
  }
}


static int init_strvar_from_file(char *var, int max_size, IO_CACHE *f,
				 const char *default_val)
{
  uint length;
  if ((length=my_b_gets(f,var, max_size)))
  {
    char* last_p = var + length -1;
    if (*last_p == '\n')
      *last_p = 0; // if we stopped on newline, kill it
    else
    {
      /*
	If we truncated a line or stopped on last char, remove all chars
	up to and including newline.
      */
      int c;
      while (((c=my_b_get(f)) != '\n' && c != my_b_EOF));
    }
    return 0;
  }
  else if (default_val)
  {
    strmake(var,  default_val, max_size-1);
    return 0;
  }
  return 1;
}


static int init_intvar_from_file(int* var, IO_CACHE* f, int default_val)
{
  char buf[32];
  
  if (my_b_gets(f, buf, sizeof(buf))) 
  {
    *var = atoi(buf);
    return 0;
  }
  else if (default_val)
  {
    *var = default_val;
    return 0;
  }
  return 1;
}

/*
  Note that we rely on the master's version (3.23, 4.0.14 etc) instead of
  relying on the binlog's version. This is not perfect: imagine an upgrade
  of the master without waiting that all slaves are in sync with the master;
  then a slave could be fooled about the binlog's format. This is what happens
  when people upgrade a 3.23 master to 4.0 without doing RESET MASTER: 4.0
  slaves are fooled. So we do this only to distinguish between 3.23 and more
  recent masters (it's too late to change things for 3.23).
  
  RETURNS
  0       ok
  1       error
*/

static int get_master_version_and_clock(MYSQL* mysql, MASTER_INFO* mi)
{
  const char* errmsg= 0;

  /*
    Free old description_event_for_queue (that is needed if we are in
    a reconnection).
  */
  delete mi->rli.relay_log.description_event_for_queue;
  mi->rli.relay_log.description_event_for_queue= 0;
  
  if (!my_isdigit(&my_charset_bin,*mysql->server_version))
    errmsg = "Master reported unrecognized MySQL version";
  else
  {
    /*
      Note the following switch will bug when we have MySQL branch 30 ;)
    */
    switch (*mysql->server_version) 
    {
    case '0':
    case '1':
    case '2':
      errmsg = "Master reported unrecognized MySQL version";
      break;
    case '3':
      mi->rli.relay_log.description_event_for_queue= new
        Format_description_log_event(1, mysql->server_version); 
      break;
    case '4':
      mi->rli.relay_log.description_event_for_queue= new
        Format_description_log_event(3, mysql->server_version); 
      break;
    default: 
      /*
        Master is MySQL >=5.0. Give a default Format_desc event, so that we can
        take the early steps (like tests for "is this a 3.23 master") which we
        have to take before we receive the real master's Format_desc which will
        override this one. Note that the Format_desc we create below is garbage
        (it has the format of the *slave*); it's only good to help know if the
        master is 3.23, 4.0, etc.
      */
      mi->rli.relay_log.description_event_for_queue= new
        Format_description_log_event(4, mysql->server_version); 
      break;
    }
  }
  
  /* 
     This does not mean that a 5.0 slave will be able to read a 6.0 master; but
     as we don't know yet, we don't want to forbid this for now. If a 5.0 slave
     can't read a 6.0 master, this will show up when the slave can't read some
     events sent by the master, and there will be error messages.
  */
  
  if (errmsg)
  {
    sql_print_error(errmsg);
    return 1;
  }

  /* as we are here, we tried to allocate the event */
  if (!mi->rli.relay_log.description_event_for_queue)
  {
    sql_print_error("Slave I/O thread failed to create a default Format_description_log_event");
    return 1;
  }

  /*
    Compare the master and slave's clock. Do not die if master's clock is
    unavailable (very old master not supporting UNIX_TIMESTAMP()?).
  */
  MYSQL_RES *master_res= 0;
  MYSQL_ROW master_row;
  
  if (!mysql_real_query(mysql, STRING_WITH_LEN("SELECT UNIX_TIMESTAMP()")) &&
      (master_res= mysql_store_result(mysql)) &&
      (master_row= mysql_fetch_row(master_res)))
  {
    mi->clock_diff_with_master= 
      (long) (time((time_t*) 0) - strtoul(master_row[0], 0, 10));
  }
  else
  {
    mi->clock_diff_with_master= 0; /* The "most sensible" value */
    sql_print_warning("\"SELECT UNIX_TIMESTAMP()\" failed on master, \
do not trust column Seconds_Behind_Master of SHOW SLAVE STATUS");
  }
  if (master_res)
    mysql_free_result(master_res);      
 
  /*
    Check that the master's server id and ours are different. Because if they
    are equal (which can result from a simple copy of master's datadir to slave,
    thus copying some my.cnf), replication will work but all events will be
    skipped.
    Do not die if SHOW VARIABLES LIKE 'SERVER_ID' fails on master (very old
    master?).
    Note: we could have put a @@SERVER_ID in the previous SELECT
    UNIX_TIMESTAMP() instead, but this would not have worked on 3.23 masters.
  */
  if (!mysql_real_query(mysql,
                        STRING_WITH_LEN("SHOW VARIABLES LIKE 'SERVER_ID'")) &&
      (master_res= mysql_store_result(mysql)))
  {
    if ((master_row= mysql_fetch_row(master_res)) &&
        (::server_id == strtoul(master_row[1], 0, 10)) &&
        !replicate_same_server_id)
      errmsg= "The slave I/O thread stops because master and slave have equal \
MySQL server ids; these ids must be different for replication to work (or \
the --replicate-same-server-id option must be used on slave but this does \
not always make sense; please check the manual before using it).";
    mysql_free_result(master_res);
  }

  /*
    Check that the master's global character_set_server and ours are the same.
    Not fatal if query fails (old master?).
    Note that we don't check for equality of global character_set_client and
    collation_connection (neither do we prevent their setting in
    set_var.cc). That's because from what I (Guilhem) have tested, the global
    values of these 2 are never used (new connections don't use them).
    We don't test equality of global collation_database either as it's is
    going to be deprecated (made read-only) in 4.1 very soon.
    The test is only relevant if master < 5.0.3 (we'll test only if it's older
    than the 5 branch; < 5.0.3 was alpha...), as >= 5.0.3 master stores
    charset info in each binlog event.
    We don't do it for 3.23 because masters <3.23.50 hang on
    SELECT @@unknown_var (BUG#7965 - see changelog of 3.23.50). So finally we
    test only if master is 4.x.
  */

  /* redundant with rest of code but safer against later additions */
  if (*mysql->server_version == '3')
    goto err;

  if ((*mysql->server_version == '4') &&
      !mysql_real_query(mysql,
                        STRING_WITH_LEN("SELECT @@GLOBAL.COLLATION_SERVER")) &&
      (master_res= mysql_store_result(mysql)))
  {
    if ((master_row= mysql_fetch_row(master_res)) &&
        strcmp(master_row[0], global_system_variables.collation_server->name))
      errmsg= "The slave I/O thread stops because master and slave have \
different values for the COLLATION_SERVER global variable. The values must \
be equal for replication to work";
    mysql_free_result(master_res);
  }

  /*
    Perform analogous check for time zone. Theoretically we also should
    perform check here to verify that SYSTEM time zones are the same on
    slave and master, but we can't rely on value of @@system_time_zone
    variable (it is time zone abbreviation) since it determined at start
    time and so could differ for slave and master even if they are really
    in the same system time zone. So we are omiting this check and just
    relying on documentation. Also according to Monty there are many users
    who are using replication between servers in various time zones. Hence 
    such check will broke everything for them. (And now everything will 
    work for them because by default both their master and slave will have 
    'SYSTEM' time zone).
    This check is only necessary for 4.x masters (and < 5.0.4 masters but
    those were alpha).
  */
  if ((*mysql->server_version == '4') &&
      !mysql_real_query(mysql, STRING_WITH_LEN("SELECT @@GLOBAL.TIME_ZONE")) &&
      (master_res= mysql_store_result(mysql)))
  {
    if ((master_row= mysql_fetch_row(master_res)) &&
        strcmp(master_row[0], 
               global_system_variables.time_zone->get_name()->ptr()))
      errmsg= "The slave I/O thread stops because master and slave have \
different values for the TIME_ZONE global variable. The values must \
be equal for replication to work";
    mysql_free_result(master_res);
  }

err:
  if (errmsg)
  {
    sql_print_error(errmsg);
    return 1;
  }

  return 0;
}

/*
  Used by fetch_master_table (used by LOAD TABLE tblname FROM MASTER and LOAD
  DATA FROM MASTER). Drops the table (if 'overwrite' is true) and recreates it
  from the dump. Honours replication inclusion/exclusion rules.
  db must be non-zero (guarded by assertion).

  RETURN VALUES
    0           success
    1           error
*/

static int create_table_from_dump(THD* thd, MYSQL *mysql, const char* db,
				  const char* table_name, bool overwrite)
{
  ulong packet_len;
  char *query, *save_db;
  uint32 save_db_length;
  Vio* save_vio;
  HA_CHECK_OPT check_opt;
  TABLE_LIST tables;
  int error= 1;
  handler *file;
  ulonglong save_options;
  NET *net= &mysql->net;
  DBUG_ENTER("create_table_from_dump");  

  packet_len= my_net_read(net); // read create table statement
  if (packet_len == packet_error)
  {
    my_message(ER_MASTER_NET_READ, ER(ER_MASTER_NET_READ), MYF(0));
    DBUG_RETURN(1);
  }
  if (net->read_pos[0] == 255) // error from master
  {
    char *err_msg; 
    err_msg= (char*) net->read_pos + ((mysql->server_capabilities &
				       CLIENT_PROTOCOL_41) ?
				      3+SQLSTATE_LENGTH+1 : 3);
    my_error(ER_MASTER, MYF(0), err_msg);
    DBUG_RETURN(1);
  }
  thd->command = COM_TABLE_DUMP;
  thd->query_length= packet_len;
  /* Note that we should not set thd->query until the area is initalized */
  if (!(query = thd->strmake((char*) net->read_pos, packet_len)))
  {
    sql_print_error("create_table_from_dump: out of memory");
    my_message(ER_GET_ERRNO, "Out of memory", MYF(0));
    DBUG_RETURN(1);
  }
  thd->query= query;
  thd->query_error = 0;
  thd->net.no_send_ok = 1;

  bzero((char*) &tables,sizeof(tables));
  tables.db = (char*)db;
  tables.alias= tables.table_name= (char*)table_name;

  /* Drop the table if 'overwrite' is true */
  if (overwrite && mysql_rm_table(thd,&tables,1,0)) /* drop if exists */
  {
    sql_print_error("create_table_from_dump: failed to drop the table");
    goto err;
  }

  /* Create the table. We do not want to log the "create table" statement */
  save_options = thd->options;
  thd->options &= ~(ulong) (OPTION_BIN_LOG);
  thd->proc_info = "Creating table from master dump";
  // save old db in case we are creating in a different database
  save_db = thd->db;
  save_db_length= thd->db_length;
  DBUG_ASSERT(db != 0);
  thd->reset_db((char*)db, strlen(db));
  mysql_parse(thd, thd->query, packet_len); // run create table
  thd->db = save_db;		// leave things the way the were before
  thd->db_length= save_db_length;
  thd->options = save_options;
  
  if (thd->query_error)
    goto err;			// mysql_parse took care of the error send

  thd->proc_info = "Opening master dump table";
  tables.lock_type = TL_WRITE;
  if (!open_ltable(thd, &tables, TL_WRITE))
  {
    sql_print_error("create_table_from_dump: could not open created table");
    goto err;
  }
  
  file = tables.table->file;
  thd->proc_info = "Reading master dump table data";
  /* Copy the data file */
  if (file->net_read_dump(net))
  {
    my_message(ER_MASTER_NET_READ, ER(ER_MASTER_NET_READ), MYF(0));
    sql_print_error("create_table_from_dump: failed in\
 handler::net_read_dump()");
    goto err;
  }

  check_opt.init();
  check_opt.flags|= T_VERY_SILENT | T_CALC_CHECKSUM | T_QUICK;
  thd->proc_info = "Rebuilding the index on master dump table";
  /*
    We do not want repair() to spam us with messages
    just send them to the error log, and report the failure in case of
    problems.
  */
  save_vio = thd->net.vio;
  thd->net.vio = 0;
  /* Rebuild the index file from the copied data file (with REPAIR) */
  error=file->ha_repair(thd,&check_opt) != 0;
  thd->net.vio = save_vio;
  if (error)
    my_error(ER_INDEX_REBUILD, MYF(0), tables.table->s->table_name);

err:
  close_thread_tables(thd);
  thd->net.no_send_ok = 0;
  DBUG_RETURN(error); 
}


int fetch_master_table(THD *thd, const char *db_name, const char *table_name,
		       MASTER_INFO *mi, MYSQL *mysql, bool overwrite)
{
  int error= 1;
  const char *errmsg=0;
  bool called_connected= (mysql != NULL);
  DBUG_ENTER("fetch_master_table");
  DBUG_PRINT("enter", ("db_name: '%s'  table_name: '%s'",
		       db_name,table_name));

  if (!called_connected)
  { 
    if (!(mysql = mysql_init(NULL)))
    {
      DBUG_RETURN(1);
    }
    if (connect_to_master(thd, mysql, mi))
    {
      my_error(ER_CONNECT_TO_MASTER, MYF(0), mysql_error(mysql));
      /*
        We need to clear the active VIO since, theoretically, somebody
        might issue an awake() on this thread.  If we are then in the
        middle of closing and destroying the VIO inside the
        mysql_close(), we will have a problem.
       */
#ifdef SIGNAL_WITH_VIO_CLOSE
      thd->clear_active_vio();
#endif
      mysql_close(mysql);
      DBUG_RETURN(1);
    }
    if (thd->killed)
      goto err;
  }

  if (request_table_dump(mysql, db_name, table_name))
  {
    error= ER_UNKNOWN_ERROR;
    errmsg= "Failed on table dump request";
    goto err;
  }
  if (create_table_from_dump(thd, mysql, db_name,
			     table_name, overwrite))
    goto err;    // create_table_from_dump have sent the error already
  error = 0;

 err:
  thd->net.no_send_ok = 0; // Clear up garbage after create_table_from_dump
  if (!called_connected)
    mysql_close(mysql);
  if (errmsg && thd->vio_ok())
    my_message(error, errmsg, MYF(0));
  DBUG_RETURN(test(error));			// Return 1 on error
}


void end_master_info(MASTER_INFO* mi)
{
  DBUG_ENTER("end_master_info");

  if (!mi->inited)
    DBUG_VOID_RETURN;
  end_relay_log_info(&mi->rli);
  if (mi->fd >= 0)
  {
    end_io_cache(&mi->file);
    (void)my_close(mi->fd, MYF(MY_WME));
    mi->fd = -1;
  }
  mi->inited = 0;

  DBUG_VOID_RETURN;
}


static int init_relay_log_info(RELAY_LOG_INFO* rli,
                               const char* info_fname)
{
  char fname[FN_REFLEN+128];
  int info_fd;
  const char* msg = 0;
  int error = 0;
  DBUG_ENTER("init_relay_log_info");

  if (rli->inited)                       // Set if this function called
    DBUG_RETURN(0);
  fn_format(fname, info_fname, mysql_data_home, "", 4+32);
  pthread_mutex_lock(&rli->data_lock);
  info_fd = rli->info_fd;
  rli->cur_log_fd = -1;
  rli->slave_skip_counter=0;
  rli->abort_pos_wait=0;
  rli->log_space_limit= relay_log_space_limit;
  rli->log_space_total= 0;

  /*
    The relay log will now be opened, as a SEQ_READ_APPEND IO_CACHE.
    Note that the I/O thread flushes it to disk after writing every
    event, in flush_master_info(mi, 1).
  */

  /*
    For the maximum log size, we choose max_relay_log_size if it is
    non-zero, max_binlog_size otherwise. If later the user does SET
    GLOBAL on one of these variables, fix_max_binlog_size and
    fix_max_relay_log_size will reconsider the choice (for example
    if the user changes max_relay_log_size to zero, we have to
    switch to using max_binlog_size for the relay log) and update
    rli->relay_log.max_size (and mysql_bin_log.max_size).
  */
  {
    char buf[FN_REFLEN];
    const char *ln;
    static bool name_warning_sent= 0;
    ln= rli->relay_log.generate_name(opt_relay_logname, "-relay-bin",
                                     1, buf);
    /* We send the warning only at startup, not after every RESET SLAVE */
    if (!opt_relay_logname && !opt_relaylog_index_name && !name_warning_sent)
    {
      /*
        User didn't give us info to name the relay log index file.
        Picking `hostname`-relay-bin.index like we do, causes replication to
        fail if this slave's hostname is changed later. So, we would like to
        instead require a name. But as we don't want to break many existing
        setups, we only give warning, not error.
      */
      sql_print_warning("Neither --relay-log nor --relay-log-index were used;"
                        " so replication "
                        "may break when this MySQL server acts as a "
                        "slave and has his hostname changed!! Please "
                        "use '--relay-log=%s' to avoid this problem.", ln);
      name_warning_sent= 1;
    }
    /*
      note, that if open() fails, we'll still have index file open
      but a destructor will take care of that
    */
    if (rli->relay_log.open_index_file(opt_relaylog_index_name, ln) ||
        rli->relay_log.open(ln, LOG_BIN, 0, SEQ_READ_APPEND, 0,
                            (max_relay_log_size ? max_relay_log_size :
                            max_binlog_size), 1))
    {
      pthread_mutex_unlock(&rli->data_lock);
      sql_print_error("Failed in open_log() called from init_relay_log_info()");
      DBUG_RETURN(1);
    }
  }

  /* if file does not exist */
  if (access(fname,F_OK))
  {
    /*
      If someone removed the file from underneath our feet, just close
      the old descriptor and re-create the old file
    */
    if (info_fd >= 0)
      my_close(info_fd, MYF(MY_WME));
    if ((info_fd = my_open(fname, O_CREAT|O_RDWR|O_BINARY, MYF(MY_WME))) < 0)
    {
      sql_print_error("Failed to create a new relay log info file (\
file '%s', errno %d)", fname, my_errno);
      msg= current_thd->net.last_error;
      goto err;
    }
    if (init_io_cache(&rli->info_file, info_fd, IO_SIZE*2, READ_CACHE, 0L,0,
		      MYF(MY_WME))) 
    {
      sql_print_error("Failed to create a cache on relay log info file '%s'",
		      fname);
      msg= current_thd->net.last_error;
      goto err;
    }

    /* Init relay log with first entry in the relay index file */
    if (init_relay_log_pos(rli,NullS,BIN_LOG_HEADER_SIZE,0 /* no data lock */,
			   &msg, 0))
    {
      sql_print_error("Failed to open the relay log 'FIRST' (relay_log_pos 4)");
      goto err;
    }
    rli->group_master_log_name[0]= 0;
    rli->group_master_log_pos= 0;		
    rli->info_fd= info_fd;
  }
  else // file exists
  {
    if (info_fd >= 0)
      reinit_io_cache(&rli->info_file, READ_CACHE, 0L,0,0);
    else 
    {
      int error=0;
      if ((info_fd = my_open(fname, O_RDWR|O_BINARY, MYF(MY_WME))) < 0)
      {
        sql_print_error("\
Failed to open the existing relay log info file '%s' (errno %d)",
			fname, my_errno);
        error= 1;
      }
      else if (init_io_cache(&rli->info_file, info_fd,
                             IO_SIZE*2, READ_CACHE, 0L, 0, MYF(MY_WME)))
      {
        sql_print_error("Failed to create a cache on relay log info file '%s'",
			fname);
        error= 1;
      }
      if (error)
      {
        if (info_fd >= 0)
          my_close(info_fd, MYF(0));
        rli->info_fd= -1;
        rli->relay_log.close(LOG_CLOSE_INDEX | LOG_CLOSE_STOP_EVENT);
        pthread_mutex_unlock(&rli->data_lock);
        DBUG_RETURN(1);
      }
    }
         
    rli->info_fd = info_fd;
    int relay_log_pos, master_log_pos;
    if (init_strvar_from_file(rli->group_relay_log_name,
			      sizeof(rli->group_relay_log_name),
                              &rli->info_file, "") ||
       init_intvar_from_file(&relay_log_pos,
			     &rli->info_file, BIN_LOG_HEADER_SIZE) ||
       init_strvar_from_file(rli->group_master_log_name,
			     sizeof(rli->group_master_log_name),
                             &rli->info_file, "") ||
       init_intvar_from_file(&master_log_pos, &rli->info_file, 0))
    {
      msg="Error reading slave log configuration";
      goto err;
    }
    strmake(rli->event_relay_log_name,rli->group_relay_log_name,
            sizeof(rli->event_relay_log_name)-1);
    rli->group_relay_log_pos= rli->event_relay_log_pos= relay_log_pos;
    rli->group_master_log_pos= master_log_pos;

    if (init_relay_log_pos(rli,
			   rli->group_relay_log_name,
			   rli->group_relay_log_pos,
			   0 /* no data lock*/,
			   &msg, 0))
    {
      char llbuf[22];
      sql_print_error("Failed to open the relay log '%s' (relay_log_pos %s)",
		      rli->group_relay_log_name,
		      llstr(rli->group_relay_log_pos, llbuf));
      goto err;
    }
  }

#ifndef DBUG_OFF
  {
    char llbuf1[22], llbuf2[22];
    DBUG_PRINT("info", ("my_b_tell(rli->cur_log)=%s rli->event_relay_log_pos=%s",
                        llstr(my_b_tell(rli->cur_log),llbuf1), 
                        llstr(rli->event_relay_log_pos,llbuf2)));
    DBUG_ASSERT(rli->event_relay_log_pos >= BIN_LOG_HEADER_SIZE);
    DBUG_ASSERT(my_b_tell(rli->cur_log) == rli->event_relay_log_pos);
  }
#endif

  /*
    Now change the cache from READ to WRITE - must do this
    before flush_relay_log_info
  */
  reinit_io_cache(&rli->info_file, WRITE_CACHE,0L,0,1);
  if ((error= flush_relay_log_info(rli)))
    sql_print_error("Failed to flush relay log info file");
  if (count_relay_log_space(rli))
  {
    msg="Error counting relay log space";
    goto err;
  }
  rli->inited= 1;
  pthread_mutex_unlock(&rli->data_lock);
  DBUG_RETURN(error);

err:
  sql_print_error(msg);
  end_io_cache(&rli->info_file);
  if (info_fd >= 0)
    my_close(info_fd, MYF(0));
  rli->info_fd= -1;
  rli->relay_log.close(LOG_CLOSE_INDEX | LOG_CLOSE_STOP_EVENT);
  pthread_mutex_unlock(&rli->data_lock);
  DBUG_RETURN(1);
}


static inline int add_relay_log(RELAY_LOG_INFO* rli,LOG_INFO* linfo)
{
  MY_STAT s;
  DBUG_ENTER("add_relay_log");
  if (!my_stat(linfo->log_file_name,&s,MYF(0)))
  {
    sql_print_error("log %s listed in the index, but failed to stat",
		    linfo->log_file_name);
    DBUG_RETURN(1);
  }
  rli->log_space_total += s.st_size;
#ifndef DBUG_OFF
  char buf[22];
  DBUG_PRINT("info",("log_space_total: %s", llstr(rli->log_space_total,buf)));
#endif  
  DBUG_RETURN(0);
}


static bool wait_for_relay_log_space(RELAY_LOG_INFO* rli)
{
  bool slave_killed=0;
  MASTER_INFO* mi = rli->mi;
  const char *save_proc_info;
  THD* thd = mi->io_thd;

  DBUG_ENTER("wait_for_relay_log_space");

  pthread_mutex_lock(&rli->log_space_lock);
  save_proc_info= thd->enter_cond(&rli->log_space_cond,
				  &rli->log_space_lock, 
				  "\
Waiting for the slave SQL thread to free enough relay log space");
  while (rli->log_space_limit < rli->log_space_total &&
	 !(slave_killed=io_slave_killed(thd,mi)) &&
         !rli->ignore_log_space_limit)
    pthread_cond_wait(&rli->log_space_cond, &rli->log_space_lock);
  thd->exit_cond(save_proc_info);
  DBUG_RETURN(slave_killed);
}


static int count_relay_log_space(RELAY_LOG_INFO* rli)
{
  LOG_INFO linfo;
  DBUG_ENTER("count_relay_log_space");
  rli->log_space_total= 0;
  if (rli->relay_log.find_log_pos(&linfo, NullS, 1))
  {
    sql_print_error("Could not find first log while counting relay log space");
    DBUG_RETURN(1);
  }
  do
  {
    if (add_relay_log(rli,&linfo))
      DBUG_RETURN(1);
  } while (!rli->relay_log.find_next_log(&linfo, 1));
  /* 
     As we have counted everything, including what may have written in a
     preceding write, we must reset bytes_written, or we may count some space 
     twice.
  */
  rli->relay_log.reset_bytes_written();
  DBUG_RETURN(0);
}


/*
  Builds a Rotate from the ignored events' info and writes it to relay log.

  SYNOPSIS
  write_ignored_events_info_to_relay_log()
    thd             pointer to I/O thread's thd
    mi

  DESCRIPTION
    Slave I/O thread, going to die, must leave a durable trace of the
    ignored events' end position for the use of the slave SQL thread, by
    calling this function. Only that thread can call it (see assertion).
 */
static void write_ignored_events_info_to_relay_log(THD *thd, MASTER_INFO *mi)
{
  RELAY_LOG_INFO *rli= &mi->rli;
  pthread_mutex_t *log_lock= rli->relay_log.get_log_lock();
  DBUG_ASSERT(thd == mi->io_thd);
  pthread_mutex_lock(log_lock);
  if (rli->ign_master_log_name_end[0])
  {
    DBUG_PRINT("info",("writing a Rotate event to track down ignored events"));
    Rotate_log_event *ev= new Rotate_log_event(thd, rli->ign_master_log_name_end,
                                               0, rli->ign_master_log_pos_end,
                                               Rotate_log_event::DUP_NAME);
    rli->ign_master_log_name_end[0]= 0;
    /* can unlock before writing as slave SQL thd will soon see our Rotate */
    pthread_mutex_unlock(log_lock);
    if (likely((bool)ev))
    {
      ev->server_id= 0; // don't be ignored by slave SQL thread
      if (unlikely(rli->relay_log.append(ev)))
        sql_print_error("Slave I/O thread failed to write a Rotate event"
                        " to the relay log, "
                        "SHOW SLAVE STATUS may be inaccurate");
      rli->relay_log.harvest_bytes_written(&rli->log_space_total);
      if (flush_master_info(mi, 1))
        sql_print_error("Failed to flush master info file");
      delete ev;
    }
    else
      sql_print_error("Slave I/O thread failed to create a Rotate event"
                      " (out of memory?), "
                      "SHOW SLAVE STATUS may be inaccurate");
  }
  else
    pthread_mutex_unlock(log_lock);
}


void init_master_info_with_options(MASTER_INFO* mi)
{
  mi->master_log_name[0] = 0;
  mi->master_log_pos = BIN_LOG_HEADER_SIZE;		// skip magic number
  
  if (master_host)
    strmake(mi->host, master_host, sizeof(mi->host) - 1);
  if (master_user)
    strmake(mi->user, master_user, sizeof(mi->user) - 1);
  if (master_password)
    strmake(mi->password, master_password, MAX_PASSWORD_LENGTH);
  mi->port = master_port;
  mi->connect_retry = master_connect_retry;
  
  mi->ssl= master_ssl;
  if (master_ssl_ca)
    strmake(mi->ssl_ca, master_ssl_ca, sizeof(mi->ssl_ca)-1);
  if (master_ssl_capath)
    strmake(mi->ssl_capath, master_ssl_capath, sizeof(mi->ssl_capath)-1);
  if (master_ssl_cert)
    strmake(mi->ssl_cert, master_ssl_cert, sizeof(mi->ssl_cert)-1);
  if (master_ssl_cipher)
    strmake(mi->ssl_cipher, master_ssl_cipher, sizeof(mi->ssl_cipher)-1);
  if (master_ssl_key)
    strmake(mi->ssl_key, master_ssl_key, sizeof(mi->ssl_key)-1);
}

void clear_slave_error(RELAY_LOG_INFO* rli)
{
  /* Clear the errors displayed by SHOW SLAVE STATUS */
  rli->last_slave_error[0]= 0;
  rli->last_slave_errno= 0;
}

/*
    Reset UNTIL condition for RELAY_LOG_INFO
   SYNOPSYS
    clear_until_condition()
      rli - RELAY_LOG_INFO structure where UNTIL condition should be reset
 */
void clear_until_condition(RELAY_LOG_INFO* rli)
{
  rli->until_condition= RELAY_LOG_INFO::UNTIL_NONE;
  rli->until_log_name[0]= 0;
  rli->until_log_pos= 0;
}


#define LINES_IN_MASTER_INFO_WITH_SSL 14


int init_master_info(MASTER_INFO* mi, const char* master_info_fname,
                     const char* slave_info_fname,
                     bool abort_if_no_master_info_file,
                     int thread_mask)
{
  int fd,error;
  char fname[FN_REFLEN+128];
  DBUG_ENTER("init_master_info");

  if (mi->inited)
  {
    /*
      We have to reset read position of relay-log-bin as we may have
      already been reading from 'hotlog' when the slave was stopped
      last time. If this case pos_in_file would be set and we would
      get a crash when trying to read the signature for the binary
      relay log.

      We only rewind the read position if we are starting the SQL
      thread. The handle_slave_sql thread assumes that the read
      position is at the beginning of the file, and will read the
      "signature" and then fast-forward to the last position read.
    */
    if (thread_mask & SLAVE_SQL)
    {
      my_b_seek(mi->rli.cur_log, (my_off_t) 0);
    }
    DBUG_RETURN(0);
  }

  mi->mysql=0;
  mi->file_id=1;
  fn_format(fname, master_info_fname, mysql_data_home, "", 4+32);

  /*
    We need a mutex while we are changing master info parameters to
    keep other threads from reading bogus info
  */

  pthread_mutex_lock(&mi->data_lock);
  fd = mi->fd;

  /* does master.info exist ? */

  if (access(fname,F_OK))
  {
    if (abort_if_no_master_info_file)
    {
      pthread_mutex_unlock(&mi->data_lock);
      DBUG_RETURN(0);
    }
    /*
      if someone removed the file from underneath our feet, just close
      the old descriptor and re-create the old file
    */
    if (fd >= 0)
      my_close(fd, MYF(MY_WME));
    if ((fd = my_open(fname, O_CREAT|O_RDWR|O_BINARY, MYF(MY_WME))) < 0 )
    {
      sql_print_error("Failed to create a new master info file (\
file '%s', errno %d)", fname, my_errno);
      goto err;
    }
    if (init_io_cache(&mi->file, fd, IO_SIZE*2, READ_CACHE, 0L,0,
		      MYF(MY_WME)))
    {
      sql_print_error("Failed to create a cache on master info file (\
file '%s')", fname);
      goto err;
    }

    mi->fd = fd;
    init_master_info_with_options(mi);

  }
  else // file exists
  {
    if (fd >= 0)
      reinit_io_cache(&mi->file, READ_CACHE, 0L,0,0);
    else
    {
      if ((fd = my_open(fname, O_RDWR|O_BINARY, MYF(MY_WME))) < 0 )
      {
        sql_print_error("Failed to open the existing master info file (\
file '%s', errno %d)", fname, my_errno);
        goto err;
      }
      if (init_io_cache(&mi->file, fd, IO_SIZE*2, READ_CACHE, 0L,
                        0, MYF(MY_WME)))
      {
        sql_print_error("Failed to create a cache on master info file (\
file '%s')", fname);
        goto err;
      }
    }

    mi->fd = fd;
    int port, connect_retry, master_log_pos, ssl= 0, lines;
    char *first_non_digit;

    /*
       Starting from 4.1.x master.info has new format. Now its
       first line contains number of lines in file. By reading this
       number we will be always distinguish to which version our
       master.info corresponds to. We can't simply count lines in
       file since versions before 4.1.x could generate files with more
       lines than needed.
       If first line doesn't contain a number or contain number less than
       14 then such file is treated like file from pre 4.1.1 version.
       There is no ambiguity when reading an old master.info, as before
       4.1.1, the first line contained the binlog's name, which is either
       empty or has an extension (contains a '.'), so can't be confused
       with an integer.

       So we're just reading first line and trying to figure which version
       is this.
    */

    /*
       The first row is temporarily stored in mi->master_log_name,
       if it is line count and not binlog name (new format) it will be
       overwritten by the second row later.
    */
    if (init_strvar_from_file(mi->master_log_name,
			      sizeof(mi->master_log_name), &mi->file,
			      ""))
      goto errwithmsg;

    lines= strtoul(mi->master_log_name, &first_non_digit, 10);

    if (mi->master_log_name[0]!='\0' &&
        *first_non_digit=='\0' && lines >= LINES_IN_MASTER_INFO_WITH_SSL)
    {                                          // Seems to be new format
      if (init_strvar_from_file(mi->master_log_name,
            sizeof(mi->master_log_name), &mi->file, ""))
        goto errwithmsg;
    }
    else
      lines= 7;

    if (init_intvar_from_file(&master_log_pos, &mi->file, 4) ||
	init_strvar_from_file(mi->host, sizeof(mi->host), &mi->file,
			      master_host) ||
	init_strvar_from_file(mi->user, sizeof(mi->user), &mi->file,
			      master_user) ||
        init_strvar_from_file(mi->password, SCRAMBLED_PASSWORD_CHAR_LENGTH+1,
                              &mi->file, master_password) ||
	init_intvar_from_file(&port, &mi->file, master_port) ||
	init_intvar_from_file(&connect_retry, &mi->file,
			      master_connect_retry))
      goto errwithmsg;

    /*
       If file has ssl part use it even if we have server without
       SSL support. But these option will be ignored later when
       slave will try connect to master, so in this case warning
       is printed.
     */
    if (lines >= LINES_IN_MASTER_INFO_WITH_SSL &&
        (init_intvar_from_file(&ssl, &mi->file, master_ssl) ||
         init_strvar_from_file(mi->ssl_ca, sizeof(mi->ssl_ca),
                               &mi->file, master_ssl_ca) ||
         init_strvar_from_file(mi->ssl_capath, sizeof(mi->ssl_capath),
                               &mi->file, master_ssl_capath) ||
         init_strvar_from_file(mi->ssl_cert, sizeof(mi->ssl_cert),
                               &mi->file, master_ssl_cert) ||
         init_strvar_from_file(mi->ssl_cipher, sizeof(mi->ssl_cipher),
                               &mi->file, master_ssl_cipher) ||
         init_strvar_from_file(mi->ssl_key, sizeof(mi->ssl_key),
                              &mi->file, master_ssl_key)))
      goto errwithmsg;
#ifndef HAVE_OPENSSL
    if (ssl)
      sql_print_warning("SSL information in the master info file "
                      "('%s') are ignored because this MySQL slave was compiled "
                      "without SSL support.", fname);
#endif /* HAVE_OPENSSL */

    /*
      This has to be handled here as init_intvar_from_file can't handle
      my_off_t types
    */
    mi->master_log_pos= (my_off_t) master_log_pos;
    mi->port= (uint) port;
    mi->connect_retry= (uint) connect_retry;
    mi->ssl= (my_bool) ssl;
  }
  DBUG_PRINT("master_info",("log_file_name: %s  position: %ld",
			    mi->master_log_name,
			    (ulong) mi->master_log_pos));

  mi->rli.mi = mi;
  if (init_relay_log_info(&mi->rli, slave_info_fname))
    goto err;

  mi->inited = 1;
  // now change cache READ -> WRITE - must do this before flush_master_info
  reinit_io_cache(&mi->file, WRITE_CACHE, 0L, 0, 1);
  if ((error=test(flush_master_info(mi, 1))))
    sql_print_error("Failed to flush master info file");
  pthread_mutex_unlock(&mi->data_lock);
  DBUG_RETURN(error);

errwithmsg:
  sql_print_error("Error reading master configuration");

err:
  if (fd >= 0)
  {
    my_close(fd, MYF(0));
    end_io_cache(&mi->file);
  }
  mi->fd= -1;
  pthread_mutex_unlock(&mi->data_lock);
  DBUG_RETURN(1);
}


int register_slave_on_master(MYSQL* mysql)
{
  char buf[1024], *pos= buf;
  uint report_host_len, report_user_len=0, report_password_len=0;

  if (!report_host)
    return 0;
  report_host_len= strlen(report_host);
  if (report_user)
    report_user_len= strlen(report_user);
  if (report_password)
    report_password_len= strlen(report_password);
  /* 30 is a good safety margin */
  if (report_host_len + report_user_len + report_password_len + 30 >
      sizeof(buf))
    return 0;					// safety

  int4store(pos, server_id); pos+= 4;
  pos= net_store_data(pos, report_host, report_host_len); 
  pos= net_store_data(pos, report_user, report_user_len);
  pos= net_store_data(pos, report_password, report_password_len);
  int2store(pos, (uint16) report_port); pos+= 2;
  int4store(pos, rpl_recovery_rank);	pos+= 4;
  /* The master will fill in master_id */
  int4store(pos, 0);			pos+= 4;

  if (simple_command(mysql, COM_REGISTER_SLAVE, (char*) buf,
			(uint) (pos- buf), 0))
  {
    sql_print_error("Error on COM_REGISTER_SLAVE: %d '%s'",
		    mysql_errno(mysql),
		    mysql_error(mysql));
    return 1;
  }
  return 0;
}


/*
  Builds a String from a HASH of TABLE_RULE_ENT. Cannot be used for any other 
  hash, as it assumes that the hash entries are TABLE_RULE_ENT.

  SYNOPSIS
    table_rule_ent_hash_to_str()
    s               pointer to the String to fill
    h               pointer to the HASH to read

  RETURN VALUES
    none
*/

void table_rule_ent_hash_to_str(String* s, HASH* h)
{
  s->length(0);
  for (uint i=0 ; i < h->records ; i++)
  {
    TABLE_RULE_ENT* e= (TABLE_RULE_ENT*) hash_element(h, i);
    if (s->length())
      s->append(',');
    s->append(e->db,e->key_len);
  }
}

/*
  Mostly the same thing as above
*/

void table_rule_ent_dynamic_array_to_str(String* s, DYNAMIC_ARRAY* a)
{
  s->length(0);
  for (uint i=0 ; i < a->elements ; i++)
  {
    TABLE_RULE_ENT* e;
    get_dynamic(a, (gptr)&e, i);
    if (s->length())
      s->append(',');
    s->append(e->db,e->key_len);
  }
}

bool show_master_info(THD* thd, MASTER_INFO* mi)
{
  // TODO: fix this for multi-master
  List<Item> field_list;
  Protocol *protocol= thd->protocol;
  DBUG_ENTER("show_master_info");

  field_list.push_back(new Item_empty_string("Slave_IO_State",
						     14));
  field_list.push_back(new Item_empty_string("Master_Host",
						     sizeof(mi->host)));
  field_list.push_back(new Item_empty_string("Master_User",
						     sizeof(mi->user)));
  field_list.push_back(new Item_return_int("Master_Port", 7,
					   MYSQL_TYPE_LONG));
  field_list.push_back(new Item_return_int("Connect_Retry", 10,
					   MYSQL_TYPE_LONG));
  field_list.push_back(new Item_empty_string("Master_Log_File",
					     FN_REFLEN));
  field_list.push_back(new Item_return_int("Read_Master_Log_Pos", 10,
					   MYSQL_TYPE_LONGLONG));
  field_list.push_back(new Item_empty_string("Relay_Log_File",
					     FN_REFLEN));
  field_list.push_back(new Item_return_int("Relay_Log_Pos", 10,
					   MYSQL_TYPE_LONGLONG));
  field_list.push_back(new Item_empty_string("Relay_Master_Log_File",
					     FN_REFLEN));
  field_list.push_back(new Item_empty_string("Slave_IO_Running", 3));
  field_list.push_back(new Item_empty_string("Slave_SQL_Running", 3));
  field_list.push_back(new Item_empty_string("Replicate_Do_DB", 20));
  field_list.push_back(new Item_empty_string("Replicate_Ignore_DB", 20));
  field_list.push_back(new Item_empty_string("Replicate_Do_Table", 20));
  field_list.push_back(new Item_empty_string("Replicate_Ignore_Table", 23));
  field_list.push_back(new Item_empty_string("Replicate_Wild_Do_Table", 24));
  field_list.push_back(new Item_empty_string("Replicate_Wild_Ignore_Table",
					     28));
  field_list.push_back(new Item_return_int("Last_Errno", 4, MYSQL_TYPE_LONG));
  field_list.push_back(new Item_empty_string("Last_Error", 20));
  field_list.push_back(new Item_return_int("Skip_Counter", 10,
					   MYSQL_TYPE_LONG));
  field_list.push_back(new Item_return_int("Exec_Master_Log_Pos", 10,
					   MYSQL_TYPE_LONGLONG));
  field_list.push_back(new Item_return_int("Relay_Log_Space", 10,
					   MYSQL_TYPE_LONGLONG));
  field_list.push_back(new Item_empty_string("Until_Condition", 6));
  field_list.push_back(new Item_empty_string("Until_Log_File", FN_REFLEN));
  field_list.push_back(new Item_return_int("Until_Log_Pos", 10, 
                                           MYSQL_TYPE_LONGLONG));
  field_list.push_back(new Item_empty_string("Master_SSL_Allowed", 7));
  field_list.push_back(new Item_empty_string("Master_SSL_CA_File",
                                             sizeof(mi->ssl_ca)));
  field_list.push_back(new Item_empty_string("Master_SSL_CA_Path", 
                                             sizeof(mi->ssl_capath)));
  field_list.push_back(new Item_empty_string("Master_SSL_Cert", 
                                             sizeof(mi->ssl_cert)));
  field_list.push_back(new Item_empty_string("Master_SSL_Cipher", 
                                             sizeof(mi->ssl_cipher)));
  field_list.push_back(new Item_empty_string("Master_SSL_Key", 
                                             sizeof(mi->ssl_key)));
  field_list.push_back(new Item_return_int("Seconds_Behind_Master", 10,
                                           MYSQL_TYPE_LONGLONG));
  
  if (protocol->send_fields(&field_list,
                            Protocol::SEND_NUM_ROWS | Protocol::SEND_EOF))
    DBUG_RETURN(TRUE);

  if (mi->host[0])
  {
    DBUG_PRINT("info",("host is set: '%s'", mi->host));
    String *packet= &thd->packet;
    protocol->prepare_for_resend();
  
    /*
      TODO: we read slave_running without run_lock, whereas these variables
      are updated under run_lock and not data_lock. In 5.0 we should lock
      run_lock on top of data_lock (with good order).
    */
    pthread_mutex_lock(&mi->data_lock);
    pthread_mutex_lock(&mi->rli.data_lock);

    protocol->store(mi->io_thd ? mi->io_thd->proc_info : "", &my_charset_bin);
    protocol->store(mi->host, &my_charset_bin);
    protocol->store(mi->user, &my_charset_bin);
    protocol->store((uint32) mi->port);
    protocol->store((uint32) mi->connect_retry);
    protocol->store(mi->master_log_name, &my_charset_bin);
    protocol->store((ulonglong) mi->master_log_pos);
    protocol->store(mi->rli.group_relay_log_name +
		    dirname_length(mi->rli.group_relay_log_name),
		    &my_charset_bin);
    protocol->store((ulonglong) mi->rli.group_relay_log_pos);
    protocol->store(mi->rli.group_master_log_name, &my_charset_bin);
    protocol->store(mi->slave_running == MYSQL_SLAVE_RUN_CONNECT ?
                    "Yes" : "No", &my_charset_bin);
    protocol->store(mi->rli.slave_running ? "Yes":"No", &my_charset_bin);
    protocol->store(&replicate_do_db);
    protocol->store(&replicate_ignore_db);
    /*
      We can't directly use some protocol->store for 
      replicate_*_table,
      as Protocol doesn't know the TABLE_RULE_ENT struct.
      We first build Strings and then pass them to protocol->store.
    */
    char buf[256];
    String tmp(buf, sizeof(buf), &my_charset_bin);
    table_rule_ent_hash_to_str(&tmp, &replicate_do_table);
    protocol->store(&tmp);
    table_rule_ent_hash_to_str(&tmp, &replicate_ignore_table);
    protocol->store(&tmp);
    table_rule_ent_dynamic_array_to_str(&tmp, &replicate_wild_do_table);
    protocol->store(&tmp);
    table_rule_ent_dynamic_array_to_str(&tmp, &replicate_wild_ignore_table);
    protocol->store(&tmp);

    protocol->store((uint32) mi->rli.last_slave_errno);
    protocol->store(mi->rli.last_slave_error, &my_charset_bin);
    protocol->store((uint32) mi->rli.slave_skip_counter);
    protocol->store((ulonglong) mi->rli.group_master_log_pos);
    protocol->store((ulonglong) mi->rli.log_space_total);

    protocol->store(
      mi->rli.until_condition==RELAY_LOG_INFO::UNTIL_NONE ? "None": 
        ( mi->rli.until_condition==RELAY_LOG_INFO::UNTIL_MASTER_POS? "Master":
          "Relay"), &my_charset_bin);
    protocol->store(mi->rli.until_log_name, &my_charset_bin);
    protocol->store((ulonglong) mi->rli.until_log_pos);
    
#ifdef HAVE_OPENSSL 
    protocol->store(mi->ssl? "Yes":"No", &my_charset_bin);
#else
    protocol->store(mi->ssl? "Ignored":"No", &my_charset_bin);
#endif
    protocol->store(mi->ssl_ca, &my_charset_bin);
    protocol->store(mi->ssl_capath, &my_charset_bin);
    protocol->store(mi->ssl_cert, &my_charset_bin);
    protocol->store(mi->ssl_cipher, &my_charset_bin);
    protocol->store(mi->ssl_key, &my_charset_bin);

    /*
      Seconds_Behind_Master: if SQL thread is running and I/O thread is
      connected, we can compute it otherwise show NULL (i.e. unknown).
    */
    if ((mi->slave_running == MYSQL_SLAVE_RUN_CONNECT) &&
        mi->rli.slave_running)
    {
      long tmp= (long)((time_t)time((time_t*) 0)
                               - mi->rli.last_master_timestamp)
        - mi->clock_diff_with_master;
      /*
        Apparently on some systems tmp can be <0. Here are possible reasons
        related to MySQL:
        - the master is itself a slave of another master whose time is ahead.
        - somebody used an explicit SET TIMESTAMP on the master.
        Possible reason related to granularity-to-second of time functions
        (nothing to do with MySQL), which can explain a value of -1:
        assume the master's and slave's time are perfectly synchronized, and
        that at slave's connection time, when the master's timestamp is read,
        it is at the very end of second 1, and (a very short time later) when
        the slave's timestamp is read it is at the very beginning of second
        2. Then the recorded value for master is 1 and the recorded value for
        slave is 2. At SHOW SLAVE STATUS time, assume that the difference
        between timestamp of slave and rli->last_master_timestamp is 0
        (i.e. they are in the same second), then we get 0-(2-1)=-1 as a result.
        This confuses users, so we don't go below 0: hence the max().

        last_master_timestamp == 0 (an "impossible" timestamp 1970) is a
        special marker to say "consider we have caught up".
      */
      protocol->store((longlong)(mi->rli.last_master_timestamp ? max(0, tmp)
                                 : 0));
    }
    else
      protocol->store_null();

    pthread_mutex_unlock(&mi->rli.data_lock);
    pthread_mutex_unlock(&mi->data_lock);

    if (my_net_write(&thd->net, (char*)thd->packet.ptr(), packet->length()))
      DBUG_RETURN(TRUE);
  }
  send_eof(thd);
  DBUG_RETURN(FALSE);
}

/*
  RETURN
     2 - flush relay log failed
     1 - flush master info failed
     0 - all ok
*/
int flush_master_info(MASTER_INFO* mi, bool flush_relay_log_cache)
{
  IO_CACHE* file = &mi->file;
  char lbuf[22];
  DBUG_ENTER("flush_master_info");
  DBUG_PRINT("enter",("master_pos: %ld", (long) mi->master_log_pos));

  /*
    Flush the relay log to disk. If we don't do it, then the relay log while
    have some part (its last kilobytes) in memory only, so if the slave server
    dies now, with, say, from master's position 100 to 150 in memory only (not
    on disk), and with position 150 in master.info, then when the slave
    restarts, the I/O thread will fetch binlogs from 150, so in the relay log
    we will have "[0, 100] U [150, infinity[" and nobody will notice it, so the
    SQL thread will jump from 100 to 150, and replication will silently break.

    When we come to this place in code, relay log may or not be initialized;
    the caller is responsible for setting 'flush_relay_log_cache' accordingly.
  */
  if (flush_relay_log_cache &&
      flush_io_cache(mi->rli.relay_log.get_log_file()))
    DBUG_RETURN(2);

  /*
    We flushed the relay log BEFORE the master.info file, because if we crash
    now, we will get a duplicate event in the relay log at restart. If we
    flushed in the other order, we would get a hole in the relay log.
    And duplicate is better than hole (with a duplicate, in later versions we
    can add detection and scrap one event; with a hole there's nothing we can
    do).
  */

  /*
     In certain cases this code may create master.info files that seems
     corrupted, because of extra lines filled with garbage in the end
     file (this happens if new contents take less space than previous
     contents of file). But because of number of lines in the first line
     of file we don't care about this garbage.
  */

  my_b_seek(file, 0L);
  my_b_printf(file, "%u\n%s\n%s\n%s\n%s\n%s\n%d\n%d\n%d\n%s\n%s\n%s\n%s\n%s\n",
	      LINES_IN_MASTER_INFO_WITH_SSL,
              mi->master_log_name, llstr(mi->master_log_pos, lbuf),
	      mi->host, mi->user,
	      mi->password, mi->port, mi->connect_retry,
              (int)(mi->ssl), mi->ssl_ca, mi->ssl_capath, mi->ssl_cert,
              mi->ssl_cipher, mi->ssl_key);
  DBUG_RETURN(-flush_io_cache(file));
}


st_relay_log_info::st_relay_log_info()
  :info_fd(-1), cur_log_fd(-1), save_temporary_tables(0),
   cur_log_old_open_count(0), group_master_log_pos(0), log_space_total(0),
   ignore_log_space_limit(0), last_master_timestamp(0), slave_skip_counter(0),
   abort_pos_wait(0), slave_run_id(0), sql_thd(0), last_slave_errno(0),
   inited(0), abort_slave(0), slave_running(0), until_condition(UNTIL_NONE),
   until_log_pos(0), retried_trans(0)
{
  group_relay_log_name[0]= event_relay_log_name[0]=
    group_master_log_name[0]= 0;
  last_slave_error[0]= until_log_name[0]= ign_master_log_name_end[0]= 0;

  bzero((char*) &info_file, sizeof(info_file));
  bzero((char*) &cache_buf, sizeof(cache_buf));
  cached_charset_invalidate();
  pthread_mutex_init(&run_lock, MY_MUTEX_INIT_FAST);
  pthread_mutex_init(&data_lock, MY_MUTEX_INIT_FAST);
  pthread_mutex_init(&log_space_lock, MY_MUTEX_INIT_FAST);
  pthread_cond_init(&data_cond, NULL);
  pthread_cond_init(&start_cond, NULL);
  pthread_cond_init(&stop_cond, NULL);
  pthread_cond_init(&log_space_cond, NULL);
  relay_log.init_pthread_objects();
}


st_relay_log_info::~st_relay_log_info()
{
  pthread_mutex_destroy(&run_lock);
  pthread_mutex_destroy(&data_lock);
  pthread_mutex_destroy(&log_space_lock);
  pthread_cond_destroy(&data_cond);
  pthread_cond_destroy(&start_cond);
  pthread_cond_destroy(&stop_cond);
  pthread_cond_destroy(&log_space_cond);
  relay_log.cleanup();
}

/*
  Waits until the SQL thread reaches (has executed up to) the
  log/position or timed out.

  SYNOPSIS
    wait_for_pos()
    thd             client thread that sent SELECT MASTER_POS_WAIT
    log_name        log name to wait for
    log_pos         position to wait for 
    timeout         timeout in seconds before giving up waiting

  NOTES
    timeout is longlong whereas it should be ulong ; but this is
    to catch if the user submitted a negative timeout.

  RETURN VALUES
    -2          improper arguments (log_pos<0)
                or slave not running, or master info changed
                during the function's execution,
                or client thread killed. -2 is translated to NULL by caller
    -1          timed out
    >=0         number of log events the function had to wait
                before reaching the desired log/position
 */

int st_relay_log_info::wait_for_pos(THD* thd, String* log_name,
                                    longlong log_pos,
                                    longlong timeout)
{
  if (!inited)
    return -1;
  int event_count = 0;
  ulong init_abort_pos_wait;
  int error=0;
  struct timespec abstime; // for timeout checking
  const char *msg;
  DBUG_ENTER("wait_for_pos");
  DBUG_PRINT("enter",("log_name: '%s'  log_pos: %lu  timeout: %lu",
                      log_name->c_ptr(), (ulong) log_pos, (ulong) timeout));

  set_timespec(abstime,timeout);
  pthread_mutex_lock(&data_lock);
  msg= thd->enter_cond(&data_cond, &data_lock,
                       "Waiting for the slave SQL thread to "
                       "advance position");
  /* 
     This function will abort when it notices that some CHANGE MASTER or
     RESET MASTER has changed the master info.
     To catch this, these commands modify abort_pos_wait ; We just monitor
     abort_pos_wait and see if it has changed.
     Why do we have this mechanism instead of simply monitoring slave_running
     in the loop (we do this too), as CHANGE MASTER/RESET SLAVE require that
     the SQL thread be stopped?
     This is becasue if someones does:
     STOP SLAVE;CHANGE MASTER/RESET SLAVE; START SLAVE;
     the change may happen very quickly and we may not notice that
     slave_running briefly switches between 1/0/1.
  */
  init_abort_pos_wait= abort_pos_wait;

  /*
    We'll need to
    handle all possible log names comparisons (e.g. 999 vs 1000).
    We use ulong for string->number conversion ; this is no
    stronger limitation than in find_uniq_filename in sql/log.cc
  */
  ulong log_name_extension;
  char log_name_tmp[FN_REFLEN]; //make a char[] from String

  strmake(log_name_tmp, log_name->ptr(), min(log_name->length(), FN_REFLEN-1));

  char *p= fn_ext(log_name_tmp);
  char *p_end;
  if (!*p || log_pos<0)
  {
    error= -2; //means improper arguments
    goto err;
  }
  // Convert 0-3 to 4
  log_pos= max(log_pos, BIN_LOG_HEADER_SIZE);
  /* p points to '.' */
  log_name_extension= strtoul(++p, &p_end, 10);
  /*
    p_end points to the first invalid character.
    If it equals to p, no digits were found, error.
    If it contains '\0' it means conversion went ok.
  */
  if (p_end==p || *p_end)
  {
    error= -2;
    goto err;
  }    

  /* The "compare and wait" main loop */
  while (!thd->killed &&
         init_abort_pos_wait == abort_pos_wait &&
         slave_running)
  {
    bool pos_reached;
    int cmp_result= 0;

    DBUG_PRINT("info",
               ("init_abort_pos_wait: %ld  abort_pos_wait: %ld",
                init_abort_pos_wait, abort_pos_wait));
    DBUG_PRINT("info",("group_master_log_name: '%s'  pos: %lu",
                       group_master_log_name, (ulong) group_master_log_pos));

    /*
      group_master_log_name can be "", if we are just after a fresh
      replication start or after a CHANGE MASTER TO MASTER_HOST/PORT
      (before we have executed one Rotate event from the master) or
      (rare) if the user is doing a weird slave setup (see next
      paragraph).  If group_master_log_name is "", we assume we don't
      have enough info to do the comparison yet, so we just wait until
      more data. In this case master_log_pos is always 0 except if
      somebody (wrongly) sets this slave to be a slave of itself
      without using --replicate-same-server-id (an unsupported
      configuration which does nothing), then group_master_log_pos
      will grow and group_master_log_name will stay "".
    */
    if (*group_master_log_name)
    {
      char *basename= (group_master_log_name +
                       dirname_length(group_master_log_name));
      /*
        First compare the parts before the extension.
        Find the dot in the master's log basename,
        and protect against user's input error :
        if the names do not match up to '.' included, return error
      */
      char *q= (char*)(fn_ext(basename)+1);
      if (strncmp(basename, log_name_tmp, (int)(q-basename)))
      {
        error= -2;
        break;
      }
      // Now compare extensions.
      char *q_end;
      ulong group_master_log_name_extension= strtoul(q, &q_end, 10);
      if (group_master_log_name_extension < log_name_extension)
        cmp_result= -1 ;
      else
        cmp_result= (group_master_log_name_extension > log_name_extension) ? 1 : 0 ;

      pos_reached= ((!cmp_result && group_master_log_pos >= (ulonglong)log_pos) ||
                    cmp_result > 0);
      if (pos_reached || thd->killed)
        break;
    }

    //wait for master update, with optional timeout.
    
    DBUG_PRINT("info",("Waiting for master update"));
    /*
      We are going to pthread_cond_(timed)wait(); if the SQL thread stops it
      will wake us up.
    */
    if (timeout > 0)
    {
      /*
        Note that pthread_cond_timedwait checks for the timeout
        before for the condition ; i.e. it returns ETIMEDOUT 
        if the system time equals or exceeds the time specified by abstime
        before the condition variable is signaled or broadcast, _or_ if
        the absolute time specified by abstime has already passed at the time
        of the call.
        For that reason, pthread_cond_timedwait will do the "timeoutting" job
        even if its condition is always immediately signaled (case of a loaded
        master).
      */
      error=pthread_cond_timedwait(&data_cond, &data_lock, &abstime);
    }
    else
      pthread_cond_wait(&data_cond, &data_lock);
    DBUG_PRINT("info",("Got signal of master update or timed out"));
    if (error == ETIMEDOUT || error == ETIME)
    {
      error= -1;
      break;
    }
    error=0;
    event_count++;
    DBUG_PRINT("info",("Testing if killed or SQL thread not running"));
  }

err:
  thd->exit_cond(msg);
  DBUG_PRINT("exit",("killed: %d  abort: %d  slave_running: %d \
improper_arguments: %d  timed_out: %d",
                     thd->killed_errno(),
                     (int) (init_abort_pos_wait != abort_pos_wait),
                     (int) slave_running,
                     (int) (error == -2),
                     (int) (error == -1)));
  if (thd->killed || init_abort_pos_wait != abort_pos_wait ||
      !slave_running) 
  {
    error= -2;
  }
  DBUG_RETURN( error ? error : event_count );
}

void set_slave_thread_options(THD* thd)
{
  /*
     It's nonsense to constrain the slave threads with max_join_size; if a
     query succeeded on master, we HAVE to execute it. So set
     OPTION_BIG_SELECTS. Setting max_join_size to HA_POS_ERROR is not enough
     (and it's not needed if we have OPTION_BIG_SELECTS) because an INSERT
     SELECT examining more than 4 billion rows would still fail (yes, because
     when max_join_size is 4G, OPTION_BIG_SELECTS is automatically set, but
     only for client threads.
  */
  ulonglong options= thd->options | OPTION_BIG_SELECTS;
  if (opt_log_slave_updates)
    options|= OPTION_BIN_LOG;
  else
    options&= ~OPTION_BIN_LOG;
  thd->options= options;
  thd->variables.completion_type= 0;
}

void set_slave_thread_default_charset(THD* thd, RELAY_LOG_INFO *rli)
{
  thd->variables.character_set_client=
    global_system_variables.character_set_client;
  thd->variables.collation_connection=
    global_system_variables.collation_connection;
  thd->variables.collation_server=
    global_system_variables.collation_server;
  thd->update_charset();
  rli->cached_charset_invalidate();
}

/*
  init_slave_thread()
*/

static int init_slave_thread(THD* thd, SLAVE_THD_TYPE thd_type)
{
  DBUG_ENTER("init_slave_thread");
  thd->system_thread = (thd_type == SLAVE_THD_SQL) ?
    SYSTEM_THREAD_SLAVE_SQL : SYSTEM_THREAD_SLAVE_IO; 
  thd->security_ctx->skip_grants();
  my_net_init(&thd->net, 0);
/*
  Adding MAX_LOG_EVENT_HEADER_LEN to the max_allowed_packet on all
  slave threads, since a replication event can become this much larger
  than the corresponding packet (query) sent from client to master.
*/
  thd->variables.max_allowed_packet= global_system_variables.max_allowed_packet
    + MAX_LOG_EVENT_HEADER;  /* note, incr over the global not session var */
  thd->net.read_timeout = slave_net_timeout;
  thd->slave_thread = 1;
  set_slave_thread_options(thd);
  thd->client_capabilities = CLIENT_LOCAL_FILES;
  thd->real_id=pthread_self();
  pthread_mutex_lock(&LOCK_thread_count);
  thd->thread_id = thread_id++;
  pthread_mutex_unlock(&LOCK_thread_count);

  if (init_thr_lock() || thd->store_globals())
  {
    thd->cleanup();
    delete thd;
    DBUG_RETURN(-1);
  }

#if !defined(__WIN__) && !defined(OS2) && !defined(__NETWARE__)
  sigset_t set;
  VOID(sigemptyset(&set));			// Get mask in use
  VOID(pthread_sigmask(SIG_UNBLOCK,&set,&thd->block_signals));
#endif

  if (thd_type == SLAVE_THD_SQL)
    thd->proc_info= "Waiting for the next event in relay log";
  else
    thd->proc_info= "Waiting for master update";
  thd->version=refresh_version;
  thd->set_time();
  DBUG_RETURN(0);
}


static int safe_sleep(THD* thd, int sec, CHECK_KILLED_FUNC thread_killed,
		      void* thread_killed_arg)
{
  int nap_time;
  thr_alarm_t alarmed;
  thr_alarm_init(&alarmed);
  time_t start_time= time((time_t*) 0);
  time_t end_time= start_time+sec;

  while ((nap_time= (int) (end_time - start_time)) > 0)
  {
    ALARM alarm_buff;
    /*
      The only reason we are asking for alarm is so that
      we will be woken up in case of murder, so if we do not get killed,
      set the alarm so it goes off after we wake up naturally
    */
    thr_alarm(&alarmed, 2 * nap_time, &alarm_buff);
    sleep(nap_time);
    thr_end_alarm(&alarmed);
    
    if ((*thread_killed)(thd,thread_killed_arg))
      return 1;
    start_time=time((time_t*) 0);
  }
  return 0;
}


static int request_dump(MYSQL* mysql, MASTER_INFO* mi,
			bool *suppress_warnings)
{
  char buf[FN_REFLEN + 10];
  int len;
  int binlog_flags = 0; // for now
  char* logname = mi->master_log_name;
  DBUG_ENTER("request_dump");

  // TODO if big log files: Change next to int8store()
  int4store(buf, (ulong) mi->master_log_pos);
  int2store(buf + 4, binlog_flags);
  int4store(buf + 6, server_id);
  len = (uint) strlen(logname);
  memcpy(buf + 10, logname,len);
  if (simple_command(mysql, COM_BINLOG_DUMP, buf, len + 10, 1))
  {
    /*
      Something went wrong, so we will just reconnect and retry later
      in the future, we should do a better error analysis, but for
      now we just fill up the error log :-)
    */
    if (mysql_errno(mysql) == ER_NET_READ_INTERRUPTED)
      *suppress_warnings= 1;			// Suppress reconnect warning
    else
      sql_print_error("Error on COM_BINLOG_DUMP: %d  %s, will retry in %d secs",
		      mysql_errno(mysql), mysql_error(mysql),
		      master_connect_retry);
    DBUG_RETURN(1);
  }

  DBUG_RETURN(0);
}


static int request_table_dump(MYSQL* mysql, const char* db, const char* table)
{
  char buf[1024];
  char * p = buf;
  uint table_len = (uint) strlen(table);
  uint db_len = (uint) strlen(db);
  if (table_len + db_len > sizeof(buf) - 2)
  {
    sql_print_error("request_table_dump: Buffer overrun");
    return 1;
  } 
  
  *p++ = db_len;
  memcpy(p, db, db_len);
  p += db_len;
  *p++ = table_len;
  memcpy(p, table, table_len);
  
  if (simple_command(mysql, COM_TABLE_DUMP, buf, p - buf + table_len, 1))
  {
    sql_print_error("request_table_dump: Error sending the table dump \
command");
    return 1;
  }

  return 0;
}


/*
  Read one event from the master
  
  SYNOPSIS
    read_event()
    mysql		MySQL connection
    mi			Master connection information
    suppress_warnings	TRUE when a normal net read timeout has caused us to
			try a reconnect.  We do not want to print anything to
			the error log in this case because this a anormal
			event in an idle server.

    RETURN VALUES
    'packet_error'	Error
    number		Length of packet
*/

static ulong read_event(MYSQL* mysql, MASTER_INFO *mi, bool* suppress_warnings)
{
  ulong len;

  *suppress_warnings= 0;
  /*
    my_real_read() will time us out
    We check if we were told to die, and if not, try reading again

    TODO:  Move 'events_till_disconnect' to the MASTER_INFO structure
  */
#ifndef DBUG_OFF
  if (disconnect_slave_event_count && !(events_till_disconnect--))
    return packet_error;      
#endif
  
  len = cli_safe_read(mysql);
  if (len == packet_error || (long) len < 1)
  {
    if (mysql_errno(mysql) == ER_NET_READ_INTERRUPTED)
    {
      /*
	We are trying a normal reconnect after a read timeout;
	we suppress prints to .err file as long as the reconnect
	happens without problems
      */
      *suppress_warnings= TRUE;
    }
    else
      sql_print_error("Error reading packet from server: %s ( server_errno=%d)",
		      mysql_error(mysql), mysql_errno(mysql));
    return packet_error;
  }

  /* Check if eof packet */
  if (len < 8 && mysql->net.read_pos[0] == 254)
  {
    sql_print_information("Slave: received end packet from server, apparent "
                          "master shutdown: %s",
		     mysql_error(mysql));
     return packet_error;
  }
  
  DBUG_PRINT("info",( "len: %lu  net->read_pos[4]: %d\n",
		      len, mysql->net.read_pos[4]));
  return len - 1;   
}


int check_expected_error(THD* thd, RELAY_LOG_INFO* rli, int expected_error)
{
  switch (expected_error) {
  case ER_NET_READ_ERROR:
  case ER_NET_ERROR_ON_WRITE:  
  case ER_SERVER_SHUTDOWN:  
  case ER_NEW_ABORTING_CONNECTION:
    return 1;
  default:
    return 0;
  }
}

/*
     Check if condition stated in UNTIL clause of START SLAVE is reached.
   SYNOPSYS
     st_relay_log_info::is_until_satisfied()
   DESCRIPTION
     Checks if UNTIL condition is reached. Uses caching result of last 
     comparison of current log file name and target log file name. So cached 
     value should be invalidated if current log file name changes 
     (see st_relay_log_info::notify_... functions).
     
     This caching is needed to avoid of expensive string comparisons and 
     strtol() conversions needed for log names comparison. We don't need to
     compare them each time this function is called, we only need to do this 
     when current log name changes. If we have UNTIL_MASTER_POS condition we 
     need to do this only after Rotate_log_event::exec_event() (which is 
     rare, so caching gives real benifit), and if we have UNTIL_RELAY_POS 
     condition then we should invalidate cached comarison value after 
     inc_group_relay_log_pos() which called for each group of events (so we
     have some benefit if we have something like queries that use 
     autoincrement or if we have transactions).
     
     Should be called ONLY if until_condition != UNTIL_NONE !
   RETURN VALUE
     true - condition met or error happened (condition seems to have 
            bad log file name)
     false - condition not met
*/

bool st_relay_log_info::is_until_satisfied()
{
  const char *log_name;
  ulonglong log_pos;

  DBUG_ASSERT(until_condition != UNTIL_NONE);
  
  if (until_condition == UNTIL_MASTER_POS)
  {
    log_name= group_master_log_name;
    log_pos= group_master_log_pos;
  }
  else
  { /* until_condition == UNTIL_RELAY_POS */
    log_name= group_relay_log_name;
    log_pos= group_relay_log_pos;
  }
  
  if (until_log_names_cmp_result == UNTIL_LOG_NAMES_CMP_UNKNOWN)
  {
    /*
      We have no cached comparison results so we should compare log names
      and cache result.
      If we are after RESET SLAVE, and the SQL slave thread has not processed
      any event yet, it could be that group_master_log_name is "". In that case,
      just wait for more events (as there is no sensible comparison to do).
    */

    if (*log_name)
    {
      const char *basename= log_name + dirname_length(log_name);
      
      const char *q= (const char*)(fn_ext(basename)+1);
      if (strncmp(basename, until_log_name, (int)(q-basename)) == 0)
      {
        /* Now compare extensions. */
        char *q_end;
        ulong log_name_extension= strtoul(q, &q_end, 10);
        if (log_name_extension < until_log_name_extension)
          until_log_names_cmp_result= UNTIL_LOG_NAMES_CMP_LESS;
        else
          until_log_names_cmp_result= 
            (log_name_extension > until_log_name_extension) ? 
            UNTIL_LOG_NAMES_CMP_GREATER : UNTIL_LOG_NAMES_CMP_EQUAL ;
      }
      else  
      {
        /* Probably error so we aborting */
        sql_print_error("Slave SQL thread is stopped because UNTIL "
                        "condition is bad.");
        return TRUE;
      }
    }
    else
      return until_log_pos == 0;
  }
    
  return ((until_log_names_cmp_result == UNTIL_LOG_NAMES_CMP_EQUAL && 
           log_pos >= until_log_pos) ||
          until_log_names_cmp_result == UNTIL_LOG_NAMES_CMP_GREATER);
}


void st_relay_log_info::cached_charset_invalidate()
{
  /* Full of zeroes means uninitialized. */
  bzero(cached_charset, sizeof(cached_charset));
}


bool st_relay_log_info::cached_charset_compare(char *charset)
{
  if (bcmp(cached_charset, charset, sizeof(cached_charset)))
  {
    memcpy(cached_charset, charset, sizeof(cached_charset));
    return 1;
  }
  return 0;
}


static int exec_relay_log_event(THD* thd, RELAY_LOG_INFO* rli)
{
  /*
     We acquire this mutex since we need it for all operations except
     event execution. But we will release it in places where we will
     wait for something for example inside of next_event().
   */
  pthread_mutex_lock(&rli->data_lock);
  /*
    This tests if the position of the end of the last previous executed event
    hits the UNTIL barrier.
    We would prefer to test if the position of the start (or possibly) end of
    the to-be-read event hits the UNTIL barrier, this is different if there
    was an event ignored by the I/O thread just before (BUG#13861 to be
    fixed).
  */
  if (rli->until_condition!=RELAY_LOG_INFO::UNTIL_NONE &&
      rli->is_until_satisfied())
  {
    char buf[22];
    sql_print_information("Slave SQL thread stopped because it reached its"
                    " UNTIL position %s", llstr(rli->until_pos(), buf));
    /*
      Setting abort_slave flag because we do not want additional message about
      error in query execution to be printed.
    */
    rli->abort_slave= 1;
    pthread_mutex_unlock(&rli->data_lock);
    return 1;
  }

  Log_event * ev = next_event(rli);

  DBUG_ASSERT(rli->sql_thd==thd);

  if (sql_slave_killed(thd,rli))
  {
    pthread_mutex_unlock(&rli->data_lock);
    delete ev;
    return 1;
  }
  if (ev)
  {
    int type_code = ev->get_type_code();
    int exec_res;

    /*
      Queries originating from this server must be skipped.
      Low-level events (Format_desc, Rotate, Stop) from this server
      must also be skipped. But for those we don't want to modify
      group_master_log_pos, because these events did not exist on the master.
      Format_desc is not completely skipped.
      Skip queries specified by the user in slave_skip_counter.
      We can't however skip events that has something to do with the
      log files themselves.
      Filtering on own server id is extremely important, to ignore execution of
      events created by the creation/rotation of the relay log (remember that
      now the relay log starts with its Format_desc, has a Rotate etc).
    */

    DBUG_PRINT("info",("type_code=%d, server_id=%d",type_code,ev->server_id));

    if ((ev->server_id == (uint32) ::server_id &&
         !replicate_same_server_id &&
         type_code != FORMAT_DESCRIPTION_EVENT) ||
        (rli->slave_skip_counter &&
         type_code != ROTATE_EVENT && type_code != STOP_EVENT &&
         type_code != START_EVENT_V3 && type_code!= FORMAT_DESCRIPTION_EVENT))
    {
      DBUG_PRINT("info", ("event skipped"));
      if (thd->options & OPTION_BEGIN)
        rli->inc_event_relay_log_pos();
      else
      {
        rli->inc_group_relay_log_pos((type_code == ROTATE_EVENT ||
                                      type_code == STOP_EVENT ||
                                      type_code == FORMAT_DESCRIPTION_EVENT) ?
                                     LL(0) : ev->log_pos,
                                     1/* skip lock*/);
        flush_relay_log_info(rli);
      }

      /*
        Protect against common user error of setting the counter to 1
        instead of 2 while recovering from an insert which used auto_increment,
        rand or user var.
      */
      if (rli->slave_skip_counter &&
          !((type_code == INTVAR_EVENT ||
             type_code == RAND_EVENT ||
             type_code == USER_VAR_EVENT) &&
            rli->slave_skip_counter == 1) &&
          /*
            The events from ourselves which have something to do with the relay
            log itself must be skipped, true, but they mustn't decrement
            rli->slave_skip_counter, because the user is supposed to not see
            these events (they are not in the master's binlog) and if we
            decremented, START SLAVE would for example decrement when it sees
            the Rotate, so the event which the user probably wanted to skip
            would not be skipped.
          */
          !(ev->server_id == (uint32) ::server_id &&
            (type_code == ROTATE_EVENT || type_code == STOP_EVENT ||
             type_code == START_EVENT_V3 || type_code == FORMAT_DESCRIPTION_EVENT)))
        --rli->slave_skip_counter;
      pthread_mutex_unlock(&rli->data_lock);
      delete ev;
      return 0;                                 // avoid infinite update loops
    }
    pthread_mutex_unlock(&rli->data_lock);

    thd->server_id = ev->server_id; // use the original server id for logging
    thd->set_time();				// time the query
    thd->lex->current_select= 0;
    if (!ev->when)
      ev->when = time(NULL);
    ev->thd = thd;
    exec_res = ev->exec_event(rli);
    DBUG_ASSERT(rli->sql_thd==thd);
    /*
       Format_description_log_event should not be deleted because it will be
       used to read info about the relay log's format; it will be deleted when
       the SQL thread does not need it, i.e. when this thread terminates.
    */
    if (ev->get_type_code() != FORMAT_DESCRIPTION_EVENT)
    {
      DBUG_PRINT("info", ("Deleting the event after it has been executed"));
      delete ev;
    }
    if (slave_trans_retries)
    {
      if (exec_res &&
          (thd->net.last_errno == ER_LOCK_DEADLOCK ||
           thd->net.last_errno == ER_LOCK_WAIT_TIMEOUT) &&
          !thd->is_fatal_error)
      {
        const char *errmsg;
        /*
          We were in a transaction which has been rolled back because of a
        Sonera  deadlock. if lock wait timeout (innodb_lock_wait_timeout exceeded)
	  there is no rollback since 5.0.13 (ref: manual).
	  let's seek back to BEGIN log event and retry it all again.
          We have to not only seek but also
          a) init_master_info(), to seek back to hot relay log's start for later
          (for when we will come back to this hot log after re-processing the
          possibly existing old logs where BEGIN is: check_binlog_magic() will
          then need the cache to be at position 0 (see comments at beginning of
          init_master_info()).
          b) init_relay_log_pos(), because the BEGIN may be an older relay log.
        */
        if (rli->trans_retries < slave_trans_retries)
        {
          if (init_master_info(rli->mi, 0, 0, 0, SLAVE_SQL))
            sql_print_error("Failed to initialize the master info structure");
          else if (init_relay_log_pos(rli,
                                      rli->group_relay_log_name,
                                      rli->group_relay_log_pos,
                                      1, &errmsg, 1))
            sql_print_error("Error initializing relay log position: %s",
                            errmsg);
          else
          {
            exec_res= 0;
	    end_trans(thd, ROLLBACK);
	    /* chance for concurrent connection to get more locks */
            safe_sleep(thd, min(rli->trans_retries, MAX_SLAVE_RETRY_PAUSE),
		       (CHECK_KILLED_FUNC)sql_slave_killed, (void*)rli);
            pthread_mutex_lock(&rli->data_lock); // because of SHOW STATUS
	    rli->trans_retries++;
            rli->retried_trans++;
            pthread_mutex_unlock(&rli->data_lock);
            DBUG_PRINT("info", ("Slave retries transaction "
                                "rli->trans_retries: %lu", rli->trans_retries));
	  }
        }
        else
          sql_print_error("Slave SQL thread retried transaction %lu time(s) "
                          "in vain, giving up. Consider raising the value of "
                          "the slave_transaction_retries variable.",
                          slave_trans_retries);
      }
      else if (!((thd->options & OPTION_BEGIN) && opt_using_transactions))
      {
        /*
          Only reset the retry counter if the event succeeded or
          failed with a non-transient error.  On a successful event,
          the execution will proceed as usual; in the case of a
          non-transient error, the slave will stop with an error.
	*/
        rli->trans_retries= 0; // restart from fresh
      }
    }
    return exec_res;
  }
  else
  {
    pthread_mutex_unlock(&rli->data_lock);
    slave_print_error(rli, 0, "\
Could not parse relay log event entry. The possible reasons are: the master's \
binary log is corrupted (you can check this by running 'mysqlbinlog' on the \
binary log), the slave's relay log is corrupted (you can check this by running \
'mysqlbinlog' on the relay log), a network problem, or a bug in the master's \
or slave's MySQL code. If you want to check the master's binary log or slave's \
relay log, you will be able to know their names by issuing 'SHOW SLAVE STATUS' \
on this slave.\
");
    return 1;
  }
}


/* Slave I/O Thread entry point */

pthread_handler_t handle_slave_io(void *arg)
{
  THD *thd; // needs to be first for thread_stack
  MYSQL *mysql;
  MASTER_INFO *mi = (MASTER_INFO*)arg;
  RELAY_LOG_INFO *rli= &mi->rli;
  char llbuff[22];
  uint retry_count;

  // needs to call my_thread_init(), otherwise we get a coredump in DBUG_ stuff
  my_thread_init();
  DBUG_ENTER("handle_slave_io");

#ifndef DBUG_OFF
slave_begin:
#endif
  DBUG_ASSERT(mi->inited);
  mysql= NULL ;
  retry_count= 0;

  pthread_mutex_lock(&mi->run_lock);
  /* Inform waiting threads that slave has started */
  mi->slave_run_id++;

#ifndef DBUG_OFF
  mi->events_till_abort = abort_slave_event_count;
#endif

  thd= new THD; // note that contructor of THD uses DBUG_ !
  THD_CHECK_SENTRY(thd);

  pthread_detach_this_thread();
  thd->thread_stack= (char*) &thd; // remember where our stack is
  if (init_slave_thread(thd, SLAVE_THD_IO))
  {
    pthread_cond_broadcast(&mi->start_cond);
    pthread_mutex_unlock(&mi->run_lock);
    sql_print_error("Failed during slave I/O thread initialization");
    goto err;
  }
  mi->io_thd = thd;
  pthread_mutex_lock(&LOCK_thread_count);
  threads.append(thd);
  pthread_mutex_unlock(&LOCK_thread_count);
  mi->slave_running = 1;
  mi->abort_slave = 0;
  pthread_mutex_unlock(&mi->run_lock);
  pthread_cond_broadcast(&mi->start_cond);

  DBUG_PRINT("master_info",("log_file_name: '%s'  position: %s",
			    mi->master_log_name,
			    llstr(mi->master_log_pos,llbuff)));

  if (!(mi->mysql = mysql = mysql_init(NULL)))
  {
    sql_print_error("Slave I/O thread: error in mysql_init()");
    goto err;
  }

  thd->proc_info = "Connecting to master";
  // we can get killed during safe_connect
  if (!safe_connect(thd, mysql, mi))
  {
    sql_print_information("Slave I/O thread: connected to master '%s@%s:%d',\
  replication started in log '%s' at position %s", mi->user,
			  mi->host, mi->port,
			  IO_RPL_LOG_NAME,
			  llstr(mi->master_log_pos,llbuff));
  /*
    Adding MAX_LOG_EVENT_HEADER_LEN to the max_packet_size on the I/O
    thread, since a replication event can become this much larger than
    the corresponding packet (query) sent from client to master.
  */
    mysql->net.max_packet_size= thd->net.max_packet_size+= MAX_LOG_EVENT_HEADER;
  }
  else
  {
    sql_print_information("Slave I/O thread killed while connecting to master");
    goto err;
  }

connected:

  // TODO: the assignment below should be under mutex (5.0)
  mi->slave_running= MYSQL_SLAVE_RUN_CONNECT;
  thd->slave_net = &mysql->net;
  thd->proc_info = "Checking master version";
  if (get_master_version_and_clock(mysql, mi))
    goto err;

  if (mi->rli.relay_log.description_event_for_queue->binlog_version > 1)
  {
    /*
      Register ourselves with the master.
      If fails, this is not fatal - we just print the error message and go
      on with life.
    */
    thd->proc_info = "Registering slave on master";
    if (register_slave_on_master(mysql) ||  update_slave_list(mysql, mi))
      goto err;
  }

  DBUG_PRINT("info",("Starting reading binary log from master"));
  while (!io_slave_killed(thd,mi))
  {
    bool suppress_warnings= 0;
    thd->proc_info = "Requesting binlog dump";
    if (request_dump(mysql, mi, &suppress_warnings))
    {
      sql_print_error("Failed on request_dump()");
      if (io_slave_killed(thd,mi))
      {
	sql_print_information("Slave I/O thread killed while requesting master \
dump");
	goto err;
      }

      mi->slave_running= MYSQL_SLAVE_RUN_NOT_CONNECT;
      thd->proc_info= "Waiting to reconnect after a failed binlog dump request";
#ifdef SIGNAL_WITH_VIO_CLOSE
      thd->clear_active_vio();
#endif
      end_server(mysql);
      /*
	First time retry immediately, assuming that we can recover
	right away - if first time fails, sleep between re-tries
	hopefuly the admin can fix the problem sometime
      */
      if (retry_count++)
      {
	if (retry_count > master_retry_count)
	  goto err;				// Don't retry forever
	safe_sleep(thd,mi->connect_retry,(CHECK_KILLED_FUNC)io_slave_killed,
		   (void*)mi);
      }
      if (io_slave_killed(thd,mi))
      {
	sql_print_information("Slave I/O thread killed while retrying master \
dump");
	goto err;
      }

      thd->proc_info = "Reconnecting after a failed binlog dump request";
      if (!suppress_warnings)
	sql_print_error("Slave I/O thread: failed dump request, \
reconnecting to try again, log '%s' at postion %s", IO_RPL_LOG_NAME,
			llstr(mi->master_log_pos,llbuff));
      if (safe_reconnect(thd, mysql, mi, suppress_warnings) ||
	  io_slave_killed(thd,mi))
      {
	sql_print_information("Slave I/O thread killed during or \
after reconnect");
	goto err;
      }

      goto connected;
    }

    while (!io_slave_killed(thd,mi))
    {
      bool suppress_warnings= 0;
      /*
         We say "waiting" because read_event() will wait if there's nothing to
         read. But if there's something to read, it will not wait. The
         important thing is to not confuse users by saying "reading" whereas
         we're in fact receiving nothing.
      */
      thd->proc_info = "Waiting for master to send event";
      ulong event_len = read_event(mysql, mi, &suppress_warnings);
      if (io_slave_killed(thd,mi))
      {
	if (global_system_variables.log_warnings)
	  sql_print_information("Slave I/O thread killed while reading event");
	goto err;
      }

      if (event_len == packet_error)
      {
	uint mysql_error_number= mysql_errno(mysql);
	if (mysql_error_number == ER_NET_PACKET_TOO_LARGE)
	{
	  sql_print_error("\
Log entry on master is longer than max_allowed_packet (%ld) on \
slave. If the entry is correct, restart the server with a higher value of \
max_allowed_packet",
			  thd->variables.max_allowed_packet);
	  goto err;
	}
	if (mysql_error_number == ER_MASTER_FATAL_ERROR_READING_BINLOG)
	{
	  sql_print_error(ER(mysql_error_number), mysql_error_number,
			  mysql_error(mysql));
	  goto err;
	}
        mi->slave_running= MYSQL_SLAVE_RUN_NOT_CONNECT;
	thd->proc_info = "Waiting to reconnect after a failed master event read";
#ifdef SIGNAL_WITH_VIO_CLOSE
        thd->clear_active_vio();
#endif
	end_server(mysql);
	if (retry_count++)
	{
	  if (retry_count > master_retry_count)
	    goto err;				// Don't retry forever
	  safe_sleep(thd,mi->connect_retry,(CHECK_KILLED_FUNC)io_slave_killed,
		     (void*) mi);
	}
	if (io_slave_killed(thd,mi))
	{
	  if (global_system_variables.log_warnings)
	    sql_print_information("Slave I/O thread killed while waiting to \
reconnect after a failed read");
	  goto err;
	}
	thd->proc_info = "Reconnecting after a failed master event read";
	if (!suppress_warnings)
	  sql_print_information("Slave I/O thread: Failed reading log event, \
reconnecting to retry, log '%s' position %s", IO_RPL_LOG_NAME,
			  llstr(mi->master_log_pos, llbuff));
	if (safe_reconnect(thd, mysql, mi, suppress_warnings) ||
	    io_slave_killed(thd,mi))
	{
	  if (global_system_variables.log_warnings)
	    sql_print_information("Slave I/O thread killed during or after a \
reconnect done to recover from failed read");
	  goto err;
	}
	goto connected;
      } // if (event_len == packet_error)

      retry_count=0;			// ok event, reset retry counter
      thd->proc_info = "Queueing master event to the relay log";
      if (queue_event(mi,(const char*)mysql->net.read_pos + 1,
		      event_len))
      {
	sql_print_error("Slave I/O thread could not queue event from master");
	goto err;
      }
      if (flush_master_info(mi, 1))
      {
        sql_print_error("Failed to flush master info file");
        goto err;
      }
      /*
        See if the relay logs take too much space.
        We don't lock mi->rli.log_space_lock here; this dirty read saves time
        and does not introduce any problem:
        - if mi->rli.ignore_log_space_limit is 1 but becomes 0 just after (so
        the clean value is 0), then we are reading only one more event as we
        should, and we'll block only at the next event. No big deal.
        - if mi->rli.ignore_log_space_limit is 0 but becomes 1 just after (so
        the clean value is 1), then we are going into wait_for_relay_log_space()
        for no reason, but this function will do a clean read, notice the clean
        value and exit immediately.
      */
#ifndef DBUG_OFF
      {
        char llbuf1[22], llbuf2[22];
        DBUG_PRINT("info", ("log_space_limit=%s log_space_total=%s \
ignore_log_space_limit=%d",
                            llstr(rli->log_space_limit,llbuf1),
                            llstr(rli->log_space_total,llbuf2),
                            (int) rli->ignore_log_space_limit)); 
      }
#endif

      if (rli->log_space_limit && rli->log_space_limit <
	  rli->log_space_total &&
          !rli->ignore_log_space_limit)
	if (wait_for_relay_log_space(rli))
	{
	  sql_print_error("Slave I/O thread aborted while waiting for relay \
log space");
	  goto err;
	}
      // TODO: check debugging abort code
#ifndef DBUG_OFF
      if (abort_slave_event_count && !--events_till_abort)
      {
	sql_print_error("Slave I/O thread: debugging abort");
	goto err;
      }
#endif
    } 
  }

  // error = 0;
err:
  // print the current replication position
  sql_print_information("Slave I/O thread exiting, read up to log '%s', position %s",
		  IO_RPL_LOG_NAME, llstr(mi->master_log_pos,llbuff));
  VOID(pthread_mutex_lock(&LOCK_thread_count));
  thd->query= 0; // extra safety
  thd->query_length= 0;
  thd->reset_db(NULL, 0);
  VOID(pthread_mutex_unlock(&LOCK_thread_count));
  if (mysql)
  {
    /*
      Here we need to clear the active VIO before closing the
      connection with the master.  The reason is that THD::awake()
      might be called from terminate_slave_thread() because somebody
      issued a STOP SLAVE.  If that happends, the close_active_vio()
      can be called in the middle of closing the VIO associated with
      the 'mysql' object, causing a crash.
    */
#ifdef SIGNAL_WITH_VIO_CLOSE
    thd->clear_active_vio();
#endif
    mysql_close(mysql);
    mi->mysql=0;
  }
  write_ignored_events_info_to_relay_log(thd, mi);
  thd->proc_info = "Waiting for slave mutex on exit";
  pthread_mutex_lock(&mi->run_lock);

  /* Forget the relay log's format */
  delete mi->rli.relay_log.description_event_for_queue;
  mi->rli.relay_log.description_event_for_queue= 0;
  // TODO: make rpl_status part of MASTER_INFO
  change_rpl_status(RPL_ACTIVE_SLAVE,RPL_IDLE_SLAVE);
  DBUG_ASSERT(thd->net.buff != 0);
  net_end(&thd->net); // destructor will not free it, because net.vio is 0
  close_thread_tables(thd, 0);
  pthread_mutex_lock(&LOCK_thread_count);
  THD_CHECK_SENTRY(thd);
  delete thd;
  pthread_mutex_unlock(&LOCK_thread_count);
  mi->abort_slave= 0;
  mi->slave_running= 0;
  mi->io_thd= 0;
  pthread_mutex_unlock(&mi->run_lock);
  pthread_cond_broadcast(&mi->stop_cond);       // tell the world we are done
#ifndef DBUG_OFF
  if (abort_slave_event_count && !events_till_abort)
    goto slave_begin;
#endif
  my_thread_end();
  pthread_exit(0);
  DBUG_RETURN(0);				// Can't return anything here
}


/* Slave SQL Thread entry point */

pthread_handler_t handle_slave_sql(void *arg)
{
  THD *thd;			/* needs to be first for thread_stack */
  char llbuff[22],llbuff1[22];
  RELAY_LOG_INFO* rli = &((MASTER_INFO*)arg)->rli;
  const char *errmsg;

  // needs to call my_thread_init(), otherwise we get a coredump in DBUG_ stuff
  my_thread_init();
  DBUG_ENTER("handle_slave_sql");

#ifndef DBUG_OFF
slave_begin:
#endif  

  DBUG_ASSERT(rli->inited);
  pthread_mutex_lock(&rli->run_lock);
  DBUG_ASSERT(!rli->slave_running);
  errmsg= 0;
#ifndef DBUG_OFF  
  rli->events_till_abort = abort_slave_event_count;
#endif  

  thd = new THD; // note that contructor of THD uses DBUG_ !
  thd->thread_stack = (char*)&thd; // remember where our stack is
  
  /* Inform waiting threads that slave has started */
  rli->slave_run_id++;

  pthread_detach_this_thread();
  if (init_slave_thread(thd, SLAVE_THD_SQL))
  {
    /*
      TODO: this is currently broken - slave start and change master
      will be stuck if we fail here
    */
    pthread_cond_broadcast(&rli->start_cond);
    pthread_mutex_unlock(&rli->run_lock);
    sql_print_error("Failed during slave thread initialization");
    goto err;
  }
  thd->init_for_queries();
  rli->sql_thd= thd;
  thd->temporary_tables = rli->save_temporary_tables; // restore temp tables
  pthread_mutex_lock(&LOCK_thread_count);
  threads.append(thd);
  pthread_mutex_unlock(&LOCK_thread_count);
  /*
    We are going to set slave_running to 1. Assuming slave I/O thread is
    alive and connected, this is going to make Seconds_Behind_Master be 0
    i.e. "caught up". Even if we're just at start of thread. Well it's ok, at
    the moment we start we can think we are caught up, and the next second we
    start receiving data so we realize we are not caught up and
    Seconds_Behind_Master grows. No big deal.
  */
  rli->slave_running = 1;
  rli->abort_slave = 0;
  pthread_mutex_unlock(&rli->run_lock);
  pthread_cond_broadcast(&rli->start_cond);

  /*
    Reset errors for a clean start (otherwise, if the master is idle, the SQL
    thread may execute no Query_log_event, so the error will remain even
    though there's no problem anymore). Do not reset the master timestamp
    (imagine the slave has caught everything, the STOP SLAVE and START SLAVE:
    as we are not sure that we are going to receive a query, we want to
    remember the last master timestamp (to say how many seconds behind we are
    now.
    But the master timestamp is reset by RESET SLAVE & CHANGE MASTER.
  */
  clear_slave_error(rli);

  //tell the I/O thread to take relay_log_space_limit into account from now on
  pthread_mutex_lock(&rli->log_space_lock);
  rli->ignore_log_space_limit= 0;
  pthread_mutex_unlock(&rli->log_space_lock);
  rli->trans_retries= 0; // start from "no error"

  if (init_relay_log_pos(rli,
			 rli->group_relay_log_name,
			 rli->group_relay_log_pos,
			 1 /*need data lock*/, &errmsg,
                         1 /*look for a description_event*/))
  {
    sql_print_error("Error initializing relay log position: %s",
		    errmsg);
    goto err;
  }
  THD_CHECK_SENTRY(thd);
#ifndef DBUG_OFF
  {
    char llbuf1[22], llbuf2[22];
    DBUG_PRINT("info", ("my_b_tell(rli->cur_log)=%s rli->event_relay_log_pos=%s",
                        llstr(my_b_tell(rli->cur_log),llbuf1), 
                        llstr(rli->event_relay_log_pos,llbuf2)));
    DBUG_ASSERT(rli->event_relay_log_pos >= BIN_LOG_HEADER_SIZE);
    /*
      Wonder if this is correct. I (Guilhem) wonder if my_b_tell() returns the
      correct position when it's called just after my_b_seek() (the questionable
      stuff is those "seek is done on next read" comments in the my_b_seek()
      source code).
      The crude reality is that this assertion randomly fails whereas
      replication seems to work fine. And there is no easy explanation why it
      fails (as we my_b_seek(rli->event_relay_log_pos) at the very end of
      init_relay_log_pos() called above). Maybe the assertion would be
      meaningful if we held rli->data_lock between the my_b_seek() and the
      DBUG_ASSERT().
    */
#ifdef SHOULD_BE_CHECKED
    DBUG_ASSERT(my_b_tell(rli->cur_log) == rli->event_relay_log_pos);
#endif
  }
#endif
  DBUG_ASSERT(rli->sql_thd == thd);

  DBUG_PRINT("master_info",("log_file_name: %s  position: %s",
			    rli->group_master_log_name,
			    llstr(rli->group_master_log_pos,llbuff)));
  if (global_system_variables.log_warnings)
    sql_print_information("Slave SQL thread initialized, starting replication in \
log '%s' at position %s, relay log '%s' position: %s", RPL_LOG_NAME,
		    llstr(rli->group_master_log_pos,llbuff),rli->group_relay_log_name,
		    llstr(rli->group_relay_log_pos,llbuff1));

  /* execute init_slave variable */
  if (sys_init_slave.value_length)
  {
    execute_init_command(thd, &sys_init_slave, &LOCK_sys_init_slave);
    if (thd->query_error)
    {
      sql_print_error("\
Slave SQL thread aborted. Can't execute init_slave query");
      goto err;
    }
  }

  /* Read queries from the IO/THREAD until this thread is killed */

  while (!sql_slave_killed(thd,rli))
  {
    thd->proc_info = "Reading event from the relay log";
    DBUG_ASSERT(rli->sql_thd == thd);
    THD_CHECK_SENTRY(thd);
    if (exec_relay_log_event(thd,rli))
    {
      // do not scare the user if SQL thread was simply killed or stopped
      if (!sql_slave_killed(thd,rli))
        sql_print_error("\
Error running query, slave SQL thread aborted. Fix the problem, and restart \
the slave SQL thread with \"SLAVE START\". We stopped at log \
'%s' position %s", RPL_LOG_NAME, llstr(rli->group_master_log_pos, llbuff));
      goto err;
    }
  }

  /* Thread stopped. Print the current replication position to the log */
  sql_print_information("Slave SQL thread exiting, replication stopped in log "
 			"'%s' at position %s",
		        RPL_LOG_NAME, llstr(rli->group_master_log_pos,llbuff));

 err:
  VOID(pthread_mutex_lock(&LOCK_thread_count));
  /*
    Some extra safety, which should not been needed (normally, event deletion
    should already have done these assignments (each event which sets these
    variables is supposed to set them to 0 before terminating)).
  */
  thd->catalog= 0; 
  thd->reset_db(NULL, 0);
  thd->query= 0; 
  thd->query_length= 0;
  VOID(pthread_mutex_unlock(&LOCK_thread_count));
  thd->proc_info = "Waiting for slave mutex on exit";
  pthread_mutex_lock(&rli->run_lock);
  /* We need data_lock, at least to wake up any waiting master_pos_wait() */
  pthread_mutex_lock(&rli->data_lock);
  DBUG_ASSERT(rli->slave_running == 1); // tracking buffer overrun
  /* When master_pos_wait() wakes up it will check this and terminate */
  rli->slave_running= 0; 
  /* Forget the relay log's format */
  delete rli->relay_log.description_event_for_exec;
  rli->relay_log.description_event_for_exec= 0;
  /* Wake up master_pos_wait() */
  pthread_mutex_unlock(&rli->data_lock);
  DBUG_PRINT("info",("Signaling possibly waiting master_pos_wait() functions"));
  pthread_cond_broadcast(&rli->data_cond);
  rli->ignore_log_space_limit= 0; /* don't need any lock */
  /* we die so won't remember charset - re-update them on next thread start */
  rli->cached_charset_invalidate();
  rli->save_temporary_tables = thd->temporary_tables;

  /*
    TODO: see if we can do this conditionally in next_event() instead
    to avoid unneeded position re-init
  */
  thd->temporary_tables = 0; // remove tempation from destructor to close them
  DBUG_ASSERT(thd->net.buff != 0);
  net_end(&thd->net); // destructor will not free it, because we are weird
  DBUG_ASSERT(rli->sql_thd == thd);
  THD_CHECK_SENTRY(thd);
  rli->sql_thd= 0;
  pthread_mutex_lock(&LOCK_thread_count);
  THD_CHECK_SENTRY(thd);
  delete thd;
  pthread_mutex_unlock(&LOCK_thread_count);
  pthread_cond_broadcast(&rli->stop_cond);

#ifndef DBUG_OFF
  /*
    Bug #19938 Valgrind error (race) in handle_slave_sql()
    Read the value of rli->event_till_abort before releasing the mutex
  */
  const int eta= rli->events_till_abort;
#endif

  // tell the world we are done
  pthread_mutex_unlock(&rli->run_lock);
#ifndef DBUG_OFF // TODO: reconsider the code below
  if (abort_slave_event_count && !eta)
    goto slave_begin;
#endif  
  my_thread_end();
  pthread_exit(0);
  DBUG_RETURN(0);				// Can't return anything here
}


/*
  process_io_create_file()
*/

static int process_io_create_file(MASTER_INFO* mi, Create_file_log_event* cev)
{
  int error = 1;
  ulong num_bytes;
  bool cev_not_written;
  THD *thd = mi->io_thd;
  NET *net = &mi->mysql->net;
  DBUG_ENTER("process_io_create_file");

  if (unlikely(!cev->is_valid()))
    DBUG_RETURN(1);
  /*
    TODO: fix to honor table rules, not only db rules
  */
  if (!db_ok(cev->db, replicate_do_db, replicate_ignore_db))
  {
    skip_load_data_infile(net);
    DBUG_RETURN(0);
  }
  DBUG_ASSERT(cev->inited_from_old);
  thd->file_id = cev->file_id = mi->file_id++;
  thd->server_id = cev->server_id;
  cev_not_written = 1;
  
  if (unlikely(net_request_file(net,cev->fname)))
  {
    sql_print_error("Slave I/O: failed requesting download of '%s'",
		    cev->fname);
    goto err;
  }

  /*
    This dummy block is so we could instantiate Append_block_log_event
    once and then modify it slightly instead of doing it multiple times
    in the loop
  */
  {
    Append_block_log_event aev(thd,0,0,0,0);
  
    for (;;)
    {
      if (unlikely((num_bytes=my_net_read(net)) == packet_error))
      {
	sql_print_error("Network read error downloading '%s' from master",
			cev->fname);
	goto err;
      }
      if (unlikely(!num_bytes)) /* eof */
      {
	net_write_command(net, 0, "", 0, "", 0);/* 3.23 master wants it */
        /*
          If we wrote Create_file_log_event, then we need to write
          Execute_load_log_event. If we did not write Create_file_log_event,
          then this is an empty file and we can just do as if the LOAD DATA
          INFILE had not existed, i.e. write nothing.
        */
        if (unlikely(cev_not_written))
	  break;
	Execute_load_log_event xev(thd,0,0);
	xev.log_pos = cev->log_pos;
	if (unlikely(mi->rli.relay_log.append(&xev)))
	{
	  sql_print_error("Slave I/O: error writing Exec_load event to \
relay log");
	  goto err;
	}
	mi->rli.relay_log.harvest_bytes_written(&mi->rli.log_space_total);
	break;
      }
      if (unlikely(cev_not_written))
      {
	cev->block = (char*)net->read_pos;
	cev->block_len = num_bytes;
	if (unlikely(mi->rli.relay_log.append(cev)))
	{
	  sql_print_error("Slave I/O: error writing Create_file event to \
relay log");
	  goto err;
	}
	cev_not_written=0;
	mi->rli.relay_log.harvest_bytes_written(&mi->rli.log_space_total);
      }
      else
      {
	aev.block = (char*)net->read_pos;
	aev.block_len = num_bytes;
	aev.log_pos = cev->log_pos;
	if (unlikely(mi->rli.relay_log.append(&aev)))
	{
	  sql_print_error("Slave I/O: error writing Append_block event to \
relay log");
	  goto err;
	}
	mi->rli.relay_log.harvest_bytes_written(&mi->rli.log_space_total) ;
      }
    }
  }
  error=0;
err:
  DBUG_RETURN(error);
}


/*
  Start using a new binary log on the master

  SYNOPSIS
    process_io_rotate()
    mi			master_info for the slave
    rev			The rotate log event read from the binary log

  DESCRIPTION
    Updates the master info with the place in the next binary
    log where we should start reading.
    Rotate the relay log to avoid mixed-format relay logs.

  NOTES
    We assume we already locked mi->data_lock

  RETURN VALUES
    0		ok
    1	        Log event is illegal

*/

static int process_io_rotate(MASTER_INFO *mi, Rotate_log_event *rev)
{
  DBUG_ENTER("process_io_rotate");
  safe_mutex_assert_owner(&mi->data_lock);

  if (unlikely(!rev->is_valid()))
    DBUG_RETURN(1);

  /* Safe copy as 'rev' has been "sanitized" in Rotate_log_event's ctor */
  memcpy(mi->master_log_name, rev->new_log_ident, rev->ident_len+1);
  mi->master_log_pos= rev->pos;
  DBUG_PRINT("info", ("master_log_pos: '%s' %lu",
		      mi->master_log_name, (ulong) mi->master_log_pos));
#ifndef DBUG_OFF
  /*
    If we do not do this, we will be getting the first
    rotate event forever, so we need to not disconnect after one.
  */
  if (disconnect_slave_event_count)
    events_till_disconnect++;
#endif

  /*
    If description_event_for_queue is format <4, there is conversion in the
    relay log to the slave's format (4). And Rotate can mean upgrade or
    nothing. If upgrade, it's to 5.0 or newer, so we will get a Format_desc, so
    no need to reset description_event_for_queue now. And if it's nothing (same
    master version as before), no need (still using the slave's format).
  */
  if (mi->rli.relay_log.description_event_for_queue->binlog_version >= 4)
  {
    delete mi->rli.relay_log.description_event_for_queue;
    /* start from format 3 (MySQL 4.0) again */
    mi->rli.relay_log.description_event_for_queue= new
      Format_description_log_event(3);
  }
  /*
    Rotate the relay log makes binlog format detection easier (at next slave
    start or mysqlbinlog)
  */
  rotate_relay_log(mi); /* will take the right mutexes */
  DBUG_RETURN(0);
}

/*
  Reads a 3.23 event and converts it to the slave's format. This code was
  copied from MySQL 4.0.
*/
static int queue_binlog_ver_1_event(MASTER_INFO *mi, const char *buf,
			   ulong event_len)
{
  const char *errmsg = 0;
  ulong inc_pos;
  bool ignore_event= 0;
  char *tmp_buf = 0;
  RELAY_LOG_INFO *rli= &mi->rli;
  DBUG_ENTER("queue_binlog_ver_1_event");

  /*
    If we get Load event, we need to pass a non-reusable buffer
    to read_log_event, so we do a trick
  */
  if (buf[EVENT_TYPE_OFFSET] == LOAD_EVENT)
  {
    if (unlikely(!(tmp_buf=(char*)my_malloc(event_len+1,MYF(MY_WME)))))
    {
      sql_print_error("Slave I/O: out of memory for Load event");
      DBUG_RETURN(1);
    }
    memcpy(tmp_buf,buf,event_len);
    /*
      Create_file constructor wants a 0 as last char of buffer, this 0 will
      serve as the string-termination char for the file's name (which is at the
      end of the buffer)
      We must increment event_len, otherwise the event constructor will not see
      this end 0, which leads to segfault.
    */
    tmp_buf[event_len++]=0;
    int4store(tmp_buf+EVENT_LEN_OFFSET, event_len);
    buf = (const char*)tmp_buf;
  }
  /*
    This will transform LOAD_EVENT into CREATE_FILE_EVENT, ask the master to
    send the loaded file, and write it to the relay log in the form of
    Append_block/Exec_load (the SQL thread needs the data, as that thread is not
    connected to the master).
  */
  Log_event *ev = Log_event::read_log_event(buf,event_len, &errmsg,
                                            mi->rli.relay_log.description_event_for_queue);
  if (unlikely(!ev))
  {
    sql_print_error("Read invalid event from master: '%s',\
 master could be corrupt but a more likely cause of this is a bug",
		    errmsg);
    my_free((char*) tmp_buf, MYF(MY_ALLOW_ZERO_PTR));
    DBUG_RETURN(1);
  }
  pthread_mutex_lock(&mi->data_lock);
  ev->log_pos= mi->master_log_pos; /* 3.23 events don't contain log_pos */
  switch (ev->get_type_code()) {
  case STOP_EVENT:
    ignore_event= 1;
    inc_pos= event_len;
    break;
  case ROTATE_EVENT:
    if (unlikely(process_io_rotate(mi,(Rotate_log_event*)ev)))
    {
      delete ev;
      pthread_mutex_unlock(&mi->data_lock);
      DBUG_RETURN(1);
    }
    inc_pos= 0;
    break;
  case CREATE_FILE_EVENT:
    /*
      Yes it's possible to have CREATE_FILE_EVENT here, even if we're in
      queue_old_event() which is for 3.23 events which don't comprise
      CREATE_FILE_EVENT. This is because read_log_event() above has just
      transformed LOAD_EVENT into CREATE_FILE_EVENT.
    */
  {
    /* We come here when and only when tmp_buf != 0 */
    DBUG_ASSERT(tmp_buf != 0);
    inc_pos=event_len;
    ev->log_pos+= inc_pos;
    int error = process_io_create_file(mi,(Create_file_log_event*)ev);
    delete ev;
    mi->master_log_pos += inc_pos;
    DBUG_PRINT("info", ("master_log_pos: %lu", (ulong) mi->master_log_pos));
    pthread_mutex_unlock(&mi->data_lock);
    my_free((char*)tmp_buf, MYF(0));
    DBUG_RETURN(error);
  }
  default:
    inc_pos= event_len;
    break;
  }
  if (likely(!ignore_event))
  {
    if (ev->log_pos) 
      /* 
         Don't do it for fake Rotate events (see comment in
      Log_event::Log_event(const char* buf...) in log_event.cc).
      */
      ev->log_pos+= event_len; /* make log_pos be the pos of the end of the event */
    if (unlikely(rli->relay_log.append(ev)))
    {
      delete ev;
      pthread_mutex_unlock(&mi->data_lock);
      DBUG_RETURN(1);
    }
    rli->relay_log.harvest_bytes_written(&rli->log_space_total);
  }
  delete ev;
  mi->master_log_pos+= inc_pos;
  DBUG_PRINT("info", ("master_log_pos: %lu", (ulong) mi->master_log_pos));
  pthread_mutex_unlock(&mi->data_lock);
  DBUG_RETURN(0);
}

/*
  Reads a 4.0 event and converts it to the slave's format. This code was copied
  from queue_binlog_ver_1_event(), with some affordable simplifications.
*/
static int queue_binlog_ver_3_event(MASTER_INFO *mi, const char *buf,
			   ulong event_len)
{
  const char *errmsg = 0;
  ulong inc_pos;
  char *tmp_buf = 0;
  RELAY_LOG_INFO *rli= &mi->rli;
  DBUG_ENTER("queue_binlog_ver_3_event");

  /* read_log_event() will adjust log_pos to be end_log_pos */
  Log_event *ev = Log_event::read_log_event(buf,event_len, &errmsg,
                                            mi->rli.relay_log.description_event_for_queue);
  if (unlikely(!ev))
  {
    sql_print_error("Read invalid event from master: '%s',\
 master could be corrupt but a more likely cause of this is a bug",
		    errmsg);
    my_free((char*) tmp_buf, MYF(MY_ALLOW_ZERO_PTR));
    DBUG_RETURN(1);
  }
  pthread_mutex_lock(&mi->data_lock);
  switch (ev->get_type_code()) {
  case STOP_EVENT:
    goto err;
  case ROTATE_EVENT:
    if (unlikely(process_io_rotate(mi,(Rotate_log_event*)ev)))
    {
      delete ev;
      pthread_mutex_unlock(&mi->data_lock);
      DBUG_RETURN(1);
    }
    inc_pos= 0;
    break;
  default:
    inc_pos= event_len;
    break;
  }
  if (unlikely(rli->relay_log.append(ev)))
  {
    delete ev;
    pthread_mutex_unlock(&mi->data_lock);
    DBUG_RETURN(1);
  }
  rli->relay_log.harvest_bytes_written(&rli->log_space_total);
  delete ev;
  mi->master_log_pos+= inc_pos;
err:
  DBUG_PRINT("info", ("master_log_pos: %lu", (ulong) mi->master_log_pos));
  pthread_mutex_unlock(&mi->data_lock);
  DBUG_RETURN(0);
}

/*
  queue_old_event()

  Writes a 3.23 or 4.0 event to the relay log, after converting it to the 5.0
  (exactly, slave's) format. To do the conversion, we create a 5.0 event from
  the 3.23/4.0 bytes, then write this event to the relay log.

  TODO: 
    Test this code before release - it has to be tested on a separate
    setup with 3.23 master or 4.0 master
*/

static int queue_old_event(MASTER_INFO *mi, const char *buf,
			   ulong event_len)
{
  switch (mi->rli.relay_log.description_event_for_queue->binlog_version)
  {
  case 1:
      return queue_binlog_ver_1_event(mi,buf,event_len);
  case 3:
      return queue_binlog_ver_3_event(mi,buf,event_len);
  default: /* unsupported format; eg version 2 */
    DBUG_PRINT("info",("unsupported binlog format %d in queue_old_event()",
                       mi->rli.relay_log.description_event_for_queue->binlog_version));  
    return 1;
  }
}

/*
  queue_event()

  If the event is 3.23/4.0, passes it to queue_old_event() which will convert
  it. Otherwise, writes a 5.0 (or newer) event to the relay log. Then there is
  no format conversion, it's pure read/write of bytes.
  So a 5.0.0 slave's relay log can contain events in the slave's format or in
  any >=5.0.0 format.
*/

int queue_event(MASTER_INFO* mi,const char* buf, ulong event_len)
{
  int error= 0;
  ulong inc_pos;
  RELAY_LOG_INFO *rli= &mi->rli;
  pthread_mutex_t *log_lock= rli->relay_log.get_log_lock();
  DBUG_ENTER("queue_event");

  if (mi->rli.relay_log.description_event_for_queue->binlog_version<4 &&
      buf[EVENT_TYPE_OFFSET] != FORMAT_DESCRIPTION_EVENT /* a way to escape */)
    DBUG_RETURN(queue_old_event(mi,buf,event_len));

  pthread_mutex_lock(&mi->data_lock);

  switch (buf[EVENT_TYPE_OFFSET]) {
  case STOP_EVENT:
    /*
      We needn't write this event to the relay log. Indeed, it just indicates a
      master server shutdown. The only thing this does is cleaning. But
      cleaning is already done on a per-master-thread basis (as the master
      server is shutting down cleanly, it has written all DROP TEMPORARY TABLE
      prepared statements' deletion are TODO only when we binlog prep stmts).
      
      We don't even increment mi->master_log_pos, because we may be just after
      a Rotate event. Btw, in a few milliseconds we are going to have a Start
      event from the next binlog (unless the master is presently running
      without --log-bin).
    */
    goto err;
  case ROTATE_EVENT:
  {
    Rotate_log_event rev(buf,event_len,mi->rli.relay_log.description_event_for_queue); 
    if (unlikely(process_io_rotate(mi,&rev)))
    {
      error= 1;
      goto err;
    }
    /*
      Now the I/O thread has just changed its mi->master_log_name, so
      incrementing mi->master_log_pos is nonsense.
    */
    inc_pos= 0;
    break;
  }
  case FORMAT_DESCRIPTION_EVENT:
  {
    /*
      Create an event, and save it (when we rotate the relay log, we will have
      to write this event again).
    */
    /*
      We are the only thread which reads/writes description_event_for_queue.
      The relay_log struct does not move (though some members of it can
      change), so we needn't any lock (no rli->data_lock, no log lock).
    */
    Format_description_log_event* tmp;
    const char* errmsg;
    if (!(tmp= (Format_description_log_event*)
          Log_event::read_log_event(buf, event_len, &errmsg,
                                    mi->rli.relay_log.description_event_for_queue)))
    {
      error= 2;
      goto err;
    }
    delete mi->rli.relay_log.description_event_for_queue;
    mi->rli.relay_log.description_event_for_queue= tmp;
    /* 
       Though this does some conversion to the slave's format, this will
       preserve the master's binlog format version, and number of event types. 
    */
    /* 
       If the event was not requested by the slave (the slave did not ask for
       it), i.e. has end_log_pos=0, we do not increment mi->master_log_pos 
    */
    inc_pos= uint4korr(buf+LOG_POS_OFFSET) ? event_len : 0;
    DBUG_PRINT("info",("binlog format is now %d",
                       mi->rli.relay_log.description_event_for_queue->binlog_version));  

  }
  break;
  default:
    inc_pos= event_len;
    break;
  }

  /* 
     If this event is originating from this server, don't queue it. 
     We don't check this for 3.23 events because it's simpler like this; 3.23
     will be filtered anyway by the SQL slave thread which also tests the
     server id (we must also keep this test in the SQL thread, in case somebody
     upgrades a 4.0 slave which has a not-filtered relay log).

     ANY event coming from ourselves can be ignored: it is obvious for queries;
     for STOP_EVENT/ROTATE_EVENT/START_EVENT: these cannot come from ourselves
     (--log-slave-updates would not log that) unless this slave is also its
     direct master (an unsupported, useless setup!).
  */

  pthread_mutex_lock(log_lock);

  if ((uint4korr(buf + SERVER_ID_OFFSET) == ::server_id) &&
      !replicate_same_server_id)
  {
    /*
      Do not write it to the relay log.
      a) We still want to increment mi->master_log_pos, so that we won't
      re-read this event from the master if the slave IO thread is now
      stopped/restarted (more efficient if the events we are ignoring are big
      LOAD DATA INFILE).
      b) We want to record that we are skipping events, for the information of
      the slave SQL thread, otherwise that thread may let
      rli->group_relay_log_pos stay too small if the last binlog's event is
      ignored.
      But events which were generated by this slave and which do not exist in
      the master's binlog (i.e. Format_desc, Rotate & Stop) should not increment
      mi->master_log_pos.
    */
    if (buf[EVENT_TYPE_OFFSET]!=FORMAT_DESCRIPTION_EVENT &&
        buf[EVENT_TYPE_OFFSET]!=ROTATE_EVENT &&
        buf[EVENT_TYPE_OFFSET]!=STOP_EVENT)
    {
      mi->master_log_pos+= inc_pos;
      memcpy(rli->ign_master_log_name_end, mi->master_log_name, FN_REFLEN);
      DBUG_ASSERT(rli->ign_master_log_name_end[0]);
      rli->ign_master_log_pos_end= mi->master_log_pos;
    }
    rli->relay_log.signal_update(); // the slave SQL thread needs to re-check
    DBUG_PRINT("info", ("master_log_pos: %lu  event originating from the same server, ignored",
                        (ulong) mi->master_log_pos));
  }  
  else
  {
    /* write the event to the relay log */
    if (likely(!(rli->relay_log.appendv(buf,event_len,0))))
    {
      mi->master_log_pos+= inc_pos;
      DBUG_PRINT("info", ("master_log_pos: %lu", (ulong) mi->master_log_pos));
      rli->relay_log.harvest_bytes_written(&rli->log_space_total);
    }
    else
      error= 3;
    rli->ign_master_log_name_end[0]= 0; // last event is not ignored
  }
  pthread_mutex_unlock(log_lock);


err:
  pthread_mutex_unlock(&mi->data_lock);
  DBUG_PRINT("info", ("error=%d", error));
  DBUG_RETURN(error);
}


void end_relay_log_info(RELAY_LOG_INFO* rli)
{
  DBUG_ENTER("end_relay_log_info");

  if (!rli->inited)
    DBUG_VOID_RETURN;
  if (rli->info_fd >= 0)
  {
    end_io_cache(&rli->info_file);
    (void) my_close(rli->info_fd, MYF(MY_WME));
    rli->info_fd = -1;
  }
  if (rli->cur_log_fd >= 0)
  {
    end_io_cache(&rli->cache_buf);
    (void)my_close(rli->cur_log_fd, MYF(MY_WME));
    rli->cur_log_fd = -1;
  }
  rli->inited = 0;
  rli->relay_log.close(LOG_CLOSE_INDEX | LOG_CLOSE_STOP_EVENT);
  rli->relay_log.harvest_bytes_written(&rli->log_space_total);
  /*
    Delete the slave's temporary tables from memory.
    In the future there will be other actions than this, to ensure persistance
    of slave's temp tables after shutdown.
  */
  rli->close_temporary_tables();
  DBUG_VOID_RETURN;
}

/*
  Try to connect until successful or slave killed

  SYNPOSIS
    safe_connect()
    thd			Thread handler for slave
    mysql		MySQL connection handle
    mi			Replication handle

  RETURN
    0	ok
    #	Error
*/

static int safe_connect(THD* thd, MYSQL* mysql, MASTER_INFO* mi)
{
  return connect_to_master(thd, mysql, mi, 0, 0);
}


/*
  SYNPOSIS
    connect_to_master()

  IMPLEMENTATION
    Try to connect until successful or slave killed or we have retried
    master_retry_count times
*/

static int connect_to_master(THD* thd, MYSQL* mysql, MASTER_INFO* mi,
			     bool reconnect, bool suppress_warnings)
{
  int slave_was_killed;
  int last_errno= -2;				// impossible error
  ulong err_count=0;
  char llbuff[22];
  DBUG_ENTER("connect_to_master");

#ifndef DBUG_OFF
  events_till_disconnect = disconnect_slave_event_count;
#endif
  ulong client_flag= CLIENT_REMEMBER_OPTIONS;
  if (opt_slave_compressed_protocol)
    client_flag=CLIENT_COMPRESS;		/* We will use compression */

  mysql_options(mysql, MYSQL_OPT_CONNECT_TIMEOUT, (char *) &slave_net_timeout);
  mysql_options(mysql, MYSQL_OPT_READ_TIMEOUT, (char *) &slave_net_timeout);
 
#ifdef HAVE_OPENSSL
  if (mi->ssl)
    mysql_ssl_set(mysql, 
                  mi->ssl_key[0]?mi->ssl_key:0,
                  mi->ssl_cert[0]?mi->ssl_cert:0, 
                  mi->ssl_ca[0]?mi->ssl_ca:0,
                  mi->ssl_capath[0]?mi->ssl_capath:0,
                  mi->ssl_cipher[0]?mi->ssl_cipher:0);
#endif

  mysql_options(mysql, MYSQL_SET_CHARSET_NAME, default_charset_info->csname);
  /* This one is not strictly needed but we have it here for completeness */
  mysql_options(mysql, MYSQL_SET_CHARSET_DIR, (char *) charsets_dir);

  while (!(slave_was_killed = io_slave_killed(thd,mi)) &&
	 (reconnect ? mysql_reconnect(mysql) != 0 :
	  mysql_real_connect(mysql, mi->host, mi->user, mi->password, 0,
			     mi->port, 0, client_flag) == 0))
  {
    /* Don't repeat last error */
    if ((int)mysql_errno(mysql) != last_errno)
    {
      last_errno=mysql_errno(mysql);
      suppress_warnings= 0;
      sql_print_error("Slave I/O thread: error %s to master \
'%s@%s:%d': \
Error: '%s'  errno: %d  retry-time: %d  retries: %lu",
		      (reconnect ? "reconnecting" : "connecting"),
		      mi->user,mi->host,mi->port,
		      mysql_error(mysql), last_errno,
		      mi->connect_retry,
		      master_retry_count);
    }
    /*
      By default we try forever. The reason is that failure will trigger
      master election, so if the user did not set master_retry_count we
      do not want to have election triggered on the first failure to
      connect
    */
    if (++err_count == master_retry_count)
    {
      slave_was_killed=1;
      if (reconnect)
        change_rpl_status(RPL_ACTIVE_SLAVE,RPL_LOST_SOLDIER);
      break;
    }
    safe_sleep(thd,mi->connect_retry,(CHECK_KILLED_FUNC)io_slave_killed,
	       (void*)mi);
  }

  if (!slave_was_killed)
  {
    if (reconnect)
    { 
      if (!suppress_warnings && global_system_variables.log_warnings)
	sql_print_information("Slave: connected to master '%s@%s:%d',\
replication resumed in log '%s' at position %s", mi->user,
			mi->host, mi->port,
			IO_RPL_LOG_NAME,
			llstr(mi->master_log_pos,llbuff));
    }
    else
    {
      change_rpl_status(RPL_IDLE_SLAVE,RPL_ACTIVE_SLAVE);
      mysql_log.write(thd, COM_CONNECT_OUT, "%s@%s:%d",
		      mi->user, mi->host, mi->port);
    }
#ifdef SIGNAL_WITH_VIO_CLOSE
    thd->set_active_vio(mysql->net.vio);
#endif      
  }
  mysql->reconnect= 1;
  DBUG_PRINT("exit",("slave_was_killed: %d", slave_was_killed));
  DBUG_RETURN(slave_was_killed);
}


/*
  safe_reconnect()

  IMPLEMENTATION
    Try to connect until successful or slave killed or we have retried
    master_retry_count times
*/

static int safe_reconnect(THD* thd, MYSQL* mysql, MASTER_INFO* mi,
			  bool suppress_warnings)
{
  DBUG_ENTER("safe_reconnect");
  DBUG_RETURN(connect_to_master(thd, mysql, mi, 1, suppress_warnings));
}


/*
  Store the file and position where the execute-slave thread are in the
  relay log.

  SYNOPSIS
    flush_relay_log_info()
    rli			Relay log information

  NOTES
    - As this is only called by the slave thread, we don't need to
      have a lock on this.
    - If there is an active transaction, then we don't update the position
      in the relay log.  This is to ensure that we re-execute statements
      if we die in the middle of an transaction that was rolled back.
    - As a transaction never spans binary logs, we don't have to handle the
      case where we do a relay-log-rotation in the middle of the transaction.
      If this would not be the case, we would have to ensure that we
      don't delete the relay log file where the transaction started when
      we switch to a new relay log file.

  TODO
    - Change the log file information to a binary format to avoid calling
      longlong2str.

  RETURN VALUES
    0	ok
    1	write error
*/

bool flush_relay_log_info(RELAY_LOG_INFO* rli)
{
  bool error=0;
  IO_CACHE *file = &rli->info_file;
  char buff[FN_REFLEN*2+22*2+4], *pos;

  my_b_seek(file, 0L);
  pos=strmov(buff, rli->group_relay_log_name);
  *pos++='\n';
  pos=longlong2str(rli->group_relay_log_pos, pos, 10);
  *pos++='\n';
  pos=strmov(pos, rli->group_master_log_name);
  *pos++='\n';
  pos=longlong2str(rli->group_master_log_pos, pos, 10);
  *pos='\n';
  if (my_b_write(file, (byte*) buff, (ulong) (pos-buff)+1))
    error=1;
  if (flush_io_cache(file))
    error=1;
  /* Flushing the relay log is done by the slave I/O thread */
  return error;
}


/*
  Called when we notice that the current "hot" log got rotated under our feet.
*/

static IO_CACHE *reopen_relay_log(RELAY_LOG_INFO *rli, const char **errmsg)
{
  DBUG_ASSERT(rli->cur_log != &rli->cache_buf);
  DBUG_ASSERT(rli->cur_log_fd == -1);
  DBUG_ENTER("reopen_relay_log");

  IO_CACHE *cur_log = rli->cur_log=&rli->cache_buf;
  if ((rli->cur_log_fd=open_binlog(cur_log,rli->event_relay_log_name,
				   errmsg)) <0)
    DBUG_RETURN(0);
  /*
    We want to start exactly where we was before:
    relay_log_pos	Current log pos
    pending		Number of bytes already processed from the event
  */
  rli->event_relay_log_pos= max(rli->event_relay_log_pos, BIN_LOG_HEADER_SIZE);
  my_b_seek(cur_log,rli->event_relay_log_pos);
  DBUG_RETURN(cur_log);
}


Log_event* next_event(RELAY_LOG_INFO* rli)
{
  Log_event* ev;
  IO_CACHE* cur_log = rli->cur_log;
  pthread_mutex_t *log_lock = rli->relay_log.get_log_lock(); 
  const char* errmsg=0;
  THD* thd = rli->sql_thd;
  
  DBUG_ENTER("next_event");
  DBUG_ASSERT(thd != 0);

  /*
    For most operations we need to protect rli members with data_lock,
    so we assume calling function acquired this mutex for us and we will
    hold it for the most of the loop below However, we will release it
    whenever it is worth the hassle,  and in the cases when we go into a
    pthread_cond_wait() with the non-data_lock mutex
  */
  safe_mutex_assert_owner(&rli->data_lock);
  
  while (!sql_slave_killed(thd,rli))
  {
    /*
      We can have two kinds of log reading:
      hot_log:
        rli->cur_log points at the IO_CACHE of relay_log, which
        is actively being updated by the I/O thread. We need to be careful
        in this case and make sure that we are not looking at a stale log that
        has already been rotated. If it has been, we reopen the log.

      The other case is much simpler:
        We just have a read only log that nobody else will be updating.
    */
    bool hot_log;
    if ((hot_log = (cur_log != &rli->cache_buf)))
    {
      DBUG_ASSERT(rli->cur_log_fd == -1); // foreign descriptor
      pthread_mutex_lock(log_lock);

      /*
	Reading xxx_file_id is safe because the log will only
	be rotated when we hold relay_log.LOCK_log
      */
      if (rli->relay_log.get_open_count() != rli->cur_log_old_open_count)
      {
	// The master has switched to a new log file; Reopen the old log file
	cur_log=reopen_relay_log(rli, &errmsg);
	pthread_mutex_unlock(log_lock);
	if (!cur_log)				// No more log files
	  goto err;
	hot_log=0;				// Using old binary log
      }
    }
<<<<<<< HEAD

=======
    /* 
      As there is no guarantee that the relay is open (for example, an I/O
      error during a write by the slave I/O thread may have closed it), we
      have to test it.
    */
    if (!my_b_inited(cur_log))
      goto err;
>>>>>>> 92c1c773
#ifndef DBUG_OFF
    {
      /* This is an assertion which sometimes fails, let's try to track it */
      char llbuf1[22], llbuf2[22];
      DBUG_PRINT("info", ("my_b_tell(cur_log)=%s rli->event_relay_log_pos=%s",
                          llstr(my_b_tell(cur_log),llbuf1),
                          llstr(rli->event_relay_log_pos,llbuf2)));
      DBUG_ASSERT(my_b_tell(cur_log) >= BIN_LOG_HEADER_SIZE);
      DBUG_ASSERT(my_b_tell(cur_log) == rli->event_relay_log_pos);
    }
#endif
    /*
      Relay log is always in new format - if the master is 3.23, the
      I/O thread will convert the format for us.
      A problem: the description event may be in a previous relay log. So if
      the slave has been shutdown meanwhile, we would have to look in old relay
      logs, which may even have been deleted. So we need to write this
      description event at the beginning of the relay log.
      When the relay log is created when the I/O thread starts, easy: the
      master will send the description event and we will queue it.
      But if the relay log is created by new_file(): then the solution is:
      MYSQL_LOG::open() will write the buffered description event.
    */
    if ((ev=Log_event::read_log_event(cur_log,0,
                                      rli->relay_log.description_event_for_exec)))

    {
      DBUG_ASSERT(thd==rli->sql_thd);
      /*
        read it while we have a lock, to avoid a mutex lock in
        inc_event_relay_log_pos()
      */
      rli->future_event_relay_log_pos= my_b_tell(cur_log);
      if (hot_log)
	pthread_mutex_unlock(log_lock);
      DBUG_RETURN(ev);
    }
    DBUG_ASSERT(thd==rli->sql_thd);
    if (opt_reckless_slave)			// For mysql-test
      cur_log->error = 0;
    if (cur_log->error < 0)
    {
      errmsg = "slave SQL thread aborted because of I/O error";
      if (hot_log)
	pthread_mutex_unlock(log_lock);
      goto err;
    }
    if (!cur_log->error) /* EOF */
    {
      /*
	On a hot log, EOF means that there are no more updates to
	process and we must block until I/O thread adds some and
	signals us to continue
      */
      if (hot_log)
      {
        /*
          We say in Seconds_Behind_Master that we have "caught up". Note that
          for example if network link is broken but I/O slave thread hasn't
          noticed it (slave_net_timeout not elapsed), then we'll say "caught
          up" whereas we're not really caught up. Fixing that would require
          internally cutting timeout in smaller pieces in network read, no
          thanks. Another example: SQL has caught up on I/O, now I/O has read
          a new event and is queuing it; the false "0" will exist until SQL
          finishes executing the new event; it will be look abnormal only if
          the events have old timestamps (then you get "many", 0, "many").
          Transient phases like this can't really be fixed.
        */
        time_t save_timestamp= rli->last_master_timestamp;
        rli->last_master_timestamp= 0;

	DBUG_ASSERT(rli->relay_log.get_open_count() ==
                    rli->cur_log_old_open_count);

        if (rli->ign_master_log_name_end[0])
        {
          /* We generate and return a Rotate, to make our positions advance */
          DBUG_PRINT("info",("seeing an ignored end segment"));
          ev= new Rotate_log_event(thd, rli->ign_master_log_name_end,
                                   0, rli->ign_master_log_pos_end,
                                   Rotate_log_event::DUP_NAME);
          rli->ign_master_log_name_end[0]= 0;
          pthread_mutex_unlock(log_lock);
          if (unlikely(!ev))
          {
            errmsg= "Slave SQL thread failed to create a Rotate event "
              "(out of memory?), SHOW SLAVE STATUS may be inaccurate";
            goto err;
          }
          ev->server_id= 0; // don't be ignored by slave SQL thread
          DBUG_RETURN(ev);
        }

	/*
	  We can, and should release data_lock while we are waiting for
	  update. If we do not, show slave status will block
	*/
	pthread_mutex_unlock(&rli->data_lock);

        /*
          Possible deadlock : 
          - the I/O thread has reached log_space_limit
          - the SQL thread has read all relay logs, but cannot purge for some
          reason:
            * it has already purged all logs except the current one
            * there are other logs than the current one but they're involved in
            a transaction that finishes in the current one (or is not finished)
          Solution :
          Wake up the possibly waiting I/O thread, and set a boolean asking
          the I/O thread to temporarily ignore the log_space_limit
          constraint, because we do not want the I/O thread to block because of
          space (it's ok if it blocks for any other reason (e.g. because the
          master does not send anything). Then the I/O thread stops waiting 
          and reads more events.
          The SQL thread decides when the I/O thread should take log_space_limit
          into account again : ignore_log_space_limit is reset to 0 
          in purge_first_log (when the SQL thread purges the just-read relay
          log), and also when the SQL thread starts. We should also reset
          ignore_log_space_limit to 0 when the user does RESET SLAVE, but in
          fact, no need as RESET SLAVE requires that the slave
          be stopped, and the SQL thread sets ignore_log_space_limit to 0 when
          it stops.
        */
        pthread_mutex_lock(&rli->log_space_lock);
        // prevent the I/O thread from blocking next times
        rli->ignore_log_space_limit= 1; 
        /*
          If the I/O thread is blocked, unblock it.
          Ok to broadcast after unlock, because the mutex is only destroyed in
          ~st_relay_log_info(), i.e. when rli is destroyed, and rli will not be
          destroyed before we exit the present function.
        */
        pthread_mutex_unlock(&rli->log_space_lock);
        pthread_cond_broadcast(&rli->log_space_cond);
        // Note that wait_for_update unlocks lock_log !
        rli->relay_log.wait_for_update(rli->sql_thd, 1);
        // re-acquire data lock since we released it earlier
        pthread_mutex_lock(&rli->data_lock);
        rli->last_master_timestamp= save_timestamp;
	continue;
      }
      /*
	If the log was not hot, we need to move to the next log in
	sequence. The next log could be hot or cold, we deal with both
	cases separately after doing some common initialization
      */
      end_io_cache(cur_log);
      DBUG_ASSERT(rli->cur_log_fd >= 0);
      my_close(rli->cur_log_fd, MYF(MY_WME));
      rli->cur_log_fd = -1;
	
      if (relay_log_purge)
      {
	/*
          purge_first_log will properly set up relay log coordinates in rli.
          If the group's coordinates are equal to the event's coordinates
          (i.e. the relay log was not rotated in the middle of a group),
          we can purge this relay log too.
          We do ulonglong and string comparisons, this may be slow but
          - purging the last relay log is nice (it can save 1GB of disk), so we
          like to detect the case where we can do it, and given this,
          - I see no better detection method
          - purge_first_log is not called that often
        */
	if (rli->relay_log.purge_first_log
            (rli,
             rli->group_relay_log_pos == rli->event_relay_log_pos
             && !strcmp(rli->group_relay_log_name,rli->event_relay_log_name)))
	{
	  errmsg = "Error purging processed logs";
	  goto err;
	}
      }
      else
      {
	/*
	  If hot_log is set, then we already have a lock on
	  LOCK_log.  If not, we have to get the lock.

	  According to Sasha, the only time this code will ever be executed
	  is if we are recovering from a bug.
	*/
	if (rli->relay_log.find_next_log(&rli->linfo, !hot_log))
	{
	  errmsg = "error switching to the next log";
	  goto err;
	}
	rli->event_relay_log_pos = BIN_LOG_HEADER_SIZE;
	strmake(rli->event_relay_log_name,rli->linfo.log_file_name,
		sizeof(rli->event_relay_log_name)-1);
	flush_relay_log_info(rli);
      }

      /*
        Now we want to open this next log. To know if it's a hot log (the one
        being written by the I/O thread now) or a cold log, we can use
        is_active(); if it is hot, we use the I/O cache; if it's cold we open
        the file normally. But if is_active() reports that the log is hot, this
        may change between the test and the consequence of the test. So we may
        open the I/O cache whereas the log is now cold, which is nonsense.
        To guard against this, we need to have LOCK_log.
      */

      DBUG_PRINT("info",("hot_log: %d",hot_log));
      if (!hot_log) /* if hot_log, we already have this mutex */
        pthread_mutex_lock(log_lock);
      if (rli->relay_log.is_active(rli->linfo.log_file_name))
      {
#ifdef EXTRA_DEBUG
	if (global_system_variables.log_warnings)
	  sql_print_information("next log '%s' is currently active",
                                rli->linfo.log_file_name);
#endif	  
	rli->cur_log= cur_log= rli->relay_log.get_log_file();
	rli->cur_log_old_open_count= rli->relay_log.get_open_count();
	DBUG_ASSERT(rli->cur_log_fd == -1);
	  
	/*
	  Read pointer has to be at the start since we are the only
	  reader.
          We must keep the LOCK_log to read the 4 first bytes, as this is a hot
          log (same as when we call read_log_event() above: for a hot log we
          take the mutex).
	*/
	if (check_binlog_magic(cur_log,&errmsg))
        {
          if (!hot_log) pthread_mutex_unlock(log_lock);
	  goto err;
        }
        if (!hot_log) pthread_mutex_unlock(log_lock);
	continue;
      }
      if (!hot_log) pthread_mutex_unlock(log_lock);
      /*
	if we get here, the log was not hot, so we will have to open it
	ourselves. We are sure that the log is still not hot now (a log can get
	from hot to cold, but not from cold to hot). No need for LOCK_log.
      */
#ifdef EXTRA_DEBUG
      if (global_system_variables.log_warnings)
	sql_print_information("next log '%s' is not active",
                              rli->linfo.log_file_name);
#endif	  
      // open_binlog() will check the magic header
      if ((rli->cur_log_fd=open_binlog(cur_log,rli->linfo.log_file_name,
				       &errmsg)) <0)
	goto err;
    }
    else
    {
      /*
	Read failed with a non-EOF error.
	TODO: come up with something better to handle this error
      */
      if (hot_log)
	pthread_mutex_unlock(log_lock);
      sql_print_error("Slave SQL thread: I/O error reading \
event(errno: %d  cur_log->error: %d)",
		      my_errno,cur_log->error);
      // set read position to the beginning of the event
      my_b_seek(cur_log,rli->event_relay_log_pos);
      /* otherwise, we have had a partial read */
      errmsg = "Aborting slave SQL thread because of partial event read";
      break;					// To end of function
    }
  }
  if (!errmsg && global_system_variables.log_warnings)
  {
    sql_print_information("Error reading relay log event: %s", 
                          "slave SQL thread was killed");
    DBUG_RETURN(0);
  }

err:
  if (errmsg)
    sql_print_error("Error reading relay log event: %s", errmsg);
  DBUG_RETURN(0);
}

/*
  Rotate a relay log (this is used only by FLUSH LOGS; the automatic rotation
  because of size is simpler because when we do it we already have all relevant
  locks; here we don't, so this function is mainly taking locks). 
  Returns nothing as we cannot catch any error (MYSQL_LOG::new_file() is void).
*/

void rotate_relay_log(MASTER_INFO* mi)
{
  DBUG_ENTER("rotate_relay_log");
  RELAY_LOG_INFO* rli= &mi->rli;

  /* We don't lock rli->run_lock. This would lead to deadlocks. */
  pthread_mutex_lock(&mi->run_lock);

  /* 
     We need to test inited because otherwise, new_file() will attempt to lock
     LOCK_log, which may not be inited (if we're not a slave).
  */
  if (!rli->inited)
  {
    DBUG_PRINT("info", ("rli->inited == 0"));
    goto end;
  }

  /* If the relay log is closed, new_file() will do nothing. */
  rli->relay_log.new_file(1);

  /*
    We harvest now, because otherwise BIN_LOG_HEADER_SIZE will not immediately
    be counted, so imagine a succession of FLUSH LOGS  and assume the slave
    threads are started:
    relay_log_space decreases by the size of the deleted relay log, but does
    not increase, so flush-after-flush we may become negative, which is wrong.
    Even if this will be corrected as soon as a query is replicated on the
    slave (because the I/O thread will then call harvest_bytes_written() which
    will harvest all these BIN_LOG_HEADER_SIZE we forgot), it may give strange
    output in SHOW SLAVE STATUS meanwhile. So we harvest now.
    If the log is closed, then this will just harvest the last writes, probably
    0 as they probably have been harvested.
  */
  rli->relay_log.harvest_bytes_written(&rli->log_space_total);
end:
  pthread_mutex_unlock(&mi->run_lock);
  DBUG_VOID_RETURN;
}


#ifdef HAVE_EXPLICIT_TEMPLATE_INSTANTIATION
template class I_List_iterator<i_string>;
template class I_List_iterator<i_string_pair>;
#endif


#endif /* HAVE_REPLICATION */<|MERGE_RESOLUTION|>--- conflicted
+++ resolved
@@ -4838,9 +4838,6 @@
 	hot_log=0;				// Using old binary log
       }
     }
-<<<<<<< HEAD
-
-=======
     /* 
       As there is no guarantee that the relay is open (for example, an I/O
       error during a write by the slave I/O thread may have closed it), we
@@ -4848,7 +4845,6 @@
     */
     if (!my_b_inited(cur_log))
       goto err;
->>>>>>> 92c1c773
 #ifndef DBUG_OFF
     {
       /* This is an assertion which sometimes fails, let's try to track it */
