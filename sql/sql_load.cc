--- conflicted
+++ resolved
@@ -455,13 +455,6 @@
   }
   sprintf(name, ER(ER_LOAD_INFO), (ulong) info.records, (ulong) info.deleted,
 	  (ulong) (info.records - info.copied), (ulong) thd->cuted_fields);
-<<<<<<< HEAD
-  send_ok(thd,info.copied+info.deleted,0L,name);
-=======
-  // on the slave thd->query is never initialized
-  if (!thd->slave_thread)
-    mysql_update_log.write(thd,thd->query,thd->query_length);
->>>>>>> d204dc2d
 
   if (!transactional_table)
     thd->options|=OPTION_STATUS_NO_TRANS_UPDATE;
@@ -480,15 +473,10 @@
   }
 #endif /*!EMBEDDED_LIBRARY*/
   if (transactional_table)
-<<<<<<< HEAD
     error=ha_autocommit_or_rollback(thd,error);
-
-=======
-    error=ha_autocommit_or_rollback(thd,error); 
 
   /* ok to client sent only after binlog write and engine commit */
   send_ok(thd, info.copied + info.deleted, 0L, name);
->>>>>>> d204dc2d
 err:
   if (thd->lock)
   {
