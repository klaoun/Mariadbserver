--- conflicted
+++ resolved
@@ -1,4 +1,4 @@
-/* Copyright (c) 2005, 2011, Oracle and/or its affiliates. All rights reserved.
+/* Copyright (c) 2005, 2012, Oracle and/or its affiliates. All rights reserved.
 
    This program is free software; you can redistribute it and/or modify
    it under the terms of the GNU General Public License as published by
@@ -7131,12 +7131,12 @@
     definition)
 
   IMPLEMENTATION
-    There are two available interval analyzer functions:
-    (1) get_part_iter_for_interval_via_mapping 
+    There are three available interval analyzer functions:
+    (1) get_part_iter_for_interval_via_mapping
     (2) get_part_iter_for_interval_cols_via_map 
     (3) get_part_iter_for_interval_via_walking
 
-    They both have limited applicability:
+    They all have limited applicability:
     (1) is applicable for "PARTITION BY <RANGE|LIST>(func(t.field))", where
     func is a monotonic function.
 
@@ -7509,17 +7509,14 @@
   get_endpoint_func  UNINIT_VAR(get_endpoint);
   bool               can_match_multiple_values;  /* is not '=' */
   uint field_len= field->pack_length_in_rec();
-<<<<<<< HEAD
+  MYSQL_TIME start_date;
+  bool check_zero_dates= false;
+  bool zero_in_start_date= true;
   DBUG_ENTER("get_part_iter_for_interval_via_mapping");
   DBUG_ASSERT(!is_subpart);
   (void) store_length_array;
   (void)min_len;
   (void)max_len;
-=======
-  MYSQL_TIME start_date;
-  bool check_zero_dates= false;
-  bool zero_in_start_date= true;
->>>>>>> 21bdf213
   part_iter->ret_null_part= part_iter->ret_null_part_orig= FALSE;
 
   if (part_info->part_type == RANGE_PARTITION)
@@ -7648,15 +7645,17 @@
       MYSQL_TIME end_date;
       bool zero_in_end_date= field->get_date(&end_date, 0);
       /*
-        This is an optimization for TO_DAYS() to avoid scanning the NULL
-        partition for ranges that cannot include a date with 0 as
+        This is an optimization for TO_DAYS()/TO_SECONDS() to avoid scanning
+        the NULL partition for ranges that cannot include a date with 0 as
         month/day.
       */
       DBUG_PRINT("info", ("zero end %u %04d-%02d-%02d",
                           zero_in_end_date,
                           end_date.year, end_date.month, end_date.day));
       DBUG_ASSERT(!memcmp(((Item_func*) part_info->part_expr)->func_name(),
-                          "to_days", 7));
+                          "to_days", 7) ||
+                  !memcmp(((Item_func*) part_info->part_expr)->func_name(),
+                          "to_seconds", 10));
       if (!zero_in_end_date &&
           start_date.month == end_date.month &&
           start_date.year == end_date.year)
