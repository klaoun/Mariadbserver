#ifndef SQL_ITEM_INCLUDED
#define SQL_ITEM_INCLUDED

/* Copyright (c) 2000, 2017, Oracle and/or its affiliates.
   Copyright (c) 2009, 2022, MariaDB Corporation.

   This program is free software; you can redistribute it and/or modify
   it under the terms of the GNU General Public License as published by
   the Free Software Foundation; version 2 of the License.

   This program is distributed in the hope that it will be useful,
   but WITHOUT ANY WARRANTY; without even the implied warranty of
   MERCHANTABILITY or FITNESS FOR A PARTICULAR PURPOSE.  See the
   GNU General Public License for more details.

   You should have received a copy of the GNU General Public License
   along with this program; if not, write to the Free Software
   Foundation, Inc., 51 Franklin Street, Fifth Floor, Boston, MA  02110-1335  USA */


#ifdef USE_PRAGMA_INTERFACE
#pragma interface			/* gcc class implementation */
#endif

#include "sql_priv.h"                /* STRING_BUFFER_USUAL_SIZE */
#include "unireg.h"
#include "sql_const.h"                 /* RAND_TABLE_BIT, MAX_FIELD_NAME */
#include "field.h"                              /* Derivation */
#include "sql_type.h"
#include "sql_time.h"
#include "sql_schema.h"
#include "mem_root_array.h"

C_MODE_START
#include <ma_dyncol.h>

/*
  A prototype for a C-compatible structure to store a value of any data type.
  Currently it has to stay in /sql, as it depends on String and my_decimal.
  We'll do the following changes:
  1. add pure C "struct st_string" and "struct st_my_decimal"
  2. change type of m_string to struct st_string and move inside the union
  3. change type of m_decmal to struct st_my_decimal and move inside the union
  4. move the definition to some file in /include
*/
struct st_value
{
  enum enum_dynamic_column_type m_type;
  union
  {
    longlong m_longlong;
    double m_double;
    MYSQL_TIME m_time;
  } value;
  String m_string;
  my_decimal m_decimal;
};

C_MODE_END


class Value: public st_value
{
public:
  bool is_null() const { return m_type == DYN_COL_NULL; }
  bool is_longlong() const
  {
    return m_type == DYN_COL_UINT || m_type == DYN_COL_INT;
  }
  bool is_double() const { return m_type == DYN_COL_DOUBLE; }
  bool is_temporal() const { return m_type == DYN_COL_DATETIME; }
  bool is_string() const { return m_type == DYN_COL_STRING; }
  bool is_decimal() const { return m_type == DYN_COL_DECIMAL; }
};


template<size_t buffer_size>
class ValueBuffer: public Value
{
  char buffer[buffer_size];
  void reset_buffer()
  {
    m_string.set(buffer, buffer_size, &my_charset_bin);
  }
public:
  ValueBuffer()
  {
    reset_buffer();
  }
};


#ifdef DBUG_OFF
static inline const char *dbug_print_item(Item *item) { return NULL; }
#else
const char *dbug_print_item(Item *item);
#endif

class Virtual_tmp_table;
class sp_head;
class Protocol;
struct TABLE_LIST;
void item_init(void);			/* Init item functions */
class Item_basic_value;
class Item_result_field;
class Item_field;
class Item_ref;
class Item_param;
class user_var_entry;
class JOIN;
struct KEY_FIELD;
struct SARGABLE_PARAM;
class RANGE_OPT_PARAM;
class SEL_TREE;
class With_sum_func_cache;

enum precedence {
  LOWEST_PRECEDENCE,
  ASSIGN_PRECEDENCE,    // :=
  OR_PRECEDENCE,        // OR, || (unless PIPES_AS_CONCAT)
  XOR_PRECEDENCE,       // XOR
  AND_PRECEDENCE,       // AND, &&
  NOT_PRECEDENCE,       // NOT (unless HIGH_NOT_PRECEDENCE)
  CMP_PRECEDENCE,       // =, <=>, >=, >, <=, <, <>, !=, IS
  BETWEEN_PRECEDENCE,   // BETWEEN
  IN_PRECEDENCE,        // IN, LIKE, REGEXP
  BITOR_PRECEDENCE,     // |
  BITAND_PRECEDENCE,    // &
  SHIFT_PRECEDENCE,     // <<, >>
  INTERVAL_PRECEDENCE,  // first argument in +INTERVAL
  ADD_PRECEDENCE,       // +, -
  MUL_PRECEDENCE,       // *, /, DIV, %, MOD
  BITXOR_PRECEDENCE,    // ^
  PIPES_PRECEDENCE,     // || (if PIPES_AS_CONCAT)
  NEG_PRECEDENCE,       // unary -, ~, !, NOT (if HIGH_NOT_PRECEDENCE)
  COLLATE_PRECEDENCE,   // BINARY, COLLATE
  DEFAULT_PRECEDENCE,
  HIGHEST_PRECEDENCE
};

bool mark_unsupported_function(const char *where, void *store, uint result);

/* convenience helper for mark_unsupported_function() above */
bool mark_unsupported_function(const char *w1, const char *w2,
                               void *store, uint result);

/* Bits for the split_sum_func() function */
#define SPLIT_SUM_SKIP_REGISTERED 1     /* Skip registered funcs */
#define SPLIT_SUM_SELECT 2		/* SELECT item; Split all parts */


#define NO_EXTRACTION_FL              (1 << 6)
#define FULL_EXTRACTION_FL            (1 << 7)
#define DELETION_FL                   (1 << 8)
#define IMMUTABLE_FL                  (1 << 9)
#define SUBSTITUTION_FL               (1 << 10)
#define EXTRACTION_MASK                                                \
  (NO_EXTRACTION_FL | FULL_EXTRACTION_FL | DELETION_FL | IMMUTABLE_FL)

extern const char *item_empty_name;

void dummy_error_processor(THD *thd, void *data);

void view_error_processor(THD *thd, void *data);

/*
  Instances of Name_resolution_context store the information necessary for
  name resolution of Items and other context analysis of a query made in
  fix_fields().

  This structure is a part of SELECT_LEX, a pointer to this structure is
  assigned when an item is created (which happens mostly during  parsing
  (sql_yacc.yy)), but the structure itself will be initialized after parsing
  is complete

  TODO: move subquery of INSERT ... SELECT and CREATE ... SELECT to
  separate SELECT_LEX which allow to remove tricks of changing this
  structure before and after INSERT/CREATE and its SELECT to make correct
  field name resolution.
*/
struct Name_resolution_context: Sql_alloc
{
  /*
    The name resolution context to search in when an Item cannot be
    resolved in this context (the context of an outer select)
  */
  Name_resolution_context *outer_context;

  /*
    List of tables used to resolve the items of this context.  Usually these
    are tables from the FROM clause of SELECT statement.  The exceptions are
    INSERT ... SELECT and CREATE ... SELECT statements, where SELECT
    subquery is not moved to a separate SELECT_LEX.  For these types of
    statements we have to change this member dynamically to ensure correct
    name resolution of different parts of the statement.
  */
  TABLE_LIST *table_list;
  /*
    In most cases the two table references below replace 'table_list' above
    for the purpose of name resolution. The first and last name resolution
    table references allow us to search only in a sub-tree of the nested
    join tree in a FROM clause. This is needed for NATURAL JOIN, JOIN ... USING
    and JOIN ... ON. 
  */
  TABLE_LIST *first_name_resolution_table;
  /*
    Last table to search in the list of leaf table references that begins
    with first_name_resolution_table.
  */
  TABLE_LIST *last_name_resolution_table;

  /* Cache first_name_resolution_table in setup_natural_join_row_types */
  TABLE_LIST *natural_join_first_table;
  /*
    SELECT_LEX item belong to, in case of merged VIEW it can differ from
    SELECT_LEX where item was created, so we can't use table_list/field_list
    from there
  */
  st_select_lex *select_lex;

  /*
    Processor of errors caused during Item name resolving, now used only to
    hide underlying tables in errors about views (i.e. it substitute some
    errors for views)
  */
  void (*error_processor)(THD *, void *);
  void *error_processor_data;

  /*
    When TRUE items are resolved in this context both against the
    SELECT list and this->table_list. If FALSE, items are resolved
    only against this->table_list.
  */
  bool resolve_in_select_list;

  /*
    Security context of this name resolution context. It's used for views
    and is non-zero only if the view is defined with SQL SECURITY DEFINER.
  */
  Security_context *security_ctx;

  Name_resolution_context()
    :outer_context(0), table_list(0), select_lex(0),
    error_processor_data(0),
    security_ctx(0)
    {}

  Name_resolution_context(TABLE_LIST *table);

  void init()
  {
    resolve_in_select_list= FALSE;
    error_processor= &dummy_error_processor;
    first_name_resolution_table= NULL;
    last_name_resolution_table= NULL;
  }

  void resolve_in_table_list_only(TABLE_LIST *tables)
  {
    table_list= first_name_resolution_table= tables;
    resolve_in_select_list= FALSE;
  }

  void process_error(THD *thd)
  {
    (*error_processor)(thd, error_processor_data);
  }
  st_select_lex *outer_select()
  {
    return (outer_context ?
            outer_context->select_lex :
            NULL);
  }
};


/*
  Store and restore the current state of a name resolution context.
*/

class Name_resolution_context_state
{
private:
  TABLE_LIST *save_table_list;
  TABLE_LIST *save_first_name_resolution_table;
  TABLE_LIST *save_next_name_resolution_table;
  bool        save_resolve_in_select_list;
  TABLE_LIST *save_next_local;

public:
  Name_resolution_context_state() = default;          /* Remove gcc warning */

public:
  /* Save the state of a name resolution context. */
  void save_state(Name_resolution_context *context, TABLE_LIST *table_list)
  {
    save_table_list=                  context->table_list;
    save_first_name_resolution_table= context->first_name_resolution_table;
    save_resolve_in_select_list=      context->resolve_in_select_list;
    save_next_local=                  table_list->next_local;
    save_next_name_resolution_table=  table_list->next_name_resolution_table;
  }

  /* Restore a name resolution context from saved state. */
  void restore_state(Name_resolution_context *context, TABLE_LIST *table_list)
  {
    table_list->next_local=                save_next_local;
    table_list->next_name_resolution_table= save_next_name_resolution_table;
    context->table_list=                   save_table_list;
    context->first_name_resolution_table=  save_first_name_resolution_table;
    context->resolve_in_select_list=       save_resolve_in_select_list;
  }

  TABLE_LIST *get_first_name_resolution_table()
  {
    return save_first_name_resolution_table;
  }
};

class Name_resolution_context_backup
{
  Name_resolution_context &ctx;
  TABLE_LIST &table_list;
  table_map save_map;
  Name_resolution_context_state ctx_state;

public:
  Name_resolution_context_backup(Name_resolution_context &_ctx, TABLE_LIST &_table_list)
    : ctx(_ctx), table_list(_table_list), save_map(_table_list.map)
  {
    ctx_state.save_state(&ctx, &table_list);
    ctx.table_list= &table_list;
    ctx.first_name_resolution_table= &table_list;
  }
  ~Name_resolution_context_backup()
  {
    ctx_state.restore_state(&ctx, &table_list);
    table_list.map= save_map;
  }
};


/*
  This enum is used to report information about monotonicity of function
  represented by Item* tree.
  Monotonicity is defined only for Item* trees that represent table
  partitioning expressions (i.e. have no subselects/user vars/PS parameters
  etc etc). An Item* tree is assumed to have the same monotonicity properties
  as its corresponding function F:

  [signed] longlong F(field1, field2, ...) {
    put values of field_i into table record buffer;
    return item->val_int(); 
  }

  NOTE
  At the moment function monotonicity is not well defined (and so may be
  incorrect) for Item trees with parameters/return types that are different
  from INT_RESULT, may be NULL, or are unsigned.
  It will be possible to address this issue once the related partitioning bugs
  (BUG#16002, BUG#15447, BUG#13436) are fixed.

  The NOT_NULL enums are used in TO_DAYS, since TO_DAYS('2001-00-00') returns
  NULL which puts those rows into the NULL partition, but
  '2000-12-31' < '2001-00-00' < '2001-01-01'. So special handling is needed
  for this (see Bug#20577).
*/

typedef enum monotonicity_info 
{
   NON_MONOTONIC,              /* none of the below holds */
   MONOTONIC_INCREASING,       /* F() is unary and (x < y) => (F(x) <= F(y)) */
   MONOTONIC_INCREASING_NOT_NULL,  /* But only for valid/real x and y */
   MONOTONIC_STRICT_INCREASING,/* F() is unary and (x < y) => (F(x) <  F(y)) */
   MONOTONIC_STRICT_INCREASING_NOT_NULL  /* But only for valid/real x and y */
} enum_monotonicity_info;

/*************************************************************************/

class sp_rcontext;

/**
  A helper class to collect different behavior of various kinds of SP variables:
  - local SP variables and SP parameters
  - PACKAGE BODY routine variables
  - (there will be more kinds in the future)
*/

class Sp_rcontext_handler
{
public:
  virtual ~Sp_rcontext_handler() = default;
  /**
    A prefix used for SP variable names in queries:
    - EXPLAIN EXTENDED
    - SHOW PROCEDURE CODE
    Local variables and SP parameters have empty prefixes.
    Package body variables are marked with a special prefix.
    This improves readability of the output of these queries,
    especially when a local variable or a parameter has the same
    name with a package body variable.
  */
  virtual const LEX_CSTRING *get_name_prefix() const= 0;
  /**
    At execution time THD->spcont points to the run-time context (sp_rcontext)
    of the currently executed routine.
    Local variables store their data in the sp_rcontext pointed by thd->spcont.
    Package body variables store data in separate sp_rcontext that belongs
    to the package.
    This method provides access to the proper sp_rcontext structure,
    depending on the SP variable kind.
  */
  virtual sp_rcontext *get_rcontext(sp_rcontext *ctx) const= 0;
};


class Sp_rcontext_handler_local: public Sp_rcontext_handler
{
public:
  const LEX_CSTRING *get_name_prefix() const;
  sp_rcontext *get_rcontext(sp_rcontext *ctx) const;
};


class Sp_rcontext_handler_package_body: public Sp_rcontext_handler
{
public:
  const LEX_CSTRING *get_name_prefix() const;
  sp_rcontext *get_rcontext(sp_rcontext *ctx) const;
};


extern MYSQL_PLUGIN_IMPORT
  Sp_rcontext_handler_local sp_rcontext_handler_local;


extern MYSQL_PLUGIN_IMPORT
  Sp_rcontext_handler_package_body sp_rcontext_handler_package_body;



class Item_equal;

struct st_join_table* const NO_PARTICULAR_TAB= (struct st_join_table*)0x1;

typedef struct replace_equal_field_arg 
{
  Item_equal *item_equal;
  struct st_join_table *context_tab;
} REPLACE_EQUAL_FIELD_ARG;

class Settable_routine_parameter
{
public:
  /*
    Set required privileges for accessing the parameter.

    SYNOPSIS
      set_required_privilege()
        rw        if 'rw' is true then we are going to read and set the
                  parameter, so SELECT and UPDATE privileges might be
                  required, otherwise we only reading it and SELECT
                  privilege might be required.
  */
  Settable_routine_parameter() = default;
  virtual ~Settable_routine_parameter() = default;
  virtual void set_required_privilege(bool rw) {};

  /*
    Set parameter value.

    SYNOPSIS
      set_value()
        thd       thread handle
        ctx       context to which parameter belongs (if it is local
                  variable).
        it        item which represents new value

    RETURN
      FALSE if parameter value has been set,
      TRUE if error has occurred.
  */
  virtual bool set_value(THD *thd, sp_rcontext *ctx, Item **it)= 0;

  virtual void set_out_param_info(Send_field *info) {}

  virtual const Send_field *get_out_param_info() const
  { return NULL; }

  virtual Item_param *get_item_param() { return 0; }
};


/*
  A helper class to calculate offset and length of a query fragment
  - outside of SP
  - inside an SP
  - inside a compound block
*/
class Query_fragment
{
  uint m_pos;
  uint m_length;
  void set(size_t pos, size_t length)
  {
    DBUG_ASSERT(pos < UINT_MAX32);
    DBUG_ASSERT(length < UINT_MAX32);
    m_pos= (uint) pos;
    m_length= (uint) length;
  }
public:
  Query_fragment(THD *thd, sp_head *sphead, const char *start, const char *end);
  uint pos() const { return m_pos; }
  uint length() const { return m_length; }
};


/**
  This is used for items in the query that needs to be rewritten
  before binlogging

  At the moment this applies to Item_param and Item_splocal
*/
class Rewritable_query_parameter
{
  public:
  /*
    Offset inside the query text.
    Value of 0 means that this object doesn't have to be replaced
    (for example SP variables in control statements)
  */
  my_ptrdiff_t pos_in_query;

  /*
    Byte length of parameter name in the statement.  This is not
    Item::name.length because name.length contains byte length of UTF8-encoded
    name, but the query string is in the client charset.
  */
  uint len_in_query;

  bool limit_clause_param;

  Rewritable_query_parameter(uint pos_in_q= 0, uint len_in_q= 0)
    : pos_in_query(pos_in_q), len_in_query(len_in_q),
      limit_clause_param(false)
  { }

  virtual ~Rewritable_query_parameter() = default;

  virtual bool append_for_log(THD *thd, String *str) = 0;
};

class Copy_query_with_rewrite
{
  THD *thd;
  const char *src;
  size_t src_len, from;
  String *dst;

  bool copy_up_to(size_t bytes)
  {
    DBUG_ASSERT(bytes >= from);
    return dst->append(src + from, uint32(bytes - from));
  }

public:

  Copy_query_with_rewrite(THD *t, const char *s, size_t l, String *d)
    :thd(t), src(s), src_len(l), from(0), dst(d) { }

  bool append(Rewritable_query_parameter *p)
  {
    if (copy_up_to(p->pos_in_query) || p->append_for_log(thd, dst))
      return true;
    from= p->pos_in_query + p->len_in_query;
    return false;
  }

  bool finalize()
  { return copy_up_to(src_len); }
};

struct st_dyncall_create_def
{
  Item  *key, *value;
  CHARSET_INFO *cs;
  uint len, frac;
  DYNAMIC_COLUMN_TYPE type;
};

typedef struct st_dyncall_create_def DYNCALL_CREATE_DEF;


typedef bool (Item::*Item_processor) (void *arg);
/*
  Analyzer function
    SYNOPSIS
      argp   in/out IN:  Analysis parameter
                    OUT: Parameter to be passed to the transformer

    RETURN 
      TRUE   Invoke the transformer
      FALSE  Don't do it

*/
typedef bool (Item::*Item_analyzer) (uchar **argp);
typedef Item* (Item::*Item_transformer) (THD *thd, uchar *arg);
typedef void (*Cond_traverser) (const Item *item, void *arg);
typedef bool (Item::*Pushdown_checker) (uchar *arg);

struct st_cond_statistic;

struct find_selective_predicates_list_processor_data
{
  TABLE *table;
  List<st_cond_statistic> list;
};

class MY_LOCALE;

class Item_equal;
class COND_EQUAL;

class st_select_lex_unit;

class Item_func_not;
class Item_splocal;

/* Item::common_flags */
/* Indicates that name of this Item autogenerated or set by user */
#define IS_AUTO_GENERATED_NAME 1
/* Indicates that this item is in CYCLE clause of WITH */
#define IS_IN_WITH_CYCLE       2


/**
  String_copier that sends Item specific warnings.
*/
class String_copier_for_item: public String_copier
{
  THD *m_thd;
public:
  bool copy_with_warn(CHARSET_INFO *dstcs, String *dst,
                      CHARSET_INFO *srccs, const char *src,
                      uint32 src_length, uint32 nchars);
  String_copier_for_item(THD *thd): m_thd(thd) { }
};


/**
  A helper class describing what kind of Item created a temporary field.
  - If m_field is set, then the temporary field was created from Field
    (e.g. when the Item was Item_field, or Item_ref pointing to Item_field)
  - If m_default_field is set, then there is a usable DEFAULT value.
    (e.g. when the Item is Item_field)
  - If m_item_result_field is set, then the temporary field was created
    from certain sub-types of Item_result_field (e.g. Item_func)
  See create_tmp_field() in sql_select.cc for details.
*/

class Tmp_field_src
{
  Field *m_field;
  Field *m_default_field;
  Item_result_field *m_item_result_field;
public:
  Tmp_field_src()
   :m_field(0),
    m_default_field(0),
    m_item_result_field(0)
  { }
  Field *field() const { return m_field; }
  Field *default_field() const { return m_default_field; }
  Item_result_field *item_result_field() const { return m_item_result_field; }
  void set_field(Field *field) { m_field= field; }
  void set_default_field(Field *field) { m_default_field= field; }
  void set_item_result_field(Item_result_field *item)
  { m_item_result_field= item; }
};


/**
  Parameters for create_tmp_field_ex().
  See create_tmp_field() in sql_select.cc for details.
*/

class Tmp_field_param
{
  bool m_group;
  bool m_modify_item;
  bool m_table_cant_handle_bit_fields;
  bool m_make_copy_field;
public:
  Tmp_field_param(bool group,
                  bool modify_item,
                  bool table_cant_handle_bit_fields,
                  bool make_copy_field)
   :m_group(group),
    m_modify_item(modify_item),
    m_table_cant_handle_bit_fields(table_cant_handle_bit_fields),
    m_make_copy_field(make_copy_field)
  { }
  bool group() const { return m_group; }
  bool modify_item() const { return m_modify_item; }
  bool table_cant_handle_bit_fields() const
  { return m_table_cant_handle_bit_fields; }
  bool make_copy_field() const { return m_make_copy_field; }
  void set_modify_item(bool to) { m_modify_item= to; }
};


class Item_const
{
public:
  virtual ~Item_const() = default;
  virtual const Type_all_attributes *get_type_all_attributes_from_const() const= 0;
  virtual bool const_is_null() const { return false; }
  virtual const longlong *const_ptr_longlong() const { return NULL; }
  virtual const double *const_ptr_double() const { return NULL; }
  virtual const my_decimal *const_ptr_my_decimal() const { return NULL; }
  virtual const MYSQL_TIME *const_ptr_mysql_time() const { return NULL; }
  virtual const String *const_ptr_string() const { return NULL; }
};


/****************************************************************************/

#define STOP_PTR ((void *) 1)

class Item: public Value_source,
            public Type_all_attributes
{
  /**
    The index in the JOIN::join_tab array of the JOIN_TAB this Item is attached
    to. Items are attached (or 'pushed') to JOIN_TABs during optimization by the
    make_cond_for_table procedure. During query execution, this item is
    evaluated when the join loop reaches the corresponding JOIN_TAB.

    If the value of join_tab_idx >= MAX_TABLES, this means that there is no
    corresponding JOIN_TAB.
  */
  uint join_tab_idx;

  static void *operator new(size_t size);

public:
  static void *operator new(size_t size, MEM_ROOT *mem_root) throw ()
  { return alloc_root(mem_root, size); }
  static void operator delete(void *ptr,size_t size) { TRASH_FREE(ptr, size); }
  static void operator delete(void *ptr, MEM_ROOT *mem_root) {}

  enum Type {FIELD_ITEM= 0, FUNC_ITEM, SUM_FUNC_ITEM,
             WINDOW_FUNC_ITEM,
             /*
               NOT NULL literal-alike constants, which do not change their
               value during an SQL statement execution, but can optionally
               change their value between statements:
               - Item_literal               - real NOT NULL constants
               - Item_param                 - can change between statements
               - Item_splocal               - can change between statements
               - Item_user_var_as_out_param - hack
               Note, Item_user_var_as_out_param actually abuses the type code.
               It should be moved out of the Item tree eventually.
             */
             CONST_ITEM,
             NULL_ITEM,     // Item_null or Item_param bound to NULL
             COPY_STR_ITEM, FIELD_AVG_ITEM, DEFAULT_VALUE_ITEM,
             CONTEXTUALLY_TYPED_VALUE_ITEM,
             PROC_ITEM,COND_ITEM, REF_ITEM, FIELD_STD_ITEM,
             FIELD_VARIANCE_ITEM, INSERT_VALUE_ITEM,
             SUBSELECT_ITEM, ROW_ITEM, CACHE_ITEM, TYPE_HOLDER,
             PARAM_ITEM, TRIGGER_FIELD_ITEM,
             EXPR_CACHE_ITEM};

  enum cond_result { COND_UNDEF,COND_OK,COND_TRUE,COND_FALSE };

  enum traverse_order { POSTFIX, PREFIX };
  
  /* Cache of the result of is_expensive(). */
  int8 is_expensive_cache;
  
  /* Reuse size, only used by SP local variable assignment, otherwise 0 */
  uint rsize;

protected:
  /*
    str_values's main purpose is to be used to cache the value in
    save_in_field
  */
  String str_value;

  SEL_TREE *get_mm_tree_for_const(RANGE_OPT_PARAM *param);

  /**
    Create a field based on the exact data type handler.
  */
  Field *create_table_field_from_handler(MEM_ROOT *root, TABLE *table)
  {
    const Type_handler *h= type_handler();
    return h->make_and_init_table_field(root, &name,
                                        Record_addr(maybe_null),
                                        *this, table);
  }
  /**
    Create a field based on field_type of argument.
    This is used to create a field for
    - IFNULL(x,something)
    - time functions
    - prepared statement placeholders
    - SP variables with data type references: DECLARE a TYPE OF t1.a;
    @retval  NULL  error
    @retval  !NULL on success
  */
  Field *tmp_table_field_from_field_type(MEM_ROOT *root, TABLE *table)
  {
    DBUG_ASSERT(is_fixed());
    const Type_handler *h= type_handler()->type_handler_for_tmp_table(this);
    return h->make_and_init_table_field(root, &name,
                                        Record_addr(maybe_null),
                                        *this, table);
  }
  /**
    Create a temporary field for a simple Item, which does not
    need any special action after the field creation:
    - is not an Item_field descendant (and not a reference to Item_field)
    - is not an Item_result_field descendant
    - does not need to copy any DEFAULT value to the result Field
    - does not need to set Field::is_created_from_null_item for the result
    See create_tmp_field_ex() for details on parameters and return values.
  */
  Field *create_tmp_field_ex_simple(MEM_ROOT *root,
                                    TABLE *table,
                                    Tmp_field_src *src,
                                    const Tmp_field_param *param)
  {
    DBUG_ASSERT(!param->make_copy_field());
    DBUG_ASSERT(!is_result_field());
    DBUG_ASSERT(type() != NULL_ITEM);
    return tmp_table_field_from_field_type(root, table);
  }
  Field *create_tmp_field_int(MEM_ROOT *root, TABLE *table,
                              uint convert_int_length);
  Field *tmp_table_field_from_field_type_maybe_null(MEM_ROOT *root,
                                            TABLE *table,
                                            Tmp_field_src *src,
                                            const Tmp_field_param *param,
                                            bool is_explicit_null);

  virtual void raise_error_not_evaluable();
  void push_note_converted_to_negative_complement(THD *thd);
  void push_note_converted_to_positive_complement(THD *thd);

  /* Helper methods, to get an Item value from another Item */
  double val_real_from_item(Item *item)
  {
    DBUG_ASSERT(is_fixed());
    double value= item->val_real();
    null_value= item->null_value;
    return value;
  }
  longlong val_int_from_item(Item *item)
  {
    DBUG_ASSERT(is_fixed());
    longlong value= item->val_int();
    null_value= item->null_value;
    return value;
  }
  String *val_str_from_item(Item *item, String *str)
  {
    DBUG_ASSERT(is_fixed());
    String *res= item->val_str(str);
    if (res)
      res->set_charset(collation.collation);
    if ((null_value= item->null_value))
      res= NULL;
    return res;
  }
  bool val_native_from_item(THD *thd, Item *item, Native *to)
  {
    DBUG_ASSERT(is_fixed());
    null_value= item->val_native(thd, to);
    DBUG_ASSERT(null_value == item->null_value);
    return null_value;
  }
  bool val_native_from_field(Field *field, Native *to)
  {
    if ((null_value= field->is_null()))
      return true;
    return (null_value= field->val_native(to));
  }
  bool val_native_with_conversion_from_item(THD *thd, Item *item, Native *to,
                                            const Type_handler *handler)
  {
    DBUG_ASSERT(is_fixed());
    return null_value= item->val_native_with_conversion(thd, to, handler);
  }
  my_decimal *val_decimal_from_item(Item *item, my_decimal *decimal_value)
  {
    DBUG_ASSERT(is_fixed());
    my_decimal *value= item->val_decimal(decimal_value);
    if ((null_value= item->null_value))
      value= NULL;
    return value;
  }
  bool get_date_from_item(THD *thd, Item *item,
                          MYSQL_TIME *ltime, date_mode_t fuzzydate)
  {
    bool rc= item->get_date(thd, ltime, fuzzydate);
    null_value= MY_TEST(rc || item->null_value);
    return rc;
  }
public:

  /*
    Cache val_str() into the own buffer, e.g. to evaluate constant
    expressions with subqueries in the ORDER/GROUP clauses.
  */
  String *val_str() { return val_str(&str_value); }
  String *val_str_null_to_empty(String *to)
  {
    String *res= val_str(to);
    if (res)
      return res;
    to->set_charset(collation.collation);
    to->length(0);
    return to;
  }
  String *val_str_null_to_empty(String *to, bool null_to_empty)
  {
    return null_to_empty ? val_str_null_to_empty(to) : val_str(to);
  }
  virtual Item_func *get_item_func() { return NULL; }

  const MY_LOCALE *locale_from_val_str();

  LEX_CSTRING name;			/* Name of item */
  /* Original item name (if it was renamed)*/
  const char *orig_name;
  /**
     Intrusive list pointer for free list. If not null, points to the next
     Item on some Query_arena's free list. For instance, stored procedures
     have their own Query_arena's.

     @see Query_arena::free_list
   */
  Item *next;
  int  marker;
  bool maybe_null;			/* If item may be null */
  bool in_rollup;                       /* If used in GROUP BY list
                                           of a query with ROLLUP */ 
  bool null_value;			/* if item is null */
  bool with_param;                      /* True if contains an SP parameter */
  bool with_window_func;             /* True if item contains a window func */
  /**
    True if any item except Item_sum contains a field. Set during parsing.
  */
  bool with_field;
  uint8 common_flags;
  bool is_autogenerated_name()
  { return (common_flags & IS_AUTO_GENERATED_NAME); }
  // alloc & destruct is done as start of select on THD::mem_root
  Item(THD *thd);
  /*
     Constructor used by Item_field, Item_ref & aggregate (sum) functions.
     Used for duplicating lists in processing queries with temporary
     tables
     Also it used for Item_cond_and/Item_cond_or for creating
     top AND/OR structure of WHERE clause to protect it of
     optimisation changes in prepared statements
  */
  Item(THD *thd, Item *item);
  virtual ~Item()
  {
#ifdef EXTRA_DEBUG
    name.str= 0;
    name.length= 0;
#endif
  }		/*lint -e1509 */
  void set_name(THD *thd, const char *str, size_t length, CHARSET_INFO *cs);
  void set_name(THD *thd, String *str)
  {
    set_name(thd, str->ptr(), str->length(), str->charset());
  }
  void set_name(THD *thd, const LEX_CSTRING &str,
                CHARSET_INFO *cs= system_charset_info)
  {
    set_name(thd, str.str, str.length, cs);
  }
  void set_name_no_truncate(THD *thd, const char *str, uint length,
                            CHARSET_INFO *cs);
  void init_make_send_field(Send_field *tmp_field, const Type_handler *h);
  void share_name_with(const Item *item)
  {
    name= item->name;
    common_flags= static_cast<uint8>
     ((common_flags & ~IS_AUTO_GENERATED_NAME) |
      (item->common_flags & IS_AUTO_GENERATED_NAME));
  }
  virtual void cleanup();
  virtual void make_send_field(THD *thd, Send_field *field);

  bool fix_fields_if_needed(THD *thd, Item **ref)
  {
    return is_fixed() ? false : fix_fields(thd, ref);
  }
  bool fix_fields_if_needed_for_scalar(THD *thd, Item **ref)
  {
    return fix_fields_if_needed(thd, ref) || check_cols(1);
  }
  bool fix_fields_if_needed_for_bool(THD *thd, Item **ref)
  {
    return fix_fields_if_needed_for_scalar(thd, ref);
  }
  bool fix_fields_if_needed_for_order_by(THD *thd, Item **ref)
  {
    return fix_fields_if_needed_for_scalar(thd, ref);
  }
  /*
    By default we assume that an Item is fixed by the contstructor.
  */
  virtual bool fix_fields(THD *, Item **)
  {
    /*
      This should not normally be called, because usually before
      fix_fields() we check is_fixed() to be false.
      But historically we allow fix_fields() to be called for Items
      who return basic_const_item()==true.
    */
    DBUG_ASSERT(is_fixed());
    DBUG_ASSERT(basic_const_item());
    return false;
  }
  virtual bool is_fixed() const { return true; }
  virtual void unfix_fields()
  {
    DBUG_ASSERT(0);
  }

  /*
    Fix after some tables has been pulled out. Basically re-calculate all
    attributes that are dependent on the tables.
  */
  virtual void fix_after_pullout(st_select_lex *new_parent, Item **ref,
                                 bool merge)
    {};

  /*
    This method should be used in case where we are sure that we do not need
    complete fix_fields() procedure.
    Usually this method is used by the optimizer when it has to create a new
    item out of other already fixed items. For example, if the optimizer has
    to create a new Item_func for an inferred equality whose left and right
    parts are already fixed items. In some cases the optimizer cannot use
    directly fixed items as the arguments of the created functional item, 
    but rather uses intermediate type conversion items. Then the method is
    supposed to be applied recursively.  
  */
  virtual void quick_fix_field()
  {
    DBUG_ASSERT(0);
  }

  bool save_in_value(THD *thd, struct st_value *value)
  {
    return type_handler()->Item_save_in_value(thd, this, value);
  }

  /* Function returns 1 on overflow and -1 on fatal errors */
  int save_in_field_no_warnings(Field *field, bool no_conversions);
  virtual int save_in_field(Field *field, bool no_conversions);
  virtual bool save_in_param(THD *thd, Item_param *param);
  virtual void save_org_in_field(Field *field,
                                 fast_field_copier data
                                 __attribute__ ((__unused__)))
  { (void) save_in_field(field, 1); }
  virtual fast_field_copier setup_fast_field_copier(Field *field)
  { return NULL; }
  virtual int save_safe_in_field(Field *field)
  { return save_in_field(field, 1); }
  virtual bool send(Protocol *protocol, st_value *buffer)
  {
    return type_handler()->Item_send(this, protocol, buffer);
  }
  virtual bool eq(const Item *, bool binary_cmp) const;
  enum_field_types field_type() const
  {
    return type_handler()->field_type();
  }
  virtual const Type_handler *type_handler() const= 0;
  /**
    Detects if an Item has a fixed data type which is known
    even before fix_fields().
    Currently it's important only to find Items with a fixed boolean
    data type. More item types can be marked in the future as having
    a fixed data type (e.g. all literals, all fixed type functions, etc).

    @retval  NULL if the Item type is not known before fix_fields()
    @retval  the pointer to the data type handler, if the data type
             is known before fix_fields().
  */
  virtual const Type_handler *fixed_type_handler() const
  {
    return NULL;
  }
  const Type_handler *type_handler_for_comparison() const
  {
    return type_handler()->type_handler_for_comparison();
  }
  virtual const Type_handler *real_type_handler() const
  {
    return type_handler();
  }
  const Type_handler *cast_to_int_type_handler() const
  {
    return real_type_handler()->cast_to_int_type_handler();
  }
  /* result_type() of an item specifies how the value should be returned */
  Item_result result_type() const
  {
    return type_handler()->result_type();
  }
  /* ... while cmp_type() specifies how it should be compared */
  Item_result cmp_type() const
  {
    return type_handler()->cmp_type();
  }
  const Type_handler *string_type_handler() const
  {
    return Type_handler::string_type_handler(max_length);
  }
  /*
    Calculate the maximum length of an expression.
    This method is used in data type aggregation for UNION, e.g.:
      SELECT 'b' UNION SELECT COALESCE(double_10_3_field) FROM t1;

    The result is usually equal to max_length, except for some numeric types.
    In case of the INT, FLOAT, DOUBLE data types Item::max_length and
    Item::decimals are ignored, so the returned value depends only on the
    data type itself. E.g. for an expression of the DOUBLE(10,3) data type,
    the result is always 53 (length 10 and precision 3 do not matter).

    max_length is ignored for these numeric data types because the length limit
    means only "expected maximum length", it is not a hard limit, so it does
    not impose any data truncation. E.g. a column of the type INT(4) can
    normally store big values up to 2147483647 without truncation. When we're
    aggregating such column for UNION it's important to create a long enough
    result column, not to lose any data.

    For detailed behaviour of various data types see implementations of
    the corresponding Type_handler_xxx::max_display_length().

    Note, Item_field::max_display_length() overrides this to get
    max_display_length() from the underlying field.
  */
  virtual uint32 max_display_length() const
  {
    return type_handler()->max_display_length(this);
  }
  const TYPELIB *get_typelib() const { return NULL; }
  void set_maybe_null(bool maybe_null_arg) { maybe_null= maybe_null_arg; }
  void set_typelib(const TYPELIB *typelib)
  {
    // Non-field Items (e.g. hybrid functions) never have ENUM/SET types yet.
    DBUG_ASSERT(0);
  }
  Item_cache* get_cache(THD *thd) const
  {
    return type_handler()->Item_get_cache(thd, this);
  }
  virtual enum Type type() const =0;
  bool is_of_type(Type t, Item_result cmp) const
  {
    return type() == t && cmp_type() == cmp;
  }
  /*
    real_type() is the type of base item.  This is same as type() for
    most items, except Item_ref() and Item_cache_wrapper() where it
    shows the type for the underlying item.
  */
  virtual enum Type real_type() const { return type(); }
  
  /*
    Return information about function monotonicity. See comment for
    enum_monotonicity_info for details. This function can only be called
    after fix_fields() call.
  */
  virtual enum_monotonicity_info get_monotonicity_info() const
  { return NON_MONOTONIC; }

  /*
    Convert "func_arg $CMP$ const" half-interval into "FUNC(func_arg) $CMP2$ const2"

    SYNOPSIS
      val_int_endpoint()
        left_endp  FALSE  <=> The interval is "x < const" or "x <= const"
                   TRUE   <=> The interval is "x > const" or "x >= const"

        incl_endp  IN   FALSE <=> the comparison is '<' or '>'
                        TRUE  <=> the comparison is '<=' or '>='
                   OUT  The same but for the "F(x) $CMP$ F(const)" comparison

    DESCRIPTION
      This function is defined only for unary monotonic functions. The caller
      supplies the source half-interval

         x $CMP$ const

      The value of const is supplied implicitly as the value this item's
      argument, the form of $CMP$ comparison is specified through the
      function's arguments. The calle returns the result interval
         
         F(x) $CMP2$ F(const)
      
      passing back F(const) as the return value, and the form of $CMP2$ 
      through the out parameter. NULL values are assumed to be comparable and
      be less than any non-NULL values.

    RETURN
      The output range bound, which equal to the value of val_int()
        - If the value of the function is NULL then the bound is the 
          smallest possible value of LONGLONG_MIN 
  */
  virtual longlong val_int_endpoint(bool left_endp, bool *incl_endp)
  { DBUG_ASSERT(0); return 0; }


  /* valXXX methods must return NULL or 0 or 0.0 if null_value is set. */
  /*
    Return double precision floating point representation of item.

    SYNOPSIS
      val_real()

    RETURN
      In case of NULL value return 0.0 and set null_value flag to TRUE.
      If value is not null null_value flag will be reset to FALSE.
  */
  virtual double val_real()=0;
  Double_null to_double_null()
  {
    // val_real() must be caleed on a separate line. See to_longlong_null()
    double nr= val_real();
    return Double_null(nr, null_value);
  }
  /*
    Return integer representation of item.

    SYNOPSIS
      val_int()

    RETURN
      In case of NULL value return 0 and set null_value flag to TRUE.
      If value is not null null_value flag will be reset to FALSE.
  */
  virtual longlong val_int()=0;
  Longlong_hybrid to_longlong_hybrid()
  {
    return Longlong_hybrid(val_int(), unsigned_flag);
  }
  Longlong_null to_longlong_null()
  {
    longlong nr= val_int();
    /*
      C++ does not guarantee the order of parameter evaluation,
      so to make sure "null_value" is passed to the constructor
      after the val_int() call, val_int() is caled on a separate line.
    */
    return Longlong_null(nr, null_value);
  }
  Longlong_hybrid_null to_longlong_hybrid_null()
  {
    return Longlong_hybrid_null(to_longlong_null(), unsigned_flag);
  }
  /**
    Get a value for CAST(x AS SIGNED).
    Too large positive unsigned integer values are converted
    to negative complements.
    Values of non-integer data types are adjusted to the SIGNED range.
  */
  virtual longlong val_int_signed_typecast()
  {
    return cast_to_int_type_handler()->Item_val_int_signed_typecast(this);
  }
  longlong val_int_signed_typecast_from_str();
  /**
    Get a value for CAST(x AS UNSIGNED).
    Negative signed integer values are converted
    to positive complements.
    Values of non-integer data types are adjusted to the UNSIGNED range.
  */
  virtual longlong val_int_unsigned_typecast()
  {
    return cast_to_int_type_handler()->Item_val_int_unsigned_typecast(this);
  }
  longlong val_int_unsigned_typecast_from_int();
  longlong val_int_unsigned_typecast_from_str();
  longlong val_int_unsigned_typecast_from_real();

  /**
    Get a value for CAST(x AS UNSIGNED).
    Huge positive unsigned values are converted to negative complements.
  */
  longlong val_int_signed_typecast_from_int();
  longlong val_int_signed_typecast_from_real();

  /*
    This is just a shortcut to avoid the cast. You should still use
    unsigned_flag to check the sign of the item.
  */
  inline ulonglong val_uint() { return (ulonglong) val_int(); }

  virtual bool hash_not_null(Hasher *hasher)
  {
    DBUG_ASSERT(0);
    return true;
  }

  /*
    Return string representation of this item object.

    SYNOPSIS
      val_str()
      str   an allocated buffer this or any nested Item object can use to
            store return value of this method.

    NOTE
      The caller can modify the returned String, if it's not marked
      "const" (with the String::mark_as_const() method). That means that
      if the item returns its own internal buffer (e.g. tmp_value), it
      *must* be marked "const" [1]. So normally it's preferable to
      return the result value in the String, that was passed as an
      argument. But, for example, SUBSTR() returns a String that simply
      points into the buffer of SUBSTR()'s args[0]->val_str(). Such a
      String is always "const", so it's ok to use tmp_value for that and
      avoid reallocating/copying of the argument String.

      [1] consider SELECT CONCAT(f, ":", f) FROM (SELECT func() AS f);
      here the return value of f() is used twice in the top-level
      select, and if they share the same tmp_value buffer, modifying the
      first one will implicitly modify the second too.

    RETURN
      In case of NULL value return 0 (NULL pointer) and set null_value flag
      to TRUE.
      If value is not null null_value flag will be reset to FALSE.
  */
  virtual String *val_str(String *str)=0;


  bool val_native_with_conversion(THD *thd, Native *to, const Type_handler *th)
  {
    return th->Item_val_native_with_conversion(thd, this, to);
  }
  bool val_native_with_conversion_result(THD *thd, Native *to,
                                         const Type_handler *th)
  {
    return th->Item_val_native_with_conversion_result(thd, this, to);
  }

  virtual bool val_native(THD *thd, Native *to)
  {
   /*
     The default implementation for the Items that do not need native format:
     - Item_basic_value (default implementation)
     - Item_copy
     - Item_exists_subselect
     - Item_sum_field
     - Item_sum_or_func (default implementation)
     - Item_proc
     - Item_type_holder (as val_xxx() are never called for it);

     These hybrid Item types override val_native():
     - Item_field
     - Item_param
     - Item_sp_variable
     - Item_ref
     - Item_cache_wrapper
     - Item_direct_ref
     - Item_direct_view_ref
     - Item_ref_null_helper
     - Item_name_const
     - Item_time_literal
     - Item_sum_or_func
         Note, these hybrid type Item_sum_or_func descendants
         override the default implementation:
         * Item_sum_hybrid
         * Item_func_hybrid_field_type
         * Item_func_min_max
         * Item_func_sp
         * Item_func_last_value
         * Item_func_rollup_const
   */
    DBUG_ASSERT(0);
    return null_value= true;
  }
  virtual bool val_native_result(THD *thd, Native *to)
  {
    return val_native(thd, to);
  }

  /*
    Returns string representation of this item in ASCII format.

    SYNOPSIS
      val_str_ascii()
      str - similar to val_str();

    NOTE
      This method is introduced for performance optimization purposes.

      1. val_str() result of some Items in string context
      depends on @@character_set_results.
      @@character_set_results can be set to a "real multibyte" character
      set like UCS2, UTF16, UTF32. (We'll use only UTF32 in the examples
      below for convenience.)

      So the default string result of such functions
      in these circumstances is real multi-byte character set, like UTF32.

      For example, all numbers in string context
      return result in @@character_set_results:

      SELECT CONCAT(20010101); -> UTF32

      We do sprintf() first (to get ASCII representation)
      and then convert to UTF32;
      
      So these kind "data sources" can use ASCII representation
      internally, but return multi-byte data only because
      @@character_set_results wants so.
      Therefore, conversion from ASCII to UTF32 is applied internally.


      2. Some other functions need in fact ASCII input.

      For example,
        inet_aton(), GeometryFromText(), Convert_TZ(), GET_FORMAT().

      Similar, fields of certain type, like DATE, TIME,
      when you insert string data into them, expect in fact ASCII input.
      If they get non-ASCII input, for example UTF32, they
      convert input from UTF32 to ASCII, and then use ASCII
      representation to do further processing.


      3. Now imagine we pass result of a data source of the first type
         to a data destination of the second type.

      What happens:
        a. data source converts data from ASCII to UTF32, because
           @@character_set_results wants so and passes the result to
           data destination.
        b. data destination gets UTF32 string.
        c. data destination converts UTF32 string to ASCII,
           because it needs ASCII representation to be able to handle data
           correctly.

      As a result we get two steps of unnecessary conversion:
      From ASCII to UTF32, then from UTF32 to ASCII.

      A better way to handle these situations is to pass ASCII
      representation directly from the source to the destination.

      This is why val_str_ascii() introduced.

    RETURN
      Similar to val_str()
  */
  virtual String *val_str_ascii(String *str);

  /*
    Returns the result of val_str_ascii(), translating NULLs back
    to empty strings (if MODE_EMPTY_STRING_IS_NULL is set).
  */
  String *val_str_ascii_revert_empty_string_is_null(THD *thd, String *str);

  /*
    Returns the val_str() value converted to the given character set.
  */
  String *val_str(String *str, String *converter, CHARSET_INFO *to);

  virtual String *val_json(String *str) { return val_str(str); }
  /*
    Return decimal representation of item with fixed point.

    SYNOPSIS
      val_decimal()
      decimal_buffer  buffer which can be used by Item for returning value
                      (but can be not)

    NOTE
      Returned value should not be changed if it is not the same which was
      passed via argument.

    RETURN
      Return pointer on my_decimal (it can be other then passed via argument)
        if value is not NULL (null_value flag will be reset to FALSE).
      In case of NULL value it return 0 pointer and set null_value flag
        to TRUE.
  */
  virtual my_decimal *val_decimal(my_decimal *decimal_buffer)= 0;
  /*
    Return boolean value of item.

    RETURN
      FALSE value is false or NULL
      TRUE value is true (not equal to 0)
  */
  virtual bool val_bool()
  {
    return type_handler()->Item_val_bool(this);
  }

  bool eval_const_cond()
  {
    DBUG_ASSERT(const_item());
    DBUG_ASSERT(!is_expensive());
    return val_bool();
  }

  /*
    save_val() is method of val_* family which stores value in the given
    field.
  */
  virtual void save_val(Field *to) { save_org_in_field(to, NULL); }
  /*
    save_result() is method of val*result() family which stores value in
    the given field.
  */
  virtual void save_result(Field *to) { save_val(to); }
  /* Helper functions, see item_sum.cc */
  String *val_string_from_real(String *str);
  String *val_string_from_int(String *str);
  my_decimal *val_decimal_from_real(my_decimal *decimal_value);
  my_decimal *val_decimal_from_int(my_decimal *decimal_value);
  my_decimal *val_decimal_from_string(my_decimal *decimal_value);
  longlong val_int_from_real()
  {
    DBUG_ASSERT(is_fixed());
    return Converter_double_to_longlong_with_warn(val_real(), false).result();
  }
  longlong val_int_from_str(int *error);

  /*
    Returns true if this item can be calculated during
    value_depends_on_sql_mode()
  */
  bool value_depends_on_sql_mode_const_item()
  {
    /*
      Currently we use value_depends_on_sql_mode() only for virtual
      column expressions. They should not contain any expensive items.
      If we ever get a crash on the assert below, it means
      check_vcol_func_processor() is badly implemented for this item.
    */
    DBUG_ASSERT(!is_expensive());
    /*
      It should return const_item() actually.
      But for some reasons Item_field::const_item() returns true
      at value_depends_on_sql_mode() call time.
      This should be checked and fixed.
    */
    return basic_const_item();
  }
  virtual Sql_mode_dependency value_depends_on_sql_mode() const
  {
    return Sql_mode_dependency();
  }

  int save_time_in_field(Field *field, bool no_conversions);
  int save_date_in_field(Field *field, bool no_conversions);
  int save_str_in_field(Field *field, bool no_conversions);
  int save_real_in_field(Field *field, bool no_conversions);
  int save_int_in_field(Field *field, bool no_conversions);
  int save_decimal_in_field(Field *field, bool no_conversions);

  int save_str_value_in_field(Field *field, String *result);

  virtual Field *get_tmp_table_field() { return 0; }
  virtual Field *create_field_for_create_select(MEM_ROOT *root, TABLE *table);
  virtual const char *full_name() const { return name.str ? name.str : "???"; }
  const char *field_name_or_null()
  { return real_item()->type() == Item::FIELD_ITEM ? name.str : NULL; }
  const TABLE_SHARE *field_table_or_null();

  /*
    *result* family of methods is analog of *val* family (see above) but
    return value of result_field of item if it is present. If Item have not
    result field, it return val(). This methods set null_value flag in same
    way as *val* methods do it.
  */
  virtual double  val_result() { return val_real(); }
  virtual longlong val_int_result() { return val_int(); }
  virtual String *str_result(String* tmp) { return val_str(tmp); }
  virtual my_decimal *val_decimal_result(my_decimal *val)
  { return val_decimal(val); }
  virtual bool val_bool_result() { return val_bool(); }
  virtual bool is_null_result() { return is_null(); }
  /*
    Returns 1 if result type and collation for val_str() can change between
    calls
  */
  virtual bool dynamic_result() { return 0; }
  /* 
    Bitmap of tables used by item
    (note: if you need to check dependencies on individual columns, check out
     class Field_enumerator)
  */
  virtual table_map used_tables() const { return (table_map) 0L; }
  virtual table_map all_used_tables() const { return used_tables(); }
  /*
    Return table map of tables that can't be NULL tables (tables that are
    used in a context where if they would contain a NULL row generated
    by a LEFT or RIGHT join, the item would not be true).
    This expression is used on WHERE item to determinate if a LEFT JOIN can be
    converted to a normal join.
    Generally this function should return used_tables() if the function
    would return null if any of the arguments are null
    As this is only used in the beginning of optimization, the value don't
    have to be updated in update_used_tables()
  */
  virtual table_map not_null_tables() const { return used_tables(); }
  /*
    Returns true if this is a simple constant item like an integer, not
    a constant expression. Used in the optimizer to propagate basic constants.
  */
  virtual bool basic_const_item() const { return 0; }
  /**
    Determines if the expression is allowed as
    a virtual column assignment source:
      INSERT INTO t1 (vcol) VALUES (10)    -> error
      INSERT INTO t1 (vcol) VALUES (NULL)  -> ok
  */
  virtual bool vcol_assignment_allowed_value() const { return false; }
  /**
    Test if "this" is an ORDER position (rather than an expression).
    Notes:
    - can be called before fix_fields().
    - local SP variables (even of integer types) are always expressions, not
      positions. (And they can't be used before fix_fields is called for them).
  */
  virtual bool is_order_clause_position() const { return false; }
  /*
    Determines if the Item is an evaluable expression, that is
    it can return a value, so we can call methods val_xxx(), get_date(), etc.
    Most items are evaluable expressions.
    Examples of non-evaluable expressions:
    - Item_contextually_typed_value_specification (handling DEFAULT and IGNORE)
    - Item_type_param bound to DEFAULT and IGNORE
    We cannot call the mentioned methods for these Items,
    their method implementations typically have DBUG_ASSERT(0).
  */
  virtual bool is_evaluable_expression() const { return true; }
  bool check_is_evaluable_expression_or_error()
  {
    if (is_evaluable_expression())
      return false; // Ok
    raise_error_not_evaluable();
    return true;    // Error
  }
  /* cloning of constant items (0 if it is not const) */
  virtual Item *clone_item(THD *thd) { return 0; }
  /* deep copy item */
  virtual Item* build_clone(THD *thd) { return get_copy(thd); }
  virtual cond_result eq_cmp_result() const { return COND_OK; }
  inline uint float_length(uint decimals_par) const
  { return decimals < FLOATING_POINT_DECIMALS ? (DBL_DIG+2+decimals_par) : DBL_DIG+8;}
  /* Returns total number of decimal digits */
  virtual uint decimal_precision() const
  {
    return type_handler()->Item_decimal_precision(this);
  }
  /* Returns the number of integer part digits only */
  inline int decimal_int_part() const
  { return my_decimal_int_part(decimal_precision(), decimals); }
  /*
    Returns the number of fractional digits only.
    NOT_FIXED_DEC is replaced to the maximum possible number
    of fractional digits, taking into account the data type.
  */
  uint decimal_scale() const
  {
    return type_handler()->Item_decimal_scale(this);
  }
  /*
    Returns how many digits a divisor adds into a division result.
    This is important when the integer part of the divisor can be 0.
    In this  example:
      SELECT 1 / 0.000001; -> 1000000.0000
    the divisor adds 5 digits into the result precision.

    Currently this method only replaces NOT_FIXED_DEC to
    TIME_SECOND_PART_DIGITS for temporal data types.
    This method can be made virtual, to create more efficient (smaller)
    data types for division results.
    For example, in
      SELECT 1/1.000001;
    the divisor could provide no additional precision into the result,
    so could any other items that are know to return a result
    with non-zero integer part.
  */
  uint divisor_precision_increment() const
  {
    return type_handler()->Item_divisor_precision_increment(this);
  }
  /**
    TIME or DATETIME precision of the item: 0..6
  */
  uint time_precision(THD *thd)
  {
    return const_item() ? type_handler()->Item_time_precision(thd, this) :
                          MY_MIN(decimals, TIME_SECOND_PART_DIGITS);
  }
  uint datetime_precision(THD *thd)
  {
    return const_item() ? type_handler()->Item_datetime_precision(thd, this) :
                          MY_MIN(decimals, TIME_SECOND_PART_DIGITS);
  }
  virtual longlong val_int_min() const
  {
    return LONGLONG_MIN;
  }
  /* 
    Returns true if this is constant (during query execution, i.e. its value
    will not change until next fix_fields) and its value is known.
  */
  virtual bool const_item() const { return used_tables() == 0; }
  /* 
    Returns true if this is constant but its value may be not known yet.
    (Can be used for parameters of prep. stmts or of stored procedures.)
  */
  virtual bool const_during_execution() const 
  { return (used_tables() & ~PARAM_TABLE_BIT) == 0; }

  /**
    This method is used for to:
      - to generate a view definition query (SELECT-statement);
      - to generate a SQL-query for EXPLAIN EXTENDED;
      - to generate a SQL-query to be shown in INFORMATION_SCHEMA;
      - debug.

    For more information about view definition query, INFORMATION_SCHEMA
    query and why they should be generated from the Item-tree, @see
    mysql_register_view().
  */
  virtual enum precedence precedence() const { return DEFAULT_PRECEDENCE; }
  enum precedence higher_precedence() const
  { return (enum precedence)(precedence() + 1); }
  void print_parenthesised(String *str, enum_query_type query_type,
                           enum precedence parent_prec);
  /**
    This helper is used to print expressions as a part of a table definition,
    in particular for
      - generated columns
      - check constraints
      - default value expressions
      - partitioning expressions
  */
  void print_for_table_def(String *str)
  {
    print_parenthesised(str,
                     (enum_query_type)(QT_ITEM_ORIGINAL_FUNC_NULLIF |
                                       QT_ITEM_IDENT_SKIP_DB_NAMES |
                                       QT_ITEM_IDENT_SKIP_TABLE_NAMES |
                                       QT_NO_DATA_EXPANSION |
                                       QT_TO_SYSTEM_CHARSET |
                                       QT_FOR_FRM),
                     LOWEST_PRECEDENCE);
  }
  virtual void print(String *str, enum_query_type query_type);

  class Print: public String
  {
  public:
    Print(Item *item, enum_query_type type)
    {
      item->print(this, type);
    }
  };

  void print_item_w_name(String *str, enum_query_type query_type);
  void print_value(String *str);

  virtual void update_used_tables() {}
  virtual COND *build_equal_items(THD *thd, COND_EQUAL *inheited,
                                  bool link_item_fields,
                                  COND_EQUAL **cond_equal_ref)
  {
    update_used_tables();
    DBUG_ASSERT(!cond_equal_ref || !cond_equal_ref[0]);
    return this;
  }
  virtual COND *remove_eq_conds(THD *thd, Item::cond_result *cond_value,
                                bool top_level);
  virtual void add_key_fields(JOIN *join, KEY_FIELD **key_fields,
                              uint *and_level,
                              table_map usable_tables,
                              SARGABLE_PARAM **sargables)
  {
    return;
  }
   /*
     Make a select tree for all keys in a condition or a condition part
     @param param         Context
     @param cond_ptr[OUT] Store a replacement item here if the condition
                          can be simplified, e.g.:
                            WHERE part1 OR part2 OR part3
                          with one of the partN evaluating to SEL_TREE::ALWAYS.
   */
   virtual SEL_TREE *get_mm_tree(RANGE_OPT_PARAM *param, Item **cond_ptr);
  /*
    Checks whether the item is:
    - a simple equality (field=field_item or field=constant_item), or
    - a row equality
    and form multiple equality predicates.
  */
  virtual bool check_equality(THD *thd, COND_EQUAL *cond, List<Item> *eq_list)
  {
    return false;
  }
  virtual void split_sum_func(THD *thd, Ref_ptr_array ref_pointer_array,
                              List<Item> &fields, uint flags) {}
  /* Called for items that really have to be split */
  void split_sum_func2(THD *thd, Ref_ptr_array ref_pointer_array,
                       List<Item> &fields,
                       Item **ref, uint flags);
  virtual bool get_date(THD *thd, MYSQL_TIME *ltime, date_mode_t fuzzydate)= 0;
  bool get_date_from_int(THD *thd, MYSQL_TIME *ltime, date_mode_t fuzzydate);
  bool get_date_from_real(THD *thd, MYSQL_TIME *ltime, date_mode_t fuzzydate);
  bool get_date_from_string(THD *thd, MYSQL_TIME *ltime, date_mode_t fuzzydate);
  bool get_time(THD *thd, MYSQL_TIME *ltime)
  { return get_date(thd, ltime, Time::Options(thd)); }
  // Get a DATE or DATETIME value in numeric packed format for comparison
  virtual longlong val_datetime_packed(THD *thd)
  {
    return Datetime(thd, this, Datetime::Options_cmp(thd)).to_packed();
  }
  // Get a TIME value in numeric packed format for comparison
  virtual longlong val_time_packed(THD *thd)
  {
    return Time(thd, this, Time::Options_cmp(thd)).to_packed();
  }
  longlong val_datetime_packed_result(THD *thd);
  longlong val_time_packed_result(THD *thd);

  virtual bool get_date_result(THD *thd, MYSQL_TIME *ltime, date_mode_t fuzzydate)
  { return get_date(thd, ltime,fuzzydate); }

  /*
    The method allows to determine nullness of a complex expression 
    without fully evaluating it, instead of calling val/result*() then 
    checking null_value. Used in Item_func_isnull/Item_func_isnotnull
    and Item_sum_count.
    Any new item which can be NULL must implement this method.
  */
  virtual bool is_null() { return 0; }

  /*
   Make sure the null_value member has a correct value.
  */
  virtual void update_null_value ()
  {
    return type_handler()->Item_update_null_value(this);
  }

  /*
    Inform the item that there will be no distinction between its result
    being FALSE or NULL.

    NOTE
      This function will be called for eg. Items that are top-level AND-parts
      of the WHERE clause. Items implementing this function (currently
      Item_cond_and and subquery-related item) enable special optimizations
      when they are "top level".
  */
  virtual void top_level_item() {}
  /*
    Return TRUE if it is item of top WHERE level (AND/OR)  and it is
    important, return FALSE if it not important (we can not use to simplify
    calculations) or not top level
  */
  virtual bool is_top_level_item() const
  { return FALSE; /* not important */}
  /*
    return IN/ALL/ANY subquery or NULL
  */
  virtual Item_in_subselect* get_IN_subquery()
  { return NULL; /* in is not IN/ALL/ANY */ }
  /*
    set field of temporary table for Item which can be switched on temporary
    table during query processing (grouping and so on)
  */
  virtual bool is_result_field() { return 0; }
  virtual bool is_bool_literal() const { return false; }
  /* This is to handle printing of default values */
  virtual bool need_parentheses_in_default() { return false; }
  virtual void save_in_result_field(bool no_conversions) {}
  /*
    Data type format implied by the CHECK CONSTRAINT,
    to be sent to the client in the result set metadata.
  */
  virtual bool set_format_by_check_constraint(Send_field_extended_metadata *)
                                                                        const
  {
    return false;
  }
  /*
    set value of aggregate function in case of no rows for grouping were found
  */
  virtual void no_rows_in_result() {}
  virtual void restore_to_before_no_rows_in_result() {}
  virtual Item *copy_or_same(THD *thd) { return this; }
  virtual Item *copy_andor_structure(THD *thd) { return this; }
  virtual Item *real_item() { return this; }
  const Item *real_item() const { return const_cast<Item*>(this)->real_item(); }
  virtual Item *get_tmp_table_item(THD *thd) { return copy_or_same(thd); }
  virtual Item *make_odbc_literal(THD *thd, const LEX_CSTRING *typestr)
  {
    return this;
  }

  static CHARSET_INFO *default_charset();

  CHARSET_INFO *charset_for_protocol(void) const
  {
    return type_handler()->charset_for_protocol(this);
  };

  virtual bool walk(Item_processor processor, bool walk_subquery, void *arg)
  {
    return (this->*processor)(arg);
  }

  virtual Item* transform(THD *thd, Item_transformer transformer, uchar *arg);
  virtual Item* top_level_transform(THD *thd, Item_transformer transformer,
                                    uchar *arg)
  {
    return transform(thd, transformer, arg);
  }

  /*
    This function performs a generic "compilation" of the Item tree.
    The process of compilation is assumed to go as follows: 
    
    compile()
    { 
      if (this->*some_analyzer(...))
      {
        compile children if any;
        this->*some_transformer(...);
      }
    }

    i.e. analysis is performed top-down while transformation is done
    bottom-up.      
  */
  virtual Item* compile(THD *thd, Item_analyzer analyzer, uchar **arg_p,
                        Item_transformer transformer, uchar *arg_t)
  {
    if ((this->*analyzer) (arg_p))
      return ((this->*transformer) (thd, arg_t));
    return 0;
  }
  virtual Item* top_level_compile(THD *thd, Item_analyzer analyzer, uchar **arg_p,
                                  Item_transformer transformer, uchar *arg_t)
  {
    return compile(thd, analyzer, arg_p, transformer, arg_t);
  }

   virtual void traverse_cond(Cond_traverser traverser,
                              void *arg, traverse_order order)
   {
     (*traverser)(this, arg);
   }

  /*========= Item processors, to be used with Item::walk() ========*/
  virtual bool remove_dependence_processor(void *arg) { return 0; }
  virtual bool cleanup_processor(void *arg);
  virtual bool cleanup_excluding_fields_processor (void *arg)
  { return cleanup_processor(arg); }
  bool cleanup_excluding_immutables_processor (void *arg);
  virtual bool cleanup_excluding_const_fields_processor (void *arg)
  { return cleanup_processor(arg); }
  virtual bool collect_item_field_processor(void *arg) { return 0; }
  virtual bool unknown_splocal_processor(void *arg) { return 0; }
  virtual bool collect_outer_ref_processor(void *arg) {return 0; }
  virtual bool check_inner_refs_processor(void *arg) { return 0; }
  virtual bool find_item_in_field_list_processor(void *arg) { return 0; }
  virtual bool find_item_processor(void *arg);
  virtual bool change_context_processor(void *arg) { return 0; }
  virtual bool reset_query_id_processor(void *arg) { return 0; }
  virtual bool is_expensive_processor(void *arg) { return 0; }

  // FIXME reduce the number of "add field to bitmap" processors
  virtual bool add_field_to_set_processor(void *arg) { return 0; }
  virtual bool register_field_in_read_map(void *arg) { return 0; }
  virtual bool register_field_in_write_map(void *arg) { return 0; }
  virtual bool register_field_in_bitmap(void *arg) { return 0; }
  virtual bool update_table_bitmaps_processor(void *arg) { return 0; }

  virtual bool enumerate_field_refs_processor(void *arg) { return 0; }
  virtual bool mark_as_eliminated_processor(void *arg) { return 0; }
  virtual bool eliminate_subselect_processor(void *arg) { return 0; }
  virtual bool view_used_tables_processor(void *arg) { return 0; }
  virtual bool eval_not_null_tables(void *arg) { return 0; }
  virtual bool is_subquery_processor(void *arg) { return 0; }
  virtual bool count_sargable_conds(void *arg) { return 0; }
  virtual bool limit_index_condition_pushdown_processor(void *arg) { return 0; }
  virtual bool exists2in_processor(void *arg) { return 0; }
  virtual bool find_selective_predicates_list_processor(void *arg) { return 0; }
  bool cleanup_is_expensive_cache_processor(void *arg)
  {
    is_expensive_cache= (int8)(-1);
    return 0;
  }

  virtual bool set_extraction_flag_processor(void *arg)
  {
    set_extraction_flag(*(int*)arg);
    return 0;
  }

  /* 
    TRUE if the expression depends only on the table indicated by tab_map
    or can be converted to such an exression using equalities.
    Not to be used for AND/OR formulas.
  */
  virtual bool excl_dep_on_table(table_map tab_map) { return false; }
  /*
    TRUE if the expression depends only on grouping fields of sel
    or can be converted to such an expression using equalities.
    It also checks if the expression doesn't contain stored procedures,
    subqueries or randomly generated elements.
    Not to be used for AND/OR formulas.
  */
  virtual bool excl_dep_on_grouping_fields(st_select_lex *sel)
  { return false; }
  /*
    TRUE if the expression depends only on fields from the left part of
    IN subquery or can be converted to such an expression using equalities.
    Not to be used for AND/OR formulas.
  */
  virtual bool excl_dep_on_in_subq_left_part(Item_in_subselect *subq_pred)
  { return false; }

  virtual bool switch_to_nullable_fields_processor(void *arg) { return 0; }
  virtual bool find_function_processor (void *arg) { return 0; }
  /*
    Check if a partition function is allowed
    SYNOPSIS
      check_partition_func_processor()
      int_arg                        Ignored
    RETURN VALUE
      TRUE                           Partition function not accepted
      FALSE                          Partition function accepted

    DESCRIPTION
    check_partition_func_processor is used to check if a partition function
    uses an allowed function. An allowed function will always ensure that
    X=Y guarantees that also part_function(X)=part_function(Y) where X is
    a set of partition fields and so is Y. The problems comes mainly from
    character sets where two equal strings can be quite unequal. E.g. the
    german character for double s is equal to 2 s.

    The default is that an item is not allowed
    in a partition function. Allowed functions
    can never depend on server version, they cannot depend on anything
    related to the environment. They can also only depend on a set of
    fields in the table itself. They cannot depend on other tables and
    cannot contain any queries and cannot contain udf's or similar.
    If a new Item class is defined and it inherits from a class that is
    allowed in a partition function then it is very important to consider
    whether this should be inherited to the new class. If not the function
    below should be defined in the new Item class.

    The general behaviour is that most integer functions are allowed.
    If the partition function contains any multi-byte collations then
    the function check_part_func_fields will report an error on the
    partition function independent of what functions are used. So the
    only character sets allowed are single character collation and
    even for those only a limited set of functions are allowed. The
    problem with multi-byte collations is that almost every string
    function has the ability to change things such that two strings
    that are equal will not be equal after manipulated by a string
    function. E.g. two strings one contains a double s, there is a
    special german character that is equal to two s. Now assume a
    string function removes one character at this place, then in
    one the double s will be removed and in the other there will
    still be one s remaining and the strings are no longer equal
    and thus the partition function will not sort equal strings into
    the same partitions.

    So the check if a partition function is valid is two steps. First
    check that the field types are valid, next check that the partition
    function is valid. The current set of partition functions valid
    assumes that there are no multi-byte collations amongst the partition
    fields.
  */
  virtual bool check_partition_func_processor(void *arg) { return 1;}
  virtual bool post_fix_fields_part_expr_processor(void *arg) { return 0; }
  virtual bool rename_fields_processor(void *arg) { return 0; }
  /*
    TRUE if the function is knowingly TRUE or FALSE.
    Not to be used for AND/OR formulas.
  */
  virtual bool is_simplified_cond_processor(void *arg) { return false; }

  /** Processor used to check acceptability of an item in the defining
      expression for a virtual column 

    @param arg     always ignored

    @retval 0    the item is accepted in the definition of a virtual column
    @retval 1    otherwise
  */
  struct vcol_func_processor_result
  {
    uint errors;                                /* Bits of possible errors */
    const char *name;                           /* Not supported function */
    Alter_info *alter_info;
    vcol_func_processor_result() :
      errors(0), name(NULL), alter_info(NULL) {}
  };
  struct func_processor_rename
  {
    LEX_CSTRING db_name;
    LEX_CSTRING table_name;
    List<Create_field> fields;
  };
  virtual bool check_vcol_func_processor(void *arg)
  {
    return mark_unsupported_function(full_name(), arg, VCOL_IMPOSSIBLE);
  }
  virtual bool check_field_expression_processor(void *arg) { return 0; }
  virtual bool check_func_default_processor(void *arg) { return 0; }
  virtual bool update_func_default_processor(void *arg) { return 0; }
  /*
    Check if an expression value has allowed arguments, like DATE/DATETIME
    for date functions. Also used by partitioning code to reject
    timezone-dependent expressions in a (sub)partitioning function.
  */
  virtual bool check_valid_arguments_processor(void *arg) { return 0; }
  virtual bool update_vcol_processor(void *arg) { return 0; }
  virtual bool set_fields_as_dependent_processor(void *arg) { return 0; }
  /*
    Find if some of the key parts of table keys (the reference on table is
    passed as an argument) participate in the expression.
    If there is some, sets a bit for this key in the proper key map.
  */
  virtual bool check_index_dependence(void *arg) { return 0; }
  /*============== End of Item processor list ======================*/

  /*
    Given a condition P from the WHERE clause or from an ON expression of
    the processed SELECT S and a set of join tables from S marked in the
    parameter 'allowed'={T} a call of P->find_not_null_fields({T}) has to
    find the set fields {F} of the tables from 'allowed' such that:
    - each field from {F} is declared as nullable
    - each record of table t from {T} that contains NULL as the value for at
      at least one field from {F} can be ignored when building the result set
      for S
    It is assumed here that the condition P is conjunctive and all its column
    references belong to T.

    Examples:
      CREATE TABLE t1 (a int, b int);
      CREATE TABLE t2 (a int, b int);

      SELECT * FROM t1,t2 WHERE t1.a=t2.a and t1.b > 5;
      A call of find_not_null_fields() for the whole WHERE condition and {t1,t2}
      should find {t1.a,t1.b,t2.a}

      SELECT * FROM t1 LEFT JOIN ON (t1.a=t2.a and t2.a > t2.b);
      A call of find_not_null_fields() for the ON expression and {t2}
      should find {t2.a,t2.b}

    The function returns TRUE if it succeeds to prove that all records of
    a table from {T} can be ignored. Otherwise it always returns FALSE.

    Example:
      SELECT * FROM t1,t2 WHERE t1.a=t2.a AND t2.a IS NULL;
    A call of find_not_null_fields() for the WHERE condition and {t1,t2}
    will return TRUE.

    It is assumed that the implementation of this virtual function saves
    the info on the found set of fields in the structures associates with
    tables from {T}.
  */
  virtual bool find_not_null_fields(table_map allowed) { return false; }

  /*
    Does not guarantee deep copy (depends on copy ctor).
    See build_clone() for deep copy.
  */
  virtual Item *get_copy(THD *thd)=0;

  bool cache_const_expr_analyzer(uchar **arg);
  Item* cache_const_expr_transformer(THD *thd, uchar *arg);

  virtual Item* propagate_equal_fields(THD*, const Context &, COND_EQUAL *)
  {
    return this;
  };

  Item* propagate_equal_fields_and_change_item_tree(THD *thd,
                                                    const Context &ctx,
                                                    COND_EQUAL *cond,
                                                    Item **place);

  /* arg points to REPLACE_EQUAL_FIELD_ARG object */
  virtual Item *replace_equal_field(THD *thd, uchar *arg) { return this; }

  struct Collect_deps_prm
  {
    List<Item> *parameters;
    /* unit from which we count nest_level */
    st_select_lex_unit *nest_level_base;
    uint count;
    int nest_level;
    bool collect;
  };

  /*
    For SP local variable returns pointer to Item representing its
    current value and pointer to current Item otherwise.
  */
  virtual Item *this_item() { return this; }
  virtual const Item *this_item() const { return this; }

  /*
    For SP local variable returns address of pointer to Item representing its
    current value and pointer passed via parameter otherwise.
  */
  virtual Item **this_item_addr(THD *thd, Item **addr_arg) { return addr_arg; }

  // Row emulation
  virtual uint cols() const { return 1; }
  virtual Item* element_index(uint i) { return this; }
  virtual Item** addr(uint i) { return 0; }
  virtual bool check_cols(uint c);
  bool check_type_traditional_scalar(const char *opname) const;
  bool check_type_scalar(const char *opname) const;
  bool check_type_or_binary(const char *opname, const Type_handler *handler) const;
  bool check_type_general_purpose_string(const char *opname) const;
  bool check_type_can_return_int(const char *opname) const;
  bool check_type_can_return_decimal(const char *opname) const;
  bool check_type_can_return_real(const char *opname) const;
  bool check_type_can_return_str(const char *opname) const;
  bool check_type_can_return_text(const char *opname) const;
  bool check_type_can_return_date(const char *opname) const;
  bool check_type_can_return_time(const char *opname) const;
  // It is not row => null inside is impossible
  virtual bool null_inside() { return 0; }
  // used in row subselects to get value of elements
  virtual void bring_value() {}

  const Type_handler *type_handler_long_or_longlong() const
  {
    return Type_handler::type_handler_long_or_longlong(max_char_length(),
                                                       unsigned_flag);
  }

  /**
    Create field for temporary table.
    @param table          Temporary table
    @param [OUT] src      Who created the fields
    @param param          Create parameters
    @retval               NULL (on error)
    @retval               a pointer to a newly create Field (on success)
  */
  virtual Field *create_tmp_field_ex(MEM_ROOT *root,
                                     TABLE *table,
                                     Tmp_field_src *src,
                                     const Tmp_field_param *param)= 0;
  virtual Item_field *field_for_view_update() { return 0; }

  virtual Item *neg_transformer(THD *thd) { return NULL; }
  virtual Item *update_value_transformer(THD *thd, uchar *select_arg)
  { return this; }
  virtual Item *expr_cache_insert_transformer(THD *thd, uchar *unused)
  { return this; }
  virtual Item *derived_field_transformer_for_having(THD *thd, uchar *arg)
  { return this; }
  virtual Item *derived_field_transformer_for_where(THD *thd, uchar *arg)
  { return this; }
  virtual Item *grouping_field_transformer_for_where(THD *thd, uchar *arg)
  { return this; }
  /* Now is not used. */
  virtual Item *in_subq_field_transformer_for_where(THD *thd, uchar *arg)
  { return this; }
  virtual Item *in_subq_field_transformer_for_having(THD *thd, uchar *arg)
  { return this; }
  virtual Item *in_predicate_to_in_subs_transformer(THD *thd, uchar *arg)
  { return this; }
  virtual Item *field_transformer_for_having_pushdown(THD *thd, uchar *arg)
  { return this; }
  virtual Item *multiple_equality_transformer(THD *thd, uchar *arg)
  { return this; }
  virtual bool expr_cache_is_needed(THD *) { return FALSE; }
  virtual Item *safe_charset_converter(THD *thd, CHARSET_INFO *tocs);
  bool needs_charset_converter(uint32 length, CHARSET_INFO *tocs) const
  {
    /*
      This will return "true" if conversion happens:
      - between two non-binary different character sets
      - from "binary" to "unsafe" character set
        (those that can have non-well-formed string)
      - from "binary" to UCS2-alike character set with mbminlen>1,
        when prefix left-padding is needed for an incomplete character:
        binary 0xFF -> ucs2 0x00FF)
    */
    if (!String::needs_conversion_on_storage(length,
                                             collation.collation, tocs))
      return false;
    /*
      No needs to add converter if an "arg" is NUMERIC or DATETIME
      value (which is pure ASCII) and at the same time target DTCollation
      is ASCII-compatible. For example, no needs to rewrite:
        SELECT * FROM t1 WHERE datetime_field = '2010-01-01';
      to
        SELECT * FROM t1 WHERE CONVERT(datetime_field USING cs) = '2010-01-01';

      TODO: avoid conversion of any values with
      repertoire ASCII and 7bit-ASCII-compatible,
      not only numeric/datetime origin.
    */
    if (collation.derivation == DERIVATION_NUMERIC &&
        collation.repertoire == MY_REPERTOIRE_ASCII &&
        !(collation.collation->state & MY_CS_NONASCII) &&
        !(tocs->state & MY_CS_NONASCII))
      return false;
    return true;
  }
  bool needs_charset_converter(CHARSET_INFO *tocs)
  {
    // Pass 1 as length to force conversion if tocs->mbminlen>1.
    return needs_charset_converter(1, tocs);
  }
  Item *const_charset_converter(THD *thd, CHARSET_INFO *tocs, bool lossless,
                                const char *func_name);
  Item *const_charset_converter(THD *thd, CHARSET_INFO *tocs, bool lossless)
  { return const_charset_converter(thd, tocs, lossless, NULL); }
  void delete_self()
  {
    cleanup();
    delete this;
  }

  virtual const Item_const *get_item_const() const { return NULL; }
  virtual Item_splocal *get_item_splocal() { return 0; }
  virtual Rewritable_query_parameter *get_rewritable_query_parameter()
  { return 0; }

  /*
    Return Settable_routine_parameter interface of the Item.  Return 0
    if this Item is not Settable_routine_parameter.
  */
  virtual Settable_routine_parameter *get_settable_routine_parameter()
  {
    return 0;
  }

  virtual Load_data_outvar *get_load_data_outvar()
  {
    return 0;
  }
  Load_data_outvar *get_load_data_outvar_or_error()
  {
    Load_data_outvar *dst= get_load_data_outvar();
    if (dst)
      return dst;
    my_error(ER_NONUPDATEABLE_COLUMN, MYF(0), name.str);
    return NULL;
  }

  /**
    Test whether an expression is expensive to compute. Used during
    optimization to avoid computing expensive expressions during this
    phase. Also used to force temp tables when sorting on expensive
    functions.
    @todo
    Normally we should have a method:
      cost Item::execution_cost(),
    where 'cost' is either 'double' or some structure of various cost
    parameters.

    @note
      This function is now used to prevent evaluation of expensive subquery
      predicates during the optimization phase. It also prevents evaluation
      of predicates that are not computable at this moment.
  */
  virtual bool is_expensive()
  {
    if (is_expensive_cache < 0)
      is_expensive_cache= walk(&Item::is_expensive_processor, 0, NULL);
    return MY_TEST(is_expensive_cache);
  }
  String *check_well_formed_result(String *str, bool send_error= 0);
  bool eq_by_collation(Item *item, bool binary_cmp, CHARSET_INFO *cs); 
  bool too_big_for_varchar() const
  { return max_char_length() > CONVERT_IF_BIGGER_TO_BLOB; }
  void fix_length_and_charset(uint32 max_char_length_arg, CHARSET_INFO *cs)
  {
    max_length= char_to_byte_length_safe(max_char_length_arg, cs->mbmaxlen);
    collation.collation= cs;
  }
  void fix_char_length(size_t max_char_length_arg)
  {
    max_length= char_to_byte_length_safe(max_char_length_arg,
                                         collation.collation->mbmaxlen);
  }
  /*
    Return TRUE if the item points to a column of an outer-joined table.
  */
  virtual bool is_outer_field() const { DBUG_ASSERT(is_fixed()); return FALSE; }

  /**
    Checks if this item or any of its descendents contains a subquery.
    This is a replacement of the former Item::has_subquery() and
    Item::with_subselect.
  */
  virtual bool with_subquery() const { DBUG_ASSERT(is_fixed()); return false; }

  virtual bool with_sum_func() const { return false; }
  virtual With_sum_func_cache* get_with_sum_func_cache() { return NULL; }

  Item* set_expr_cache(THD *thd);

  virtual Item_equal *get_item_equal() { return NULL; }
  virtual void set_item_equal(Item_equal *item_eq) {};
  virtual Item_equal *find_item_equal(COND_EQUAL *cond_equal) { return NULL; }
  /**
    Set the join tab index to the minimal (left-most) JOIN_TAB to which this
    Item is attached. The number is an index is depth_first_tab() traversal
    order.
  */
  virtual void set_join_tab_idx(uint join_tab_idx_arg)
  {
    if (join_tab_idx_arg < join_tab_idx)
      join_tab_idx= join_tab_idx_arg;
  }
  uint get_join_tab_idx() const { return join_tab_idx; }

  table_map view_used_tables(TABLE_LIST *view)
  {
    view->view_used_tables= 0;
    walk(&Item::view_used_tables_processor, 0, view);
    return view->view_used_tables;
  }

  /**
    Collect and add to the list cache parameters for this Item.

    @note Now implemented only for subqueries and in_optimizer,
    if we need it for general function then this method should
    be defined for Item_func.
  */
  virtual void get_cache_parameters(List<Item> &parameters) { };

  virtual void mark_as_condition_AND_part(TABLE_LIST *embedding) {};

  /* how much position should be reserved for Exists2In transformation */
  virtual uint exists2in_reserved_items() { return 0; };

  virtual Item *neg(THD *thd);

  /**
    Inform the item that it is located under a NOT, which is a top-level item.
  */
  virtual void under_not(Item_func_not * upper
                         __attribute__((unused))) {};
  /*
    If Item_field is wrapped in Item_direct_wrep remove this Item_direct_ref
    wrapper.
  */
  virtual Item *remove_item_direct_ref() { return this; }
	

  void register_in(THD *thd);	 
  
  bool depends_only_on(table_map view_map) 
  { return marker & FULL_EXTRACTION_FL; }
  int get_extraction_flag()
  { return  marker & EXTRACTION_MASK; }
  void set_extraction_flag(int flags) 
  { 
    marker &= ~EXTRACTION_MASK;
    marker|= flags; 
  }
  void clear_extraction_flag()
  {
    marker &= ~EXTRACTION_MASK;
  }
  void check_pushable_cond(Pushdown_checker excl_dep_func, uchar *arg);
  bool pushable_cond_checker_for_derived(uchar *arg)
  {
    return excl_dep_on_table(*((table_map *)arg));
  }
  bool pushable_cond_checker_for_subquery(uchar *arg)
  {
    DBUG_ASSERT(((Item*) arg)->get_IN_subquery());
    return excl_dep_on_in_subq_left_part(((Item*)arg)->get_IN_subquery());
  }
  Item *build_pushable_cond(THD *thd,
                            Pushdown_checker checker,
                            uchar *arg);
  /*
    Checks if this item depends only on the arg table
  */
  bool pushable_equality_checker_for_derived(uchar *arg)
  {
    return (used_tables() == *((table_map *)arg));
  }
  /*
    Checks if this item consists in the left part of arg IN subquery predicate
  */
  bool pushable_equality_checker_for_subquery(uchar *arg);

  /**
    This method is to set relationship between a positional parameter
    represented by the '?' and an actual argument value passed to the
    call of PS/SP by the USING clause. The method is overridden in classes
    Item_param and Item_default_value.
  */
  virtual bool associate_with_target_field(THD *, Item_field *)
  {
    DBUG_ASSERT(is_fixed());
    return false;
  }
};

MEM_ROOT *get_thd_memroot(THD *thd);

template <class T>
inline Item* get_item_copy (THD *thd, T* item)
{
  Item *copy= new (get_thd_memroot(thd)) T(*item);
  if (likely(copy))
    copy->register_in(thd);
  return copy;
}	


#ifndef DBUG_OFF
/**
  A helper class to print the data type and the value for an Item
  in debug builds.
*/
class DbugStringItemTypeValue: public StringBuffer<128>
{
public:
  DbugStringItemTypeValue(THD *thd, const Item *item)
  {
    append('(');
    append(item->type_handler()->name().ptr());
    append(')');
    const_cast<Item*>(item)->print(this, QT_EXPLAIN);
    /* Append end \0 to allow usage of c_ptr() */
    append('\0');
    str_length--;
  }
};
#endif

class With_sum_func_cache
{
protected:
  bool m_with_sum_func; // True if the owner item contains a sum func
public:
  With_sum_func_cache()
   :m_with_sum_func(false)
  { }
  With_sum_func_cache(const Item *a)
   :m_with_sum_func(a->with_sum_func())
  { }
  With_sum_func_cache(const Item *a, const Item *b)
   :m_with_sum_func(a->with_sum_func() || b->with_sum_func())
  { }
  With_sum_func_cache(const Item *a, const Item *b, const Item *c)
   :m_with_sum_func(a->with_sum_func() || b->with_sum_func() ||
                    c->with_sum_func())
  { }
  With_sum_func_cache(const Item *a, const Item *b, const Item *c,
                      const Item *d)
   :m_with_sum_func(a->with_sum_func() || b->with_sum_func() ||
                    c->with_sum_func() || d->with_sum_func())
  { }
  With_sum_func_cache(const Item *a, const Item *b, const Item *c,
                      const Item *d, const Item *e)
   :m_with_sum_func(a->with_sum_func() || b->with_sum_func() ||
                    c->with_sum_func() || d->with_sum_func() ||
                    e->with_sum_func())
  { }
  void set_with_sum_func() { m_with_sum_func= true; }
  void reset_with_sum_func() { m_with_sum_func= false; }
  void copy_with_sum_func(const Item *item)
  {
    m_with_sum_func= item->with_sum_func();
  }
  void join_with_sum_func(const Item *item)
  {
    m_with_sum_func|= item->with_sum_func();
  }
};


/*
  This class is a replacement for the former member Item::with_subselect.
  Determines if the descendant Item is a subselect or some of
  its arguments is or contains a subselect.
*/
class With_subquery_cache
{
protected:
  bool m_with_subquery;
public:
  With_subquery_cache(): m_with_subquery(false) { }
  void join(const Item *item) { m_with_subquery|= item->with_subquery(); }
};


/**
  Compare two Items for List<Item>::add_unique()
*/

bool cmp_items(Item *a, Item *b);


/**
  Array of items, e.g. function or aggerate function arguments.
*/
class Item_args
{
protected:
  Item **args, *tmp_arg[2];
  uint arg_count;
  void set_arguments(THD *thd, List<Item> &list);
  bool walk_args(Item_processor processor, bool walk_subquery, void *arg)
  {
    for (uint i= 0; i < arg_count; i++)
    {
      if (args[i]->walk(processor, walk_subquery, arg))
        return true;
    }
    return false;
  }
  bool transform_args(THD *thd, Item_transformer transformer, uchar *arg);
  void propagate_equal_fields(THD *, const Item::Context &, COND_EQUAL *);
  bool excl_dep_on_table(table_map tab_map)
  {
    for (uint i= 0; i < arg_count; i++)
    {
      if (args[i]->const_item())
        continue;
      if (!args[i]->excl_dep_on_table(tab_map))
        return false;
    }
    return true;
  }
  bool excl_dep_on_grouping_fields(st_select_lex *sel);
  bool eq(const Item_args *other, bool binary_cmp) const
  {
    for (uint i= 0; i < arg_count ; i++)
    {
      if (!args[i]->eq(other->args[i], binary_cmp))
        return false;
    }
    return true;
  }
  bool excl_dep_on_in_subq_left_part(Item_in_subselect *subq_pred)
  {
    for (uint i= 0; i < arg_count; i++)
    {
      if (args[i]->const_item())
        continue;
      if (!args[i]->excl_dep_on_in_subq_left_part(subq_pred))
        return false;
    }
    return true;
  }
public:
  Item_args(void)
    :args(NULL), arg_count(0)
  { }
  Item_args(Item *a)
    :args(tmp_arg), arg_count(1)
  {
    args[0]= a;
  }
  Item_args(Item *a, Item *b)
    :args(tmp_arg), arg_count(2)
  {
    args[0]= a; args[1]= b;
  }
  Item_args(THD *thd, Item *a, Item *b, Item *c)
  {
    arg_count= 0;
    if (likely((args= (Item**) thd_alloc(thd, sizeof(Item*) * 3))))
    {
      arg_count= 3;
      args[0]= a; args[1]= b; args[2]= c;
    }
  }
  Item_args(THD *thd, Item *a, Item *b, Item *c, Item *d)
  {
    arg_count= 0;
    if (likely((args= (Item**) thd_alloc(thd, sizeof(Item*) * 4))))
    {
      arg_count= 4;
      args[0]= a; args[1]= b; args[2]= c; args[3]= d;
    }
  }
  Item_args(THD *thd, Item *a, Item *b, Item *c, Item *d, Item* e)
  {
    arg_count= 5;
    if (likely((args= (Item**) thd_alloc(thd, sizeof(Item*) * 5))))
    {
      arg_count= 5;
      args[0]= a; args[1]= b; args[2]= c; args[3]= d; args[4]= e;
    }
  }
  Item_args(THD *thd, List<Item> &list)
  {
    set_arguments(thd, list);
  }
  Item_args(THD *thd, const Item_args *other);
  bool alloc_arguments(THD *thd, uint count);
  void add_argument(Item *item)
  {
    args[arg_count++]= item;
  }
  /**
    Extract row elements from the given position.
    For example, for this input:  (1,2),(3,4),(5,6)
      pos=0 will extract  (1,3,5)
      pos=1 will extract  (2,4,6)
    @param  thd  - current thread, to allocate memory on its mem_root
    @param  rows - an array of compatible ROW-type items
    @param  pos  - the element position to extract
  */
  bool alloc_and_extract_row_elements(THD *thd, const Item_args *rows, uint pos)
  {
    DBUG_ASSERT(rows->argument_count() > 0);
    DBUG_ASSERT(rows->arguments()[0]->cols() > pos);
    if (alloc_arguments(thd, rows->argument_count()))
      return true;
    for (uint i= 0; i < rows->argument_count(); i++)
    {
      DBUG_ASSERT(rows->arguments()[0]->cols() == rows->arguments()[i]->cols());
      Item *arg= rows->arguments()[i]->element_index(pos);
      add_argument(arg);
    }
    DBUG_ASSERT(argument_count() == rows->argument_count());
    return false;
  }
  inline Item **arguments() const { return args; }
  inline uint argument_count() const { return arg_count; }
  inline void remove_arguments() { arg_count=0; }
  Sql_mode_dependency value_depends_on_sql_mode_bit_or() const;
};


/*
  Class to be used to enumerate all field references in an item tree. This
  includes references to outside but not fields of the tables within a
  subquery.
  Suggested usage:

    class My_enumerator : public Field_enumerator 
    {
      virtual void visit_field() { ... your actions ...} 
    }

    My_enumerator enumerator;
    item->walk(Item::enumerate_field_refs_processor, ...,&enumerator);

  This is similar to Visitor pattern.
*/

class Field_enumerator
{
public:
  virtual void visit_field(Item_field *field)= 0;
  virtual ~Field_enumerator() = default;;             /* purecov: inspected */
  Field_enumerator() = default;                       /* Remove gcc warning */
};

class Item_string;


class Item_fixed_hybrid: public Item
{
public:
  bool fixed;                           // If item was fixed with fix_fields
public:
  Item_fixed_hybrid(THD *thd): Item(thd), fixed(false)
  { }
  Item_fixed_hybrid(THD *thd, Item_fixed_hybrid *item)
   :Item(thd, item), fixed(item->fixed)
  { }
  bool fix_fields(THD *thd, Item **ref)
  {
    DBUG_ASSERT(!fixed);
    fixed= true;
    return false;
  }
  void cleanup()
  {
    Item::cleanup();
    fixed= false;
  }
  void quick_fix_field() { fixed= true; }
  void unfix_fields() { fixed= false; }
  bool is_fixed() const { return fixed; }
};


/**
  A common class for Item_basic_constant and Item_param
*/
class Item_basic_value :public Item,
                        public Item_const
{
protected:
  // Value metadata, e.g. to make string processing easier
  class Metadata: private MY_STRING_METADATA
  {
  public:
    Metadata(const String *str)
    {
      my_string_metadata_get(this, str->charset(), str->ptr(), str->length());
    }
    Metadata(const String *str, my_repertoire_t repertoire_arg)
    {
      MY_STRING_METADATA::repertoire= repertoire_arg;
      MY_STRING_METADATA::char_length= str->numchars();
    }
    my_repertoire_t repertoire() const
    {
      return MY_STRING_METADATA::repertoire;
    }
    size_t char_length() const { return MY_STRING_METADATA::char_length; }
  };
  void fix_charset_and_length(CHARSET_INFO *cs,
                              Derivation dv, Metadata metadata)
  {
    /*
      We have to have a different max_length than 'length' here to
      ensure that we get the right length if we do use the item
      to create a new table. In this case max_length must be the maximum
      number of chars for a string of this type because we in Create_field::
      divide the max_length with mbmaxlen).
    */
    collation.set(cs, dv, metadata.repertoire());
    fix_char_length(metadata.char_length());
    decimals= NOT_FIXED_DEC;
  }
  void fix_charset_and_length_from_str_value(const String &str, Derivation dv)
  {
    fix_charset_and_length(str.charset(), dv, Metadata(&str));
  }
  Item_basic_value(THD *thd): Item(thd) {}
public:
  Field *create_tmp_field_ex(MEM_ROOT *root,
                             TABLE *table, Tmp_field_src *src,
                             const Tmp_field_param *param) override
  {

    /*
      create_tmp_field_ex() for this type of Items is called for:
      - CREATE TABLE ... SELECT
      - In ORDER BY: SELECT max(a) FROM t1 GROUP BY a ORDER BY 'const';
      - In CURSORS:
          DECLARE c CURSOR FOR SELECT 'test';
          OPEN c;
    */
    return tmp_table_field_from_field_type_maybe_null(root,
                                            table, src, param,
                                            type() == Item::NULL_ITEM);
  }
  bool eq(const Item *item, bool binary_cmp) const override;
  const Type_all_attributes *get_type_all_attributes_from_const() const
    override
  { return this; }
};


class Item_basic_constant :public Item_basic_value
{
public:
  Item_basic_constant(THD *thd): Item_basic_value(thd) {};
  bool check_vcol_func_processor(void *arg) { return false; }
  const Item_const *get_item_const() const { return this; }
  virtual Item_basic_constant *make_string_literal_concat(THD *thd,
                                                          const LEX_CSTRING *)
  {
    DBUG_ASSERT(0);
    return this;
  }
};


/*****************************************************************************
  The class is a base class for representation of stored routine variables in
  the Item-hierarchy. There are the following kinds of SP-vars:
    - local variables (Item_splocal);
    - CASE expression (Item_case_expr);
*****************************************************************************/

class Item_sp_variable :public Item_fixed_hybrid
{
protected:
  /*
    THD, which is stored in fix_fields() and is used in this_item() to avoid
    current_thd use.
  */
  THD *m_thd;

  bool fix_fields_from_item(THD *thd, Item **, const Item *);
public:
  LEX_CSTRING m_name;

public:
#ifdef DBUG_ASSERT_EXISTS
  /*
    Routine to which this Item_splocal belongs. Used for checking if correct
    runtime context is used for variable handling.
  */
  const sp_head *m_sp;
#endif

public:
  Item_sp_variable(THD *thd, const LEX_CSTRING *sp_var_name);

public:
  bool fix_fields(THD *thd, Item **) override= 0;

  double val_real() override;
  longlong val_int() override;
  String *val_str(String *sp) override;
  my_decimal *val_decimal(my_decimal *decimal_value) override;
  bool get_date(THD *thd, MYSQL_TIME *ltime, date_mode_t fuzzydate) override;
  bool val_native(THD *thd, Native *to) override;
  bool is_null() override;

public:
  void make_send_field(THD *thd, Send_field *field) override;

  bool const_item() const override { return true; }

  Field *create_tmp_field_ex(MEM_ROOT *root,
                             TABLE *table, Tmp_field_src *src,
                             const Tmp_field_param *param) override
  {
    return create_tmp_field_ex_simple(root, table, src, param);
  }
  inline int save_in_field(Field *field, bool no_conversions) override;
  inline bool send(Protocol *protocol, st_value *buffer) override;
  bool check_vcol_func_processor(void *arg) override
  {
    return mark_unsupported_function(m_name.str, arg, VCOL_IMPOSSIBLE);
  }
};

/*****************************************************************************
  Item_sp_variable inline implementation.
*****************************************************************************/

inline int Item_sp_variable::save_in_field(Field *field, bool no_conversions)
{
  return this_item()->save_in_field(field, no_conversions);
}

inline bool Item_sp_variable::send(Protocol *protocol, st_value *buffer)
{
  return this_item()->send(protocol, buffer);
}


/*****************************************************************************
  A reference to local SP variable (incl. reference to SP parameter), used in
  runtime.
*****************************************************************************/

class Item_splocal :public Item_sp_variable,
                    private Settable_routine_parameter,
                    public Rewritable_query_parameter,
                    public Type_handler_hybrid_field_type
{
protected:
  const Sp_rcontext_handler *m_rcontext_handler;

  uint m_var_idx;

  Type m_type;

  bool append_value_for_log(THD *thd, String *str);

  sp_rcontext *get_rcontext(sp_rcontext *local_ctx) const;
  Item_field *get_variable(sp_rcontext *ctx) const;

public:
  Item_splocal(THD *thd, const Sp_rcontext_handler *rh,
               const LEX_CSTRING *sp_var_name, uint sp_var_idx,
               const Type_handler *handler,
               uint pos_in_q= 0, uint len_in_q= 0);

  bool fix_fields(THD *, Item **) override;
  Item *this_item() override;
  const Item *this_item() const override;
  Item **this_item_addr(THD *thd, Item **) override;

  void print(String *str, enum_query_type query_type) override;

public:
  inline const LEX_CSTRING *my_name() const;

  inline uint get_var_idx() const;

  Type type() const override { return m_type; }
  const Type_handler *type_handler() const override
  { return Type_handler_hybrid_field_type::type_handler(); }
  uint cols() const override { return this_item()->cols(); }
  Item* element_index(uint i) override
  { return this_item()->element_index(i); }
  Item** addr(uint i) override { return this_item()->addr(i); }
  bool check_cols(uint c) override;

private:
  bool set_value(THD *thd, sp_rcontext *ctx, Item **it) override;

public:
  Item_splocal *get_item_splocal() override { return this; }

  Rewritable_query_parameter *get_rewritable_query_parameter() override
  { return this; }

  Settable_routine_parameter *get_settable_routine_parameter() override
  { return this; }

  bool append_for_log(THD *thd, String *str) override;

  Item *get_copy(THD *) override { return nullptr; }

  /*
    Override the inherited create_field_for_create_select(),
    because we want to preserve the exact data type for:
      DECLARE a1 INT;
      DECLARE a2 TYPE OF t1.a2;
      CREATE TABLE t1 AS SELECT a1, a2;
    The inherited implementation would create a column
    based on result_type(), which is less exact.
  */
  Field *create_field_for_create_select(MEM_ROOT *root, TABLE *table) override
  { return create_table_field_from_handler(root, table); }

  bool is_valid_limit_clause_variable_with_error() const
  {
    /*
      In case if the variable has an anchored data type, e.g.:
        DECLARE a TYPE OF t1.a;
      type_handler() is set to &type_handler_null and this
      function detects such variable as not valid in LIMIT.
    */
    if (type_handler()->is_limit_clause_valid_type())
      return true;
    my_error(ER_WRONG_SPVAR_TYPE_IN_LIMIT, MYF(0));
    return false;
  }
};


/**
  An Item_splocal variant whose data type becomes known only at
  sp_rcontext creation time, e.g. "DECLARE var1 t1.col1%TYPE".
*/
class Item_splocal_with_delayed_data_type: public Item_splocal
{
public:
  Item_splocal_with_delayed_data_type(THD *thd,
                                      const Sp_rcontext_handler *rh,
                                      const LEX_CSTRING *sp_var_name,
                                      uint sp_var_idx,
                                      uint pos_in_q, uint len_in_q)
   :Item_splocal(thd, rh, sp_var_name, sp_var_idx, &type_handler_null,
                 pos_in_q, len_in_q)
  { }
};


/**
  SP variables that are fields of a ROW.
  DELCARE r ROW(a INT,b INT);
  SELECT r.a; -- This is handled by Item_splocal_row_field
*/
class Item_splocal_row_field :public Item_splocal
{
protected:
  LEX_CSTRING m_field_name;
  uint m_field_idx;
  bool set_value(THD *thd, sp_rcontext *ctx, Item **it) override;
public:
  Item_splocal_row_field(THD *thd,
                         const Sp_rcontext_handler *rh,
                         const LEX_CSTRING *sp_var_name,
                         const LEX_CSTRING *sp_field_name,
                         uint sp_var_idx, uint sp_field_idx,
                         const Type_handler *handler,
                         uint pos_in_q= 0, uint len_in_q= 0)
   :Item_splocal(thd, rh, sp_var_name, sp_var_idx, handler, pos_in_q, len_in_q),
    m_field_name(*sp_field_name),
    m_field_idx(sp_field_idx)
  { }
  bool fix_fields(THD *thd, Item **) override;
  Item *this_item() override;
  const Item *this_item() const override;
  Item **this_item_addr(THD *thd, Item **) override;
  bool append_for_log(THD *thd, String *str) override;
  void print(String *str, enum_query_type query_type) override;
};


class Item_splocal_row_field_by_name :public Item_splocal_row_field
{
  bool set_value(THD *thd, sp_rcontext *ctx, Item **it) override;
public:
  Item_splocal_row_field_by_name(THD *thd,
                                 const Sp_rcontext_handler *rh,
                                 const LEX_CSTRING *sp_var_name,
                                 const LEX_CSTRING *sp_field_name,
                                 uint sp_var_idx,
                                 const Type_handler *handler,
                                 uint pos_in_q= 0, uint len_in_q= 0)
   :Item_splocal_row_field(thd, rh, sp_var_name, sp_field_name,
                           sp_var_idx, 0 /* field index will be set later */,
                           handler, pos_in_q, len_in_q)
  { }
  bool fix_fields(THD *thd, Item **it) override;
  void print(String *str, enum_query_type query_type) override;
};


/*****************************************************************************
  Item_splocal inline implementation.
*****************************************************************************/

inline const LEX_CSTRING *Item_splocal::my_name() const
{
  return &m_name;
}

inline uint Item_splocal::get_var_idx() const
{
  return m_var_idx;
}

/*****************************************************************************
  A reference to case expression in SP, used in runtime.
*****************************************************************************/

class Item_case_expr :public Item_sp_variable
{
public:
  Item_case_expr(THD *thd, uint case_expr_id);

public:
  bool fix_fields(THD *thd, Item **) override;
  Item *this_item() override;
  const Item *this_item() const override;
  Item **this_item_addr(THD *thd, Item **) override;

  Type type() const override;
  const Type_handler *type_handler() const override
  { return this_item()->type_handler(); }

public:
  /*
    NOTE: print() is intended to be used from views and for debug.
    Item_case_expr can not occur in views, so here it is only for debug
    purposes.
  */
  void print(String *str, enum_query_type query_type) override;
  Item *get_copy(THD *) override { return nullptr; }

private:
  uint m_case_expr_id;
};

/*****************************************************************************
  Item_case_expr inline implementation.
*****************************************************************************/

inline enum Item::Type Item_case_expr::type() const
{
  return this_item()->type();
}

/*
  NAME_CONST(given_name, const_value). 
  This 'function' has all properties of the supplied const_value (which is 
  assumed to be a literal constant), and the name given_name. 

  This is used to replace references to SP variables when we write PROCEDURE
  statements into the binary log.

  TODO
    Together with Item_splocal and Item::this_item() we can actually extract
    common a base of this class and Item_splocal. Maybe it is possible to
    extract a common base with class Item_ref, too.
*/

class Item_name_const : public Item_fixed_hybrid
{
  Item *value_item;
  Item *name_item;
public:
  Item_name_const(THD *thd, Item *name_arg, Item *val);

  bool fix_fields(THD *, Item **) override;

  Type type() const override;
  double val_real() override;
  longlong val_int() override;
  String *val_str(String *sp) override;
  my_decimal *val_decimal(my_decimal *) override;
  bool get_date(THD *thd, MYSQL_TIME *ltime, date_mode_t fuzzydate) override;
  bool val_native(THD *thd, Native *to) override;
  bool is_null() override;
  void print(String *str, enum_query_type query_type) override;

  const Type_handler *type_handler() const override
  {
    return value_item->type_handler();
  }

  bool const_item() const override { return true; }

  Field *create_tmp_field_ex(MEM_ROOT *root,
                             TABLE *table, Tmp_field_src *src,
                             const Tmp_field_param *param) override
  {
    /*
      We can get to here when using a CURSOR for a query with NAME_CONST():
        DECLARE c CURSOR FOR SELECT NAME_CONST('x','y') FROM t1;
        OPEN c;
    */
    return tmp_table_field_from_field_type_maybe_null(root, table, src, param,
                                              type() == Item::NULL_ITEM);
  }
  int save_in_field(Field *field, bool no_conversions) override
  {
    return  value_item->save_in_field(field, no_conversions);
  }

  bool send(Protocol *protocol, st_value *buffer) override
  {
    return value_item->send(protocol, buffer);
  }
  bool check_vcol_func_processor(void *arg) override
  {
    return mark_unsupported_function("name_const()", arg, VCOL_IMPOSSIBLE);
  }
  Item *get_copy(THD *thd) override
  { return get_item_copy<Item_name_const>(thd, this); }
};


class Item_literal: public Item_basic_constant
{
public:
  Item_literal(THD *thd): Item_basic_constant(thd)
  { }
  Type type() const override { return CONST_ITEM; }
  bool check_partition_func_processor(void *) override { return false;}
  bool const_item() const override { return true; }
  bool basic_const_item() const override { return true; }
};


class Item_num: public Item_literal
{
public:
  Item_num(THD *thd): Item_literal(thd) { collation= DTCollation_numeric(); }
  Item *safe_charset_converter(THD *thd, CHARSET_INFO *tocs) override;
  bool get_date(THD *thd, MYSQL_TIME *ltime, date_mode_t fuzzydate) override
  {
    return type_handler()->Item_get_date_with_warn(thd, this, ltime, fuzzydate);
  }
};

#define NO_CACHED_FIELD_INDEX ((uint)(-1))

class st_select_lex;


class Item_result_field :public Item_fixed_hybrid /* Item with result field */
{
protected:
  Field *create_tmp_field_ex_from_handler(MEM_ROOT *root, TABLE *table,
                                          Tmp_field_src *src,
                                          const Tmp_field_param *param,
                                          const Type_handler *h);
public:
  Field *result_field;				/* Save result here */
  Item_result_field(THD *thd): Item_fixed_hybrid(thd), result_field(0) {}
  // Constructor used for Item_sum/Item_cond_and/or (see Item comment)
  Item_result_field(THD *thd, Item_result_field *item):
    Item_fixed_hybrid(thd, item), result_field(item->result_field)
  {}
  ~Item_result_field() = default;
  Field *get_tmp_table_field() override { return result_field; }
  Field *create_tmp_field_ex(MEM_ROOT *root, TABLE *table, Tmp_field_src *src,
                             const Tmp_field_param *param) override
  {
    DBUG_ASSERT(fixed);
    const Type_handler *h= type_handler()->type_handler_for_tmp_table(this);
    return create_tmp_field_ex_from_handler(root, table, src, param, h);
  }
  void get_tmp_field_src(Tmp_field_src *src, const Tmp_field_param *param);
  /*
    This implementation of used_tables() used by Item_avg_field and
    Item_variance_field which work when only temporary table left, so theu
    return table map of the temporary table.
  */
  table_map used_tables() const override { return 1; }
  bool is_result_field() override { return true; }
  void save_in_result_field(bool no_conversions) override
  {
    save_in_field(result_field, no_conversions);
  }
  void cleanup() override;
  bool check_vcol_func_processor(void *) override { return false; }
};


class Item_ident :public Item_result_field
{
protected:
  /* 
    We have to store initial values of db_name, table_name and field_name
    to be able to restore them during cleanup() because they can be 
    updated during fix_fields() to values from Field object and life-time 
    of those is shorter than life-time of Item_field.
  */
  Lex_table_name orig_db_name;
  Lex_table_name orig_table_name;
  Lex_ident      orig_field_name;

  void undeclared_spvar_error() const;

public:
  Name_resolution_context *context;
  Lex_table_name db_name;
  Lex_table_name table_name;
  Lex_ident      field_name;
  /*
     NOTE: came from TABLE::alias_name_used and this is only a hint!
     See comment for TABLE::alias_name_used.
  */
  bool alias_name_used; /* true if item was resolved against alias */
  /* 
    Cached value of index for this field in table->field array, used by prep. 
    stmts for speeding up their re-execution. Holds NO_CACHED_FIELD_INDEX 
    if index value is not known.
  */
  uint cached_field_index;
  /*
    Cached pointer to table which contains this field, used for the same reason
    by prep. stmt. too in case then we have not-fully qualified field.
    0 - means no cached value.
  */
  TABLE_LIST *cached_table;
  st_select_lex *depended_from;
  /*
    Some Items resolved in another select should not be marked as dependency
    of the subquery where they are. During normal name resolution, we check
    this. Stored procedures and prepared statements first try to resolve an
    ident item using a cached table reference and field position from the
    previous query execution (cached_table/cached_field_index). If the
    tables were not changed, the ident matches the table/field, and we have
    faster resolution of the ident without looking through all tables and
    fields in the query. But in this case, we can not check all conditions
    about this ident item dependency, so we should cache the condition in
    this variable.
  */
  bool can_be_depended;
  Item_ident(THD *thd, Name_resolution_context *context_arg,
             const LEX_CSTRING &db_name_arg, const LEX_CSTRING &table_name_arg,
             const LEX_CSTRING &field_name_arg);
  Item_ident(THD *thd, Item_ident *item);
  Item_ident(THD *thd, TABLE_LIST *view_arg, const LEX_CSTRING &field_name_arg);
  const char *full_name() const override;
  void cleanup() override;
  st_select_lex *get_depended_from() const;
  bool remove_dependence_processor(void * arg) override;
  void print(String *str, enum_query_type query_type) override;
  bool change_context_processor(void *cntx) override
    { context= (Name_resolution_context *)cntx; return FALSE; }
  /**
    Collect outer references
  */
  bool collect_outer_ref_processor(void *arg) override;
  friend bool insert_fields(THD *thd, Name_resolution_context *context,
                            const char *db_name,
                            const char *table_name, List_iterator<Item> *it,
                            bool any_privileges, bool returning_field);
};


class Item_field :public Item_ident,
                  public Load_data_outvar
{
protected:
  void set_field(Field *field);
public:
  Field *field;
  Item_equal *item_equal;
  /*
    if any_privileges set to TRUE then here real effective privileges will
    be stored
  */
  privilege_t have_privileges;
  /* field need any privileges (for VIEW creation) */
  bool any_privileges;
  Item_field(THD *thd, Name_resolution_context *context_arg,
             const LEX_CSTRING &db_arg, const LEX_CSTRING &table_name_arg,
	     const LEX_CSTRING &field_name_arg);
  Item_field(THD *thd, Name_resolution_context *context_arg,
             const LEX_CSTRING &field_name_arg)
   :Item_field(thd, context_arg, null_clex_str, null_clex_str, field_name_arg)
  { }
  Item_field(THD *thd, Name_resolution_context *context_arg)
   :Item_field(thd, context_arg, null_clex_str, null_clex_str, null_clex_str)
  { }
  /*
    Constructor needed to process subselect with temporary tables (see Item)
  */
  Item_field(THD *thd, Item_field *item);
  /*
    Constructor used inside setup_wild(), ensures that field, table,
    and database names will live as long as Item_field (this is important
    in prepared statements).
  */
  Item_field(THD *thd, Name_resolution_context *context_arg, Field *field);
  /*
    If this constructor is used, fix_fields() won't work, because
    db_name, table_name and column_name are unknown. It's necessary to call
    reset_field() before fix_fields() for all fields created this way.
  */
  Item_field(THD *thd, Field *field);
  Type type() const override { return FIELD_ITEM; }
  bool eq(const Item *item, bool binary_cmp) const override;
  double val_real() override;
  longlong val_int() override;
  my_decimal *val_decimal(my_decimal *) override;
  String *val_str(String*) override;
  void save_result(Field *to) override;
  double val_result() override;
  longlong val_int_result() override;
  bool val_native(THD *thd, Native *to) override;
  bool val_native_result(THD *thd, Native *to) override;
  String *str_result(String* tmp) override;
  my_decimal *val_decimal_result(my_decimal *) override;
  bool val_bool_result() override;
  bool is_null_result() override;
  bool send(Protocol *protocol, st_value *buffer) override;
  Load_data_outvar *get_load_data_outvar() override { return this; }
  bool load_data_set_null(THD *thd, const Load_data_param *param) override
  {
    return field->load_data_set_null(thd);
  }
  bool load_data_set_value(THD *thd, const char *pos, uint length,
                           const Load_data_param *param) override
  {
    field->load_data_set_value(pos, length, param->charset());
    return false;
  }
  bool load_data_set_no_data(THD *thd, const Load_data_param *param) override;
  void load_data_print_for_log_event(THD *thd, String *to) const override;
  bool load_data_add_outvar(THD *thd, Load_data_param *param) const override
  {
    return param->add_outvar_field(thd, field);
  }
  uint load_data_fixed_length() const override
  {
    return field->field_length;
  }
  void reset_field(Field *f);
  bool fix_fields(THD *, Item **) override;
  void fix_after_pullout(st_select_lex *new_parent, Item **ref, bool merge)
    override;
  void make_send_field(THD *thd, Send_field *tmp_field) override;
  int save_in_field(Field *field,bool no_conversions) override;
  void save_org_in_field(Field *field, fast_field_copier optimizer_data)
    override;
  fast_field_copier setup_fast_field_copier(Field *field) override;
  table_map used_tables() const override;
  table_map all_used_tables() const override;
  const Type_handler *type_handler() const override
  {
    const Type_handler *handler= field->type_handler();
    return handler->type_handler_for_item_field();
  }
  const Type_handler *real_type_handler() const override
  {
    if (field->is_created_from_null_item)
      return &type_handler_null;
    return field->type_handler();
  }
  Field *create_tmp_field_from_item_field(MEM_ROOT *root, TABLE *new_table,
                                          Item_ref *orig_item,
                                          const Tmp_field_param *param);
  Field *create_tmp_field_ex(MEM_ROOT *root,
                             TABLE *table, Tmp_field_src *src,
                             const Tmp_field_param *param) override;
  const TYPELIB *get_typelib() const override { return field->get_typelib(); }
  enum_monotonicity_info get_monotonicity_info() const override
  {
    return MONOTONIC_STRICT_INCREASING;
  }
  Sql_mode_dependency value_depends_on_sql_mode() const override
  {
    return Sql_mode_dependency(0, field->value_depends_on_sql_mode());
  }
  bool hash_not_null(Hasher *hasher) override
  {
    if (field->is_null())
      return true;
    field->hash_not_null(hasher);
    return false;
  }
  longlong val_int_endpoint(bool left_endp, bool *incl_endp) override;
  bool get_date(THD *thd, MYSQL_TIME *ltime, date_mode_t fuzzydate) override;
  bool get_date_result(THD *thd, MYSQL_TIME *ltime,date_mode_t fuzzydate)
    override;
  longlong val_datetime_packed(THD *thd) override;
  longlong val_time_packed(THD *thd) override;
  bool is_null() override { return field->is_null(); }
  void update_null_value() override;
  void update_table_bitmaps()
  {
    if (field && field->table)
    {
      TABLE *tab= field->table;
      tab->covering_keys.intersect(field->part_of_key);
      if (tab->read_set)
        tab->mark_column_with_deps(field);
    }
  }
  void update_used_tables() override
  {
    update_table_bitmaps();
  }
  COND *build_equal_items(THD *thd, COND_EQUAL *inherited,
                          bool link_item_fields,
                          COND_EQUAL **cond_equal_ref) override
  {
    /*
      normilize_cond() replaced all conditions of type
         WHERE/HAVING field
      to:
        WHERE/HAVING field<>0
      By the time of a build_equal_items() call, all such conditions should
      already be replaced. No Item_field are possible.
      Note, some Item_field derivants are still possible.
      Item_insert_value:
        SELECT * FROM t1 WHERE VALUES(a);
      Item_default_value:
        SELECT * FROM t1 WHERE DEFAULT(a);
    */
    DBUG_ASSERT(type() != FIELD_ITEM);
    return Item_ident::build_equal_items(thd, inherited, link_item_fields,
                                         cond_equal_ref);
  }
  bool is_result_field() override { return false; }
  void save_in_result_field(bool no_conversions) override;
  Item *get_tmp_table_item(THD *thd) override;
  bool find_not_null_fields(table_map allowed) override;
  bool collect_item_field_processor(void * arg) override;
  bool unknown_splocal_processor(void *arg) override;
  bool add_field_to_set_processor(void * arg) override;
  bool find_item_in_field_list_processor(void *arg) override;
  bool register_field_in_read_map(void *arg) override;
  bool register_field_in_write_map(void *arg) override;
  bool register_field_in_bitmap(void *arg) override;
  bool check_partition_func_processor(void *) override {return false;}
  bool post_fix_fields_part_expr_processor(void *bool_arg) override;
  bool check_valid_arguments_processor(void *bool_arg) override;
  bool check_field_expression_processor(void *arg) override;
  bool enumerate_field_refs_processor(void *arg) override;
  bool update_table_bitmaps_processor(void *arg) override;
  bool switch_to_nullable_fields_processor(void *arg) override;
  bool update_vcol_processor(void *arg) override;
  bool rename_fields_processor(void *arg) override;
  bool check_vcol_func_processor(void *arg) override;
  bool set_fields_as_dependent_processor(void *arg) override
  {
    if (!(used_tables() & OUTER_REF_TABLE_BIT))
    {
      depended_from= (st_select_lex *) arg;
      item_equal= NULL;
    }
    return 0;
  }
  void cleanup() override;
  Item_equal *get_item_equal() override { return item_equal; }
  void set_item_equal(Item_equal *item_eq) override { item_equal= item_eq; }
  Item_equal *find_item_equal(COND_EQUAL *cond_equal) override;
  Item* propagate_equal_fields(THD *, const Context &, COND_EQUAL *) override;
  Item *replace_equal_field(THD *thd, uchar *arg) override;
  uint32 max_display_length() const override
  { return field->max_display_length(); }
  Item_field *field_for_view_update() override { return this; }
  int fix_outer_field(THD *thd, Field **field, Item **reference);
  Item *update_value_transformer(THD *thd, uchar *select_arg) override;
  Item *derived_field_transformer_for_having(THD *thd, uchar *arg) override;
  Item *derived_field_transformer_for_where(THD *thd, uchar *arg) override;
  Item *grouping_field_transformer_for_where(THD *thd, uchar *arg) override;
  Item *in_subq_field_transformer_for_where(THD *thd, uchar *arg) override;
  Item *in_subq_field_transformer_for_having(THD *thd, uchar *arg) override;
  void print(String *str, enum_query_type query_type) override;
  bool excl_dep_on_table(table_map tab_map) override;
  bool excl_dep_on_grouping_fields(st_select_lex *sel) override;
  bool excl_dep_on_in_subq_left_part(Item_in_subselect *subq_pred) override;
  bool cleanup_excluding_fields_processor(void *arg) override
  { return field ? 0 : cleanup_processor(arg); }
  bool cleanup_excluding_const_fields_processor(void *arg) override
  { return field && const_item() ? 0 : cleanup_processor(arg); }

  Item *get_copy(THD *thd) override
  { return get_item_copy<Item_field>(thd, this); }
  bool is_outer_field() const override
  {
    DBUG_ASSERT(fixed);
    return field->table->pos_in_table_list->outer_join;
  }
  bool check_index_dependence(void *arg) override;
  friend class Item_default_value;
  friend class Item_insert_value;
  friend class st_select_lex_unit;
};


/**
  Item_field for the ROW data type
*/
class Item_field_row: public Item_field,
                      public Item_args
{
public:
  Item_field_row(THD *thd, Field *field)
   :Item_field(thd, field),
    Item_args()
  { }
  Item *get_copy(THD *thd) override
  { return get_item_copy<Item_field_row>(thd, this); }

  const Type_handler *type_handler() const override
  { return &type_handler_row; }
  uint cols() const override { return arg_count; }
  Item* element_index(uint i) override { return arg_count ? args[i] : this; }
  Item** addr(uint i) override { return arg_count ? args + i : NULL; }
  bool check_cols(uint c) override
  {
    if (cols() != c)
    {
      my_error(ER_OPERAND_COLUMNS, MYF(0), c);
      return true;
    }
    return false;
  }
  bool row_create_items(THD *thd, List<Spvar_definition> *list);
};


/*
  @brief 
    Item_temptable_field is the same as Item_field, except that print() 
    continues to work even if the table has been dropped.

  @detail

    We need this item for "ANALYZE statement" feature. Query execution has 
    these steps:

      1. Run the query.
      2. Cleanup starts. Temporary tables are destroyed
      3. print "ANALYZE statement" output, if needed
      4. Call close_thread_table() for regular tables.

    Step #4 is done after step #3, so "ANALYZE stmt" has no problem printing
    Item_field objects that refer to regular tables.

    However, Step #3 is done after Step #2. Attempt to print Item_field objects
    that refer to temporary tables will cause access to freed memory. 
    
    To resolve this, we use Item_temptable_field to refer to items in temporary
    (work) tables.
*/

class Item_temptable_field :public Item_field
{
public:
  Item_temptable_field(THD *thd, Name_resolution_context *context_arg, Field *field)
   : Item_field(thd, context_arg, field) {}

  Item_temptable_field(THD *thd, Field *field)
   : Item_field(thd, field) {}

  Item_temptable_field(THD *thd, Item_field *item) : Item_field(thd, item) {};

  void print(String *str, enum_query_type query_type) override;
};


class Item_null :public Item_basic_constant
{
public:
  Item_null(THD *thd, const char *name_par=0, CHARSET_INFO *cs= &my_charset_bin):
    Item_basic_constant(thd)
  {
    maybe_null= null_value= TRUE;
    max_length= 0;
    name.str= name_par ? name_par : "NULL";
    name.length= strlen(name.str);
    collation.set(cs, DERIVATION_IGNORABLE, MY_REPERTOIRE_ASCII);
  }
  Type type() const override { return NULL_ITEM; }
  bool vcol_assignment_allowed_value() const override { return true; }
  double val_real() override;
  longlong val_int() override;
  String *val_str(String *str) override;
  my_decimal *val_decimal(my_decimal *) override;
  bool get_date(THD *thd, MYSQL_TIME *ltime, date_mode_t fuzzydate) override;
  longlong val_datetime_packed(THD *) override;
  longlong val_time_packed(THD *) override;
  int save_in_field(Field *field, bool no_conversions) override;
  int save_safe_in_field(Field *field) override;
  bool send(Protocol *protocol, st_value *buffer) override;
  const Type_handler *type_handler() const override
  { return &type_handler_null; }
  bool basic_const_item() const override { return true; }
  Item *clone_item(THD *thd) override;
  bool const_is_null() const override { return true; }
  bool is_null() override { return true; }

  void print(String *str, enum_query_type) override
  {
    str->append(STRING_WITH_LEN("NULL"));
  }

  Item *safe_charset_converter(THD *thd, CHARSET_INFO *tocs) override;
  bool check_partition_func_processor(void *) override { return false; }
  Item_basic_constant *make_string_literal_concat(THD *thd,
                                                  const LEX_CSTRING *)
    override;
  Item *get_copy(THD *thd) override
  { return get_item_copy<Item_null>(thd, this); }
};

class Item_null_result :public Item_null
{
public:
  Field *result_field;
  Item_null_result(THD *thd): Item_null(thd), result_field(0) {}
  bool is_result_field() override { return result_field != 0; }
  const Type_handler *type_handler() const override
  {
    if (result_field)
      return result_field->type_handler();
    return &type_handler_null;
  }
  Field *create_tmp_field_ex(MEM_ROOT *, TABLE *, Tmp_field_src *,
                             const Tmp_field_param *) override
  {
    DBUG_ASSERT(0);
    return NULL;
  }
  void save_in_result_field(bool no_conversions) override
  {
    save_in_field(result_field, no_conversions);
  }
  bool check_partition_func_processor(void *) override { return true; }
  bool check_vcol_func_processor(void *arg) override
  {
    return mark_unsupported_function(full_name(), arg, VCOL_IMPOSSIBLE);
  }
};

/*
  Item represents one placeholder ('?') of prepared statement

  Notes:
  Item_param::field_type() is used when this item is in a temporary table.
  This is NOT placeholder metadata sent to client, as this value
  is assigned after sending metadata (in setup_one_conversion_function).
  For example in case of 'SELECT ?' you'll get MYSQL_TYPE_STRING both
  in result set and placeholders metadata, no matter what type you will
  supply for this placeholder in mysql_stmt_execute.

  Item_param has two Type_handler pointers,
  which can point to different handlers:

  1. In the Type_handler_hybrid_field_type member
     It's initialized in:
     - Item_param::setup_conversion(), for client-server PS protocol,
       according to the bind type.
     - Item_param::set_from_item(), for EXECUTE and EXECUTE IMMEDIATE,
       according to the actual parameter data type.

  2. In the "value" member.
     It's initialized in:
     - Item_param::set_param_func(), for client-server PS protocol.
     - Item_param::set_from_item(), for EXECUTE and EXECUTE IMMEDIATE.
*/

class Item_param :public Item_basic_value,
                  private Settable_routine_parameter,
                  public Rewritable_query_parameter,
                  private Type_handler_hybrid_field_type
{
  /*
    NO_VALUE is a special value meaning that the parameter has not been
    assigned yet. Item_param::state is assigned to NO_VALUE in constructor
    and is used at prepare time.

    1. At prepare time
      Item_param::fix_fields() sets "fixed" to true,
      but as Item_param::state is still NO_VALUE,
      Item_param::basic_const_item() returns false. This prevents various
      optimizations to happen at prepare time fix_fields().
      For example, in this query:
        PREPARE stmt FROM 'SELECT FORMAT(10000,2,?)';
      Item_param::basic_const_item() is tested from
      Item_func_format::fix_length_and_dec().

    2. At execute time:
      When Item_param gets a value
      (or a pseudo-value like DEFAULT_VALUE or IGNORE_VALUE):
      - Item_param::state changes from NO_VALUE to something else
      - Item_param::fixed is changed to true
      All Item_param::set_xxx() make sure to do so.
      In the state with an assigned value:
      - Item_param::basic_const_item() returns true
      - Item::type() returns NULL_ITEM or CONST_ITEM,
        depending on the value assigned.
      So in this state Item_param behaves in many cases like a literal.

      When Item_param::cleanup() is called:
      - Item_param::state does not change
      - Item_param::fixed changes to false
      Note, this puts Item_param into an inconsistent state:
      - Item_param::basic_const_item() still returns "true"
      - Item_param::type() still pretends to be a basic constant Item
      Both are not expected in combination with fixed==false.
      However, these methods are not really called in this state,
      see asserts in Item_param::basic_const_item() and Item_param::type().

      When Item_param::reset() is called:
      - Item_param::state changes to NO_VALUE
      - Item_param::fixed changes to false
  */
  enum enum_item_param_state
  {
    NO_VALUE, NULL_VALUE, SHORT_DATA_VALUE, LONG_DATA_VALUE,
    DEFAULT_VALUE, IGNORE_VALUE
  } state;

  void fix_temporal(uint32 max_length_arg, uint decimals_arg);

  struct CONVERSION_INFO
  {
    /*
      Character sets conversion info for string values.
      Character sets of client and connection defined at bind time are used
      for all conversions, even if one of them is later changed (i.e.
      between subsequent calls to mysql_stmt_execute).
    */
    CHARSET_INFO *character_set_client;
    CHARSET_INFO *character_set_of_placeholder;
    /*
      This points at character set of connection if conversion
      to it is required (i. e. if placeholder typecode is not BLOB).
      Otherwise it's equal to character_set_client (to simplify
      check in convert_str_value()).
    */
    CHARSET_INFO *final_character_set_of_str_value;
  private:
    bool needs_conversion() const
    {
      return final_character_set_of_str_value !=
             character_set_of_placeholder;
    }
    bool convert(THD *thd, String *str);
  public:
    void set(THD *thd, CHARSET_INFO *cs);
    bool convert_if_needed(THD *thd, String *str)
    {
      /*
        Check is so simple because all charsets were set up properly
        in setup_one_conversion_function, where typecode of
        placeholder was also taken into account: the variables are different
        here only if conversion is really necessary.
      */
      if (needs_conversion())
        return convert(thd, str);
      str->set_charset(final_character_set_of_str_value);
      return false;
    }
  };

  bool m_empty_string_is_null;

  class PValue_simple
  {
  public:
    union
    {
      longlong integer;
      double   real;
      CONVERSION_INFO cs_info;
      MYSQL_TIME     time;
    };
    void swap(PValue_simple &other)
    {
      swap_variables(PValue_simple, *this, other);
    }
  };

  class PValue: public Type_handler_hybrid_field_type,
                public PValue_simple,
                public Value_source
  {
  public:
    PValue(): Type_handler_hybrid_field_type(&type_handler_null) {}
    my_decimal m_decimal;
    String m_string;
    /*
      A buffer for string and long data values. Historically all allocated
      values returned from val_str() were treated as eligible to
      modification. I. e. in some cases Item_func_concat can append it's
      second argument to return value of the first one. Because of that we
      can't return the original buffer holding string data from val_str(),
      and have to have one buffer for data and another just pointing to
      the data. This is the latter one and it's returned from val_str().
      Can not be declared inside the union as it's not a POD type.
    */
    String m_string_ptr;

    void swap(PValue &other)
    {
      Type_handler_hybrid_field_type::swap(other);
      PValue_simple::swap(other);
      m_decimal.swap(other.m_decimal);
      m_string.swap(other.m_string);
      m_string_ptr.swap(other.m_string_ptr);
    }
    double val_real(const Type_std_attributes *attr) const;
    longlong val_int(const Type_std_attributes *attr) const;
    my_decimal *val_decimal(my_decimal *dec, const Type_std_attributes *attr);
    String *val_str(String *str, const Type_std_attributes *attr);
  };

  PValue value;

  const String *value_query_val_str(THD *thd, String* str) const;
  Item *value_clone_item(THD *thd);
  bool is_evaluable_expression() const override;
  bool can_return_value() const;

public:
  /*
    Used for bulk protocol only.
  */
  enum enum_indicator_type indicator;

  const Type_handler *type_handler() const override
  { return Type_handler_hybrid_field_type::type_handler(); }

  bool vcol_assignment_allowed_value() const override
  {
    switch (state) {
    case NULL_VALUE:
    case DEFAULT_VALUE:
    case IGNORE_VALUE:
      return true;
    case NO_VALUE:
    case SHORT_DATA_VALUE:
    case LONG_DATA_VALUE:
      break;
    }
    return false;
  }

  Item_param(THD *thd, const LEX_CSTRING *name_arg,
             uint pos_in_query_arg, uint len_in_query_arg);

<<<<<<< HEAD
  Type type() const override
=======
  void cleanup()
  {
    m_default_field= NULL;
    Item::cleanup();
  }

  enum Type type() const
>>>>>>> ac20edd7
  {
    // Don't pretend to be a constant unless value for this item is set.
    switch (state) {
    case NO_VALUE:         return PARAM_ITEM;
    case NULL_VALUE:       return NULL_ITEM;
    case SHORT_DATA_VALUE: return CONST_ITEM;
    case LONG_DATA_VALUE:  return CONST_ITEM;
    case DEFAULT_VALUE:    return PARAM_ITEM;
    case IGNORE_VALUE:     return PARAM_ITEM;
    }
    DBUG_ASSERT(0);
    return PARAM_ITEM;
  }

  bool is_order_clause_position() const override
  {
    return state == SHORT_DATA_VALUE &&
           type_handler()->is_order_clause_position_type();
  }

  const Item_const *get_item_const() const override
  {
    switch (state) {
    case SHORT_DATA_VALUE:
    case LONG_DATA_VALUE:
    case NULL_VALUE:
      return this;
    case IGNORE_VALUE:
    case DEFAULT_VALUE:
    case NO_VALUE:
      break;
    }
    return NULL;
  }

  bool const_is_null() const override { return state == NULL_VALUE; }
  bool can_return_const_value(Item_result type) const
  {
    return can_return_value() &&
           value.type_handler()->cmp_type() == type &&
           type_handler()->cmp_type() == type;
  }
  const longlong *const_ptr_longlong() const override
  { return can_return_const_value(INT_RESULT) ? &value.integer : NULL; }
  const double *const_ptr_double() const override
  { return can_return_const_value(REAL_RESULT) ? &value.real : NULL; }
  const my_decimal *const_ptr_my_decimal() const override
  { return can_return_const_value(DECIMAL_RESULT) ? &value.m_decimal : NULL; }
  const MYSQL_TIME *const_ptr_mysql_time() const override
  { return can_return_const_value(TIME_RESULT) ? &value.time : NULL; }
  const String *const_ptr_string() const override
  { return can_return_const_value(STRING_RESULT) ? &value.m_string : NULL; }

  double val_real() override
  {
    return can_return_value() ? value.val_real(this) : 0e0;
  }
  longlong val_int() override
  {
    return can_return_value() ? value.val_int(this) : 0;
  }
  my_decimal *val_decimal(my_decimal *dec) override
  {
    return can_return_value() ? value.val_decimal(dec, this) : NULL;
  }
  String *val_str(String *str) override
  {
    return can_return_value() ? value.val_str(str, this) : NULL;
  }
  bool get_date(THD *thd, MYSQL_TIME *tm, date_mode_t fuzzydate) override;
  bool val_native(THD *thd, Native *to) override
  {
    return Item_param::type_handler()->Item_param_val_native(thd, this, to);
  }

  int save_in_field(Field *field, bool no_conversions) override;

  void set_default();
  void set_ignore();
  void set_null();
  void set_int(longlong i, uint32 max_length_arg);
  void set_double(double i);
  void set_decimal(const char *str, ulong length);
  void set_decimal(const my_decimal *dv, bool unsigned_arg);
  bool set_str(const char *str, ulong length,
               CHARSET_INFO *fromcs, CHARSET_INFO *tocs);
  bool set_longdata(const char *str, ulong length);
  void set_time(MYSQL_TIME *tm, timestamp_type type, uint32 max_length_arg);
  void set_time(const MYSQL_TIME *tm, uint32 max_length_arg, uint decimals_arg);
  bool set_from_item(THD *thd, Item *item);
  void reset();

  void set_param_tiny(uchar **pos, ulong len);
  void set_param_short(uchar **pos, ulong len);
  void set_param_int32(uchar **pos, ulong len);
  void set_param_int64(uchar **pos, ulong len);
  void set_param_float(uchar **pos, ulong len);
  void set_param_double(uchar **pos, ulong len);
  void set_param_decimal(uchar **pos, ulong len);
  void set_param_time(uchar **pos, ulong len);
  void set_param_datetime(uchar **pos, ulong len);
  void set_param_date(uchar **pos, ulong len);
  void set_param_str(uchar **pos, ulong len);

  void setup_conversion(THD *thd, uchar param_type);
  void setup_conversion_blob(THD *thd);
  void setup_conversion_string(THD *thd, CHARSET_INFO *fromcs);

  /*
    Assign placeholder value from bind data.
    Note, that 'len' has different semantics in embedded library (as we
    don't need to check that packet is not broken there). See
    sql_prepare.cc for details.
  */
  void set_param_func(uchar **pos, ulong len)
  {
    /*
      To avoid Item_param::set_xxx() asserting on data type mismatch,
      we set the value type handler here:
      - It can not be initialized yet after Item_param::setup_conversion().
      - Also, for LIMIT clause parameters, the value type handler might have
        changed from the real type handler to type_handler_longlong.
        So here we'll restore it.
    */
    const Type_handler *h= Item_param::type_handler();
    value.set_handler(h);
    h->Item_param_set_param_func(this, pos, len);
  }

  bool set_value(THD *thd, const Type_all_attributes *attr,
                 const st_value *val, const Type_handler *h)
  {
    value.set_handler(h); // See comments in set_param_func()
    return h->Item_param_set_from_value(thd, this, attr, val);
  }

  bool set_limit_clause_param(longlong nr)
  {
    value.set_handler(&type_handler_slonglong);
    set_int(nr, MY_INT64_NUM_DECIMAL_DIGITS);
    return !unsigned_flag && value.integer < 0;
  }
  const String *query_val_str(THD *thd, String *str) const;

  bool convert_str_value(THD *thd);

  /*
    If value for parameter was not set we treat it as non-const
    so no one will use parameters value in fix_fields still
    parameter is constant during execution.
  */
  bool const_item() const override
  {
    return state != NO_VALUE;
  }
  table_map used_tables() const override
  {
    return state != NO_VALUE ? (table_map)0 : PARAM_TABLE_BIT;
  }
  void print(String *str, enum_query_type query_type) override;
  bool is_null() override
  { DBUG_ASSERT(state != NO_VALUE); return state == NULL_VALUE; }
  bool basic_const_item() const override;
  bool has_no_value() const
  {
    return state == NO_VALUE;
  }
  bool has_long_data_value() const
  {
    return state == LONG_DATA_VALUE;
  }
  bool has_int_value() const
  {
    return state == SHORT_DATA_VALUE &&
           value.type_handler()->cmp_type() == INT_RESULT;
  }
  /*
    This method is used to make a copy of a basic constant item when
    propagating constants in the optimizer. The reason to create a new
    item and not use the existing one is not precisely known (2005/04/16).
    Probably we are trying to preserve tree structure of items, in other
    words, avoid pointing at one item from two different nodes of the tree.
    Return a new basic constant item if parameter value is a basic
    constant, assert otherwise. This method is called only if
    basic_const_item returned TRUE.
  */
  Item *safe_charset_converter(THD *thd, CHARSET_INFO *tocs) override;
  Item *clone_item(THD *thd) override;
  void set_param_type_and_swap_value(Item_param *from);

  Rewritable_query_parameter *get_rewritable_query_parameter() override
  { return this; }
  Settable_routine_parameter *get_settable_routine_parameter() override
  { return m_is_settable_routine_parameter ? this : nullptr; }

  bool append_for_log(THD *thd, String *str) override;
  bool check_vcol_func_processor(void *) override { return false; }
  Item *get_copy(THD *) override { return nullptr; }

  bool add_as_clone(THD *thd);
  void sync_clones();
  bool register_clone(Item_param *i) { return m_clones.push_back(i); }

  void raise_error_not_evaluable() override
  {
    invalid_default_param();
  }
private:
  void invalid_default_param() const;

  bool set_value(THD *thd, sp_rcontext *ctx, Item **it) override;

  void set_out_param_info(Send_field *info) override;

public:
  const Send_field *get_out_param_info() const override;

  Item_param *get_item_param() override { return this; }

  void make_send_field(THD *thd, Send_field *field) override;

  /**
    See comments on @see Item::associate_with_target_field for method
    description
  */
  bool associate_with_target_field(THD *, Item_field *field) override
  {
    m_associated_field= field;
    return false;
  }
  bool assign_default(Field *field);

private:
  Send_field *m_out_param_info;
  bool m_is_settable_routine_parameter;
  /*
    Array of all references of this parameter marker used in a CTE to its clones
    created for copies of this marker used the CTE's copies. It's used to
    synchronize the actual value of the parameter with the values of the clones.
  */
  Mem_root_array<Item_param *, true> m_clones;
  Item_field *m_associated_field;
  Field *m_default_field;
};


class Item_int :public Item_num
{
public:
  longlong value;
  Item_int(THD *thd, int32 i,size_t length= MY_INT32_NUM_DECIMAL_DIGITS):
    Item_num(thd), value((longlong) i)
    { max_length=(uint32)length; }
  Item_int(THD *thd, longlong i,size_t length= MY_INT64_NUM_DECIMAL_DIGITS):
    Item_num(thd), value(i)
    { max_length=(uint32)length; }
  Item_int(THD *thd, ulonglong i, size_t length= MY_INT64_NUM_DECIMAL_DIGITS):
    Item_num(thd), value((longlong)i)
    { max_length=(uint32)length; unsigned_flag= 1; }
  Item_int(THD *thd, const char *str_arg,longlong i,size_t length):
    Item_num(thd), value(i)
    {
      max_length=(uint32)length;
      name.str= str_arg; name.length= safe_strlen(name.str);
    }
  Item_int(THD *thd, const char *str_arg,longlong i,size_t length, bool flag):
    Item_num(thd), value(i)
    {
      max_length=(uint32)length;
      name.str= str_arg; name.length= safe_strlen(name.str);
      unsigned_flag= flag;
    }
  Item_int(THD *thd, const char *str_arg, size_t length=64);
  const Type_handler *type_handler() const override
  { return type_handler_long_or_longlong(); }
  Field *create_field_for_create_select(MEM_ROOT *root, TABLE *table) override
  { return tmp_table_field_from_field_type(root, table); }
  const longlong *const_ptr_longlong() const override { return &value; }
  longlong val_int() override { return value; }
  longlong val_int_min() const override { return value; }
  double val_real() override { return (double) value; }
  my_decimal *val_decimal(my_decimal *) override;
  String *val_str(String*) override;
  int save_in_field(Field *field, bool no_conversions) override;
  bool is_order_clause_position() const override { return true; }
  Item *clone_item(THD *thd) override;
  void print(String *str, enum_query_type query_type) override;
  Item *neg(THD *thd) override;
  uint decimal_precision() const override
  { return (uint) (max_length - MY_TEST(value < 0)); }
  Item *get_copy(THD *thd) override
  { return get_item_copy<Item_int>(thd, this); }
};


/*
  We sometimes need to distinguish a number from a boolean:
  a[1] and a[true] are different things in XPath.
  Also in JSON boolean values should be treated differently.
*/
class Item_bool :public Item_int
{
public:
  Item_bool(THD *thd, const char *str_arg, longlong i):
    Item_int(thd, str_arg, i, 1) {}
  Item_bool(THD *thd, bool i) :Item_int(thd, (longlong) i, 1) { }
  bool is_bool_literal() const override { return true; }
  Item *neg_transformer(THD *thd) override;
  const Type_handler *type_handler() const override
  { return &type_handler_bool; }
  const Type_handler *fixed_type_handler() const override
  { return &type_handler_bool; }
  void quick_fix_field() override
  {
    /*
      We can get here when Item_bool is created instead of a constant
      predicate at various condition optimization stages in sql_select.
    */
  }
};


class Item_uint :public Item_int
{
public:
  Item_uint(THD *thd, const char *str_arg, size_t length);
  Item_uint(THD *thd, ulonglong i): Item_int(thd, i, 10) {}
  Item_uint(THD *thd, const char *str_arg, longlong i, uint length);
  double val_real() { return ulonglong2double((ulonglong)value); }
  Item *clone_item(THD *thd);
  Item *neg(THD *thd);
  uint decimal_precision() const { return max_length; }
  Item *get_copy(THD *thd)
  { return get_item_copy<Item_uint>(thd, this); }
};


class Item_datetime :public Item_int
{
protected:
  MYSQL_TIME ltime;
public:
  Item_datetime(THD *thd): Item_int(thd, 0) { unsigned_flag=0; }
  int save_in_field(Field *field, bool no_conversions) override;
  longlong val_int() override;
  double val_real() override { return (double)val_int(); }
  void set(longlong packed, enum_mysql_timestamp_type ts_type);
  bool get_date(THD *thd, MYSQL_TIME *to, date_mode_t fuzzydate) override
  {
    *to= ltime;
    return false;
  }
};


/* decimal (fixed point) constant */
class Item_decimal :public Item_num
{
protected:
  my_decimal decimal_value;
public:
  Item_decimal(THD *thd, const char *str_arg, size_t length,
               CHARSET_INFO *charset);
  Item_decimal(THD *thd, const char *str, const my_decimal *val_arg,
               uint decimal_par, uint length);
  Item_decimal(THD *thd, const my_decimal *value_par);
  Item_decimal(THD *thd, longlong val, bool unsig);
  Item_decimal(THD *thd, double val, int precision, int scale);
  Item_decimal(THD *thd, const uchar *bin, int precision, int scale);

  const Type_handler *type_handler() const override
  { return &type_handler_newdecimal; }
  longlong val_int() override
  { return decimal_value.to_longlong(unsigned_flag); }
  double val_real() override { return decimal_value.to_double(); }
  String *val_str(String *to) override { return decimal_value.to_string(to); }
  my_decimal *val_decimal(my_decimal *val) override { return &decimal_value; }
  const my_decimal *const_ptr_my_decimal() const override
  { return &decimal_value; }
  int save_in_field(Field *field, bool no_conversions) override;
  Item *clone_item(THD *thd) override;
  void print(String *str, enum_query_type query_type) override
  {
    decimal_value.to_string(&str_value);
    str->append(str_value);
  }
  Item *neg(THD *thd) override;
  uint decimal_precision() const override { return decimal_value.precision(); }
  void set_decimal_value(my_decimal *value_par);
  Item *get_copy(THD *thd) override
  { return get_item_copy<Item_decimal>(thd, this); }
};


class Item_float :public Item_num
{
  const char *presentation;
public:
  double value;
  Item_float(THD *thd, const char *str_arg, size_t length);
  Item_float(THD *thd, const char *str, double val_arg, uint decimal_par,
             uint length): Item_num(thd), value(val_arg)
  {
    presentation= name.str= str;
    name.length= safe_strlen(str);
    decimals=(uint8) decimal_par;
    max_length= length;
  }
  Item_float(THD *thd, double value_par, uint decimal_par):
    Item_num(thd), presentation(0), value(value_par)
  {
    decimals= (uint8) decimal_par;
  }
  int save_in_field(Field *field, bool no_conversions) override;
  const Type_handler *type_handler() const override
  { return &type_handler_double; }
  const double *const_ptr_double() const override { return &value; }
  double val_real() override { return value; }
  longlong val_int() override
  {
    if (value <= (double) LONGLONG_MIN)
    {
       return LONGLONG_MIN;
    }
    else if (value >= (double) (ulonglong) LONGLONG_MAX)
    {
      return LONGLONG_MAX;
    }
    return (longlong) rint(value);
  }
  String *val_str(String*) override;
  my_decimal *val_decimal(my_decimal *) override;
  Item *clone_item(THD *thd) override;
  Item *neg(THD *thd) override;
  void print(String *str, enum_query_type query_type) override;
  Item *get_copy(THD *thd) override
  { return get_item_copy<Item_float>(thd, this); }
};


class Item_static_float_func :public Item_float
{
  const char *func_name;
public:
  Item_static_float_func(THD *thd, const char *str, double val_arg,
                         uint decimal_par, uint length):
    Item_float(thd, NullS, val_arg, decimal_par, length), func_name(str)
  {}

  void print(String *str, enum_query_type) override
  {
    str->append(func_name);
  }

  Item *safe_charset_converter(THD *thd, CHARSET_INFO *tocs) override
  {
    return const_charset_converter(thd, tocs, true, func_name);
  }
};


class Item_string :public Item_literal
{
protected:
  void fix_from_value(Derivation dv, const Metadata metadata)
  {
    fix_charset_and_length(str_value.charset(), dv, metadata);
  }
  void fix_and_set_name_from_value(THD *thd, Derivation dv,
                                   const Metadata metadata)
  {
    fix_from_value(dv, metadata);
    set_name(thd, &str_value);
  }
protected:
  /* Just create an item and do not fill string representation */
  Item_string(THD *thd, CHARSET_INFO *cs, Derivation dv= DERIVATION_COERCIBLE):
    Item_literal(thd)
  {
    collation.set(cs, dv);
    max_length= 0;
    set_name(thd, NULL, 0, system_charset_info);
    decimals= NOT_FIXED_DEC;
  }
public:
  Item_string(THD *thd, CHARSET_INFO *csi, const char *str_arg, uint length_arg)
   :Item_literal(thd)
  {
    collation.set(csi, DERIVATION_COERCIBLE);
    set_name(thd, NULL, 0, system_charset_info);
    decimals= NOT_FIXED_DEC;
    str_value.copy(str_arg, length_arg, csi);
    max_length= str_value.numchars() * csi->mbmaxlen;
  }
  // Constructors with the item name set from its value
  Item_string(THD *thd, const char *str, uint length, CHARSET_INFO *cs,
              Derivation dv, my_repertoire_t repertoire)
   :Item_literal(thd)
  {
    str_value.set_or_copy_aligned(str, length, cs);
    fix_and_set_name_from_value(thd, dv, Metadata(&str_value, repertoire));
  }
  Item_string(THD *thd, const char *str, size_t length,
              CHARSET_INFO *cs, Derivation dv= DERIVATION_COERCIBLE)
   :Item_literal(thd)
  {
    str_value.set_or_copy_aligned(str, length, cs);
    fix_and_set_name_from_value(thd, dv, Metadata(&str_value));
  }
  Item_string(THD *thd, const String *str, CHARSET_INFO *tocs, uint *conv_errors,
              Derivation dv, my_repertoire_t repertoire)
   :Item_literal(thd)
  {
    if (str_value.copy(str, tocs, conv_errors))
      str_value.set("", 0, tocs); // EOM ?
    str_value.mark_as_const();
    fix_and_set_name_from_value(thd, dv, Metadata(&str_value, repertoire));
  }
  // Constructors with an externally provided item name
  Item_string(THD *thd, const LEX_CSTRING &name_par, const LEX_CSTRING &str,
              CHARSET_INFO *cs, Derivation dv= DERIVATION_COERCIBLE)
   :Item_literal(thd)
  {
    str_value.set_or_copy_aligned(str.str, str.length, cs);
    fix_from_value(dv, Metadata(&str_value));
    set_name(thd, name_par);
  }
  Item_string(THD *thd, const LEX_CSTRING &name_par, const LEX_CSTRING &str,
              CHARSET_INFO *cs, Derivation dv, my_repertoire_t repertoire)
   :Item_literal(thd)
  {
    str_value.set_or_copy_aligned(str.str, str.length, cs);
    fix_from_value(dv, Metadata(&str_value, repertoire));
    set_name(thd, name_par);
  }
  void print_value(String *to) const
  {
    str_value.print(to);
  }
  double val_real() override;
  longlong val_int() override;
  const String *const_ptr_string() const override { return &str_value; }
  String *val_str(String*) override
  {
    return (String*) &str_value;
  }
  my_decimal *val_decimal(my_decimal *) override;
  bool get_date(THD *thd, MYSQL_TIME *ltime, date_mode_t fuzzydate) override
  {
    return get_date_from_string(thd, ltime, fuzzydate);
  }
  int save_in_field(Field *field, bool no_conversions) override;
  const Type_handler *type_handler() const override
  { return &type_handler_varchar; }
  Item *clone_item(THD *thd) override;
  Item *safe_charset_converter(THD *thd, CHARSET_INFO *tocs) override
  {
    return const_charset_converter(thd, tocs, true);
  }
  inline void append(const char *str, uint length)
  {
    str_value.append(str, length);
    max_length= str_value.numchars() * collation.collation->mbmaxlen;
  }
  void print(String *str, enum_query_type query_type) override;

  /**
    Return TRUE if character-set-introducer was explicitly specified in the
    original query for this item (text literal).

    This operation is to be called from Item_string::print(). The idea is
    that when a query is generated (re-constructed) from the Item-tree,
    character-set-introducers should appear only for those literals, where
    they were explicitly specified by the user. Otherwise, that may lead to
    loss collation information (character set introducers implies default
    collation for the literal).

    Basically, that makes sense only for views and hopefully will be gone
    one day when we start using original query as a view definition.

    @return This operation returns the value of m_cs_specified attribute.
      @retval TRUE if character set introducer was explicitly specified in
      the original query.
      @retval FALSE otherwise.
  */
  virtual bool is_cs_specified() const
  {
    return false;
  }

  String *check_well_formed_result(bool send_error)
  { return Item::check_well_formed_result(&str_value, send_error); }

  Item_basic_constant *make_string_literal_concat(THD *thd,
                                                  const LEX_CSTRING *)
    override;
  Item *make_odbc_literal(THD *thd, const LEX_CSTRING *typestr) override;

  Item *get_copy(THD *thd) override
  { return get_item_copy<Item_string>(thd, this); }

};


class Item_string_with_introducer :public Item_string
{
public:
  Item_string_with_introducer(THD *thd, const LEX_CSTRING &str,
                              CHARSET_INFO *cs):
    Item_string(thd, str.str, str.length, cs)
  { }
  Item_string_with_introducer(THD *thd, const LEX_CSTRING &name_arg,
                              const LEX_CSTRING &str, CHARSET_INFO *tocs):
    Item_string(thd, name_arg, str, tocs)
  { }
  virtual bool is_cs_specified() const
  {
    return true;
  }
};


class Item_string_sys :public Item_string
{
public:
  Item_string_sys(THD *thd, const char *str, uint length):
    Item_string(thd, str, length, system_charset_info)
  { }
  Item_string_sys(THD *thd, const char *str):
    Item_string(thd, str, (uint) strlen(str), system_charset_info)
  { }
};


class Item_string_ascii :public Item_string
{
public:
  Item_string_ascii(THD *thd, const char *str, uint length):
    Item_string(thd, str, length, &my_charset_latin1,
                DERIVATION_COERCIBLE, MY_REPERTOIRE_ASCII)
  { }
  Item_string_ascii(THD *thd, const char *str):
    Item_string(thd, str, (uint) strlen(str), &my_charset_latin1,
                DERIVATION_COERCIBLE, MY_REPERTOIRE_ASCII)
  { }
};


class Item_static_string_func :public Item_string
{
  const LEX_CSTRING func_name;
public:
  Item_static_string_func(THD *thd, const LEX_CSTRING &name_par,
                          const LEX_CSTRING &str, CHARSET_INFO *cs,
                          Derivation dv= DERIVATION_COERCIBLE):
    Item_string(thd, LEX_CSTRING({NullS,0}), str, cs, dv), func_name(name_par)
  {}
  Item_static_string_func(THD *thd, const LEX_CSTRING &name_par,
                          const String *str,
                          CHARSET_INFO *tocs, uint *conv_errors,
                          Derivation dv, my_repertoire_t repertoire):
    Item_string(thd, str, tocs, conv_errors, dv, repertoire),
    func_name(name_par)
  {}
  Item *safe_charset_converter(THD *thd, CHARSET_INFO *tocs) override
  {
    return const_charset_converter(thd, tocs, true, func_name.str);
  }

  void print(String *str, enum_query_type) override
  {
    str->append(func_name);
  }

  bool check_partition_func_processor(void *) override { return true; }

  bool check_vcol_func_processor(void *arg) override
  { // VCOL_TIME_FUNC because the value is not constant, but does not
    // require fix_fields() to be re-run for every statement.
    return mark_unsupported_function(func_name.str, arg, VCOL_TIME_FUNC);
  }
};


/* for show tables */
class Item_partition_func_safe_string: public Item_string
{
public:
  Item_partition_func_safe_string(THD *thd, const LEX_CSTRING &name_arg,
                                  uint length, CHARSET_INFO *cs):
    Item_string(thd, name_arg, LEX_CSTRING({0,0}), cs)
  {
    max_length= length;
  }
  bool check_vcol_func_processor(void *arg) 
  {
    return mark_unsupported_function("safe_string", arg, VCOL_IMPOSSIBLE);
  }
};


/**
  Item_empty_string -- is a utility class to put an item into List<Item>
  which is then used in protocol.send_result_set_metadata() when sending SHOW output to
  the client.
*/

class Item_empty_string :public Item_partition_func_safe_string
{
public:
  Item_empty_string(THD *thd, const LEX_CSTRING &header, uint length,
                    CHARSET_INFO *cs= &my_charset_utf8mb3_general_ci)
   :Item_partition_func_safe_string(thd, header, length * cs->mbmaxlen, cs)
  { }
  Item_empty_string(THD *thd, const char *header, uint length,
                    CHARSET_INFO *cs= &my_charset_utf8mb3_general_ci)
   :Item_partition_func_safe_string(thd, LEX_CSTRING({header, strlen(header)}),
                                    length * cs->mbmaxlen, cs)
  { }
  void make_send_field(THD *thd, Send_field *field);
};


class Item_return_int :public Item_int
{
  enum_field_types int_field_type;
public:
  Item_return_int(THD *thd, const char *name_arg, uint length,
		  enum_field_types field_type_arg, longlong value_arg= 0):
    Item_int(thd, name_arg, value_arg, length), int_field_type(field_type_arg)
  {
    unsigned_flag=1;
  }
  const Type_handler *type_handler() const
  {
    const Type_handler *h=
      Type_handler::get_handler_by_field_type(int_field_type);
    return unsigned_flag ? h->type_handler_unsigned() : h;
  }
};


/**
  Item_hex_constant -- a common class for hex literals: X'HHHH' and 0xHHHH
*/
class Item_hex_constant: public Item_literal
{
private:
  void hex_string_init(THD *thd, const char *str, size_t str_length);
public:
  Item_hex_constant(THD *thd): Item_literal(thd)
  {
    hex_string_init(thd, "", 0);
  }
  Item_hex_constant(THD *thd, const char *str, size_t str_length):
    Item_literal(thd)
  {
    hex_string_init(thd, str, str_length);
  }
  const Type_handler *type_handler() const { return &type_handler_varchar; }
  virtual Item *safe_charset_converter(THD *thd, CHARSET_INFO *tocs)
  {
    return const_charset_converter(thd, tocs, true);
  }
  const String *const_ptr_string() const { return &str_value; }
  String *val_str(String*) { return &str_value; }
  bool get_date(THD *thd, MYSQL_TIME *ltime, date_mode_t fuzzydate)
  {
    return type_handler()->Item_get_date_with_warn(thd, this, ltime, fuzzydate);
  }
};


/**
  Item_hex_hybrid -- is a class implementing 0xHHHH literals, e.g.:
    SELECT 0x3132;
  They can behave as numbers and as strings depending on context.
*/
class Item_hex_hybrid: public Item_hex_constant
{
public:
  Item_hex_hybrid(THD *thd): Item_hex_constant(thd) {}
  Item_hex_hybrid(THD *thd, const char *str, size_t str_length):
    Item_hex_constant(thd, str, str_length) {}
  const Type_handler *type_handler() const override
  { return &type_handler_hex_hybrid; }
  uint decimal_precision() const override;
  double val_real() override
  { 
    return (double) (ulonglong) Item_hex_hybrid::val_int();
  }
  longlong val_int() override
  {
    return longlong_from_hex_hybrid(str_value.ptr(), str_value.length());
  }
  my_decimal *val_decimal(my_decimal *decimal_value) override
  {
    longlong value= Item_hex_hybrid::val_int();
    int2my_decimal(E_DEC_FATAL_ERROR, value, TRUE, decimal_value);
    return decimal_value;
  }
  int save_in_field(Field *field, bool) override
  {
    field->set_notnull();
    return field->store_hex_hybrid(str_value.ptr(), str_value.length());
  }
  void print(String *str, enum_query_type query_type) override;
  Item *get_copy(THD *thd) override
  { return get_item_copy<Item_hex_hybrid>(thd, this); }
};


/**
  Item_hex_string -- is a class implementing X'HHHH' literals, e.g.:
    SELECT X'3132';
  Unlike Item_hex_hybrid, X'HHHH' literals behave as strings in all contexts.
  X'HHHH' are also used in replication of string constants in case of
  "dangerous" charsets (sjis, cp932, big5, gbk) who can have backslash (0x5C)
  as the second byte of a multi-byte character, so using '\' escaping for
  these charsets is not desirable.
*/
class Item_hex_string: public Item_hex_constant
{
public:
  Item_hex_string(THD *thd): Item_hex_constant(thd) {}
  Item_hex_string(THD *thd, const char *str, size_t str_length):
    Item_hex_constant(thd, str, str_length) {}
  longlong val_int() override
  {
    return longlong_from_string_with_check(&str_value);
  }
  double val_real() override
  {
    return double_from_string_with_check(&str_value);
  }
  my_decimal *val_decimal(my_decimal *decimal_value) override
  {
    return val_decimal_from_string(decimal_value);
  }
  int save_in_field(Field *field, bool) override
  {
    field->set_notnull();
    return field->store(str_value.ptr(), str_value.length(), 
                        collation.collation);
  }
  void print(String *str, enum_query_type query_type) override;
  Item *get_copy(THD *thd) override
  { return get_item_copy<Item_hex_string>(thd, this); }
};


class Item_bin_string: public Item_hex_hybrid
{
public:
  Item_bin_string(THD *thd, const char *str, size_t str_length);
  void print(String *str, enum_query_type query_type) override;
};


class Item_timestamp_literal: public Item_literal
{
  Timestamp_or_zero_datetime m_value;
public:
  Item_timestamp_literal(THD *thd)
   :Item_literal(thd)
  { }
  const Type_handler *type_handler() const override
  { return &type_handler_timestamp2; }
  int save_in_field(Field *field, bool) override
  {
    Timestamp_or_zero_datetime_native native(m_value, decimals);
    return native.save_in_field(field, decimals);
  }
  longlong val_int() override
  {
    return m_value.to_datetime(current_thd).to_longlong();
  }
  double val_real() override
  {
    return m_value.to_datetime(current_thd).to_double();
  }
  String *val_str(String *to) override
  {
    return m_value.to_datetime(current_thd).to_string(to, decimals);
  }
  my_decimal *val_decimal(my_decimal *to) override
  {
    return m_value.to_datetime(current_thd).to_decimal(to);
  }
  bool get_date(THD *thd, MYSQL_TIME *ltime, date_mode_t fuzzydate) override
  {
    bool res= m_value.to_TIME(thd, ltime, fuzzydate);
    DBUG_ASSERT(!res);
    return res;
  }
  bool val_native(THD *thd, Native *to) override
  {
    return m_value.to_native(to, decimals);
  }
  void set_value(const Timestamp_or_zero_datetime &value)
  {
    m_value= value;
  }
  Item *get_copy(THD *thd) override
  { return get_item_copy<Item_timestamp_literal>(thd, this); }
};


class Item_temporal_literal :public Item_literal
{
public:
  Item_temporal_literal(THD *thd)
   :Item_literal(thd)
  {
    collation= DTCollation_numeric();
    decimals= 0;
  }
  Item_temporal_literal(THD *thd, uint dec_arg):
    Item_literal(thd)
  {
    collation= DTCollation_numeric();
    decimals= dec_arg;
  }

  int save_in_field(Field *field, bool no_conversions) override
  { return save_date_in_field(field, no_conversions); }
};


/**
  DATE'2010-01-01'
*/
class Item_date_literal: public Item_temporal_literal
{
protected:
  Date cached_time;
  bool update_null()
  {
    return maybe_null &&
           (null_value= cached_time.check_date_with_warn(current_thd));
  }
public:
  Item_date_literal(THD *thd, const Date *ltime)
    :Item_temporal_literal(thd),
     cached_time(*ltime)
  {
    DBUG_ASSERT(cached_time.is_valid_date());
    max_length= MAX_DATE_WIDTH;
    /*
      If date has zero month or day, it can return NULL in case of
      NO_ZERO_DATE or NO_ZERO_IN_DATE.
      If date is `February 30`, it can return NULL in case if
      no ALLOW_INVALID_DATES is set.
      We can't set null_value using the current sql_mode here in constructor,
      because sql_mode can change in case of prepared statements
      between PREPARE and EXECUTE.
      Here we only set maybe_null to true if the value has such anomalies.
      Later (during execution time), if maybe_null is true, then the value
      will be checked per row, according to the execution time sql_mode.
      The check_date() below call should cover all cases mentioned.
    */
    maybe_null= cached_time.check_date(TIME_NO_ZERO_DATE | TIME_NO_ZERO_IN_DATE);
  }
  const Type_handler *type_handler() const override
  { return &type_handler_newdate; }
  void print(String *str, enum_query_type query_type) override;
  const MYSQL_TIME *const_ptr_mysql_time() const override
  {
    return cached_time.get_mysql_time();
  }
  Item *clone_item(THD *thd) override;
  longlong val_int() override
  {
    return update_null() ? 0 : cached_time.to_longlong();
  }
  double val_real() override
  {
    return update_null() ? 0 : cached_time.to_double();
  }
  String *val_str(String *to) override
  {
    return update_null() ? 0 : cached_time.to_string(to);
  }
  my_decimal *val_decimal(my_decimal *to) override
  {
    return update_null() ? 0 : cached_time.to_decimal(to);
  }
  longlong val_datetime_packed(THD *thd) override
  {
    return update_null() ? 0 : cached_time.valid_date_to_packed();
  }
  bool get_date(THD *thd, MYSQL_TIME *res, date_mode_t fuzzydate) override;
  Item *get_copy(THD *thd) override
  { return get_item_copy<Item_date_literal>(thd, this); }
};


/**
  TIME'10:10:10'
*/
class Item_time_literal: public Item_temporal_literal
{
protected:
  Time cached_time;
public:
  Item_time_literal(THD *thd, const Time *ltime, uint dec_arg):
    Item_temporal_literal(thd, dec_arg),
    cached_time(*ltime)
  {
    DBUG_ASSERT(cached_time.is_valid_time());
    max_length= MIN_TIME_WIDTH + (decimals ? decimals + 1 : 0);
  }
  const Type_handler *type_handler() const override
  { return &type_handler_time2; }
  void print(String *str, enum_query_type query_type) override;
  const MYSQL_TIME *const_ptr_mysql_time() const override
  {
    return cached_time.get_mysql_time();
  }
  Item *clone_item(THD *thd) override;
  longlong val_int() override { return cached_time.to_longlong(); }
  double val_real() override { return cached_time.to_double(); }
  String *val_str(String *to) override
  { return cached_time.to_string(to, decimals); }
  my_decimal *val_decimal(my_decimal *to) override
  { return cached_time.to_decimal(to); }
  longlong val_time_packed(THD *thd) override
  {
    return cached_time.valid_time_to_packed();
  }
  bool get_date(THD *thd, MYSQL_TIME *res, date_mode_t fuzzydate) override;
  bool val_native(THD *thd, Native *to) override
  {
    return Time(thd, this).to_native(to, decimals);
  }
  Item *get_copy(THD *thd) override
  { return get_item_copy<Item_time_literal>(thd, this); }
};


/**
  TIMESTAMP'2001-01-01 10:20:30'
*/
class Item_datetime_literal: public Item_temporal_literal
{
protected:
  Datetime cached_time;
  bool update_null()
  {
    return maybe_null &&
           (null_value= cached_time.check_date_with_warn(current_thd));
  }
public:
  Item_datetime_literal(THD *thd, const Datetime *ltime, uint dec_arg):
    Item_temporal_literal(thd, dec_arg),
    cached_time(*ltime)
  {
    DBUG_ASSERT(cached_time.is_valid_datetime());
    max_length= MAX_DATETIME_WIDTH + (decimals ? decimals + 1 : 0);
    // See the comment on maybe_null in Item_date_literal
    maybe_null= cached_time.check_date(TIME_NO_ZERO_DATE | TIME_NO_ZERO_IN_DATE);
  }
  const Type_handler *type_handler() const override
  { return &type_handler_datetime2; }
  void print(String *str, enum_query_type query_type) override;
  const MYSQL_TIME *const_ptr_mysql_time() const override
  {
    return cached_time.get_mysql_time();
  }
  Item *clone_item(THD *thd) override;
  longlong val_int() override
  {
    return update_null() ? 0 : cached_time.to_longlong();
  }
  double val_real() override
  {
    return update_null() ? 0 : cached_time.to_double();
  }
  String *val_str(String *to) override
  {
    return update_null() ? NULL : cached_time.to_string(to, decimals);
  }
  my_decimal *val_decimal(my_decimal *to) override
  {
    return update_null() ? NULL : cached_time.to_decimal(to);
  }
  longlong val_datetime_packed(THD *thd) override
  {
    return update_null() ? 0 : cached_time.valid_datetime_to_packed();
  }
  bool get_date(THD *thd, MYSQL_TIME *res, date_mode_t fuzzydate) override;
  Item *get_copy(THD *thd) override
  { return get_item_copy<Item_datetime_literal>(thd, this); }
};


/**
  An error-safe counterpart for Item_date_literal
*/
class Item_date_literal_for_invalid_dates: public Item_date_literal
{
  /**
    During equal field propagation we can replace non-temporal constants
    found in equalities to their native temporal equivalents:
      WHERE date_column='2001-01-01'      ... ->
      WHERE date_column=DATE'2001-01-01'  ...

    This is done to make the eqial field propagation code handle mixtures of
    different temporal types in the same expressions easier (MDEV-8706), e.g.
      WHERE LENGTH(date_column)=10 AND date_column=TIME'00:00:00'

    Item_date_literal_for_invalid_dates::get_date()
    (unlike the regular Item_date_literal::get_date())
    does not check the result for NO_ZERO_IN_DATE and NO_ZERO_DATE,
    always returns success (false), and does not produce error/warning messages.

    We need these _for_invalid_dates classes to be able to rewrite:
      SELECT * FROM t1 WHERE date_column='0000-00-00' ...
    to:
      SELECT * FROM t1 WHERE date_column=DATE'0000-00-00' ...

    to avoid returning NULL value instead of '0000-00-00' even
    in sql_mode=TRADITIONAL.
  */
public:
  Item_date_literal_for_invalid_dates(THD *thd, const Date *ltime)
   :Item_date_literal(thd, ltime)
  {
    maybe_null= false;
  }
  bool get_date(THD *thd, MYSQL_TIME *ltime, date_mode_t fuzzydate)
  {
    cached_time.copy_to_mysql_time(ltime);
    return (null_value= false);
  }
};


/**
  An error-safe counterpart for Item_datetime_literal
  (see Item_date_literal_for_invalid_dates for comments)
*/
class Item_datetime_literal_for_invalid_dates: public Item_datetime_literal
{
public:
  Item_datetime_literal_for_invalid_dates(THD *thd,
                                          const Datetime *ltime, uint dec_arg)
   :Item_datetime_literal(thd, ltime, dec_arg)
  {
    maybe_null= false;
  }
  bool get_date(THD *thd, MYSQL_TIME *ltime, date_mode_t fuzzydate)
  {
    cached_time.copy_to_mysql_time(ltime);
    return (null_value= false);
  }
};


class Used_tables_and_const_cache
{
public:
  /*
    In some cases used_tables_cache is not what used_tables() return
    so the method should be used where one need used tables bit map
    (even internally in Item_func_* code).
  */
  table_map used_tables_cache;
  bool const_item_cache;

  Used_tables_and_const_cache()
   :used_tables_cache(0),
    const_item_cache(true)
  { }
  Used_tables_and_const_cache(const Used_tables_and_const_cache *other)
   :used_tables_cache(other->used_tables_cache),
    const_item_cache(other->const_item_cache)
  { }
  void used_tables_and_const_cache_init()
  {
    used_tables_cache= 0;
    const_item_cache= true;
  }
  void used_tables_and_const_cache_join(const Item *item)
  {
    used_tables_cache|= item->used_tables();
    const_item_cache&= item->const_item();
  }
  void used_tables_and_const_cache_update_and_join(Item *item)
  {
    item->update_used_tables();
    used_tables_and_const_cache_join(item);
  }
  /*
    Call update_used_tables() for all "argc" items in the array "argv"
    and join with the current cache.
    "this" must be initialized with a constructor or
    re-initialized with used_tables_and_const_cache_init().
  */
  void used_tables_and_const_cache_update_and_join(uint argc, Item **argv)
  {
    for (uint i=0 ; i < argc ; i++)
      used_tables_and_const_cache_update_and_join(argv[i]);
  }
  /*
    Call update_used_tables() for all items in the list
    and join with the current cache.
    "this" must be initialized with a constructor or
    re-initialized with used_tables_and_const_cache_init().
  */
  void used_tables_and_const_cache_update_and_join(List<Item> &list)
  {
    List_iterator_fast<Item> li(list);
    Item *item;
    while ((item=li++))
      used_tables_and_const_cache_update_and_join(item);
  }
};


/**
  An abstract class representing common features of
  regular functions and aggregate functions.
*/
class Item_func_or_sum: public Item_result_field,
                        public Item_args,
                        public Used_tables_and_const_cache,
                        public With_subquery_cache
{
protected:
  bool agg_arg_charsets(DTCollation &c, Item **items, uint nitems,
                        uint flags, int item_sep)
  {
    return Type_std_attributes::agg_arg_charsets(c, func_name(),
                                                 items, nitems,
                                                 flags, item_sep);
  }
  bool agg_arg_charsets_for_string_result(DTCollation &c,
                                          Item **items, uint nitems,
                                          int item_sep= 1)
  {
    return Type_std_attributes::
      agg_arg_charsets_for_string_result(c, func_name(),
                                         items, nitems, item_sep);
  }
  bool agg_arg_charsets_for_string_result_with_comparison(DTCollation &c,
                                                          Item **items,
                                                          uint nitems,
                                                          int item_sep= 1)
  {
    return Type_std_attributes::
      agg_arg_charsets_for_string_result_with_comparison(c, func_name(),
                                                         items, nitems,
                                                         item_sep);
  }

  /*
    Aggregate arguments for comparison, e.g: a=b, a LIKE b, a RLIKE b
    - don't convert to @@character_set_connection if all arguments are numbers
    - don't allow DERIVATION_NONE
  */
  bool agg_arg_charsets_for_comparison(DTCollation &c,
                                       Item **items, uint nitems,
                                       int item_sep= 1)
  {
    return Type_std_attributes::
      agg_arg_charsets_for_comparison(c, func_name(), items, nitems, item_sep);
  }

public:
  // This method is used by Arg_comparator
  bool agg_arg_charsets_for_comparison(CHARSET_INFO **cs, Item **a, Item **b)
  {
    DTCollation tmp;
    if (tmp.set((*a)->collation, (*b)->collation, MY_COLL_CMP_CONV) ||
        tmp.derivation == DERIVATION_NONE)
    {
      my_error(ER_CANT_AGGREGATE_2COLLATIONS,MYF(0),
               (*a)->collation.collation->name,
               (*a)->collation.derivation_name(),
               (*b)->collation.collation->name,
               (*b)->collation.derivation_name(),
               func_name());
      return true;
    }
    /*
      If necessary, convert both *a and *b to the collation in tmp:
    */
    Single_coll_err error_for_a= {(*b)->collation, true};
    Single_coll_err error_for_b= {(*a)->collation, false};
    if (agg_item_set_converter(tmp, func_name(),
                               a, 1, MY_COLL_CMP_CONV, 1,
                               /*just for error message*/ &error_for_a) ||
        agg_item_set_converter(tmp, func_name(),
                               b, 1, MY_COLL_CMP_CONV, 1,
                               /*just for error message*/ &error_for_b))
      return true;
    *cs= tmp.collation;
    return false;
  }

public:
  Item_func_or_sum(THD *thd): Item_result_field(thd), Item_args() {}
  Item_func_or_sum(THD *thd, Item *a): Item_result_field(thd), Item_args(a) { }
  Item_func_or_sum(THD *thd, Item *a, Item *b):
    Item_result_field(thd), Item_args(a, b) { }
  Item_func_or_sum(THD *thd, Item *a, Item *b, Item *c):
    Item_result_field(thd), Item_args(thd, a, b, c) { }
  Item_func_or_sum(THD *thd, Item *a, Item *b, Item *c, Item *d):
    Item_result_field(thd), Item_args(thd, a, b, c, d) { }
  Item_func_or_sum(THD *thd, Item *a, Item *b, Item *c, Item *d, Item *e):
    Item_result_field(thd), Item_args(thd, a, b, c, d, e) { }
  Item_func_or_sum(THD *thd, Item_func_or_sum *item):
    Item_result_field(thd, item), Item_args(thd, item),
    Used_tables_and_const_cache(item) { }
  Item_func_or_sum(THD *thd, List<Item> &list):
    Item_result_field(thd), Item_args(thd, list) { }
  bool with_subquery() const override
  { DBUG_ASSERT(fixed); return m_with_subquery; }
  bool walk(Item_processor processor, bool walk_subquery, void *arg) override
  {
    if (walk_args(processor, walk_subquery, arg))
      return true;
    return (this->*processor)(arg);
  }
  /*
    Built-in schema, e.g. mariadb_schema, oracle_schema, maxdb_schema
  */
  virtual const Schema *schema() const
  {
    // A function does not belong to a built-in schema by default
    return NULL;
  }
  /*
    This method is used for debug purposes to print the name of an
    item to the debug log. The second use of this method is as
    a helper function of print() and error messages, where it is
    applicable. To suit both goals it should return a meaningful,
    distinguishable and sintactically correct string. This method
    should not be used for runtime type identification, use enum
    {Sum}Functype and Item_func::functype()/Item_sum::sum_func()
    instead.
    Added here, to the parent class of both Item_func and Item_sum.

    NOTE: for Items inherited from Item_sum, func_name() return part of
    function name till first argument (including '(') to make difference in
    names for functions with 'distinct' clause and without 'distinct' and
    also to make printing of items inherited from Item_sum uniform.
  */
  virtual const char *func_name() const= 0;
  virtual bool fix_length_and_dec()= 0;
  bool const_item() const override { return const_item_cache; }
  table_map used_tables() const override { return used_tables_cache; }
  Item* build_clone(THD *thd) override;
  Sql_mode_dependency value_depends_on_sql_mode() const override
  {
    return Item_args::value_depends_on_sql_mode_bit_or().soft_to_hard();
  }
};

class sp_head;
class sp_name;
struct st_sp_security_context;

class Item_sp
{
protected:
  // Can be NULL in some non-SELECT queries
  Name_resolution_context *context;
public:
  sp_name *m_name;
  sp_head *m_sp;
  TABLE *dummy_table;
  uchar result_buf[64];
  sp_rcontext *func_ctx;
  MEM_ROOT sp_mem_root;
  Query_arena *sp_query_arena;

  /*
     The result field of the stored function.
  */
  Field *sp_result_field;
  Item_sp(THD *thd, Name_resolution_context *context_arg, sp_name *name_arg);
  Item_sp(THD *thd, Item_sp *item);
  const char *func_name(THD *thd, bool is_package_function) const;
  void cleanup();
  bool sp_check_access(THD *thd);
  bool execute(THD *thd, bool *null_value, Item **args, uint arg_count);
  bool execute_impl(THD *thd, Item **args, uint arg_count);
  bool init_result_field(THD *thd, uint max_length, uint maybe_null,
                         bool *null_value, LEX_CSTRING *name);
  void process_error(THD *thd)
  {
    if (context)
      context->process_error(thd);
  }
};

class Item_ref :public Item_ident,
                protected With_sum_func_cache
{
protected:
  void set_properties();
  bool set_properties_only; // the item doesn't need full fix_fields
public:
  enum Ref_Type { REF, DIRECT_REF, VIEW_REF, OUTER_REF, AGGREGATE_REF };
  Item **ref;
  bool reference_trough_name;
  Item_ref(THD *thd, Name_resolution_context *context_arg,
           const LEX_CSTRING &db_arg, const LEX_CSTRING &table_name_arg,
           const LEX_CSTRING &field_name_arg):
    Item_ident(thd, context_arg, db_arg, table_name_arg, field_name_arg),
    set_properties_only(0), ref(0), reference_trough_name(1) {}
  Item_ref(THD *thd, Name_resolution_context *context_arg,
           const LEX_CSTRING &field_name_arg)
   :Item_ref(thd, context_arg, null_clex_str, null_clex_str, field_name_arg)
  { }
  /*
    This constructor is used in two scenarios:
    A) *item = NULL
      No initialization is performed, fix_fields() call will be necessary.
      
    B) *item points to an Item this Item_ref will refer to. This is 
      used for GROUP BY. fix_fields() will not be called in this case,
      so we call set_properties to make this item "fixed". set_properties
      performs a subset of action Item_ref::fix_fields does, and this subset
      is enough for Item_ref's used in GROUP BY.
    
    TODO we probably fix a superset of problems like in BUG#6658. Check this 
         with Bar, and if we have a more broader set of problems like this.
  */
  Item_ref(THD *thd, Name_resolution_context *context_arg, Item **item,
           const LEX_CSTRING &table_name_arg, const LEX_CSTRING &field_name_arg,
           bool alias_name_used_arg= FALSE);
  Item_ref(THD *thd, TABLE_LIST *view_arg, Item **item,
           const LEX_CSTRING &field_name_arg, bool alias_name_used_arg= FALSE);

  /* Constructor need to process subselect with temporary tables (see Item) */
  Item_ref(THD *thd, Item_ref *item)
    :Item_ident(thd, item), With_sum_func_cache(*item),
     set_properties_only(0), ref(item->ref) {}
  Type type() const override { return REF_ITEM; }
  Type real_type() const override
  { return ref ? (*ref)->type() : REF_ITEM; }
  bool eq(const Item *item, bool binary_cmp) const override
  {
    const Item *it= item->real_item();
    return ref && (*ref)->eq(it, binary_cmp);
  }
  void save_val(Field *to) override;
  void save_result(Field *to) override;
  double val_real() override;
  longlong val_int() override;
  my_decimal *val_decimal(my_decimal *) override;
  bool val_bool() override;
  String *val_str(String* tmp) override;
  bool val_native(THD *thd, Native *to) override;
  bool is_null() override;
  bool get_date(THD *thd, MYSQL_TIME *ltime, date_mode_t fuzzydate) override;
  longlong val_datetime_packed(THD *) override;
  longlong val_time_packed(THD *) override;
  double val_result() override;
  longlong val_int_result() override;
  String *str_result(String* tmp) override;
  bool val_native_result(THD *thd, Native *to) override;
  my_decimal *val_decimal_result(my_decimal *) override;
  bool val_bool_result() override;
  bool is_null_result() override;
  bool send(Protocol *prot, st_value *buffer) override;
  void make_send_field(THD *thd, Send_field *field) override;
  bool fix_fields(THD *, Item **) override;
  void fix_after_pullout(st_select_lex *new_parent, Item **ref, bool merge)
    override;
  int save_in_field(Field *field, bool no_conversions) override;
  void save_org_in_field(Field *field, fast_field_copier optimizer_data)
    override;
  fast_field_copier setup_fast_field_copier(Field *field) override
  { return (*ref)->setup_fast_field_copier(field); }
  const Type_handler *type_handler() const override
  { return (*ref)->type_handler(); }
  const Type_handler *real_type_handler() const override
  { return (*ref)->real_type_handler(); }
  Field *get_tmp_table_field() override
  { return result_field ? result_field : (*ref)->get_tmp_table_field(); }
  Item *get_tmp_table_item(THD *thd) override;
  Field *create_tmp_field_ex(MEM_ROOT *root, TABLE *table, Tmp_field_src *src,
                             const Tmp_field_param *param) override;
  Item* propagate_equal_fields(THD *, const Context &, COND_EQUAL *) override;
  table_map used_tables() const override;
  void update_used_tables() override;
  COND *build_equal_items(THD *thd, COND_EQUAL *inherited,
                          bool link_item_fields,
                          COND_EQUAL **cond_equal_ref) override
  {
    /*
      normilize_cond() replaced all conditions of type
         WHERE/HAVING field
      to:
        WHERE/HAVING field<>0
      By the time of a build_equal_items() call, all such conditions should
      already be replaced. No Item_ref referencing to Item_field are possible.
    */
    DBUG_ASSERT(real_type() != FIELD_ITEM);
    return Item_ident::build_equal_items(thd, inherited, link_item_fields,
                                         cond_equal_ref);
  }
  bool const_item() const override { return (*ref)->const_item(); }
  table_map not_null_tables() const override
  {
    return depended_from ? 0 : (*ref)->not_null_tables();
  }
  bool find_not_null_fields(table_map allowed) override
  {
    return depended_from ? false : (*ref)->find_not_null_fields(allowed);
  }
  void save_in_result_field(bool no_conversions) override
  {
    (*ref)->save_in_field(result_field, no_conversions);
  }
  Item *real_item() override { return ref ? (*ref)->real_item() : this; }
  const TYPELIB *get_typelib() const override
  {
    return ref ? (*ref)->get_typelib() : NULL;
  }

  bool walk(Item_processor processor, bool walk_subquery, void *arg) override
  {
    if (ref && *ref)
      return (*ref)->walk(processor, walk_subquery, arg) ||
             (this->*processor)(arg); 
    else
      return FALSE;
  }
  Item* transform(THD *thd, Item_transformer, uchar *arg) override;
  Item* compile(THD *thd, Item_analyzer analyzer, uchar **arg_p,
                Item_transformer transformer, uchar *arg_t) override;
  bool enumerate_field_refs_processor(void *arg) override
  { return (*ref)->enumerate_field_refs_processor(arg); }
  void no_rows_in_result() override
  {
    (*ref)->no_rows_in_result();
  }
  void restore_to_before_no_rows_in_result() override
  {
    (*ref)->restore_to_before_no_rows_in_result();
  }
  void print(String *str, enum_query_type query_type) override;
  enum precedence precedence() const override
  {
    return ref ? (*ref)->precedence() : DEFAULT_PRECEDENCE;
  }
  void cleanup() override;
  Item_field *field_for_view_update() override
    { return (*ref)->field_for_view_update(); }
  Load_data_outvar *get_load_data_outvar() override
  {
    return (*ref)->get_load_data_outvar();
  }
  virtual Ref_Type ref_type() { return REF; }

  // Row emulation: forwarding of ROW-related calls to ref
  uint cols() const override
  {
    return ref && result_type() == ROW_RESULT ? (*ref)->cols() : 1;
  }
  Item* element_index(uint i) override
  {
    return ref && result_type() == ROW_RESULT ? (*ref)->element_index(i) : this;
  }
  Item** addr(uint i) override
  {
    return ref && result_type() == ROW_RESULT ? (*ref)->addr(i) : 0;
  }
  bool check_cols(uint c) override
  {
    return ref && result_type() == ROW_RESULT ? (*ref)->check_cols(c) 
                                              : Item::check_cols(c);
  }
  bool null_inside() override
  {
    return ref && result_type() == ROW_RESULT ? (*ref)->null_inside() : 0;
  }
  void bring_value() override
  {
    if (ref && result_type() == ROW_RESULT)
      (*ref)->bring_value();
  }
  bool check_vcol_func_processor(void *arg) override
  {
    return mark_unsupported_function("ref", arg, VCOL_IMPOSSIBLE);
  }
  bool basic_const_item() const override
  { return ref && (*ref)->basic_const_item(); }
  bool is_outer_field() const override
  {
    DBUG_ASSERT(fixed);
    DBUG_ASSERT(ref);
    return (*ref)->is_outer_field();
  }

  Item* build_clone(THD *thd) override;

  /**
    Checks if the item tree that ref points to contains a subquery.
  */
  bool with_subquery() const override { return (*ref)->with_subquery(); }
  Item *get_copy(THD *thd) override
  { return get_item_copy<Item_ref>(thd, this); }
  bool excl_dep_on_table(table_map tab_map) override
  {
    table_map used= used_tables();
    if (used & OUTER_REF_TABLE_BIT)
      return false;
    return (used == tab_map) || (*ref)->excl_dep_on_table(tab_map);
  }
  bool excl_dep_on_grouping_fields(st_select_lex *sel) override
  { return (*ref)->excl_dep_on_grouping_fields(sel); }
  bool excl_dep_on_in_subq_left_part(Item_in_subselect *subq_pred) override
  { return (*ref)->excl_dep_on_in_subq_left_part(subq_pred); }
  bool cleanup_excluding_fields_processor(void *arg) override
  {
    Item *item= real_item();
    if (item && item->type() == FIELD_ITEM &&
        ((Item_field *)item)->field)
      return 0;
    return cleanup_processor(arg);
  }
  bool cleanup_excluding_const_fields_processor(void *arg) override
  {
    Item *item= real_item();
    if (item && item->type() == FIELD_ITEM &&
        ((Item_field *) item)->field && item->const_item())
      return 0;
    return cleanup_processor(arg);
  }
  bool with_sum_func() const override { return m_with_sum_func; }
  With_sum_func_cache* get_with_sum_func_cache() override { return this; }
  Item *field_transformer_for_having_pushdown(THD *thd, uchar *arg) override
  { return (*ref)->field_transformer_for_having_pushdown(thd, arg); }
  Item *remove_item_direct_ref() override
  {
    *ref= (*ref)->remove_item_direct_ref();
    return this;
  }
};


/*
  The same as Item_ref, but get value from val_* family of method to get
  value of item on which it referred instead of result* family.
*/
class Item_direct_ref :public Item_ref
{
public:
  Item_direct_ref(THD *thd, Name_resolution_context *context_arg, Item **item,
                  const LEX_CSTRING &table_name_arg,
                  const LEX_CSTRING &field_name_arg,
                  bool alias_name_used_arg= FALSE):
    Item_ref(thd, context_arg, item, table_name_arg,
             field_name_arg, alias_name_used_arg)
  {}
  /* Constructor need to process subselect with temporary tables (see Item) */
  Item_direct_ref(THD *thd, Item_direct_ref *item) : Item_ref(thd, item) {}
  Item_direct_ref(THD *thd, TABLE_LIST *view_arg, Item **item,
                  const LEX_CSTRING &field_name_arg,
                  bool alias_name_used_arg= FALSE):
    Item_ref(thd, view_arg, item, field_name_arg,
             alias_name_used_arg)
  {}

  bool fix_fields(THD *thd, Item **it) override
  {
    if ((*ref)->fix_fields_if_needed_for_scalar(thd, ref))
      return TRUE;
    return Item_ref::fix_fields(thd, it);
  }
  void save_val(Field *to) override;
  /* Below we should have all val() methods as in Item_ref */
  double val_real() override;
  longlong val_int() override;
  my_decimal *val_decimal(my_decimal *) override;
  bool val_bool() override;
  String *val_str(String* tmp) override;
  bool val_native(THD *thd, Native *to) override;
  bool is_null() override;
  bool get_date(THD *thd, MYSQL_TIME *ltime, date_mode_t fuzzydate) override;
  longlong val_datetime_packed(THD *) override;
  longlong val_time_packed(THD *) override;
  Ref_Type ref_type() override { return DIRECT_REF; }
  Item *get_copy(THD *thd) override
  { return get_item_copy<Item_direct_ref>(thd, this); }
  Item *remove_item_direct_ref() override
  { return (*ref)->remove_item_direct_ref(); }
};


/**
  This class is the same as Item_direct_ref but created to wrap Item_ident
  before fix_fields() call
*/

class Item_direct_ref_to_ident :public Item_direct_ref
{
  Item_ident *ident;
public:
  Item_direct_ref_to_ident(THD *thd, Item_ident *item):
    Item_direct_ref(thd, item->context, (Item**)&item, item->table_name,
                    item->field_name, FALSE)
  {
    ident= item;
    ref= (Item**)&ident;
  }

  bool fix_fields(THD *thd, Item **it) override
  {
    DBUG_ASSERT(ident->type() == FIELD_ITEM || ident->type() == REF_ITEM);
    if (ident->fix_fields_if_needed_for_scalar(thd, ref))
      return TRUE;
    set_properties();
    return FALSE;
  }

  void print(String *str, enum_query_type query_type) override
  { ident->print(str, query_type); }

};


class Item_cache;
class Expression_cache;
class Expression_cache_tracker;

/**
  The objects of this class can store its values in an expression cache.
*/

class Item_cache_wrapper :public Item_result_field,
                          public With_subquery_cache,
                          protected With_sum_func_cache
{
private:
  /* Pointer on the cached expression */
  Item *orig_item;
  Expression_cache *expr_cache;
  /*
    In order to put the expression into the expression cache and return
    value of val_*() method, we will need to get the expression value twice
    (probably in different types).  In order to avoid making two
    (potentially costly) orig_item->val_*() calls, we store expression value
    in this Item_cache object.
  */
  Item_cache *expr_value;

  List<Item> parameters;

  Item *check_cache();
  void cache();
  void init_on_demand();

public:
  Item_cache_wrapper(THD *thd, Item *item_arg);
  ~Item_cache_wrapper();

  Type type() const override { return EXPR_CACHE_ITEM; }
  Type real_type() const override { return orig_item->type(); }
  bool with_subquery() const override
  { DBUG_ASSERT(fixed); return m_with_subquery; }
  bool with_sum_func() const override { return m_with_sum_func; }
  With_sum_func_cache* get_with_sum_func_cache() override { return this; }

  bool set_cache(THD *thd);
  Expression_cache_tracker* init_tracker(MEM_ROOT *mem_root);

  bool fix_fields(THD *thd, Item **it) override;
  void cleanup() override;

  Item *get_orig_item() const { return orig_item; }

  /* Methods of getting value which should be cached in the cache */
  void save_val(Field *to) override;
  double val_real() override;
  longlong val_int() override;
  String *val_str(String* tmp) override;
  bool val_native(THD *thd, Native *to) override;
  my_decimal *val_decimal(my_decimal *) override;
  bool val_bool() override;
  bool is_null() override;
  bool get_date(THD *thd, MYSQL_TIME *ltime, date_mode_t fuzzydate) override;
  bool send(Protocol *protocol, st_value *buffer) override;
  void save_org_in_field(Field *field, fast_field_copier) override
  {
    save_val(field);
  }
  void save_in_result_field(bool) override { save_val(result_field); }
  Item* get_tmp_table_item(THD *thd_arg) override;

  /* Following methods make this item transparent as much as possible */

  void print(String *str, enum_query_type query_type) override;
  const char *full_name() const override { return orig_item->full_name(); }
  void make_send_field(THD *thd, Send_field *field) override
  { orig_item->make_send_field(thd, field); }
  bool eq(const Item *item, bool binary_cmp) const override
  {
    const Item *it= item->real_item();
    return orig_item->eq(it, binary_cmp);
  }
  void fix_after_pullout(st_select_lex *new_parent, Item **refptr, bool merge)
    override
  {
    orig_item->fix_after_pullout(new_parent, &orig_item, merge);
  }
  int save_in_field(Field *to, bool no_conversions) override;
  const Type_handler *type_handler() const override
  { return orig_item->type_handler(); }
  table_map used_tables() const override { return orig_item->used_tables(); }
  void update_used_tables() override { orig_item->update_used_tables(); }
  bool const_item() const override { return orig_item->const_item(); }
  table_map not_null_tables() const override
  { return orig_item->not_null_tables(); }
  bool walk(Item_processor processor, bool walk_subquery, void *arg) override
  {
    return orig_item->walk(processor, walk_subquery, arg) ||
      (this->*processor)(arg);
  }
  bool enumerate_field_refs_processor(void *arg) override
  { return orig_item->enumerate_field_refs_processor(arg); }
  Item_field *field_for_view_update() override
  { return orig_item->field_for_view_update(); }

  /* Row emulation: forwarding of ROW-related calls to orig_item */
  uint cols() const override
  { return result_type() == ROW_RESULT ? orig_item->cols() : 1; }
  Item* element_index(uint i) override
  { return result_type() == ROW_RESULT ? orig_item->element_index(i) : this; }
  Item** addr(uint i) override
  { return result_type() == ROW_RESULT ? orig_item->addr(i) : 0; }
  bool check_cols(uint c) override
  {
    return (result_type() == ROW_RESULT ?
            orig_item->check_cols(c) :
            Item::check_cols(c));
  }
  bool null_inside() override
  { return result_type() == ROW_RESULT ? orig_item->null_inside() : 0; }
  void bring_value() override
  {
    if (result_type() == ROW_RESULT)
      orig_item->bring_value();
  }
  bool is_expensive() override { return orig_item->is_expensive(); }
  bool is_expensive_processor(void *arg) override
  { return orig_item->is_expensive_processor(arg); }
  bool check_vcol_func_processor(void *arg) override
  {
    return mark_unsupported_function("cache", arg, VCOL_IMPOSSIBLE);
  }
  Item *get_copy(THD *thd) override
  { return get_item_copy<Item_cache_wrapper>(thd, this); }
  Item *build_clone(THD *) override { return nullptr; }
};


/*
  Class for view fields, the same as Item_direct_ref, but call fix_fields
  of reference if it is not called yet
*/
class Item_direct_view_ref :public Item_direct_ref
{
  Item_equal *item_equal;
  TABLE_LIST *view;
  TABLE *null_ref_table;

#define NO_NULL_TABLE (reinterpret_cast<TABLE *>(0x1))

  void set_null_ref_table()
  {
    if (!view->is_inner_table_of_outer_join() ||
        !(null_ref_table= view->get_real_join_table()))
      null_ref_table= NO_NULL_TABLE;
    if (null_ref_table && null_ref_table != NO_NULL_TABLE)
	maybe_null= true;
  }

  bool check_null_ref()
  {
    DBUG_ASSERT(null_ref_table);
    if (null_ref_table != NO_NULL_TABLE && null_ref_table->null_row)
    {
      null_value= 1;
      return TRUE;
    }
    return FALSE;
  }

public:
  Item_direct_view_ref(THD *thd, Name_resolution_context *context_arg,
                       Item **item,
                       LEX_CSTRING &table_name_arg,
                       LEX_CSTRING &field_name_arg,
                       TABLE_LIST *view_arg):
    Item_direct_ref(thd, context_arg, item, table_name_arg, field_name_arg),
    item_equal(0), view(view_arg),
    null_ref_table(NULL)
  {
    if (fixed)
      set_null_ref_table();
  }

  bool fix_fields(THD *, Item **) override;
  bool eq(const Item *item, bool binary_cmp) const override;
  Item *get_tmp_table_item(THD *thd) override
  {
    if (const_item())
      return copy_or_same(thd);
    Item *item= Item_ref::get_tmp_table_item(thd);
    item->name= name;
    return item;
  }
  Ref_Type ref_type() override { return VIEW_REF; }
  Item_equal *get_item_equal() override { return item_equal; }
  void set_item_equal(Item_equal *item_eq) override { item_equal= item_eq; }
  Item_equal *find_item_equal(COND_EQUAL *cond_equal) override;
  Item* propagate_equal_fields(THD *, const Context &, COND_EQUAL *) override;
  Item *replace_equal_field(THD *thd, uchar *arg) override;
  table_map used_tables() const override;
  void update_used_tables() override;
  table_map not_null_tables() const override;
  bool const_item() const override
  {
    return (*ref)->const_item() && (null_ref_table == NO_NULL_TABLE);
  }
  TABLE *get_null_ref_table() const { return null_ref_table; }
  bool walk(Item_processor processor, bool walk_subquery, void *arg) override
  {
    return (*ref)->walk(processor, walk_subquery, arg) ||
           (this->*processor)(arg);
  }
  bool view_used_tables_processor(void *arg) override
  {
    TABLE_LIST *view_arg= (TABLE_LIST *) arg;
    if (view_arg == view)
      view_arg->view_used_tables|= (*ref)->used_tables();
    return 0;
  }
  bool excl_dep_on_table(table_map tab_map) override;
  bool excl_dep_on_grouping_fields(st_select_lex *sel) override;
  bool excl_dep_on_in_subq_left_part(Item_in_subselect *subq_pred) override;
  Item *derived_field_transformer_for_having(THD *thd, uchar *arg) override;
  Item *derived_field_transformer_for_where(THD *thd, uchar *arg) override;
  Item *grouping_field_transformer_for_where(THD *thd, uchar *arg) override;
  Item *in_subq_field_transformer_for_where(THD *thd, uchar *arg) override;
  Item *in_subq_field_transformer_for_having(THD *thd, uchar *arg) override;

  void save_val(Field *to) override
  {
    if (check_null_ref())
      to->set_null();
    else
      Item_direct_ref::save_val(to);
  }
  double val_real() override
  {
    if (check_null_ref())
      return 0;
    else
      return Item_direct_ref::val_real();
  }
  longlong val_int() override
  {
    if (check_null_ref())
      return 0;
    else
      return Item_direct_ref::val_int();
  }
  String *val_str(String* tmp) override
  {
    if (check_null_ref())
      return NULL;
    else
      return Item_direct_ref::val_str(tmp);
  }
  bool val_native(THD *thd, Native *to) override
  {
    if (check_null_ref())
      return true;
    return Item_direct_ref::val_native(thd, to);
  }
  my_decimal *val_decimal(my_decimal *tmp) override
  {
    if (check_null_ref())
      return NULL;
    else
      return Item_direct_ref::val_decimal(tmp);
  }
  bool val_bool() override
  {
    if (check_null_ref())
      return 0;
    else
      return Item_direct_ref::val_bool();
  }
  bool is_null() override
  {
    if (check_null_ref())
      return 1;
    else
      return Item_direct_ref::is_null();
  }
  bool get_date(THD *thd, MYSQL_TIME *ltime, date_mode_t fuzzydate) override
  {
    if (check_null_ref())
    {
      bzero((char*) ltime,sizeof(*ltime));
      return 1;
    }
    return Item_direct_ref::get_date(thd, ltime, fuzzydate);
  }
  longlong val_time_packed(THD *thd) override
  {
    if (check_null_ref())
      return 0;
    else
      return Item_direct_ref::val_time_packed(thd);
  }
  longlong val_datetime_packed(THD *thd) override
  {
    if (check_null_ref())
      return 0;
    else
      return Item_direct_ref::val_datetime_packed(thd);
  }
  bool send(Protocol *protocol, st_value *buffer) override;
  void save_org_in_field(Field *field, fast_field_copier) override
  {
    if (check_null_ref())
      field->set_null();
    else
      Item_direct_ref::save_val(field);
  }
  void save_in_result_field(bool no_conversions) override
  {
    if (check_null_ref())
      result_field->set_null();
    else
      Item_direct_ref::save_in_result_field(no_conversions);
  }

  int save_in_field(Field *field, bool no_conversions) override
  {
    if (check_null_ref())
      return set_field_to_null_with_conversions(field, no_conversions);

    return Item_direct_ref::save_in_field(field, no_conversions);
  }

  void cleanup() override
  {
    null_ref_table= NULL;
    item_equal= NULL;
    Item_direct_ref::cleanup();
  }
  /*
    TODO move these val_*_result function to Item_direct_ref (maybe)
  */
  double val_result() override;
  longlong val_int_result() override;
  String *str_result(String* tmp) override;
  my_decimal *val_decimal_result(my_decimal *val) override;
  bool val_bool_result() override;

  Item *get_copy(THD *thd) override
  { return get_item_copy<Item_direct_view_ref>(thd, this); }
  Item *field_transformer_for_having_pushdown(THD *, uchar *) override
  { return this; }
  Item *remove_item_direct_ref() override { return this; }
};


/*
  Class for outer fields.
  An object of this class is created when the select where the outer field was
  resolved is a grouping one. After it has been fixed the ref field will point
  to either an Item_ref or an Item_direct_ref object which will be used to
  access the field.
  See also comments for the fix_inner_refs() and the
  Item_field::fix_outer_field() functions.
*/

class Item_sum;
class Item_outer_ref :public Item_direct_ref
{
public:
  Item *outer_ref;
  /* The aggregate function under which this outer ref is used, if any. */
  Item_sum *in_sum_func;
  /*
    TRUE <=> that the outer_ref is already present in the select list
    of the outer select.
  */
  bool found_in_select_list;
  bool found_in_group_by;
  Item_outer_ref(THD *thd, Name_resolution_context *context_arg,
                 Item_field *outer_field_arg):
    Item_direct_ref(thd, context_arg, 0, outer_field_arg->table_name,
                    outer_field_arg->field_name),
    outer_ref(outer_field_arg), in_sum_func(0),
    found_in_select_list(0), found_in_group_by(0)
  {
    ref= &outer_ref;
    set_properties();
    fixed= 0;                     /* reset flag set in set_properties() */
  }
  Item_outer_ref(THD *thd, Name_resolution_context *context_arg, Item **item,
                 const LEX_CSTRING &table_name_arg, LEX_CSTRING &field_name_arg,
                 bool alias_name_used_arg):
    Item_direct_ref(thd, context_arg, item, table_name_arg, field_name_arg,
                    alias_name_used_arg),
    outer_ref(0), in_sum_func(0), found_in_select_list(1), found_in_group_by(0)
  {}
  void save_in_result_field(bool no_conversions) override
  {
    outer_ref->save_org_in_field(result_field, NULL);
  }
  bool fix_fields(THD *, Item **) override;
  void fix_after_pullout(st_select_lex *new_parent, Item **ref, bool merge)
    override;
  table_map used_tables() const override
  {
    return (*ref)->const_item() ? 0 : OUTER_REF_TABLE_BIT;
  }
  table_map not_null_tables() const override { return 0; }
  Ref_Type ref_type() override { return OUTER_REF; }
  bool check_inner_refs_processor(void * arg) override;
};


class Item_in_subselect;


/*
  An object of this class:
   - Converts val_XXX() calls to ref->val_XXX_result() calls, like Item_ref.
   - Sets owner->was_null=TRUE if it has returned a NULL value from any
     val_XXX() function. This allows to inject an Item_ref_null_helper
     object into subquery and then check if the subquery has produced a row
     with NULL value.
*/

class Item_ref_null_helper: public Item_ref
{
protected:
  Item_in_subselect* owner;
public:
  Item_ref_null_helper(THD *thd, Name_resolution_context *context_arg,
                       Item_in_subselect* master, Item **item,
		       const LEX_CSTRING &table_name_arg,
                       const LEX_CSTRING &field_name_arg):
    Item_ref(thd, context_arg, item, table_name_arg, field_name_arg),
    owner(master) {}
  void save_val(Field *to) override;
  double val_real() override;
  longlong val_int() override;
  String* val_str(String* s) override;
  my_decimal *val_decimal(my_decimal *) override;
  bool val_bool() override;
  bool get_date(THD *thd, MYSQL_TIME *ltime, date_mode_t fuzzydate) override;
  bool val_native(THD *thd, Native *to) override;
  void print(String *str, enum_query_type query_type) override;
  table_map used_tables() const override;
  Item *get_copy(THD *thd) override
  { return get_item_copy<Item_ref_null_helper>(thd, this); }
};

/*
  The following class is used to optimize comparing of date and bigint columns
  We need to save the original item ('ref') to be able to call
  ref->save_in_field(). This is used to create index search keys.
  
  An instance of Item_int_with_ref may have signed or unsigned integer value.
  
*/

class Item_int_with_ref :public Item_int
{
  Item *ref;
public:
  Item_int_with_ref(THD *thd, longlong i, Item *ref_arg, bool unsigned_arg):
    Item_int(thd, i), ref(ref_arg)
  {
    unsigned_flag= unsigned_arg;
  }
  int save_in_field(Field *field, bool no_conversions) override
  {
    return ref->save_in_field(field, no_conversions);
  }
  Item *clone_item(THD *thd) override;
  Item *real_item() override { return ref; }
};

#ifdef MYSQL_SERVER
#include "item_sum.h"
#include "item_func.h"
#include "item_row.h"
#include "item_cmpfunc.h"
#include "item_strfunc.h"
#include "item_timefunc.h"
#include "item_subselect.h"
#include "item_xmlfunc.h"
#include "item_jsonfunc.h"
#include "item_create.h"
#include "item_vers.h"
#endif

/**
  Base class to implement typed value caching Item classes

  Item_copy_ classes are very similar to the corresponding Item_
  classes (e.g. Item_copy_string is similar to Item_string) but they add
  the following additional functionality to Item_ :
    1. Nullability
    2. Possibility to store the value not only on instantiation time,
       but also later.
  Item_copy_ classes are a functionality subset of Item_cache_ 
  classes, as e.g. they don't support comparisons with the original Item
  as Item_cache_ classes do.
  Item_copy_ classes are used in GROUP BY calculation.
  TODO: Item_copy should be made an abstract interface and Item_copy_
  classes should inherit both the respective Item_ class and the interface.
  Ideally we should drop Item_copy_ classes altogether and merge 
  their functionality to Item_cache_ (and these should be made to inherit
  from Item_).
*/

class Item_copy :public Item,
                 public Type_handler_hybrid_field_type
{
protected:  

  /**
    Type_handler_hybrid_field_type is used to
    store the type of the resulting field that would be used to store the data
    in the cache. This is to avoid calls to the original item.
  */

  /** The original item that is copied */
  Item *item;

  /**
    Constructor of the Item_copy class

    stores metadata information about the original class as well as a 
    pointer to it.
  */
  Item_copy(THD *thd, Item *i): Item(thd)
  {
    DBUG_ASSERT(i->is_fixed());
    item= i;
    null_value=maybe_null=item->maybe_null;
    Type_std_attributes::set(item);
    name= item->name;
    set_handler(item->type_handler());
  }

public:

  /** 
    Update the cache with the value of the original item
   
    This is the method that updates the cached value.
    It must be explicitly called by the user of this class to store the value 
    of the original item in the cache.
  */
  virtual void copy() = 0;

  Item *get_item() { return item; }
  /** All of the subclasses should have the same type tag */
  Type type() const override { return COPY_STR_ITEM; }

  const Type_handler *type_handler() const override
  { return Type_handler_hybrid_field_type::type_handler(); }

  Field *create_tmp_field_ex(MEM_ROOT *root, TABLE *table, Tmp_field_src *src,
                             const Tmp_field_param *param) override
  {
    DBUG_ASSERT(0);
    return NULL;
  }
  void make_send_field(THD *thd, Send_field *field) override
  { item->make_send_field(thd, field); }
  table_map used_tables() const override { return (table_map) 1L; }
  bool const_item() const override { return false; }
  bool is_null() override { return null_value; }
  bool check_vcol_func_processor(void *arg) override
  {
    return mark_unsupported_function("copy", arg, VCOL_IMPOSSIBLE);
  }

  /*
    Override the methods below as pure virtual to make sure all the
    sub-classes implement them.
  */

  String *val_str(String*) override = 0;
  my_decimal *val_decimal(my_decimal *) override = 0;
  double val_real() override = 0;
  longlong val_int() override = 0;
  int save_in_field(Field *field, bool no_conversions) override = 0;
  bool walk(Item_processor processor, bool walk_subquery, void *args) override
  {
    return (item->walk(processor, walk_subquery, args)) ||
      (this->*processor)(args);
  }
};

/**
 Implementation of a string cache.
 
 Uses Item::str_value for storage
*/ 
class Item_copy_string : public Item_copy
{
public:
  Item_copy_string(THD *thd, Item *item_arg): Item_copy(thd, item_arg) {}

  String *val_str(String*) override;
  my_decimal *val_decimal(my_decimal *) override;
  double val_real() override;
  longlong val_int() override;
  bool get_date(THD *thd, MYSQL_TIME *ltime, date_mode_t fuzzydate) override
  { return get_date_from_string(thd, ltime, fuzzydate); }
  void copy() override;
  int save_in_field(Field *field, bool no_conversions) override;
  Item *get_copy(THD *thd) override
  { return get_item_copy<Item_copy_string>(thd, this); }
};


/**
  We need a separate class Item_copy_timestamp because
  TIMESTAMP->string->TIMESTAMP conversion is not round trip safe
  near the DST change, e.g. '2010-10-31 02:25:26' can mean:
   - my_time_t(1288477526) - summer time in Moscow
   - my_time_t(1288481126) - winter time in Moscow, one hour later
*/
class Item_copy_timestamp: public Item_copy
{
  Timestamp_or_zero_datetime m_value;
  bool sane() const { return !null_value || m_value.is_zero_datetime(); }
public:
  Item_copy_timestamp(THD *thd, Item *arg): Item_copy(thd, arg) { }
  const Type_handler *type_handler() const override
  { return &type_handler_timestamp2; }
  void copy() override
  {
    Timestamp_or_zero_datetime_native_null tmp(current_thd, item, false);
    null_value= tmp.is_null();
    m_value= tmp.is_null() ? Timestamp_or_zero_datetime() :
                             Timestamp_or_zero_datetime(tmp);
  }
  int save_in_field(Field *field, bool) override
  {
    DBUG_ASSERT(sane());
    if (null_value)
      return set_field_to_null(field);
    Timestamp_or_zero_datetime_native native(m_value, decimals);
    return native.save_in_field(field, decimals);
  }
  longlong val_int() override
  {
    DBUG_ASSERT(sane());
    return null_value ? 0 :
           m_value.to_datetime(current_thd).to_longlong();
  }
  double val_real() override
  {
    DBUG_ASSERT(sane());
    return null_value ? 0e0 :
           m_value.to_datetime(current_thd).to_double();
  }
  String *val_str(String *to) override
  {
    DBUG_ASSERT(sane());
    return null_value ? NULL :
           m_value.to_datetime(current_thd).to_string(to, decimals);
  }
  my_decimal *val_decimal(my_decimal *to) override
  {
    DBUG_ASSERT(sane());
    return null_value ? NULL :
           m_value.to_datetime(current_thd).to_decimal(to);
  }
  bool get_date(THD *thd, MYSQL_TIME *ltime, date_mode_t fuzzydate) override
  {
    DBUG_ASSERT(sane());
    bool res= m_value.to_TIME(thd, ltime, fuzzydate);
    DBUG_ASSERT(!res);
    return null_value || res;
  }
  bool val_native(THD *thd, Native *to) override
  {
    DBUG_ASSERT(sane());
    return null_value || m_value.to_native(to, decimals);
  }
  Item *get_copy(THD *thd) override
  { return get_item_copy<Item_copy_timestamp>(thd, this); }
};


/*
  Cached_item_XXX objects are not exactly caches. They do the following:

  Each Cached_item_XXX object has
   - its source item
   - saved value of the source item
   - cmp() method that compares the saved value with the current value of the
     source item, and if they were not equal saves item's value into the saved
     value.

  TODO: add here:
   - a way to save the new value w/o comparison
   - a way to do less/equal/greater comparison
*/

class Cached_item :public Sql_alloc
{
public:
  bool null_value;
  Cached_item() :null_value(0) {}
  /*
    Compare the cached value with the source value. If not equal, copy
    the source value to the cache.
    @return
      true  - Not equal
      false - Equal
  */
  virtual bool cmp(void)=0;

  /* Compare the cached value with the source value, without copying */
  virtual int  cmp_read_only()=0;

  virtual ~Cached_item(); /*line -e1509 */
};

class Cached_item_item : public Cached_item
{
protected:
  Item *item;

  Cached_item_item(Item *arg) : item(arg) {}
public:
  void fetch_value_from(Item *new_item)
  {
    Item *save= item;
    item= new_item;
    cmp();
    item= save;
  }
};

class Cached_item_str :public Cached_item_item
{
  uint32 value_max_length;
  String value,tmp_value;
public:
  Cached_item_str(THD *thd, Item *arg);
  bool cmp() override;
  int cmp_read_only() override;
  ~Cached_item_str();                           // Deallocate String:s
};


class Cached_item_real :public Cached_item_item
{
  double value;
public:
  Cached_item_real(Item *item_par) :Cached_item_item(item_par),value(0.0) {}
  bool cmp() override;
  int cmp_read_only() override;
};

class Cached_item_int :public Cached_item_item
{
  longlong value;
public:
  Cached_item_int(Item *item_par) :Cached_item_item(item_par),value(0) {}
  bool cmp() override;
  int cmp_read_only() override;
};


class Cached_item_decimal :public Cached_item_item
{
  my_decimal value;
public:
  Cached_item_decimal(Item *item_par);
  bool cmp() override;
  int cmp_read_only() override;
};

class Cached_item_field :public Cached_item
{
  uchar *buff;
  Field *field;
  uint length;

public:
  Cached_item_field(THD *thd, Field *arg_field): field(arg_field)
  {
    field= arg_field;
    /* TODO: take the memory allocation below out of the constructor. */
    buff= (uchar*) thd_calloc(thd, length= field->pack_length());
  }
  bool cmp() override;
  int cmp_read_only() override;
};

class Item_default_value : public Item_field
{
  bool vcol_assignment_ok;
  bool m_associated= false;

  void calculate();
public:
  Item *arg= nullptr;
  Item_default_value(THD *thd, Name_resolution_context *context_arg, Item *a,
                     bool vcol_assignment_arg)
    : Item_field(thd, context_arg),
      vcol_assignment_ok(vcol_assignment_arg), arg(a) {}
  Type type() const override { return DEFAULT_VALUE_ITEM; }
  bool eq(const Item *item, bool binary_cmp) const override;
  bool fix_fields(THD *, Item **) override;
  void cleanup() override;
  void print(String *str, enum_query_type query_type) override;
  String *val_str(String *str) override;
  double val_real() override;
  longlong val_int() override;
  my_decimal *val_decimal(my_decimal *decimal_value) override;
  bool get_date(THD *thd, MYSQL_TIME *ltime,date_mode_t fuzzydate) override;
  bool val_native(THD *thd, Native *to) override;
  bool val_native_result(THD *thd, Native *to) override;
  longlong val_datetime_packed(THD *thd) override
  { return Item::val_datetime_packed(thd); }
  longlong val_time_packed(THD *thd) override
  { return Item::val_time_packed(thd); }

  /* Result variants */
  double val_result() override;
  longlong val_int_result() override;
  String *str_result(String* tmp) override;
  my_decimal *val_decimal_result(my_decimal *val) override;
  bool val_bool_result() override;
  bool is_null_result() override;
  bool get_date_result(THD *thd, MYSQL_TIME *ltime, date_mode_t fuzzydate)
    override;

  bool send(Protocol *protocol, st_value *buffer) override;
  int save_in_field(Field *field_arg, bool no_conversions) override;
  void save_in_result_field(bool no_conversions) override;
  bool save_in_param(THD *, Item_param *param) override
  {
    // It should not be possible to have "EXECUTE .. USING DEFAULT(a)"
    DBUG_ASSERT(0);
    param->set_default();
    return false;
  }
  table_map used_tables() const override;
  void update_used_tables() override
  {
    if (field && field->default_value)
      field->default_value->expr->update_used_tables();
  }
  bool vcol_assignment_allowed_value() const override
  { return vcol_assignment_ok; }
  Item *get_tmp_table_item(THD *) override { return this; }
  Item_field *field_for_view_update() override { return nullptr; }
  bool update_vcol_processor(void *) override { return false; }
  bool check_field_expression_processor(void *arg) override;
  bool check_func_default_processor(void *) override { return true; }
  bool update_func_default_processor(void *arg) override;
  bool register_field_in_read_map(void *arg) override;

  bool walk(Item_processor processor, bool walk_subquery, void *args) override
  {
    return (arg && arg->walk(processor, walk_subquery, args)) ||
      (this->*processor)(args);
  }

  Item *transform(THD *thd, Item_transformer transformer, uchar *args)
    override;
  Field *create_tmp_field_ex(MEM_ROOT *root, TABLE *table, Tmp_field_src *src,
                             const Tmp_field_param *param) override;

  /**
    See comments on @see Item::associate_with_target_field for method
    description
  */
  bool associate_with_target_field(THD *thd, Item_field *field) override;

private:
  bool tie_field(THD *thd);
};


class Item_contextually_typed_value_specification: public Item
{
public:
  Item_contextually_typed_value_specification(THD *thd) :Item(thd)
  { }
  Type type() const override { return CONTEXTUALLY_TYPED_VALUE_ITEM; }
  bool vcol_assignment_allowed_value() const override { return true; }
  bool eq(const Item *item, bool binary_cmp) const override { return false; }
  bool is_evaluable_expression() const override { return false; }
  Field *create_tmp_field_ex(MEM_ROOT *,
                             TABLE *, Tmp_field_src *,
                             const Tmp_field_param *) override
  {
    DBUG_ASSERT(0);
    return NULL;
  }
  String *val_str(String *str) override
  {
    DBUG_ASSERT(0); // never should be called
    null_value= true;
    return 0;
  }
  double val_real() override
  {
    DBUG_ASSERT(0); // never should be called
    null_value= true;
    return 0.0;
  }
  longlong val_int() override
  {
    DBUG_ASSERT(0); // never should be called
    null_value= true;
    return 0;
  }
  my_decimal *val_decimal(my_decimal *) override
  {
    DBUG_ASSERT(0); // never should be called
    null_value= true;
    return 0;
  }
  bool get_date(THD *, MYSQL_TIME *, date_mode_t) override
  {
    DBUG_ASSERT(0); // never should be called
    return null_value= true;
  }
  bool send(Protocol *, st_value *) override
  {
    DBUG_ASSERT(0);
    return true;
  }
  const Type_handler *type_handler() const override
  {
    DBUG_ASSERT(0);
    return &type_handler_null;
  }
};


/*
  <default specification> ::= DEFAULT
*/
class Item_default_specification:
        public Item_contextually_typed_value_specification
{
public:
  Item_default_specification(THD *thd)
   :Item_contextually_typed_value_specification(thd)
  { }
  void print(String *str, enum_query_type) override
  {
    str->append(STRING_WITH_LEN("default"));
  }
  int save_in_field(Field *field_arg, bool) override
  {
    return field_arg->save_in_field_default_value(false);
  }
  bool save_in_param(THD *, Item_param *param) override
  {
    param->set_default();
    return false;
  }
  Item *get_copy(THD *thd) override
  { return get_item_copy<Item_default_specification>(thd, this); }
};


/**
  This class is used as bulk parameter INGNORE representation.

  It just do nothing when assigned to a field

  This is a non-standard MariaDB extension.
*/

class Item_ignore_specification:
        public Item_contextually_typed_value_specification
{
public:
  Item_ignore_specification(THD *thd)
   :Item_contextually_typed_value_specification(thd)
  { }
  void print(String *str, enum_query_type) override
  {
    str->append(STRING_WITH_LEN("ignore"));
  }
  int save_in_field(Field *field_arg, bool) override
  {
    return field_arg->save_in_field_ignore_value(false);
  }
  bool save_in_param(THD *, Item_param *param) override
  {
    param->set_ignore();
    return false;
  }

  Item *get_copy(THD *thd) override
  { return get_item_copy<Item_ignore_specification>(thd, this); }
};


/*
  Item_insert_value -- an implementation of VALUES() function.
  You can use the VALUES(col_name) function in the UPDATE clause
  to refer to column values from the INSERT portion of the INSERT
  ... UPDATE statement. In other words, VALUES(col_name) in the
  UPDATE clause refers to the value of col_name that would be
  inserted, had no duplicate-key conflict occurred.
  In all other places this function returns NULL.
*/

class Item_insert_value : public Item_field
{
public:
  Item *arg;
  Item_insert_value(THD *thd, Name_resolution_context *context_arg, Item *a)
    :Item_field(thd, context_arg),
     arg(a) {}
  bool eq(const Item *item, bool binary_cmp) const override;
  bool fix_fields(THD *, Item **) override;
  void print(String *str, enum_query_type query_type) override;
  int save_in_field(Field *field_arg, bool no_conversions) override
  {
    return Item_field::save_in_field(field_arg, no_conversions);
  }
  Type type() const override { return INSERT_VALUE_ITEM; }
  /*
   We use RAND_TABLE_BIT to prevent Item_insert_value from
   being treated as a constant and precalculated before execution
  */
  table_map used_tables() const override { return RAND_TABLE_BIT; }

  Item_field *field_for_view_update() override { return nullptr; }

  bool walk(Item_processor processor, bool walk_subquery, void *args) override
  {
    return arg->walk(processor, walk_subquery, args) ||
	    (this->*processor)(args);
  }
  bool check_partition_func_processor(void *) override { return true; }
  bool update_vcol_processor(void *) override { return false; }
  bool check_vcol_func_processor(void *arg) override
  {
    return mark_unsupported_function("value()", arg, VCOL_IMPOSSIBLE);
  }
};


class Table_triggers_list;

/*
  Represents NEW/OLD version of field of row which is
  changed/read in trigger.

  Note: For this item main part of actual binding to Field object happens
        not during fix_fields() call (like for Item_field) but right after
        parsing of trigger definition, when table is opened, with special
        setup_field() call. On fix_fields() stage we simply choose one of
        two Field instances representing either OLD or NEW version of this
        field.
*/
class Item_trigger_field : public Item_field,
                           private Settable_routine_parameter
{
public:
  /* Is this item represents row from NEW or OLD row ? */
  enum row_version_type {OLD_ROW, NEW_ROW};
  row_version_type row_version;
  /* Next in list of all Item_trigger_field's in trigger */
  Item_trigger_field *next_trg_field;
  /* Index of the field in the TABLE::field array */
  uint field_idx;
  /* Pointer to Table_trigger_list object for table of this trigger */
  Table_triggers_list *triggers;

  Item_trigger_field(THD *thd, Name_resolution_context *context_arg,
                     row_version_type row_ver_arg,
                     const LEX_CSTRING &field_name_arg,
                     privilege_t priv, const bool ro)
    :Item_field(thd, context_arg, field_name_arg),
     row_version(row_ver_arg), field_idx((uint)-1), original_privilege(priv),
     want_privilege(priv), table_grants(NULL), read_only (ro)
  {}
  void setup_field(THD *thd, TABLE *table, GRANT_INFO *table_grant_info);
  Type type() const override { return TRIGGER_FIELD_ITEM; }
  bool eq(const Item *item, bool binary_cmp) const override;
  bool fix_fields(THD *, Item **) override;
  void print(String *str, enum_query_type query_type) override;
  table_map used_tables() const override { return (table_map)0L; }
  Field *get_tmp_table_field() override { return nullptr; }
  Item *copy_or_same(THD *) override { return this; }
  Item *get_tmp_table_item(THD *thd) override { return copy_or_same(thd); }
  void cleanup() override;

private:
  void set_required_privilege(bool rw) override;
  bool set_value(THD *thd, sp_rcontext *ctx, Item **it) override;

public:
  Settable_routine_parameter *get_settable_routine_parameter() override
  {
    return read_only ? nullptr : this;
  }

  bool set_value(THD *thd, Item **it)
  {
    return set_value(thd, NULL, it);
  }

private:
  /*
    'want_privilege' holds privileges required to perform operation on
    this trigger field (SELECT_ACL if we are going to read it and
    UPDATE_ACL if we are going to update it).  It is initialized at
    parse time but can be updated later if this trigger field is used
    as OUT or INOUT parameter of stored routine (in this case
    set_required_privilege() is called to appropriately update
    want_privilege and cleanup() is responsible for restoring of
    original want_privilege once parameter's value is updated).
  */
  privilege_t original_privilege;
  privilege_t want_privilege;
  GRANT_INFO *table_grants;
  /*
    Trigger field is read-only unless it belongs to the NEW row in a
    BEFORE INSERT of BEFORE UPDATE trigger.
  */
  bool read_only;
public:
  bool unknown_splocal_processor(void *) override { return false; }
  bool check_vcol_func_processor(void *arg) override;
};


/**
  @todo
  Implement the is_null() method for this class. Currently calling is_null()
  on any Item_cache object resolves to Item::is_null(), which returns FALSE
  for any value.
*/

class Item_cache: public Item_fixed_hybrid,
                  public Type_handler_hybrid_field_type
{
protected:
  Item *example;
  /**
    Field that this object will get value from. This is used by 
    index-based subquery engines to detect and remove the equality injected 
    by IN->EXISTS transformation.
  */  
  Field *cached_field;
  /*
    TRUE <=> cache holds value of the last stored item (i.e actual value).
    store() stores item to be cached and sets this flag to FALSE.
    On the first call of val_xxx function if this flag is set to FALSE the 
    cache_value() will be called to actually cache value of saved item.
    cache_value() will set this flag to TRUE.
  */
  bool value_cached;

  table_map used_table_map;
public:
  /*
    This is set if at least one of the values of a sub query is NULL
    Item_cache_row returns this with null_inside().
    For not row items, it's set to the value of null_value
    It is set after cache_value() is called.
  */
  bool null_value_inside;

  Item_cache(THD *thd):
    Item_fixed_hybrid(thd),
    Type_handler_hybrid_field_type(&type_handler_string),
    example(0), cached_field(0),
    value_cached(0),
    used_table_map(0)
  {
    maybe_null= 1;
    null_value= 1;
    null_value_inside= true;
    fixed= 1;
  }
protected:
  Item_cache(THD *thd, const Type_handler *handler):
    Item_fixed_hybrid(thd),
    Type_handler_hybrid_field_type(handler),
    example(0), cached_field(0),
    value_cached(0),
    used_table_map(0)
  {
    maybe_null= 1;
    null_value= 1;
    null_value_inside= true;
    fixed= 1;
  }

public:
  virtual bool allocate(THD *thd, uint i) { return 0; }
  virtual bool setup(THD *thd, Item *item)
  {
    example= item;
    Type_std_attributes::set(item);
    if (item->type() == FIELD_ITEM)
      cached_field= ((Item_field *)item)->field;
    return 0;
  };

  void set_used_tables(table_map map) { used_table_map= map; }
  table_map used_tables() const override { return used_table_map; }
  Type type() const override { return CACHE_ITEM; }

  const Type_handler *type_handler() const override
  { return Type_handler_hybrid_field_type::type_handler(); }
  Field *create_tmp_field_ex(MEM_ROOT *root, TABLE *table, Tmp_field_src *src,
                             const Tmp_field_param *param) override
  {
    return create_tmp_field_ex_simple(root, table, src, param);
  }

  virtual void keep_array() {}
#ifndef DBUG_OFF
  bool is_array_kept() { return TRUE; }
#endif
  void print(String *str, enum_query_type query_type) override;
  bool eq_def(const Field *field) 
  { 
    return cached_field ? cached_field->eq_def (field) : FALSE;
  }
  bool eq(const Item *item, bool binary_cmp) const override
  {
    return this == item;
  }
  bool check_vcol_func_processor(void *arg) override
  {
    if (example)
    {
      Item::vcol_func_processor_result *res= (Item::vcol_func_processor_result*)arg;
      example->check_vcol_func_processor(arg);
      /*
        Item_cache of a non-deterministic function requires re-fixing
        even if the function itself doesn't (e.g. CURRENT_TIMESTAMP)
      */
      if (res->errors & VCOL_NOT_STRICTLY_DETERMINISTIC)
        res->errors|= VCOL_SESSION_FUNC;
      return false;
    }
    return mark_unsupported_function("cache", arg, VCOL_IMPOSSIBLE);
  }
  bool fix_fields(THD *thd, Item **ref) override
  {
    fixed= 1;
    if (example && !example->is_fixed())
      return example->fix_fields(thd, ref);
    return 0;
  }
  void cleanup() override
  {
    clear();
    Item_fixed_hybrid::cleanup();
  }
  /**
     Check if saved item has a non-NULL value.
     Will cache value of saved item if not already done. 
     @return TRUE if cached value is non-NULL.
   */
  bool has_value()
  {
    return (value_cached || cache_value()) && !null_value;
  }

  virtual void store(Item *item);
  virtual Item *get_item() { return example; }
  virtual bool cache_value()= 0;
  bool basic_const_item() const override
  { return example && example->basic_const_item(); }
  virtual void clear() { null_value= TRUE; value_cached= FALSE; }
  bool is_null() override { return !has_value(); }
  bool is_expensive() override
  {
    if (value_cached)
      return false;
    return example->is_expensive();
  }
  bool is_expensive_processor(void *arg) override
  {
    DBUG_ASSERT(example);
    if (value_cached)
      return false;
    return example->is_expensive_processor(arg);
  }
  virtual void set_null();
  bool walk(Item_processor processor, bool walk_subquery, void *arg) override
  {
    if (arg == STOP_PTR)
      return FALSE;
    if (example && example->walk(processor, walk_subquery, arg))
      return TRUE;
    return (this->*processor)(arg);
  }
  Item *safe_charset_converter(THD *thd, CHARSET_INFO *tocs) override;
  void split_sum_func2_example(THD *thd,  Ref_ptr_array ref_pointer_array,
                               List<Item> &fields, uint flags)
  {
    example->split_sum_func2(thd, ref_pointer_array, fields, &example, flags);
  }
  Item *get_example() const { return example; }

  virtual Item *convert_to_basic_const_item(THD *thd) { return 0; };
  Item *derived_field_transformer_for_having(THD *thd, uchar *) override
  { return convert_to_basic_const_item(thd); }
  Item *derived_field_transformer_for_where(THD *thd, uchar *) override
  { return convert_to_basic_const_item(thd); }
  Item *grouping_field_transformer_for_where(THD *thd, uchar *) override
  { return convert_to_basic_const_item(thd); }
  Item *in_subq_field_transformer_for_where(THD *thd, uchar *) override
  { return convert_to_basic_const_item(thd); }
  Item *in_subq_field_transformer_for_having(THD *thd, uchar *) override
  { return convert_to_basic_const_item(thd); }
};


class Item_cache_int: public Item_cache
{
protected:
  longlong value;
public:
  Item_cache_int(THD *thd, const Type_handler *handler):
    Item_cache(thd, handler), value(0) {}

  double val_real() override;
  longlong val_int() override;
  String* val_str(String *str) override;
  my_decimal *val_decimal(my_decimal *) override;
  bool get_date(THD *thd, MYSQL_TIME *ltime, date_mode_t fuzzydate) override
  { return get_date_from_int(thd, ltime, fuzzydate); }
  bool cache_value() override;
  int save_in_field(Field *field, bool no_conversions) override;
  Item *convert_to_basic_const_item(THD *thd) override;
  Item *get_copy(THD *thd) override
  { return get_item_copy<Item_cache_int>(thd, this); }
};


class Item_cache_year: public Item_cache_int
{
public:
  Item_cache_year(THD *thd, const Type_handler *handler)
   :Item_cache_int(thd, handler) { }
  bool get_date(THD *thd, MYSQL_TIME *to, date_mode_t mode)
  {
    return type_handler_year.Item_get_date_with_warn(thd, this, to, mode);
  }
};


class Item_cache_temporal: public Item_cache_int
{
protected:
  Item_cache_temporal(THD *thd, const Type_handler *handler);
public:
  bool cache_value() override;
  bool get_date(THD *thd, MYSQL_TIME *ltime, date_mode_t fuzzydate) override;
  int save_in_field(Field *field, bool no_conversions) override;
  bool setup(THD *thd, Item *item) override
  {
    if (Item_cache_int::setup(thd, item))
      return true;
    set_if_smaller(decimals, TIME_SECOND_PART_DIGITS);
    return false;
  }
  void store_packed(longlong val_arg, Item *example);
  /*
    Having a clone_item method tells optimizer that this object
    is a constant and need not be optimized further.
    Important when storing packed datetime values.
  */
  Item *clone_item(THD *thd) override;
  Item *convert_to_basic_const_item(THD *thd) override;
  virtual Item *make_literal(THD *) =0;
};


class Item_cache_time: public Item_cache_temporal
{
public:
  Item_cache_time(THD *thd)
   :Item_cache_temporal(thd, &type_handler_time2) { }
  bool cache_value() override;
  Item *get_copy(THD *thd) override
  { return get_item_copy<Item_cache_time>(thd, this); }
  Item *make_literal(THD *) override;
  longlong val_datetime_packed(THD *thd) override
  {
    Datetime::Options_cmp opt(thd);
    return has_value() ? Datetime(thd, this, opt).to_packed() : 0;
  }
  longlong val_time_packed(THD *) override
  {
    return has_value() ? value : 0;
  }
  longlong val_int() override
  {
    return has_value() ? Time(this).to_longlong() : 0;
  }
  double val_real() override
  {
    return has_value() ? Time(this).to_double() : 0;
  }
  String *val_str(String *to) override
  {
    return has_value() ? Time(this).to_string(to, decimals) : NULL;
  }
  my_decimal *val_decimal(my_decimal *to) override
  {
    return has_value() ? Time(this).to_decimal(to) : NULL;
  }
  bool val_native(THD *thd, Native *to) override
  {
    return has_value() ? Time(thd, this).to_native(to, decimals) : true;
  }
};


class Item_cache_datetime: public Item_cache_temporal
{
public:
  Item_cache_datetime(THD *thd)
   :Item_cache_temporal(thd, &type_handler_datetime2) { }
  Item *get_copy(THD *thd) override
  { return get_item_copy<Item_cache_datetime>(thd, this); }
  Item *make_literal(THD *) override;
  longlong val_datetime_packed(THD *) override
  {
    return has_value() ? value : 0;
  }
  longlong val_time_packed(THD *thd) override
  {
    return Time(thd, this, Time::Options_cmp(thd)).to_packed();
  }
  longlong val_int() override
  {
    return has_value() ? Datetime(this).to_longlong() : 0;
  }
  double val_real() override
  {
    return has_value() ? Datetime(this).to_double() : 0;
  }
  String *val_str(String *to) override
  {
    return has_value() ? Datetime(this).to_string(to, decimals) : NULL;
  }
  my_decimal *val_decimal(my_decimal *to) override
  {
    return has_value() ? Datetime(this).to_decimal(to) : NULL;
  }
};


class Item_cache_date: public Item_cache_temporal
{
public:
  Item_cache_date(THD *thd)
   :Item_cache_temporal(thd, &type_handler_newdate) { }
  Item *get_copy(THD *thd) override
  { return get_item_copy<Item_cache_date>(thd, this); }
  Item *make_literal(THD *) override;
  longlong val_datetime_packed(THD *) override
  {
    return has_value() ? value : 0;
  }
  longlong val_time_packed(THD *thd) override
  {
    return Time(thd, this, Time::Options_cmp(thd)).to_packed();
  }
  longlong val_int() override
  { return has_value() ? Date(this).to_longlong() : 0; }
  double val_real() override
  { return has_value() ? Date(this).to_double() : 0; }
  String *val_str(String *to) override
  {
    return has_value() ? Date(this).to_string(to) : NULL;
  }
  my_decimal *val_decimal(my_decimal *to) override
  {
    return has_value() ? Date(this).to_decimal(to) : NULL;
  }
};


class Item_cache_timestamp: public Item_cache
{
  Timestamp_or_zero_datetime_native m_native;
  Datetime to_datetime(THD *thd);
public:
  Item_cache_timestamp(THD *thd)
   :Item_cache(thd, &type_handler_timestamp2) { }
  Item *get_copy(THD *thd) override
  { return get_item_copy<Item_cache_timestamp>(thd, this); }
  bool cache_value() override;
  String* val_str(String *to) override
  {
    return to_datetime(current_thd).to_string(to, decimals);
  }
  my_decimal *val_decimal(my_decimal *to) override
  {
    return to_datetime(current_thd).to_decimal(to);
  }
  longlong val_int() override
  {
    return to_datetime(current_thd).to_longlong();
  }
  double val_real() override
  {
    return to_datetime(current_thd).to_double();
  }
  longlong val_datetime_packed(THD *thd) override
  {
    return to_datetime(thd).to_packed();
  }
  longlong val_time_packed(THD *) override
  {
    DBUG_ASSERT(0);
    return 0;
  }
  bool get_date(THD *thd, MYSQL_TIME *ltime, date_mode_t fuzzydate) override;
  int save_in_field(Field *field, bool no_conversions) override;
  bool val_native(THD *thd, Native *to) override;
};


class Item_cache_real: public Item_cache
{
protected:
  double value;
public:
  Item_cache_real(THD *thd, const Type_handler *h)
   :Item_cache(thd, h),
    value(0)
  {}
  double val_real() override;
  longlong val_int() override;
  my_decimal *val_decimal(my_decimal *) override;
  bool get_date(THD *thd, MYSQL_TIME *ltime, date_mode_t fuzzydate) override
  { return get_date_from_real(thd, ltime, fuzzydate); }
  bool cache_value() override;
  Item *convert_to_basic_const_item(THD *thd) override;
};


class Item_cache_double: public Item_cache_real
{
public:
  Item_cache_double(THD *thd)
   :Item_cache_real(thd, &type_handler_double)
  { }
  String* val_str(String *str);
  Item *get_copy(THD *thd)
  { return get_item_copy<Item_cache_double>(thd, this); }
};


class Item_cache_float: public Item_cache_real
{
public:
  Item_cache_float(THD *thd)
   :Item_cache_real(thd, &type_handler_float)
  { }
  String* val_str(String *str);
  Item *get_copy(THD *thd)
  { return get_item_copy<Item_cache_float>(thd, this); }
};


class Item_cache_decimal: public Item_cache
{
protected:
  my_decimal decimal_value;
public:
  Item_cache_decimal(THD *thd): Item_cache(thd, &type_handler_newdecimal) {}

  double val_real() override;
  longlong val_int() override;
  String* val_str(String *str) override;
  my_decimal *val_decimal(my_decimal *) override;
  bool get_date(THD *thd, MYSQL_TIME *to, date_mode_t mode) override
  {
    return decimal_to_datetime_with_warn(thd, VDec(this).ptr(), to, mode,
                                         NULL, NULL);
  }
  bool cache_value() override;
  Item *convert_to_basic_const_item(THD *thd) override;
  Item *get_copy(THD *thd) override
  { return get_item_copy<Item_cache_decimal>(thd, this); }
};


class Item_cache_str: public Item_cache
{
  char buffer[STRING_BUFFER_USUAL_SIZE];
  String *value, value_buff;
  bool is_varbinary;
  
public:
  Item_cache_str(THD *thd, const Item *item):
    Item_cache(thd, item->type_handler()), value(0),
    is_varbinary(item->type() == FIELD_ITEM &&
                 Item_cache_str::field_type() == MYSQL_TYPE_VARCHAR &&
                 !((const Item_field *) item)->field->has_charset())
  {
    collation.set(const_cast<DTCollation&>(item->collation));
  }
  double val_real() override;
  longlong val_int() override;
  String* val_str(String *) override;
  my_decimal *val_decimal(my_decimal *) override;
  bool get_date(THD *thd, MYSQL_TIME *ltime, date_mode_t fuzzydate) override
  { return get_date_from_string(thd, ltime, fuzzydate); }
  CHARSET_INFO *charset() const { return value->charset(); };
  int save_in_field(Field *field, bool no_conversions) override;
  bool cache_value() override;
  Item *convert_to_basic_const_item(THD *thd) override;
  Item *get_copy(THD *thd) override
  { return get_item_copy<Item_cache_str>(thd, this); }
};


class Item_cache_str_for_nullif: public Item_cache_str
{
public:
  Item_cache_str_for_nullif(THD *thd, const Item *item)
   :Item_cache_str(thd, item)
  { }
  Item *safe_charset_converter(THD *thd, CHARSET_INFO *tocs)
  {
    /**
      Item_cache_str::safe_charset_converter() returns a new Item_cache
      with Item_func_conv_charset installed on "example". The original
      Item_cache is not referenced (neither directly nor recursively)
      from the result of Item_cache_str::safe_charset_converter().

      For NULLIF() purposes we need a different behavior:
      we need a new instance of Item_func_conv_charset,
      with the original Item_cache referenced in args[0]. See MDEV-9181.
    */
    return Item::safe_charset_converter(thd, tocs);
  }
  Item *get_copy(THD *thd)
  { return get_item_copy<Item_cache_str_for_nullif>(thd, this); }
};


class Item_cache_row: public Item_cache
{
  Item_cache  **values;
  uint item_count;
  bool save_array;
public:
  Item_cache_row(THD *thd):
    Item_cache(thd, &type_handler_row), values(0), item_count(2),
    save_array(0) {}

  /*
    'allocate' used only in row transformer, to preallocate space for row
    cache.
  */
  bool allocate(THD *thd, uint num) override;
  /*
    'setup' is needed only by row => it not called by simple row subselect
    (only by IN subselect (in subselect optimizer))
  */
  bool setup(THD *thd, Item *item) override;
  void store(Item *item) override;
  void illegal_method_call(const char *);
  void make_send_field(THD *, Send_field *) override
  {
    illegal_method_call("make_send_field");
  };
  double val_real() override
  {
    illegal_method_call("val");
    return 0;
  };
  longlong val_int() override
  {
    illegal_method_call("val_int");
    return 0;
  };
  String *val_str(String *) override
  {
    illegal_method_call("val_str");
    return nullptr;
  };
  my_decimal *val_decimal(my_decimal *) override
  {
    illegal_method_call("val_decimal");
    return nullptr;
  };
  bool get_date(THD *thd, MYSQL_TIME *ltime, date_mode_t fuzzydate) override
  {
    illegal_method_call("val_decimal");
    return true;
  }

  uint cols() const override { return item_count; }
  Item *element_index(uint i) override { return values[i]; }
  Item **addr(uint i) override { return (Item **) (values + i); }
  bool check_cols(uint c) override;
  bool null_inside() override;
  void bring_value() override;
  void keep_array() override { save_array= 1; }
#ifndef DBUG_OFF
  bool is_array_kept() { return save_array; }
#endif
  void cleanup() override
  {
    DBUG_ENTER("Item_cache_row::cleanup");
    Item_cache::cleanup();
    if (!save_array)
      values= 0;
    DBUG_VOID_RETURN;
  }
  bool cache_value() override;
  void set_null() override;
  Item *get_copy(THD *thd) override
  { return get_item_copy<Item_cache_row>(thd, this); }
};


/*
  Item_type_holder used to store type. name, length of Item for UNIONS &
  derived tables.

  Item_type_holder do not need cleanup() because its time of live limited by
  single SP/PS execution.
*/
class Item_type_holder: public Item,
                        public Type_handler_hybrid_field_type
{
protected:
  const TYPELIB *enum_set_typelib;
public:
  Item_type_holder(THD *thd, Item *item)
   :Item(thd, item),
    Type_handler_hybrid_field_type(item->real_type_handler()),
    enum_set_typelib(0)
  {
    DBUG_ASSERT(item->is_fixed());
    maybe_null= item->maybe_null;
  }
  Item_type_holder(THD *thd,
                   Item *item,
                   const Type_handler *handler,
                   const Type_all_attributes *attr,
                   bool maybe_null_arg)
   :Item(thd),
    Type_handler_hybrid_field_type(handler),
    enum_set_typelib(attr->get_typelib())
  {
    name= item->name;
    Type_std_attributes::set(*attr);
    maybe_null= maybe_null_arg;
    common_flags= item->common_flags;
  }

  const Type_handler *type_handler() const override
  {
    return Type_handler_hybrid_field_type::type_handler()->
             type_handler_for_item_field();
  }
  const Type_handler *real_type_handler() const override
  {
    return Type_handler_hybrid_field_type::type_handler();
  }

  Type type() const override { return TYPE_HOLDER; }
  const TYPELIB *get_typelib() const override { return enum_set_typelib; }
  /*
    When handling a query like this:
      VALUES ('') UNION VALUES( _utf16 0x0020 COLLATE utf16_bin);
    Item_type_holder can be passed to
      Type_handler_xxx::Item_hybrid_func_fix_attributes()
    We don't want the latter to perform character set conversion of a
    Item_type_holder by calling its val_str(), which calls DBUG_ASSERT(0).
    Let's override const_item() and is_expensive() to avoid this.
    Note, Item_hybrid_func_fix_attributes() could probably
    have a new argument to distinguish what we need:
    - (a) aggregate data type attributes only
    - (b) install converters after attribute aggregation
    So st_select_lex_unit::join_union_type_attributes() could
    ask it to do (a) only, without (b).
  */
  bool const_item() const override { return false; }
  bool is_expensive() override { return true; }
  double val_real() override;
  longlong val_int() override;
  my_decimal *val_decimal(my_decimal *) override;
  String *val_str(String*) override;
  bool get_date(THD *thd, MYSQL_TIME *ltime, date_mode_t fuzzydate) override;
  Field *create_tmp_field_ex(MEM_ROOT *root, TABLE *table, Tmp_field_src *src,
                             const Tmp_field_param *param) override
  {
    return Item_type_holder::real_type_handler()->
           make_and_init_table_field(root, &name, Record_addr(maybe_null),
                                     *this, table);
  }
  Item* get_copy(THD *) override { return nullptr; }

};


class st_select_lex;
void mark_select_range_as_dependent(THD *thd,
                                    st_select_lex *last_select,
                                    st_select_lex *current_sel,
                                    Field *found_field, Item *found_item,
                                    Item_ident *resolved_item,
                                    bool suppress_warning_output);

extern Cached_item *new_Cached_item(THD *thd, Item *item,
                                    bool pass_through_ref);
extern Item_result item_cmp_type(Item_result a,Item_result b);
extern void resolve_const_item(THD *thd, Item **ref, Item *cmp_item);
extern int stored_field_cmp_to_item(THD *thd, Field *field, Item *item);

extern const String my_null_string;

/**
  Interface for Item iterator
*/

class Item_iterator
{
public:
  /**
    Shall set this iterator to the position before the first item

    @note
    This method also may perform some other initialization actions like
    allocation of certain resources.
  */
  virtual void open()= 0;
  /**
    Shall return the next Item (or NULL if there is no next item) and
    move pointer to position after it.
  */
  virtual Item *next()= 0;
  /**
    Shall force iterator to free resources (if it holds them)

    @note
    One should not use the iterator without open() call after close()
  */
  virtual void close()= 0;

  virtual ~Item_iterator() = default;
};


/**
  Item iterator over List_iterator_fast for Item references
*/

class Item_iterator_ref_list: public Item_iterator
{
  List_iterator<Item*> list;
public:
  Item_iterator_ref_list(List_iterator<Item*> &arg_list):
    list(arg_list) {}
  void open() { list.rewind(); }
  Item *next() { return *(list++); }
  void close() {}
};


/**
  Item iterator over List_iterator_fast for Items
*/

class Item_iterator_list: public Item_iterator
{
  List_iterator<Item> list;
public:
  Item_iterator_list(List_iterator<Item> &arg_list):
    list(arg_list) {}
  void open() { list.rewind(); }
  Item *next() { return (list++); }
  void close() {}
};


/**
  Item iterator over Item interface for rows
*/

class Item_iterator_row: public Item_iterator
{
  Item *base_item;
  uint current;
public:
  Item_iterator_row(Item *base) : base_item(base), current(0) {}
  void open() { current= 0; }
  Item *next()
  {
    if (current >= base_item->cols())
      return NULL;
    return base_item->element_index(current++);
  }
  void close() {}
};


/*
  fix_escape_item() sets the out "escape" parameter to:
  - native code in case of an 8bit character set
  - Unicode code point in case of a multi-byte character set

  The value meaning a not-initialized ESCAPE character must not be equal to
  any valid value, so must be outside of these ranges:
  - -128..+127, not to conflict with a valid 8bit charcter
  - 0..0x10FFFF, not to conflict with a valid Unicode code point
  The exact value does not matter.
*/
#define ESCAPE_NOT_INITIALIZED -1000

/*
  It's used in ::fix_fields() methods of LIKE and JSON_SEARCH
  functions to handle the ESCAPE parameter.
  This parameter is quite non-standard so the specific function.
*/
bool fix_escape_item(THD *thd, Item *escape_item, String *tmp_str,
                     bool escape_used_in_parsing, CHARSET_INFO *cmp_cs,
                     int *escape);

inline bool Virtual_column_info::is_equal(const Virtual_column_info* vcol) const
{
  return type_handler()  == vcol->type_handler()
      && stored_in_db == vcol->is_stored()
      && expr->eq(vcol->expr, true);
}

inline void Virtual_column_info::print(String* str)
{
  expr->print_for_table_def(str);
}

class Item_direct_ref_to_item : public Item_direct_ref
{
  Item *m_item;
public:
  Item_direct_ref_to_item(THD *thd, Item *item);

  void change_item(THD *thd, Item *);

  bool fix_fields(THD *thd, Item **it);

  void print(String *str, enum_query_type query_type);

  Item *safe_charset_converter(THD *thd, CHARSET_INFO *tocs);
  Item *get_tmp_table_item(THD *thd)
  { return m_item->get_tmp_table_item(thd); }
  Item *get_copy(THD *thd)
  { return get_item_copy<Item_direct_ref_to_item>(thd, this); }
  COND *build_equal_items(THD *thd, COND_EQUAL *inherited,
                          bool link_item_fields,
                          COND_EQUAL **cond_equal_ref)
  {
    return m_item->build_equal_items(thd, inherited, link_item_fields,
                                     cond_equal_ref);
  }
  const char *full_name() const { return m_item->full_name(); }
  void make_send_field(THD *thd, Send_field *field)
  { m_item->make_send_field(thd, field); }
  bool eq(const Item *item, bool binary_cmp) const
  {
    const Item *it= item->real_item();
    return m_item->eq(it, binary_cmp);
  }
  void fix_after_pullout(st_select_lex *new_parent, Item **refptr, bool merge)
  { m_item->fix_after_pullout(new_parent, &m_item, merge); }
  void save_val(Field *to)
  { return m_item->save_val(to); }
  void save_result(Field *to)
  { return m_item->save_result(to); }
  int save_in_field(Field *to, bool no_conversions)
  { return m_item->save_in_field(to, no_conversions); }
  const Type_handler *type_handler() const { return m_item->type_handler(); }
  table_map used_tables() const { return m_item->used_tables(); }
  void update_used_tables()
  { m_item->update_used_tables(); }
  bool const_item() const { return m_item->const_item(); }
  table_map not_null_tables() const { return m_item->not_null_tables(); }
  bool walk(Item_processor processor, bool walk_subquery, void *arg)
  {
    return m_item->walk(processor, walk_subquery, arg) ||
      (this->*processor)(arg);
  }
  bool enumerate_field_refs_processor(void *arg)
  { return m_item->enumerate_field_refs_processor(arg); }
  Item_field *field_for_view_update()
  { return m_item->field_for_view_update(); }

  /* Row emulation: forwarding of ROW-related calls to orig_item */
  uint cols() const
  { return m_item->cols(); }
  Item* element_index(uint i)
  { return this; }
  Item** addr(uint i)
  { return  &m_item; }
  bool check_cols(uint c)
  { return Item::check_cols(c); }
  bool null_inside()
  { return m_item->null_inside(); }
  void bring_value()
  {}

  Item_equal *get_item_equal() { return m_item->get_item_equal(); }
  void set_item_equal(Item_equal *item_eq) { m_item->set_item_equal(item_eq); }
  Item_equal *find_item_equal(COND_EQUAL *cond_equal)
  { return m_item->find_item_equal(cond_equal); }
  Item *propagate_equal_fields(THD *thd, const Context &ctx, COND_EQUAL *cond)
  { return m_item->propagate_equal_fields(thd, ctx, cond); }
  Item *replace_equal_field(THD *thd, uchar *arg)
  { return m_item->replace_equal_field(thd, arg); }

  bool excl_dep_on_table(table_map tab_map)
  { return m_item->excl_dep_on_table(tab_map); }
  bool excl_dep_on_grouping_fields(st_select_lex *sel)
  { return m_item->excl_dep_on_grouping_fields(sel); }
  bool is_expensive() { return m_item->is_expensive(); }
  void set_item(Item *item) { m_item= item; }
  Item *build_clone(THD *thd)
  {
    Item *clone_item= m_item->build_clone(thd);
    if (clone_item)
    {
      Item_direct_ref_to_item *copy= (Item_direct_ref_to_item *) get_copy(thd);
      if (!copy)
        return 0;
      copy->set_item(clone_item);
      return copy;
    }
    return 0;
  }

  void split_sum_func(THD *thd, Ref_ptr_array ref_pointer_array,
                      List<Item> &fields, uint flags)
  {
    m_item->split_sum_func(thd, ref_pointer_array, fields, flags);
  }
  /*
    This processor states that this is safe for virtual columns
    (because this Item transparency)
  */
  bool check_vcol_func_processor(void *arg) { return FALSE;}
};

inline bool TABLE::mark_column_with_deps(Field *field)
{
  bool res;
  if (!(res= bitmap_fast_test_and_set(read_set, field->field_index)))
  {
    if (field->vcol_info)
      mark_virtual_column_deps(field);
  }
  return res;
}

inline bool TABLE::mark_virtual_column_with_deps(Field *field)
{
  bool res;
  DBUG_ASSERT(field->vcol_info);
  if (!(res= bitmap_fast_test_and_set(read_set, field->field_index)))
    mark_virtual_column_deps(field);
  return res;
}

inline void TABLE::mark_virtual_column_deps(Field *field)
{
  DBUG_ASSERT(field->vcol_info);
  DBUG_ASSERT(field->vcol_info->expr);
  field->vcol_info->expr->walk(&Item::register_field_in_read_map, 1, 0);
}

inline void TABLE::use_all_stored_columns()
{
  bitmap_set_all(read_set);
  if (Field **vf= vfield)
    for (; *vf; vf++)
      bitmap_clear_bit(read_set, (*vf)->field_index);
}

#endif /* SQL_ITEM_INCLUDED */<|MERGE_RESOLUTION|>--- conflicted
+++ resolved
@@ -3995,17 +3995,13 @@
   Item_param(THD *thd, const LEX_CSTRING *name_arg,
              uint pos_in_query_arg, uint len_in_query_arg);
 
-<<<<<<< HEAD
-  Type type() const override
-=======
-  void cleanup()
+  void cleanup() override
   {
     m_default_field= NULL;
     Item::cleanup();
   }
 
-  enum Type type() const
->>>>>>> ac20edd7
+  Type type() const override
   {
     // Don't pretend to be a constant unless value for this item is set.
     switch (state) {
