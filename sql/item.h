--- conflicted
+++ resolved
@@ -6474,6 +6474,10 @@
   bool get_date(THD *thd, MYSQL_TIME *ltime,date_mode_t fuzzydate);
   bool val_native(THD *thd, Native *to);
   bool val_native_result(THD *thd, Native *to);
+  longlong val_datetime_packed(THD *thd)
+  { return Item::val_datetime_packed(thd); }
+  longlong val_time_packed(THD *thd)
+  { return Item::val_time_packed(thd); }
 
   /* Result variants */
   double val_result();
@@ -6781,7 +6785,7 @@
   for any value.
 */
 
-class Item_cache: public Item,
+class Item_cache: public Item_fixed_hybrid,
                   public Type_handler_hybrid_field_type
 {
 protected:
@@ -6812,7 +6816,7 @@
   bool null_value_inside;
 
   Item_cache(THD *thd):
-    Item(thd),
+    Item_fixed_hybrid(thd),
     Type_handler_hybrid_field_type(&type_handler_string),
     example(0), cached_field(0),
     value_cached(0),
@@ -6821,10 +6825,11 @@
     maybe_null= 1;
     null_value= 1;
     null_value_inside= true;
+    fixed= 1;
   }
 protected:
   Item_cache(THD *thd, const Type_handler *handler):
-    Item(thd),
+    Item_fixed_hybrid(thd),
     Type_handler_hybrid_field_type(handler),
     example(0), cached_field(0),
     value_cached(0),
@@ -6833,6 +6838,7 @@
     maybe_null= 1;
     null_value= 1;
     null_value_inside= true;
+    fixed= 1;
   }
 
 public:
@@ -6887,19 +6893,14 @@
   bool fix_fields(THD *thd, Item **ref)
   {
     fixed= 1;
-    if (example && !example->fixed)
+    if (example && !example->is_fixed())
       return example->fix_fields(thd, ref);
     return 0;
   }
   void cleanup()
   {
     clear();
-<<<<<<< HEAD
-    Item::cleanup();
-=======
-    Item_basic_constant::cleanup();
-    fixed= 0;
->>>>>>> 79660e59
+    Item_fixed_hybrid::cleanup();
   }
   /**
      Check if saved item has a non-NULL value.
