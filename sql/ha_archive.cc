--- conflicted
+++ resolved
@@ -500,17 +500,13 @@
     hash_delete(&archive_open_tables, (byte*) share);
     thr_lock_delete(&share->lock);
     VOID(pthread_mutex_destroy(&share->mutex));
-<<<<<<< HEAD
-    (void)write_meta_file(share->meta_file, share->rows_recorded, 
-                          share->auto_increment_value, FALSE);
+    if (share->crashed)
+      (void)write_meta_file(share->meta_file, share->rows_recorded,
+                            share->auto_increment_value, TRUE);
+    else
+      (void)write_meta_file(share->meta_file, share->rows_recorded,
+                            share->auto_increment_value, FALSE);
     if (azclose(&(share->archive_write)))
-=======
-    if (share->crashed)
-      (void)write_meta_file(share->meta_file, share->rows_recorded, TRUE);
-    else
-      (void)write_meta_file(share->meta_file, share->rows_recorded, FALSE);
-    if (gzclose(share->archive_write) == Z_ERRNO)
->>>>>>> f62cc1e6
       rc= 1;
     if (my_close(share->meta_file, MYF(0)))
       rc= 1;
@@ -976,12 +972,8 @@
       pthread_mutex_lock(&share->mutex);
       if (share->dirty == TRUE)
       {
-<<<<<<< HEAD
+        DBUG_PRINT("info", ("archive flushing out rows for scan"));
         azflush(&(share->archive_write), Z_SYNC_FLUSH);
-=======
-        DBUG_PRINT("info", ("archive flushing out rows for scan"));
-        gzflush(share->archive_write, Z_SYNC_FLUSH);
->>>>>>> f62cc1e6
         share->dirty= FALSE;
       }
       pthread_mutex_unlock(&share->mutex);
@@ -1245,22 +1237,18 @@
       azwrite(&writer, block, read);
   }
 
-<<<<<<< HEAD
-  azclose(&writer);
-=======
-  gzflush(writer, Z_SYNC_FLUSH);
+  azflush(&writer, Z_SYNC_FLUSH);
   share->dirty= FALSE;
-  gzclose(share->archive_write);
+  azclose(share->archive_write);
   share->archive_write= writer; 
->>>>>>> f62cc1e6
 
   my_rename(writer_filename,share->data_file_name,MYF(0));
 
   /*
     Now we need to reopen our read descriptor since it has changed.
   */
-  gzclose(archive);
-  if ((archive= gzopen(share->data_file_name, "rb")) == NULL)
+  azclose(&archive);
+  if (!(azopen(&archive, share->data_file_name, O_RDONLY|O_BINARY)))
   {
     rc= HA_ERR_CRASHED_ON_USAGE;
     goto error;
