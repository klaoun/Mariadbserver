/* Copyright (c) 2000, 2016, Oracle and/or its affiliates.
   Copyright (c) 2011, 2016, MariaDB

   This program is free software; you can redistribute it and/or modify
   it under the terms of the GNU General Public License as published by
   the Free Software Foundation; version 2 of the License.

   This program is distributed in the hope that it will be useful,
   but WITHOUT ANY WARRANTY; without even the implied warranty of
   MERCHANTABILITY or FITNESS FOR A PARTICULAR PURPOSE.  See the
   GNU General Public License for more details.

   You should have received a copy of the GNU General Public License
   along with this program; if not, write to the Free Software
   Foundation, Inc., 51 Franklin St, Fifth Floor, Boston, MA 02110-1335  USA */

#include "vio_priv.h"
#include <ssl_compat.h>

#ifdef HAVE_OPENSSL
#include <openssl/dh.h>
#include <openssl/bn.h>

static my_bool     ssl_algorithms_added    = FALSE;
static my_bool     ssl_error_strings_loaded= FALSE;

/* the function below was generated with "openssl dhparam -2 -C 2048" */

static
DH *get_dh2048()
{
    static unsigned char dhp_2048[] = {
        0xA1,0xBB,0x7C,0x20,0xC5,0x5B,0xC0,0x7B,0x21,0x8B,0xD6,0xA8,
        0x15,0xFC,0x3B,0xBA,0xAB,0x9F,0xDF,0x68,0xC4,0x79,0x78,0x0D,
        0xC1,0x12,0x64,0xE4,0x15,0xC9,0x66,0xDB,0xF6,0xCB,0xB3,0x39,
        0x02,0x5B,0x78,0x62,0xFB,0x09,0xAE,0x09,0x6B,0xDD,0xD4,0x5D,
        0x97,0xBC,0xDC,0x7F,0xE6,0xD6,0xF1,0xCB,0xF5,0xEB,0xDA,0xA7,
        0x2E,0x5A,0x43,0x2B,0xE9,0x40,0xE2,0x85,0x00,0x1C,0xC0,0x0A,
        0x98,0x77,0xA9,0x31,0xDE,0x0B,0x75,0x4D,0x1E,0x1F,0x16,0x83,
        0xCA,0xDE,0xBD,0x21,0xFC,0xC1,0x82,0x37,0x36,0x33,0x0B,0x66,
        0x06,0x3C,0xF3,0xAF,0x21,0x57,0x57,0x80,0xF6,0x94,0x1B,0xA9,
        0xD4,0xF6,0x8F,0x18,0x62,0x0E,0xC4,0x22,0xF9,0x5B,0x62,0xCC,
        0x3F,0x19,0x95,0xCF,0x4B,0x00,0xA6,0x6C,0x0B,0xAF,0x9F,0xD5,
        0xFA,0x3D,0x6D,0xDA,0x30,0x83,0x07,0x91,0xAC,0x15,0xFF,0x8F,
        0x59,0x54,0xEA,0x25,0xBC,0x4E,0xEB,0x6A,0x54,0xDF,0x75,0x09,
        0x72,0x0F,0xEF,0x23,0x70,0xE0,0xA8,0x04,0xEA,0xFF,0x90,0x54,
        0xCD,0x84,0x18,0xC0,0x75,0x91,0x99,0x0F,0xA1,0x78,0x0C,0x07,
        0xB7,0xC5,0xDE,0x55,0x06,0x7B,0x95,0x68,0x2C,0x33,0x39,0xBC,
        0x2C,0xD0,0x6D,0xDD,0xFA,0xDC,0xB5,0x8F,0x82,0x39,0xF8,0x67,
        0x44,0xF1,0xD8,0xF7,0x78,0x11,0x9A,0x77,0x9B,0x53,0x47,0xD6,
        0x2B,0x5D,0x67,0xB8,0xB7,0xBC,0xC1,0xD7,0x79,0x62,0x15,0xC2,
        0xC5,0x83,0x97,0xA7,0xF8,0xB4,0x9C,0xF6,0x8F,0x9A,0xC7,0xDA,
        0x1B,0xBB,0x87,0x07,0xA7,0x71,0xAD,0xB2,0x8A,0x50,0xF8,0x26,
        0x12,0xB7,0x3E,0x0B,
    };
    static unsigned char dhg_2048[] = {
        0x02
    };
    DH *dh = DH_new();
    BIGNUM *dhp_bn, *dhg_bn;

    if (dh == NULL)
        return NULL;
    dhp_bn = BN_bin2bn(dhp_2048, sizeof (dhp_2048), NULL);
    dhg_bn = BN_bin2bn(dhg_2048, sizeof (dhg_2048), NULL);
    if (dhp_bn == NULL || dhg_bn == NULL
            || !DH_set0_pqg(dh, dhp_bn, NULL, dhg_bn)) {
        DH_free(dh);
        BN_free(dhp_bn);
        BN_free(dhg_bn);
        return NULL;
    }
    return dh;
}

static const char*
ssl_error_string[] =
{
  "No error",
  "Unable to get certificate",
  "Unable to get private key",
  "Private key does not match the certificate public key",
  "SSL_CTX_set_default_verify_paths failed",
  "Failed to set ciphers to use",
  "SSL_CTX_new failed",
  "SSL_CTX_set_tmp_dh failed",
  "Unknown TLS version"
};

const char*
sslGetErrString(enum enum_ssl_init_error e)
{
  DBUG_ASSERT(SSL_INITERR_NOERROR < e && e < SSL_INITERR_LASTERR);
  return ssl_error_string[e];
}

static int
vio_set_cert_stuff(SSL_CTX *ctx, const char *cert_file, const char *key_file,
                   enum enum_ssl_init_error* error)
{
  DBUG_ENTER("vio_set_cert_stuff");
  DBUG_PRINT("enter", ("ctx: %p cert_file: %s  key_file: %s",
		       ctx, cert_file, key_file));

  if (!cert_file &&  key_file)
    cert_file= key_file;
  
  if (!key_file &&  cert_file)
    key_file= cert_file;

  if (cert_file &&
      SSL_CTX_use_certificate_chain_file(ctx, cert_file) <= 0)
  {
    *error= SSL_INITERR_CERT;
    DBUG_PRINT("error",("%s from file '%s'", sslGetErrString(*error), cert_file));
    DBUG_EXECUTE("error", ERR_print_errors_fp(DBUG_FILE););
    fprintf(stderr, "SSL error: %s from '%s'\n", sslGetErrString(*error),
            cert_file);
    fflush(stderr);
    DBUG_RETURN(1);
  }

  if (key_file &&
      SSL_CTX_use_PrivateKey_file(ctx, key_file, SSL_FILETYPE_PEM) <= 0)
  {
    *error= SSL_INITERR_KEY;
    DBUG_PRINT("error", ("%s from file '%s'", sslGetErrString(*error), key_file));
    DBUG_EXECUTE("error", ERR_print_errors_fp(DBUG_FILE););
    fprintf(stderr, "SSL error: %s from '%s'\n", sslGetErrString(*error),
            key_file);
    fflush(stderr);
    DBUG_RETURN(1);
  }

  /*
    If we are using DSA, we can copy the parameters from the private key
    Now we know that a key and cert have been set against the SSL context
  */
  if (cert_file && !SSL_CTX_check_private_key(ctx))
  {
    *error= SSL_INITERR_NOMATCH;
    DBUG_PRINT("error", ("%s",sslGetErrString(*error)));
    DBUG_EXECUTE("error", ERR_print_errors_fp(DBUG_FILE););
    fprintf(stderr, "SSL error: %s\n", sslGetErrString(*error));
    fflush(stderr);
    DBUG_RETURN(1);
  }

  DBUG_RETURN(0);
}


void vio_check_ssl_init()
{
  if (!ssl_algorithms_added)
  {
    ssl_algorithms_added= TRUE;
    OPENSSL_init_ssl(0, NULL);
  }

  if (!ssl_error_strings_loaded)
  {
    ssl_error_strings_loaded= TRUE;
    SSL_load_error_strings();
  }
}

#ifdef HAVE_WOLFSSL
static int wolfssl_recv(WOLFSSL* ssl, char* buf, int sz, void* vio)
{
  size_t ret;
  (void)ssl;
  ret = vio_read((Vio *)vio, (uchar *)buf, sz);
  /* check if connection was closed */
  if (ret == 0)
    return WOLFSSL_CBIO_ERR_CONN_CLOSE;

  return (int)ret;
}

static int wolfssl_send(WOLFSSL* ssl, char* buf, int sz, void* vio)
{
  return (int)vio_write((Vio *)vio, (unsigned char*)buf, sz);
}
#endif /* HAVE_WOLFSSL */

static long vio_tls_protocol_options(ulonglong tls_version)
{
   long tls_protocol_flags=
#ifdef TLS1_3_VERSION
    SSL_OP_NO_TLSv1_3 |
#endif
#if defined(TLS1_2_VERSION) || defined(HAVE_WOLFSSL)
    SSL_OP_NO_TLSv1_2 |
#endif
    SSL_OP_NO_TLSv1_1 |
    SSL_OP_NO_TLSv1;
   long disabled_tls_protocols= tls_protocol_flags,
        disabled_ssl_protocols= SSL_OP_NO_SSLv2 | SSL_OP_NO_SSLv3;

  if (!tls_version)
    return disabled_ssl_protocols;

  if (tls_version & VIO_TLSv1_0)
    disabled_tls_protocols&= ~SSL_OP_NO_TLSv1;
  if (tls_version & VIO_TLSv1_1)
    disabled_tls_protocols&= ~SSL_OP_NO_TLSv1_1;
#if defined(TLS1_2_VERSION) || defined(HAVE_WOLFSSL)
  if (tls_version & VIO_TLSv1_2)
    disabled_tls_protocols&= ~SSL_OP_NO_TLSv1_2;
#endif
#ifdef TLS1_3_VERSION
  if (tls_version & VIO_TLSv1_3)
    disabled_tls_protocols&= ~SSL_OP_NO_TLSv1_3;
#endif

  /* some garbage was specified in tls_version option */
  if (tls_protocol_flags == disabled_tls_protocols)
    return -1;
  return (disabled_tls_protocols | disabled_ssl_protocols);
}

/************************ VioSSLFd **********************************/
static struct st_VioSSLFd *
new_VioSSLFd(const char *key_file, const char *cert_file,
             const char *ca_file, const char *ca_path,
             const char *cipher, my_bool is_client_method,
             enum enum_ssl_init_error *error,
             const char *crl_file, const char *crl_path, ulonglong tls_version)
{
  DH *dh;
  struct st_VioSSLFd *ssl_fd;
  long ssl_ctx_options;
  DBUG_ENTER("new_VioSSLFd");

<<<<<<< HEAD
  if (ca_file  && ! ca_file[0])  ca_file  = NULL;
  if (ca_path  && ! ca_path[0])  ca_path  = NULL;
  if (crl_file && ! crl_file[0]) crl_file = NULL;
  if (crl_path && ! crl_path[0]) crl_path = NULL;
=======
  /*
    If some optional parameters indicate empty strings, then
    for compatibility with SSL libraries, replace them with NULL,
    otherwise these libraries will try to open files with an empty
    name, etc., and they will return an error code instead performing
    the necessary operations:
  */
  if (ca_file && !ca_file[0])
  {
    ca_file  = NULL;
  }
  if (ca_path && !ca_path[0])
  {
    ca_path  = NULL;
  }
  if (crl_file && !crl_file[0])
  {
    crl_file = NULL;
  }
  if (crl_path && !crl_path[0])
  {
    crl_path = NULL;
  }
>>>>>>> 97695675

  DBUG_PRINT("enter",
             ("key_file: '%s'  cert_file: '%s'  ca_file: '%s'  ca_path: '%s'  "
              "cipher: '%s' crl_file: '%s' crl_path: '%s'",
              key_file ? key_file : "NULL",
              cert_file ? cert_file : "NULL",
              ca_file ? ca_file : "NULL",
              ca_path ? ca_path : "NULL",
              cipher ? cipher : "NULL",
              crl_file ? crl_file : "NULL",
              crl_path ? crl_path : "NULL"));

  vio_check_ssl_init();

  if (!(ssl_fd= ((struct st_VioSSLFd*)
                 my_malloc(sizeof(struct st_VioSSLFd),MYF(0)))))
    goto err0;
  if (!(ssl_fd->ssl_context= SSL_CTX_new(is_client_method ? 
                                         SSLv23_client_method() :
                                         SSLv23_server_method())))
  {
    *error= SSL_INITERR_MEMFAIL;
    DBUG_PRINT("error", ("%s", sslGetErrString(*error)));
    goto err1;
  }

  ssl_ctx_options= vio_tls_protocol_options(tls_version);
  if (ssl_ctx_options == -1)
  {
    *error= SSL_INITERR_PROTOCOL;
    DBUG_PRINT("error", ("%s", sslGetErrString(*error)));
    goto err1;
  }

  SSL_CTX_set_options(ssl_fd->ssl_context, ssl_ctx_options);

  /*
    Set the ciphers that can be used
    NOTE: SSL_CTX_set_cipher_list will return 0 if
    none of the provided ciphers could be selected
  */
  if (cipher &&
      SSL_CTX_set_ciphersuites(ssl_fd->ssl_context, cipher) == 0 &&
      SSL_CTX_set_cipher_list(ssl_fd->ssl_context, cipher) == 0)
  {
    *error= SSL_INITERR_CIPHERS;
    DBUG_PRINT("error", ("%s", sslGetErrString(*error)));
    goto err2;
  }

  /* Load certs from the trusted ca */
  if (SSL_CTX_load_verify_locations(ssl_fd->ssl_context, ca_file, ca_path) <= 0)
  {
    DBUG_PRINT("warning", ("SSL_CTX_load_verify_locations failed"));
    if (ca_file || ca_path)
    {
      /* fail only if ca file or ca path were supplied and looking into 
         them fails. */
      *error= SSL_INITERR_BAD_PATHS;
      DBUG_PRINT("error", ("SSL_CTX_load_verify_locations failed : %s", 
                 sslGetErrString(*error)));
      goto err2;
    }
#ifndef HAVE_WOLFSSL
    /* otherwise go use the defaults */
    if (SSL_CTX_set_default_verify_paths(ssl_fd->ssl_context) == 0)
    {
      *error= SSL_INITERR_BAD_PATHS;
      DBUG_PRINT("error", ("%s", sslGetErrString(*error)));
      goto err2;
    }
#endif
  }

  if (crl_file || crl_path)
  {
#ifdef HAVE_WOLFSSL
    /* CRL does not work with WolfSSL. */
    DBUG_ASSERT(0);
    goto err2;
#else
    X509_STORE *store= SSL_CTX_get_cert_store(ssl_fd->ssl_context);
    /* Load crls from the trusted ca */
    if (X509_STORE_load_locations(store, crl_file, crl_path) == 0 ||
        X509_STORE_set_flags(store,
                             X509_V_FLAG_CRL_CHECK | 
                             X509_V_FLAG_CRL_CHECK_ALL) == 0)
    {
      DBUG_PRINT("warning", ("X509_STORE_load_locations for CRL failed"));
      *error= SSL_INITERR_BAD_PATHS;
      DBUG_PRINT("error", ("%s", sslGetErrString(*error)));
      goto err2;
    }
#endif
  }

  if (vio_set_cert_stuff(ssl_fd->ssl_context, cert_file, key_file, error))
  {
    DBUG_PRINT("error", ("vio_set_cert_stuff failed"));
    goto err2;
  }

  /* DH stuff */
  if (!is_client_method)
  {
    dh=get_dh2048();
    if (!SSL_CTX_set_tmp_dh(ssl_fd->ssl_context, dh))
    {
      *error= SSL_INITERR_DH;
      goto err3;
    }

    DH_free(dh);
  }

#ifdef HAVE_WOLFSSL
  /* set IO functions used by wolfSSL */
   wolfSSL_SetIORecv(ssl_fd->ssl_context, wolfssl_recv);
   wolfSSL_SetIOSend(ssl_fd->ssl_context, wolfssl_send);
#endif

  DBUG_PRINT("exit", ("OK 1"));

  DBUG_RETURN(ssl_fd);

err3:
  DH_free(dh);
err2:
  SSL_CTX_free(ssl_fd->ssl_context);
err1:
  my_free(ssl_fd);
err0:
  DBUG_EXECUTE("error", ERR_print_errors_fp(DBUG_FILE););
  DBUG_RETURN(0);
}


/************************ VioSSLConnectorFd **********************************/
struct st_VioSSLFd *
new_VioSSLConnectorFd(const char *key_file, const char *cert_file,
                      const char *ca_file, const char *ca_path,
                      const char *cipher, enum enum_ssl_init_error* error,
                      const char *crl_file, const char *crl_path)
{
  struct st_VioSSLFd *ssl_fd;
  int verify= SSL_VERIFY_PEER;

  if (ca_file  && ! ca_file[0])  ca_file  = NULL;
  if (ca_path  && ! ca_path[0])  ca_path  = NULL;
  if (crl_file && ! crl_file[0]) crl_file = NULL;
  if (crl_path && ! crl_path[0]) crl_path = NULL;

  /*
    If some optional parameters indicate empty strings, then
    for compatibility with SSL libraries, replace them with NULL,
    otherwise these libraries will try to open files with an empty
    name, etc., and they will return an error code instead performing
    the necessary operations:
  */
  if (ca_file && !ca_file[0])
  {
    ca_file  = NULL;
  }
  if (ca_path && !ca_path[0])
  {
    ca_path  = NULL;
  }
  if (crl_file && !crl_file[0])
  {
    crl_file = NULL;
  }
  if (crl_path && !crl_path[0])
  {
    crl_path = NULL;
  }

  /*
    Turn off verification of servers certificate if both
    ca_file and ca_path is set to NULL
  */
  if (ca_file == 0 && ca_path == 0)
    verify= SSL_VERIFY_NONE;

  if (!(ssl_fd= new_VioSSLFd(key_file, cert_file, ca_file,
                             ca_path, cipher, TRUE, error,
                             crl_file, crl_path, 0)))
  {
    return 0;
  }

  /* Init the VioSSLFd as a "connector" ie. the client side */

  SSL_CTX_set_verify(ssl_fd->ssl_context, verify, NULL);

  return ssl_fd;
}


/************************ VioSSLAcceptorFd **********************************/
struct st_VioSSLFd *
new_VioSSLAcceptorFd(const char *key_file, const char *cert_file,
		     const char *ca_file, const char *ca_path,
		     const char *cipher, enum enum_ssl_init_error* error,
                     const char *crl_file, const char *crl_path,
                     ulonglong tls_version)
{
  struct st_VioSSLFd *ssl_fd;
  int verify= SSL_VERIFY_PEER | SSL_VERIFY_CLIENT_ONCE;

<<<<<<< HEAD
  if (ca_file  && ! ca_file[0])  ca_file  = NULL;
  if (ca_path  && ! ca_path[0])  ca_path  = NULL;
  if (crl_file && ! crl_file[0]) crl_file = NULL;
  if (crl_path && ! crl_path[0]) crl_path = NULL;
=======
  /*
    If some optional parameters indicate empty strings, then
    for compatibility with SSL libraries, replace them with NULL,
    otherwise these libraries will try to open files with an empty
    name, etc., and they will return an error code instead performing
    the necessary operations:
  */
  if (ca_file && !ca_file[0])
  {
    ca_file  = NULL;
  }
  if (ca_path && !ca_path[0])
  {
    ca_path  = NULL;
  }
  if (crl_file && !crl_file[0])
  {
    crl_file = NULL;
  }
  if (crl_path && !crl_path[0])
  {
    crl_path = NULL;
  }
>>>>>>> 97695675

  if (!(ssl_fd= new_VioSSLFd(key_file, cert_file, ca_file,
                             ca_path, cipher, FALSE, error,
                             crl_file, crl_path, tls_version)))
  {
    return 0;
  }
  /* Init the the VioSSLFd as a "acceptor" ie. the server side */

  /* Set max number of cached sessions, returns the previous size */
  SSL_CTX_sess_set_cache_size(ssl_fd->ssl_context, 128);

  SSL_CTX_set_verify(ssl_fd->ssl_context, verify, NULL);

  /*
    Set session_id - an identifier for this server session
    Use the ssl_fd pointer
   */
  SSL_CTX_set_session_id_context(ssl_fd->ssl_context,
				 (const unsigned char *)ssl_fd,
				 sizeof(ssl_fd));

  return ssl_fd;
}

void free_vio_ssl_acceptor_fd(struct st_VioSSLFd *fd)
{
  SSL_CTX_free(fd->ssl_context);
  my_free(fd);
}
#endif /* HAVE_OPENSSL */<|MERGE_RESOLUTION|>--- conflicted
+++ resolved
@@ -233,12 +233,6 @@
   long ssl_ctx_options;
   DBUG_ENTER("new_VioSSLFd");
 
-<<<<<<< HEAD
-  if (ca_file  && ! ca_file[0])  ca_file  = NULL;
-  if (ca_path  && ! ca_path[0])  ca_path  = NULL;
-  if (crl_file && ! crl_file[0]) crl_file = NULL;
-  if (crl_path && ! crl_path[0]) crl_path = NULL;
-=======
   /*
     If some optional parameters indicate empty strings, then
     for compatibility with SSL libraries, replace them with NULL,
@@ -262,7 +256,6 @@
   {
     crl_path = NULL;
   }
->>>>>>> 97695675
 
   DBUG_PRINT("enter",
              ("key_file: '%s'  cert_file: '%s'  ca_file: '%s'  ca_path: '%s'  "
@@ -410,11 +403,6 @@
   struct st_VioSSLFd *ssl_fd;
   int verify= SSL_VERIFY_PEER;
 
-  if (ca_file  && ! ca_file[0])  ca_file  = NULL;
-  if (ca_path  && ! ca_path[0])  ca_path  = NULL;
-  if (crl_file && ! crl_file[0]) crl_file = NULL;
-  if (crl_path && ! crl_path[0]) crl_path = NULL;
-
   /*
     If some optional parameters indicate empty strings, then
     for compatibility with SSL libraries, replace them with NULL,
@@ -472,12 +460,6 @@
   struct st_VioSSLFd *ssl_fd;
   int verify= SSL_VERIFY_PEER | SSL_VERIFY_CLIENT_ONCE;
 
-<<<<<<< HEAD
-  if (ca_file  && ! ca_file[0])  ca_file  = NULL;
-  if (ca_path  && ! ca_path[0])  ca_path  = NULL;
-  if (crl_file && ! crl_file[0]) crl_file = NULL;
-  if (crl_path && ! crl_path[0]) crl_path = NULL;
-=======
   /*
     If some optional parameters indicate empty strings, then
     for compatibility with SSL libraries, replace them with NULL,
@@ -501,7 +483,6 @@
   {
     crl_path = NULL;
   }
->>>>>>> 97695675
 
   if (!(ssl_fd= new_VioSSLFd(key_file, cert_file, ca_file,
                              ca_path, cipher, FALSE, error,
