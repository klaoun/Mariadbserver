stop slave;
drop table if exists t1,t2,t3,t4,t5,t6,t7,t8,t9;
reset master;
reset slave;
drop table if exists t1,t2,t3,t4,t5,t6,t7,t8,t9;
start slave;

-------- Test for BUG#9361 --------
CREATE TABLE t1 (
a int unsigned not null auto_increment primary key,
b int unsigned
) ENGINE=MyISAM;
CREATE TABLE t2 (
a int unsigned not null auto_increment primary key,
b int unsigned
) ENGINE=MyISAM;
INSERT INTO t1 VALUES (NULL, 0);
INSERT INTO t1 SELECT NULL, 0 FROM t1;
INSERT INTO t2 VALUES (NULL, 0), (NULL,1);
SELECT * FROM t1 ORDER BY a;
a	b
1	0
2	0
SELECT * FROM t2 ORDER BY a;
a	b
1	0
2	1
UPDATE t2, (SELECT a FROM t1) AS t SET t2.b = t.a+5 ;
SELECT * FROM t1 ORDER BY a;
a	b
1	0
2	0
SELECT * FROM t2 ORDER BY a;
a	b
1	6
2	6
SELECT * FROM t1 ORDER BY a;
a	b
1	0
2	0
SELECT * FROM t2 ORDER BY a;
a	b
1	6
2	6
drop table t1,t2;

-------- Test 1 for BUG#9361 --------
DROP TABLE IF EXISTS t1;
DROP TABLE IF EXISTS t2;
CREATE TABLE t1 (
a1  char(30),
a2  int,
a3  int,
a4  char(30),
a5  char(30)
);
CREATE TABLE t2 (
b1  int,
b2  char(30)
);
INSERT INTO t1 VALUES ('Yes', 1, NULL, 'foo', 'bar');
INSERT INTO t2 VALUES (1, 'baz');
UPDATE t1 a, t2 
SET    a.a1 = 'No' 
WHERE  a.a2 = 
(SELECT  b1 
FROM    t2 
WHERE   b2 = 'baz') 
AND a.a3 IS NULL 
AND a.a4 = 'foo' 
AND a.a5 = 'bar';
SELECT * FROM t1;
a1	a2	a3	a4	a5
No	1	NULL	foo	bar
SELECT * FROM t2;
b1	b2
1	baz
DROP TABLE t1, t2;

-------- Test 2 for BUG#9361 --------
DROP TABLE IF EXISTS t1;
DROP TABLE IF EXISTS t2;
DROP TABLE IF EXISTS t3;
CREATE TABLE t1 (
i   INT,
j   INT,
x   INT,
y   INT,
z   INT
);
CREATE TABLE t2 (
i   INT,
k   INT,
x   INT,
y   INT,
z   INT
);
CREATE TABLE t3 (
j   INT,
k   INT,
x   INT,
y   INT,
z   INT
);
INSERT INTO t1 VALUES ( 1, 2,13,14,15);
INSERT INTO t2 VALUES ( 1, 3,23,24,25);
INSERT INTO t3 VALUES ( 2, 3, 1,34,35), ( 2, 3, 1,34,36);
UPDATE      t1 AS a  
INNER JOIN  t2 AS b 
ON a.i = b.i
INNER JOIN  t3 AS c 
ON a.j = c.j  AND  b.k = c.k
SET         a.x = b.x, 
a.y = b.y, 
a.z = (
SELECT  sum(z) 
FROM    t3
WHERE   y = 34 
) 
WHERE       b.x = 23;
SELECT * FROM t1;
i	j	x	y	z
1	2	23	24	71
DROP TABLE t1, t2, t3;
DROP TABLE IF EXISTS t1;
Warnings:
Note	1051	Unknown table 't1'
DROP TABLE IF EXISTS t2;
Warnings:
Note	1051	Unknown table 't2'
CREATE TABLE t1 (
idp int(11) NOT NULL default '0',
idpro int(11) default NULL,
price decimal(19,4) default NULL,
PRIMARY KEY (idp)
);
CREATE TABLE t2 (
idpro int(11) NOT NULL default '0',
price decimal(19,4) default NULL,
nbprice int(11) default NULL,
PRIMARY KEY (idpro)
);
INSERT INTO t1 VALUES 
(1,1,'3.0000'),
(2,2,'1.0000'),
(3,1,'1.0000'),
(4,1,'4.0000'),
(5,3,'2.0000'),
(6,2,'4.0000');
INSERT INTO t2 VALUES 
(1,'0.0000',0),
(2,'0.0000',0),
(3,'0.0000',0);
update 
t2
join 
( select    idpro, min(price) as min_price, count(*) as nbr_price
from      t1 
where     idpro>0 and price>0 
group by  idpro
) as table_price
on   t2.idpro = table_price.idpro 
set  t2.price = table_price.min_price, 
t2.nbprice = table_price.nbr_price;
select "-- MASTER AFTER JOIN --" as "";

-- MASTER AFTER JOIN --
select * from t1;
idp	idpro	price
1	1	3.0000
2	2	1.0000
3	1	1.0000
4	1	4.0000
5	3	2.0000
6	2	4.0000
select * from t2;
idpro	price	nbprice
1	1.0000	3
2	1.0000	2
3	2.0000	1
select "-- SLAVE AFTER JOIN --" as "";

-- SLAVE AFTER JOIN --
select * from t1;
idp	idpro	price
1	1	3.0000
2	2	1.0000
3	1	1.0000
4	1	4.0000
5	3	2.0000
6	2	4.0000
select * from t2;
idpro	price	nbprice
1	1.0000	3
2	1.0000	2
<<<<<<< HEAD
3	2.0000	1
=======
3	2.0000	1
DROP TABLE t1, t2;
>>>>>>> 767e0cf4
<|MERGE_RESOLUTION|>--- conflicted
+++ resolved
@@ -193,9 +193,5 @@
 idpro	price	nbprice
 1	1.0000	3
 2	1.0000	2
-<<<<<<< HEAD
 3	2.0000	1
-=======
-3	2.0000	1
-DROP TABLE t1, t2;
->>>>>>> 767e0cf4
+DROP TABLE t1, t2;