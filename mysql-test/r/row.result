--- conflicted
+++ resolved
@@ -193,7 +193,103 @@
 ERROR 21000: Operand should contain 1 column(s)
 SELECT ROW(2,1) IN (ROW(ROW(1,1,3),0),ROW(21,2));
 ERROR 21000: Operand should contain 1 column(s)
-<<<<<<< HEAD
+CREATE TABLE t1(a int, b int, c int);
+INSERT INTO t1 VALUES (1, 2, 3),
+(NULL, 2, 3  ), (1, NULL, 3  ), (1, 2,   NULL),
+(NULL, 2, 3+1), (1, NULL, 3+1), (1, 2+1, NULL),
+(NULL, 2, 3-1), (1, NULL, 3-1), (1, 2-1, NULL);
+SELECT (1,2,3) = (1,   NULL, 3);
+(1,2,3) = (1,   NULL, 3)
+NULL
+SELECT (1,2,3) = (1+1, NULL, 3);
+(1,2,3) = (1+1, NULL, 3)
+0
+SELECT (1,2,3) = (1,   NULL, 3+1);
+(1,2,3) = (1,   NULL, 3+1)
+0
+SELECT * FROM t1 WHERE (a,b,c) = (1,2,3);
+a	b	c
+1	2	3
+SELECT (1,2,3) <> (1,   NULL, 3);
+(1,2,3) <> (1,   NULL, 3)
+NULL
+SELECT (1,2,3) <> (1+1, NULL, 3);
+(1,2,3) <> (1+1, NULL, 3)
+1
+SELECT (1,2,3) <> (1,   NULL, 3+1);
+(1,2,3) <> (1,   NULL, 3+1)
+1
+SELECT * FROM t1 WHERE (a,b,c) <> (1,2,3);
+a	b	c
+NULL	2	4
+1	NULL	4
+1	3	NULL
+NULL	2	2
+1	NULL	2
+1	1	NULL
+SELECT (1,2,3) < (NULL, 2,    3);
+(1,2,3) < (NULL, 2,    3)
+NULL
+SELECT (1,2,3) < (1,    NULL, 3);
+(1,2,3) < (1,    NULL, 3)
+NULL
+SELECT (1,2,3) < (1-1,  NULL, 3);
+(1,2,3) < (1-1,  NULL, 3)
+0
+SELECT (1,2,3) < (1+1,  NULL, 3);
+(1,2,3) < (1+1,  NULL, 3)
+1
+SELECT * FROM t1 WHERE (a,b,c) < (1,2,3);
+a	b	c
+1	1	NULL
+SELECT (1,2,3) <= (NULL, 2,    3);
+(1,2,3) <= (NULL, 2,    3)
+NULL
+SELECT (1,2,3) <= (1,    NULL, 3);
+(1,2,3) <= (1,    NULL, 3)
+NULL
+SELECT (1,2,3) <= (1-1,  NULL, 3);
+(1,2,3) <= (1-1,  NULL, 3)
+0
+SELECT (1,2,3) <= (1+1,  NULL, 3);
+(1,2,3) <= (1+1,  NULL, 3)
+1
+SELECT * FROM t1 WHERE (a,b,c) <= (1,2,3);
+a	b	c
+1	2	3
+1	1	NULL
+SELECT (1,2,3) > (NULL, 2,    3);
+(1,2,3) > (NULL, 2,    3)
+NULL
+SELECT (1,2,3) > (1,    NULL, 3);
+(1,2,3) > (1,    NULL, 3)
+NULL
+SELECT (1,2,3) > (1-1,  NULL, 3);
+(1,2,3) > (1-1,  NULL, 3)
+1
+SELECT (1,2,3) > (1+1,  NULL, 3);
+(1,2,3) > (1+1,  NULL, 3)
+0
+SELECT * FROM t1 WHERE (a,b,c) > (1,2,3);
+a	b	c
+1	3	NULL
+SELECT (1,2,3) >= (NULL, 2,    3);
+(1,2,3) >= (NULL, 2,    3)
+NULL
+SELECT (1,2,3) >= (1,    NULL, 3);
+(1,2,3) >= (1,    NULL, 3)
+NULL
+SELECT (1,2,3) >= (1-1,  NULL, 3);
+(1,2,3) >= (1-1,  NULL, 3)
+1
+SELECT (1,2,3) >= (1+1,  NULL, 3);
+(1,2,3) >= (1+1,  NULL, 3)
+0
+SELECT * FROM t1 WHERE (a,b,c) >= (1,2,3);
+a	b	c
+1	2	3
+1	3	NULL
+DROP TABLE t1;
 SELECT ROW(1,1,1) = ROW(1,1,1) as `1`, ROW(1,1,1) = ROW(1,2,1) as `0`, ROW(1,NULL,1) = ROW(2,2,1) as `0`, ROW(1,NULL,1) = ROW(1,2,2) as `0`, ROW(1,NULL,1) = ROW(1,2,1) as `null` ;
 1	0	0	0	null
 1	0	0	0	NULL
@@ -337,102 +433,4 @@
 SELECT @x;
 @x
 99
-=======
-CREATE TABLE t1(a int, b int, c int);
-INSERT INTO t1 VALUES (1, 2, 3),
-(NULL, 2, 3  ), (1, NULL, 3  ), (1, 2,   NULL),
-(NULL, 2, 3+1), (1, NULL, 3+1), (1, 2+1, NULL),
-(NULL, 2, 3-1), (1, NULL, 3-1), (1, 2-1, NULL);
-SELECT (1,2,3) = (1,   NULL, 3);
-(1,2,3) = (1,   NULL, 3)
-NULL
-SELECT (1,2,3) = (1+1, NULL, 3);
-(1,2,3) = (1+1, NULL, 3)
-0
-SELECT (1,2,3) = (1,   NULL, 3+1);
-(1,2,3) = (1,   NULL, 3+1)
-0
-SELECT * FROM t1 WHERE (a,b,c) = (1,2,3);
-a	b	c
-1	2	3
-SELECT (1,2,3) <> (1,   NULL, 3);
-(1,2,3) <> (1,   NULL, 3)
-NULL
-SELECT (1,2,3) <> (1+1, NULL, 3);
-(1,2,3) <> (1+1, NULL, 3)
-1
-SELECT (1,2,3) <> (1,   NULL, 3+1);
-(1,2,3) <> (1,   NULL, 3+1)
-1
-SELECT * FROM t1 WHERE (a,b,c) <> (1,2,3);
-a	b	c
-NULL	2	4
-1	NULL	4
-1	3	NULL
-NULL	2	2
-1	NULL	2
-1	1	NULL
-SELECT (1,2,3) < (NULL, 2,    3);
-(1,2,3) < (NULL, 2,    3)
-NULL
-SELECT (1,2,3) < (1,    NULL, 3);
-(1,2,3) < (1,    NULL, 3)
-NULL
-SELECT (1,2,3) < (1-1,  NULL, 3);
-(1,2,3) < (1-1,  NULL, 3)
-0
-SELECT (1,2,3) < (1+1,  NULL, 3);
-(1,2,3) < (1+1,  NULL, 3)
-1
-SELECT * FROM t1 WHERE (a,b,c) < (1,2,3);
-a	b	c
-1	1	NULL
-SELECT (1,2,3) <= (NULL, 2,    3);
-(1,2,3) <= (NULL, 2,    3)
-NULL
-SELECT (1,2,3) <= (1,    NULL, 3);
-(1,2,3) <= (1,    NULL, 3)
-NULL
-SELECT (1,2,3) <= (1-1,  NULL, 3);
-(1,2,3) <= (1-1,  NULL, 3)
-0
-SELECT (1,2,3) <= (1+1,  NULL, 3);
-(1,2,3) <= (1+1,  NULL, 3)
-1
-SELECT * FROM t1 WHERE (a,b,c) <= (1,2,3);
-a	b	c
-1	2	3
-1	1	NULL
-SELECT (1,2,3) > (NULL, 2,    3);
-(1,2,3) > (NULL, 2,    3)
-NULL
-SELECT (1,2,3) > (1,    NULL, 3);
-(1,2,3) > (1,    NULL, 3)
-NULL
-SELECT (1,2,3) > (1-1,  NULL, 3);
-(1,2,3) > (1-1,  NULL, 3)
-1
-SELECT (1,2,3) > (1+1,  NULL, 3);
-(1,2,3) > (1+1,  NULL, 3)
-0
-SELECT * FROM t1 WHERE (a,b,c) > (1,2,3);
-a	b	c
-1	3	NULL
-SELECT (1,2,3) >= (NULL, 2,    3);
-(1,2,3) >= (NULL, 2,    3)
-NULL
-SELECT (1,2,3) >= (1,    NULL, 3);
-(1,2,3) >= (1,    NULL, 3)
-NULL
-SELECT (1,2,3) >= (1-1,  NULL, 3);
-(1,2,3) >= (1-1,  NULL, 3)
-1
-SELECT (1,2,3) >= (1+1,  NULL, 3);
-(1,2,3) >= (1+1,  NULL, 3)
-0
-SELECT * FROM t1 WHERE (a,b,c) >= (1,2,3);
-a	b	c
-1	2	3
-1	3	NULL
->>>>>>> a8f639fc
 DROP TABLE t1;