drop table if exists t1,t2,t3;
set time_zone="+03:00";
select from_days(to_days("960101")),to_days(960201)-to_days("19960101"),to_days(date_add(curdate(), interval 1 day))-to_days(curdate()),weekday("1997-11-29");
from_days(to_days("960101"))	to_days(960201)-to_days("19960101")	to_days(date_add(curdate(), interval 1 day))-to_days(curdate())	weekday("1997-11-29")
1996-01-01	31	1	5
select period_add("9602",-12),period_diff(199505,"9404") ;
period_add("9602",-12)	period_diff(199505,"9404")
199502	13
select now()-now(),weekday(curdate())-weekday(now()),unix_timestamp()-unix_timestamp(now());
now()-now()	weekday(curdate())-weekday(now())	unix_timestamp()-unix_timestamp(now())
0.000000	0	0
select from_unixtime(unix_timestamp("1994-03-02 10:11:12")),from_unixtime(unix_timestamp("1994-03-02 10:11:12"),"%Y-%m-%d %h:%i:%s"),from_unixtime(unix_timestamp("1994-03-02 10:11:12"))+0;
from_unixtime(unix_timestamp("1994-03-02 10:11:12"))	from_unixtime(unix_timestamp("1994-03-02 10:11:12"),"%Y-%m-%d %h:%i:%s")	from_unixtime(unix_timestamp("1994-03-02 10:11:12"))+0
1994-03-02 10:11:12	1994-03-02 10:11:12	19940302101112.000000
select sec_to_time(9001),sec_to_time(9001)+0,time_to_sec("15:12:22"),
sec_to_time(time_to_sec("0:30:47")/6.21);
sec_to_time(9001)	sec_to_time(9001)+0	time_to_sec("15:12:22")	sec_to_time(time_to_sec("0:30:47")/6.21)
02:30:01	23001.000000	54742	00:04:57
select sec_to_time(time_to_sec('-838:59:59'));
sec_to_time(time_to_sec('-838:59:59'))
-838:59:59
select now()-curdate()*1000000-curtime();
now()-curdate()*1000000-curtime()
0.000000
select strcmp(current_timestamp(),concat(current_date()," ",current_time()));
strcmp(current_timestamp(),concat(current_date()," ",current_time()))
0
select strcmp(localtime(),concat(current_date()," ",current_time()));
strcmp(localtime(),concat(current_date()," ",current_time()))
0
select strcmp(localtimestamp(),concat(current_date()," ",current_time()));
strcmp(localtimestamp(),concat(current_date()," ",current_time()))
0
select date_format("1997-01-02 03:04:05", "%M %W %D %Y %y %m %d %h %i %s %w");
date_format("1997-01-02 03:04:05", "%M %W %D %Y %y %m %d %h %i %s %w")
January Thursday 2nd 1997 97 01 02 03 04 05 4
select date_format("1997-01-02", concat("%M %W %D ","%Y %y %m %d %h %i %s %w"));
date_format("1997-01-02", concat("%M %W %D ","%Y %y %m %d %h %i %s %w"))
January Thursday 2nd 1997 97 01 02 12 00 00 4
select dayofmonth("1997-01-02"),dayofmonth(19970323);
dayofmonth("1997-01-02")	dayofmonth(19970323)
2	23
select month("1997-01-02"),year("98-02-03"),dayofyear("1997-12-31");
month("1997-01-02")	year("98-02-03")	dayofyear("1997-12-31")
1	1998	365
select month("2001-02-00"),year("2001-00-00");
month("2001-02-00")	year("2001-00-00")
2	2001
select DAYOFYEAR("1997-03-03"), WEEK("1998-03-03"), QUARTER(980303);
DAYOFYEAR("1997-03-03")	WEEK("1998-03-03")	QUARTER(980303)
62	9	1
select HOUR("1997-03-03 23:03:22"), MINUTE("23:03:22"), SECOND(230322);
HOUR("1997-03-03 23:03:22")	MINUTE("23:03:22")	SECOND(230322)
23	3	22
select week(19980101),week(19970101),week(19980101,1),week(19970101,1);
week(19980101)	week(19970101)	week(19980101,1)	week(19970101,1)
0	0	1	1
select week(19981231),week(19971231),week(19981231,1),week(19971231,1);
week(19981231)	week(19971231)	week(19981231,1)	week(19971231,1)
52	52	53	53
select week(19950101),week(19950101,1);
week(19950101)	week(19950101,1)
1	0
select yearweek('1981-12-31',1),yearweek('1982-01-01',1),yearweek('1982-12-31',1),yearweek('1983-01-01',1);
yearweek('1981-12-31',1)	yearweek('1982-01-01',1)	yearweek('1982-12-31',1)	yearweek('1983-01-01',1)
198153	198153	198252	198252
select yearweek('1987-01-01',1),yearweek('1987-01-01');
yearweek('1987-01-01',1)	yearweek('1987-01-01')
198701	198652
select week("2000-01-01",0) as '2000', week("2001-01-01",0) as '2001', week("2002-01-01",0) as '2002',week("2003-01-01",0) as '2003', week("2004-01-01",0) as '2004', week("2005-01-01",0) as '2005', week("2006-01-01",0) as '2006';
2000	2001	2002	2003	2004	2005	2006
0	0	0	0	0	0	1
select week("2000-01-06",0) as '2000', week("2001-01-06",0) as '2001', week("2002-01-06",0) as '2002',week("2003-01-06",0) as '2003', week("2004-01-06",0) as '2004', week("2005-01-06",0) as '2005', week("2006-01-06",0) as '2006';
2000	2001	2002	2003	2004	2005	2006
1	0	1	1	1	1	1
select week("2000-01-01",1) as '2000', week("2001-01-01",1) as '2001', week("2002-01-01",1) as '2002',week("2003-01-01",1) as '2003', week("2004-01-01",1) as '2004', week("2005-01-01",1) as '2005', week("2006-01-01",1) as '2006';
2000	2001	2002	2003	2004	2005	2006
0	1	1	1	1	0	0
select week("2000-01-06",1) as '2000', week("2001-01-06",1) as '2001', week("2002-01-06",1) as '2002',week("2003-01-06",1) as '2003', week("2004-01-06",1) as '2004', week("2005-01-06",1) as '2005', week("2006-01-06",1) as '2006';
2000	2001	2002	2003	2004	2005	2006
1	1	1	2	2	1	1
select yearweek("2000-01-01",0) as '2000', yearweek("2001-01-01",0) as '2001', yearweek("2002-01-01",0) as '2002',yearweek("2003-01-01",0) as '2003', yearweek("2004-01-01",0) as '2004', yearweek("2005-01-01",0) as '2005', yearweek("2006-01-01",0) as '2006';
2000	2001	2002	2003	2004	2005	2006
199952	200053	200152	200252	200352	200452	200601
select yearweek("2000-01-06",0) as '2000', yearweek("2001-01-06",0) as '2001', yearweek("2002-01-06",0) as '2002',yearweek("2003-01-06",0) as '2003', yearweek("2004-01-06",0) as '2004', yearweek("2005-01-06",0) as '2005', yearweek("2006-01-06",0) as '2006';
2000	2001	2002	2003	2004	2005	2006
200001	200053	200201	200301	200401	200501	200601
select yearweek("2000-01-01",1) as '2000', yearweek("2001-01-01",1) as '2001', yearweek("2002-01-01",1) as '2002',yearweek("2003-01-01",1) as '2003', yearweek("2004-01-01",1) as '2004', yearweek("2005-01-01",1) as '2005', yearweek("2006-01-01",1) as '2006';
2000	2001	2002	2003	2004	2005	2006
199952	200101	200201	200301	200401	200453	200552
select yearweek("2000-01-06",1) as '2000', yearweek("2001-01-06",1) as '2001', yearweek("2002-01-06",1) as '2002',yearweek("2003-01-06",1) as '2003', yearweek("2004-01-06",1) as '2004', yearweek("2005-01-06",1) as '2005', yearweek("2006-01-06",1) as '2006';
2000	2001	2002	2003	2004	2005	2006
200001	200101	200201	200302	200402	200501	200601
select week(19981231,2), week(19981231,3), week(20000101,2), week(20000101,3);
week(19981231,2)	week(19981231,3)	week(20000101,2)	week(20000101,3)
52	53	52	52
select week(20001231,2),week(20001231,3);
week(20001231,2)	week(20001231,3)
53	52
select week(19981231,0) as '0', week(19981231,1) as '1', week(19981231,2) as '2', week(19981231,3) as '3', week(19981231,4) as '4', week(19981231,5) as '5', week(19981231,6) as '6', week(19981231,7) as '7';
0	1	2	3	4	5	6	7
52	53	52	53	52	52	52	52
select week(20000101,0) as '0', week(20000101,1) as '1', week(20000101,2) as '2', week(20000101,3) as '3', week(20000101,4) as '4', week(20000101,5) as '5', week(20000101,6) as '6', week(20000101,7) as '7';
0	1	2	3	4	5	6	7
0	0	52	52	0	0	52	52
select week(20000106,0) as '0', week(20000106,1) as '1', week(20000106,2) as '2', week(20000106,3) as '3', week(20000106,4) as '4', week(20000106,5) as '5', week(20000106,6) as '6', week(20000106,7) as '7';
0	1	2	3	4	5	6	7
1	1	1	1	1	1	1	1
select week(20001231,0) as '0', week(20001231,1) as '1', week(20001231,2) as '2', week(20001231,3) as '3', week(20001231,4) as '4', week(20001231,5) as '5', week(20001231,6) as '6', week(20001231,7) as '7';
0	1	2	3	4	5	6	7
53	52	53	52	53	52	1	52
select week(20010101,0) as '0', week(20010101,1) as '1', week(20010101,2) as '2', week(20010101,3) as '3', week(20010101,4) as '4', week(20010101,5) as '5', week(20010101,6) as '6', week(20010101,7) as '7';
0	1	2	3	4	5	6	7
0	1	53	1	1	1	1	1
select yearweek(20001231,0), yearweek(20001231,1), yearweek(20001231,2), yearweek(20001231,3), yearweek(20001231,4), yearweek(20001231,5), yearweek(20001231,6), yearweek(20001231,7);
yearweek(20001231,0)	yearweek(20001231,1)	yearweek(20001231,2)	yearweek(20001231,3)	yearweek(20001231,4)	yearweek(20001231,5)	yearweek(20001231,6)	yearweek(20001231,7)
200053	200052	200053	200052	200101	200052	200101	200052
set default_week_format = 6;
select week(20001231), week(20001231,6);
week(20001231)	week(20001231,6)
1	1
set default_week_format = 0;
set default_week_format = 2;
select week(20001231),week(20001231,2),week(20001231,0);
week(20001231)	week(20001231,2)	week(20001231,0)
53	53	53
set default_week_format = 0;
select date_format('1998-12-31','%x-%v'),date_format('1999-01-01','%x-%v');
date_format('1998-12-31','%x-%v')	date_format('1999-01-01','%x-%v')
1998-53	1998-53
select date_format('1999-12-31','%x-%v'),date_format('2000-01-01','%x-%v');
date_format('1999-12-31','%x-%v')	date_format('2000-01-01','%x-%v')
1999-52	1999-52
select dayname("1962-03-03"),dayname("1962-03-03")+0;
dayname("1962-03-03")	dayname("1962-03-03")+0
Saturday	5
select monthname("1972-03-04"),monthname("1972-03-04")+0;
monthname("1972-03-04")	monthname("1972-03-04")+0
March	0
select time_format(19980131000000,'%H|%I|%k|%l|%i|%p|%r|%S|%T');
time_format(19980131000000,'%H|%I|%k|%l|%i|%p|%r|%S|%T')
00|12|0|12|00|AM|12:00:00 AM|00|00:00:00
select time_format(19980131010203,'%H|%I|%k|%l|%i|%p|%r|%S|%T');
time_format(19980131010203,'%H|%I|%k|%l|%i|%p|%r|%S|%T')
01|01|1|1|02|AM|01:02:03 AM|03|01:02:03
select time_format(19980131131415,'%H|%I|%k|%l|%i|%p|%r|%S|%T');
time_format(19980131131415,'%H|%I|%k|%l|%i|%p|%r|%S|%T')
13|01|13|1|14|PM|01:14:15 PM|15|13:14:15
select time_format(19980131010015,'%H|%I|%k|%l|%i|%p|%r|%S|%T');
time_format(19980131010015,'%H|%I|%k|%l|%i|%p|%r|%S|%T')
01|01|1|1|00|AM|01:00:15 AM|15|01:00:15
select date_format(concat('19980131',131415),'%H|%I|%k|%l|%i|%p|%r|%S|%T| %M|%W|%D|%Y|%y|%a|%b|%j|%m|%d|%h|%s|%w');
date_format(concat('19980131',131415),'%H|%I|%k|%l|%i|%p|%r|%S|%T| %M|%W|%D|%Y|%y|%a|%b|%j|%m|%d|%h|%s|%w')
13|01|13|1|14|PM|01:14:15 PM|15|13:14:15| January|Saturday|31st|1998|98|Sat|Jan|031|01|31|01|15|6
select date_format(19980021000000,'%H|%I|%k|%l|%i|%p|%r|%S|%T| %M|%W|%D|%Y|%y|%a|%b|%j|%m|%d|%h|%s|%w');
date_format(19980021000000,'%H|%I|%k|%l|%i|%p|%r|%S|%T| %M|%W|%D|%Y|%y|%a|%b|%j|%m|%d|%h|%s|%w')
NULL
select date_add("1997-12-31 23:59:59",INTERVAL 1 SECOND);
date_add("1997-12-31 23:59:59",INTERVAL 1 SECOND)
1998-01-01 00:00:00
select date_add("1997-12-31 23:59:59",INTERVAL 1 MINUTE);
date_add("1997-12-31 23:59:59",INTERVAL 1 MINUTE)
1998-01-01 00:00:59
select date_add("1997-12-31 23:59:59",INTERVAL 1 HOUR);
date_add("1997-12-31 23:59:59",INTERVAL 1 HOUR)
1998-01-01 00:59:59
select date_add("1997-12-31 23:59:59",INTERVAL 1 DAY);
date_add("1997-12-31 23:59:59",INTERVAL 1 DAY)
1998-01-01 23:59:59
select date_add("1997-12-31 23:59:59",INTERVAL 1 MONTH);
date_add("1997-12-31 23:59:59",INTERVAL 1 MONTH)
1998-01-31 23:59:59
select date_add("1997-12-31 23:59:59",INTERVAL 1 YEAR);
date_add("1997-12-31 23:59:59",INTERVAL 1 YEAR)
1998-12-31 23:59:59
select date_add("1997-12-31 23:59:59",INTERVAL "1:1" MINUTE_SECOND);
date_add("1997-12-31 23:59:59",INTERVAL "1:1" MINUTE_SECOND)
1998-01-01 00:01:00
select date_add("1997-12-31 23:59:59",INTERVAL "1:1" HOUR_MINUTE);
date_add("1997-12-31 23:59:59",INTERVAL "1:1" HOUR_MINUTE)
1998-01-01 01:00:59
select date_add("1997-12-31 23:59:59",INTERVAL "1:1" DAY_HOUR);
date_add("1997-12-31 23:59:59",INTERVAL "1:1" DAY_HOUR)
1998-01-02 00:59:59
select date_add("1997-12-31 23:59:59",INTERVAL "1 1" YEAR_MONTH);
date_add("1997-12-31 23:59:59",INTERVAL "1 1" YEAR_MONTH)
1999-01-31 23:59:59
select date_add("1997-12-31 23:59:59",INTERVAL "1:1:1" HOUR_SECOND);
date_add("1997-12-31 23:59:59",INTERVAL "1:1:1" HOUR_SECOND)
1998-01-01 01:01:00
select date_add("1997-12-31 23:59:59",INTERVAL "1 1:1" DAY_MINUTE);
date_add("1997-12-31 23:59:59",INTERVAL "1 1:1" DAY_MINUTE)
1998-01-02 01:00:59
select date_add("1997-12-31 23:59:59",INTERVAL "1 1:1:1" DAY_SECOND);
date_add("1997-12-31 23:59:59",INTERVAL "1 1:1:1" DAY_SECOND)
1998-01-02 01:01:00
select date_sub("1998-01-01 00:00:00",INTERVAL 1 SECOND);
date_sub("1998-01-01 00:00:00",INTERVAL 1 SECOND)
1997-12-31 23:59:59
select date_sub("1998-01-01 00:00:00",INTERVAL 1 MINUTE);
date_sub("1998-01-01 00:00:00",INTERVAL 1 MINUTE)
1997-12-31 23:59:00
select date_sub("1998-01-01 00:00:00",INTERVAL 1 HOUR);
date_sub("1998-01-01 00:00:00",INTERVAL 1 HOUR)
1997-12-31 23:00:00
select date_sub("1998-01-01 00:00:00",INTERVAL 1 DAY);
date_sub("1998-01-01 00:00:00",INTERVAL 1 DAY)
1997-12-31 00:00:00
select date_sub("1998-01-01 00:00:00",INTERVAL 1 MONTH);
date_sub("1998-01-01 00:00:00",INTERVAL 1 MONTH)
1997-12-01 00:00:00
select date_sub("1998-01-01 00:00:00",INTERVAL 1 YEAR);
date_sub("1998-01-01 00:00:00",INTERVAL 1 YEAR)
1997-01-01 00:00:00
select date_sub("1998-01-01 00:00:00",INTERVAL "1:1" MINUTE_SECOND);
date_sub("1998-01-01 00:00:00",INTERVAL "1:1" MINUTE_SECOND)
1997-12-31 23:58:59
select date_sub("1998-01-01 00:00:00",INTERVAL "1:1" HOUR_MINUTE);
date_sub("1998-01-01 00:00:00",INTERVAL "1:1" HOUR_MINUTE)
1997-12-31 22:59:00
select date_sub("1998-01-01 00:00:00",INTERVAL "1:1" DAY_HOUR);
date_sub("1998-01-01 00:00:00",INTERVAL "1:1" DAY_HOUR)
1997-12-30 23:00:00
select date_sub("1998-01-01 00:00:00",INTERVAL "1 1" YEAR_MONTH);
date_sub("1998-01-01 00:00:00",INTERVAL "1 1" YEAR_MONTH)
1996-12-01 00:00:00
select date_sub("1998-01-01 00:00:00",INTERVAL "1:1:1" HOUR_SECOND);
date_sub("1998-01-01 00:00:00",INTERVAL "1:1:1" HOUR_SECOND)
1997-12-31 22:58:59
select date_sub("1998-01-01 00:00:00",INTERVAL "1 1:1" DAY_MINUTE);
date_sub("1998-01-01 00:00:00",INTERVAL "1 1:1" DAY_MINUTE)
1997-12-30 22:59:00
select date_sub("1998-01-01 00:00:00",INTERVAL "1 1:1:1" DAY_SECOND);
date_sub("1998-01-01 00:00:00",INTERVAL "1 1:1:1" DAY_SECOND)
1997-12-30 22:58:59
select date_add("1997-12-31 23:59:59",INTERVAL 100000 SECOND);
date_add("1997-12-31 23:59:59",INTERVAL 100000 SECOND)
1998-01-02 03:46:39
select date_add("1997-12-31 23:59:59",INTERVAL -100000 MINUTE);
date_add("1997-12-31 23:59:59",INTERVAL -100000 MINUTE)
1997-10-23 13:19:59
select date_add("1997-12-31 23:59:59",INTERVAL 100000 HOUR);
date_add("1997-12-31 23:59:59",INTERVAL 100000 HOUR)
2009-05-29 15:59:59
select date_add("1997-12-31 23:59:59",INTERVAL -100000 DAY);
date_add("1997-12-31 23:59:59",INTERVAL -100000 DAY)
1724-03-17 23:59:59
select date_add("1997-12-31 23:59:59",INTERVAL 100000 MONTH);
date_add("1997-12-31 23:59:59",INTERVAL 100000 MONTH)
NULL
Warnings:
Warning	1441	Datetime function: datetime field overflow
select date_add("1997-12-31 23:59:59",INTERVAL -100000 YEAR);
date_add("1997-12-31 23:59:59",INTERVAL -100000 YEAR)
NULL
Warnings:
Warning	1441	Datetime function: datetime field overflow
select date_add("1997-12-31 23:59:59",INTERVAL "10000:1" MINUTE_SECOND);
date_add("1997-12-31 23:59:59",INTERVAL "10000:1" MINUTE_SECOND)
1998-01-07 22:40:00
select date_add("1997-12-31 23:59:59",INTERVAL "-10000:1" HOUR_MINUTE);
date_add("1997-12-31 23:59:59",INTERVAL "-10000:1" HOUR_MINUTE)
1996-11-10 07:58:59
select date_add("1997-12-31 23:59:59",INTERVAL "10000:1" DAY_HOUR);
date_add("1997-12-31 23:59:59",INTERVAL "10000:1" DAY_HOUR)
2025-05-19 00:59:59
select date_add("1997-12-31 23:59:59",INTERVAL "-100 1" YEAR_MONTH);
date_add("1997-12-31 23:59:59",INTERVAL "-100 1" YEAR_MONTH)
1897-11-30 23:59:59
select date_add("1997-12-31 23:59:59",INTERVAL "10000:99:99" HOUR_SECOND);
date_add("1997-12-31 23:59:59",INTERVAL "10000:99:99" HOUR_SECOND)
1999-02-21 17:40:38
select date_add("1997-12-31 23:59:59",INTERVAL " -10000 99:99" DAY_MINUTE);
date_add("1997-12-31 23:59:59",INTERVAL " -10000 99:99" DAY_MINUTE)
1970-08-11 19:20:59
select date_add("1997-12-31 23:59:59",INTERVAL "10000 99:99:99" DAY_SECOND);
date_add("1997-12-31 23:59:59",INTERVAL "10000 99:99:99" DAY_SECOND)
2025-05-23 04:40:38
select "1997-12-31 23:59:59" + INTERVAL 1 SECOND;
"1997-12-31 23:59:59" + INTERVAL 1 SECOND
1998-01-01 00:00:00
select INTERVAL 1 DAY + "1997-12-31";
INTERVAL 1 DAY + "1997-12-31"
1998-01-01
select "1998-01-01 00:00:00" - INTERVAL 1 SECOND;
"1998-01-01 00:00:00" - INTERVAL 1 SECOND
1997-12-31 23:59:59
select date_sub("1998-01-02",INTERVAL 31 DAY);
date_sub("1998-01-02",INTERVAL 31 DAY)
1997-12-02
select date_add("1997-12-31",INTERVAL 1 SECOND);
date_add("1997-12-31",INTERVAL 1 SECOND)
1997-12-31 00:00:01
select date_add("1997-12-31",INTERVAL 1 DAY);
date_add("1997-12-31",INTERVAL 1 DAY)
1998-01-01
select date_add(NULL,INTERVAL 100000 SECOND);
date_add(NULL,INTERVAL 100000 SECOND)
NULL
select date_add("1997-12-31 23:59:59",INTERVAL NULL SECOND);
date_add("1997-12-31 23:59:59",INTERVAL NULL SECOND)
NULL
select date_add("1997-12-31 23:59:59",INTERVAL NULL MINUTE_SECOND);
date_add("1997-12-31 23:59:59",INTERVAL NULL MINUTE_SECOND)
NULL
select date_add("9999-12-31 23:59:59",INTERVAL 1 SECOND);
date_add("9999-12-31 23:59:59",INTERVAL 1 SECOND)
NULL
Warnings:
Warning	1441	Datetime function: datetime field overflow
select date_sub("0000-00-00 00:00:00",INTERVAL 1 SECOND);
date_sub("0000-00-00 00:00:00",INTERVAL 1 SECOND)
NULL
Warnings:
Warning	1292	Incorrect datetime value: '0000-00-00 00:00:00'
select date_add('1998-01-30',Interval 1 month);
date_add('1998-01-30',Interval 1 month)
1998-02-28
select date_add('1998-01-30',Interval '2:1' year_month);
date_add('1998-01-30',Interval '2:1' year_month)
2000-02-29
select date_add('1996-02-29',Interval '1' year);
date_add('1996-02-29',Interval '1' year)
1997-02-28
select extract(YEAR FROM "1999-01-02 10:11:12");
extract(YEAR FROM "1999-01-02 10:11:12")
1999
select extract(YEAR_MONTH FROM "1999-01-02");
extract(YEAR_MONTH FROM "1999-01-02")
199901
select extract(DAY FROM "1999-01-02");
extract(DAY FROM "1999-01-02")
2
select extract(DAY_HOUR FROM "1999-01-02 10:11:12");
extract(DAY_HOUR FROM "1999-01-02 10:11:12")
210
select extract(DAY_MINUTE FROM "02 10:11:12");
extract(DAY_MINUTE FROM "02 10:11:12")
21011
select extract(DAY_SECOND FROM "225 10:11:12");
extract(DAY_SECOND FROM "225 10:11:12")
8385959
Warnings:
Warning	1292	Truncated incorrect time value: '225 10:11:12'
select extract(HOUR FROM "1999-01-02 10:11:12");
extract(HOUR FROM "1999-01-02 10:11:12")
10
select extract(HOUR_MINUTE FROM "10:11:12");
extract(HOUR_MINUTE FROM "10:11:12")
1011
select extract(HOUR_SECOND FROM "10:11:12");
extract(HOUR_SECOND FROM "10:11:12")
101112
select extract(MINUTE FROM "10:11:12");
extract(MINUTE FROM "10:11:12")
11
select extract(MINUTE_SECOND FROM "10:11:12");
extract(MINUTE_SECOND FROM "10:11:12")
1112
select extract(SECOND FROM "1999-01-02 10:11:12");
extract(SECOND FROM "1999-01-02 10:11:12")
12
select extract(MONTH FROM "2001-02-00");
extract(MONTH FROM "2001-02-00")
2
SELECT EXTRACT(QUARTER FROM '2004-01-15') AS quarter;
quarter
1
SELECT EXTRACT(QUARTER FROM '2004-02-15') AS quarter;
quarter
1
SELECT EXTRACT(QUARTER FROM '2004-03-15') AS quarter;
quarter
1
SELECT EXTRACT(QUARTER FROM '2004-04-15') AS quarter;
quarter
2
SELECT EXTRACT(QUARTER FROM '2004-05-15') AS quarter;
quarter
2
SELECT EXTRACT(QUARTER FROM '2004-06-15') AS quarter;
quarter
2
SELECT EXTRACT(QUARTER FROM '2004-07-15') AS quarter;
quarter
3
SELECT EXTRACT(QUARTER FROM '2004-08-15') AS quarter;
quarter
3
SELECT EXTRACT(QUARTER FROM '2004-09-15') AS quarter;
quarter
3
SELECT EXTRACT(QUARTER FROM '2004-10-15') AS quarter;
quarter
4
SELECT EXTRACT(QUARTER FROM '2004-11-15') AS quarter;
quarter
4
SELECT EXTRACT(QUARTER FROM '2004-12-15') AS quarter;
quarter
4
SELECT DATE_SUB(str_to_date('9999-12-31 00:01:00','%Y-%m-%d %H:%i:%s'), INTERVAL 1 MINUTE);
DATE_SUB(str_to_date('9999-12-31 00:01:00','%Y-%m-%d %H:%i:%s'), INTERVAL 1 MINUTE)
9999-12-31 00:00:00
SELECT DATE_ADD(str_to_date('9999-12-30 23:59:00','%Y-%m-%d %H:%i:%s'), INTERVAL 1 MINUTE);
DATE_ADD(str_to_date('9999-12-30 23:59:00','%Y-%m-%d %H:%i:%s'), INTERVAL 1 MINUTE)
9999-12-31 00:00:00
SELECT "1900-01-01 00:00:00" + INTERVAL 2147483648 SECOND;
"1900-01-01 00:00:00" + INTERVAL 2147483648 SECOND
1968-01-20 03:14:08
SELECT "1900-01-01 00:00:00" + INTERVAL "1:2147483647" MINUTE_SECOND;
"1900-01-01 00:00:00" + INTERVAL "1:2147483647" MINUTE_SECOND
1968-01-20 03:15:07
SELECT "1900-01-01 00:00:00" + INTERVAL "100000000:214748364700" MINUTE_SECOND;
"1900-01-01 00:00:00" + INTERVAL "100000000:214748364700" MINUTE_SECOND
8895-03-27 22:11:40
SELECT "1900-01-01 00:00:00" + INTERVAL 1<<37 SECOND;
"1900-01-01 00:00:00" + INTERVAL 1<<37 SECOND
6255-04-08 15:04:32
SELECT "1900-01-01 00:00:00" + INTERVAL 1<<31 MINUTE;
"1900-01-01 00:00:00" + INTERVAL 1<<31 MINUTE
5983-01-24 02:08:00
SELECT "1900-01-01 00:00:00" + INTERVAL 1<<20 HOUR;
"1900-01-01 00:00:00" + INTERVAL 1<<20 HOUR
2019-08-15 16:00:00
SELECT "1900-01-01 00:00:00" + INTERVAL 1<<38 SECOND;
"1900-01-01 00:00:00" + INTERVAL 1<<38 SECOND
NULL
Warnings:
Warning	1441	Datetime function: datetime field overflow
SELECT "1900-01-01 00:00:00" + INTERVAL 1<<33 MINUTE;
"1900-01-01 00:00:00" + INTERVAL 1<<33 MINUTE
NULL
Warnings:
Warning	1441	Datetime function: datetime field overflow
SELECT "1900-01-01 00:00:00" + INTERVAL 1<<30 HOUR;
"1900-01-01 00:00:00" + INTERVAL 1<<30 HOUR
NULL
Warnings:
Warning	1441	Datetime function: datetime field overflow
SELECT "1900-01-01 00:00:00" + INTERVAL "1000000000:214748364700" MINUTE_SECOND;
"1900-01-01 00:00:00" + INTERVAL "1000000000:214748364700" MINUTE_SECOND
NULL
Warnings:
Warning	1441	Datetime function: datetime field overflow
create table t1 (ctime varchar(20));
insert into t1 values ('2001-01-12 12:23:40');
select ctime, hour(ctime) from t1;
ctime	hour(ctime)
2001-01-12 12:23:40	12
select ctime from t1 where extract(MONTH FROM ctime) = 1 AND extract(YEAR FROM ctime) = 2001;
ctime
2001-01-12 12:23:40
drop table t1;
create table t1 (id int);
create table t2 (id int, date date);
insert into t1 values (1);
insert into t2 values (1, "0000-00-00");
insert into t1 values (2);
insert into t2 values (2, "2000-01-01");
select monthname(date) from t1 inner join t2 on t1.id = t2.id;
monthname(date)
NULL
January
select monthname(date) from t1 inner join t2 on t1.id = t2.id order by t1.id;
monthname(date)
NULL
January
drop table t1,t2;
CREATE TABLE t1 (updated text) ENGINE=MyISAM;
INSERT INTO t1 VALUES ('');
SELECT month(updated) from t1;
month(updated)
NULL
Warnings:
Warning	1292	Incorrect datetime value: ''
SELECT year(updated) from t1;
year(updated)
NULL
Warnings:
Warning	1292	Incorrect datetime value: ''
drop table t1;
create table t1 (d date, dt datetime, t timestamp, c char(10));
insert into t1 values ("0000-00-00", "0000-00-00", "0000-00-00", "0000-00-00");
select dayofyear("0000-00-00"),dayofyear(d),dayofyear(dt),dayofyear(t),dayofyear(c) from t1;
dayofyear("0000-00-00")	dayofyear(d)	dayofyear(dt)	dayofyear(t)	dayofyear(c)
NULL	NULL	NULL	NULL	NULL
Warnings:
Warning	1292	Incorrect datetime value: '0000-00-00'
Warning	1292	Incorrect datetime value: '0000-00-00'
select dayofmonth("0000-00-00"),dayofmonth(d),dayofmonth(dt),dayofmonth(t),dayofmonth(c) from t1;
dayofmonth("0000-00-00")	dayofmonth(d)	dayofmonth(dt)	dayofmonth(t)	dayofmonth(c)
0	0	0	0	0
select month("0000-00-00"),month(d),month(dt),month(t),month(c) from t1;
month("0000-00-00")	month(d)	month(dt)	month(t)	month(c)
0	0	0	0	0
select quarter("0000-00-00"),quarter(d),quarter(dt),quarter(t),quarter(c) from t1;
quarter("0000-00-00")	quarter(d)	quarter(dt)	quarter(t)	quarter(c)
0	0	0	0	0
select week("0000-00-00"),week(d),week(dt),week(t),week(c) from t1;
week("0000-00-00")	week(d)	week(dt)	week(t)	week(c)
NULL	NULL	NULL	NULL	NULL
Warnings:
Warning	1292	Incorrect datetime value: '0000-00-00'
Warning	1292	Incorrect datetime value: '0000-00-00'
select year("0000-00-00"),year(d),year(dt),year(t),year(c) from t1;
year("0000-00-00")	year(d)	year(dt)	year(t)	year(c)
0	0	0	0	0
select yearweek("0000-00-00"),yearweek(d),yearweek(dt),yearweek(t),yearweek(c) from t1;
yearweek("0000-00-00")	yearweek(d)	yearweek(dt)	yearweek(t)	yearweek(c)
NULL	NULL	NULL	NULL	NULL
Warnings:
Warning	1292	Incorrect datetime value: '0000-00-00'
Warning	1292	Incorrect datetime value: '0000-00-00'
select to_days("0000-00-00"),to_days(d),to_days(dt),to_days(t),to_days(c) from t1;
to_days("0000-00-00")	to_days(d)	to_days(dt)	to_days(t)	to_days(c)
NULL	NULL	NULL	NULL	NULL
Warnings:
Warning	1292	Incorrect datetime value: '0000-00-00'
Warning	1292	Incorrect datetime value: '0000-00-00'
select extract(MONTH FROM "0000-00-00"),extract(MONTH FROM d),extract(MONTH FROM dt),extract(MONTH FROM t),extract(MONTH FROM c) from t1;
extract(MONTH FROM "0000-00-00")	extract(MONTH FROM d)	extract(MONTH FROM dt)	extract(MONTH FROM t)	extract(MONTH FROM c)
0	0	0	0	0
drop table t1;
CREATE TABLE t1 ( start datetime default NULL);
INSERT INTO t1 VALUES ('2002-10-21 00:00:00'),('2002-10-28 00:00:00'),('2002-11-04 00:00:00');
CREATE TABLE t2 ( ctime1 timestamp NOT NULL, ctime2 timestamp NOT NULL);
INSERT INTO t2 VALUES (20021029165106,20021105164731);
CREATE TABLE t3 (ctime1 char(19) NOT NULL, ctime2 char(19) NOT NULL);
INSERT INTO t3 VALUES ("2002-10-29 16:51:06","2002-11-05 16:47:31");
select * from t1, t2 where t1.start between t2.ctime1 and t2.ctime2;
start	ctime1	ctime2
2002-11-04 00:00:00	2002-10-29 16:51:06	2002-11-05 16:47:31
select * from t1, t2 where t1.start >= t2.ctime1 and t1.start <= t2.ctime2;
start	ctime1	ctime2
2002-11-04 00:00:00	2002-10-29 16:51:06	2002-11-05 16:47:31
select * from t1, t3 where t1.start between t3.ctime1 and t3.ctime2;
start	ctime1	ctime2
2002-11-04 00:00:00	2002-10-29 16:51:06	2002-11-05 16:47:31
drop table t1,t2,t3;
select @a:=FROM_UNIXTIME(1);
@a:=FROM_UNIXTIME(1)
1970-01-01 03:00:01
select unix_timestamp(@a);
unix_timestamp(@a)
1
select unix_timestamp('1969-12-01 19:00:01');
unix_timestamp('1969-12-01 19:00:01')
0
select from_unixtime(-1);
from_unixtime(-1)
NULL
select from_unixtime(2147483647);
from_unixtime(2147483647)
2038-01-19 06:14:07
select from_unixtime(2147483648);
from_unixtime(2147483648)
NULL
select from_unixtime(0);
from_unixtime(0)
1970-01-01 03:00:00
select unix_timestamp(from_unixtime(2147483647));
unix_timestamp(from_unixtime(2147483647))
2147483647
select unix_timestamp(from_unixtime(2147483648));
unix_timestamp(from_unixtime(2147483648))
NULL
select unix_timestamp('2039-01-20 01:00:00');
unix_timestamp('2039-01-20 01:00:00')
0
select unix_timestamp('1968-01-20 01:00:00');
unix_timestamp('1968-01-20 01:00:00')
0
select unix_timestamp('2038-02-10 01:00:00');
unix_timestamp('2038-02-10 01:00:00')
0
select unix_timestamp('1969-11-20 01:00:00');
unix_timestamp('1969-11-20 01:00:00')
0
select unix_timestamp('2038-01-20 01:00:00');
unix_timestamp('2038-01-20 01:00:00')
0
select unix_timestamp('1969-12-30 01:00:00');
unix_timestamp('1969-12-30 01:00:00')
0
select unix_timestamp('2038-01-17 12:00:00');
unix_timestamp('2038-01-17 12:00:00')
2147331600
select unix_timestamp('1970-01-01 03:00:01');
unix_timestamp('1970-01-01 03:00:01')
1
select unix_timestamp('2038-01-19 07:14:07');
unix_timestamp('2038-01-19 07:14:07')
0
SELECT CHARSET(DAYNAME(19700101));
CHARSET(DAYNAME(19700101))
latin1
SELECT CHARSET(MONTHNAME(19700101));
CHARSET(MONTHNAME(19700101))
latin1
SELECT LOWER(DAYNAME(19700101));
LOWER(DAYNAME(19700101))
thursday
SELECT LOWER(MONTHNAME(19700101));
LOWER(MONTHNAME(19700101))
january
SELECT COERCIBILITY(MONTHNAME('1970-01-01')),COERCIBILITY(DAYNAME('1970-01-01'));
COERCIBILITY(MONTHNAME('1970-01-01'))	COERCIBILITY(DAYNAME('1970-01-01'))
4	4
CREATE TABLE t1 (datetime datetime, timestamp timestamp, date date, time time);
INSERT INTO t1 values ("2001-01-02 03:04:05", "2002-01-02 03:04:05", "2003-01-02", "06:07:08");
SELECT * from t1;
datetime	timestamp	date	time
2001-01-02 03:04:05	2002-01-02 03:04:05	2003-01-02	06:07:08
select date_add("1997-12-31",INTERVAL 1 SECOND);
date_add("1997-12-31",INTERVAL 1 SECOND)
1997-12-31 00:00:01
select date_add("1997-12-31",INTERVAL "1 1" YEAR_MONTH);
date_add("1997-12-31",INTERVAL "1 1" YEAR_MONTH)
1999-01-31
select date_add(datetime, INTERVAL 1 SECOND) from t1;
date_add(datetime, INTERVAL 1 SECOND)
2001-01-02 03:04:06
select date_add(datetime, INTERVAL 1 YEAR) from t1;
date_add(datetime, INTERVAL 1 YEAR)
2002-01-02 03:04:05
select date_add(date,INTERVAL 1 SECOND) from t1;
date_add(date,INTERVAL 1 SECOND)
2003-01-02 00:00:01
select date_add(date,INTERVAL 1 MINUTE) from t1;
date_add(date,INTERVAL 1 MINUTE)
2003-01-02 00:01:00
select date_add(date,INTERVAL 1 HOUR) from t1;
date_add(date,INTERVAL 1 HOUR)
2003-01-02 01:00:00
select date_add(date,INTERVAL 1 DAY) from t1;
date_add(date,INTERVAL 1 DAY)
2003-01-03
select date_add(date,INTERVAL 1 MONTH) from t1;
date_add(date,INTERVAL 1 MONTH)
2003-02-02
select date_add(date,INTERVAL 1 YEAR) from t1;
date_add(date,INTERVAL 1 YEAR)
2004-01-02
select date_add(date,INTERVAL "1:1" MINUTE_SECOND) from t1;
date_add(date,INTERVAL "1:1" MINUTE_SECOND)
2003-01-02 00:01:01
select date_add(date,INTERVAL "1:1" HOUR_MINUTE) from t1;
date_add(date,INTERVAL "1:1" HOUR_MINUTE)
2003-01-02 01:01:00
select date_add(date,INTERVAL "1:1" DAY_HOUR) from t1;
date_add(date,INTERVAL "1:1" DAY_HOUR)
2003-01-03 01:00:00
select date_add(date,INTERVAL "1 1" YEAR_MONTH) from t1;
date_add(date,INTERVAL "1 1" YEAR_MONTH)
2004-02-02
select date_add(date,INTERVAL "1:1:1" HOUR_SECOND) from t1;
date_add(date,INTERVAL "1:1:1" HOUR_SECOND)
2003-01-02 01:01:01
select date_add(date,INTERVAL "1 1:1" DAY_MINUTE) from t1;
date_add(date,INTERVAL "1 1:1" DAY_MINUTE)
2003-01-03 01:01:00
select date_add(date,INTERVAL "1 1:1:1" DAY_SECOND) from t1;
date_add(date,INTERVAL "1 1:1:1" DAY_SECOND)
2003-01-03 01:01:01
select date_add(date,INTERVAL "1" WEEK) from t1;
date_add(date,INTERVAL "1" WEEK)
2003-01-09
select date_add(date,INTERVAL "1" QUARTER) from t1;
date_add(date,INTERVAL "1" QUARTER)
2003-04-02
select timestampadd(MINUTE, 1, date) from t1;
timestampadd(MINUTE, 1, date)
2003-01-02 00:01:00
select timestampadd(WEEK, 1, date) from t1;
timestampadd(WEEK, 1, date)
2003-01-09
select timestampadd(SQL_TSI_SECOND, 1, date) from t1;
timestampadd(SQL_TSI_SECOND, 1, date)
2003-01-02 00:00:01
select timestampdiff(MONTH, '2001-02-01', '2001-05-01') as a;
a
3
select timestampdiff(YEAR, '2002-05-01', '2001-01-01') as a;
a
-1
select timestampdiff(QUARTER, '2002-05-01', '2001-01-01') as a;
a
-5
select timestampdiff(MONTH, '2000-03-28', '2000-02-29') as a;
a
0
select timestampdiff(MONTH, '1991-03-28', '2000-02-29') as a;
a
107
select timestampdiff(SQL_TSI_WEEK, '2001-02-01', '2001-05-01') as a;
a
12
select timestampdiff(SQL_TSI_HOUR, '2001-02-01', '2001-05-01') as a;
a
2136
select timestampdiff(SQL_TSI_DAY, '2001-02-01', '2001-05-01') as a;
a
89
select timestampdiff(SQL_TSI_MINUTE, '2001-02-01 12:59:59', '2001-05-01 12:58:59') as a;
a
128159
select timestampdiff(SQL_TSI_SECOND, '2001-02-01 12:59:59', '2001-05-01 12:58:58') as a;
a
7689539
select timestampdiff(SQL_TSI_DAY, '1986-02-01', '1986-03-01') as a1,
timestampdiff(SQL_TSI_DAY, '1900-02-01', '1900-03-01') as a2,
timestampdiff(SQL_TSI_DAY, '1996-02-01', '1996-03-01') as a3,
timestampdiff(SQL_TSI_DAY, '2000-02-01', '2000-03-01') as a4;
a1	a2	a3	a4
28	28	29	29
SELECT TIMESTAMPDIFF(day,'2006-01-10 14:30:28','2006-01-11 14:30:27');
TIMESTAMPDIFF(day,'2006-01-10 14:30:28','2006-01-11 14:30:27')
0
SELECT TIMESTAMPDIFF(day,'2006-01-10 14:30:28','2006-01-11 14:30:28');
TIMESTAMPDIFF(day,'2006-01-10 14:30:28','2006-01-11 14:30:28')
1
SELECT TIMESTAMPDIFF(day,'2006-01-10 14:30:28','2006-01-11 14:30:29');
TIMESTAMPDIFF(day,'2006-01-10 14:30:28','2006-01-11 14:30:29')
1
SELECT TIMESTAMPDIFF(day,'2006-01-10 14:30:28','2006-01-12 14:30:27');
TIMESTAMPDIFF(day,'2006-01-10 14:30:28','2006-01-12 14:30:27')
1
SELECT TIMESTAMPDIFF(day,'2006-01-10 14:30:28','2006-01-12 14:30:28');
TIMESTAMPDIFF(day,'2006-01-10 14:30:28','2006-01-12 14:30:28')
2
SELECT TIMESTAMPDIFF(day,'2006-01-10 14:30:28','2006-01-12 14:30:29');
TIMESTAMPDIFF(day,'2006-01-10 14:30:28','2006-01-12 14:30:29')
2
SELECT TIMESTAMPDIFF(week,'2006-01-10 14:30:28','2006-01-17 14:30:27');
TIMESTAMPDIFF(week,'2006-01-10 14:30:28','2006-01-17 14:30:27')
0
SELECT TIMESTAMPDIFF(week,'2006-01-10 14:30:28','2006-01-17 14:30:28');
TIMESTAMPDIFF(week,'2006-01-10 14:30:28','2006-01-17 14:30:28')
1
SELECT TIMESTAMPDIFF(week,'2006-01-10 14:30:28','2006-01-17 14:30:29');
TIMESTAMPDIFF(week,'2006-01-10 14:30:28','2006-01-17 14:30:29')
1
SELECT TIMESTAMPDIFF(week,'2006-01-10 14:30:28','2006-01-24 14:30:27');
TIMESTAMPDIFF(week,'2006-01-10 14:30:28','2006-01-24 14:30:27')
1
SELECT TIMESTAMPDIFF(week,'2006-01-10 14:30:28','2006-01-24 14:30:28');
TIMESTAMPDIFF(week,'2006-01-10 14:30:28','2006-01-24 14:30:28')
2
SELECT TIMESTAMPDIFF(week,'2006-01-10 14:30:28','2006-01-24 14:30:29');
TIMESTAMPDIFF(week,'2006-01-10 14:30:28','2006-01-24 14:30:29')
2
SELECT TIMESTAMPDIFF(month,'2006-01-10 14:30:28','2006-02-10 14:30:27');
TIMESTAMPDIFF(month,'2006-01-10 14:30:28','2006-02-10 14:30:27')
0
SELECT TIMESTAMPDIFF(month,'2006-01-10 14:30:28','2006-02-10 14:30:28');
TIMESTAMPDIFF(month,'2006-01-10 14:30:28','2006-02-10 14:30:28')
1
SELECT TIMESTAMPDIFF(month,'2006-01-10 14:30:28','2006-02-10 14:30:29');
TIMESTAMPDIFF(month,'2006-01-10 14:30:28','2006-02-10 14:30:29')
1
SELECT TIMESTAMPDIFF(month,'2006-01-10 14:30:28','2006-03-10 14:30:27');
TIMESTAMPDIFF(month,'2006-01-10 14:30:28','2006-03-10 14:30:27')
1
SELECT TIMESTAMPDIFF(month,'2006-01-10 14:30:28','2006-03-10 14:30:28');
TIMESTAMPDIFF(month,'2006-01-10 14:30:28','2006-03-10 14:30:28')
2
SELECT TIMESTAMPDIFF(month,'2006-01-10 14:30:28','2006-03-10 14:30:29');
TIMESTAMPDIFF(month,'2006-01-10 14:30:28','2006-03-10 14:30:29')
2
SELECT TIMESTAMPDIFF(year,'2006-01-10 14:30:28','2007-01-10 14:30:27');
TIMESTAMPDIFF(year,'2006-01-10 14:30:28','2007-01-10 14:30:27')
0
SELECT TIMESTAMPDIFF(year,'2006-01-10 14:30:28','2007-01-10 14:30:28');
TIMESTAMPDIFF(year,'2006-01-10 14:30:28','2007-01-10 14:30:28')
1
SELECT TIMESTAMPDIFF(year,'2006-01-10 14:30:28','2007-01-10 14:30:29');
TIMESTAMPDIFF(year,'2006-01-10 14:30:28','2007-01-10 14:30:29')
1
SELECT TIMESTAMPDIFF(year,'2006-01-10 14:30:28','2008-01-10 14:30:27');
TIMESTAMPDIFF(year,'2006-01-10 14:30:28','2008-01-10 14:30:27')
1
SELECT TIMESTAMPDIFF(year,'2006-01-10 14:30:28','2008-01-10 14:30:28');
TIMESTAMPDIFF(year,'2006-01-10 14:30:28','2008-01-10 14:30:28')
2
SELECT TIMESTAMPDIFF(year,'2006-01-10 14:30:28','2008-01-10 14:30:29');
TIMESTAMPDIFF(year,'2006-01-10 14:30:28','2008-01-10 14:30:29')
2
select date_add(time,INTERVAL 1 SECOND) from t1;
date_add(time,INTERVAL 1 SECOND)
NULL
Warnings:
Warning	1264	Out of range value for column 'time' at row 1
drop table t1;
select last_day('2000-02-05') as f1, last_day('2002-12-31') as f2,
last_day('2003-03-32') as f3, last_day('2003-04-01') as f4,
last_day('2001-01-01 01:01:01') as f5, last_day(NULL),
last_day('2001-02-12');
f1	f2	f3	f4	f5	last_day(NULL)	last_day('2001-02-12')
2000-02-29	2002-12-31	NULL	2003-04-30	2001-01-31	NULL	2001-02-28
Warnings:
Warning	1292	Incorrect datetime value: '2003-03-32'
create table t1 select last_day('2000-02-05') as a,
from_days(to_days("960101")) as b;
describe t1;
Field	Type	Null	Key	Default	Extra
a	date	YES		NULL	
b	date	YES		NULL	
select * from t1;
a	b
2000-02-29	1996-01-01
drop table t1;
select last_day('2000-02-05') as a,
from_days(to_days("960101")) as b;
a	b
2000-02-29	1996-01-01
select date_add(last_day("1997-12-1"), INTERVAL 1 DAY);
date_add(last_day("1997-12-1"), INTERVAL 1 DAY)
1998-01-01
select length(last_day("1997-12-1"));
length(last_day("1997-12-1"))
10
select last_day("1997-12-1")+0;
last_day("1997-12-1")+0
19971231
select last_day("1997-12-1")+0.0;
last_day("1997-12-1")+0.0
19971231.0
select strcmp(date_sub(localtimestamp(), interval 3 hour), utc_timestamp())=0;
strcmp(date_sub(localtimestamp(), interval 3 hour), utc_timestamp())=0
1
select strcmp(date_format(date_sub(localtimestamp(), interval 3 hour),"%T"), utc_time())=0;
strcmp(date_format(date_sub(localtimestamp(), interval 3 hour),"%T"), utc_time())=0
1
select strcmp(date_format(date_sub(localtimestamp(), interval 3 hour),"%Y-%m-%d"), utc_date())=0;
strcmp(date_format(date_sub(localtimestamp(), interval 3 hour),"%Y-%m-%d"), utc_date())=0
1
select strcmp(date_format(utc_timestamp(),"%T"), utc_time())=0;
strcmp(date_format(utc_timestamp(),"%T"), utc_time())=0
1
select strcmp(date_format(utc_timestamp(),"%Y-%m-%d"), utc_date())=0;
strcmp(date_format(utc_timestamp(),"%Y-%m-%d"), utc_date())=0
1
select strcmp(concat(utc_date(),' ',utc_time()),utc_timestamp())=0;
strcmp(concat(utc_date(),' ',utc_time()),utc_timestamp())=0
1
explain extended select period_add("9602",-12),period_diff(199505,"9404"),from_days(to_days("960101")),dayofmonth("1997-01-02"), month("1997-01-02"), monthname("1972-03-04"),dayofyear("0000-00-00"),HOUR("1997-03-03 23:03:22"),MINUTE("23:03:22"),SECOND(230322),QUARTER(980303),WEEK("1998-03-03"),yearweek("2000-01-01",1),week(19950101,1),year("98-02-03"),weekday(curdate())-weekday(now()),dayname("1962-03-03"),unix_timestamp(),sec_to_time(time_to_sec("0:30:47")/6.21),curtime(),utc_time(),curdate(),utc_date(),utc_timestamp(),date_format("1997-01-02 03:04:05", "%M %W %D %Y %y %m %d %h %i %s %w"),from_unixtime(unix_timestamp("1994-03-02 10:11:12")),"1997-12-31 23:59:59" + INTERVAL 1 SECOND,"1998-01-01 00:00:00" - INTERVAL 1 SECOND,INTERVAL 1 DAY + "1997-12-31", extract(YEAR FROM "1999-01-02 10:11:12"),date_add("1997-12-31 23:59:59",INTERVAL 1 SECOND);
id	select_type	table	type	possible_keys	key	key_len	ref	rows	filtered	Extra
1	SIMPLE	NULL	NULL	NULL	NULL	NULL	NULL	NULL	NULL	No tables used
Warnings:
Note	1003	select period_add('9602',-(12)) AS `period_add("9602",-12)`,period_diff(199505,'9404') AS `period_diff(199505,"9404")`,from_days(to_days('960101')) AS `from_days(to_days("960101"))`,dayofmonth('1997-01-02') AS `dayofmonth("1997-01-02")`,month('1997-01-02') AS `month("1997-01-02")`,monthname('1972-03-04') AS `monthname("1972-03-04")`,dayofyear('0000-00-00') AS `dayofyear("0000-00-00")`,hour('1997-03-03 23:03:22') AS `HOUR("1997-03-03 23:03:22")`,minute('23:03:22') AS `MINUTE("23:03:22")`,second(230322) AS `SECOND(230322)`,quarter(980303) AS `QUARTER(980303)`,week('1998-03-03',0) AS `WEEK("1998-03-03")`,yearweek('2000-01-01',1) AS `yearweek("2000-01-01",1)`,week(19950101,1) AS `week(19950101,1)`,year('98-02-03') AS `year("98-02-03")`,(weekday(curdate()) - weekday(now())) AS `weekday(curdate())-weekday(now())`,dayname('1962-03-03') AS `dayname("1962-03-03")`,unix_timestamp() AS `unix_timestamp()`,sec_to_time((time_to_sec('0:30:47') / 6.21)) AS `sec_to_time(time_to_sec("0:30:47")/6.21)`,curtime() AS `curtime()`,utc_time() AS `utc_time()`,curdate() AS `curdate()`,utc_date() AS `utc_date()`,utc_timestamp() AS `utc_timestamp()`,date_format('1997-01-02 03:04:05','%M %W %D %Y %y %m %d %h %i %s %w') AS `date_format("1997-01-02 03:04:05", "%M %W %D %Y %y %m %d %h %i %s %w")`,from_unixtime(unix_timestamp('1994-03-02 10:11:12')) AS `from_unixtime(unix_timestamp("1994-03-02 10:11:12"))`,('1997-12-31 23:59:59' + interval 1 second) AS `"1997-12-31 23:59:59" + INTERVAL 1 SECOND`,('1998-01-01 00:00:00' - interval 1 second) AS `"1998-01-01 00:00:00" - INTERVAL 1 SECOND`,('1997-12-31' + interval 1 day) AS `INTERVAL 1 DAY + "1997-12-31"`,extract(year from '1999-01-02 10:11:12') AS `extract(YEAR FROM "1999-01-02 10:11:12")`,('1997-12-31 23:59:59' + interval 1 second) AS `date_add("1997-12-31 23:59:59",INTERVAL 1 SECOND)`
SET @TMP='2007-08-01 12:22:49';
CREATE TABLE t1 (d DATETIME);
INSERT INTO t1 VALUES ('2007-08-01 12:22:59');
INSERT INTO t1 VALUES ('2007-08-01 12:23:01');
INSERT INTO t1 VALUES ('2007-08-01 12:23:20');
SELECT count(*) FROM t1 WHERE d>FROM_DAYS(TO_DAYS(@TMP)) AND d<=FROM_DAYS(TO_DAYS(@TMP)+1);
count(*)
3
DROP TABLE t1;
select last_day('2005-00-00');
last_day('2005-00-00')
NULL
Warnings:
Warning	1292	Incorrect datetime value: '2005-00-00'
select last_day('2005-00-01');
last_day('2005-00-01')
NULL
Warnings:
Warning	1292	Incorrect datetime value: '2005-00-01'
select last_day('2005-01-00');
last_day('2005-01-00')
NULL
Warnings:
Warning	1292	Incorrect datetime value: '2005-01-00'
select monthname(str_to_date(null, '%m')), monthname(str_to_date(null, '%m')),
monthname(str_to_date(1, '%m')), monthname(str_to_date(0, '%m'));
monthname(str_to_date(null, '%m'))	monthname(str_to_date(null, '%m'))	monthname(str_to_date(1, '%m'))	monthname(str_to_date(0, '%m'))
NULL	NULL	January	NULL
set time_zone='-6:00';
create table t1(a timestamp);
insert into t1 values (19691231190001);
select * from t1;
a
1969-12-31 19:00:01
drop table t1;
create table t1(f1 date, f2 time, f3 datetime);
insert into t1 values ("2006-01-01", "12:01:01", "2006-01-01 12:01:01");
insert into t1 values ("2006-01-02", "12:01:02", "2006-01-02 12:01:02");
select f1 from t1 where f1 between CAST("2006-1-1" as date) and CAST(20060101 as date);
f1
2006-01-01
select f1 from t1 where f1 between cast("2006-1-1" as date) and cast("2006.1.1" as date);
f1
2006-01-01
select f1 from t1 where date(f1) between cast("2006-1-1" as date) and cast("2006.1.1" as date);
f1
2006-01-01
select f2 from t1 where f2 between cast("12:1:2" as time) and cast("12:2:2" as time);
f2
12:01:02
select f2 from t1 where time(f2) between cast("12:1:2" as time) and cast("12:2:2" as time);
f2
12:01:02
select f3 from t1 where f3 between cast("2006-1-1 12:1:1" as datetime) and cast("2006-1-1 12:1:2" as datetime);
f3
2006-01-01 12:01:01
select f3 from t1 where timestamp(f3) between cast("2006-1-1 12:1:1" as datetime) and cast("2006-1-1 12:1:2" as datetime);
f3
2006-01-01 12:01:01
select f1 from t1 where cast("2006-1-1" as date) between f1 and f3;
f1
2006-01-01
select f1 from t1 where cast("2006-1-1" as date) between date(f1) and date(f3);
f1
2006-01-01
select f1 from t1 where cast("2006-1-1" as date) between f1 and cast('zzz' as date);
f1
Warnings:
Warning	1292	Incorrect datetime value: 'zzz'
select f1 from t1 where makedate(2006,1) between date(f1) and date(f3);
f1
2006-01-01
select f1 from t1 where makedate(2006,2) between date(f1) and date(f3);
f1
2006-01-02
drop table t1;
create table t1 select now() - now(), curtime() - curtime(), 
sec_to_time(1) + 0, from_unixtime(1) + 0;
show create table t1;
Table	Create Table
t1	CREATE TABLE `t1` (
  `now() - now()` double(23,6) NOT NULL DEFAULT '0.000000',
  `curtime() - curtime()` double(23,6) NOT NULL DEFAULT '0.000000',
  `sec_to_time(1) + 0` double(23,6) DEFAULT NULL,
  `from_unixtime(1) + 0` double(23,6) DEFAULT NULL
) ENGINE=MyISAM DEFAULT CHARSET=latin1
drop table t1;
SELECT SEC_TO_TIME(3300000);
SEC_TO_TIME(3300000)
838:59:59
Warnings:
Warning	1292	Truncated incorrect time value: '3300000'
SELECT SEC_TO_TIME(3300000)+0;
SEC_TO_TIME(3300000)+0
8385959.000000
Warnings:
Warning	1292	Truncated incorrect time value: '3300000'
SELECT SEC_TO_TIME(3600 * 4294967296);
SEC_TO_TIME(3600 * 4294967296)
838:59:59
Warnings:
Warning	1292	Truncated incorrect time value: '15461882265600'
SELECT TIME_TO_SEC('916:40:00');
TIME_TO_SEC('916:40:00')
3020399
Warnings:
Warning	1292	Truncated incorrect time value: '916:40:00'
SELECT ADDTIME('500:00:00', '416:40:00');
ADDTIME('500:00:00', '416:40:00')
838:59:59
Warnings:
Warning	1292	Truncated incorrect time value: '916:40:00'
SELECT ADDTIME('916:40:00', '416:40:00');
ADDTIME('916:40:00', '416:40:00')
838:59:59
Warnings:
Warning	1292	Truncated incorrect time value: '916:40:00'
Warning	1292	Truncated incorrect time value: '1255:39:59'
SELECT SUBTIME('916:40:00', '416:40:00');
SUBTIME('916:40:00', '416:40:00')
422:19:59
Warnings:
Warning	1292	Truncated incorrect time value: '916:40:00'
SELECT SUBTIME('-916:40:00', '416:40:00');
SUBTIME('-916:40:00', '416:40:00')
-838:59:59
Warnings:
Warning	1292	Truncated incorrect time value: '-916:40:00'
Warning	1292	Truncated incorrect time value: '-1255:39:59'
SELECT MAKETIME(916,0,0);
MAKETIME(916,0,0)
838:59:59
Warnings:
Warning	1292	Truncated incorrect time value: '916:00:00'
SELECT MAKETIME(4294967296, 0, 0);
MAKETIME(4294967296, 0, 0)
838:59:59
Warnings:
Warning	1292	Truncated incorrect time value: '4294967296:00:00'
SELECT MAKETIME(-4294967296, 0, 0);
MAKETIME(-4294967296, 0, 0)
-838:59:59
Warnings:
Warning	1292	Truncated incorrect time value: '-4294967296:00:00'
SELECT MAKETIME(0, 4294967296, 0);
MAKETIME(0, 4294967296, 0)
NULL
SELECT MAKETIME(0, 0, 4294967296);
MAKETIME(0, 0, 4294967296)
NULL
SELECT MAKETIME(CAST(-1 AS UNSIGNED), 0, 0);
MAKETIME(CAST(-1 AS UNSIGNED), 0, 0)
838:59:59
Warnings:
Warning	1292	Truncated incorrect time value: '18446744073709551615:00:00'
SELECT EXTRACT(HOUR FROM '100000:02:03');
EXTRACT(HOUR FROM '100000:02:03')
838
Warnings:
Warning	1292	Truncated incorrect time value: '100000:02:03'
CREATE TABLE t1(f1 TIME);
INSERT INTO t1 VALUES('916:00:00 a');
Warnings:
Warning	1265	Data truncated for column 'f1' at row 1
Warning	1264	Out of range value for column 'f1' at row 1
SELECT * FROM t1;
f1
838:59:59
DROP TABLE t1;
SELECT SEC_TO_TIME(CAST(-1 AS UNSIGNED));
SEC_TO_TIME(CAST(-1 AS UNSIGNED))
838:59:59
Warnings:
Warning	1292	Truncated incorrect time value: '18446744073709551615'
SET NAMES latin1;
SET character_set_results = NULL;
SHOW VARIABLES LIKE 'character_set_results';
Variable_name	Value
character_set_results	
CREATE TABLE testBug8868 (field1 DATE, field2 VARCHAR(32) CHARACTER SET BINARY);
INSERT INTO testBug8868 VALUES ('2006-09-04', 'abcd');
SELECT DATE_FORMAT(field1,'%b-%e %l:%i%p') as fmtddate, field2 FROM testBug8868;
fmtddate	field2
Sep-4 12:00AM	abcd
DROP TABLE testBug8868;
SET NAMES DEFAULT;
CREATE TABLE t1 (
a TIMESTAMP
);
INSERT INTO t1 VALUES (now()), (now());
SELECT 1 FROM t1 ORDER BY MAKETIME(1, 1, a);
1
1
1
DROP TABLE t1;
(select time_format(timediff(now(), DATE_SUB(now(),INTERVAL 5 DAY)),'%H') As H)
union
(select time_format(timediff(now(), DATE_SUB(now(),INTERVAL 5 DAY)),'%H') As H);
H
120
(select time_format(timediff(now(), DATE_SUB(now(),INTERVAL 5 DAY)),'%k') As H)
union
(select time_format(timediff(now(), DATE_SUB(now(),INTERVAL 5 DAY)),'%k') As H);
H
120
(select time_format(timediff(now(), DATE_SUB(now(),INTERVAL 5 HOUR)),'%H') As H)
union
(select time_format(timediff(now(), DATE_SUB(now(),INTERVAL 5 HOUR)),'%H') As H);
H
05
(select time_format(timediff(now(), DATE_SUB(now(),INTERVAL 5 HOUR)),'%k') As H)
union
(select time_format(timediff(now(), DATE_SUB(now(),INTERVAL 5 HOUR)),'%k') As H);
H
5
select last_day('0000-00-00');
last_day('0000-00-00')
NULL
select isnull(week(now() + 0)), isnull(week(now() + 0.2)),
week(20061108), week(20061108.01), week(20061108085411.000002);
isnull(week(now() + 0))	isnull(week(now() + 0.2))	week(20061108)	week(20061108.01)	week(20061108085411.000002)
0	0	45	45	45
End of 4.1 tests
select time_format('100:00:00', '%H %k %h %I %l');
time_format('100:00:00', '%H %k %h %I %l')
100 100 04 04 4
SET @old_log_bin_trust_function_creators= @@global.log_bin_trust_function_creators;
SET GLOBAL log_bin_trust_function_creators = 1;
create table t1 (a timestamp default '2005-05-05 01:01:01',
b timestamp default '2005-05-05 01:01:01');
drop function if exists t_slow_sysdate;
create function t_slow_sysdate() returns timestamp
begin
do sleep(2);
return sysdate();
end;
//
insert into t1 set a = sysdate(), b = t_slow_sysdate();//
create trigger t_before before insert on t1
for each row begin
set new.b = t_slow_sysdate();
end
//
insert into t1 set a = sysdate();
select a != b from t1;
a != b
1
1
drop trigger t_before;
drop function t_slow_sysdate;
drop table t1;
SET GLOBAL log_bin_trust_function_creators = 0;
create table t1 (a datetime, i int, b datetime);
insert into t1 select sysdate(), sleep(1), sysdate() from dual;
select a != b from t1;
a != b
1
drop table t1;
create procedure t_sysdate()
begin
select sysdate() into @a;
do sleep(2);
select sysdate() into @b;
select @a != @b;
end;
//
call t_sysdate();
@a != @b
1
drop procedure t_sysdate;
SET @@global.log_bin_trust_function_creators= @old_log_bin_trust_function_creators;
select timestampdiff(month,'2004-09-11','2004-09-11');
timestampdiff(month,'2004-09-11','2004-09-11')
0
select timestampdiff(month,'2004-09-11','2005-09-11');
timestampdiff(month,'2004-09-11','2005-09-11')
12
select timestampdiff(month,'2004-09-11','2006-09-11');
timestampdiff(month,'2004-09-11','2006-09-11')
24
select timestampdiff(month,'2004-09-11','2007-09-11');
timestampdiff(month,'2004-09-11','2007-09-11')
36
select timestampdiff(month,'2005-09-11','2004-09-11');
timestampdiff(month,'2005-09-11','2004-09-11')
-12
select timestampdiff(month,'2005-09-11','2003-09-11');
timestampdiff(month,'2005-09-11','2003-09-11')
-24
select timestampdiff(month,'2004-02-28','2005-02-28');
timestampdiff(month,'2004-02-28','2005-02-28')
12
select timestampdiff(month,'2004-02-29','2005-02-28');
timestampdiff(month,'2004-02-29','2005-02-28')
11
select timestampdiff(month,'2004-02-28','2005-02-28');
timestampdiff(month,'2004-02-28','2005-02-28')
12
select timestampdiff(month,'2004-03-29','2005-03-28');
timestampdiff(month,'2004-03-29','2005-03-28')
11
select timestampdiff(month,'2003-02-28','2004-02-29');
timestampdiff(month,'2003-02-28','2004-02-29')
12
select timestampdiff(month,'2003-02-28','2005-02-28');
timestampdiff(month,'2003-02-28','2005-02-28')
24
select timestampdiff(month,'1999-09-11','2001-10-10');
timestampdiff(month,'1999-09-11','2001-10-10')
24
select timestampdiff(month,'1999-09-11','2001-9-11');
timestampdiff(month,'1999-09-11','2001-9-11')
24
select timestampdiff(year,'1999-09-11','2001-9-11');
timestampdiff(year,'1999-09-11','2001-9-11')
2
select timestampdiff(year,'2004-02-28','2005-02-28');
timestampdiff(year,'2004-02-28','2005-02-28')
1
select timestampdiff(year,'2004-02-29','2005-02-28');
timestampdiff(year,'2004-02-29','2005-02-28')
0
CREATE TABLE t1 (id int NOT NULL PRIMARY KEY, day date);
CREATE TABLE t2 (id int NOT NULL PRIMARY KEY, day date);
INSERT INTO t1 VALUES
(1, '2005-06-01'), (2, '2005-02-01'), (3, '2005-07-01');
INSERT INTO t2 VALUES
(1, '2005-08-01'), (2, '2005-06-15'), (3, '2005-07-15');
SELECT * FROM t1, t2 
WHERE t1.day BETWEEN 
'2005.09.01' - INTERVAL 6 MONTH AND t2.day;
id	day	id	day
1	2005-06-01	1	2005-08-01
3	2005-07-01	1	2005-08-01
1	2005-06-01	2	2005-06-15
1	2005-06-01	3	2005-07-15
3	2005-07-01	3	2005-07-15
SELECT * FROM t1, t2 
WHERE CAST(t1.day AS DATE) BETWEEN 
'2005.09.01' - INTERVAL 6 MONTH AND t2.day;
id	day	id	day
1	2005-06-01	1	2005-08-01
3	2005-07-01	1	2005-08-01
1	2005-06-01	2	2005-06-15
1	2005-06-01	3	2005-07-15
3	2005-07-01	3	2005-07-15
DROP TABLE t1,t2;
set time_zone= @@global.time_zone;
select str_to_date('10:00 PM', '%h:%i %p') + INTERVAL 10 MINUTE;
str_to_date('10:00 PM', '%h:%i %p') + INTERVAL 10 MINUTE
NULL
Warnings:
Warning	1411	Incorrect datetime value: '10:00 PM' for function str_to_date
create table t1 (field DATE);
insert into t1 values ('2006-11-06');
select * from t1 where field < '2006-11-06 04:08:36.0';
field
2006-11-06
select * from t1 where field = '2006-11-06 04:08:36.0';
field
select * from t1 where field = '2006-11-06';
field
2006-11-06
select * from t1 where CAST(field as DATETIME) < '2006-11-06 04:08:36.0';
field
2006-11-06
select * from t1 where CAST(field as DATE) < '2006-11-06 04:08:36.0';
field
2006-11-06
drop table t1;
CREATE TABLE t1 (a int, t1 time, t2 time, d date, PRIMARY KEY  (a));
INSERT INTO t1 VALUES (1, '10:00:00', NULL, NULL), 
(2, '11:00:00', '11:15:00', '1972-02-06');
SELECT t1, t2, SEC_TO_TIME( TIME_TO_SEC( t2 ) - TIME_TO_SEC( t1 ) ), QUARTER(d) 
FROM t1;
t1	t2	SEC_TO_TIME( TIME_TO_SEC( t2 ) - TIME_TO_SEC( t1 ) )	QUARTER(d)
10:00:00	NULL	NULL	NULL
11:00:00	11:15:00	00:15:00	1
SELECT t1, t2, SEC_TO_TIME( TIME_TO_SEC( t2 ) - TIME_TO_SEC( t1 ) ), QUARTER(d)
FROM t1 ORDER BY a DESC;
t1	t2	SEC_TO_TIME( TIME_TO_SEC( t2 ) - TIME_TO_SEC( t1 ) )	QUARTER(d)
11:00:00	11:15:00	00:15:00	1
10:00:00	NULL	NULL	NULL
DROP TABLE t1;
SELECT TIME_FORMAT(SEC_TO_TIME(a),"%H:%i:%s") FROM (SELECT 3020399 AS a UNION SELECT 3020398 ) x GROUP BY 1;
TIME_FORMAT(SEC_TO_TIME(a),"%H:%i:%s")
838:59:58
838:59:59
set names latin1;
create table t1 (a varchar(15) character set ascii not null);
insert into t1 values ('070514-000000');
select concat(a,ifnull(min(date_format(now(), '%Y-%m-%d')),' ull')) from t1;
concat(a,ifnull(min(date_format(now(), '%Y-%m-%d')),' ull'))
#
set names swe7;
select concat(a,ifnull(min(date_format(now(), '%Y-%m-%d')),' ull')) from t1;
ERROR HY000: Illegal mix of collations (ascii_general_ci,IMPLICIT) and (swe7_swedish_ci,COERCIBLE) for operation 'concat'
set names latin1;
set lc_time_names=fr_FR;
select concat(a,ifnull(min(date_format(now(), '%Y-%m-%d')),' ull')) from t1;
ERROR HY000: Illegal mix of collations (ascii_general_ci,IMPLICIT) and (latin1_swedish_ci,COERCIBLE) for operation 'concat'
set lc_time_names=en_US;
drop table t1;
select DATE_ADD('20071108181000', INTERVAL 1 DAY);
DATE_ADD('20071108181000', INTERVAL 1 DAY)
2007-11-09 18:10:00
select DATE_ADD(20071108181000,   INTERVAL 1 DAY);
DATE_ADD(20071108181000,   INTERVAL 1 DAY)
2007-11-09 18:10:00
select DATE_ADD('20071108',       INTERVAL 1 DAY);
DATE_ADD('20071108',       INTERVAL 1 DAY)
2007-11-09
select DATE_ADD(20071108,         INTERVAL 1 DAY);
DATE_ADD(20071108,         INTERVAL 1 DAY)
2007-11-09
select LAST_DAY('2007-12-06 08:59:19.05') - INTERVAL 1 SECOND;
LAST_DAY('2007-12-06 08:59:19.05') - INTERVAL 1 SECOND
2007-12-30 23:59:59
select date_add('1000-01-01 00:00:00', interval '1.03:02:01.05' day_microsecond);
date_add('1000-01-01 00:00:00', interval '1.03:02:01.05' day_microsecond)
1000-01-02 03:02:01.050000
select date_add('1000-01-01 00:00:00', interval '1.02' day_microsecond);
date_add('1000-01-01 00:00:00', interval '1.02' day_microsecond)
1000-01-01 00:00:01.020000
#
# Bug #52315 part 2 : utc_date() crashes when system time > year 2037
#
SET TIMESTAMP=-147490000;
SELECT UTC_TIMESTAMP();
SET TIMESTAMP=2147483648;
SELECT UTC_TIMESTAMP();
SET TIMESTAMP=2147483646;
SELECT UTC_TIMESTAMP();
SET TIMESTAMP=2147483647;
SELECT UTC_TIMESTAMP();
SET TIMESTAMP=0;
SELECT UTC_TIMESTAMP();
SET TIMESTAMP=-1;
SELECT UTC_TIMESTAMP();
SET TIMESTAMP=1;
SELECT UTC_TIMESTAMP();
SET TIMESTAMP=0;
End of 5.0 tests
select date_sub("0050-01-01 00:00:01",INTERVAL 2 SECOND);
date_sub("0050-01-01 00:00:01",INTERVAL 2 SECOND)
0049-12-31 23:59:59
select date_sub("0199-01-01 00:00:01",INTERVAL 2 SECOND);
date_sub("0199-01-01 00:00:01",INTERVAL 2 SECOND)
0198-12-31 23:59:59
select date_add("0199-12-31 23:59:59",INTERVAL 2 SECOND);
date_add("0199-12-31 23:59:59",INTERVAL 2 SECOND)
0200-01-01 00:00:01
select date_sub("0200-01-01 00:00:01",INTERVAL 2 SECOND);
date_sub("0200-01-01 00:00:01",INTERVAL 2 SECOND)
0199-12-31 23:59:59
select date_sub("0200-01-01 00:00:01",INTERVAL 1 SECOND);
date_sub("0200-01-01 00:00:01",INTERVAL 1 SECOND)
0200-01-01 00:00:00
select date_sub("0200-01-01 00:00:01",INTERVAL 2 SECOND);
date_sub("0200-01-01 00:00:01",INTERVAL 2 SECOND)
0199-12-31 23:59:59
select date_add("2001-01-01 23:59:59",INTERVAL -2000 YEAR);
date_add("2001-01-01 23:59:59",INTERVAL -2000 YEAR)
0001-01-01 23:59:59
select date_sub("50-01-01 00:00:01",INTERVAL 2 SECOND);
date_sub("50-01-01 00:00:01",INTERVAL 2 SECOND)
2049-12-31 23:59:59
select date_sub("90-01-01 00:00:01",INTERVAL 2 SECOND);
date_sub("90-01-01 00:00:01",INTERVAL 2 SECOND)
1989-12-31 23:59:59
select date_sub("0069-01-01 00:00:01",INTERVAL 2 SECOND);
date_sub("0069-01-01 00:00:01",INTERVAL 2 SECOND)
0068-12-31 23:59:59
select date_sub("0169-01-01 00:00:01",INTERVAL 2 SECOND);
date_sub("0169-01-01 00:00:01",INTERVAL 2 SECOND)
0168-12-31 23:59:59
CREATE TABLE t1(a DOUBLE NOT NULL);
INSERT INTO t1 VALUES (0),(9.216e-096);
# should not crash
SELECT 1 FROM t1 ORDER BY @x:=makedate(a,a);
1
1
1
DROP TABLE t1;
#
# Bug #52160: crash and inconsistent results when grouping
#             by a function and column
#
CREATE TABLE t1(a CHAR(10) NOT NULL);
INSERT INTO t1 VALUES (''),('');
SELECT COUNT(*) FROM t1 GROUP BY TIME_TO_SEC(a);
COUNT(*)
2
Warnings:
Warning	1292	Truncated incorrect time value: ''
Warning	1292	Truncated incorrect time value: ''
Warning	1292	Truncated incorrect time value: ''
DROP TABLE t1;
#
# Bug#11766112  59151:UNINITIALIZED VALUES IN EXTRACT_DATE_TIME WITH STR_TO_DATE(SPACE(..) ...
#
SELECT STR_TO_DATE(SPACE(2),'1');
STR_TO_DATE(SPACE(2),'1')
0000-00-00
#
# Bug#11765216  58154: UNINITIALIZED VARIABLE FORMAT IN STR_TO_DATE FUNCTION
#
SET GLOBAL SQL_MODE='';
DO  STR_TO_DATE((''), FROM_DAYS(@@GLOBAL.SQL_MODE));
SET GLOBAL SQL_MODE=DEFAULT;
#
# Bug#11766087  59125: VALGRIND UNINITIALISED VALUE WARNING IN ULL2DEC, LONGLONG2DECIMAL
#
SELECT FORMAT(YEAR(STR_TO_DATE('',GET_FORMAT(TIME,''))),1);
FORMAT(YEAR(STR_TO_DATE('',GET_FORMAT(TIME,''))),1)
NULL
#
# Bug#11766126  59166: ANOTHER DATETIME VALGRIND UNINITIALIZED WARNING
#
SELECT CAST((MONTH(FROM_UNIXTIME(@@GLOBAL.SQL_MODE))) AS BINARY(1025));
CAST((MONTH(FROM_UNIXTIME(@@GLOBAL.SQL_MODE))) AS BINARY(1025))
NULL
#
# Bug#11766124  59164: VALGRIND: UNINITIALIZED VALUE IN NUMBER_TO_DATETIME
#
SELECT ADDDATE(MONTH(FROM_UNIXTIME(NULL)),INTERVAL 1 HOUR);
ADDDATE(MONTH(FROM_UNIXTIME(NULL)),INTERVAL 1 HOUR)
NULL
#
# Bug#11889186  60503: CRASH IN MAKE_DATE_TIME WITH DATE_FORMAT / STR_TO_DATE COMBINATION
#
SELECT DATE_FORMAT('0000-00-11', '%W');
DATE_FORMAT('0000-00-11', '%W')
NULL
SELECT DATE_FORMAT('0000-00-11', '%a');
DATE_FORMAT('0000-00-11', '%a')
NULL
SELECT DATE_FORMAT('0000-00-11', '%w');
DATE_FORMAT('0000-00-11', '%w')
NULL
#
# Bug#12403504  AFTER FIX FOR #11889186 : ASSERTION FAILED: DELSUM+(INT) Y/4-TEMP > 0
#
SELECT MAKEDATE(11111111,1);
MAKEDATE(11111111,1)
NULL
SELECT WEEK(DATE_ADD(FROM_DAYS(1),INTERVAL 1 MONTH), 1);
WEEK(DATE_ADD(FROM_DAYS(1),INTERVAL 1 MONTH), 1)
NULL
#
# Bug#12584302 AFTER FIX FOR #12403504: ASSERTION FAILED: DELSUM+(INT) Y/4-TEMP > 0,
#
DO WEEK((DATE_ADD((CAST(0 AS DATE)), INTERVAL 1 YEAR_MONTH)), 5);
#
# BUG#13458237 INCONSISTENT HANDLING OF INVALIDE DATES WITH ZERO DAY
# SIMILAR TO '2009-10-00' 
#
SELECT
DATE('20091000'),
STR_TO_DATE('200910','%Y%m'),
LAST_DAY('2009-10-00'),
LAST_DAY(DATE('2009-10-00')),
LAST_DAY(DATE'2009-10-00'),
LAST_DAY(STR_TO_DATE('200910','%Y%m')),
WEEK('2009-10-00'),
WEEK(DATE('2009-10-00')),
WEEK(DATE'2009-10-00'),
WEEK(STR_TO_DATE('200910','%Y%m')),
WEEKOFYEAR('2009-10-00'),
WEEKOFYEAR(DATE('2009-10-00')),
WEEKOFYEAR(DATE'2009-10-00'),
WEEKOFYEAR(STR_TO_DATE('200910','%Y%m')),
DAYOFYEAR('2009-10-00'),
DAYOFYEAR(DATE('2009-10-00')),
DAYOFYEAR(DATE'2009-10-00'),
DAYOFYEAR(STR_TO_DATE('200910','%Y%m')),
WEEKDAY('2009-10-00'),
WEEKDAY(DATE('2009-10-00')),
WEEKDAY(DATE'2009-10-00'),
WEEKDAY(STR_TO_DATE('200910','%Y%m')),
TO_DAYs('2009-10-00'),
TO_DAYs(DATE('2009-10-00')),
TO_DAYs(DATE'2009-10-00'),
TO_DAYs(STR_TO_DATE('200910','%Y%m'));
DATE('20091000')	2009-10-00
STR_TO_DATE('200910','%Y%m')	2009-10-00
LAST_DAY('2009-10-00')	NULL
LAST_DAY(DATE('2009-10-00'))	2009-10-31
LAST_DAY(DATE'2009-10-00')	NULL
LAST_DAY(STR_TO_DATE('200910','%Y%m'))	2009-10-31
WEEK('2009-10-00')	NULL
WEEK(DATE('2009-10-00'))	39
WEEK(DATE'2009-10-00')	NULL
WEEK(STR_TO_DATE('200910','%Y%m'))	NULL
WEEKOFYEAR('2009-10-00')	NULL
WEEKOFYEAR(DATE('2009-10-00'))	40
WEEKOFYEAR(DATE'2009-10-00')	NULL
WEEKOFYEAR(STR_TO_DATE('200910','%Y%m'))	NULL
DAYOFYEAR('2009-10-00')	NULL
DAYOFYEAR(DATE('2009-10-00'))	273
DAYOFYEAR(DATE'2009-10-00')	NULL
DAYOFYEAR(STR_TO_DATE('200910','%Y%m'))	NULL
WEEKDAY('2009-10-00')	NULL
WEEKDAY(DATE('2009-10-00'))	2
WEEKDAY(DATE'2009-10-00')	NULL
WEEKDAY(STR_TO_DATE('200910','%Y%m'))	NULL
TO_DAYs('2009-10-00')	NULL
TO_DAYs(DATE('2009-10-00'))	734045
TO_DAYs(DATE'2009-10-00')	NULL
TO_DAYs(STR_TO_DATE('200910','%Y%m'))	NULL
Warnings:
Level	Warning
Code	1292
Message	Incorrect datetime value: '2009-10-00'
Level	Warning
Code	1292
Message	Incorrect datetime value: '2009-10-00'
Level	Warning
Code	1292
Message	Incorrect datetime value: '2009-10-00'
Level	Warning
Code	1292
Message	Incorrect datetime value: '2009-10-00'
Level	Warning
Code	1292
Message	Incorrect datetime value: '2009-10-00'
Level	Warning
Code	1292
Message	Incorrect datetime value: '2009-10-00'
Level	Warning
Code	1292
Message	Incorrect datetime value: '2009-10-00'
Level	Warning
Code	1292
Message	Incorrect datetime value: '2009-10-00'
Level	Warning
Code	1292
Message	Incorrect datetime value: '2009-10-00'
Level	Warning
Code	1292
Message	Incorrect datetime value: '2009-10-00'
Level	Warning
Code	1292
Message	Incorrect datetime value: '2009-10-00'
Level	Warning
Code	1292
Message	Incorrect datetime value: '2009-10-00'
SELECT
DATE('00000100'),
STR_TO_DATE('000001','%Y%m'),
LAST_DAY('0000-01-00'),
LAST_DAY(DATE('0000-01-00')),
LAST_DAY(DATE'0000-01-00'),
LAST_DAY(STR_TO_DATE('000001','%Y%m')),
WEEK('0000-01-00'),
WEEK(DATE('0000-01-00')),
WEEK(DATE'0000-01-00'),
WEEK(STR_TO_DATE('000001','%Y%m')),
WEEKOFYEAR('0000-01-00'),
WEEKOFYEAR(DATE('0000-01-00')),
WEEKOFYEAR(DATE'0000-01-00'),
WEEKOFYEAR(STR_TO_DATE('000001','%Y%m')),
DAYOFYEAR('0000-01-00'),
DAYOFYEAR(DATE('0000-01-00')),
DAYOFYEAR(DATE'0000-01-00'),
DAYOFYEAR(STR_TO_DATE('000001','%Y%m')),
WEEKDAY('0000-01-00'),
WEEKDAY(DATE('0000-01-00')),
WEEKDAY(DATE'0000-01-00'),
WEEKDAY(STR_TO_DATE('000001','%Y%m')),
TO_DAYs('0000-01-00'),
TO_DAYs(DATE('0000-01-00')),
TO_DAYs(DATE'0000-01-00'),
TO_DAYs(STR_TO_DATE('000001','%Y%m'));
DATE('00000100')	0000-01-00
STR_TO_DATE('000001','%Y%m')	0000-01-00
LAST_DAY('0000-01-00')	NULL
LAST_DAY(DATE('0000-01-00'))	0000-01-31
LAST_DAY(DATE'0000-01-00')	NULL
LAST_DAY(STR_TO_DATE('000001','%Y%m'))	0000-01-31
WEEK('0000-01-00')	NULL
WEEK(DATE('0000-01-00'))	52
WEEK(DATE'0000-01-00')	NULL
WEEK(STR_TO_DATE('000001','%Y%m'))	NULL
WEEKOFYEAR('0000-01-00')	NULL
WEEKOFYEAR(DATE('0000-01-00'))	52
WEEKOFYEAR(DATE'0000-01-00')	NULL
WEEKOFYEAR(STR_TO_DATE('000001','%Y%m'))	NULL
DAYOFYEAR('0000-01-00')	NULL
DAYOFYEAR(DATE('0000-01-00'))	0
DAYOFYEAR(DATE'0000-01-00')	NULL
DAYOFYEAR(STR_TO_DATE('000001','%Y%m'))	NULL
WEEKDAY('0000-01-00')	NULL
WEEKDAY(DATE('0000-01-00'))	5
WEEKDAY(DATE'0000-01-00')	NULL
WEEKDAY(STR_TO_DATE('000001','%Y%m'))	NULL
TO_DAYs('0000-01-00')	NULL
TO_DAYs(DATE('0000-01-00'))	0
TO_DAYs(DATE'0000-01-00')	NULL
TO_DAYs(STR_TO_DATE('000001','%Y%m'))	NULL
Warnings:
<<<<<<< HEAD
Warning	1292	Incorrect datetime value: '0'
End of 5.1 tests
#
# Bug#57039: constant subtime expression returns incorrect result.
#
CREATE TABLE t1 (`date_date` datetime NOT NULL);
INSERT INTO t1 VALUES ('2008-01-03 00:00:00'), ('2008-01-03 00:00:00');
SELECT * FROM t1 WHERE date_date >= subtime(now(), "00:30:00");
date_date
SELECT * FROM t1 WHERE date_date <= addtime(date_add("2000-1-1", INTERVAL "1:1:1" HOUR_SECOND), "00:20:00");
date_date
DROP TABLE t1;
#
# Bug#57512 str_to_date crash...
#
SELECT WEEK(STR_TO_DATE(NULL,0));
WEEK(STR_TO_DATE(NULL,0))
NULL
SELECT SUBDATE(STR_TO_DATE(NULL,0), INTERVAL 1 HOUR);
SUBDATE(STR_TO_DATE(NULL,0), INTERVAL 1 HOUR)
NULL
#
# BUG#59895 - setting storage engine to null segfaults mysqld
#
SELECT MONTHNAME(0), MONTHNAME(0) IS NULL, MONTHNAME(0) + 1;
MONTHNAME(0)	MONTHNAME(0) IS NULL	MONTHNAME(0) + 1
NULL	1	NULL
SET storage_engine=NULL;
ERROR 42000: Variable 'storage_engine' can't be set to the value of 'NULL'
#
# BUG#13354387 - CRASH IN IN MY_DECIMAL::OPERATOR FOR VIEW AND FUNCTION UNIX_TIMESTAMP 
# Part1 (5.5)
SET time_zone='+03:00';
CREATE TABLE t1 (a DATETIME NOT NULL);
INSERT INTO t1 VALUES ('2009-09-20 07:32:39.06');
INSERT INTO t1 VALUES ('0000-00-00 00:00:00.00');
CREATE VIEW v1 AS SELECT * FROM t1;
SELECT CAST(UNIX_TIMESTAMP(a) AS DECIMAL(25,3)) AS c1 FROM v1 ORDER BY 1;
c1
0.000
1253421159.000
DROP VIEW v1;
DROP TABLE t1;
SET time_zone=DEFAULT;
#
# Bug #59686 crash in String::copy() with time data type
#
SELECT min(timestampadd(month, 1>'', from_days('%Z')));
min(timestampadd(month, 1>'', from_days('%Z')))
NULL
Warnings:
Warning	1292	Truncated incorrect INTEGER value: '%Z'
create table t1(a time);
insert into t1 values ('00:00:00'),('00:01:00');
select 1 from t1 where 1 < some (select cast(a as datetime) from t1);
1
drop table t1;
=======
Level	Warning
Code	1292
Message	Incorrect datetime value: '0000-01-00'
Level	Warning
Code	1292
Message	Incorrect datetime value: '0000-01-00'
Level	Warning
Code	1292
Message	Incorrect datetime value: '0000-01-00'
Level	Warning
Code	1292
Message	Incorrect datetime value: '0000-01-00'
Level	Warning
Code	1292
Message	Incorrect datetime value: '0000-01-00'
Level	Warning
Code	1292
Message	Incorrect datetime value: '0000-01-00'
Level	Warning
Code	1292
Message	Incorrect datetime value: '0000-01-00'
Level	Warning
Code	1292
Message	Incorrect datetime value: '0000-01-00'
Level	Warning
Code	1292
Message	Incorrect datetime value: '0000-01-00'
Level	Warning
Code	1292
Message	Incorrect datetime value: '0000-01-00'
Level	Warning
Code	1292
Message	Incorrect datetime value: '0000-01-00'
Level	Warning
Code	1292
Message	Incorrect datetime value: '0000-01-00'
End of 5.1 tests
>>>>>>> f8e924b4
<|MERGE_RESOLUTION|>--- conflicted
+++ resolved
@@ -1473,29 +1473,44 @@
 Code	1292
 Message	Incorrect datetime value: '2009-10-00'
 Level	Warning
+Code	1411
+Message	Incorrect datetime value: '200910' for function str_to_date
+Level	Warning
 Code	1292
 Message	Incorrect datetime value: '2009-10-00'
 Level	Warning
 Code	1292
 Message	Incorrect datetime value: '2009-10-00'
 Level	Warning
+Code	1411
+Message	Incorrect datetime value: '200910' for function str_to_date
+Level	Warning
 Code	1292
 Message	Incorrect datetime value: '2009-10-00'
 Level	Warning
 Code	1292
 Message	Incorrect datetime value: '2009-10-00'
 Level	Warning
+Code	1411
+Message	Incorrect datetime value: '200910' for function str_to_date
+Level	Warning
 Code	1292
 Message	Incorrect datetime value: '2009-10-00'
 Level	Warning
 Code	1292
 Message	Incorrect datetime value: '2009-10-00'
 Level	Warning
+Code	1411
+Message	Incorrect datetime value: '200910' for function str_to_date
+Level	Warning
 Code	1292
 Message	Incorrect datetime value: '2009-10-00'
 Level	Warning
 Code	1292
 Message	Incorrect datetime value: '2009-10-00'
+Level	Warning
+Code	1411
+Message	Incorrect datetime value: '200910' for function str_to_date
 SELECT
 DATE('00000100'),
 STR_TO_DATE('000001','%Y%m'),
@@ -1550,8 +1565,57 @@
 TO_DAYs(DATE'0000-01-00')	NULL
 TO_DAYs(STR_TO_DATE('000001','%Y%m'))	NULL
 Warnings:
-<<<<<<< HEAD
-Warning	1292	Incorrect datetime value: '0'
+Level	Warning
+Code	1292
+Message	Incorrect datetime value: '0000-01-00'
+Level	Warning
+Code	1292
+Message	Incorrect datetime value: '0000-01-00'
+Level	Warning
+Code	1292
+Message	Incorrect datetime value: '0000-01-00'
+Level	Warning
+Code	1292
+Message	Incorrect datetime value: '0000-01-00'
+Level	Warning
+Code	1411
+Message	Incorrect datetime value: '000001' for function str_to_date
+Level	Warning
+Code	1292
+Message	Incorrect datetime value: '0000-01-00'
+Level	Warning
+Code	1292
+Message	Incorrect datetime value: '0000-01-00'
+Level	Warning
+Code	1411
+Message	Incorrect datetime value: '000001' for function str_to_date
+Level	Warning
+Code	1292
+Message	Incorrect datetime value: '0000-01-00'
+Level	Warning
+Code	1292
+Message	Incorrect datetime value: '0000-01-00'
+Level	Warning
+Code	1411
+Message	Incorrect datetime value: '000001' for function str_to_date
+Level	Warning
+Code	1292
+Message	Incorrect datetime value: '0000-01-00'
+Level	Warning
+Code	1292
+Message	Incorrect datetime value: '0000-01-00'
+Level	Warning
+Code	1411
+Message	Incorrect datetime value: '000001' for function str_to_date
+Level	Warning
+Code	1292
+Message	Incorrect datetime value: '0000-01-00'
+Level	Warning
+Code	1292
+Message	Incorrect datetime value: '0000-01-00'
+Level	Warning
+Code	1411
+Message	Incorrect datetime value: '000001' for function str_to_date
 End of 5.1 tests
 #
 # Bug#57039: constant subtime expression returns incorrect result.
@@ -1607,43 +1671,4 @@
 insert into t1 values ('00:00:00'),('00:01:00');
 select 1 from t1 where 1 < some (select cast(a as datetime) from t1);
 1
-drop table t1;
-=======
-Level	Warning
-Code	1292
-Message	Incorrect datetime value: '0000-01-00'
-Level	Warning
-Code	1292
-Message	Incorrect datetime value: '0000-01-00'
-Level	Warning
-Code	1292
-Message	Incorrect datetime value: '0000-01-00'
-Level	Warning
-Code	1292
-Message	Incorrect datetime value: '0000-01-00'
-Level	Warning
-Code	1292
-Message	Incorrect datetime value: '0000-01-00'
-Level	Warning
-Code	1292
-Message	Incorrect datetime value: '0000-01-00'
-Level	Warning
-Code	1292
-Message	Incorrect datetime value: '0000-01-00'
-Level	Warning
-Code	1292
-Message	Incorrect datetime value: '0000-01-00'
-Level	Warning
-Code	1292
-Message	Incorrect datetime value: '0000-01-00'
-Level	Warning
-Code	1292
-Message	Incorrect datetime value: '0000-01-00'
-Level	Warning
-Code	1292
-Message	Incorrect datetime value: '0000-01-00'
-Level	Warning
-Code	1292
-Message	Incorrect datetime value: '0000-01-00'
-End of 5.1 tests
->>>>>>> f8e924b4
+drop table t1;