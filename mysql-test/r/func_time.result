--- conflicted
+++ resolved
@@ -751,14 +751,11 @@
 monthname(str_to_date(1, '%m')), monthname(str_to_date(0, '%m'));
 monthname(str_to_date(null, '%m'))	monthname(str_to_date(null, '%m'))	monthname(str_to_date(1, '%m'))	monthname(str_to_date(0, '%m'))
 NULL	NULL	January	NULL
-<<<<<<< HEAD
-End of 4.1 tests
-=======
 select now() - now() + 0, curtime() - curtime() + 0, 
 sec_to_time(1) + 0, from_unixtime(1) + 0;
 now() - now() + 0	curtime() - curtime() + 0	sec_to_time(1) + 0	from_unixtime(1) + 0
 0.000000	0.000000	1.000000	19700101030001.000000
->>>>>>> cf48df83
+End of 4.1 tests
 explain extended select timestampdiff(SQL_TSI_WEEK, '2001-02-01', '2001-05-01') as a1,
 timestampdiff(SQL_TSI_FRAC_SECOND, '2001-02-01 12:59:59.120000', '2001-05-01 12:58:58.119999') as a2;
 id	select_type	table	type	possible_keys	key	key_len	ref	rows	Extra
