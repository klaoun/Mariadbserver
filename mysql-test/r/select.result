--- conflicted
+++ resolved
@@ -4704,8 +4704,6 @@
 9.1234
 DROP TABLE t1;
 # End of test for bug#49489.
-<<<<<<< HEAD
-=======
 #
 # Bug #49517: Inconsistent behavior while using 
 # NULLable BIGINT and INT columns in comparison
@@ -4721,5 +4719,4 @@
 SELECT * FROM t1 WHERE 102 < c;
 a	b	c
 DROP TABLE t1;
->>>>>>> 4cb5f047
 End of 5.1 tests