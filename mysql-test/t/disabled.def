--- conflicted
+++ resolved
@@ -21,11 +21,6 @@
 subselect       : Bug#15706
 type_time       : Bug#15805
 #rpl000002       : Bug#15920 Temporary tables are not binlogged in SBR
-<<<<<<< HEAD
-ps_7ndb         : Bug#15923 Core dump in RBR mode when executing test suite
+#ps_7ndb         : Bug#15923 Core dump in RBR mode when executing test suite
 rpl_ddl         : Bug#15963 SBR does not show "Definer" correctly
-mysqlslap       : Bug#16167
-=======
-#ps_7ndb         : Bug#15923 Core dump in RBR mode when executing test suite
-sp_trans        : Bug#15924 Code dump in RBR mode when executing test suite
->>>>>>> fb0145c5
+mysqlslap       : Bug#16167