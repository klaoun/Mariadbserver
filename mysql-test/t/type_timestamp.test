#
# Test timestamp
#

--disable_warnings
drop table if exists t1,t2;
--enable_warnings

# Set timezone to GMT-3, to make it possible to use "interval 3 hour"
set time_zone="+03:00";

CREATE TABLE t1 (a int, t timestamp);
CREATE TABLE t2 (a int, t datetime);
SET TIMESTAMP=1234;
insert into t1 values(1,NULL);
insert into t1 values(2,"2002-03-03");
SET TIMESTAMP=1235;
insert into t1 values(3,NULL);
SET TIMESTAMP=1236;
insert into t1 (a) values(4);
insert into t2 values(5,"2002-03-04"),(6,NULL),(7,"2002-03-05"),(8,"00-00-00");
SET TIMESTAMP=1237;
insert into t1 select * from t2;
SET TIMESTAMP=1238;
insert into t1 (a) select a+1 from t2 where a=8;
select * from t1;
drop table t1,t2;

SET TIMESTAMP=1234;
CREATE TABLE t1 (value TEXT NOT NULL, id VARCHAR(32) NOT NULL, stamp timestamp, PRIMARY KEY (id));
INSERT INTO t1 VALUES ("my value", "myKey","1999-04-02 00:00:00");
SELECT stamp FROM t1 WHERE id="myKey";
UPDATE t1 SET value="my value" WHERE id="myKey";
SELECT stamp FROM t1 WHERE id="myKey";
UPDATE t1 SET id="myKey" WHERE value="my value";
SELECT stamp FROM t1 WHERE id="myKey";
drop table t1;

create table t1 (a timestamp);
insert into t1 values (now());
select date_format(a,"%Y %y"),year(a),year(now()) from t1;
drop table t1;

create table t1 (ix timestamp);
insert into t1 values (19991101000000),(19990102030405),(19990630232922),(19990601000000),(19990930232922),(19990531232922),(19990501000000),(19991101000000),(19990501000000);
select ix+0 from t1;
truncate table t1;
insert into t1 values ("19991101000000"),("19990102030405"),("19990630232922"),("19990601000000");
select ix+0 from t1;
drop table t1;

CREATE TABLE t1 (date date, date_time datetime, time_stamp timestamp);
INSERT INTO t1 VALUES ("1998-12-31","1998-12-31 23:59:59",19981231235959);
INSERT INTO t1 VALUES ("1999-01-01","1999-01-01 00:00:00",19990101000000);
INSERT INTO t1 VALUES ("1999-09-09","1999-09-09 23:59:59",19990909235959);
INSERT INTO t1 VALUES ("2000-01-01","2000-01-01 00:00:00",20000101000000);
INSERT INTO t1 VALUES ("2000-02-28","2000-02-28 00:00:00",20000228000000);
INSERT INTO t1 VALUES ("2000-02-29","2000-02-29 00:00:00",20000229000000);
INSERT INTO t1 VALUES ("2000-03-01","2000-03-01 00:00:00",20000301000000);
INSERT INTO t1 VALUES ("2000-12-31","2000-12-31 23:59:59",20001231235959);
INSERT INTO t1 VALUES ("2001-01-01","2001-01-01 00:00:00",20010101000000);
INSERT INTO t1 VALUES ("2004-12-31","2004-12-31 23:59:59",20041231235959);
INSERT INTO t1 VALUES ("2005-01-01","2005-01-01 00:00:00",20050101000000);
INSERT INTO t1 VALUES ("2030-01-01","2030-01-01 00:00:00",20300101000000);
# The following will get you an different answer on 64 bit machines
#INSERT INTO t1 VALUES ("2050-01-01","2050-01-01 00:00:00",20500101000000);
SELECT * FROM t1;
drop table t1;

#
# Let us check if we properly treat wrong datetimes and produce proper warnings
# (for both strings and numbers)
#
create table t1 (ix timestamp);
insert into t1 values (0),(20030101010160),(20030101016001),(20030101240101),(20030132010101),(20031301010101),(20031200000000),(20030000000000);
select ix+0 from t1;
truncate table t1;
insert into t1 values ("00000000000000"),("20030101010160"),("20030101016001"),("20030101240101"),("20030132010101"),("20031301010101"),("20031200000000"),("20030000000000");
select ix+0 from t1;
truncate table t1;
insert into t1 values ("0000-00-00 00:00:00 some trailer"),("2003-01-01 00:00:00 some trailer");
select ix+0 from t1;
drop table t1;

#
# Test for TIMESTAMP column with default now() and on update now() clauses
#

# These statements should fail.
--error 1293
create table t1 (t1 timestamp, t2 timestamp default now());
--error 1293
create table t1 (t1 timestamp, t2 timestamp on update now());
--error 1293
create table t1 (t1 timestamp, t2 timestamp default now() on update now());
--error 1293
create table t1 (t1 timestamp default now(), t2 timestamp on update now());
--error 1293
create table t1 (t1 timestamp on update now(), t2 timestamp default now() on update now());

# Let us test TIMESTAMP auto-update behaviour
# Also we will test behaviour of TIMESTAMP field in SHOW CREATE TABLE and
# behaviour of DEFAULT literal for such fields
create table t1 (t1 timestamp default '2003-01-01 00:00:00', t2 datetime, t3 timestamp);
SET TIMESTAMP=1000000000;
insert into t1 values ();
SET TIMESTAMP=1000000001;
update t1 set t2=now();
SET TIMESTAMP=1000000002;
insert into t1 (t1,t3) values (default, default);
select * from t1;
show create table t1;
show columns from t1;
drop table t1;

create table t1 (t1 timestamp default now(), t2 datetime, t3 timestamp);
SET TIMESTAMP=1000000002;
insert into t1 values ();
SET TIMESTAMP=1000000003;
update t1 set t2=now();
SET TIMESTAMP=1000000003;
insert into t1 (t1,t3) values (default, default);
select * from t1;
show create table t1;
show columns from t1;
drop table t1;

create table t1 (t1 timestamp default '2003-01-01 00:00:00' on update now(), t2 datetime);
SET TIMESTAMP=1000000004;
insert into t1 values ();
select * from t1;
SET TIMESTAMP=1000000005;
update t1 set t2=now();
SET TIMESTAMP=1000000005;
insert into t1 (t1) values (default);
select * from t1;
show create table t1;
show columns from t1;
drop table t1;

create table t1 (t1 timestamp default now() on update now(), t2 datetime);
SET TIMESTAMP=1000000006;
insert into t1 values ();
select * from t1;
SET TIMESTAMP=1000000007;
update t1 set t2=now();
SET TIMESTAMP=1000000007;
insert into t1 (t1) values (default);
select * from t1;
show create table t1;
show columns from t1;
drop table t1;

create table t1 (t1 timestamp, t2 datetime, t3 timestamp);
SET TIMESTAMP=1000000007;
insert into t1 values ();
select * from t1;
SET TIMESTAMP=1000000008;
update t1 set t2=now();
SET TIMESTAMP=1000000008;
insert into t1 (t1,t3) values (default, default);
select * from t1;
show create table t1;
show columns from t1;
drop table t1;

# Let us test if CURRENT_TIMESTAMP also works well as default value
# (Of course NOW and CURRENT_TIMESTAMP are same for parser but still just
# for demonstartion.)
create table t1 (t1 timestamp default current_timestamp on update current_timestamp, t2 datetime);
SET TIMESTAMP=1000000009;
insert into t1 values ();
select * from t1;
SET TIMESTAMP=1000000010;
update t1 set t2=now();
SET TIMESTAMP=1000000011;
insert into t1 (t1) values (default);
select * from t1;
show create table t1;
show columns from t1;
truncate table t1;

# 
# Let us test some cases when auto-set should be disabled or influence
# on server behavior in some other way.
#

# Update statement that explicitly sets field should not auto-set it. 
insert into t1 values ('2004-04-01 00:00:00', '2004-04-01 00:00:00');
SET TIMESTAMP=1000000012;
update t1 set t1= '2004-04-02 00:00:00';
select * from t1;
# The same for multi updates
update t1 as ta, t1 as tb set tb.t1= '2004-04-03 00:00:00';
select * from t1;
drop table t1;

# Now let us test replace it should behave exactly like delete+insert
# Case where optimization is possible DEFAULT = ON UPDATE
create table t1 (pk int primary key, t1 timestamp default current_timestamp on update current_timestamp, bulk int);
insert into t1 values (1, '2004-04-01 00:00:00', 10);
SET TIMESTAMP=1000000013;
replace into t1 set pk = 1, bulk= 20; 
select * from t1;
drop table t1;
# Case in which there should not be optimisation
create table t1 (pk int primary key, t1 timestamp default '2003-01-01 00:00:00' on update current_timestamp, bulk int);
insert into t1 values (1, '2004-04-01 00:00:00', 10);
SET TIMESTAMP=1000000014;
replace into t1 set pk = 1, bulk= 20; 
select * from t1;
drop table t1;
# Other similar case
create table t1 (pk int primary key, t1 timestamp default current_timestamp, bulk int);
insert into t1 values (1, '2004-04-01 00:00:00', 10);
SET TIMESTAMP=1000000015;
replace into t1 set pk = 1, bulk= 20; 
select * from t1;
drop table t1;

# Let us test alter now
create table t1 (t1 timestamp default current_timestamp on update current_timestamp);
insert into t1 values ('2004-04-01 00:00:00');
SET TIMESTAMP=1000000016;
alter table t1 add i int default 10;
select * from t1;
drop table t1;

#
# Test for TIMESTAMP columns which are able to store NULLs
#

# Unlike for default TIMESTAMP fields we don't interpret first field
# in this table as TIMESTAMP with DEFAULT NOW() ON UPDATE NOW() properties.
create table t1 (a timestamp null, b timestamp null);
show create table t1;
insert into t1 values (NULL, NULL);
SET TIMESTAMP=1000000017;
insert into t1 values ();
select * from t1;
drop table t1;

# But explicit auto-set properties still should be OK.
create table t1 (a timestamp null default current_timestamp on update current_timestamp, b timestamp null);
show create table t1;
insert into t1 values (NULL, NULL);
SET TIMESTAMP=1000000018;
insert into t1 values ();
select * from t1;
drop table t1;

# It is also OK to specify NULL as default explicitly for such fields.
# This is also a test for bug #2464, DEFAULT keyword in INSERT statement
# should return default value for column.

create table t1 (a timestamp null default null, b timestamp null default '2003-01-01 00:00:00');
show create table t1;
insert into t1 values (NULL, NULL);
insert into t1 values (DEFAULT, DEFAULT);
select * from t1;
drop table t1;

#
# Let us test behavior of ALTER TABLE when it converts columns 
# containing NULL to TIMESTAMP columns.
#
create table t1 (a bigint, b bigint);
insert into t1 values (NULL, NULL), (20030101000000, 20030102000000);
set timestamp=1000000019;
alter table t1 modify a timestamp, modify b timestamp;
select * from t1;
drop table t1;

#
# Test for bug #4131, TIMESTAMP columns missing minutes and seconds when
# using GROUP BY in @@new=1 mode.
#
create table t1 (a char(2), t timestamp);
insert into t1 values ('a', '2004-01-01 00:00:00'), ('a', '2004-01-01 01:00:00'),
                      ('b', '2004-02-01 00:00:00');
select max(t) from t1 group by a;
drop table t1;

#
# Test for bug #7418 "TIMESTAMP not always converted to DATETIME in MAXDB
# mode". TIMESTAMP columns should be converted DATETIME columns in MAXDB
# mode regardless of whether a display width is given.
#
set sql_mode='maxdb';
create table t1 (a timestamp, b timestamp);
show create table t1;
# restore default mode
set sql_mode='';
drop table t1;

#
# Bug#7806 - insert on duplicate key and auto-update of timestamp
#
create table t1 (a int auto_increment primary key, b int, c timestamp);
insert into t1 (a, b, c) values (1, 0, '2001-01-01 01:01:01'),
  (2, 0, '2002-02-02 02:02:02'), (3, 0, '2003-03-03 03:03:03');
select * from t1;
update t1 set b = 2, c = c where a = 2;
select * from t1;
insert into t1 (a) values (4);
select * from t1;
update t1 set c = '2004-04-04 04:04:04' where a = 4;
select * from t1;
insert into t1 (a) values (3), (5) on duplicate key update b = 3, c = c;
select * from t1;
insert into t1 (a, c) values (4, '2004-04-04 00:00:00'),
  (6, '2006-06-06 06:06:06') on duplicate key update b = 4;
select * from t1;
drop table t1;

--echo End of 4.1 tests

# Restore timezone to default
set time_zone= @@global.time_zone;

CREATE TABLE t1 (
`id` int(11) NOT NULL auto_increment,
`username` varchar(80) NOT NULL default '',
`posted_on` timestamp NOT NULL default '0000-00-00 00:00:00',
PRIMARY KEY (`id`)
) ENGINE=MyISAM DEFAULT CHARSET=latin1 AUTO_INCREMENT=1;

show fields from t1;
select is_nullable from INFORMATION_SCHEMA.COLUMNS where TABLE_NAME='t1' and COLUMN_NAME='posted_on';
drop table t1;

#
# Bug#41370: TIMESTAMP field does not accepts NULL from FROM_UNIXTIME()
#

CREATE TABLE t1 ( f1 INT(11) NOT NULL AUTO_INCREMENT PRIMARY KEY,
                  f2 TIMESTAMP NOT NULL DEFAULT CURRENT_TIMESTAMP,
                  f3 TIMESTAMP);
INSERT INTO t1 (f2,f3) VALUES (NOW(), "0000-00-00 00:00:00");
INSERT INTO t1 (f2,f3) VALUES (NOW(), NULL);
INSERT INTO t1 (f2,f3) VALUES (NOW(), ASCII(NULL));
INSERT INTO t1 (f2,f3) VALUES (NOW(), FROM_UNIXTIME('9999999999'));
INSERT INTO t1 (f2,f3) VALUES (NOW(), TIME(NULL));
UPDATE t1 SET f2=NOW(), f3=FROM_UNIXTIME('9999999999') WHERE f1=1;
SELECT f1,f2-f3 FROM t1;
DROP TABLE t1;

--echo End of 5.0 tests

--echo #
--echo # Bug #55779: select does not work properly in mysql server
--echo #             Version "5.1.42 SUSE MySQL RPM"
--echo #

CREATE TABLE t1 (a TIMESTAMP, KEY (a));

INSERT INTO t1 VALUES ('2000-01-01 00:00:00'), ('2000-01-01 00:00:00'),
                      ('2000-01-01 00:00:01'), ('2000-01-01 00:00:01');

SELECT a FROM t1 WHERE a >=  20000101000000;
SELECT a FROM t1 WHERE a >= '20000101000000';

DROP TABLE t1;

<<<<<<< HEAD
--echo End of 5.1 tests

--echo
--echo Bug#50888 valgrind warnings in Field_timestamp::val_str
--echo

SET TIMESTAMP=0;
CREATE TABLE t1(a timestamp);
INSERT INTO t1 VALUES ('2008-02-23 09:23:45'), ('2010-03-05 11:08:02');
FLUSH TABLES t1;
SELECT MAX(a) FROM t1;
SELECT a FROM t1;
DROP TABLE t1;

--echo End of Bug#50888

--echo #
--echo # Bug59330: Incorrect result when comparing an aggregate
--echo #           function with TIMESTAMP
--echo #
CREATE TABLE t1 (dt DATETIME, ts TIMESTAMP);
INSERT INTO t1 VALUES('2011-01-06 12:34:30', '2011-01-06 12:34:30');
SELECT MAX(dt), MAX(ts) FROM t1;
SELECT MAX(ts) < '2010-01-01 00:00:00' FROM t1;
SELECT MAX(dt) < '2010-01-01 00:00:00' FROM t1;
SELECT MAX(ts) > '2010-01-01 00:00:00' FROM t1;
SELECT MAX(dt) > '2010-01-01 00:00:00' FROM t1;
SELECT MAX(ts) = '2011-01-06 12:34:30' FROM t1;
SELECT MAX(dt) = '2011-01-06 12:34:30' FROM t1;
DROP TABLE t1;

--echo End of 5.5 tests
=======
--echo #
--echo # Bug#50774: failed to get the correct resultset when timestamp values 
--echo # are appended with .0
--echo #
CREATE TABLE t1 ( a TIMESTAMP, KEY ( a ) );

INSERT INTO t1 VALUES( '2010-02-01 09:31:01' );
INSERT INTO t1 VALUES( '2010-02-01 09:31:02' );
INSERT INTO t1 VALUES( '2010-02-01 09:31:03' );
INSERT INTO t1 VALUES( '2010-02-01 09:31:04' );

SELECT * FROM t1 WHERE a >= '2010-02-01 09:31:02.0';
SELECT * FROM t1 WHERE '2010-02-01 09:31:02.0' <= a;
SELECT * FROM t1 WHERE a <= '2010-02-01 09:31:02.0';
SELECT * FROM t1 WHERE '2010-02-01 09:31:02.0' >= a;

--replace_column 1 x 2 x 3 x 5 x 6 x 7 x 8 x 9 x 10 x
EXPLAIN
SELECT * FROM t1 WHERE a >= '2010-02-01 09:31:02.0';
SELECT * FROM t1 WHERE a >= '2010-02-01 09:31:02.0';

CREATE TABLE t2 ( a TIMESTAMP, KEY ( a DESC ) );

INSERT INTO t2 VALUES( '2010-02-01 09:31:01' );
INSERT INTO t2 VALUES( '2010-02-01 09:31:02' );
INSERT INTO t2 VALUES( '2010-02-01 09:31:03' );
INSERT INTO t2 VALUES( '2010-02-01 09:31:04' );
INSERT INTO t2 VALUES( '2010-02-01 09:31:05' );
INSERT INTO t2 VALUES( '2010-02-01 09:31:06' );
INSERT INTO t2 VALUES( '2010-02-01 09:31:07' );
INSERT INTO t2 VALUES( '2010-02-01 09:31:08' );
INSERT INTO t2 VALUES( '2010-02-01 09:31:09' );
INSERT INTO t2 VALUES( '2010-02-01 09:31:10' );
INSERT INTO t2 VALUES( '2010-02-01 09:31:11' );

--echo # The bug would cause the range optimizer's comparison to use an open
--echo # interval here. This reveals itself only in the number of reads 
--echo # performed.
FLUSH STATUS;
--replace_column 1 x 2 x 3 x 5 x 6 x 7 x 8 x 9 x 10 x
EXPLAIN
SELECT * FROM t2 WHERE a < '2010-02-01 09:31:02.0';
SELECT * FROM t2 WHERE a < '2010-02-01 09:31:02.0';
SHOW STATUS LIKE 'Handler_read_next';

DROP TABLE t1, t2;

--echo End of 5.1 tests
>>>>>>> 8dabe8aa
<|MERGE_RESOLUTION|>--- conflicted
+++ resolved
@@ -362,40 +362,6 @@
 
 DROP TABLE t1;
 
-<<<<<<< HEAD
---echo End of 5.1 tests
-
---echo
---echo Bug#50888 valgrind warnings in Field_timestamp::val_str
---echo
-
-SET TIMESTAMP=0;
-CREATE TABLE t1(a timestamp);
-INSERT INTO t1 VALUES ('2008-02-23 09:23:45'), ('2010-03-05 11:08:02');
-FLUSH TABLES t1;
-SELECT MAX(a) FROM t1;
-SELECT a FROM t1;
-DROP TABLE t1;
-
---echo End of Bug#50888
-
---echo #
---echo # Bug59330: Incorrect result when comparing an aggregate
---echo #           function with TIMESTAMP
---echo #
-CREATE TABLE t1 (dt DATETIME, ts TIMESTAMP);
-INSERT INTO t1 VALUES('2011-01-06 12:34:30', '2011-01-06 12:34:30');
-SELECT MAX(dt), MAX(ts) FROM t1;
-SELECT MAX(ts) < '2010-01-01 00:00:00' FROM t1;
-SELECT MAX(dt) < '2010-01-01 00:00:00' FROM t1;
-SELECT MAX(ts) > '2010-01-01 00:00:00' FROM t1;
-SELECT MAX(dt) > '2010-01-01 00:00:00' FROM t1;
-SELECT MAX(ts) = '2011-01-06 12:34:30' FROM t1;
-SELECT MAX(dt) = '2011-01-06 12:34:30' FROM t1;
-DROP TABLE t1;
-
---echo End of 5.5 tests
-=======
 --echo #
 --echo # Bug#50774: failed to get the correct resultset when timestamp values 
 --echo # are appended with .0
@@ -444,4 +410,34 @@
 DROP TABLE t1, t2;
 
 --echo End of 5.1 tests
->>>>>>> 8dabe8aa
+
+--echo
+--echo Bug#50888 valgrind warnings in Field_timestamp::val_str
+--echo
+
+SET TIMESTAMP=0;
+CREATE TABLE t1(a timestamp);
+INSERT INTO t1 VALUES ('2008-02-23 09:23:45'), ('2010-03-05 11:08:02');
+FLUSH TABLES t1;
+SELECT MAX(a) FROM t1;
+SELECT a FROM t1;
+DROP TABLE t1;
+
+--echo End of Bug#50888
+
+--echo #
+--echo # Bug59330: Incorrect result when comparing an aggregate
+--echo #           function with TIMESTAMP
+--echo #
+CREATE TABLE t1 (dt DATETIME, ts TIMESTAMP);
+INSERT INTO t1 VALUES('2011-01-06 12:34:30', '2011-01-06 12:34:30');
+SELECT MAX(dt), MAX(ts) FROM t1;
+SELECT MAX(ts) < '2010-01-01 00:00:00' FROM t1;
+SELECT MAX(dt) < '2010-01-01 00:00:00' FROM t1;
+SELECT MAX(ts) > '2010-01-01 00:00:00' FROM t1;
+SELECT MAX(dt) > '2010-01-01 00:00:00' FROM t1;
+SELECT MAX(ts) = '2011-01-06 12:34:30' FROM t1;
+SELECT MAX(dt) = '2011-01-06 12:34:30' FROM t1;
+DROP TABLE t1;
+
+--echo End of 5.5 tests
