#
# time functions
#
--disable_warnings
drop table if exists t1,t2,t3;
--enable_warnings

# Set timezone to GMT-3, to make it possible to use "interval 3 hour"
set time_zone="+03:00";

select from_days(to_days("960101")),to_days(960201)-to_days("19960101"),to_days(date_add(curdate(), interval 1 day))-to_days(curdate()),weekday("1997-11-29");
select period_add("9602",-12),period_diff(199505,"9404") ;

select now()-now(),weekday(curdate())-weekday(now()),unix_timestamp()-unix_timestamp(now());
select from_unixtime(unix_timestamp("1994-03-02 10:11:12")),from_unixtime(unix_timestamp("1994-03-02 10:11:12"),"%Y-%m-%d %h:%i:%s"),from_unixtime(unix_timestamp("1994-03-02 10:11:12"))+0;
select sec_to_time(9001),sec_to_time(9001)+0,time_to_sec("15:12:22"),
  sec_to_time(time_to_sec("0:30:47")/6.21);
select sec_to_time(time_to_sec('-838:59:59'));
select now()-curdate()*1000000-curtime();
select strcmp(current_timestamp(),concat(current_date()," ",current_time()));
select strcmp(localtime(),concat(current_date()," ",current_time()));
select strcmp(localtimestamp(),concat(current_date()," ",current_time()));
select date_format("1997-01-02 03:04:05", "%M %W %D %Y %y %m %d %h %i %s %w");
select date_format("1997-01-02", concat("%M %W %D ","%Y %y %m %d %h %i %s %w"));
select dayofmonth("1997-01-02"),dayofmonth(19970323);
select month("1997-01-02"),year("98-02-03"),dayofyear("1997-12-31");
select month("2001-02-00"),year("2001-00-00");
select DAYOFYEAR("1997-03-03"), WEEK("1998-03-03"), QUARTER(980303);
select HOUR("1997-03-03 23:03:22"), MINUTE("23:03:22"), SECOND(230322);

# Test of week and yearweek
select week(19980101),week(19970101),week(19980101,1),week(19970101,1);
select week(19981231),week(19971231),week(19981231,1),week(19971231,1);
select week(19950101),week(19950101,1);
select yearweek('1981-12-31',1),yearweek('1982-01-01',1),yearweek('1982-12-31',1),yearweek('1983-01-01',1);
select yearweek('1987-01-01',1),yearweek('1987-01-01');
select week("2000-01-01",0) as '2000', week("2001-01-01",0) as '2001', week("2002-01-01",0) as '2002',week("2003-01-01",0) as '2003', week("2004-01-01",0) as '2004', week("2005-01-01",0) as '2005', week("2006-01-01",0) as '2006';
select week("2000-01-06",0) as '2000', week("2001-01-06",0) as '2001', week("2002-01-06",0) as '2002',week("2003-01-06",0) as '2003', week("2004-01-06",0) as '2004', week("2005-01-06",0) as '2005', week("2006-01-06",0) as '2006';
select week("2000-01-01",1) as '2000', week("2001-01-01",1) as '2001', week("2002-01-01",1) as '2002',week("2003-01-01",1) as '2003', week("2004-01-01",1) as '2004', week("2005-01-01",1) as '2005', week("2006-01-01",1) as '2006';
select week("2000-01-06",1) as '2000', week("2001-01-06",1) as '2001', week("2002-01-06",1) as '2002',week("2003-01-06",1) as '2003', week("2004-01-06",1) as '2004', week("2005-01-06",1) as '2005', week("2006-01-06",1) as '2006';
select yearweek("2000-01-01",0) as '2000', yearweek("2001-01-01",0) as '2001', yearweek("2002-01-01",0) as '2002',yearweek("2003-01-01",0) as '2003', yearweek("2004-01-01",0) as '2004', yearweek("2005-01-01",0) as '2005', yearweek("2006-01-01",0) as '2006';
select yearweek("2000-01-06",0) as '2000', yearweek("2001-01-06",0) as '2001', yearweek("2002-01-06",0) as '2002',yearweek("2003-01-06",0) as '2003', yearweek("2004-01-06",0) as '2004', yearweek("2005-01-06",0) as '2005', yearweek("2006-01-06",0) as '2006';
select yearweek("2000-01-01",1) as '2000', yearweek("2001-01-01",1) as '2001', yearweek("2002-01-01",1) as '2002',yearweek("2003-01-01",1) as '2003', yearweek("2004-01-01",1) as '2004', yearweek("2005-01-01",1) as '2005', yearweek("2006-01-01",1) as '2006';
select yearweek("2000-01-06",1) as '2000', yearweek("2001-01-06",1) as '2001', yearweek("2002-01-06",1) as '2002',yearweek("2003-01-06",1) as '2003', yearweek("2004-01-06",1) as '2004', yearweek("2005-01-06",1) as '2005', yearweek("2006-01-06",1) as '2006';
select week(19981231,2), week(19981231,3), week(20000101,2), week(20000101,3);
select week(20001231,2),week(20001231,3);

select week(19981231,0) as '0', week(19981231,1) as '1', week(19981231,2) as '2', week(19981231,3) as '3', week(19981231,4) as '4', week(19981231,5) as '5', week(19981231,6) as '6', week(19981231,7) as '7';
select week(20000101,0) as '0', week(20000101,1) as '1', week(20000101,2) as '2', week(20000101,3) as '3', week(20000101,4) as '4', week(20000101,5) as '5', week(20000101,6) as '6', week(20000101,7) as '7';
select week(20000106,0) as '0', week(20000106,1) as '1', week(20000106,2) as '2', week(20000106,3) as '3', week(20000106,4) as '4', week(20000106,5) as '5', week(20000106,6) as '6', week(20000106,7) as '7';
select week(20001231,0) as '0', week(20001231,1) as '1', week(20001231,2) as '2', week(20001231,3) as '3', week(20001231,4) as '4', week(20001231,5) as '5', week(20001231,6) as '6', week(20001231,7) as '7';
select week(20010101,0) as '0', week(20010101,1) as '1', week(20010101,2) as '2', week(20010101,3) as '3', week(20010101,4) as '4', week(20010101,5) as '5', week(20010101,6) as '6', week(20010101,7) as '7';

select yearweek(20001231,0), yearweek(20001231,1), yearweek(20001231,2), yearweek(20001231,3), yearweek(20001231,4), yearweek(20001231,5), yearweek(20001231,6), yearweek(20001231,7);

set default_week_format = 6;
select week(20001231), week(20001231,6);
set default_week_format = 0;

set default_week_format = 2;
select week(20001231),week(20001231,2),week(20001231,0);
set default_week_format = 0;

select date_format('1998-12-31','%x-%v'),date_format('1999-01-01','%x-%v');
select date_format('1999-12-31','%x-%v'),date_format('2000-01-01','%x-%v');

select dayname("1962-03-03"),dayname("1962-03-03")+0;
select monthname("1972-03-04"),monthname("1972-03-04")+0;
select time_format(19980131000000,'%H|%I|%k|%l|%i|%p|%r|%S|%T');
select time_format(19980131010203,'%H|%I|%k|%l|%i|%p|%r|%S|%T');
select time_format(19980131131415,'%H|%I|%k|%l|%i|%p|%r|%S|%T');
select time_format(19980131010015,'%H|%I|%k|%l|%i|%p|%r|%S|%T');
select date_format(concat('19980131',131415),'%H|%I|%k|%l|%i|%p|%r|%S|%T| %M|%W|%D|%Y|%y|%a|%b|%j|%m|%d|%h|%s|%w');
select date_format(19980021000000,'%H|%I|%k|%l|%i|%p|%r|%S|%T| %M|%W|%D|%Y|%y|%a|%b|%j|%m|%d|%h|%s|%w');
select date_add("1997-12-31 23:59:59",INTERVAL 1 SECOND);
select date_add("1997-12-31 23:59:59",INTERVAL 1 MINUTE);
select date_add("1997-12-31 23:59:59",INTERVAL 1 HOUR);
select date_add("1997-12-31 23:59:59",INTERVAL 1 DAY);
select date_add("1997-12-31 23:59:59",INTERVAL 1 MONTH);
select date_add("1997-12-31 23:59:59",INTERVAL 1 YEAR);
select date_add("1997-12-31 23:59:59",INTERVAL "1:1" MINUTE_SECOND);
select date_add("1997-12-31 23:59:59",INTERVAL "1:1" HOUR_MINUTE);
select date_add("1997-12-31 23:59:59",INTERVAL "1:1" DAY_HOUR);
select date_add("1997-12-31 23:59:59",INTERVAL "1 1" YEAR_MONTH);
select date_add("1997-12-31 23:59:59",INTERVAL "1:1:1" HOUR_SECOND);
select date_add("1997-12-31 23:59:59",INTERVAL "1 1:1" DAY_MINUTE);
select date_add("1997-12-31 23:59:59",INTERVAL "1 1:1:1" DAY_SECOND);

select date_sub("1998-01-01 00:00:00",INTERVAL 1 SECOND);
select date_sub("1998-01-01 00:00:00",INTERVAL 1 MINUTE);
select date_sub("1998-01-01 00:00:00",INTERVAL 1 HOUR);
select date_sub("1998-01-01 00:00:00",INTERVAL 1 DAY);
select date_sub("1998-01-01 00:00:00",INTERVAL 1 MONTH);
select date_sub("1998-01-01 00:00:00",INTERVAL 1 YEAR);
select date_sub("1998-01-01 00:00:00",INTERVAL "1:1" MINUTE_SECOND);
select date_sub("1998-01-01 00:00:00",INTERVAL "1:1" HOUR_MINUTE);
select date_sub("1998-01-01 00:00:00",INTERVAL "1:1" DAY_HOUR);
select date_sub("1998-01-01 00:00:00",INTERVAL "1 1" YEAR_MONTH);
select date_sub("1998-01-01 00:00:00",INTERVAL "1:1:1" HOUR_SECOND);
select date_sub("1998-01-01 00:00:00",INTERVAL "1 1:1" DAY_MINUTE);
select date_sub("1998-01-01 00:00:00",INTERVAL "1 1:1:1" DAY_SECOND);

select date_add("1997-12-31 23:59:59",INTERVAL 100000 SECOND);
select date_add("1997-12-31 23:59:59",INTERVAL -100000 MINUTE);
select date_add("1997-12-31 23:59:59",INTERVAL 100000 HOUR);
select date_add("1997-12-31 23:59:59",INTERVAL -100000 DAY);
select date_add("1997-12-31 23:59:59",INTERVAL 100000 MONTH);
select date_add("1997-12-31 23:59:59",INTERVAL -100000 YEAR);
select date_add("1997-12-31 23:59:59",INTERVAL "10000:1" MINUTE_SECOND);
select date_add("1997-12-31 23:59:59",INTERVAL "-10000:1" HOUR_MINUTE);
select date_add("1997-12-31 23:59:59",INTERVAL "10000:1" DAY_HOUR);
select date_add("1997-12-31 23:59:59",INTERVAL "-100 1" YEAR_MONTH);
select date_add("1997-12-31 23:59:59",INTERVAL "10000:99:99" HOUR_SECOND);
select date_add("1997-12-31 23:59:59",INTERVAL " -10000 99:99" DAY_MINUTE);
select date_add("1997-12-31 23:59:59",INTERVAL "10000 99:99:99" DAY_SECOND);
select "1997-12-31 23:59:59" + INTERVAL 1 SECOND;
select INTERVAL 1 DAY + "1997-12-31";
select "1998-01-01 00:00:00" - INTERVAL 1 SECOND;

select date_sub("1998-01-02",INTERVAL 31 DAY);
select date_add("1997-12-31",INTERVAL 1 SECOND);
select date_add("1997-12-31",INTERVAL 1 DAY);
select date_add(NULL,INTERVAL 100000 SECOND);
select date_add("1997-12-31 23:59:59",INTERVAL NULL SECOND);
select date_add("1997-12-31 23:59:59",INTERVAL NULL MINUTE_SECOND);
select date_add("9999-12-31 23:59:59",INTERVAL 1 SECOND);
select date_sub("0000-00-00 00:00:00",INTERVAL 1 SECOND);
select date_add('1998-01-30',Interval 1 month);
select date_add('1998-01-30',Interval '2:1' year_month);
select date_add('1996-02-29',Interval '1' year);
select extract(YEAR FROM "1999-01-02 10:11:12");
select extract(YEAR_MONTH FROM "1999-01-02");
select extract(DAY FROM "1999-01-02");
select extract(DAY_HOUR FROM "1999-01-02 10:11:12");
select extract(DAY_MINUTE FROM "02 10:11:12");
select extract(DAY_SECOND FROM "225 10:11:12");
select extract(HOUR FROM "1999-01-02 10:11:12");
select extract(HOUR_MINUTE FROM "10:11:12");
select extract(HOUR_SECOND FROM "10:11:12");
select extract(MINUTE FROM "10:11:12");
select extract(MINUTE_SECOND FROM "10:11:12");
select extract(SECOND FROM "1999-01-02 10:11:12");
select extract(MONTH FROM "2001-02-00");

#
# test EXTRACT QUARTER (Bug #18100)
#

SELECT EXTRACT(QUARTER FROM '2004-01-15') AS quarter;
SELECT EXTRACT(QUARTER FROM '2004-02-15') AS quarter;
SELECT EXTRACT(QUARTER FROM '2004-03-15') AS quarter;
SELECT EXTRACT(QUARTER FROM '2004-04-15') AS quarter;
SELECT EXTRACT(QUARTER FROM '2004-05-15') AS quarter;
SELECT EXTRACT(QUARTER FROM '2004-06-15') AS quarter;
SELECT EXTRACT(QUARTER FROM '2004-07-15') AS quarter;
SELECT EXTRACT(QUARTER FROM '2004-08-15') AS quarter;
SELECT EXTRACT(QUARTER FROM '2004-09-15') AS quarter;
SELECT EXTRACT(QUARTER FROM '2004-10-15') AS quarter;
SELECT EXTRACT(QUARTER FROM '2004-11-15') AS quarter;
SELECT EXTRACT(QUARTER FROM '2004-12-15') AS quarter;
#
# MySQL Bugs: #12356: DATE_SUB or DATE_ADD incorrectly returns null
#
SELECT DATE_SUB(str_to_date('9999-12-31 00:01:00','%Y-%m-%d %H:%i:%s'), INTERVAL 1 MINUTE);
SELECT DATE_ADD(str_to_date('9999-12-30 23:59:00','%Y-%m-%d %H:%i:%s'), INTERVAL 1 MINUTE);

#
# Test big intervals (Bug #3498)
#
SELECT "1900-01-01 00:00:00" + INTERVAL 2147483648 SECOND;
SELECT "1900-01-01 00:00:00" + INTERVAL "1:2147483647" MINUTE_SECOND;
SELECT "1900-01-01 00:00:00" + INTERVAL "100000000:214748364700" MINUTE_SECOND;SELECT "1900-01-01 00:00:00" + INTERVAL 1<<37 SECOND;
SELECT "1900-01-01 00:00:00" + INTERVAL 1<<31 MINUTE;
SELECT "1900-01-01 00:00:00" + INTERVAL 1<<20 HOUR;

SELECT "1900-01-01 00:00:00" + INTERVAL 1<<38 SECOND;
SELECT "1900-01-01 00:00:00" + INTERVAL 1<<33 MINUTE;
SELECT "1900-01-01 00:00:00" + INTERVAL 1<<30 HOUR;
SELECT "1900-01-01 00:00:00" + INTERVAL "1000000000:214748364700" MINUTE_SECOND;

#
# Bug #614 (multiple extracts in where)
#

create table t1 (ctime varchar(20));
insert into t1 values ('2001-01-12 12:23:40');
select ctime, hour(ctime) from t1;
select ctime from t1 where extract(MONTH FROM ctime) = 1 AND extract(YEAR FROM ctime) = 2001;
drop table t1;

#
# Test bug with monthname() and NULL
#

create table t1 (id int);
create table t2 (id int, date date);
insert into t1 values (1);
insert into t2 values (1, "0000-00-00");
insert into t1 values (2);
insert into t2 values (2, "2000-01-01");
select monthname(date) from t1 inner join t2 on t1.id = t2.id;
select monthname(date) from t1 inner join t2 on t1.id = t2.id order by t1.id;
drop table t1,t2;

#
# Test bug with month() and year() on text fields with wrong information

CREATE TABLE t1 (updated text) ENGINE=MyISAM;
INSERT INTO t1 VALUES ('');
SELECT month(updated) from t1;
SELECT year(updated) from t1;
drop table t1;

#
# Check that functions work identically on 0000-00-00 as a constant and on a
# column
#

create table t1 (d date, dt datetime, t timestamp, c char(10));
insert into t1 values ("0000-00-00", "0000-00-00", "0000-00-00", "0000-00-00");
select dayofyear("0000-00-00"),dayofyear(d),dayofyear(dt),dayofyear(t),dayofyear(c) from t1;
select dayofmonth("0000-00-00"),dayofmonth(d),dayofmonth(dt),dayofmonth(t),dayofmonth(c) from t1;
select month("0000-00-00"),month(d),month(dt),month(t),month(c) from t1;
select quarter("0000-00-00"),quarter(d),quarter(dt),quarter(t),quarter(c) from t1;
select week("0000-00-00"),week(d),week(dt),week(t),week(c) from t1;
select year("0000-00-00"),year(d),year(dt),year(t),year(c) from t1;
select yearweek("0000-00-00"),yearweek(d),yearweek(dt),yearweek(t),yearweek(c) from t1;
select to_days("0000-00-00"),to_days(d),to_days(dt),to_days(t),to_days(c) from t1;
select extract(MONTH FROM "0000-00-00"),extract(MONTH FROM d),extract(MONTH FROM dt),extract(MONTH FROM t),extract(MONTH FROM c) from t1;
drop table t1;


#
# Test problem with TIMESTAMP and BETWEEN
#

CREATE TABLE t1 ( start datetime default NULL);
INSERT INTO t1 VALUES ('2002-10-21 00:00:00'),('2002-10-28 00:00:00'),('2002-11-04 00:00:00');
CREATE TABLE t2 ( ctime1 timestamp NOT NULL, ctime2 timestamp NOT NULL);
INSERT INTO t2 VALUES (20021029165106,20021105164731);
CREATE TABLE t3 (ctime1 char(19) NOT NULL, ctime2 char(19) NOT NULL);
INSERT INTO t3 VALUES ("2002-10-29 16:51:06","2002-11-05 16:47:31");

# The following statement should be fixed to return a row in 4.1
select * from t1, t2 where t1.start between t2.ctime1 and t2.ctime2;
select * from t1, t2 where t1.start >= t2.ctime1 and t1.start <= t2.ctime2;
select * from t1, t3 where t1.start between t3.ctime1 and t3.ctime2;
drop table t1,t2,t3;

#
# Test unix timestamp
#
select @a:=FROM_UNIXTIME(1);
select unix_timestamp(@a);
select unix_timestamp('1969-12-01 19:00:01');

#
# Tests for bug #6439 "unix_timestamp() function returns wrong datetime 
# values for too big argument", bug #7515 "from_unixtime(0) now
# returns NULL instead of the epoch" and bug #9191
# "TIMESTAMP/from_unixtime() no longer accepts 2^31-1."
# unix_timestamp() should return error for too big or negative argument.
# It should return Epoch value for zero argument since it seems that many
# users rely on this fact, from_unixtime() should work with values
# up to INT_MAX32 because of the same reason.
#
select from_unixtime(-1);
# check for from_unixtime(2^31-1) and from_unixtime(2^31)
select from_unixtime(2147483647);
select from_unixtime(2147483648);
select from_unixtime(0);

#
# Some more tests for bug #9191 "TIMESTAMP/from_unixtime() no
# longer accepts 2^31-1". Here we test that from_unixtime and
# unix_timestamp are consistent, when working with boundary dates.
#
select unix_timestamp(from_unixtime(2147483647));
select unix_timestamp(from_unixtime(2147483648));

# check for invalid dates

# bad year
select unix_timestamp('2039-01-20 01:00:00');
select unix_timestamp('1968-01-20 01:00:00');
# bad month
select unix_timestamp('2038-02-10 01:00:00');
select unix_timestamp('1969-11-20 01:00:00');
# bad day
select unix_timestamp('2038-01-20 01:00:00');
select unix_timestamp('1969-12-30 01:00:00');

#
# Check negative shift (we subtract several days for boundary dates during
# conversion).
select unix_timestamp('2038-01-17 12:00:00');

#
# Check positive shift. (it happens only on
# platfroms with unsigned time_t, such as QNX)
#
select unix_timestamp('1970-01-01 03:00:01');

# check bad date, close to the boundary (we cut them off in the very end)
select unix_timestamp('2038-01-19 07:14:07');

#
# Bug #28759: DAYNAME() and MONTHNAME() return binary string
#

SELECT CHARSET(DAYNAME(19700101));
SELECT CHARSET(MONTHNAME(19700101));
SELECT LOWER(DAYNAME(19700101));
SELECT LOWER(MONTHNAME(19700101));
SELECT COERCIBILITY(MONTHNAME('1970-01-01')),COERCIBILITY(DAYNAME('1970-01-01'));

#
# Test types from + INTERVAL
#

CREATE TABLE t1 (datetime datetime, timestamp timestamp, date date, time time);
INSERT INTO t1 values ("2001-01-02 03:04:05", "2002-01-02 03:04:05", "2003-01-02", "06:07:08");
SELECT * from t1;
select date_add("1997-12-31",INTERVAL 1 SECOND);
select date_add("1997-12-31",INTERVAL "1 1" YEAR_MONTH);

select date_add(datetime, INTERVAL 1 SECOND) from t1;
select date_add(datetime, INTERVAL 1 YEAR) from t1;

select date_add(date,INTERVAL 1 SECOND) from t1;
select date_add(date,INTERVAL 1 MINUTE) from t1;
select date_add(date,INTERVAL 1 HOUR) from t1;
select date_add(date,INTERVAL 1 DAY) from t1;
select date_add(date,INTERVAL 1 MONTH) from t1;
select date_add(date,INTERVAL 1 YEAR) from t1;
select date_add(date,INTERVAL "1:1" MINUTE_SECOND) from t1;
select date_add(date,INTERVAL "1:1" HOUR_MINUTE) from t1;
select date_add(date,INTERVAL "1:1" DAY_HOUR) from t1;
select date_add(date,INTERVAL "1 1" YEAR_MONTH) from t1;
select date_add(date,INTERVAL "1:1:1" HOUR_SECOND) from t1;
select date_add(date,INTERVAL "1 1:1" DAY_MINUTE) from t1;
select date_add(date,INTERVAL "1 1:1:1" DAY_SECOND) from t1;
select date_add(date,INTERVAL "1" WEEK) from t1;
select date_add(date,INTERVAL "1" QUARTER) from t1;
select timestampadd(MINUTE, 1, date) from t1;
select timestampadd(WEEK, 1, date) from t1;
select timestampadd(SQL_TSI_SECOND, 1, date) from t1;
# mysqltest.c discards an expected 'deprecated' warning on prepare stage
--disable_ps_protocol
select timestampadd(SQL_TSI_FRAC_SECOND, 1, date) from t1;
--enable_ps_protocol

select timestampdiff(MONTH, '2001-02-01', '2001-05-01') as a;
select timestampdiff(YEAR, '2002-05-01', '2001-01-01') as a;
select timestampdiff(QUARTER, '2002-05-01', '2001-01-01') as a;
select timestampdiff(MONTH, '2000-03-28', '2000-02-29') as a;
select timestampdiff(MONTH, '1991-03-28', '2000-02-29') as a;
select timestampdiff(SQL_TSI_WEEK, '2001-02-01', '2001-05-01') as a;
select timestampdiff(SQL_TSI_HOUR, '2001-02-01', '2001-05-01') as a;
select timestampdiff(SQL_TSI_DAY, '2001-02-01', '2001-05-01') as a;
select timestampdiff(SQL_TSI_MINUTE, '2001-02-01 12:59:59', '2001-05-01 12:58:59') as a;
select timestampdiff(SQL_TSI_SECOND, '2001-02-01 12:59:59', '2001-05-01 12:58:58') as a;
# mysqltest.c discards an expected 'deprecated' warning on prepare stage
--disable_ps_protocol
select timestampdiff(SQL_TSI_FRAC_SECOND, '2001-02-01 12:59:59.120000', '2001-05-01 12:58:58.119999') as a;
--enable_ps_protocol

select timestampdiff(SQL_TSI_DAY, '1986-02-01', '1986-03-01') as a1,
       timestampdiff(SQL_TSI_DAY, '1900-02-01', '1900-03-01') as a2,
       timestampdiff(SQL_TSI_DAY, '1996-02-01', '1996-03-01') as a3,
       timestampdiff(SQL_TSI_DAY, '2000-02-01', '2000-03-01') as a4;

# bug 16226
SELECT TIMESTAMPDIFF(day,'2006-01-10 14:30:28','2006-01-11 14:30:27');
SELECT TIMESTAMPDIFF(day,'2006-01-10 14:30:28','2006-01-11 14:30:28');
SELECT TIMESTAMPDIFF(day,'2006-01-10 14:30:28','2006-01-11 14:30:29');
SELECT TIMESTAMPDIFF(day,'2006-01-10 14:30:28','2006-01-12 14:30:27');
SELECT TIMESTAMPDIFF(day,'2006-01-10 14:30:28','2006-01-12 14:30:28');
SELECT TIMESTAMPDIFF(day,'2006-01-10 14:30:28','2006-01-12 14:30:29');

SELECT TIMESTAMPDIFF(week,'2006-01-10 14:30:28','2006-01-17 14:30:27');
SELECT TIMESTAMPDIFF(week,'2006-01-10 14:30:28','2006-01-17 14:30:28');
SELECT TIMESTAMPDIFF(week,'2006-01-10 14:30:28','2006-01-17 14:30:29');
SELECT TIMESTAMPDIFF(week,'2006-01-10 14:30:28','2006-01-24 14:30:27');
SELECT TIMESTAMPDIFF(week,'2006-01-10 14:30:28','2006-01-24 14:30:28');
SELECT TIMESTAMPDIFF(week,'2006-01-10 14:30:28','2006-01-24 14:30:29');

SELECT TIMESTAMPDIFF(month,'2006-01-10 14:30:28','2006-02-10 14:30:27');
SELECT TIMESTAMPDIFF(month,'2006-01-10 14:30:28','2006-02-10 14:30:28');
SELECT TIMESTAMPDIFF(month,'2006-01-10 14:30:28','2006-02-10 14:30:29');
SELECT TIMESTAMPDIFF(month,'2006-01-10 14:30:28','2006-03-10 14:30:27');
SELECT TIMESTAMPDIFF(month,'2006-01-10 14:30:28','2006-03-10 14:30:28');
SELECT TIMESTAMPDIFF(month,'2006-01-10 14:30:28','2006-03-10 14:30:29');

SELECT TIMESTAMPDIFF(year,'2006-01-10 14:30:28','2007-01-10 14:30:27');
SELECT TIMESTAMPDIFF(year,'2006-01-10 14:30:28','2007-01-10 14:30:28');
SELECT TIMESTAMPDIFF(year,'2006-01-10 14:30:28','2007-01-10 14:30:29');
SELECT TIMESTAMPDIFF(year,'2006-01-10 14:30:28','2008-01-10 14:30:27');
SELECT TIMESTAMPDIFF(year,'2006-01-10 14:30:28','2008-01-10 14:30:28');
SELECT TIMESTAMPDIFF(year,'2006-01-10 14:30:28','2008-01-10 14:30:29');

# end of bug

select date_add(time,INTERVAL 1 SECOND) from t1;
drop table t1;

# test for last_day
select last_day('2000-02-05') as f1, last_day('2002-12-31') as f2,
       last_day('2003-03-32') as f3, last_day('2003-04-01') as f4,
       last_day('2001-01-01 01:01:01') as f5, last_day(NULL),
       last_day('2001-02-12');

create table t1 select last_day('2000-02-05') as a,
                from_days(to_days("960101")) as b;
describe t1;
select * from t1;
drop table t1;
select last_day('2000-02-05') as a,
       from_days(to_days("960101")) as b;

select date_add(last_day("1997-12-1"), INTERVAL 1 DAY);
select length(last_day("1997-12-1"));
select last_day("1997-12-1")+0;
select last_day("1997-12-1")+0.0;

# Test SAPDB UTC_% functions. This part is TZ dependant (It is supposed that
# TZ variable set to GMT-3

select strcmp(date_sub(localtimestamp(), interval 3 hour), utc_timestamp())=0;
select strcmp(date_format(date_sub(localtimestamp(), interval 3 hour),"%T"), utc_time())=0;
select strcmp(date_format(date_sub(localtimestamp(), interval 3 hour),"%Y-%m-%d"), utc_date())=0;
select strcmp(date_format(utc_timestamp(),"%T"), utc_time())=0;
select strcmp(date_format(utc_timestamp(),"%Y-%m-%d"), utc_date())=0;
select strcmp(concat(utc_date(),' ',utc_time()),utc_timestamp())=0;

explain extended select period_add("9602",-12),period_diff(199505,"9404"),from_days(to_days("960101")),dayofmonth("1997-01-02"), month("1997-01-02"), monthname("1972-03-04"),dayofyear("0000-00-00"),HOUR("1997-03-03 23:03:22"),MINUTE("23:03:22"),SECOND(230322),QUARTER(980303),WEEK("1998-03-03"),yearweek("2000-01-01",1),week(19950101,1),year("98-02-03"),weekday(curdate())-weekday(now()),dayname("1962-03-03"),unix_timestamp(),sec_to_time(time_to_sec("0:30:47")/6.21),curtime(),utc_time(),curdate(),utc_date(),utc_timestamp(),date_format("1997-01-02 03:04:05", "%M %W %D %Y %y %m %d %h %i %s %w"),from_unixtime(unix_timestamp("1994-03-02 10:11:12")),"1997-12-31 23:59:59" + INTERVAL 1 SECOND,"1998-01-01 00:00:00" - INTERVAL 1 SECOND,INTERVAL 1 DAY + "1997-12-31", extract(YEAR FROM "1999-01-02 10:11:12"),date_add("1997-12-31 23:59:59",INTERVAL 1 SECOND);

SET @TMP='2007-08-01 12:22:49';
CREATE TABLE t1 (d DATETIME);
INSERT INTO t1 VALUES ('2007-08-01 12:22:59');
INSERT INTO t1 VALUES ('2007-08-01 12:23:01');
INSERT INTO t1 VALUES ('2007-08-01 12:23:20');
SELECT count(*) FROM t1 WHERE d>FROM_DAYS(TO_DAYS(@TMP)) AND d<=FROM_DAYS(TO_DAYS(@TMP)+1);
DROP TABLE t1;

#
# Bug #10568
#

select last_day('2005-00-00');
select last_day('2005-00-01');
select last_day('2005-01-00');

#
# Bug #18501: monthname and NULLs
#

select monthname(str_to_date(null, '%m')), monthname(str_to_date(null, '%m')),
       monthname(str_to_date(1, '%m')), monthname(str_to_date(0, '%m'));

#
# Bug #16327: problem with timestamp < 1970
#

set time_zone='-6:00';
create table t1(a timestamp);
insert into t1 values (19691231190001);
select * from t1;
drop table t1;

#
# Bug#16377 result of DATE/TIME functions were compared as strings which
#           can lead to a wrong result.
# Now wrong dates should be compared only with CAST()
create table t1(f1 date, f2 time, f3 datetime);
insert into t1 values ("2006-01-01", "12:01:01", "2006-01-01 12:01:01");
insert into t1 values ("2006-01-02", "12:01:02", "2006-01-02 12:01:02");
select f1 from t1 where f1 between CAST("2006-1-1" as date) and CAST(20060101 as date);
select f1 from t1 where f1 between cast("2006-1-1" as date) and cast("2006.1.1" as date);
select f1 from t1 where date(f1) between cast("2006-1-1" as date) and cast("2006.1.1" as date);
select f2 from t1 where f2 between cast("12:1:2" as time) and cast("12:2:2" as time);
select f2 from t1 where time(f2) between cast("12:1:2" as time) and cast("12:2:2" as time);
select f3 from t1 where f3 between cast("2006-1-1 12:1:1" as datetime) and cast("2006-1-1 12:1:2" as datetime);
select f3 from t1 where timestamp(f3) between cast("2006-1-1 12:1:1" as datetime) and cast("2006-1-1 12:1:2" as datetime);
select f1 from t1 where cast("2006-1-1" as date) between f1 and f3;
select f1 from t1 where cast("2006-1-1" as date) between date(f1) and date(f3);
select f1 from t1 where cast("2006-1-1" as date) between f1 and cast('zzz' as date);
select f1 from t1 where makedate(2006,1) between date(f1) and date(f3);
select f1 from t1 where makedate(2006,2) between date(f1) and date(f3);
drop table t1;

#
# Bug #16546
# 

create table t1 select now() - now(), curtime() - curtime(), 
                       sec_to_time(1) + 0, from_unixtime(1) + 0;
show create table t1;
drop table t1;

#
# Bug #11655: Wrong time is returning from nested selects - maximum time exists
#
# check if SEC_TO_TIME() handles out-of-range values correctly
SELECT SEC_TO_TIME(3300000);
SELECT SEC_TO_TIME(3300000)+0;
SELECT SEC_TO_TIME(3600 * 4294967296);

# check if TIME_TO_SEC() handles out-of-range values correctly
SELECT TIME_TO_SEC('916:40:00');

# check if ADDTIME() handles out-of-range values correctly
SELECT ADDTIME('500:00:00', '416:40:00');
SELECT ADDTIME('916:40:00', '416:40:00');

# check if SUBTIME() handles out-of-range values correctly
SELECT SUBTIME('916:40:00', '416:40:00');
SELECT SUBTIME('-916:40:00', '416:40:00');

# check if MAKETIME() handles out-of-range values correctly
SELECT MAKETIME(916,0,0);
SELECT MAKETIME(4294967296, 0, 0);
SELECT MAKETIME(-4294967296, 0, 0);
SELECT MAKETIME(0, 4294967296, 0);
SELECT MAKETIME(0, 0, 4294967296);
SELECT MAKETIME(CAST(-1 AS UNSIGNED), 0, 0);

# check if EXTRACT() handles out-of-range values correctly
SELECT EXTRACT(HOUR FROM '100000:02:03');

# check if we get proper warnings if both input string truncation
# and out-of-range value occur
CREATE TABLE t1(f1 TIME);
INSERT INTO t1 VALUES('916:00:00 a');
SELECT * FROM t1;
DROP TABLE t1;

#
# Bug #20927: sec_to_time treats big unsigned as signed
#
# check if SEC_TO_TIME() handles BIGINT UNSIGNED values correctly
SELECT SEC_TO_TIME(CAST(-1 AS UNSIGNED));

#
# 21913: DATE_FORMAT() Crashes mysql server if I use it through
#        mysql-connector-j driver.
#

SET NAMES latin1;
SET character_set_results = NULL;
SHOW VARIABLES LIKE 'character_set_results';

CREATE TABLE testBug8868 (field1 DATE, field2 VARCHAR(32) CHARACTER SET BINARY);
INSERT INTO testBug8868 VALUES ('2006-09-04', 'abcd');

SELECT DATE_FORMAT(field1,'%b-%e %l:%i%p') as fmtddate, field2 FROM testBug8868;

DROP TABLE testBug8868;

SET NAMES DEFAULT;

#
# Bug #31160: MAKETIME() crashes server when returning NULL in ORDER BY using 
# filesort
#
CREATE TABLE t1 (
  a TIMESTAMP
);
INSERT INTO t1 VALUES (now()), (now());
SELECT 1 FROM t1 ORDER BY MAKETIME(1, 1, a);
DROP TABLE t1;
#
# Bug #19844 time_format in Union truncates values
#

(select time_format(timediff(now(), DATE_SUB(now(),INTERVAL 5 DAY)),'%H') As H)
union
(select time_format(timediff(now(), DATE_SUB(now(),INTERVAL 5 DAY)),'%H') As H);
(select time_format(timediff(now(), DATE_SUB(now(),INTERVAL 5 DAY)),'%k') As H)
union
(select time_format(timediff(now(), DATE_SUB(now(),INTERVAL 5 DAY)),'%k') As H);
(select time_format(timediff(now(), DATE_SUB(now(),INTERVAL 5 HOUR)),'%H') As H)
union
(select time_format(timediff(now(), DATE_SUB(now(),INTERVAL 5 HOUR)),'%H') As H);

(select time_format(timediff(now(), DATE_SUB(now(),INTERVAL 5 HOUR)),'%k') As H)
union
(select time_format(timediff(now(), DATE_SUB(now(),INTERVAL 5 HOUR)),'%k') As H);

#
# Bug #23653: crash if last_day('0000-00-00')
#

select last_day('0000-00-00');

#
# Bug 23616: datetime functions with double argumets
#

select isnull(week(now() + 0)), isnull(week(now() + 0.2)),
  week(20061108), week(20061108.01), week(20061108085411.000002);

--echo End of 4.1 tests

explain extended select timestampdiff(SQL_TSI_WEEK, '2001-02-01', '2001-05-01') as a1,
			timestampdiff(SQL_TSI_FRAC_SECOND, '2001-02-01 12:59:59.120000', '2001-05-01 12:58:58.119999') as a2;

#
# Bug #10590: %h, %I, and %l format specifies should all return results in
# the 0-11 range
#
select time_format('100:00:00', '%H %k %h %I %l');

#
# Bug #12562: Make SYSDATE behave like it does in Oracle: always the current
#             time, regardless of magic to make NOW() always the same for the
#             entirety of a statement.
SET @old_log_bin_trust_function_creators= @@global.log_bin_trust_function_creators;
SET GLOBAL log_bin_trust_function_creators = 1;

create table t1 (a timestamp default '2005-05-05 01:01:01',
                 b timestamp default '2005-05-05 01:01:01');
delimiter //;
drop function if exists t_slow_sysdate;
create function t_slow_sysdate() returns timestamp
begin
  do sleep(2);
  return sysdate();
end;
//

insert into t1 set a = sysdate(), b = t_slow_sysdate();//

create trigger t_before before insert on t1
for each row begin
  set new.b = t_slow_sysdate();
end
//

delimiter ;//

insert into t1 set a = sysdate();

select a != b from t1;

drop trigger t_before;
drop function t_slow_sysdate;
drop table t1;

SET GLOBAL log_bin_trust_function_creators = 0;

create table t1 (a datetime, i int, b datetime);
insert into t1 select sysdate(), sleep(1), sysdate() from dual;
select a != b from t1;
drop table t1;

delimiter //;
create procedure t_sysdate()
begin
  select sysdate() into @a;
  do sleep(2);
  select sysdate() into @b;
  select @a != @b;
end;
//
delimiter ;//
call t_sysdate();
drop procedure t_sysdate;
SET @@global.log_bin_trust_function_creators= @old_log_bin_trust_function_creators;

#
# Bug #13534: timestampdiff() returned incorrect results across leap years
#
select timestampdiff(month,'2004-09-11','2004-09-11');
select timestampdiff(month,'2004-09-11','2005-09-11');
select timestampdiff(month,'2004-09-11','2006-09-11');
select timestampdiff(month,'2004-09-11','2007-09-11');
select timestampdiff(month,'2005-09-11','2004-09-11');
select timestampdiff(month,'2005-09-11','2003-09-11');

select timestampdiff(month,'2004-02-28','2005-02-28');
select timestampdiff(month,'2004-02-29','2005-02-28');
select timestampdiff(month,'2004-02-28','2005-02-28');
select timestampdiff(month,'2004-03-29','2005-03-28');
select timestampdiff(month,'2003-02-28','2004-02-29');
select timestampdiff(month,'2003-02-28','2005-02-28');

select timestampdiff(month,'1999-09-11','2001-10-10');
select timestampdiff(month,'1999-09-11','2001-9-11');

select timestampdiff(year,'1999-09-11','2001-9-11');
select timestampdiff(year,'2004-02-28','2005-02-28');
select timestampdiff(year,'2004-02-29','2005-02-28');

#
# Bug #18618: BETWEEN for dates with the second argument being a constant
#             expression and the first and the third arguments being fields 
#

CREATE TABLE t1 (id int NOT NULL PRIMARY KEY, day date);
CREATE TABLE t2 (id int NOT NULL PRIMARY KEY, day date);

INSERT INTO t1 VALUES
  (1, '2005-06-01'), (2, '2005-02-01'), (3, '2005-07-01');
INSERT INTO t2 VALUES
  (1, '2005-08-01'), (2, '2005-06-15'), (3, '2005-07-15');

SELECT * FROM t1, t2 
  WHERE t1.day BETWEEN 
               '2005.09.01' - INTERVAL 6 MONTH AND t2.day;
SELECT * FROM t1, t2 
  WHERE CAST(t1.day AS DATE) BETWEEN 
                             '2005.09.01' - INTERVAL 6 MONTH AND t2.day;
 
DROP TABLE t1,t2;


# Restore timezone to default
set time_zone= @@global.time_zone;

#
# Bug #22229: bug in DATE_ADD()
#

select str_to_date('10:00 PM', '%h:%i %p') + INTERVAL 10 MINUTE;

#
# Bug #21103: DATE column not compared as DATE
#

create table t1 (field DATE);
insert into t1 values ('2006-11-06');
select * from t1 where field < '2006-11-06 04:08:36.0'; 
select * from t1 where field = '2006-11-06 04:08:36.0'; 
select * from t1 where field = '2006-11-06'; 
select * from t1 where CAST(field as DATETIME) < '2006-11-06 04:08:36.0';
select * from t1 where CAST(field as DATE) < '2006-11-06 04:08:36.0';
drop table t1;

#
# Bug #25643: SEC_TO_TIME function problem
#
CREATE TABLE t1 (a int, t1 time, t2 time, d date, PRIMARY KEY  (a));
INSERT INTO t1 VALUES (1, '10:00:00', NULL, NULL), 
       (2, '11:00:00', '11:15:00', '1972-02-06');
SELECT t1, t2, SEC_TO_TIME( TIME_TO_SEC( t2 ) - TIME_TO_SEC( t1 ) ), QUARTER(d) 
  FROM t1;
SELECT t1, t2, SEC_TO_TIME( TIME_TO_SEC( t2 ) - TIME_TO_SEC( t1 ) ), QUARTER(d)
  FROM t1 ORDER BY a DESC;
DROP TABLE t1;

#
# Bug #20293: group by cuts off value from time_format
#
# Check if using GROUP BY with TIME_FORMAT() produces correct results

SELECT TIME_FORMAT(SEC_TO_TIME(a),"%H:%i:%s") FROM (SELECT 3020399 AS a UNION SELECT 3020398 ) x GROUP BY 1;

#
# Bug#28875 Conversion between ASCII and LATIN1 charsets does not function
#
set names latin1;
create table t1 (a varchar(15) character set ascii not null);
insert into t1 values ('070514-000000');
# Conversion of date_format() result to ASCII
# is safe with the default locale en_US
--replace_column 1 #
select concat(a,ifnull(min(date_format(now(), '%Y-%m-%d')),' ull')) from t1;
# Error for swe7: it is not ASCII compatible
set names swe7;
--error 1267
select concat(a,ifnull(min(date_format(now(), '%Y-%m-%d')),' ull')) from t1;
set names latin1;
# Conversion of date_format() result to ASCII
# is not safe with the non-default locale fr_FR
# because month and day names can have accented characters
set lc_time_names=fr_FR;
--error 1267
select concat(a,ifnull(min(date_format(now(), '%Y-%m-%d')),' ull')) from t1;
set lc_time_names=en_US;
drop table t1;

#
# Bug#32180: DATE_ADD treats datetime numeric argument as DATE
#            instead of DATETIME
#

select DATE_ADD('20071108181000', INTERVAL 1 DAY);
select DATE_ADD(20071108181000,   INTERVAL 1 DAY);
select DATE_ADD('20071108',       INTERVAL 1 DAY);
select DATE_ADD(20071108,         INTERVAL 1 DAY);

#
# Bug#32770: LAST_DAY() returns a DATE, but somehow internally keeps
#            track of the TIME.
#

select LAST_DAY('2007-12-06 08:59:19.05') - INTERVAL 1 SECOND;

#
# Bug#33834: FRAC_SECOND: Applicability not clear in documentation
#
# Show that he use of FRAC_SECOND, for anything other than
# TIMESTAMPADD / TIMESTAMPDIFF, is a server error.

# mysqltest.c discards an expected 'deprecated' warning on prepare stage
--disable_ps_protocol
SELECT TIMESTAMPADD(FRAC_SECOND, 1, '2008-02-18');
SELECT TIMESTAMPDIFF(FRAC_SECOND, '2008-02-17', '2008-02-18');
--enable_ps_protocol

--error ER_PARSE_ERROR
SELECT DATE_ADD('2008-02-18', INTERVAL 1 FRAC_SECOND);
--error ER_PARSE_ERROR
SELECT DATE_SUB('2008-02-18', INTERVAL 1 FRAC_SECOND);

--error ER_PARSE_ERROR
SELECT '2008-02-18' + INTERVAL 1 FRAC_SECOND;
--error ER_PARSE_ERROR
SELECT '2008-02-18' - INTERVAL 1 FRAC_SECOND;

<<<<<<< HEAD
--echo End of 5.0 tests

#
# Bug #18997
#

select date_sub("0050-01-01 00:00:01",INTERVAL 2 SECOND);
select date_sub("0199-01-01 00:00:01",INTERVAL 2 SECOND);
select date_add("0199-12-31 23:59:59",INTERVAL 2 SECOND);
select date_sub("0200-01-01 00:00:01",INTERVAL 2 SECOND);
select date_sub("0200-01-01 00:00:01",INTERVAL 1 SECOND);
select date_sub("0200-01-01 00:00:01",INTERVAL 2 SECOND);
select date_add("2001-01-01 23:59:59",INTERVAL -2000 YEAR);
select date_sub("50-01-01 00:00:01",INTERVAL 2 SECOND);
select date_sub("90-01-01 00:00:01",INTERVAL 2 SECOND);
select date_sub("0069-01-01 00:00:01",INTERVAL 2 SECOND);
select date_sub("0169-01-01 00:00:01",INTERVAL 2 SECOND);


#
# Bug #55565: debug assertion when ordering by expressions with user
# variable assignments
#

CREATE TABLE t1(a DOUBLE NOT NULL);
INSERT INTO t1 VALUES (0),(9.216e-096);
--echo # should not crash
SELECT 1 FROM t1 ORDER BY @x:=makedate(a,a);
DROP TABLE t1;

--echo #
--echo # Bug #52160: crash and inconsistent results when grouping
--echo #             by a function and column
--echo #

CREATE TABLE t1(a CHAR(10) NOT NULL);
INSERT INTO t1 VALUES (''),('');
SELECT COUNT(*) FROM t1 GROUP BY TIME_TO_SEC(a);
DROP TABLE t1;

--echo End of 5.1 tests
=======

--echo #
--echo # Bug #52315 part 2 : utc_date() crashes when system time > year 2037
--echo #

--disable_result_log
--error ER_WRONG_VALUE_FOR_VAR
SET TIMESTAMP=-147490000; SELECT UTC_TIMESTAMP();
--error ER_WRONG_VALUE_FOR_VAR
SET TIMESTAMP=2147483648; SELECT UTC_TIMESTAMP();
SET TIMESTAMP=2147483646; SELECT UTC_TIMESTAMP();
SET TIMESTAMP=2147483647; SELECT UTC_TIMESTAMP();
SET TIMESTAMP=0; SELECT UTC_TIMESTAMP();
--error ER_WRONG_VALUE_FOR_VAR
SET TIMESTAMP=-1; SELECT UTC_TIMESTAMP();
SET TIMESTAMP=1; SELECT UTC_TIMESTAMP();
--enable_result_log


--echo End of 5.0 tests
>>>>>>> 7edb13af
<|MERGE_RESOLUTION|>--- conflicted
+++ resolved
@@ -819,49 +819,6 @@
 --error ER_PARSE_ERROR
 SELECT '2008-02-18' - INTERVAL 1 FRAC_SECOND;
 
-<<<<<<< HEAD
---echo End of 5.0 tests
-
-#
-# Bug #18997
-#
-
-select date_sub("0050-01-01 00:00:01",INTERVAL 2 SECOND);
-select date_sub("0199-01-01 00:00:01",INTERVAL 2 SECOND);
-select date_add("0199-12-31 23:59:59",INTERVAL 2 SECOND);
-select date_sub("0200-01-01 00:00:01",INTERVAL 2 SECOND);
-select date_sub("0200-01-01 00:00:01",INTERVAL 1 SECOND);
-select date_sub("0200-01-01 00:00:01",INTERVAL 2 SECOND);
-select date_add("2001-01-01 23:59:59",INTERVAL -2000 YEAR);
-select date_sub("50-01-01 00:00:01",INTERVAL 2 SECOND);
-select date_sub("90-01-01 00:00:01",INTERVAL 2 SECOND);
-select date_sub("0069-01-01 00:00:01",INTERVAL 2 SECOND);
-select date_sub("0169-01-01 00:00:01",INTERVAL 2 SECOND);
-
-
-#
-# Bug #55565: debug assertion when ordering by expressions with user
-# variable assignments
-#
-
-CREATE TABLE t1(a DOUBLE NOT NULL);
-INSERT INTO t1 VALUES (0),(9.216e-096);
---echo # should not crash
-SELECT 1 FROM t1 ORDER BY @x:=makedate(a,a);
-DROP TABLE t1;
-
---echo #
---echo # Bug #52160: crash and inconsistent results when grouping
---echo #             by a function and column
---echo #
-
-CREATE TABLE t1(a CHAR(10) NOT NULL);
-INSERT INTO t1 VALUES (''),('');
-SELECT COUNT(*) FROM t1 GROUP BY TIME_TO_SEC(a);
-DROP TABLE t1;
-
---echo End of 5.1 tests
-=======
 
 --echo #
 --echo # Bug #52315 part 2 : utc_date() crashes when system time > year 2037
@@ -882,4 +839,43 @@
 
 
 --echo End of 5.0 tests
->>>>>>> 7edb13af
+
+#
+# Bug #18997
+#
+
+select date_sub("0050-01-01 00:00:01",INTERVAL 2 SECOND);
+select date_sub("0199-01-01 00:00:01",INTERVAL 2 SECOND);
+select date_add("0199-12-31 23:59:59",INTERVAL 2 SECOND);
+select date_sub("0200-01-01 00:00:01",INTERVAL 2 SECOND);
+select date_sub("0200-01-01 00:00:01",INTERVAL 1 SECOND);
+select date_sub("0200-01-01 00:00:01",INTERVAL 2 SECOND);
+select date_add("2001-01-01 23:59:59",INTERVAL -2000 YEAR);
+select date_sub("50-01-01 00:00:01",INTERVAL 2 SECOND);
+select date_sub("90-01-01 00:00:01",INTERVAL 2 SECOND);
+select date_sub("0069-01-01 00:00:01",INTERVAL 2 SECOND);
+select date_sub("0169-01-01 00:00:01",INTERVAL 2 SECOND);
+
+
+#
+# Bug #55565: debug assertion when ordering by expressions with user
+# variable assignments
+#
+
+CREATE TABLE t1(a DOUBLE NOT NULL);
+INSERT INTO t1 VALUES (0),(9.216e-096);
+--echo # should not crash
+SELECT 1 FROM t1 ORDER BY @x:=makedate(a,a);
+DROP TABLE t1;
+
+--echo #
+--echo # Bug #52160: crash and inconsistent results when grouping
+--echo #             by a function and column
+--echo #
+
+CREATE TABLE t1(a CHAR(10) NOT NULL);
+INSERT INTO t1 VALUES (''),('');
+SELECT COUNT(*) FROM t1 GROUP BY TIME_TO_SEC(a);
+DROP TABLE t1;
+
+--echo End of 5.1 tests