--- conflicted
+++ resolved
@@ -58,7 +58,15 @@
 SET @@SQL_MODE=@OLD_SQL_MODE;
 drop table t1;
 
-<<<<<<< HEAD
+#
+# Bug #11203: LOAD DATA does not accept same characters for ESCAPED and
+# ENCLOSED
+#
+create table t1 (a varchar(20), b varchar(20));
+load data infile '../../std_data/loaddata_dq.dat' into table t1 fields terminated by ',' enclosed by '"' escaped by '"' (a,b);
+select * from t1;
+drop table t1;
+
 # End of 4.1 tests
 
 #
@@ -101,16 +109,8 @@
 truncate table t1;
 load data infile '../../std_data/rpl_loaddata.dat' into table t1 (@dummy,@n) set a= @n, c= (select str from t2 where num=@n);
 select * from t1;
-=======
-#
-# Bug #11203: LOAD DATA does not accept same characters for ESCAPED and
-# ENCLOSED
-#
-create table t1 (a varchar(20), b varchar(20));
-load data infile '../../std_data/loaddata5.dat' into table t1 fields terminated by ',' enclosed by '"' escaped by '"' (a,b);
-select * from t1;
-drop table t1;
->>>>>>> 7510c454
 
 # cleanup
-drop table t1, t2;+drop table t1, t2;
+
+# End of 5.0 tests