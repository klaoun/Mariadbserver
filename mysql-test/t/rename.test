--- conflicted
+++ resolved
@@ -60,12 +60,9 @@
 connection con2;
 show tables;
 UNLOCK TABLES;
-<<<<<<< HEAD
-=======
 connection con1;
 reap;
 connection con2;
->>>>>>> 871378bc
 
 # Wait for the the tables to be renamed
 # i.e the query below succeds
