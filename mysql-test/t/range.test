#
# Problem with range optimizer
#

--disable_warnings
drop table if exists t1, t2, t3;
--enable_warnings

CREATE TABLE t1 (
  event_date date DEFAULT '0000-00-00' NOT NULL,
  type int(11) DEFAULT '0' NOT NULL,
  event_id int(11) DEFAULT '0' NOT NULL,
  PRIMARY KEY (event_date,type,event_id)
);

INSERT INTO t1 VALUES ('1999-07-10',100100,24), ('1999-07-11',100100,25),
('1999-07-13',100600,0), ('1999-07-13',100600,4), ('1999-07-13',100600,26),
('1999-07-14',100600,10), ('1999-07-15',100600,16), ('1999-07-15',100800,45),
('1999-07-15',101000,47), ('1999-07-16',100800,46), ('1999-07-20',100600,5),
('1999-07-20',100600,27), ('1999-07-21',100600,11), ('1999-07-22',100600,17),
('1999-07-23',100100,39), ('1999-07-24',100100,39), ('1999-07-24',100500,40),
('1999-07-25',100100,39), ('1999-07-27',100600,1), ('1999-07-27',100600,6),
('1999-07-27',100600,28), ('1999-07-28',100600,12), ('1999-07-29',100500,41),
('1999-07-29',100600,18), ('1999-07-30',100500,41), ('1999-07-31',100500,41),
('1999-08-01',100700,34), ('1999-08-03',100600,7), ('1999-08-03',100600,29),
('1999-08-04',100600,13), ('1999-08-05',100500,42), ('1999-08-05',100600,19),
('1999-08-06',100500,42), ('1999-08-07',100500,42), ('1999-08-08',100500,42),
('1999-08-10',100600,2), ('1999-08-10',100600,9), ('1999-08-10',100600,30),
('1999-08-11',100600,14), ('1999-08-12',100600,20), ('1999-08-17',100500,8),
('1999-08-17',100600,31), ('1999-08-18',100600,15), ('1999-08-19',100600,22),
('1999-08-24',100600,3), ('1999-08-24',100600,32), ('1999-08-27',100500,43),
('1999-08-31',100600,33), ('1999-09-17',100100,37), ('1999-09-18',100100,37),
('1999-09-19',100100,37), ('2000-12-18',100700,38);

select event_date,type,event_id from t1 WHERE event_date >= "1999-07-01" AND event_date < "1999-07-15" AND (type=100600 OR type=100100) ORDER BY event_date;
explain select event_date,type,event_id from t1 WHERE type = 100601 and event_date >= "1999-07-01" AND event_date < "1999-07-15" AND (type=100600 OR type=100100) ORDER BY event_date;
select event_date,type,event_id from t1 WHERE event_date >= "1999-07-01" AND event_date <= "1999-07-15" AND (type=100600 OR type=100100) or event_date >= "1999-07-01" AND event_date <= "1999-07-15" AND type=100099;
drop table t1;

CREATE TABLE t1 (
  PAPER_ID smallint(6) DEFAULT '0' NOT NULL,
  YEAR smallint(6) DEFAULT '0' NOT NULL,
  ISSUE smallint(6) DEFAULT '0' NOT NULL,
  CLOSED tinyint(4) DEFAULT '0' NOT NULL,
  ISS_DATE date DEFAULT '0000-00-00' NOT NULL,
  PRIMARY KEY (PAPER_ID,YEAR,ISSUE)
);
INSERT INTO t1 VALUES (3,1999,34,0,'1999-07-12'), (1,1999,111,0,'1999-03-23'),
                      (1,1999,222,0,'1999-03-23'), (3,1999,33,0,'1999-07-12'),
                      (3,1999,32,0,'1999-07-12'), (3,1999,31,0,'1999-07-12'),
                      (3,1999,30,0,'1999-07-12'), (3,1999,29,0,'1999-07-12'),
                      (3,1999,28,0,'1999-07-12'), (1,1999,40,1,'1999-05-01'),
                      (1,1999,41,1,'1999-05-01'), (1,1999,42,1,'1999-05-01'),
                      (1,1999,46,1,'1999-05-01'), (1,1999,47,1,'1999-05-01'),
                      (1,1999,48,1,'1999-05-01'), (1,1999,49,1,'1999-05-01'),
                      (1,1999,50,0,'1999-05-01'), (1,1999,51,0,'1999-05-01'),
                      (1,1999,200,0,'1999-06-28'), (1,1999,52,0,'1999-06-28'),
                      (1,1999,53,0,'1999-06-28'), (1,1999,54,0,'1999-06-28'),
                      (1,1999,55,0,'1999-06-28'), (1,1999,56,0,'1999-07-01'),
                      (1,1999,57,0,'1999-07-01'), (1,1999,58,0,'1999-07-01'),
                      (1,1999,59,0,'1999-07-01'), (1,1999,60,0,'1999-07-01'),
                      (3,1999,35,0,'1999-07-12');
select YEAR,ISSUE from t1 where PAPER_ID=3 and (YEAR>1999 or (YEAR=1999 and ISSUE>28))  order by YEAR,ISSUE;
check table t1;
repair table t1;
drop table t1;

CREATE TABLE t1 (
  id int(11) NOT NULL auto_increment,
  parent_id int(11) DEFAULT '0' NOT NULL,
  level tinyint(4) DEFAULT '0' NOT NULL,
  PRIMARY KEY (id),
  KEY parent_id (parent_id),
  KEY level (level)
);
INSERT INTO t1 VALUES (1,0,0), (3,1,1), (4,1,1), (8,2,2), (9,2,2), (17,3,2),
(22,4,2), (24,4,2), (28,5,2), (29,5,2), (30,5,2), (31,6,2), (32,6,2), (33,6,2),
(203,7,2), (202,7,2), (20,3,2), (157,0,0), (193,5,2), (40,7,2), (2,1,1),
(15,2,2), (6,1,1), (34,6,2), (35,6,2), (16,3,2), (7,1,1), (36,7,2), (18,3,2),
(26,5,2), (27,5,2), (183,4,2), (38,7,2), (25,5,2), (37,7,2), (21,4,2),
(19,3,2), (5,1,1), (179,5,2);
SELECT * FROM t1 WHERE level = 1 AND parent_id = 1;
# The following select returned 0 rows in 3.23.8
SELECT * FROM t1 WHERE level = 1 AND parent_id = 1 order by id;
drop table t1;

#
# Testing of bug in range optimizer with many key parts and > and <
#

create table t1(
		Satellite		varchar(25)	not null,
		SensorMode		varchar(25)	not null,
		FullImageCornersUpperLeftLongitude	double	not null,
		FullImageCornersUpperRightLongitude	double	not null,
		FullImageCornersUpperRightLatitude	double	not null,
		FullImageCornersLowerRightLatitude	double	not null,
	        index two (Satellite, SensorMode, FullImageCornersUpperLeftLongitude, FullImageCornersUpperRightLongitude, FullImageCornersUpperRightLatitude, FullImageCornersLowerRightLatitude));

insert into t1 values("OV-3","PAN1",91,-92,40,50);
insert into t1 values("OV-4","PAN1",91,-92,40,50);

select * from t1 where t1.Satellite = "OV-3" and t1.SensorMode = "PAN1" and t1.FullImageCornersUpperLeftLongitude > -90.000000 and t1.FullImageCornersUpperRightLongitude < -82.000000;
drop table t1;

create table t1 ( aString char(100) not null default "", key aString (aString(10)) );
insert t1 (aString) values ( "believe in myself" ), ( "believe" ), ("baaa" ), ( "believe in love");
select * from t1 where aString < "believe in myself" order by aString;
select * from t1 where aString > "believe in love" order by aString;
alter table t1 drop key aString;
select * from t1 where aString < "believe in myself" order by aString;
select * from t1 where aString > "believe in love" order by aString;
drop table t1;

#
# Problem with binary strings
#

CREATE TABLE t1 (
  t1ID int(10) unsigned NOT NULL auto_increment,
  art binary(1) NOT NULL default '',
  KNR char(5) NOT NULL default '',
  RECHNR char(6) NOT NULL default '',
  POSNR char(2) NOT NULL default '',
  ARTNR char(10) NOT NULL default '',
  TEX char(70) NOT NULL default '',
  PRIMARY KEY  (t1ID),
  KEY IdxArt (art),
  KEY IdxKnr (KNR),
  KEY IdxArtnr (ARTNR)
) ENGINE=MyISAM;

INSERT INTO t1 (art) VALUES ('j'),('J'),('j'),('J'),('j'),('J'),('j'),('J'),('j'),('J'),
('j'),('J'),('j'),('J'),('j'),('J'),('j'),('J'),('j'),('J'),('j'),('J'),('j'),('J'),('j'),('J'),
('j'),('J'),('j'),('J'),('j'),('J'),('j'),('J'),('j'),('J'),('j'),('J'),('j'),('J'),('j'),('J'),
('j'),('J'),('j'),('J'),('j'),('J'),('j'),('J'),('j'),('J'),('j'),('J'),('j'),('J'),('j'),('J'),
('j'),('J'),('j'),('J'),('j'),('J'),('j'),('J'),('j'),('J'),('j'),('J'),('j'),('J'),('j'),('J'),
('j'),('J'),('j'),('J'),('j'),('J'),('j'),('J'),('j'),('J'),('j'),('J'),('j'),('J'),('j'),('J'),
('j'),('J'),('j'),('J'),('j'),('J'),('j'),('J'),('j'),('J'),('j'),('J'),('j'),('J'),('j'),('J'),
('j'),('J'),('j'),('J'),('j'),('J'),('j'),('J'),('j'),('J'),('j'),('J'),('j'),('J'),('j'),('J'),
('j'),('J'),('j'),('J'),('j'),('J'),('j'),('J'),('j'),('J'),('j'),('J'),('j'),('J'),('j'),('J'),
('j'),('J'),('j'),('J'),('j'),('J'),('j'),('J'),('j'),('J'),('j'),('J'),('j'),('J'),('j'),('J'),
('j'),('J'),('j'),('J'),('j'),('J'),('j'),('J'),('j'),('J'),('j'),('J'),('j'),('J'),('j'),('J'),
('j'),('J'),('j'),('J'),('j'),('J'),('j'),('J'),('j'),('J'),('j'),('J'),('j'),('J'),('j'),('J'),
('j'),('J'),('j'),('J'),('j'),('J'),('j'),('J'),('j'),('J'),('j'),('J'),('j'),('J'),('j'),('J'),
('j'),('J'),('j'),('J'),('j'),('J'),('j'),('J'),('j'),('J'),('j'),('J'),('j'),('J'),('j'),('J'),
('j'),('J'),('j'),('J'),('j'),('J'),('j'),('J'),('j'),('J'),('j'),('J'),('j'),('J'),('j'),('J'),
('j'),('J'),('j'),('J'),('j'),('J'),('j'),('J'),('j'),('J'),('j'),('J'),('j'),('J'),('j'),('J'),
('j'),('J'),('j'),('J'),('j'),('J'),('j'),('J'),('j'),('J'),('j'),('J'),('j'),('J'),('j'),('J'),
('j'),('J'),('j'),('J'),('j'),('J'),('j'),('J'),('j'),('J'),('j'),('J'),('j'),('J'),('j'),('J'),
('j'),('J'),('j'),('J'),('j'),('J'),('j'),('J'),('j'),('J'),('j'),('J'),('j'),('J'),('j'),('J'),
('j'),('J'),('j'),('J'),('j'),('J'),('j'),('J'),('j'),('J'),('j'),('J'),('j'),('J'),('j'),('J'),
('j'),('J'),('j'),('J'),('j'),('J'),('j'),('J'),('j'),('J'),('j'),('J'),('j'),('J'),('j'),('J'),
('j'),('J'),('j'),('J'),('j'),('J'),('j'),('J'),('j'),('J'),('j'),('J'),('j'),('J'),('j'),('J'),
('j'),('J'),('j'),('J'),('j'),('J'),('j'),('J'),('j'),('J'),('j'),('J'),('j'),('J'),('j'),('J'),
('j'),('J'),('j'),('J'),('j'),('J'),('j'),('J'),('j'),('J'),('j'),('J'),('j'),('J'),('j'),('J'),
('j'),('J'),('j'),('J'),('j'),('J'),('j'),('J'),('j'),('J'),('j'),('J'),('j'),('J'),('j'),('J'),
('j'),('J'),('j'),('J'),('j'),('J'),('j'),('J'),('j'),('J'),('j'),('J'),('j'),('J'),('j'),('J'),
('j'),('J'),('j'),('J'),('j'),('J'),('j'),('J'),('j'),('J'),('j'),('J'),('j'),('J'),('j'),('J'),
('j'),('j'),('j'),('j'),('j'),('j'),('j'),('j'),('j'),('j'),('j'),('j'),('j'),('j'),('j'),('j'),
('j'),('j'),('j'),('j'),('j'),('j'),('j'),('j'),('j'),('j'),('j'),('j'),('j'),('j'),('j'),('j'),
('j'),('j'),('j'),('j'),('j'),('j'),('j'),('j'),('j'),('j'),('j'),('j'),('j'),('j'),('j'),('j'),
('j'),('j'),('j'),('j'),('j'),('j'),('j'),('j'),('j'),('j'),('j'),('j'),('j'),('j'),('j'),('j'),
('j'),('j'),('j'),('j'),('j'),('j'),('j'),('j'),('j'),('j'),('j'),('j'),('j'),('j'),('j'),('j'),
('j'),('j'),('j'),('j'),('j'),('j'),('j'),('j'),('j'),('j'),('j'),('j'),('j'),('j'),('j'),('j'),
('j'),('j'),('j'),('j'),('j'),('j'),('j'),('j'),('j'),('j'),('j'),('j'),('j'),('j'),('j'),('j'),
('j'),('j'),('j'),('j'),('j'),('j'),('j'),('j'),('j'),('j'),('j'),('j'),('j'),('j'),('j'),('j'),
('j'),('j'),('j'),('j'),('j'),('j'),('j'),('j'),('j'),('j'),('j'),('j'),('j'),('j'),('j'),('j'),
('j'),('j'),('j'),('j'),('j'),('j'),('j'),('j'),('j'),('j'),('j'),('j'),('j'),('j'),('j'),('j'),
('j'),('j'),('j'),('j'),('j'),('j'),('j'),('j'),('j'),('j'),('j'),('j'),('j'),('j'),('j'),('j');
select count(*) from t1 where upper(art) = 'J';
select count(*) from t1 where art = 'J' or art = 'j';
select count(*) from t1 where art = 'j' or art = 'J';
select count(*) from t1 where art = 'j';
select count(*) from t1 where art = 'J';
drop table t1;
#
# BETWEEN problems
#
create table t1 (x int, y int, index(x), index(y));
insert into t1 (x) values (1),(2),(3),(4),(5),(6),(7),(8),(9);
update t1 set y=x;
# between with only one end fixed
explain select * from t1, t1 t2 where t1.y = 8 and t2.x between 7 and t1.y+0;
explain select * from t1, t1 t2 where t1.y = 8 and t2.x >= 7 and t2.x <= t1.y+0;
# between with both expressions on both ends
explain select * from t1, t1 t2 where t1.y = 2 and t2.x between t1.y-1 and t1.y+1;
explain select * from t1, t1 t2 where t1.y = 2 and t2.x >= t1.y-1 and t2.x <= t1.y+1;
# equation propagation
explain select * from t1, t1 t2 where t1.y = 2 and t2.x between 0 and t1.y;
explain select * from t1, t1 t2 where t1.y = 2 and t2.x >= 0 and t2.x <= t1.y;
# testing IN
explain select count(*) from t1 where x in (1);
explain select count(*) from t1 where x in (1,2);
drop table t1;

#
# bug #1172: "Force index" option caused server crash
#
CREATE TABLE t1 (key1 int(11) NOT NULL default '0', KEY i1 (key1));
INSERT INTO t1 VALUES (0),(0),(0),(0),(0),(1),(1);
CREATE TABLE t2 (keya int(11) NOT NULL default '0', KEY j1 (keya));
INSERT INTO t2 VALUES (0),(0),(1),(1),(2),(2);
explain select * from t1, t2 where (t1.key1 <t2.keya + 1) and t2.keya=3;
explain select * from t1 force index(i1), t2 force index(j1) where 
 (t1.key1 <t2.keya + 1) and t2.keya=3;
DROP TABLE t1,t2;

#
# bug #1724: use RANGE on more selective column instead of REF on less
# selective

CREATE TABLE t1 (
  a int(11) default NULL,
  b int(11) default NULL,
  KEY a (a),
  KEY b (b)
) ENGINE=MyISAM;


INSERT INTO t1 VALUES
(1,1),(2,1),(3,1),(4,1),(5,1),(6,1),(7,1),(8,1),(9,1),(10,2),(10,2),
(13,2),(14,2),(15,2),(16,2),(17,3),(17,3),(16,3),(17,3),(19,3),(20,3),
(21,4),(22,5),(23,5),(24,5),(25,5),(26,5),(30,5),(31,5),(32,5),(33,5),
(33,5),(33,5),(33,5),(33,5),(34,5),(35,5);

# we expect that optimizer will choose index on A
EXPLAIN SELECT * FROM t1 WHERE a IN(1,2) AND b=5;
SELECT * FROM t1 WHERE a IN(1,2) AND b=5;
DROP TABLE t1;

#
# Test problem with range optimzer and sub ranges
#

CREATE TABLE t1 (a int, b int, c int, INDEX (c,a,b));
INSERT INTO t1 VALUES (1,0,0),(1,0,0),(1,0,0);
INSERT INTO t1 VALUES (0,1,0),(0,1,0),(0,1,0);
# -- First reports 3; second reports 6
SELECT COUNT(*) FROM t1 WHERE (c=0 and a=1) or (c=0 and b=1);
SELECT COUNT(*) FROM t1 WHERE (c=0 and b=1) or (c=0 and a=1);
DROP TABLE t1;

#
# Test problem with range optimization over overlapping ranges (#2448)
#

CREATE TABLE t1 ( a int not null, b int not null, INDEX ab(a,b) );
INSERT INTO t1 VALUES (47,1), (70,1), (15,1), (15, 4);
SELECT * FROM t1
WHERE
(
    ( b =1 AND a BETWEEN 14 AND 21 ) OR
    ( b =2 AND a BETWEEN 16 AND 18 ) OR
    ( b =3 AND a BETWEEN 15 AND 19 ) OR
    (a BETWEEN 19 AND 47)
);
DROP TABLE t1;

#
# Test of problem with IN on many different keyparts. (Bug #4157)
#

CREATE TABLE t1 (
id int( 11 ) unsigned NOT NULL AUTO_INCREMENT ,
line int( 5 ) unsigned NOT NULL default '0',
columnid int( 3 ) unsigned NOT NULL default '0',
owner int( 3 ) unsigned NOT NULL default '0',
ordinal int( 3 ) unsigned NOT NULL default '0',
showid smallint( 6 ) unsigned NOT NULL default '1',
tableid int( 1 ) unsigned NOT NULL default '1',
content int( 5 ) unsigned NOT NULL default '188',
PRIMARY KEY ( owner, id ) ,
KEY menu( owner, showid, columnid ) ,
KEY `COLUMN` ( owner, columnid, line ) ,
KEY `LINES` ( owner, tableid, content, id ) ,
KEY recount( owner, line ) 
) ENGINE = MYISAM;

INSERT into t1 (owner,id,columnid,line) values (11,15,15,1),(11,13,13,5);

SELECT id, columnid, tableid, content, showid, line, ordinal FROM t1 WHERE owner=11 AND ((columnid IN ( 15, 13, 14 ) AND line IN ( 1, 2, 5, 6, 7, 8, 9, 10, 11, 12, 13, 14, 15, 16, 17, 18, 31 )) OR (columnid IN ( 13, 14 ) AND line IN ( 15 ))) LIMIT 0 , 30;
drop table t1;

#
# test for a bug with in() and unique key
#

create  table t1 (id int(10) primary key);
insert into t1 values (1),(2),(3),(4),(5),(6),(7),(8),(9);

select id from t1 where id in (2,5,9) ;
select id from t1 where id=2 or id=5 or id=9 ;
drop table t1;
create table t1 ( id1 int not null, id2 int not null, idnull int null, c char(20), primary key (id1,id2));
insert into t1 values (0,1,NULL,"aaa"), (1,1,NULL,"aaa"), (2,1,NULL,"aaa"),
                      (3,1,NULL,"aaa"), (4,1,NULL,"aaa"), (5,1,NULL,"aaa"),
                      (6,1,NULL,"aaa"), (7,1,NULL,"aaa"), (8,1,NULL,"aaa"),
                      (9,1,NULL,"aaa"), (10,1,NULL,"aaa"), (11,1,NULL,"aaa"),
                      (12,1,NULL,"aaa"), (13,1,NULL,"aaa"), (14,1,NULL,"aaa"),
                      (15,1,NULL,"aaa"), (16,1,NULL,"aaa"), (17,1,NULL,"aaa"),
                      (18,1,NULL,"aaa"), (19,1,NULL,"aaa"), (20,1,NULL,"aaa");
select a.id1, b.idnull from t1 as a, t1 as b where a.id2=1 and a.id1=1 and b.id1=a.idnull order by b.id2 desc limit 1;
drop table t1;


#
# Problem with optimizing !=
#

create table t1 (
  id int not null auto_increment,
  name char(1) not null,
  uid int not null,
  primary key (id),
  index uid_index (uid));
  
create table t2 (
  id int not null auto_increment,
  name char(1) not null,
  uid int not null,
  primary key (id),
  index uid_index (uid));
  
insert into t1(id, uid, name) values(1, 0, ' ');
insert into t1(uid, name) values(0, ' ');

insert into t2(uid, name) select uid, name from t1;
insert into t1(uid, name) select uid, name from t2;
insert into t2(uid, name) select uid, name from t1;
insert into t1(uid, name) select uid, name from t2;
insert into t2(uid, name) select uid, name from t1;
insert into t1(uid, name) select uid, name from t2;
insert into t2(uid, name) select uid, name from t1;
insert into t1(uid, name) select uid, name from t2;
insert into t2(uid, name) select uid, name from t1;
insert into t1(uid, name) select uid, name from t2;
insert into t2(uid, name) select uid, name from t1;
insert into t2(uid, name) select uid, name from t1;
insert into t2(uid, name) select uid, name from t1;
insert into t2(uid, name) select uid, name from t1;
insert into t1(uid, name) select uid, name from t2;

delete from t2;
insert into t2(uid, name) values 
  (1, CHAR(64+1)),
  (2, CHAR(64+2)),
  (3, CHAR(64+3)),
  (4, CHAR(64+4)),
  (5, CHAR(64+5)),
  (6, CHAR(64+6)),
  (7, CHAR(64+7)),
  (8, CHAR(64+8)),
  (9, CHAR(64+9)),
  (10, CHAR(64+10)),
  (11, CHAR(64+11)),
  (12, CHAR(64+12)),
  (13, CHAR(64+13)),
  (14, CHAR(64+14)),
  (15, CHAR(64+15)),
  (16, CHAR(64+16)),
  (17, CHAR(64+17)),
  (18, CHAR(64+18)),
  (19, CHAR(64+19)),
  (20, CHAR(64+20)),
  (21, CHAR(64+21)),
  (22, CHAR(64+22)),
  (23, CHAR(64+23)),
  (24, CHAR(64+24)),
  (25, CHAR(64+25)),
  (26, CHAR(64+26));

insert into t1(uid, name) select uid, name from t2;

delete from t2;
insert into t2(id, uid, name) select id, uid, name from t1;

select count(*) from t1;  
select count(*) from t2;

analyze table t1,t2;

explain select * from t1, t2  where t1.uid=t2.uid AND t1.uid > 0;
explain select * from t1, t2  where t1.uid=t2.uid AND t2.uid > 0;
explain select * from t1, t2  where t1.uid=t2.uid AND t1.uid != 0;
explain select * from t1, t2  where t1.uid=t2.uid AND t2.uid != 0;

select * from t1, t2  where t1.uid=t2.uid AND t1.uid > 0;
select * from t1, t2  where t1.uid=t2.uid AND t1.uid != 0;

drop table t1,t2;

# Fix for bug#4488 
#
create table t1 (x bigint unsigned not null);
insert into t1(x) values (0xfffffffffffffff0);
insert into t1(x) values (0xfffffffffffffff1);
select * from t1;
select count(*) from t1 where x>0;
select count(*) from t1 where x=0;
select count(*) from t1 where x<0;
select count(*) from t1 where x < -16;
select count(*) from t1 where x = -16;
select count(*) from t1 where x > -16;
select count(*) from t1 where x = 18446744073709551601;


create table t2 (x bigint not null);
insert into t2(x) values (-16);
insert into t2(x) values (-15);
select * from t2;
select count(*) from t2 where x>0;
select count(*) from t2 where x=0;
select count(*) from t2 where x<0;
select count(*) from t2 where x < -16;
select count(*) from t2 where x = -16;
select count(*) from t2 where x > -16;
select count(*) from t2 where x = 18446744073709551601;
drop table t1,t2;

--disable_warnings
create table t1 (x bigint unsigned not null primary key) engine=innodb;
--enable_warnings
insert into t1(x) values (0xfffffffffffffff0);
insert into t1(x) values (0xfffffffffffffff1);
select * from t1;
select count(*) from t1 where x>0;
select count(*) from t1 where x=0;
select count(*) from t1 where x<0;
select count(*) from t1 where x < -16;
select count(*) from t1 where x = -16;
select count(*) from t1 where x > -16;
select count(*) from t1 where x = 18446744073709551601;

drop table t1;

#
# Bug #11185 incorrect comparison of unsigned int to signed constant
#
create table t1 (a bigint unsigned);
create index t1i on t1(a);
insert into t1 select 18446744073709551615;
insert into t1 select 18446744073709551614;

explain select * from t1 where a <> -1;
select * from t1 where a <> -1;
explain select * from t1 where a > -1 or a < -1;
select * from t1 where a > -1 or a < -1;
explain select * from t1 where a > -1;
select * from t1 where a > -1;
explain select * from t1 where a < -1;
select * from t1 where a < -1;

drop table t1;

#
# Bug #6045: Binary Comparison regression in MySQL 4.1
# Binary searches didn't use a case insensitive index.
#
set names latin1;
create table t1 (a char(10), b text, key (a)) character set latin1;
INSERT INTO t1 (a) VALUES
('111'),('222'),('222'),('222'),('222'),('444'),('aaa'),('AAA'),('bbb');
# all these three can be optimized
explain select * from t1 where a='aaa';
explain select * from t1 where a=binary 'aaa';
explain select * from t1 where a='aaa' collate latin1_bin;
# this one cannot:
explain select * from t1 where a='aaa' collate latin1_german1_ci;
drop table t1;

# Test for BUG#9348 "result for WHERE A AND (B OR C) differs from WHERE a AND (C OR B)"
--disable_warnings
CREATE TABLE t1 (
  `CLIENT` char(3) character set latin1 collate latin1_bin NOT NULL default '000',
  `ARG1` char(3) character set latin1 collate latin1_bin NOT NULL default '',
  `ARG2` char(3) character set latin1 collate latin1_bin NOT NULL default '',
  `FUNCTION` varchar(10) character set latin1 collate latin1_bin NOT NULL default '',
  `FUNCTINT` int(11) NOT NULL default '0',
  KEY `VERI_CLNT~2` (`ARG1`)
) ENGINE=InnoDB DEFAULT CHARSET=latin1;
--enable_warnings

INSERT INTO t1 VALUES ('000',' 0',' 0','Text 001',0), ('000',' 0',' 1','Text 002',0),
  ('000',' 1',' 2','Text 003',0), ('000',' 2',' 3','Text 004',0),
  ('001',' 3',' 0','Text 017',0);

SELECT count(*) FROM t1 WHERE CLIENT='000' AND (ARG1 != ' 1' OR ARG1 != ' 2');

SELECT count(*) FROM t1 WHERE CLIENT='000' AND (ARG1 != ' 2' OR ARG1 != ' 1');
drop table t1;

# BUG#16168: Wrong range optimizer results, "Use_count: Wrong count ..."
#            warnings in server stderr.
create table t1 (a int);
insert into t1 values (0),(1),(2),(3),(4),(5),(6),(7),(8),(9);

CREATE TABLE t2 (
  pk1 int(11) NOT NULL,
  pk2 int(11) NOT NULL,
  pk3 int(11) NOT NULL,
  pk4 int(11) NOT NULL,
  filler char(82),
  PRIMARY KEY (pk1,pk2,pk3,pk4)
) DEFAULT CHARSET=latin1;

insert into t2 select 1, A.a+10*B.a, 432, 44, 'fillerZ' from t1 A, t1 B;
INSERT INTO t2 VALUES (2621, 2635, 0, 0,'filler'), (2621, 2635, 1, 0,'filler'),
  (2621, 2635, 10, 0,'filler'), (2621, 2635, 11, 0,'filler'),
  (2621, 2635, 14, 0,'filler'), (2621, 2635, 1000015, 0,'filler');

SELECT * FROM t2
WHERE ((((pk4 =0) AND (pk1 =2621) AND (pk2 =2635)))
OR ((pk4 =1) AND (((pk1 IN ( 7, 2, 1 ))) OR (pk1 =522)) AND ((pk2 IN ( 0, 2635))))
) AND (pk3 >=1000000);
drop table t1, t2;

#
# Bug #20732: Partial index and long sjis search with '>' fails sometimes
#

create table t1(a char(2), key(a(1)));
insert into t1 values ('x'), ('xx');
explain select a from t1 where a > 'x';
select a from t1 where a > 'x';
drop table t1;

#
# Bug #24776: assertion abort for 'range checked for each record' 
#

CREATE TABLE t1 (
  OXID varchar(32) COLLATE latin1_german2_ci NOT NULL DEFAULT '',
  OXPARENTID varchar(32) COLLATE latin1_german2_ci NOT NULL DEFAULT 'oxrootid',
  OXLEFT int NOT NULL DEFAULT '0',
  OXRIGHT int NOT NULL DEFAULT '0',
  OXROOTID varchar(32) COLLATE latin1_german2_ci NOT NULL DEFAULT '',
  PRIMARY KEY  (OXID),
  KEY OXNID (OXID),
  KEY OXLEFT (OXLEFT),
  KEY OXRIGHT (OXRIGHT),
  KEY OXROOTID (OXROOTID)
) ENGINE=MyISAM DEFAULT CHARSET=latin1 COLLATE=latin1_german2_ci;

INSERT INTO t1 VALUES
('d8c4177d09f8b11f5.52725521','oxrootid',1,40,'d8c4177d09f8b11f5.52725521'),
('d8c4177d151affab2.81582770','d8c4177d09f8b11f5.52725521',2,3,
 'd8c4177d09f8b11f5.52725521'),
('d8c4177d206a333d2.74422679','d8c4177d09f8b11f5.52725521',4,5,
 'd8c4177d09f8b11f5.52725521'),
('d8c4177d225791924.30714720','d8c4177d09f8b11f5.52725521',6,7,
 'd8c4177d09f8b11f5.52725521'),
('d8c4177d2380fc201.39666693','d8c4177d09f8b11f5.52725521',8,9,
 'd8c4177d09f8b11f5.52725521'),
('d8c4177d24ccef970.14957924','d8c4177d09f8b11f5.52725521',10,11,
 'd8c4177d09f8b11f5.52725521');

EXPLAIN
SELECT s.oxid FROM t1 v, t1 s 
  WHERE s.oxrootid = 'd8c4177d09f8b11f5.52725521' AND
        v.oxrootid ='d8c4177d09f8b11f5.52725521' AND
        s.oxleft > v.oxleft AND s.oxleft < v.oxright;

SELECT s.oxid FROM t1 v, t1 s 
  WHERE s.oxrootid = 'd8c4177d09f8b11f5.52725521' AND
        v.oxrootid ='d8c4177d09f8b11f5.52725521' AND
        s.oxleft > v.oxleft AND s.oxleft < v.oxright;

DROP TABLE t1;

<<<<<<< HEAD
--echo End of 4.1 tests

#
# Test for optimization request #10561: to use keys for
# NOT IN (c1,...,cn) and NOT BETWEEN c1 AND c2
#

CREATE TABLE t1 (
  id int(11) NOT NULL auto_increment,
  status varchar(20),
  PRIMARY KEY  (id),
  KEY (status)
);

INSERT INTO t1 VALUES
(1,'B'), (2,'B'), (3,'B'), (4,'B'), (5,'B'), (6,'B'),
(7,'B'), (8,'B'), (9,'B'), (10,'B'), (11,'B'), (12,'B'),
(13,'B'), (14,'B'), (15,'B'), (16,'B'), (17,'B'), (18,'B'),
(19,'B'), (20,'B'), (21,'B'), (22,'B'), (23,'B'), (24,'B'), 
(25,'A'), (26,'A'), (27,'A'), (28,'A'), (29,'A'), (30,'A'),
(31,'A'), (32,'A'), (33,'A'), (34,'A'), (35,'A'), (36,'A'),
(37,'A'), (38,'A'), (39,'A'), (40,'A'), (41,'A'), (42,'A'),
(43,'A'), (44,'A'), (45,'A'), (46,'A'), (47,'A'), (48,'A'),
(49,'A'), (50,'A'), (51,'A'), (52,'A'), (53,'C'), (54,'C'),
(55,'C'), (56,'C'), (57,'C'), (58,'C'), (59,'C'), (60,'C');

EXPLAIN SELECT * FROM t1 WHERE status <> 'A' AND status <> 'B';
EXPLAIN SELECT * FROM t1 WHERE status NOT IN ('A','B');

SELECT * FROM t1 WHERE status <> 'A' AND status <> 'B';
SELECT * FROM t1 WHERE status NOT IN ('A','B');

EXPLAIN SELECT status FROM t1 WHERE status <> 'A' AND status <> 'B';
EXPLAIN SELECT status FROM t1 WHERE status NOT IN ('A','B');

EXPLAIN SELECT * FROM t1 WHERE status NOT BETWEEN 'A' AND 'B';
EXPLAIN SELECT * FROM t1 WHERE status < 'A' OR status > 'B';

SELECT * FROM t1 WHERE status NOT BETWEEN 'A' AND 'B';
SELECT * FROM t1 WHERE status < 'A' OR status > 'B';

DROP TABLE t1;

#
# Test for bug #10031: range to be used over a view
#

CREATE TABLE  t1 (a int, b int, primary key(a,b));

INSERT INTO  t1 VALUES
  (1,1),(1,2),(1,3),(2,1),(2,2),(2,3),(3,1),(3,2),(3,3),(4,1),(4,2),(4,3);

CREATE VIEW v1 as SELECT a,b FROM t1 WHERE b=3;

EXPLAIN SELECT a,b FROM t1 WHERE a < 2 and b=3;
EXPLAIN SELECT a,b FROM v1 WHERE a < 2 and b=3;

EXPLAIN SELECT a,b FROM t1 WHERE a < 2;
EXPLAIN SELECT a,b FROM v1 WHERE a < 2;

SELECT a,b FROM t1 WHERE a < 2 and b=3;
SELECT a,b FROM v1 WHERE a < 2 and b=3; 

DROP VIEW v1;
DROP TABLE t1;

#
# Bug #11853: DELETE statement with a NOT (LIKE/<=>) where condition
#             for an indexed attribute              
#             

CREATE TABLE t1 (name varchar(15) NOT NULL, KEY idx(name));
INSERT INTO t1 VALUES ('Betty'), ('Anna');

SELECT * FROM t1;
DELETE FROM t1 WHERE name NOT LIKE 'A%a';
SELECT * FROM t1;

DROP TABLE t1;

CREATE TABLE t1 (a int, KEY idx(a));
INSERT INTO t1 VALUES (NULL), (1), (2), (3);

SELECT * FROM t1;
DELETE FROM t1 WHERE NOT(a <=> 2);
SELECT * FROM t1;

DROP TABLE t1;

#
# BUG#13317: range optimization doesn't work for IN over VIEW.
#
create table t1 (a int, b int, primary key(a,b));
create view v1 as select a, b from t1;

INSERT INTO `t1` VALUES
(0,0),(1,0),(2,0),(3,0),(4,0),(5,1),(6,1),(7,1),(8,1),(9,1),(10,2),(11,2),(12,2)
,(13,2),(14,2),(15,3),(16,3),(17,3),(18,3),(19,3);

--replace_column 9 #
explain select * from t1 where a in (3,4)  and b in (1,2,3);
--replace_column 9 #
explain select * from v1 where a in (3,4)  and b in (1,2,3);
--replace_column 9 #
explain select * from t1 where a between 3 and 4 and b between 1 and 2;
--replace_column 9 #
explain select * from v1 where a between 3 and 4 and b between 1 and 2;
 
drop view v1;
drop table t1;

# BUG#13455: 
create table t3 (a int);
insert into t3 values (0),(1),(2),(3),(4),(5),(6),(7),(8),(9);

create table t1 (a varchar(10), filler char(200), key(a)) charset=binary;
insert into t1 values ('a','');
insert into t1 values ('a ','');
insert into t1 values ('a  ', '');
insert into t1 select concat('a', 1000 + A.a + 10 * (B.a + 10 * C.a)), ''
  from t3 A, t3 B, t3 C;

create table t2 (a varchar(10), filler char(200), key(a));
insert into t2 select * from t1;

--replace_column 9 #
explain select * from t1 where a between 'a' and 'a '; 
--replace_column 9 #
explain select * from t1 where a = 'a' or a='a ';

--replace_column 9 #
explain select * from t2 where a between 'a' and 'a '; 
--replace_column 9 #
explain select * from t2 where a = 'a' or a='a ';

update t1 set a='b' where a<>'a';
--replace_column 9 #
explain select * from t1 where a not between 'b' and 'b'; 
select a, hex(filler) from t1 where a not between 'b' and 'b'; 

drop table t1,t2,t3;

#
# BUG#21282
#
create table t1 (a int);
insert into t1 values (0),(1),(2),(3),(4),(5),(6),(7),(8),(9);
create table t2 (a int, key(a));
insert into t2 select 2*(A.a + 10*(B.a + 10*C.a)) from t1 A, t1 B, t1 C;

set @a="select * from t2 force index (a) where a NOT IN(0";
select count(*) from (select @a:=concat(@a, ',', a) from t2 ) Z;
set @a=concat(@a, ')');

insert into t2 values (11),(13),(15);

set @b= concat("explain ", @a);

prepare stmt1 from @b;
execute stmt1;

prepare stmt1 from @a;
execute stmt1;

drop table t1, t2;

#
# Bug #18165: range access for BETWEEN with a constant for the first argument 
#

CREATE TABLE t1 (
  id int NOT NULL DEFAULT '0',
  b int NOT NULL DEFAULT '0',
  c int NOT NULL DEFAULT '0', 
  INDEX idx1(b,c), INDEX idx2(c));

INSERT INTO t1(id) VALUES (1), (2), (3), (4), (5), (6), (7), (8);

INSERT INTO t1(b,c) VALUES (3,4), (3,4);

SELECT * FROM t1 WHERE b<=3 AND 3<=c;
SELECT * FROM t1 WHERE 3 BETWEEN b AND c;

EXPLAIN  SELECT * FROM t1 WHERE b<=3 AND 3<=c;
EXPLAIN  SELECT * FROM t1 WHERE 3 BETWEEN b AND c;

SELECT * FROM t1 WHERE 0 < b OR 0 > c;
SELECT * FROM t1 WHERE 0 NOT BETWEEN b AND c;

EXPLAIN SELECT * FROM t1 WHERE 0 < b OR 0 > c;
EXPLAIN SELECT * FROM t1 WHERE 0 NOT BETWEEN b AND c;

DROP TABLE t1;

#
# Bug #16249: different results for a range with an without index 
#             when a range condition use an invalid datetime constant 
#

CREATE TABLE t1 (                                      
  item char(20) NOT NULL default '',                          
  started datetime NOT NULL default '0000-00-00 00:00:00', 
  price decimal(16,3) NOT NULL default '0.000',                 
  PRIMARY KEY (item,started)                     
) ENGINE=MyISAM;   

INSERT INTO t1 VALUES
('A1','2005-11-01 08:00:00',1000),
('A1','2005-11-15 00:00:00',2000),
('A1','2005-12-12 08:00:00',3000),
('A2','2005-12-01 08:00:00',1000);

EXPLAIN SELECT * FROM t1 WHERE item='A1' AND started<='2005-12-01 24:00:00';
SELECT * FROM t1 WHERE item='A1' AND started<='2005-12-01 24:00:00';
SELECT * FROM t1 WHERE item='A1' AND started<='2005-12-02 00:00:00';

DROP INDEX `PRIMARY` ON t1;

EXPLAIN SELECT * FROM t1 WHERE item='A1' AND started<='2005-12-01 24:00:00';
SELECT * FROM t1 WHERE item='A1' AND started<='2005-12-01 24:00:00';
SELECT * FROM t1 WHERE item='A1' AND started<='2005-12-02 00:00:00';

DROP TABLE t1;

# End of 5.0 tests
=======
# BUG#26624 high mem usage (crash) in range optimizer (depends on order of fields in where)
create table t1 (
  c1  char(10), c2  char(10), c3  char(10), c4  char(10),
  c5  char(10), c6  char(10), c7  char(10), c8  char(10),
  c9  char(10), c10 char(10), c11 char(10), c12 char(10),
  c13 char(10), c14 char(10), c15 char(10), c16 char(10),
  index(c1, c2, c3, c4, c5, c6, c7, c8, c9, c10, c11, c12,c13,c14,c15,c16)
);

insert into t1 (c1) values ('1'),('1'),('1'),('1');

# This must run without crash and fast:
select * from t1 where
     c1 in ("abcdefgh", "123456789", "qwertyuio", "asddfgh")
 and c2 in ("abcdefgh", "123456789", "qwertyuio", "asddfgh")
 and c3 in ("abcdefgh", "123456789", "qwertyuio", "asddfgh")
 and c4 in ("abcdefgh", "123456789", "qwertyuio", "asddfgh")
 and c5 in ("abcdefgh", "123456789", "qwertyuio", "asddfgh")
 and c6 in ("abcdefgh", "123456789", "qwertyuio", "asddfgh")
 and c7 in ("abcdefgh", "123456789", "qwertyuio", "asddfgh")
 and c8 in ("abcdefgh", "123456789", "qwertyuio", "asddfgh")
 and c9 in ("abcdefgh", "123456789", "qwertyuio", "asddfgh")
 and c10 in ("abcdefgh", "123456789", "qwertyuio", "asddfgh")
 and c11 in ("abcdefgh", "123456789", "qwertyuio", "asddfgh")
 and c12 in ("abcdefgh", "123456789", "qwertyuio", "asddfgh")
 and c13 in ("abcdefgh", "123456789", "qwertyuio", "asddfgh")
 and c14 in ("abcdefgh", "123456789", "qwertyuio", "asddfgh")
 and c15 in ("abcdefgh", "123456789", "qwertyuio", "asddfgh")
 and c16 in ("abcdefgh", "123456789", "qwertyuio", "asddfgh")
;
drop table t1;

--echo End of 4.1 tests
>>>>>>> 9939b3b7
<|MERGE_RESOLUTION|>--- conflicted
+++ resolved
@@ -568,233 +568,6 @@
 
 DROP TABLE t1;
 
-<<<<<<< HEAD
---echo End of 4.1 tests
-
-#
-# Test for optimization request #10561: to use keys for
-# NOT IN (c1,...,cn) and NOT BETWEEN c1 AND c2
-#
-
-CREATE TABLE t1 (
-  id int(11) NOT NULL auto_increment,
-  status varchar(20),
-  PRIMARY KEY  (id),
-  KEY (status)
-);
-
-INSERT INTO t1 VALUES
-(1,'B'), (2,'B'), (3,'B'), (4,'B'), (5,'B'), (6,'B'),
-(7,'B'), (8,'B'), (9,'B'), (10,'B'), (11,'B'), (12,'B'),
-(13,'B'), (14,'B'), (15,'B'), (16,'B'), (17,'B'), (18,'B'),
-(19,'B'), (20,'B'), (21,'B'), (22,'B'), (23,'B'), (24,'B'), 
-(25,'A'), (26,'A'), (27,'A'), (28,'A'), (29,'A'), (30,'A'),
-(31,'A'), (32,'A'), (33,'A'), (34,'A'), (35,'A'), (36,'A'),
-(37,'A'), (38,'A'), (39,'A'), (40,'A'), (41,'A'), (42,'A'),
-(43,'A'), (44,'A'), (45,'A'), (46,'A'), (47,'A'), (48,'A'),
-(49,'A'), (50,'A'), (51,'A'), (52,'A'), (53,'C'), (54,'C'),
-(55,'C'), (56,'C'), (57,'C'), (58,'C'), (59,'C'), (60,'C');
-
-EXPLAIN SELECT * FROM t1 WHERE status <> 'A' AND status <> 'B';
-EXPLAIN SELECT * FROM t1 WHERE status NOT IN ('A','B');
-
-SELECT * FROM t1 WHERE status <> 'A' AND status <> 'B';
-SELECT * FROM t1 WHERE status NOT IN ('A','B');
-
-EXPLAIN SELECT status FROM t1 WHERE status <> 'A' AND status <> 'B';
-EXPLAIN SELECT status FROM t1 WHERE status NOT IN ('A','B');
-
-EXPLAIN SELECT * FROM t1 WHERE status NOT BETWEEN 'A' AND 'B';
-EXPLAIN SELECT * FROM t1 WHERE status < 'A' OR status > 'B';
-
-SELECT * FROM t1 WHERE status NOT BETWEEN 'A' AND 'B';
-SELECT * FROM t1 WHERE status < 'A' OR status > 'B';
-
-DROP TABLE t1;
-
-#
-# Test for bug #10031: range to be used over a view
-#
-
-CREATE TABLE  t1 (a int, b int, primary key(a,b));
-
-INSERT INTO  t1 VALUES
-  (1,1),(1,2),(1,3),(2,1),(2,2),(2,3),(3,1),(3,2),(3,3),(4,1),(4,2),(4,3);
-
-CREATE VIEW v1 as SELECT a,b FROM t1 WHERE b=3;
-
-EXPLAIN SELECT a,b FROM t1 WHERE a < 2 and b=3;
-EXPLAIN SELECT a,b FROM v1 WHERE a < 2 and b=3;
-
-EXPLAIN SELECT a,b FROM t1 WHERE a < 2;
-EXPLAIN SELECT a,b FROM v1 WHERE a < 2;
-
-SELECT a,b FROM t1 WHERE a < 2 and b=3;
-SELECT a,b FROM v1 WHERE a < 2 and b=3; 
-
-DROP VIEW v1;
-DROP TABLE t1;
-
-#
-# Bug #11853: DELETE statement with a NOT (LIKE/<=>) where condition
-#             for an indexed attribute              
-#             
-
-CREATE TABLE t1 (name varchar(15) NOT NULL, KEY idx(name));
-INSERT INTO t1 VALUES ('Betty'), ('Anna');
-
-SELECT * FROM t1;
-DELETE FROM t1 WHERE name NOT LIKE 'A%a';
-SELECT * FROM t1;
-
-DROP TABLE t1;
-
-CREATE TABLE t1 (a int, KEY idx(a));
-INSERT INTO t1 VALUES (NULL), (1), (2), (3);
-
-SELECT * FROM t1;
-DELETE FROM t1 WHERE NOT(a <=> 2);
-SELECT * FROM t1;
-
-DROP TABLE t1;
-
-#
-# BUG#13317: range optimization doesn't work for IN over VIEW.
-#
-create table t1 (a int, b int, primary key(a,b));
-create view v1 as select a, b from t1;
-
-INSERT INTO `t1` VALUES
-(0,0),(1,0),(2,0),(3,0),(4,0),(5,1),(6,1),(7,1),(8,1),(9,1),(10,2),(11,2),(12,2)
-,(13,2),(14,2),(15,3),(16,3),(17,3),(18,3),(19,3);
-
---replace_column 9 #
-explain select * from t1 where a in (3,4)  and b in (1,2,3);
---replace_column 9 #
-explain select * from v1 where a in (3,4)  and b in (1,2,3);
---replace_column 9 #
-explain select * from t1 where a between 3 and 4 and b between 1 and 2;
---replace_column 9 #
-explain select * from v1 where a between 3 and 4 and b between 1 and 2;
- 
-drop view v1;
-drop table t1;
-
-# BUG#13455: 
-create table t3 (a int);
-insert into t3 values (0),(1),(2),(3),(4),(5),(6),(7),(8),(9);
-
-create table t1 (a varchar(10), filler char(200), key(a)) charset=binary;
-insert into t1 values ('a','');
-insert into t1 values ('a ','');
-insert into t1 values ('a  ', '');
-insert into t1 select concat('a', 1000 + A.a + 10 * (B.a + 10 * C.a)), ''
-  from t3 A, t3 B, t3 C;
-
-create table t2 (a varchar(10), filler char(200), key(a));
-insert into t2 select * from t1;
-
---replace_column 9 #
-explain select * from t1 where a between 'a' and 'a '; 
---replace_column 9 #
-explain select * from t1 where a = 'a' or a='a ';
-
---replace_column 9 #
-explain select * from t2 where a between 'a' and 'a '; 
---replace_column 9 #
-explain select * from t2 where a = 'a' or a='a ';
-
-update t1 set a='b' where a<>'a';
---replace_column 9 #
-explain select * from t1 where a not between 'b' and 'b'; 
-select a, hex(filler) from t1 where a not between 'b' and 'b'; 
-
-drop table t1,t2,t3;
-
-#
-# BUG#21282
-#
-create table t1 (a int);
-insert into t1 values (0),(1),(2),(3),(4),(5),(6),(7),(8),(9);
-create table t2 (a int, key(a));
-insert into t2 select 2*(A.a + 10*(B.a + 10*C.a)) from t1 A, t1 B, t1 C;
-
-set @a="select * from t2 force index (a) where a NOT IN(0";
-select count(*) from (select @a:=concat(@a, ',', a) from t2 ) Z;
-set @a=concat(@a, ')');
-
-insert into t2 values (11),(13),(15);
-
-set @b= concat("explain ", @a);
-
-prepare stmt1 from @b;
-execute stmt1;
-
-prepare stmt1 from @a;
-execute stmt1;
-
-drop table t1, t2;
-
-#
-# Bug #18165: range access for BETWEEN with a constant for the first argument 
-#
-
-CREATE TABLE t1 (
-  id int NOT NULL DEFAULT '0',
-  b int NOT NULL DEFAULT '0',
-  c int NOT NULL DEFAULT '0', 
-  INDEX idx1(b,c), INDEX idx2(c));
-
-INSERT INTO t1(id) VALUES (1), (2), (3), (4), (5), (6), (7), (8);
-
-INSERT INTO t1(b,c) VALUES (3,4), (3,4);
-
-SELECT * FROM t1 WHERE b<=3 AND 3<=c;
-SELECT * FROM t1 WHERE 3 BETWEEN b AND c;
-
-EXPLAIN  SELECT * FROM t1 WHERE b<=3 AND 3<=c;
-EXPLAIN  SELECT * FROM t1 WHERE 3 BETWEEN b AND c;
-
-SELECT * FROM t1 WHERE 0 < b OR 0 > c;
-SELECT * FROM t1 WHERE 0 NOT BETWEEN b AND c;
-
-EXPLAIN SELECT * FROM t1 WHERE 0 < b OR 0 > c;
-EXPLAIN SELECT * FROM t1 WHERE 0 NOT BETWEEN b AND c;
-
-DROP TABLE t1;
-
-#
-# Bug #16249: different results for a range with an without index 
-#             when a range condition use an invalid datetime constant 
-#
-
-CREATE TABLE t1 (                                      
-  item char(20) NOT NULL default '',                          
-  started datetime NOT NULL default '0000-00-00 00:00:00', 
-  price decimal(16,3) NOT NULL default '0.000',                 
-  PRIMARY KEY (item,started)                     
-) ENGINE=MyISAM;   
-
-INSERT INTO t1 VALUES
-('A1','2005-11-01 08:00:00',1000),
-('A1','2005-11-15 00:00:00',2000),
-('A1','2005-12-12 08:00:00',3000),
-('A2','2005-12-01 08:00:00',1000);
-
-EXPLAIN SELECT * FROM t1 WHERE item='A1' AND started<='2005-12-01 24:00:00';
-SELECT * FROM t1 WHERE item='A1' AND started<='2005-12-01 24:00:00';
-SELECT * FROM t1 WHERE item='A1' AND started<='2005-12-02 00:00:00';
-
-DROP INDEX `PRIMARY` ON t1;
-
-EXPLAIN SELECT * FROM t1 WHERE item='A1' AND started<='2005-12-01 24:00:00';
-SELECT * FROM t1 WHERE item='A1' AND started<='2005-12-01 24:00:00';
-SELECT * FROM t1 WHERE item='A1' AND started<='2005-12-02 00:00:00';
-
-DROP TABLE t1;
-
-# End of 5.0 tests
-=======
 # BUG#26624 high mem usage (crash) in range optimizer (depends on order of fields in where)
 create table t1 (
   c1  char(10), c2  char(10), c3  char(10), c4  char(10),
@@ -828,4 +601,227 @@
 drop table t1;
 
 --echo End of 4.1 tests
->>>>>>> 9939b3b7
+
+#
+# Test for optimization request #10561: to use keys for
+# NOT IN (c1,...,cn) and NOT BETWEEN c1 AND c2
+#
+
+CREATE TABLE t1 (
+  id int(11) NOT NULL auto_increment,
+  status varchar(20),
+  PRIMARY KEY  (id),
+  KEY (status)
+);
+
+INSERT INTO t1 VALUES
+(1,'B'), (2,'B'), (3,'B'), (4,'B'), (5,'B'), (6,'B'),
+(7,'B'), (8,'B'), (9,'B'), (10,'B'), (11,'B'), (12,'B'),
+(13,'B'), (14,'B'), (15,'B'), (16,'B'), (17,'B'), (18,'B'),
+(19,'B'), (20,'B'), (21,'B'), (22,'B'), (23,'B'), (24,'B'), 
+(25,'A'), (26,'A'), (27,'A'), (28,'A'), (29,'A'), (30,'A'),
+(31,'A'), (32,'A'), (33,'A'), (34,'A'), (35,'A'), (36,'A'),
+(37,'A'), (38,'A'), (39,'A'), (40,'A'), (41,'A'), (42,'A'),
+(43,'A'), (44,'A'), (45,'A'), (46,'A'), (47,'A'), (48,'A'),
+(49,'A'), (50,'A'), (51,'A'), (52,'A'), (53,'C'), (54,'C'),
+(55,'C'), (56,'C'), (57,'C'), (58,'C'), (59,'C'), (60,'C');
+
+EXPLAIN SELECT * FROM t1 WHERE status <> 'A' AND status <> 'B';
+EXPLAIN SELECT * FROM t1 WHERE status NOT IN ('A','B');
+
+SELECT * FROM t1 WHERE status <> 'A' AND status <> 'B';
+SELECT * FROM t1 WHERE status NOT IN ('A','B');
+
+EXPLAIN SELECT status FROM t1 WHERE status <> 'A' AND status <> 'B';
+EXPLAIN SELECT status FROM t1 WHERE status NOT IN ('A','B');
+
+EXPLAIN SELECT * FROM t1 WHERE status NOT BETWEEN 'A' AND 'B';
+EXPLAIN SELECT * FROM t1 WHERE status < 'A' OR status > 'B';
+
+SELECT * FROM t1 WHERE status NOT BETWEEN 'A' AND 'B';
+SELECT * FROM t1 WHERE status < 'A' OR status > 'B';
+
+DROP TABLE t1;
+
+#
+# Test for bug #10031: range to be used over a view
+#
+
+CREATE TABLE  t1 (a int, b int, primary key(a,b));
+
+INSERT INTO  t1 VALUES
+  (1,1),(1,2),(1,3),(2,1),(2,2),(2,3),(3,1),(3,2),(3,3),(4,1),(4,2),(4,3);
+
+CREATE VIEW v1 as SELECT a,b FROM t1 WHERE b=3;
+
+EXPLAIN SELECT a,b FROM t1 WHERE a < 2 and b=3;
+EXPLAIN SELECT a,b FROM v1 WHERE a < 2 and b=3;
+
+EXPLAIN SELECT a,b FROM t1 WHERE a < 2;
+EXPLAIN SELECT a,b FROM v1 WHERE a < 2;
+
+SELECT a,b FROM t1 WHERE a < 2 and b=3;
+SELECT a,b FROM v1 WHERE a < 2 and b=3; 
+
+DROP VIEW v1;
+DROP TABLE t1;
+
+#
+# Bug #11853: DELETE statement with a NOT (LIKE/<=>) where condition
+#             for an indexed attribute              
+#             
+
+CREATE TABLE t1 (name varchar(15) NOT NULL, KEY idx(name));
+INSERT INTO t1 VALUES ('Betty'), ('Anna');
+
+SELECT * FROM t1;
+DELETE FROM t1 WHERE name NOT LIKE 'A%a';
+SELECT * FROM t1;
+
+DROP TABLE t1;
+
+CREATE TABLE t1 (a int, KEY idx(a));
+INSERT INTO t1 VALUES (NULL), (1), (2), (3);
+
+SELECT * FROM t1;
+DELETE FROM t1 WHERE NOT(a <=> 2);
+SELECT * FROM t1;
+
+DROP TABLE t1;
+
+#
+# BUG#13317: range optimization doesn't work for IN over VIEW.
+#
+create table t1 (a int, b int, primary key(a,b));
+create view v1 as select a, b from t1;
+
+INSERT INTO `t1` VALUES
+(0,0),(1,0),(2,0),(3,0),(4,0),(5,1),(6,1),(7,1),(8,1),(9,1),(10,2),(11,2),(12,2)
+,(13,2),(14,2),(15,3),(16,3),(17,3),(18,3),(19,3);
+
+--replace_column 9 #
+explain select * from t1 where a in (3,4)  and b in (1,2,3);
+--replace_column 9 #
+explain select * from v1 where a in (3,4)  and b in (1,2,3);
+--replace_column 9 #
+explain select * from t1 where a between 3 and 4 and b between 1 and 2;
+--replace_column 9 #
+explain select * from v1 where a between 3 and 4 and b between 1 and 2;
+ 
+drop view v1;
+drop table t1;
+
+# BUG#13455: 
+create table t3 (a int);
+insert into t3 values (0),(1),(2),(3),(4),(5),(6),(7),(8),(9);
+
+create table t1 (a varchar(10), filler char(200), key(a)) charset=binary;
+insert into t1 values ('a','');
+insert into t1 values ('a ','');
+insert into t1 values ('a  ', '');
+insert into t1 select concat('a', 1000 + A.a + 10 * (B.a + 10 * C.a)), ''
+  from t3 A, t3 B, t3 C;
+
+create table t2 (a varchar(10), filler char(200), key(a));
+insert into t2 select * from t1;
+
+--replace_column 9 #
+explain select * from t1 where a between 'a' and 'a '; 
+--replace_column 9 #
+explain select * from t1 where a = 'a' or a='a ';
+
+--replace_column 9 #
+explain select * from t2 where a between 'a' and 'a '; 
+--replace_column 9 #
+explain select * from t2 where a = 'a' or a='a ';
+
+update t1 set a='b' where a<>'a';
+--replace_column 9 #
+explain select * from t1 where a not between 'b' and 'b'; 
+select a, hex(filler) from t1 where a not between 'b' and 'b'; 
+
+drop table t1,t2,t3;
+
+#
+# BUG#21282
+#
+create table t1 (a int);
+insert into t1 values (0),(1),(2),(3),(4),(5),(6),(7),(8),(9);
+create table t2 (a int, key(a));
+insert into t2 select 2*(A.a + 10*(B.a + 10*C.a)) from t1 A, t1 B, t1 C;
+
+set @a="select * from t2 force index (a) where a NOT IN(0";
+select count(*) from (select @a:=concat(@a, ',', a) from t2 ) Z;
+set @a=concat(@a, ')');
+
+insert into t2 values (11),(13),(15);
+
+set @b= concat("explain ", @a);
+
+prepare stmt1 from @b;
+execute stmt1;
+
+prepare stmt1 from @a;
+execute stmt1;
+
+drop table t1, t2;
+
+#
+# Bug #18165: range access for BETWEEN with a constant for the first argument 
+#
+
+CREATE TABLE t1 (
+  id int NOT NULL DEFAULT '0',
+  b int NOT NULL DEFAULT '0',
+  c int NOT NULL DEFAULT '0', 
+  INDEX idx1(b,c), INDEX idx2(c));
+
+INSERT INTO t1(id) VALUES (1), (2), (3), (4), (5), (6), (7), (8);
+
+INSERT INTO t1(b,c) VALUES (3,4), (3,4);
+
+SELECT * FROM t1 WHERE b<=3 AND 3<=c;
+SELECT * FROM t1 WHERE 3 BETWEEN b AND c;
+
+EXPLAIN  SELECT * FROM t1 WHERE b<=3 AND 3<=c;
+EXPLAIN  SELECT * FROM t1 WHERE 3 BETWEEN b AND c;
+
+SELECT * FROM t1 WHERE 0 < b OR 0 > c;
+SELECT * FROM t1 WHERE 0 NOT BETWEEN b AND c;
+
+EXPLAIN SELECT * FROM t1 WHERE 0 < b OR 0 > c;
+EXPLAIN SELECT * FROM t1 WHERE 0 NOT BETWEEN b AND c;
+
+DROP TABLE t1;
+
+#
+# Bug #16249: different results for a range with an without index 
+#             when a range condition use an invalid datetime constant 
+#
+
+CREATE TABLE t1 (                                      
+  item char(20) NOT NULL default '',                          
+  started datetime NOT NULL default '0000-00-00 00:00:00', 
+  price decimal(16,3) NOT NULL default '0.000',                 
+  PRIMARY KEY (item,started)                     
+) ENGINE=MyISAM;   
+
+INSERT INTO t1 VALUES
+('A1','2005-11-01 08:00:00',1000),
+('A1','2005-11-15 00:00:00',2000),
+('A1','2005-12-12 08:00:00',3000),
+('A2','2005-12-01 08:00:00',1000);
+
+EXPLAIN SELECT * FROM t1 WHERE item='A1' AND started<='2005-12-01 24:00:00';
+SELECT * FROM t1 WHERE item='A1' AND started<='2005-12-01 24:00:00';
+SELECT * FROM t1 WHERE item='A1' AND started<='2005-12-02 00:00:00';
+
+DROP INDEX `PRIMARY` ON t1;
+
+EXPLAIN SELECT * FROM t1 WHERE item='A1' AND started<='2005-12-01 24:00:00';
+SELECT * FROM t1 WHERE item='A1' AND started<='2005-12-01 24:00:00';
+SELECT * FROM t1 WHERE item='A1' AND started<='2005-12-02 00:00:00';
+
+DROP TABLE t1;
+
+# End of 5.0 tests