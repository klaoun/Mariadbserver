connection node_2;
connection node_1;
<<<<<<< HEAD
connect node_3, 127.0.0.1, root, , test, $NODE_MYPORT_3;
=======
>>>>>>> 5ea5291d
connection node_1;
connection node_2;
connection node_3;
connection node_1;
CREATE TABLE t1 (f1 INTEGER PRIMARY KEY, f2 CHAR(1)) ENGINE=InnoDB;
SET GLOBAL wsrep_on=OFF;
INSERT INTO t1 VALUES (1, 'a');
SET GLOBAL wsrep_on=ON;
connection node_2;
SET GLOBAL wsrep_on=OFF;
INSERT INTO t1 VALUES (1, 'a');
SET GLOBAL wsrep_on=ON;
connection node_3;
INSERT INTO t1 VALUES (1, 'b');
SET SESSION wsrep_sync_wait = 0;
SHOW STATUS LIKE 'wsrep_cluster_status';
Variable_name	Value
wsrep_cluster_status	Disconnected
connection node_1;
connection node_3;
SET SESSION wsrep_on=OFF;
# restart
SET SESSION wsrep_on=ON;
connection node_1;
SELECT * FROM t1;
f1	f2
1	a
connection node_2;
SELECT * FROM t1;
f1	f2
1	a
connection node_3;
SELECT * FROM t1;
f1	f2
1	a
DROP TABLE t1;
connection node_1;
CALL mtr.add_suppression("Slave SQL: Could not execute Write_rows event on table test.t1; Duplicate entry '1' for key 'PRIMARY', Error_code: 1062; handler error HA_ERR_FOUND_DUPP_KEY; the event's master log FIRST, end_log_pos 155, Error_code: 1062");
CALL mtr.add_suppression("WSREP: Event 3 Write_rows_v1 apply failed: 121, seqno ");
connection node_2;
CALL mtr.add_suppression("Slave SQL: Could not execute Write_rows event on table test.t1; Duplicate entry '1' for key 'PRIMARY', Error_code: 1062; handler error HA_ERR_FOUND_DUPP_KEY; the event's master log FIRST, end_log_pos 155, Error_code: 1062");
CALL mtr.add_suppression("WSREP: Event 3 Write_rows_v1 apply failed: 121, seqno ");
connection node_3;
CALL mtr.add_suppression("WSREP: Vote 0 \\\(success\\\) on (.*) is inconsistent with group. Leaving cluster.");
CALL mtr.add_suppression("WSREP: Inconsistency detected: Inconsistent by consensus on ");
CALL mtr.add_suppression("Plugin 'InnoDB' will be forced to shutdown");
connection node_1;<|MERGE_RESOLUTION|>--- conflicted
+++ resolved
@@ -1,9 +1,5 @@
 connection node_2;
 connection node_1;
-<<<<<<< HEAD
-connect node_3, 127.0.0.1, root, , test, $NODE_MYPORT_3;
-=======
->>>>>>> 5ea5291d
 connection node_1;
 connection node_2;
 connection node_3;
