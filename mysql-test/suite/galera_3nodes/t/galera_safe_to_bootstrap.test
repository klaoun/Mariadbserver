#
# Test the safe_to_bootstrap in grastate.dat 
#
--source include/galera_cluster.inc
--source include/force_restart.inc

#
# Create connection node_3 and save auto increment variables.
#
--let $galera_connection_name = node_3
--let $galera_server_number = 3
--source include/galera_connect.inc

--let $node_1 = node_1
--let $node_2 = node_2
--let $node_3 = node_3

--source ../galera/include/auto_increment_offset_save.inc

--connection node_1
<<<<<<< HEAD

CREATE TABLE t1 (f1 INTEGER) ENGINE=InnoDB;
=======
CREATE TABLE t1 (f1 INTEGER NOT NULL PRIMARY KEY) ENGINE=InnoDB;
INSERT INTO t1 VALUES (1);

--let $wait_condition = SELECT VARIABLE_VALUE = 3 FROM INFORMATION_SCHEMA.GLOBAL_STATUS WHERE VARIABLE_NAME = 'wsrep_cluster_size';
--source include/wait_condition.inc
>>>>>>> fba6ffe4

#
# At start, all grastate.dat files have safe_to_boostrap: 0
#

--let $assert_text= grastate.dat does not have 'safe_to_bootstrap: 0'
--let $assert_select= safe_to_bootstrap: 0
--let $assert_count= 1

--let $assert_file= $MYSQLTEST_VARDIR/mysqld.1/data/grastate.dat
--source include/assert_grep.inc

--let $assert_file= $MYSQLTEST_VARDIR/mysqld.2/data/grastate.dat
--source include/assert_grep.inc

--let $assert_file= $MYSQLTEST_VARDIR/mysqld.3/data/grastate.dat
--source include/assert_grep.inc

#
# Shut down one node
#

--connection node_2
--source include/shutdown_mysqld.inc

--connection node_1
--let $wait_condition = SELECT VARIABLE_VALUE = 2 FROM INFORMATION_SCHEMA.GLOBAL_STATUS WHERE VARIABLE_NAME = 'wsrep_cluster_size';
--source include/wait_condition.inc

# Still, all grastate.dat files should have safe_to_boostrap: 0

--let $assert_file= $MYSQLTEST_VARDIR/mysqld.1/data/grastate.dat
--source include/assert_grep.inc

--let $assert_file= $MYSQLTEST_VARDIR/mysqld.2/data/grastate.dat
--source include/assert_grep.inc

--let $assert_file= $MYSQLTEST_VARDIR/mysqld.3/data/grastate.dat
--source include/assert_grep.inc

#
# Shut down one more node
#

--connection node_3
--source include/shutdown_mysqld.inc

--connection node_1
--let $wait_condition = SELECT VARIABLE_VALUE = 1 FROM INFORMATION_SCHEMA.GLOBAL_STATUS WHERE VARIABLE_NAME = 'wsrep_cluster_size';
--source include/wait_condition.inc

# Now, nodes 2,3 should have safe_to_boostrap: 0

--let $assert_file= $MYSQLTEST_VARDIR/mysqld.2/data/grastate.dat
--source include/assert_grep.inc

--let $assert_file= $MYSQLTEST_VARDIR/mysqld.3/data/grastate.dat
--source include/assert_grep.inc

# But node #1 should have safe_to_boostrap: 1

--let $assert_text= grastate.dat does not have 'safe_to_bootstrap: 1'
--let $assert_select= safe_to_bootstrap: 1

--let $assert_file= $MYSQLTEST_VARDIR/mysqld.1/data/grastate.dat
--source include/assert_grep.inc

# Restart one node
--connection node_2
let $restart_noprint=2;
--let $_expect_file_name= $MYSQLTEST_VARDIR/tmp/mysqld.2.expect
--source include/start_mysqld.inc

--connection node_1
--let $wait_condition = SELECT VARIABLE_VALUE = 2 FROM INFORMATION_SCHEMA.GLOBAL_STATUS WHERE VARIABLE_NAME = 'wsrep_cluster_size';
--source include/wait_condition.inc

# All nodes should be back to 'safe_to_bootstrap: 0'

--let $assert_text= grastate.dat does not have 'safe_to_bootstrap: 0'
--let $assert_select= safe_to_bootstrap: 0

--let $assert_file= $MYSQLTEST_VARDIR/mysqld.1/data/grastate.dat
--source include/assert_grep.inc

--let $assert_file= $MYSQLTEST_VARDIR/mysqld.2/data/grastate.dat
--source include/assert_grep.inc

--let $assert_file= $MYSQLTEST_VARDIR/mysqld.3/data/grastate.dat
--source include/assert_grep.inc

#
# Kill the cluster
#

--connection node_2
--source include/shutdown_mysqld.inc

--connection node_1
SET SESSION wsrep_on = OFF;
--let $wait_condition = SELECT VARIABLE_VALUE = 1 FROM INFORMATION_SCHEMA.GLOBAL_STATUS WHERE VARIABLE_NAME = 'wsrep_cluster_size';
--source include/wait_condition.inc

--source ../galera/include/kill_galera.inc

#
# Only node #1 should have safe_to_bootstrap: 1
# include/assert_grep.inc requires a running server, so we revert to simple grep
#

--error 0
--exec grep 'safe_to_bootstrap: 1' $MYSQLTEST_VARDIR/mysqld.1/data/grastate.dat

--error 0
--exec grep 'safe_to_bootstrap: 0' $MYSQLTEST_VARDIR/mysqld.2/data/grastate.dat

--error 0
--exec grep 'safe_to_bootstrap: 0' $MYSQLTEST_VARDIR/mysqld.3/data/grastate.dat

#
# Attempt to bootstrap nodes #2, #3, should fail 
#

--error 1
--exec $MYSQLD --defaults-group-suffix=.2 --defaults-file=$MYSQLTEST_VARDIR/my.cnf --wsrep-new-cluster --wsrep-cluster-address='gcomm://' | grep 'This node is not safe to bootstrap the cluster'
--error 1
--exec $MYSQLD --defaults-group-suffix=.3 --defaults-file=$MYSQLTEST_VARDIR/my.cnf --wsrep-new-cluster --wsrep-cluster-address='gcomm://' | grep 'This node is not safe to bootstrap the cluster'

#
# Attempt to bootstrap starting from node #1, should succeed
#

--connection node_1
--let $_expect_file_name= $MYSQLTEST_VARDIR/tmp/mysqld.1.expect
let $restart_noprint=2;
--source include/start_mysqld.inc
--source include/wait_until_connected_again.inc

--let $wait_condition = SELECT VARIABLE_VALUE = 1 FROM INFORMATION_SCHEMA.GLOBAL_STATUS WHERE VARIABLE_NAME = 'wsrep_cluster_size';
--source include/wait_condition.inc


--connection node_2
--let $_expect_file_name= $MYSQLTEST_VARDIR/tmp/mysqld.2.expect
let $restart_noprint=2;
--source include/start_mysqld.inc

--let $wait_condition = SELECT VARIABLE_VALUE = 2 FROM INFORMATION_SCHEMA.GLOBAL_STATUS WHERE VARIABLE_NAME = 'wsrep_cluster_size';
--source include/wait_condition.inc


--connection node_3
--let $_expect_file_name= $MYSQLTEST_VARDIR/tmp/mysqld.3.expect
let $restart_noprint=2;
--source include/start_mysqld.inc

--let $wait_condition = SELECT VARIABLE_VALUE = 3 FROM INFORMATION_SCHEMA.GLOBAL_STATUS WHERE VARIABLE_NAME = 'wsrep_cluster_size';
--source include/wait_condition.inc

--connection node_2
CALL mtr.add_suppression("WSREP: no nodes coming from prim view, prim not possible");
CALL mtr.add_suppression("WSREP: It may not be safe to bootstrap the cluster from this node");
CALL mtr.add_suppression("WSREP: wsrep::connect(.*) failed: 7");
CALL mtr.add_suppression("Aborting");
CALL mtr.add_suppression("WSREP: moving position backwards: [0-9]+ -> 0");
CALL mtr.add_suppression("Failed to prepare for incremental state transfer");
CALL mtr.add_suppression("It may not be safe to bootstrap the cluster from this node");
CALL mtr.add_suppression("Aborting");
CALL mtr.add_suppression("Plugin 'wsrep' init function returned error.");
CALL mtr.add_suppression("Plugin 'wsrep' registration as a STORAGE ENGINE failed.");
CALL mtr.add_suppression("Failed to initialize plugins.");
CALL mtr.add_suppression("WSREP: gcs/src/gcs_core.cpp:core_handle_uuid_msg()");

--connection node_3
CALL mtr.add_suppression("WSREP: no nodes coming from prim view, prim not possible");
CALL mtr.add_suppression("WSREP: It may not be safe to bootstrap the cluster from this node");
CALL mtr.add_suppression("WSREP: wsrep::connect(.*) failed: 7");
CALL mtr.add_suppression("Aborting");
CALL mtr.add_suppression("WSREP: moving position backwards: [0-9]+ -> 0");
CALL mtr.add_suppression("Failed to prepare for incremental state transfer");
CALL mtr.add_suppression("It may not be safe to bootstrap the cluster from this node");
CALL mtr.add_suppression("Aborting");
CALL mtr.add_suppression("Plugin 'wsrep' init function returned error.");
CALL mtr.add_suppression("Plugin 'wsrep' registration as a STORAGE ENGINE failed.");
CALL mtr.add_suppression("Failed to initialize plugins.");
CALL mtr.add_suppression("WSREP: gcs/src/gcs_core.cpp:core_handle_uuid_msg()");

SHOW CREATE TABLE t1;

DROP TABLE t1;

#
# Restore auto increment variables.
#
--source ../galera/include/auto_increment_offset_restore.inc<|MERGE_RESOLUTION|>--- conflicted
+++ resolved
@@ -18,16 +18,11 @@
 --source ../galera/include/auto_increment_offset_save.inc
 
 --connection node_1
-<<<<<<< HEAD
-
-CREATE TABLE t1 (f1 INTEGER) ENGINE=InnoDB;
-=======
 CREATE TABLE t1 (f1 INTEGER NOT NULL PRIMARY KEY) ENGINE=InnoDB;
 INSERT INTO t1 VALUES (1);
 
 --let $wait_condition = SELECT VARIABLE_VALUE = 3 FROM INFORMATION_SCHEMA.GLOBAL_STATUS WHERE VARIABLE_NAME = 'wsrep_cluster_size';
 --source include/wait_condition.inc
->>>>>>> fba6ffe4
 
 #
 # At start, all grastate.dat files have safe_to_boostrap: 0
