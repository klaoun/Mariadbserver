--- conflicted
+++ resolved
@@ -174,19 +174,11 @@
 def	information_schema	GEOMETRY_COLUMNS	MAX_PPR	12	NULL	NO	tinyint	NULL	NULL	3	0	NULL	NULL	NULL	tinyint(2)					NEVER	NULL
 def	information_schema	GEOMETRY_COLUMNS	SRID	13	NULL	NO	smallint	NULL	NULL	5	0	NULL	NULL	NULL	smallint(5)					NEVER	NULL
 def	information_schema	GEOMETRY_COLUMNS	STORAGE_TYPE	9	NULL	NO	tinyint	NULL	NULL	3	0	NULL	NULL	NULL	tinyint(2)					NEVER	NULL
-<<<<<<< HEAD
 def	information_schema	GLOBAL_STATUS	VARIABLE_NAME	1	NULL	NO	varchar	64	192	NULL	NULL	NULL	utf8mb3	utf8mb3_general_ci	varchar(64)					NEVER	NULL
-def	information_schema	GLOBAL_STATUS	VARIABLE_VALUE	2	NULL	NO	varchar	2048	6144	NULL	NULL	NULL	utf8mb3	utf8mb3_general_ci	varchar(2048)					NEVER	NULL
+def	information_schema	GLOBAL_STATUS	VARIABLE_VALUE	2	NULL	NO	varchar	4096	12288	NULL	NULL	NULL	utf8mb3	utf8mb3_general_ci	varchar(4096)					NEVER	NULL
 def	information_schema	GLOBAL_VARIABLES	VARIABLE_NAME	1	NULL	NO	varchar	64	192	NULL	NULL	NULL	utf8mb3	utf8mb3_general_ci	varchar(64)					NEVER	NULL
-def	information_schema	GLOBAL_VARIABLES	VARIABLE_VALUE	2	NULL	NO	varchar	2048	6144	NULL	NULL	NULL	utf8mb3	utf8mb3_general_ci	varchar(2048)					NEVER	NULL
+def	information_schema	GLOBAL_VARIABLES	VARIABLE_VALUE	2	NULL	NO	varchar	4096	12288	NULL	NULL	NULL	utf8mb3	utf8mb3_general_ci	varchar(4096)					NEVER	NULL
 def	information_schema	INDEX_STATISTICS	INDEX_NAME	3	NULL	NO	varchar	192	576	NULL	NULL	NULL	utf8mb3	utf8mb3_general_ci	varchar(192)					NEVER	NULL
-=======
-def	information_schema	GLOBAL_STATUS	VARIABLE_NAME	1	NULL	NO	varchar	64	192	NULL	NULL	NULL	utf8	utf8_general_ci	varchar(64)					NEVER	NULL
-def	information_schema	GLOBAL_STATUS	VARIABLE_VALUE	2	NULL	NO	varchar	4096	12288	NULL	NULL	NULL	utf8	utf8_general_ci	varchar(4096)					NEVER	NULL
-def	information_schema	GLOBAL_VARIABLES	VARIABLE_NAME	1	NULL	NO	varchar	64	192	NULL	NULL	NULL	utf8	utf8_general_ci	varchar(64)					NEVER	NULL
-def	information_schema	GLOBAL_VARIABLES	VARIABLE_VALUE	2	NULL	NO	varchar	4096	12288	NULL	NULL	NULL	utf8	utf8_general_ci	varchar(4096)					NEVER	NULL
-def	information_schema	INDEX_STATISTICS	INDEX_NAME	3	NULL	NO	varchar	192	576	NULL	NULL	NULL	utf8	utf8_general_ci	varchar(192)					NEVER	NULL
->>>>>>> 2c60d43d
 def	information_schema	INDEX_STATISTICS	ROWS_READ	4	NULL	NO	bigint	NULL	NULL	19	0	NULL	NULL	NULL	bigint(21)					NEVER	NULL
 def	information_schema	INDEX_STATISTICS	TABLE_NAME	2	NULL	NO	varchar	192	576	NULL	NULL	NULL	utf8mb3	utf8mb3_general_ci	varchar(192)					NEVER	NULL
 def	information_schema	INDEX_STATISTICS	TABLE_SCHEMA	1	NULL	NO	varchar	192	576	NULL	NULL	NULL	utf8mb3	utf8mb3_general_ci	varchar(192)					NEVER	NULL
@@ -320,7 +312,6 @@
 def	information_schema	ROUTINES	LAST_ALTERED	25	NULL	NO	datetime	NULL	NULL	NULL	NULL	0	NULL	NULL	datetime					NEVER	NULL
 def	information_schema	ROUTINES	NUMERIC_PRECISION	9	NULL	YES	int	NULL	NULL	10	0	NULL	NULL	NULL	int(21)					NEVER	NULL
 def	information_schema	ROUTINES	NUMERIC_SCALE	10	NULL	YES	int	NULL	NULL	10	0	NULL	NULL	NULL	int(21)					NEVER	NULL
-<<<<<<< HEAD
 def	information_schema	ROUTINES	PARAMETER_STYLE	19	NULL	NO	varchar	8	24	NULL	NULL	NULL	utf8mb3	utf8mb3_general_ci	varchar(8)					NEVER	NULL
 def	information_schema	ROUTINES	ROUTINE_BODY	15	NULL	NO	varchar	8	24	NULL	NULL	NULL	utf8mb3	utf8mb3_general_ci	varchar(8)					NEVER	NULL
 def	information_schema	ROUTINES	ROUTINE_CATALOG	2	NULL	NO	varchar	512	1536	NULL	NULL	NULL	utf8mb3	utf8mb3_general_ci	varchar(512)					NEVER	NULL
@@ -346,41 +337,10 @@
 def	information_schema	SCHEMA_PRIVILEGES	TABLE_CATALOG	2	NULL	NO	varchar	512	1536	NULL	NULL	NULL	utf8mb3	utf8mb3_general_ci	varchar(512)					NEVER	NULL
 def	information_schema	SCHEMA_PRIVILEGES	TABLE_SCHEMA	3	NULL	NO	varchar	64	192	NULL	NULL	NULL	utf8mb3	utf8mb3_general_ci	varchar(64)					NEVER	NULL
 def	information_schema	SESSION_STATUS	VARIABLE_NAME	1	NULL	NO	varchar	64	192	NULL	NULL	NULL	utf8mb3	utf8mb3_general_ci	varchar(64)					NEVER	NULL
-def	information_schema	SESSION_STATUS	VARIABLE_VALUE	2	NULL	NO	varchar	2048	6144	NULL	NULL	NULL	utf8mb3	utf8mb3_general_ci	varchar(2048)					NEVER	NULL
+def	information_schema	SESSION_STATUS	VARIABLE_VALUE	2	NULL	NO	varchar	4096	12288	NULL	NULL	NULL	utf8mb3	utf8mb3_general_ci	varchar(4096)					NEVER	NULL
 def	information_schema	SESSION_VARIABLES	VARIABLE_NAME	1	NULL	NO	varchar	64	192	NULL	NULL	NULL	utf8mb3	utf8mb3_general_ci	varchar(64)					NEVER	NULL
-def	information_schema	SESSION_VARIABLES	VARIABLE_VALUE	2	NULL	NO	varchar	2048	6144	NULL	NULL	NULL	utf8mb3	utf8mb3_general_ci	varchar(2048)					NEVER	NULL
+def	information_schema	SESSION_VARIABLES	VARIABLE_VALUE	2	NULL	NO	varchar	4096	12288	NULL	NULL	NULL	utf8mb3	utf8mb3_general_ci	varchar(4096)					NEVER	NULL
 def	information_schema	SPATIAL_REF_SYS	AUTH_NAME	2	NULL	NO	varchar	512	1536	NULL	NULL	NULL	utf8mb3	utf8mb3_general_ci	varchar(512)					NEVER	NULL
-=======
-def	information_schema	ROUTINES	PARAMETER_STYLE	19	NULL	NO	varchar	8	24	NULL	NULL	NULL	utf8	utf8_general_ci	varchar(8)					NEVER	NULL
-def	information_schema	ROUTINES	ROUTINE_BODY	15	NULL	NO	varchar	8	24	NULL	NULL	NULL	utf8	utf8_general_ci	varchar(8)					NEVER	NULL
-def	information_schema	ROUTINES	ROUTINE_CATALOG	2	NULL	NO	varchar	512	1536	NULL	NULL	NULL	utf8	utf8_general_ci	varchar(512)					NEVER	NULL
-def	information_schema	ROUTINES	ROUTINE_COMMENT	27	NULL	NO	longtext	4294967295	4294967295	NULL	NULL	NULL	utf8	utf8_general_ci	longtext					NEVER	NULL
-def	information_schema	ROUTINES	ROUTINE_DEFINITION	16	NULL	YES	longtext	4294967295	4294967295	NULL	NULL	NULL	utf8	utf8_general_ci	longtext					NEVER	NULL
-def	information_schema	ROUTINES	ROUTINE_NAME	4	NULL	NO	varchar	64	192	NULL	NULL	NULL	utf8	utf8_general_ci	varchar(64)					NEVER	NULL
-def	information_schema	ROUTINES	ROUTINE_SCHEMA	3	NULL	NO	varchar	64	192	NULL	NULL	NULL	utf8	utf8_general_ci	varchar(64)					NEVER	NULL
-def	information_schema	ROUTINES	ROUTINE_TYPE	5	NULL	NO	varchar	13	39	NULL	NULL	NULL	utf8	utf8_general_ci	varchar(13)					NEVER	NULL
-def	information_schema	ROUTINES	SECURITY_TYPE	23	NULL	NO	varchar	7	21	NULL	NULL	NULL	utf8	utf8_general_ci	varchar(7)					NEVER	NULL
-def	information_schema	ROUTINES	SPECIFIC_NAME	1	NULL	NO	varchar	64	192	NULL	NULL	NULL	utf8	utf8_general_ci	varchar(64)					NEVER	NULL
-def	information_schema	ROUTINES	SQL_DATA_ACCESS	21	NULL	NO	varchar	64	192	NULL	NULL	NULL	utf8	utf8_general_ci	varchar(64)					NEVER	NULL
-def	information_schema	ROUTINES	SQL_MODE	26	NULL	NO	varchar	8192	24576	NULL	NULL	NULL	utf8	utf8_general_ci	varchar(8192)					NEVER	NULL
-def	information_schema	ROUTINES	SQL_PATH	22	NULL	YES	varchar	64	192	NULL	NULL	NULL	utf8	utf8_general_ci	varchar(64)					NEVER	NULL
-def	information_schema	SCHEMATA	CATALOG_NAME	1	NULL	NO	varchar	512	1536	NULL	NULL	NULL	utf8	utf8_general_ci	varchar(512)					NEVER	NULL
-def	information_schema	SCHEMATA	DEFAULT_CHARACTER_SET_NAME	3	NULL	NO	varchar	32	96	NULL	NULL	NULL	utf8	utf8_general_ci	varchar(32)					NEVER	NULL
-def	information_schema	SCHEMATA	DEFAULT_COLLATION_NAME	4	NULL	NO	varchar	32	96	NULL	NULL	NULL	utf8	utf8_general_ci	varchar(32)					NEVER	NULL
-def	information_schema	SCHEMATA	SCHEMA_COMMENT	6	NULL	NO	varchar	1024	3072	NULL	NULL	NULL	utf8	utf8_general_ci	varchar(1024)					NEVER	NULL
-def	information_schema	SCHEMATA	SCHEMA_NAME	2	NULL	NO	varchar	64	192	NULL	NULL	NULL	utf8	utf8_general_ci	varchar(64)					NEVER	NULL
-def	information_schema	SCHEMATA	SQL_PATH	5	NULL	YES	varchar	512	1536	NULL	NULL	NULL	utf8	utf8_general_ci	varchar(512)					NEVER	NULL
-def	information_schema	SCHEMA_PRIVILEGES	GRANTEE	1	NULL	NO	varchar	190	570	NULL	NULL	NULL	utf8	utf8_general_ci	varchar(190)					NEVER	NULL
-def	information_schema	SCHEMA_PRIVILEGES	IS_GRANTABLE	5	NULL	NO	varchar	3	9	NULL	NULL	NULL	utf8	utf8_general_ci	varchar(3)					NEVER	NULL
-def	information_schema	SCHEMA_PRIVILEGES	PRIVILEGE_TYPE	4	NULL	NO	varchar	64	192	NULL	NULL	NULL	utf8	utf8_general_ci	varchar(64)					NEVER	NULL
-def	information_schema	SCHEMA_PRIVILEGES	TABLE_CATALOG	2	NULL	NO	varchar	512	1536	NULL	NULL	NULL	utf8	utf8_general_ci	varchar(512)					NEVER	NULL
-def	information_schema	SCHEMA_PRIVILEGES	TABLE_SCHEMA	3	NULL	NO	varchar	64	192	NULL	NULL	NULL	utf8	utf8_general_ci	varchar(64)					NEVER	NULL
-def	information_schema	SESSION_STATUS	VARIABLE_NAME	1	NULL	NO	varchar	64	192	NULL	NULL	NULL	utf8	utf8_general_ci	varchar(64)					NEVER	NULL
-def	information_schema	SESSION_STATUS	VARIABLE_VALUE	2	NULL	NO	varchar	4096	12288	NULL	NULL	NULL	utf8	utf8_general_ci	varchar(4096)					NEVER	NULL
-def	information_schema	SESSION_VARIABLES	VARIABLE_NAME	1	NULL	NO	varchar	64	192	NULL	NULL	NULL	utf8	utf8_general_ci	varchar(64)					NEVER	NULL
-def	information_schema	SESSION_VARIABLES	VARIABLE_VALUE	2	NULL	NO	varchar	4096	12288	NULL	NULL	NULL	utf8	utf8_general_ci	varchar(4096)					NEVER	NULL
-def	information_schema	SPATIAL_REF_SYS	AUTH_NAME	2	NULL	NO	varchar	512	1536	NULL	NULL	NULL	utf8	utf8_general_ci	varchar(512)					NEVER	NULL
->>>>>>> 2c60d43d
 def	information_schema	SPATIAL_REF_SYS	AUTH_SRID	3	NULL	NO	int	NULL	NULL	10	0	NULL	NULL	NULL	int(5)					NEVER	NULL
 def	information_schema	SPATIAL_REF_SYS	SRID	1	NULL	NO	smallint	NULL	NULL	5	0	NULL	NULL	NULL	smallint(5)					NEVER	NULL
 def	information_schema	SPATIAL_REF_SYS	SRTEXT	4	NULL	NO	varchar	2048	6144	NULL	NULL	NULL	utf8mb3	utf8mb3_general_ci	varchar(2048)					NEVER	NULL
@@ -762,23 +722,13 @@
 NULL	information_schema	GEOMETRY_COLUMNS	COORD_DIMENSION	tinyint	NULL	NULL	NULL	NULL	tinyint(2)
 NULL	information_schema	GEOMETRY_COLUMNS	MAX_PPR	tinyint	NULL	NULL	NULL	NULL	tinyint(2)
 NULL	information_schema	GEOMETRY_COLUMNS	SRID	smallint	NULL	NULL	NULL	NULL	smallint(5)
-<<<<<<< HEAD
 3.0000	information_schema	GLOBAL_STATUS	VARIABLE_NAME	varchar	64	192	utf8mb3	utf8mb3_general_ci	varchar(64)
-3.0000	information_schema	GLOBAL_STATUS	VARIABLE_VALUE	varchar	2048	6144	utf8mb3	utf8mb3_general_ci	varchar(2048)
+3.0000	information_schema	GLOBAL_STATUS	VARIABLE_VALUE	varchar	4096	12288	utf8mb3	utf8mb3_general_ci	varchar(4096)
 3.0000	information_schema	GLOBAL_VARIABLES	VARIABLE_NAME	varchar	64	192	utf8mb3	utf8mb3_general_ci	varchar(64)
-3.0000	information_schema	GLOBAL_VARIABLES	VARIABLE_VALUE	varchar	2048	6144	utf8mb3	utf8mb3_general_ci	varchar(2048)
+3.0000	information_schema	GLOBAL_VARIABLES	VARIABLE_VALUE	varchar	4096	12288	utf8mb3	utf8mb3_general_ci	varchar(4096)
 3.0000	information_schema	INDEX_STATISTICS	TABLE_SCHEMA	varchar	192	576	utf8mb3	utf8mb3_general_ci	varchar(192)
 3.0000	information_schema	INDEX_STATISTICS	TABLE_NAME	varchar	192	576	utf8mb3	utf8mb3_general_ci	varchar(192)
 3.0000	information_schema	INDEX_STATISTICS	INDEX_NAME	varchar	192	576	utf8mb3	utf8mb3_general_ci	varchar(192)
-=======
-3.0000	information_schema	GLOBAL_STATUS	VARIABLE_NAME	varchar	64	192	utf8	utf8_general_ci	varchar(64)
-3.0000	information_schema	GLOBAL_STATUS	VARIABLE_VALUE	varchar	4096	12288	utf8	utf8_general_ci	varchar(4096)
-3.0000	information_schema	GLOBAL_VARIABLES	VARIABLE_NAME	varchar	64	192	utf8	utf8_general_ci	varchar(64)
-3.0000	information_schema	GLOBAL_VARIABLES	VARIABLE_VALUE	varchar	4096	12288	utf8	utf8_general_ci	varchar(4096)
-3.0000	information_schema	INDEX_STATISTICS	TABLE_SCHEMA	varchar	192	576	utf8	utf8_general_ci	varchar(192)
-3.0000	information_schema	INDEX_STATISTICS	TABLE_NAME	varchar	192	576	utf8	utf8_general_ci	varchar(192)
-3.0000	information_schema	INDEX_STATISTICS	INDEX_NAME	varchar	192	576	utf8	utf8_general_ci	varchar(192)
->>>>>>> 2c60d43d
 NULL	information_schema	INDEX_STATISTICS	ROWS_READ	bigint	NULL	NULL	NULL	NULL	bigint(21)
 3.0000	information_schema	KEYWORDS	WORD	varchar	64	192	utf8mb3	utf8mb3_general_ci	varchar(64)
 3.0000	information_schema	KEY_CACHES	KEY_CACHE_NAME	varchar	192	576	utf8mb3	utf8mb3_general_ci	varchar(192)
@@ -917,7 +867,6 @@
 3.0000	information_schema	ROUTINES	SECURITY_TYPE	varchar	7	21	utf8mb3	utf8mb3_general_ci	varchar(7)
 NULL	information_schema	ROUTINES	CREATED	datetime	NULL	NULL	NULL	NULL	datetime
 NULL	information_schema	ROUTINES	LAST_ALTERED	datetime	NULL	NULL	NULL	NULL	datetime
-<<<<<<< HEAD
 3.0000	information_schema	ROUTINES	SQL_MODE	varchar	8192	24576	utf8mb3	utf8mb3_general_ci	varchar(8192)
 1.0000	information_schema	ROUTINES	ROUTINE_COMMENT	longtext	4294967295	4294967295	utf8mb3	utf8mb3_general_ci	longtext
 3.0000	information_schema	ROUTINES	DEFINER	varchar	384	1152	utf8mb3	utf8mb3_general_ci	varchar(384)
@@ -936,32 +885,9 @@
 3.0000	information_schema	SCHEMA_PRIVILEGES	PRIVILEGE_TYPE	varchar	64	192	utf8mb3	utf8mb3_general_ci	varchar(64)
 3.0000	information_schema	SCHEMA_PRIVILEGES	IS_GRANTABLE	varchar	3	9	utf8mb3	utf8mb3_general_ci	varchar(3)
 3.0000	information_schema	SESSION_STATUS	VARIABLE_NAME	varchar	64	192	utf8mb3	utf8mb3_general_ci	varchar(64)
-3.0000	information_schema	SESSION_STATUS	VARIABLE_VALUE	varchar	2048	6144	utf8mb3	utf8mb3_general_ci	varchar(2048)
+3.0000	information_schema	SESSION_STATUS	VARIABLE_VALUE	varchar	4096	12288	utf8mb3	utf8mb3_general_ci	varchar(4096)
 3.0000	information_schema	SESSION_VARIABLES	VARIABLE_NAME	varchar	64	192	utf8mb3	utf8mb3_general_ci	varchar(64)
-3.0000	information_schema	SESSION_VARIABLES	VARIABLE_VALUE	varchar	2048	6144	utf8mb3	utf8mb3_general_ci	varchar(2048)
-=======
-3.0000	information_schema	ROUTINES	SQL_MODE	varchar	8192	24576	utf8	utf8_general_ci	varchar(8192)
-1.0000	information_schema	ROUTINES	ROUTINE_COMMENT	longtext	4294967295	4294967295	utf8	utf8_general_ci	longtext
-3.0000	information_schema	ROUTINES	DEFINER	varchar	189	567	utf8	utf8_general_ci	varchar(189)
-3.0000	information_schema	ROUTINES	CHARACTER_SET_CLIENT	varchar	32	96	utf8	utf8_general_ci	varchar(32)
-3.0000	information_schema	ROUTINES	COLLATION_CONNECTION	varchar	32	96	utf8	utf8_general_ci	varchar(32)
-3.0000	information_schema	ROUTINES	DATABASE_COLLATION	varchar	32	96	utf8	utf8_general_ci	varchar(32)
-3.0000	information_schema	SCHEMATA	CATALOG_NAME	varchar	512	1536	utf8	utf8_general_ci	varchar(512)
-3.0000	information_schema	SCHEMATA	SCHEMA_NAME	varchar	64	192	utf8	utf8_general_ci	varchar(64)
-3.0000	information_schema	SCHEMATA	DEFAULT_CHARACTER_SET_NAME	varchar	32	96	utf8	utf8_general_ci	varchar(32)
-3.0000	information_schema	SCHEMATA	DEFAULT_COLLATION_NAME	varchar	32	96	utf8	utf8_general_ci	varchar(32)
-3.0000	information_schema	SCHEMATA	SQL_PATH	varchar	512	1536	utf8	utf8_general_ci	varchar(512)
-3.0000	information_schema	SCHEMATA	SCHEMA_COMMENT	varchar	1024	3072	utf8	utf8_general_ci	varchar(1024)
-3.0000	information_schema	SCHEMA_PRIVILEGES	GRANTEE	varchar	190	570	utf8	utf8_general_ci	varchar(190)
-3.0000	information_schema	SCHEMA_PRIVILEGES	TABLE_CATALOG	varchar	512	1536	utf8	utf8_general_ci	varchar(512)
-3.0000	information_schema	SCHEMA_PRIVILEGES	TABLE_SCHEMA	varchar	64	192	utf8	utf8_general_ci	varchar(64)
-3.0000	information_schema	SCHEMA_PRIVILEGES	PRIVILEGE_TYPE	varchar	64	192	utf8	utf8_general_ci	varchar(64)
-3.0000	information_schema	SCHEMA_PRIVILEGES	IS_GRANTABLE	varchar	3	9	utf8	utf8_general_ci	varchar(3)
-3.0000	information_schema	SESSION_STATUS	VARIABLE_NAME	varchar	64	192	utf8	utf8_general_ci	varchar(64)
-3.0000	information_schema	SESSION_STATUS	VARIABLE_VALUE	varchar	4096	12288	utf8	utf8_general_ci	varchar(4096)
-3.0000	information_schema	SESSION_VARIABLES	VARIABLE_NAME	varchar	64	192	utf8	utf8_general_ci	varchar(64)
-3.0000	information_schema	SESSION_VARIABLES	VARIABLE_VALUE	varchar	4096	12288	utf8	utf8_general_ci	varchar(4096)
->>>>>>> 2c60d43d
+3.0000	information_schema	SESSION_VARIABLES	VARIABLE_VALUE	varchar	4096	12288	utf8mb3	utf8mb3_general_ci	varchar(4096)
 NULL	information_schema	SPATIAL_REF_SYS	SRID	smallint	NULL	NULL	NULL	NULL	smallint(5)
 3.0000	information_schema	SPATIAL_REF_SYS	AUTH_NAME	varchar	512	1536	utf8mb3	utf8mb3_general_ci	varchar(512)
 NULL	information_schema	SPATIAL_REF_SYS	AUTH_SRID	int	NULL	NULL	NULL	NULL	int(5)
