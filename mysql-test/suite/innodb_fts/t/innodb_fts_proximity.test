--- conflicted
+++ resolved
@@ -153,13 +153,9 @@
 
 DROP TABLE t1;
 
-<<<<<<< HEAD
-=======
-set global innodb_file_per_table=1;
-
 set names utf8;
 --character_set utf8
->>>>>>> 25c62788
+
 # Test fts with externally stored long column
 CREATE TABLE t1 (
 	id INT UNSIGNED AUTO_INCREMENT NOT NULL PRIMARY KEY,
