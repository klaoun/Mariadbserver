connect  master,127.0.0.1,root,,test,$MASTER_MYPORT,;
connect  slave,127.0.0.1,root,,test,$SLAVE_MYPORT,;
connection master;
CREATE DATABASE federated;
connection slave;
CREATE DATABASE federated;
connection default;
set global federated_pushdown=1;
connection slave;
DROP TABLE IF EXISTS federated.t1;
Warnings:
Note	1051	Unknown table 'federated.t1'
CREATE TABLE federated.t1 (
id int(20) NOT NULL,
name varchar(16) NOT NULL default ''
)
DEFAULT CHARSET=latin1;
INSERT INTO federated.t1 VALUES
(3,'xxx'), (7,'yyy'), (4,'xxx'), (1,'zzz'), (5,'yyy');
DROP TABLE IF EXISTS federated.t2;
Warnings:
Note	1051	Unknown table 'federated.t2'
CREATE TABLE federated.t2 (
name varchar(16) NOT NULL default ''
)
DEFAULT CHARSET=latin1;
INSERT INTO federated.t2 VALUES
('yyy'), ('www'), ('yyy'), ('xxx'), ('www'), ('yyy'), ('www');
connection master;
DROP TABLE IF EXISTS federated.t1;
Warnings:
Note	1051	Unknown table 'federated.t1'
CREATE TABLE federated.t1 (
id int(20) NOT NULL,
name varchar(16) NOT NULL default ''
)
ENGINE="FEDERATED" DEFAULT CHARSET=latin1
CONNECTION='mysql://root@127.0.0.1:SLAVE_PORT/federated/t1';
DROP TABLE IF EXISTS federated.t2;
Warnings:
Note	1051	Unknown table 'federated.t2'
CREATE TABLE federated.t2 (
name varchar(16) NOT NULL default ''
)
ENGINE="FEDERATED" DEFAULT CHARSET=latin1
CONNECTION='mysql://root@127.0.0.1:SLAVE_PORT/federated/t2';
SELECT * FROM federated.t1;
id	name
3	xxx
7	yyy
4	xxx
1	zzz
5	yyy
SELECT id FROM federated.t1 WHERE id < 5;
id
3
4
1
SELECT count(*), name FROM federated.t1 WHERE id < 5 GROUP BY name;
count(*)	name
2	xxx
1	zzz
SELECT * FROM federated.t1, federated.t2
WHERE federated.t1.name = federated.t2.name;
id	name	name
7	yyy	yyy
5	yyy	yyy
7	yyy	yyy
5	yyy	yyy
3	xxx	xxx
4	xxx	xxx
7	yyy	yyy
5	yyy	yyy
SELECT * FROM federated.t1 LEFT JOIN federated.t2
ON federated.t1.name = federated.t2.name
WHERE federated.t1.id > 1;
id	name	name
7	yyy	yyy
5	yyy	yyy
7	yyy	yyy
5	yyy	yyy
3	xxx	xxx
4	xxx	xxx
7	yyy	yyy
5	yyy	yyy
SELECT * FROM federated.t1
WHERE id IN (SELECT count(*) FROM federated.t2 GROUP BY name);
id	name
3	xxx
1	zzz
EXPLAIN
SELECT id FROM federated.t1 WHERE id < 5;
id	select_type	table	type	possible_keys	key	key_len	ref	rows	Extra
1	PUSHED SELECT	NULL	NULL	NULL	NULL	NULL	NULL	NULL	NULL
EXPLAIN EXTENDED
SELECT id FROM federated.t1 WHERE id < 5;
id	select_type	table	type	possible_keys	key	key_len	ref	rows	filtered	Extra
1	PUSHED SELECT	NULL	NULL	NULL	NULL	NULL	NULL	NULL	NULL	NULL
Warnings:
Note	1003	select `federated`.`t1`.`id` AS `id` from `federated`.`t1` where `federated`.`t1`.`id` < 5
EXPLAIN FORMAT=JSON
SELECT id FROM federated.t1 WHERE id < 5;
EXPLAIN
{
  "query_block": {
    "select_id": 1,
    "table": {
      "message": "Pushed select"
    }
  }
}
ANALYZE
SELECT id FROM federated.t1 WHERE id < 5;
id	select_type	table	type	possible_keys	key	key_len	ref	rows	r_rows	filtered	r_filtered	Extra
1	PUSHED SELECT	NULL	NULL	NULL	NULL	NULL	NULL	NULL	NULL	NULL	NULL	NULL
ANALYZE FORMAT=JSON
SELECT id FROM federated.t1 WHERE id < 5;
ANALYZE
{
  "query_block": {
    "select_id": 1,
    "table": {
      "message": "Pushed select"
    }
  }
}
CREATE TABLE federated.t3 (
name varchar(16) NOT NULL default ''
)
DEFAULT CHARSET=latin1;
INSERT INTO federated.t3 VALUES
('yyy'), ('www'), ('yyy'), ('xxx'), ('www'), ('yyy'), ('www');
SELECT *
FROM federated.t3, (SELECT * FROM federated.t1 WHERE id > 3) t
WHERE federated.t3.name=t.name;
name	id	name
yyy	5	yyy
yyy	7	yyy
yyy	5	yyy
yyy	7	yyy
xxx	4	xxx
yyy	5	yyy
yyy	7	yyy
EXPLAIN
SELECT *
FROM federated.t3, (SELECT * FROM federated.t1 WHERE id > 3) t
WHERE federated.t3.name=t.name;
id	select_type	table	type	possible_keys	key	key_len	ref	rows	Extra
1	PRIMARY	t3	ALL	NULL	NULL	NULL	NULL	7	
1	PRIMARY	<derived2>	ref	key0	key0	18	federated.t3.name	2	
2	PUSHED DERIVED	NULL	NULL	NULL	NULL	NULL	NULL	NULL	NULL
EXPLAIN FORMAT=JSON
SELECT *
FROM federated.t3, (SELECT * FROM federated.t1 WHERE id > 3) t
WHERE federated.t3.name=t.name;
EXPLAIN
{
  "query_block": {
    "select_id": 1,
    "nested_loop": [
      {
        "table": {
          "table_name": "t3",
          "access_type": "ALL",
          "rows": 7,
          "filtered": 100
        }
      },
      {
        "table": {
          "table_name": "<derived2>",
          "access_type": "ref",
          "possible_keys": ["key0"],
          "key": "key0",
          "key_length": "18",
          "used_key_parts": ["name"],
          "ref": ["federated.t3.name"],
          "rows": 2,
          "filtered": 100,
          "materialized": {
            "query_block": {
              "select_id": 2,
              "table": {
                "message": "Pushed derived"
              }
            }
          }
        }
      }
    ]
  }
}
ANALYZE
SELECT *
FROM federated.t3, (SELECT * FROM federated.t1 WHERE id > 3) t
WHERE federated.t3.name=t.name;
id	select_type	table	type	possible_keys	key	key_len	ref	rows	r_rows	filtered	r_filtered	Extra
1	PRIMARY	t3	ALL	NULL	NULL	NULL	NULL	7	7.00	100.00	100.00	
1	PRIMARY	<derived2>	ref	key0	key0	18	federated.t3.name	2	1.00	100.00	100.00	
2	PUSHED DERIVED	NULL	NULL	NULL	NULL	NULL	NULL	NULL	NULL	NULL	NULL	NULL
SELECT *
FROM federated.t3, (SELECT t1.name FROM federated.t1
WHERE id IN (SELECT count(*)
FROM federated.t2 GROUP BY name)) t
WHERE federated.t3.name=t.name;
name	name
xxx	xxx
EXPLAIN
SELECT *
FROM federated.t3, (SELECT t1.name FROM federated.t1
WHERE id IN (SELECT count(*)
FROM federated.t2 GROUP BY name)) t
WHERE federated.t3.name=t.name;
id	select_type	table	type	possible_keys	key	key_len	ref	rows	Extra
1	PRIMARY	t3	ALL	NULL	NULL	NULL	NULL	7	
1	PRIMARY	<derived2>	ref	key0	key0	18	federated.t3.name	2	
2	PUSHED DERIVED	NULL	NULL	NULL	NULL	NULL	NULL	NULL	NULL
ANALYZE FORMAT=JSON
SELECT *
FROM federated.t3, (SELECT t1.name FROM federated.t1
WHERE id IN (SELECT count(*)
FROM federated.t2 GROUP BY name)) t
WHERE federated.t3.name=t.name;
ANALYZE
{
  "query_block": {
    "select_id": 1,
    "r_loops": 1,
    "r_total_time_ms": "REPLACED",
<<<<<<< HEAD
    "nested_loop": [
      {
        "table": {
          "table_name": "t3",
          "access_type": "ALL",
          "r_loops": 1,
          "rows": 7,
          "r_rows": 7,
          "r_table_time_ms": "REPLACED",
          "r_other_time_ms": "REPLACED",
          "r_engine_stats": REPLACED,
          "filtered": 100,
          "r_filtered": 100
        }
      },
      {
        "table": {
          "table_name": "<derived2>",
          "access_type": "ref",
          "possible_keys": ["key0"],
          "key": "key0",
          "key_length": "18",
          "used_key_parts": ["name"],
          "ref": ["federated.t3.name"],
          "r_loops": 7,
          "rows": 2,
          "r_rows": 0,
          "r_table_time_ms": "REPLACED",
          "r_other_time_ms": "REPLACED",
          "filtered": 100,
          "r_filtered": 100,
          "materialized": {
            "query_block": {
              "select_id": 2,
              "table": {
                "message": "Pushed derived"
              }
            }
=======
    "table": {
      "table_name": "t3",
      "access_type": "ALL",
      "r_loops": 1,
      "rows": 7,
      "r_rows": 7,
      "r_table_time_ms": "REPLACED",
      "r_other_time_ms": "REPLACED",
      "r_engine_stats": REPLACED,
      "filtered": 100,
      "r_filtered": 100
    },
    "table": {
      "table_name": "<derived2>",
      "access_type": "ref",
      "possible_keys": ["key0"],
      "key": "key0",
      "key_length": "18",
      "used_key_parts": ["name"],
      "ref": ["federated.t3.name"],
      "r_loops": 7,
      "rows": 2,
      "r_rows": 0.142857143,
      "r_table_time_ms": "REPLACED",
      "r_other_time_ms": "REPLACED",
      "filtered": 100,
      "r_filtered": 100,
      "materialized": {
        "query_block": {
          "select_id": 2,
          "table": {
            "message": "Pushed derived"
>>>>>>> 5ea5291d
          }
        }
      }
    ]
  }
}
SELECT t.id, federated.t3.name
FROM federated.t3,
( SELECT * FROM federated.t1 WHERE id < 3
UNION
SELECT * FROM federated.t1 WHERE id >= 5) t
WHERE federated.t3.name=t.name;
id	name
5	yyy
7	yyy
5	yyy
7	yyy
5	yyy
7	yyy
EXPLAIN
SELECT t.id, federated.t3.name
FROM federated.t3,
( SELECT * FROM federated.t1 WHERE id < 3
UNION
SELECT * FROM federated.t1 WHERE id >= 5) t
WHERE federated.t3.name=t.name;
id	select_type	table	type	possible_keys	key	key_len	ref	rows	Extra
1	PRIMARY	t3	ALL	NULL	NULL	NULL	NULL	7	
1	PRIMARY	<derived2>	ref	key0	key0	18	federated.t3.name	2	
2	PUSHED DERIVED	NULL	NULL	NULL	NULL	NULL	NULL	NULL	NULL
#
# MDEV-21887: federatedx crashes on SELECT ... INTO query in select_handler code
#
CREATE TABLE federated.t4 (
id int(20) NOT NULL,
name varchar(16) NOT NULL default ''
) engine=myisam;
insert into federated.t4 select * from federated.t1;
select * from federated.t4;
id	name
1	zzz
3	xxx
4	xxx
5	yyy
7	yyy
select name into @var from federated.t1 where id=3 limit 1 ;
select @var;
@var
xxx
select name into outfile 'tmp.txt' from federated.t1;
#
# MDEV-22993: Crash on EXPLAIN with PUSHED DOWN SELECT and subquery
#
explain
select * from federated.t1
where name in (select name from federated.t2);
id	select_type	table	type	possible_keys	key	key_len	ref	rows	Extra
1	PUSHED SELECT	NULL	NULL	NULL	NULL	NULL	NULL	NULL	NULL
explain format=json
select * from federated.t1
where name in (select name from federated.t2);
EXPLAIN
{
  "query_block": {
    "select_id": 1,
    "table": {
      "message": "Pushed select"
    }
  }
}
#
# MDEV-22993, testcase #2: EXPLAIN output doesn't make sense when
#   derived table pushdown is used.
#
create table t5 (a int) engine=myisam;
insert into t5 values (1),(2);
# Must not show lines with id=3
explain 
select * from t5, 
(select id from federated.t1
where name in (select name from federated.t2) or name like 'foo%') as TQ;
id	select_type	table	type	possible_keys	key	key_len	ref	rows	Extra
1	PRIMARY	t5	ALL	NULL	NULL	NULL	NULL	2	
1	PRIMARY	<derived2>	ALL	NULL	NULL	NULL	NULL	5	Using join buffer (flat, BNL join)
2	PUSHED DERIVED	NULL	NULL	NULL	NULL	NULL	NULL	NULL	NULL
# Must not show elements with select_id=3
explain format=json
select * from t5, 
(select id from federated.t1
where name in (select name from federated.t2) or name like 'foo%') as TQ;
EXPLAIN
{
  "query_block": {
    "select_id": 1,
    "nested_loop": [
      {
        "table": {
          "table_name": "t5",
          "access_type": "ALL",
          "rows": 2,
          "filtered": 100
        }
      },
      {
        "block-nl-join": {
          "table": {
            "table_name": "<derived2>",
            "access_type": "ALL",
            "rows": 5,
            "filtered": 100
          },
          "buffer_type": "flat",
          "buffer_size": "65",
          "join_type": "BNL",
          "materialized": {
            "query_block": {
              "select_id": 2,
              "table": {
                "message": "Pushed derived"
              }
            }
          }
        }
      }
    ]
  }
}
drop table t5;
DROP TABLE federated.t1, federated.t2, federated.t3, federated.t4;
connection slave;
DROP TABLE federated.t1, federated.t2;
connection default;
#
# MDEV-23778: Derived handler used for big derived tables
#
connection slave;
CREATE TABLE federated.t1 (
a varchar(100) NOT NULL default '123'
)
DEFAULT CHARSET=latin1;
CREATE TABLE federated.t2 LIKE federated.t1;
BEGIN NOT ATOMIC
DECLARE i INT DEFAULT 0;
START TRANSACTION;
WHILE i < 70000 DO
INSERT INTO federated.t1 VALUES (i);
SET i = i + 1;
END WHILE;
COMMIT;
END
$$
connection master;
CREATE TABLE federated.t1 (
a varchar(100) NOT NULL default '123'
)
ENGINE="FEDERATED" DEFAULT CHARSET=latin1
CONNECTION='mysql://root@127.0.0.1:SLAVE_PORT/federated/t1';
CREATE TABLE federated.t2 (
a varchar(100) NOT NULL default '123'
)
ENGINE="FEDERATED" DEFAULT CHARSET=latin1
CONNECTION='mysql://root@127.0.0.1:SLAVE_PORT/federated/t2';
SELECT COUNT(DISTINCT a) FROM federated.t1;
COUNT(DISTINCT a)
70000
INSERT INTO federated.t2
SELECT * FROM (SELECT * FROM federated.t1 LIMIT 100) dt;
SELECT COUNT(DISTINCT a) FROM federated.t2;
COUNT(DISTINCT a)
100
TRUNCATE TABLE federated.t2;
INSERT INTO federated.t2
SELECT * FROM (SELECT * FROM federated.t1 LIMIT 70000) dt;
SELECT COUNT(DISTINCT a) FROM federated.t2;
COUNT(DISTINCT a)
70000
#
# MDEV-29640 FederatedX does not properly handle pushdown
#             in case of difference in local and remote table names
#
connection master;
# Use tables from the previous test. Make sure pushdown works:
EXPLAIN SELECT COUNT(DISTINCT a) FROM federated.t2;
id	select_type	table	type	possible_keys	key	key_len	ref	rows	Extra
1	PUSHED SELECT	NULL	NULL	NULL	NULL	NULL	NULL	NULL	NULL
SELECT COUNT(DISTINCT a) FROM federated.t2;
COUNT(DISTINCT a)
70000
# Link remote table `federated.t1` with the local table named `t1_local`
CREATE TABLE federated.t1_local ENGINE="FEDERATED"
CONNECTION='mysql://root@127.0.0.1:SLAVE_PORT/federated/t1';
# No pushdown here due to table names mismatch, retrieve data as usual:
EXPLAIN SELECT COUNT(DISTINCT a) FROM federated.t1_local;
id	select_type	table	type	possible_keys	key	key_len	ref	rows	Extra
1	SIMPLE	t1_local	ALL	NULL	NULL	NULL	NULL	70000	
SELECT COUNT(DISTINCT a) FROM federated.t1_local;
COUNT(DISTINCT a)
70000
#
# MDEV-29863 Server crashes in federatedx_txn::acquire after select from
#            the Federated table with partitions and federated_pushdown=1
#            in case of difference in local and remote table names
#
connection slave;
CREATE TABLE federated.t3 (a INT);
INSERT INTO federated.t3 VALUES (1),(2),(3);
CREATE TABLE federated.t4 (a INT);
connection master;
CREATE SERVER fedlink FOREIGN DATA WRAPPER mysql 
OPTIONS (USER 'root', HOST '127.0.0.1', DATABASE 'federated',
PORT SLAVE_PORT);
CREATE TABLE federated.t3 (a INT)
ENGINE=FEDERATED
CONNECTION='mysql://root@127.0.0.1:$SLAVE_MYPORT/federated/t3'
  PARTITION BY list (a)
(PARTITION p1 VALUES IN (1) CONNECTION='fedlink/t3',
PARTITION p2 VALUES IN (2) CONNECTION='fedlink/t4');
EXPLAIN SELECT * FROM federated.t3;
id	select_type	table	type	possible_keys	key	key_len	ref	rows	Extra
1	SIMPLE	t3	ALL	NULL	NULL	NULL	NULL	3	
SELECT * FROM federated.t3;
a
1
2
3
#
# MDEV-29655: ASAN heap-use-after-free in
#             Pushdown_derived::Pushdown_derived
#
connection slave;
DROP TABLE IF EXISTS federated.t1;
CREATE TABLE federated.t1 (
id int(20) NOT NULL,
name varchar(16) NOT NULL default ''
)
DEFAULT CHARSET=latin1;
INSERT INTO federated.t1 VALUES
(3,'xxx'), (7,'yyy'), (4,'xxx'), (1,'zzz'), (5,'yyy');
connection master;
DROP TABLE IF EXISTS federated.t1;
CREATE TABLE federated.t1 (
id int(20) NOT NULL,
name varchar(16) NOT NULL default ''
)
ENGINE="FEDERATED" DEFAULT CHARSET=latin1
CONNECTION='mysql://root@127.0.0.1:SLAVE_PORT/federated/t1';
use federated;
SELECT * FROM (SELECT * FROM (SELECT * FROM (SELECT * FROM t1 where id=3) dt3
WHERE id=2) dt2) dt;
id	name
connection slave;
CREATE TABLE federated.t10 (a INT,b INT);
CREATE TABLE federated.t11 (a INT, b INT);
INSERT INTO federated.t10 VALUES (1,1),(2,2);
INSERT INTO federated.t11 VALUES (1,1),(2,2);
connection master;
CREATE TABLE federated.t10
ENGINE="FEDERATED" DEFAULT CHARSET=latin1
CONNECTION='mysql://root@127.0.0.1:SLAVE_PORT/federated/t10';
CREATE TABLE federated.t11
ENGINE="FEDERATED" DEFAULT CHARSET=latin1
CONNECTION='mysql://root@127.0.0.1:SLAVE_PORT/federated/t11';
use federated;
SELECT * FROM t10 LEFT JOIN 
(t11, (SELECT * FROM (SELECT * FROM (SELECT * FROM t1 where id=3) dt3
WHERE id=2) dt2) dt
) ON t10.a=t11.a;
a	b	a	b	id	name
1	1	NULL	NULL	NULL	NULL
2	2	NULL	NULL	NULL	NULL
set global federated_pushdown=0;
connection master;
DROP TABLE IF EXISTS federated.t1;
DROP DATABASE IF EXISTS federated;
connection slave;
DROP TABLE IF EXISTS federated.t1;
DROP DATABASE IF EXISTS federated;<|MERGE_RESOLUTION|>--- conflicted
+++ resolved
@@ -227,7 +227,6 @@
     "select_id": 1,
     "r_loops": 1,
     "r_total_time_ms": "REPLACED",
-<<<<<<< HEAD
     "nested_loop": [
       {
         "table": {
@@ -254,7 +253,7 @@
           "ref": ["federated.t3.name"],
           "r_loops": 7,
           "rows": 2,
-          "r_rows": 0,
+          "r_rows": 0.142857143,
           "r_table_time_ms": "REPLACED",
           "r_other_time_ms": "REPLACED",
           "filtered": 100,
@@ -266,40 +265,6 @@
                 "message": "Pushed derived"
               }
             }
-=======
-    "table": {
-      "table_name": "t3",
-      "access_type": "ALL",
-      "r_loops": 1,
-      "rows": 7,
-      "r_rows": 7,
-      "r_table_time_ms": "REPLACED",
-      "r_other_time_ms": "REPLACED",
-      "r_engine_stats": REPLACED,
-      "filtered": 100,
-      "r_filtered": 100
-    },
-    "table": {
-      "table_name": "<derived2>",
-      "access_type": "ref",
-      "possible_keys": ["key0"],
-      "key": "key0",
-      "key_length": "18",
-      "used_key_parts": ["name"],
-      "ref": ["federated.t3.name"],
-      "r_loops": 7,
-      "rows": 2,
-      "r_rows": 0.142857143,
-      "r_table_time_ms": "REPLACED",
-      "r_other_time_ms": "REPLACED",
-      "filtered": 100,
-      "r_filtered": 100,
-      "materialized": {
-        "query_block": {
-          "select_id": 2,
-          "table": {
-            "message": "Pushed derived"
->>>>>>> 5ea5291d
           }
         }
       }
