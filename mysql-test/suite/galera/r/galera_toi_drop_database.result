--- conflicted
+++ resolved
@@ -14,15 +14,9 @@
 connection node_2;
 DROP DATABASE database1;;
 connection node_1;
-<<<<<<< HEAD
-ERROR 40001: wsrep aborted transaction
-connection node_1a;
-ERROR 40001: wsrep aborted transaction
-=======
 ERROR 40001: Deadlock: wsrep aborted transaction
 connection node_1a;
 ERROR 40001: Deadlock: wsrep aborted transaction
->>>>>>> 287d1053
 connection node_2;
 connection node_1;
 SELECT COUNT(*) = 0 FROM INFORMATION_SCHEMA.SCHEMATA WHERE SCHEMA_NAME = 'database1';
