--- conflicted
+++ resolved
@@ -13,21 +13,10 @@
 galera_as_slave_ctas : MDEV-28378 timeout
 galera_bf_abort_at_after_statement : Timeout in wait_condition.inc for SELECT COUNT(*) = 1 FROM t1 where id = 1 and val = 3
 galera_pc_recovery : MDEV-25199 cluster fails to start up
-galera_sst_mysqldump : MDEV-26501 : galera.galera_sst_mysqldump MTR failed: galera SST with mysqldump failed
-galera_unicode_identifiers : MDEV-26500 : galera.galera_unicode_identifiers MTR failed: InnoDB: innodb_fatal_semaphore_wait_threshold was exceeded for dict_sys.mutex
-galera_var_dirty_reads : MDEV-25615 Galera test failure on galera_var_dirty_reads
 galera_sst_encrypted : MDEV-29876 Galera test failure on galera_sst_encrypted
 MW-284 : MDEV-29861 Galera test case hangs
 galera_binlog_checksum : MDEV-29861 Galera test case hangs
 galera_var_notify_ssl_ipv6 : MDEV-29861 Galera test case hangs
 galera_var_node_address : MDEV-20485 Galera test failure
-<<<<<<< HEAD
-galera_wsrep_provider_unset_set: wsrep_provider is read-only for security reasons
-pxc-421: wsrep_provider is read-only for security reasons
-galera_bf_abort_shutdown : MDEV-29773 Assertion failure on sql/wsrep_mysqld.cc:2893 in wsrep_bf_abort_shutdown
 MDEV-26575 : MDEV-29878 Galera test failure on MDEV-26575
-galera_bf_abort_at_after_statement : Timeout in wait_condition.inc for SELECT COUNT(*) = 1 FROM t1 where id = 1 and val = 3
-=======
-MDEV-26575 : MDEV-29878 Galera test failure on MDEV-26575
-galera_bf_abort_shutdown : MDEV-29918 Assertion failure on galera_bf_abort_shutdown
->>>>>>> cc78cd7d
+galera_bf_abort_shutdown : MDEV-29918 Assertion failure on galera_bf_abort_shutdown