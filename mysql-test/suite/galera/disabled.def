##############################################################################
#
#  List the test cases that are to be disabled temporarily.
#
#  Separate the test case name and the comment with ':'.
#
#    <testcasename> : MDEV-<xxxx> <comment>
#
#  Do not use any TAB characters for whitespace.
#
##############################################################################

galera_as_slave_ctas : MDEV-28378 timeout
galera_pc_recovery : MDEV-25199 cluster fails to start up
galera_sst_encrypted : MDEV-29876 Galera test failure on galera_sst_encrypted
MW-284 : MDEV-29861 Galera test case hangs
galera_binlog_checksum : MDEV-29861 Galera test case hangs
galera_var_notify_ssl_ipv6 : MDEV-29861 Galera test case hangs
galera_var_notify_cmd: MDEV-29861 Galera test case hangs
galera_var_node_address : MDEV-20485 Galera test failure
MDEV-26575 : MDEV-29878 Galera test failure on MDEV-26575
galera_bf_abort_shutdown : MDEV-29918 Assertion failure on galera_bf_abort_shutdown
# Links to below failures in MDEV-30172
galera_wan : [ERROR] WSREP: /home/buildbot/buildbot/build/gcs/src/gcs_state_msg.cpp:gcs_state_msg_get_quorum():947: Failed to establish quorum.
galera_var_ignore_apply_errors : 28: "Server did not transition to READY state"
galera_bf_kill_debug : timeout after 900 seconds
galera_ssl_upgrade : [Warning] Failed to load slave replication state from table mysql.gtid_slave_pos: 130: Incorrect file format 'gtid_slave_pos'
<<<<<<< HEAD
galera_parallel_simple : timeout related to wsrep_sync_wait
galera_insert_bulk : MDEV-30536 no expected deadlock in galera_insert_bulk test
=======
galera_insert_bulk : MDEV-30536 no expected deadlock in galera_insert_bulk test
MDEV-27713 : test is using get_lock(), which is now rejected in cluster
galera_bf_abort_group_commit : MDEV-30855 PR to remove the test exists
>>>>>>> eb2e0744
<|MERGE_RESOLUTION|>--- conflicted
+++ resolved
@@ -25,11 +25,7 @@
 galera_var_ignore_apply_errors : 28: "Server did not transition to READY state"
 galera_bf_kill_debug : timeout after 900 seconds
 galera_ssl_upgrade : [Warning] Failed to load slave replication state from table mysql.gtid_slave_pos: 130: Incorrect file format 'gtid_slave_pos'
-<<<<<<< HEAD
 galera_parallel_simple : timeout related to wsrep_sync_wait
 galera_insert_bulk : MDEV-30536 no expected deadlock in galera_insert_bulk test
-=======
-galera_insert_bulk : MDEV-30536 no expected deadlock in galera_insert_bulk test
 MDEV-27713 : test is using get_lock(), which is now rejected in cluster
-galera_bf_abort_group_commit : MDEV-30855 PR to remove the test exists
->>>>>>> eb2e0744
+galera_bf_abort_group_commit : MDEV-30855 PR to remove the test exists