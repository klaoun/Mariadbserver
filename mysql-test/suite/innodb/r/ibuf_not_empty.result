--- conflicted
+++ resolved
@@ -20,22 +20,14 @@
 INSERT INTO t1 SELECT 0,b,c FROM t1;
 INSERT INTO t1 SELECT 0,b,c FROM t1;
 INSERT INTO t1 SELECT 0,b,c FROM t1;
-<<<<<<< HEAD
-# restart: --innodb-force-recovery=6 --innodb-change-buffer-dump
-=======
 COMMIT;
 InnoDB		0 transactions not purged
->>>>>>> 39d8652c
+# restart: --innodb-force-recovery=6 --innodb-change-buffer-dump
 check table t1;
 Table	Op	Msg_type	Msg_text
 test.t1	check	Warning	InnoDB: Index 'b' contains #### entries, should be 4096.
 test.t1	check	error	Corrupt
-<<<<<<< HEAD
 # restart
-SET GLOBAL innodb_purge_rseg_truncate_frequency=1;
-InnoDB		0 transactions not purged
-=======
->>>>>>> 39d8652c
 SET GLOBAL innodb_fast_shutdown=0;
 # restart
 DROP TABLE t1;