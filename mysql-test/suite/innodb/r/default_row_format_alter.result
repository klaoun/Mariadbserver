--- conflicted
+++ resolved
@@ -83,7 +83,16 @@
 t1	InnoDB	#	Compact	#	#	#	#	#	#	NULL	#	#	NULL	latin1_swedish_ci	NULL			0	N
 DROP TABLE t1;
 #
-<<<<<<< HEAD
+# MDEV-24758 heap-use-after-poison in innobase_add_instant_try/rec_copy
+#
+CREATE TABLE t1 (pk INT PRIMARY KEY) CHARACTER SET utf8 ENGINE=InnoDB;
+INSERT INTO t1 VALUES (1);
+SET GLOBAL innodb_default_row_format = REDUNDANT;
+ALTER TABLE t1 ADD a CHAR(8) DEFAULT '';
+DROP TABLE t1;
+SET GLOBAL innodb_default_row_format = @row_format;
+# End of 10.3 tests
+#
 # MDEV-23295 Assertion fields[i].same(instant.fields[i]) failed
 #
 SET GLOBAL innodb_default_row_format = @row_format;
@@ -105,15 +114,5 @@
 ROW_FORMAT
 Dynamic
 DROP TABLE t1;
-=======
-# MDEV-24758 heap-use-after-poison in innobase_add_instant_try/rec_copy
-#
-CREATE TABLE t1 (pk INT PRIMARY KEY) CHARACTER SET utf8 ENGINE=InnoDB;
-INSERT INTO t1 VALUES (1);
-SET GLOBAL innodb_default_row_format = REDUNDANT;
-ALTER TABLE t1 ADD a CHAR(8) DEFAULT '';
-DROP TABLE t1;
-SET GLOBAL innodb_default_row_format = @row_format;
-# End of 10.3 tests
->>>>>>> 29b2f3db
+# End of 10.4 tests
 SET GLOBAL innodb_default_row_format = @row_format;