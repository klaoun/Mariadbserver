drop table if exists t1;
CREATE TABLE t1 (c1 BIGINT PRIMARY KEY AUTO_INCREMENT, c2 VARCHAR(10)) ENGINE=InnoDB;
INSERT INTO t1 VALUES (9223372036854775807, null);
INSERT INTO t1 (c2) VALUES ('innodb');
ERROR 22003: Out of range value for column 'c1' at row 1
SELECT * FROM t1;
c1	c2
9223372036854775807	NULL
DROP TABLE t1;
CREATE TABLE t1 (c1 TINYINT PRIMARY KEY AUTO_INCREMENT, c2 VARCHAR(10)) ENGINE=InnoDB;
INSERT INTO t1 VALUES (127, null);
INSERT INTO t1 (c2) VALUES ('innodb');
ERROR 22003: Out of range value for column 'c1' at row 1
SELECT * FROM t1;
c1	c2
127	NULL
DROP TABLE t1;
CREATE TABLE t1 (c1 TINYINT UNSIGNED PRIMARY KEY AUTO_INCREMENT, c2 VARCHAR(10)) ENGINE=InnoDB;
INSERT INTO t1 VALUES (255, null);
INSERT INTO t1 (c2) VALUES ('innodb');
ERROR 22003: Out of range value for column 'c1' at row 1
SELECT * FROM t1;
c1	c2
255	NULL
DROP TABLE t1;
CREATE TABLE t1 (c1 SMALLINT PRIMARY KEY AUTO_INCREMENT, c2 VARCHAR(10)) ENGINE=InnoDB;
INSERT INTO t1 VALUES (32767, null);
INSERT INTO t1 (c2) VALUES ('innodb');
ERROR 22003: Out of range value for column 'c1' at row 1
SELECT * FROM t1;
c1	c2
32767	NULL
DROP TABLE t1;
CREATE TABLE t1 (c1 SMALLINT UNSIGNED PRIMARY KEY AUTO_INCREMENT, c2 VARCHAR(10)) ENGINE=InnoDB;
INSERT INTO t1 VALUES (65535, null);
INSERT INTO t1 (c2) VALUES ('innodb');
ERROR 22003: Out of range value for column 'c1' at row 1
SELECT * FROM t1;
c1	c2
65535	NULL
DROP TABLE t1;
CREATE TABLE t1 (c1 MEDIUMINT PRIMARY KEY AUTO_INCREMENT, c2 VARCHAR(10)) ENGINE=InnoDB;
INSERT INTO t1 VALUES (8388607, null);
INSERT INTO t1 (c2) VALUES ('innodb');
ERROR 22003: Out of range value for column 'c1' at row 1
SELECT * FROM t1;
c1	c2
8388607	NULL
DROP TABLE t1;
CREATE TABLE t1 (c1 MEDIUMINT UNSIGNED PRIMARY KEY AUTO_INCREMENT, c2 VARCHAR(10)) ENGINE=InnoDB;
INSERT INTO t1 VALUES (16777215, null);
INSERT INTO t1 (c2) VALUES ('innodb');
ERROR 22003: Out of range value for column 'c1' at row 1
SELECT * FROM t1;
c1	c2
16777215	NULL
DROP TABLE t1;
CREATE TABLE t1 (c1 INT PRIMARY KEY AUTO_INCREMENT, c2 VARCHAR(10)) ENGINE=InnoDB;
INSERT INTO t1 VALUES (2147483647, null);
INSERT INTO t1 (c2) VALUES ('innodb');
ERROR 22003: Out of range value for column 'c1' at row 1
SELECT * FROM t1;
c1	c2
2147483647	NULL
DROP TABLE t1;
CREATE TABLE t1 (c1 INT UNSIGNED PRIMARY KEY AUTO_INCREMENT, c2 VARCHAR(10)) ENGINE=InnoDB;
INSERT INTO t1 VALUES (4294967295, null);
INSERT INTO t1 (c2) VALUES ('innodb');
ERROR 22003: Out of range value for column 'c1' at row 1
SELECT * FROM t1;
c1	c2
4294967295	NULL
DROP TABLE t1;
CREATE TABLE t1 (c1 BIGINT PRIMARY KEY AUTO_INCREMENT, c2 VARCHAR(10)) ENGINE=InnoDB;
INSERT INTO t1 VALUES (9223372036854775807, null);
INSERT INTO t1 (c2) VALUES ('innodb');
ERROR 22003: Out of range value for column 'c1' at row 1
SELECT * FROM t1;
c1	c2
9223372036854775807	NULL
DROP TABLE t1;
CREATE TABLE t1 (c1 BIGINT UNSIGNED PRIMARY KEY AUTO_INCREMENT, c2 VARCHAR(10)) ENGINE=InnoDB;
INSERT INTO t1 VALUES (18446744073709551615, null);
INSERT INTO t1 (c2) VALUES ('innodb');
Got one of the listed errors
SELECT * FROM t1;
c1	c2
18446744073709551615	NULL
DROP TABLE t1;
CREATE TABLE t1(c1 INT PRIMARY KEY AUTO_INCREMENT) ENGINE=InnoDB;
INSERT INTO t1 VALUES (1), (2), (3);
INSERT INTO t1 VALUES (NULL), (NULL), (NULL);
SELECT c1 FROM t1;
c1
1
2
3
4
5
6
SHOW CREATE TABLE t1;
Table	Create Table
t1	CREATE TABLE `t1` (
  `c1` int(11) NOT NULL AUTO_INCREMENT,
  PRIMARY KEY (`c1`)
) ENGINE=InnoDB AUTO_INCREMENT=7 DEFAULT CHARSET=latin1
TRUNCATE TABLE t1;
SHOW CREATE TABLE t1;
Table	Create Table
t1	CREATE TABLE `t1` (
  `c1` int(11) NOT NULL AUTO_INCREMENT,
  PRIMARY KEY (`c1`)
) ENGINE=InnoDB DEFAULT CHARSET=latin1
INSERT INTO t1 VALUES (1), (2), (3);
INSERT INTO t1 VALUES (NULL), (NULL), (NULL);
SELECT c1 FROM t1;
c1
1
2
3
4
5
6
SHOW CREATE TABLE t1;
Table	Create Table
t1	CREATE TABLE `t1` (
  `c1` int(11) NOT NULL AUTO_INCREMENT,
  PRIMARY KEY (`c1`)
) ENGINE=InnoDB AUTO_INCREMENT=7 DEFAULT CHARSET=latin1
DROP TABLE t1;
CREATE TABLE t1(c1 INT PRIMARY KEY AUTO_INCREMENT) ENGINE=InnoDB;
INSERT INTO t1 VALUES (1), (2), (3);
INSERT INTO t1 VALUES (NULL), (NULL), (NULL);
SELECT c1 FROM t1;
c1
1
2
3
4
5
6
SHOW CREATE TABLE t1;
Table	Create Table
t1	CREATE TABLE `t1` (
  `c1` int(11) NOT NULL AUTO_INCREMENT,
  PRIMARY KEY (`c1`)
) ENGINE=InnoDB AUTO_INCREMENT=7 DEFAULT CHARSET=latin1
DELETE FROM t1;
SHOW CREATE TABLE t1;
Table	Create Table
t1	CREATE TABLE `t1` (
  `c1` int(11) NOT NULL AUTO_INCREMENT,
  PRIMARY KEY (`c1`)
) ENGINE=InnoDB AUTO_INCREMENT=7 DEFAULT CHARSET=latin1
INSERT INTO t1 VALUES (1), (2), (3);
INSERT INTO t1 VALUES (NULL), (NULL), (NULL);
SELECT c1 FROM t1;
c1
1
2
3
7
8
9
SHOW CREATE TABLE t1;
Table	Create Table
t1	CREATE TABLE `t1` (
  `c1` int(11) NOT NULL AUTO_INCREMENT,
  PRIMARY KEY (`c1`)
) ENGINE=InnoDB AUTO_INCREMENT=10 DEFAULT CHARSET=latin1
DROP TABLE t1;
DROP TABLE IF EXISTS t1;
Warnings:
Note	1051	Unknown table 'test.t1'
CREATE TABLE t1 (c1 INT AUTO_INCREMENT, c2 INT, PRIMARY KEY(c1)) ENGINE=InnoDB;
INSERT INTO t1 VALUES (NULL, 1);
DELETE FROM t1 WHERE c1 = 1;
INSERT INTO t1 VALUES (2,1);
INSERT INTO t1 VALUES (NULL,8);
SELECT * FROM t1;
c1	c2
2	1
3	8
DROP TABLE t1;
DROP TABLE IF EXISTS t1;
Warnings:
Note	1051	Unknown table 'test.t1'
CREATE TABLE t1 (c1 INT AUTO_INCREMENT, c2 INT, PRIMARY KEY(c1)) ENGINE=InnoDB;
INSERT INTO t1 VALUES (NULL, 1);
DELETE FROM t1 WHERE c1 = 1;
INSERT INTO t1 VALUES (2,1), (NULL, 8);
INSERT INTO t1 VALUES (NULL,9);
SELECT * FROM t1;
c1	c2
2	1
3	8
5	9
DROP TABLE t1;
SET @@SESSION.AUTO_INCREMENT_INCREMENT=100, @@SESSION.AUTO_INCREMENT_OFFSET=10;
SHOW VARIABLES LIKE "%auto_inc%";
Variable_name	Value
auto_increment_increment	100
auto_increment_offset	10
DROP TABLE IF EXISTS t1;
Warnings:
Note	1051	Unknown table 'test.t1'
CREATE TABLE t1 (c1 INT AUTO_INCREMENT, PRIMARY KEY(c1)) ENGINE=InnoDB;
INSERT INTO t1 VALUES (NULL),(5),(NULL);
INSERT INTO t1 VALUES (250),(NULL);
SELECT * FROM t1;
c1
5
10
110
250
310
INSERT INTO t1 VALUES (1000);
SET @@INSERT_ID=400;
INSERT INTO t1 VALUES(NULL),(NULL);
SELECT * FROM t1;
c1
5
10
110
250
310
400
410
1000
DROP TABLE t1;
SET @@SESSION.AUTO_INCREMENT_INCREMENT=1, @@SESSION.AUTO_INCREMENT_OFFSET=1;
SET @@INSERT_ID=1;
SHOW VARIABLES LIKE "%auto_inc%";
Variable_name	Value
auto_increment_increment	1
auto_increment_offset	1
DROP TABLE IF EXISTS t1;
Warnings:
Note	1051	Unknown table 'test.t1'
CREATE TABLE t1 (c1 INT AUTO_INCREMENT, PRIMARY KEY(c1)) ENGINE=InnoDB;
INSERT INTO t1 VALUES(0);
SELECT * FROM t1;
c1
1
SET @@SESSION.AUTO_INCREMENT_INCREMENT=100, @@SESSION.AUTO_INCREMENT_OFFSET=10;
INSERT INTO t1 VALUES (-1), (NULL),(2),(NULL);
INSERT INTO t1 VALUES (250),(NULL);
SELECT * FROM t1;
c1
-1
1
2
10
110
250
410
SET @@INSERT_ID=400;
INSERT INTO t1 VALUES(NULL),(NULL);
Got one of the listed errors
SELECT * FROM t1;
c1
-1
1
2
10
110
250
410
DROP TABLE t1;
SET @@SESSION.AUTO_INCREMENT_INCREMENT=1, @@SESSION.AUTO_INCREMENT_OFFSET=1;
SET @@INSERT_ID=1;
SHOW VARIABLES LIKE "%auto_inc%";
Variable_name	Value
auto_increment_increment	1
auto_increment_offset	1
DROP TABLE IF EXISTS t1;
Warnings:
Note	1051	Unknown table 'test.t1'
CREATE TABLE t1 (c1 INT AUTO_INCREMENT, PRIMARY KEY(c1)) ENGINE=InnoDB;
INSERT INTO t1 VALUES(-1);
SELECT * FROM t1;
c1
-1
SET @@SESSION.AUTO_INCREMENT_INCREMENT=100, @@SESSION.AUTO_INCREMENT_OFFSET=10;
SHOW VARIABLES LIKE "%auto_inc%";
Variable_name	Value
auto_increment_increment	100
auto_increment_offset	10
INSERT INTO t1 VALUES (-2), (NULL),(2),(NULL);
INSERT INTO t1 VALUES (250),(NULL);
SELECT * FROM t1;
c1
-2
-1
1
2
10
250
310
INSERT INTO t1 VALUES (1000);
SET @@INSERT_ID=400;
INSERT INTO t1 VALUES(NULL),(NULL);
SELECT * FROM t1;
c1
-2
-1
1
2
10
250
310
400
410
1000
DROP TABLE t1;
SET @@SESSION.AUTO_INCREMENT_INCREMENT=1, @@SESSION.AUTO_INCREMENT_OFFSET=1;
SET @@INSERT_ID=1;
SHOW VARIABLES LIKE "%auto_inc%";
Variable_name	Value
auto_increment_increment	1
auto_increment_offset	1
DROP TABLE IF EXISTS t1;
Warnings:
Note	1051	Unknown table 'test.t1'
CREATE TABLE t1 (c1 INT UNSIGNED AUTO_INCREMENT, PRIMARY KEY(c1)) ENGINE=InnoDB;
INSERT INTO t1 VALUES(-1);
Warnings:
Warning	1264	Out of range value for column 'c1' at row 1
SELECT * FROM t1;
c1
1
SET @@SESSION.AUTO_INCREMENT_INCREMENT=100, @@SESSION.AUTO_INCREMENT_OFFSET=10;
SHOW VARIABLES LIKE "%auto_inc%";
Variable_name	Value
auto_increment_increment	100
auto_increment_offset	10
INSERT INTO t1 VALUES (-2);
Warnings:
Warning	1264	Out of range value for column 'c1' at row 1
INSERT INTO t1 VALUES (NULL);
INSERT INTO t1 VALUES (2);
INSERT INTO t1 VALUES (NULL);
INSERT INTO t1 VALUES (250);
INSERT INTO t1 VALUES (NULL);
SELECT * FROM t1;
c1
1
2
10
110
210
250
310
INSERT INTO t1 VALUES (1000);
SET @@INSERT_ID=400;
INSERT INTO t1 VALUES(NULL);
INSERT INTO t1 VALUES(NULL);
SELECT * FROM t1;
c1
1
2
10
110
210
250
310
400
1000
1010
DROP TABLE t1;
SET @@SESSION.AUTO_INCREMENT_INCREMENT=1, @@SESSION.AUTO_INCREMENT_OFFSET=1;
SET @@INSERT_ID=1;
SHOW VARIABLES LIKE "%auto_inc%";
Variable_name	Value
auto_increment_increment	1
auto_increment_offset	1
DROP TABLE IF EXISTS t1;
Warnings:
Note	1051	Unknown table 'test.t1'
CREATE TABLE t1 (c1 INT UNSIGNED AUTO_INCREMENT, PRIMARY KEY(c1)) ENGINE=InnoDB;
INSERT INTO t1 VALUES(-1);
Warnings:
Warning	1264	Out of range value for column 'c1' at row 1
SELECT * FROM t1;
c1
1
SET @@SESSION.AUTO_INCREMENT_INCREMENT=100, @@SESSION.AUTO_INCREMENT_OFFSET=10;
SHOW VARIABLES LIKE "%auto_inc%";
Variable_name	Value
auto_increment_increment	100
auto_increment_offset	10
INSERT INTO t1 VALUES (-2),(NULL),(2),(NULL);
Warnings:
Warning	1264	Out of range value for column 'c1' at row 1
INSERT INTO t1 VALUES (250),(NULL);
SELECT * FROM t1;
c1
1
2
10
110
210
250
410
INSERT INTO t1 VALUES (1000);
SET @@INSERT_ID=400;
INSERT INTO t1 VALUES(NULL),(NULL);
Got one of the listed errors
SELECT * FROM t1;
c1
1
2
10
110
210
250
410
1000
DROP TABLE t1;
SET @@SESSION.AUTO_INCREMENT_INCREMENT=1, @@SESSION.AUTO_INCREMENT_OFFSET=1;
SET @@INSERT_ID=1;
SHOW VARIABLES LIKE "%auto_inc%";
Variable_name	Value
auto_increment_increment	1
auto_increment_offset	1
DROP TABLE IF EXISTS t1;
Warnings:
Note	1051	Unknown table 'test.t1'
CREATE TABLE t1 (c1 BIGINT AUTO_INCREMENT, PRIMARY KEY(c1)) ENGINE=InnoDB;
INSERT INTO t1 VALUES(NULL);
INSERT INTO t1 VALUES (9223372036854775794);
SELECT * FROM t1;
c1
1
9223372036854775794
SET @@SESSION.AUTO_INCREMENT_INCREMENT=2, @@SESSION.AUTO_INCREMENT_OFFSET=10;
SHOW VARIABLES LIKE "%auto_inc%";
Variable_name	Value
auto_increment_increment	2
auto_increment_offset	10
INSERT INTO t1 VALUES (NULL),(NULL),(NULL),(NULL),(NULL),(NULL);
SELECT * FROM t1;
c1
1
9223372036854775794
9223372036854775796
9223372036854775798
9223372036854775800
9223372036854775802
9223372036854775804
9223372036854775806
DROP TABLE t1;
SET @@SESSION.AUTO_INCREMENT_INCREMENT=1, @@SESSION.AUTO_INCREMENT_OFFSET=1;
SET @@INSERT_ID=1;
SHOW VARIABLES LIKE "%auto_inc%";
Variable_name	Value
auto_increment_increment	1
auto_increment_offset	1
DROP TABLE IF EXISTS t1;
Warnings:
Note	1051	Unknown table 'test.t1'
CREATE TABLE t1 (c1 BIGINT UNSIGNED AUTO_INCREMENT, PRIMARY KEY(c1)) ENGINE=InnoDB;
INSERT INTO t1 VALUES(NULL);
INSERT INTO t1 VALUES (18446744073709551603);
SELECT * FROM t1;
c1
1
18446744073709551603
SET @@SESSION.AUTO_INCREMENT_INCREMENT=2, @@SESSION.AUTO_INCREMENT_OFFSET=10;
SHOW VARIABLES LIKE "%auto_inc%";
Variable_name	Value
auto_increment_increment	2
auto_increment_offset	10
INSERT INTO t1 VALUES (NULL),(NULL),(NULL),(NULL),(NULL),(NULL),(NULL);
ERROR HY000: Failed to read auto-increment value from storage engine
SELECT * FROM t1;
c1
1
18446744073709551603
DROP TABLE t1;
SET @@SESSION.AUTO_INCREMENT_INCREMENT=1, @@SESSION.AUTO_INCREMENT_OFFSET=1;
SET @@INSERT_ID=1;
SHOW VARIABLES LIKE "%auto_inc%";
Variable_name	Value
auto_increment_increment	1
auto_increment_offset	1
DROP TABLE IF EXISTS t1;
Warnings:
Note	1051	Unknown table 'test.t1'
CREATE TABLE t1 (c1 BIGINT UNSIGNED AUTO_INCREMENT, PRIMARY KEY(c1)) ENGINE=InnoDB;
INSERT INTO t1 VALUES(NULL);
INSERT INTO t1 VALUES (18446744073709551603);
SELECT * FROM t1;
c1
1
18446744073709551603
SET @@SESSION.AUTO_INCREMENT_INCREMENT=5, @@SESSION.AUTO_INCREMENT_OFFSET=7;
SHOW VARIABLES LIKE "%auto_inc%";
Variable_name	Value
auto_increment_increment	5
auto_increment_offset	7
INSERT INTO t1 VALUES (NULL),(NULL), (NULL);
ERROR HY000: Failed to read auto-increment value from storage engine
SELECT * FROM t1;
c1
1
18446744073709551603
DROP TABLE t1;
SET @@SESSION.AUTO_INCREMENT_INCREMENT=1, @@SESSION.AUTO_INCREMENT_OFFSET=1;
SET @@INSERT_ID=1;
SHOW VARIABLES LIKE "%auto_inc%";
Variable_name	Value
auto_increment_increment	1
auto_increment_offset	1
DROP TABLE IF EXISTS t1;
Warnings:
Note	1051	Unknown table 'test.t1'
CREATE TABLE t1 (c1 BIGINT AUTO_INCREMENT, PRIMARY KEY(c1)) ENGINE=InnoDB;
INSERT INTO t1 VALUES(NULL);
INSERT INTO t1 VALUES(-9223372036854775806);
INSERT INTO t1 VALUES(-9223372036854775807);
INSERT INTO t1 VALUES(-9223372036854775808);
SELECT * FROM t1;
c1
-9223372036854775808
-9223372036854775807
-9223372036854775806
1
SET @@SESSION.AUTO_INCREMENT_INCREMENT=3, @@SESSION.AUTO_INCREMENT_OFFSET=3;
SHOW VARIABLES LIKE "%auto_inc%";
Variable_name	Value
auto_increment_increment	3
auto_increment_offset	3
INSERT INTO t1 VALUES (NULL),(NULL), (NULL);
SELECT * FROM t1;
c1
-9223372036854775808
-9223372036854775807
-9223372036854775806
1
3
6
9
DROP TABLE t1;
SET @@SESSION.AUTO_INCREMENT_INCREMENT=1, @@SESSION.AUTO_INCREMENT_OFFSET=1;
SET @@INSERT_ID=1;
SHOW VARIABLES LIKE "%auto_inc%";
Variable_name	Value
auto_increment_increment	1
auto_increment_offset	1
DROP TABLE IF EXISTS t1;
Warnings:
Note	1051	Unknown table 'test.t1'
CREATE TABLE t1 (c1 BIGINT UNSIGNED AUTO_INCREMENT, PRIMARY KEY(c1)) ENGINE=InnoDB;
INSERT INTO t1 VALUES(NULL);
INSERT INTO t1 VALUES (18446744073709551610);
SELECT * FROM t1;
c1
1
18446744073709551610
SET @@SESSION.AUTO_INCREMENT_INCREMENT=1152921504606846976, @@SESSION.AUTO_INCREMENT_OFFSET=1152921504606846976;
Warnings:
Warning	1292	Truncated incorrect auto_increment_increment value: '1152921504606846976'
Warning	1292	Truncated incorrect auto_increment_offset value: '1152921504606846976'
SHOW VARIABLES LIKE "%auto_inc%";
Variable_name	Value
auto_increment_increment	65535
auto_increment_offset	65535
INSERT INTO t1 VALUES (NULL),(NULL);
ERROR 22003: Out of range value for column 'c1' at row 1
SELECT * FROM t1;
c1
1
18446744073709551610
DROP TABLE t1;
SET @@SESSION.AUTO_INCREMENT_INCREMENT=1, @@SESSION.AUTO_INCREMENT_OFFSET=1;
SET @@INSERT_ID=1;
SHOW VARIABLES LIKE "%auto_inc%";
Variable_name	Value
auto_increment_increment	1
auto_increment_offset	1
CREATE TABLE t1 (c1 DOUBLE NOT NULL AUTO_INCREMENT, c2 INT, PRIMARY KEY (c1)) ENGINE=InnoDB;
INSERT INTO t1 VALUES(NULL, 1);
INSERT INTO t1 VALUES(NULL, 2);
SELECT * FROM t1;
c1	c2
1	1
2	2
ALTER TABLE t1 CHANGE c1 c1 SERIAL;
SELECT * FROM t1;
c1	c2
1	1
2	2
INSERT INTO t1 VALUES(NULL, 3);
INSERT INTO t1 VALUES(NULL, 4);
SELECT * FROM t1;
c1	c2
1	1
2	2
3	3
4	4
DROP TABLE IF EXISTS t1;
CREATE TABLE t1 (c1 FLOAT NOT NULL AUTO_INCREMENT, c2 INT, PRIMARY KEY (c1)) ENGINE=InnoDB;
INSERT INTO t1 VALUES(NULL, 1);
INSERT INTO t1 VALUES(NULL, 2);
SELECT * FROM t1;
c1	c2
1	1
2	2
ALTER TABLE t1 CHANGE c1 c1 SERIAL;
SELECT * FROM t1;
c1	c2
1	1
2	2
INSERT INTO t1 VALUES(NULL, 3);
INSERT INTO t1 VALUES(NULL, 4);
SELECT * FROM t1;
c1	c2
1	1
2	2
3	3
4	4
DROP TABLE t1;
SET @@SESSION.AUTO_INCREMENT_INCREMENT=1, @@SESSION.AUTO_INCREMENT_OFFSET=5;
DROP TABLE IF EXISTS t1;
Warnings:
Note	1051	Unknown table 'test.t1'
DROP TABLE IF EXISTS t2;
Warnings:
Note	1051	Unknown table 'test.t2'
CREATE TABLE t1 (
a INT(11) UNSIGNED NOT NULL AUTO_INCREMENT,
b INT(10) UNSIGNED NOT NULL,
c ENUM('FALSE','TRUE') DEFAULT NULL,
PRIMARY KEY (a)) ENGINE = InnoDB;
CREATE TABLE t2 (
m INT(11) UNSIGNED NOT NULL AUTO_INCREMENT,
n INT(10) UNSIGNED NOT NULL,
o enum('FALSE','TRUE') DEFAULT NULL,
PRIMARY KEY (m)) ENGINE = InnoDB;
INSERT INTO t2 (n,o) VALUES
(1 , 'true'), (1 , 'false'), (2 , 'true'), (2 , 'false'), (3 , 'true'),
(3 , 'false'), (4 , 'true'), (4 , 'false'), (5 , 'true'), (5 , 'false');
SELECT * FROM t2;
m	n	o
1	1	TRUE
2	1	FALSE
3	2	TRUE
4	2	FALSE
5	3	TRUE
6	3	FALSE
7	4	TRUE
8	4	FALSE
9	5	TRUE
10	5	FALSE
SHOW CREATE TABLE t2;
Table	Create Table
t2	CREATE TABLE `t2` (
  `m` int(11) unsigned NOT NULL AUTO_INCREMENT,
  `n` int(10) unsigned NOT NULL,
  `o` enum('FALSE','TRUE') DEFAULT NULL,
  PRIMARY KEY (`m`)
) ENGINE=InnoDB AUTO_INCREMENT=19 DEFAULT CHARSET=latin1
INSERT INTO t1 (b,c) SELECT n,o FROM t2 ;
SHOW CREATE TABLE t1;
Table	Create Table
t1	CREATE TABLE `t1` (
  `a` int(11) unsigned NOT NULL AUTO_INCREMENT,
  `b` int(10) unsigned NOT NULL,
  `c` enum('FALSE','TRUE') DEFAULT NULL,
  PRIMARY KEY (`a`)
) ENGINE=InnoDB AUTO_INCREMENT=16 DEFAULT CHARSET=latin1
INSERT INTO t1 (b,c) SELECT n,o FROM t2 ;
SELECT * FROM t1;
a	b	c
1	1	TRUE
2	1	FALSE
3	2	TRUE
4	2	FALSE
5	3	TRUE
6	3	FALSE
7	4	TRUE
8	4	FALSE
9	5	TRUE
10	5	FALSE
16	1	TRUE
17	1	FALSE
18	2	TRUE
19	2	FALSE
20	3	TRUE
21	3	FALSE
22	4	TRUE
23	4	FALSE
24	5	TRUE
25	5	FALSE
SHOW CREATE TABLE t1;
Table	Create Table
t1	CREATE TABLE `t1` (
  `a` int(11) unsigned NOT NULL AUTO_INCREMENT,
  `b` int(10) unsigned NOT NULL,
  `c` enum('FALSE','TRUE') DEFAULT NULL,
  PRIMARY KEY (`a`)
) ENGINE=InnoDB AUTO_INCREMENT=31 DEFAULT CHARSET=latin1
INSERT INTO t1 (b,c) SELECT n,o FROM t2 WHERE o = 'false';
SELECT * FROM t1;
a	b	c
1	1	TRUE
2	1	FALSE
3	2	TRUE
4	2	FALSE
5	3	TRUE
6	3	FALSE
7	4	TRUE
8	4	FALSE
9	5	TRUE
10	5	FALSE
16	1	TRUE
17	1	FALSE
18	2	TRUE
19	2	FALSE
20	3	TRUE
21	3	FALSE
22	4	TRUE
23	4	FALSE
24	5	TRUE
25	5	FALSE
31	1	FALSE
32	2	FALSE
33	3	FALSE
34	4	FALSE
35	5	FALSE
SHOW CREATE TABLE t1;
Table	Create Table
t1	CREATE TABLE `t1` (
  `a` int(11) unsigned NOT NULL AUTO_INCREMENT,
  `b` int(10) unsigned NOT NULL,
  `c` enum('FALSE','TRUE') DEFAULT NULL,
  PRIMARY KEY (`a`)
) ENGINE=InnoDB AUTO_INCREMENT=38 DEFAULT CHARSET=latin1
INSERT INTO t1 (b,c) SELECT n,o FROM t2 WHERE o = 'false';
SELECT * FROM t1;
a	b	c
1	1	TRUE
2	1	FALSE
3	2	TRUE
4	2	FALSE
5	3	TRUE
6	3	FALSE
7	4	TRUE
8	4	FALSE
9	5	TRUE
10	5	FALSE
16	1	TRUE
17	1	FALSE
18	2	TRUE
19	2	FALSE
20	3	TRUE
21	3	FALSE
22	4	TRUE
23	4	FALSE
24	5	TRUE
25	5	FALSE
31	1	FALSE
32	2	FALSE
33	3	FALSE
34	4	FALSE
35	5	FALSE
38	1	FALSE
39	2	FALSE
40	3	FALSE
41	4	FALSE
42	5	FALSE
SHOW CREATE TABLE t1;
Table	Create Table
t1	CREATE TABLE `t1` (
  `a` int(11) unsigned NOT NULL AUTO_INCREMENT,
  `b` int(10) unsigned NOT NULL,
  `c` enum('FALSE','TRUE') DEFAULT NULL,
  PRIMARY KEY (`a`)
) ENGINE=InnoDB AUTO_INCREMENT=45 DEFAULT CHARSET=latin1
INSERT INTO t1 (b,c) SELECT n,o FROM t2 WHERE o = 'false';
SHOW CREATE TABLE t1;
Table	Create Table
t1	CREATE TABLE `t1` (
  `a` int(11) unsigned NOT NULL AUTO_INCREMENT,
  `b` int(10) unsigned NOT NULL,
  `c` enum('FALSE','TRUE') DEFAULT NULL,
  PRIMARY KEY (`a`)
) ENGINE=InnoDB AUTO_INCREMENT=52 DEFAULT CHARSET=latin1
INSERT INTO t1 (b,c) SELECT n,o FROM t2 WHERE o = 'false';
SHOW CREATE TABLE t1;
Table	Create Table
t1	CREATE TABLE `t1` (
  `a` int(11) unsigned NOT NULL AUTO_INCREMENT,
  `b` int(10) unsigned NOT NULL,
  `c` enum('FALSE','TRUE') DEFAULT NULL,
  PRIMARY KEY (`a`)
) ENGINE=InnoDB AUTO_INCREMENT=59 DEFAULT CHARSET=latin1
INSERT INTO t1 (b,c) SELECT n,o FROM t2 WHERE o = 'false';
SELECT * FROM t1;
a	b	c
1	1	TRUE
2	1	FALSE
3	2	TRUE
4	2	FALSE
5	3	TRUE
6	3	FALSE
7	4	TRUE
8	4	FALSE
9	5	TRUE
10	5	FALSE
16	1	TRUE
17	1	FALSE
18	2	TRUE
19	2	FALSE
20	3	TRUE
21	3	FALSE
22	4	TRUE
23	4	FALSE
24	5	TRUE
25	5	FALSE
31	1	FALSE
32	2	FALSE
33	3	FALSE
34	4	FALSE
35	5	FALSE
38	1	FALSE
39	2	FALSE
40	3	FALSE
41	4	FALSE
42	5	FALSE
45	1	FALSE
46	2	FALSE
47	3	FALSE
48	4	FALSE
49	5	FALSE
52	1	FALSE
53	2	FALSE
54	3	FALSE
55	4	FALSE
56	5	FALSE
59	1	FALSE
60	2	FALSE
61	3	FALSE
62	4	FALSE
63	5	FALSE
SHOW CREATE TABLE t1;
Table	Create Table
t1	CREATE TABLE `t1` (
  `a` int(11) unsigned NOT NULL AUTO_INCREMENT,
  `b` int(10) unsigned NOT NULL,
  `c` enum('FALSE','TRUE') DEFAULT NULL,
  PRIMARY KEY (`a`)
) ENGINE=InnoDB AUTO_INCREMENT=66 DEFAULT CHARSET=latin1
DROP TABLE t1;
DROP TABLE t2;
DROP TABLE IF EXISTS t1;
Warnings:
Note	1051	Unknown table 'test.t1'
DROP TABLE IF EXISTS t2;
Warnings:
Note	1051	Unknown table 'test.t2'
CREATE TABLE t1(
c1 INT(10) UNSIGNED NOT NULL AUTO_INCREMENT
PRIMARY KEY) ENGINE=InnoDB;
INSERT INTO t1 VALUES (NULL),(NULL),(NULL),(NULL),(NULL),(NULL),(NULL),(NULL),(NULL),(NULL),(NULL),(NULL),(NULL),(NULL),(NULL),(NULL),(NULL),(NULL),(NULL),(NULL),(NULL),(NULL),(NULL),(NULL),(NULL),(NULL),(NULL),(NULL),(NULL),(NULL),(NULL),(NULL),(NULL),(NULL),(NULL),(NULL),(NULL),(NULL),(NULL),(NULL),(NULL),(NULL),(NULL),(NULL),(NULL),(NULL),(NULL),(NULL),(NULL),(NULL),(NULL),(NULL),(NULL),(NULL),(NULL),(NULL),(NULL),(NULL),(NULL),(NULL),(NULL),(NULL),(NULL),(NULL),(NULL),(NULL),(NULL),(NULL),(NULL),(NULL),(NULL),(NULL),(NULL),(NULL),(NULL),(NULL),(NULL),(NULL),(NULL),(NULL),(NULL),(NULL),(NULL),(NULL),(NULL),(NULL),(NULL),(NULL),(NULL),(NULL),(NULL),(NULL),(NULL),(NULL),(NULL),(NULL),(NULL),(NULL),(NULL),(NULL),(NULL),(NULL),(NULL),(NULL),(NULL),(NULL),(NULL),(NULL),(NULL),(NULL),(NULL),(NULL),(NULL),(NULL),(NULL),(NULL),(NULL),(NULL),(NULL),(NULL),(NULL),(NULL),(NULL),(NULL),(NULL),(NULL),(NULL),(NULL),(NULL),(NULL),(NULL),(NULL),(NULL),(NULL),(NULL),(NULL),(NULL),(NULL),(NULL),(NULL),(NULL),(NULL),(NULL),(NULL),(NULL),(NULL),(NULL),(NULL),(NULL),(NULL),(NULL),(NULL),(NULL),(NULL),(NULL),(NULL),(NULL),(NULL),(NULL),(NULL),(NULL),(NULL),(NULL),(NULL),(NULL),(NULL),(NULL),(NULL),(NULL),(NULL),(NULL),(NULL),(NULL),(NULL),(NULL),(NULL),(NULL),(NULL),(NULL),(NULL),(NULL),(NULL),(NULL),(NULL),(NULL),(NULL),(NULL),(NULL),(NULL),(NULL),(NULL),(NULL),(NULL),(NULL),(NULL),(NULL),(NULL),(NULL),(NULL),(NULL),(NULL),(NULL),(NULL),(NULL),(NULL),(NULL),(NULL),(NULL),(NULL),(NULL),(NULL),(NULL),(NULL),(NULL),(NULL),(NULL),(NULL),(NULL),(NULL),(NULL),(NULL),(NULL),(NULL),(NULL),(NULL),(NULL),(NULL),(NULL),(NULL),(NULL),(NULL),(NULL),(NULL),(NULL),(NULL),(NULL),(NULL),(NULL),(NULL),(NULL),(NULL),(NULL),(NULL),(NULL),(NULL),(NULL),(NULL),(NULL),(NULL),(NULL),(NULL),(NULL),(NULL),(NULL),(NULL),(NULL);
CREATE TABLE t2(
c1 TINYINT(3) UNSIGNED NOT NULL AUTO_INCREMENT
PRIMARY KEY) ENGINE=InnoDB;
INSERT INTO t2 SELECT c1 FROM t1;
Got one of the listed errors
INSERT INTO t2 SELECT NULL FROM t1;
ERROR 22003: Out of range value for column 'c1' at row 1
DROP TABLE t1;
DROP TABLE t2;
SET @@SESSION.AUTO_INCREMENT_INCREMENT=1, @@SESSION.AUTO_INCREMENT_OFFSET=1;
SHOW VARIABLES LIKE "%auto_inc%";
Variable_name	Value
auto_increment_increment	1
auto_increment_offset	1
CREATE TABLE t1 (c1 TINYINT PRIMARY KEY AUTO_INCREMENT, c2 VARCHAR(10)) ENGINE=InnoDB;
INSERT INTO t1 VALUES (1, NULL);
INSERT INTO t1 VALUES (-1, 'innodb');
INSERT INTO t1 VALUES (-127, 'innodb');
INSERT INTO t1 VALUES (NULL, NULL);
SHOW CREATE TABLE t1;
Table	Create Table
t1	CREATE TABLE `t1` (
  `c1` tinyint(4) NOT NULL AUTO_INCREMENT,
  `c2` varchar(10) DEFAULT NULL,
  PRIMARY KEY (`c1`)
) ENGINE=InnoDB AUTO_INCREMENT=3 DEFAULT CHARSET=latin1
SELECT * FROM t1;
c1	c2
-127	innodb
-1	innodb
1	NULL
2	NULL
DROP TABLE t1;
CREATE TABLE t1 (c1 TINYINT UNSIGNED PRIMARY KEY AUTO_INCREMENT, c2 VARCHAR(10)) ENGINE=InnoDB;
INSERT INTO t1 VALUES (1, NULL);
INSERT INTO t1 VALUES (-1, 'innodb');
Warnings:
Warning	1264	Out of range value for column 'c1' at row 1
INSERT INTO t1 VALUES (-127, 'innodb');
Warnings:
Warning	1264	Out of range value for column 'c1' at row 1
INSERT INTO t1 VALUES (NULL, NULL);
SHOW CREATE TABLE t1;
Table	Create Table
t1	CREATE TABLE `t1` (
  `c1` tinyint(3) unsigned NOT NULL AUTO_INCREMENT,
  `c2` varchar(10) DEFAULT NULL,
  PRIMARY KEY (`c1`)
) ENGINE=InnoDB AUTO_INCREMENT=5 DEFAULT CHARSET=latin1
SELECT * FROM t1;
c1	c2
1	NULL
2	innodb
3	innodb
4	NULL
DROP TABLE t1;
CREATE TABLE t1 (c1 SMALLINT PRIMARY KEY AUTO_INCREMENT, c2 VARCHAR(10)) ENGINE=InnoDB;
INSERT INTO t1 VALUES (1, NULL);
INSERT INTO t1 VALUES (-1, 'innodb');
INSERT INTO t1 VALUES (-32767, 'innodb');
INSERT INTO t1 VALUES (NULL, NULL);
SHOW CREATE TABLE t1;
Table	Create Table
t1	CREATE TABLE `t1` (
  `c1` smallint(6) NOT NULL AUTO_INCREMENT,
  `c2` varchar(10) DEFAULT NULL,
  PRIMARY KEY (`c1`)
) ENGINE=InnoDB AUTO_INCREMENT=3 DEFAULT CHARSET=latin1
SELECT * FROM t1;
c1	c2
-32767	innodb
-1	innodb
1	NULL
2	NULL
DROP TABLE t1;
CREATE TABLE t1 (c1 SMALLINT UNSIGNED PRIMARY KEY AUTO_INCREMENT, c2 VARCHAR(10)) ENGINE=InnoDB;
INSERT INTO t1 VALUES (1, NULL);
INSERT INTO t1 VALUES (-1, 'innodb');
Warnings:
Warning	1264	Out of range value for column 'c1' at row 1
INSERT INTO t1 VALUES (-32757, 'innodb');
Warnings:
Warning	1264	Out of range value for column 'c1' at row 1
INSERT INTO t1 VALUES (NULL, NULL);
SHOW CREATE TABLE t1;
Table	Create Table
t1	CREATE TABLE `t1` (
  `c1` smallint(5) unsigned NOT NULL AUTO_INCREMENT,
  `c2` varchar(10) DEFAULT NULL,
  PRIMARY KEY (`c1`)
) ENGINE=InnoDB AUTO_INCREMENT=5 DEFAULT CHARSET=latin1
SELECT * FROM t1;
c1	c2
1	NULL
2	innodb
3	innodb
4	NULL
DROP TABLE t1;
CREATE TABLE t1 (c1 MEDIUMINT PRIMARY KEY AUTO_INCREMENT, c2 VARCHAR(10)) ENGINE=InnoDB;
INSERT INTO t1 VALUES (1, NULL);
INSERT INTO t1 VALUES (-1, 'innodb');
INSERT INTO t1 VALUES (-8388607, 'innodb');
INSERT INTO t1 VALUES (NULL, NULL);
SHOW CREATE TABLE t1;
Table	Create Table
t1	CREATE TABLE `t1` (
  `c1` mediumint(9) NOT NULL AUTO_INCREMENT,
  `c2` varchar(10) DEFAULT NULL,
  PRIMARY KEY (`c1`)
) ENGINE=InnoDB AUTO_INCREMENT=3 DEFAULT CHARSET=latin1
SELECT * FROM t1;
c1	c2
-8388607	innodb
-1	innodb
1	NULL
2	NULL
DROP TABLE t1;
CREATE TABLE t1 (c1 MEDIUMINT UNSIGNED PRIMARY KEY AUTO_INCREMENT, c2 VARCHAR(10)) ENGINE=InnoDB;
INSERT INTO t1 VALUES (1, NULL);
INSERT INTO t1 VALUES (-1, 'innodb');
Warnings:
Warning	1264	Out of range value for column 'c1' at row 1
INSERT INTO t1 VALUES (-8388607, 'innodb');
Warnings:
Warning	1264	Out of range value for column 'c1' at row 1
INSERT INTO t1 VALUES (NULL, NULL);
SHOW CREATE TABLE t1;
Table	Create Table
t1	CREATE TABLE `t1` (
  `c1` mediumint(8) unsigned NOT NULL AUTO_INCREMENT,
  `c2` varchar(10) DEFAULT NULL,
  PRIMARY KEY (`c1`)
) ENGINE=InnoDB AUTO_INCREMENT=5 DEFAULT CHARSET=latin1
SELECT * FROM t1;
c1	c2
1	NULL
2	innodb
3	innodb
4	NULL
DROP TABLE t1;
CREATE TABLE t1 (c1 INT PRIMARY KEY AUTO_INCREMENT, c2 VARCHAR(10)) ENGINE=InnoDB;
INSERT INTO t1 VALUES (1, NULL);
INSERT INTO t1 VALUES (-1, 'innodb');
INSERT INTO t1 VALUES (-2147483647, 'innodb');
INSERT INTO t1 VALUES (NULL, NULL);
SHOW CREATE TABLE t1;
Table	Create Table
t1	CREATE TABLE `t1` (
  `c1` int(11) NOT NULL AUTO_INCREMENT,
  `c2` varchar(10) DEFAULT NULL,
  PRIMARY KEY (`c1`)
) ENGINE=InnoDB AUTO_INCREMENT=3 DEFAULT CHARSET=latin1
SELECT * FROM t1;
c1	c2
-2147483647	innodb
-1	innodb
1	NULL
2	NULL
DROP TABLE t1;
CREATE TABLE t1 (c1 INT UNSIGNED PRIMARY KEY AUTO_INCREMENT, c2 VARCHAR(10)) ENGINE=InnoDB;
INSERT INTO t1 VALUES (1, NULL);
INSERT INTO t1 VALUES (-1, 'innodb');
Warnings:
Warning	1264	Out of range value for column 'c1' at row 1
INSERT INTO t1 VALUES (-2147483647, 'innodb');
Warnings:
Warning	1264	Out of range value for column 'c1' at row 1
INSERT INTO t1 VALUES (NULL, NULL);
SHOW CREATE TABLE t1;
Table	Create Table
t1	CREATE TABLE `t1` (
  `c1` int(10) unsigned NOT NULL AUTO_INCREMENT,
  `c2` varchar(10) DEFAULT NULL,
  PRIMARY KEY (`c1`)
) ENGINE=InnoDB AUTO_INCREMENT=5 DEFAULT CHARSET=latin1
SELECT * FROM t1;
c1	c2
1	NULL
2	innodb
3	innodb
4	NULL
DROP TABLE t1;
CREATE TABLE t1 (c1 BIGINT PRIMARY KEY AUTO_INCREMENT, c2 VARCHAR(10)) ENGINE=InnoDB;
INSERT INTO t1 VALUES (1, NULL);
INSERT INTO t1 VALUES (-1, 'innodb');
INSERT INTO t1 VALUES (-9223372036854775807, 'innodb');
INSERT INTO t1 VALUES (NULL, NULL);
SHOW CREATE TABLE t1;
Table	Create Table
t1	CREATE TABLE `t1` (
  `c1` bigint(20) NOT NULL AUTO_INCREMENT,
  `c2` varchar(10) DEFAULT NULL,
  PRIMARY KEY (`c1`)
) ENGINE=InnoDB AUTO_INCREMENT=3 DEFAULT CHARSET=latin1
SELECT * FROM t1;
c1	c2
-9223372036854775807	innodb
-1	innodb
1	NULL
2	NULL
DROP TABLE t1;
CREATE TABLE t1 (c1 BIGINT UNSIGNED PRIMARY KEY AUTO_INCREMENT, c2 VARCHAR(10)) ENGINE=InnoDB;
INSERT INTO t1 VALUES (1, NULL);
INSERT INTO t1 VALUES (-1, 'innodb');
Warnings:
Warning	1264	Out of range value for column 'c1' at row 1
INSERT INTO t1 VALUES (-9223372036854775807, 'innodb');
Warnings:
Warning	1264	Out of range value for column 'c1' at row 1
INSERT INTO t1 VALUES (NULL, NULL);
SHOW CREATE TABLE t1;
Table	Create Table
t1	CREATE TABLE `t1` (
  `c1` bigint(20) unsigned NOT NULL AUTO_INCREMENT,
  `c2` varchar(10) DEFAULT NULL,
  PRIMARY KEY (`c1`)
) ENGINE=InnoDB AUTO_INCREMENT=5 DEFAULT CHARSET=latin1
SELECT * FROM t1;
c1	c2
1	NULL
2	innodb
3	innodb
4	NULL
DROP TABLE t1;
CREATE TABLE t1 (c1 INT AUTO_INCREMENT, c2 INT, PRIMARY KEY(c1)) AUTO_INCREMENT=10 ENGINE=InnoDB;
CREATE INDEX i1 on t1(c2);
SHOW CREATE TABLE t1;
Table	Create Table
t1	CREATE TABLE `t1` (
  `c1` int(11) NOT NULL AUTO_INCREMENT,
  `c2` int(11) DEFAULT NULL,
  PRIMARY KEY (`c1`),
  KEY `i1` (`c2`)
) ENGINE=InnoDB AUTO_INCREMENT=10 DEFAULT CHARSET=latin1
INSERT INTO t1 (c2) values (0);
SELECT * FROM t1;
c1	c2
10	0
DROP TABLE t1;
DROP TABLE IF EXISTS t1;
Warnings:
Note	1051	Unknown table 'test.t1'
CREATE TABLE t1(C1 DOUBLE AUTO_INCREMENT KEY, C2 CHAR(10)) ENGINE=InnoDB;
INSERT INTO t1(C1, C2) VALUES (1, 'innodb'), (3, 'innodb');
INSERT INTO t1(C2) VALUES ('innodb');
SHOW CREATE TABLE t1;
Table	Create Table
t1	CREATE TABLE `t1` (
  `C1` double NOT NULL AUTO_INCREMENT,
  `C2` char(10) DEFAULT NULL,
  PRIMARY KEY (`C1`)
) ENGINE=InnoDB AUTO_INCREMENT=5 DEFAULT CHARSET=latin1
DROP TABLE t1;
CREATE TABLE t1(C1 FLOAT AUTO_INCREMENT KEY, C2 CHAR(10)) ENGINE=InnoDB;
INSERT INTO t1(C1, C2) VALUES (1, 'innodb'), (3, 'innodb');
INSERT INTO t1(C2) VALUES ('innodb');
SHOW CREATE TABLE t1;
Table	Create Table
t1	CREATE TABLE `t1` (
  `C1` float NOT NULL AUTO_INCREMENT,
  `C2` char(10) DEFAULT NULL,
  PRIMARY KEY (`C1`)
) ENGINE=InnoDB AUTO_INCREMENT=5 DEFAULT CHARSET=latin1
DROP TABLE t1;
DROP TABLE IF EXISTS t1;
Warnings:
Note	1051	Unknown table 'test.t1'
CREATE TABLE t1 (c1 INT AUTO_INCREMENT PRIMARY KEY) ENGINE=InnoDB;
INSERT INTO t1 SET c1 = 1;
SHOW CREATE TABLE t1;
Table	Create Table
t1	CREATE TABLE `t1` (
  `c1` int(11) NOT NULL AUTO_INCREMENT,
  PRIMARY KEY (`c1`)
) ENGINE=InnoDB AUTO_INCREMENT=2 DEFAULT CHARSET=latin1
INSERT INTO t1 SET c1 = 2;
INSERT INTO t1 SET c1 = -1;
SELECT * FROM t1;
c1
-1
1
2
INSERT INTO t1 SET c1 = -1;
Got one of the listed errors
SHOW CREATE TABLE t1;
Table	Create Table
t1	CREATE TABLE `t1` (
  `c1` int(11) NOT NULL AUTO_INCREMENT,
  PRIMARY KEY (`c1`)
) ENGINE=InnoDB AUTO_INCREMENT=3 DEFAULT CHARSET=latin1
REPLACE INTO t1 VALUES (-1);
SELECT * FROM t1;
c1
-1
1
2
SHOW CREATE TABLE t1;
Table	Create Table
t1	CREATE TABLE `t1` (
  `c1` int(11) NOT NULL AUTO_INCREMENT,
  PRIMARY KEY (`c1`)
) ENGINE=InnoDB AUTO_INCREMENT=3 DEFAULT CHARSET=latin1
DROP TABLE t1;
DROP TABLE IF EXISTS t1;
Warnings:
Note	1051	Unknown table 'test.t1'
CREATE TABLE t1  (c1 INTEGER AUTO_INCREMENT, PRIMARY KEY (c1)) ENGINE=InnoDB;
INSERT INTO  t1 VALUES (-685113344), (1), (NULL), (NULL);
SELECT * FROM t1;
c1
-685113344
1
2
3
SHOW CREATE TABLE t1;
Table	Create Table
t1	CREATE TABLE `t1` (
  `c1` int(11) NOT NULL AUTO_INCREMENT,
  PRIMARY KEY (`c1`)
) ENGINE=InnoDB AUTO_INCREMENT=6 DEFAULT CHARSET=latin1
DROP TABLE t1;
CREATE TABLE t1  (c1 INTEGER AUTO_INCREMENT, PRIMARY KEY (c1)) ENGINE=InnoDB;
INSERT INTO  t1 VALUES (-685113344), (2), (NULL), (NULL);
SELECT * FROM t1;
c1
-685113344
2
3
4
SHOW CREATE TABLE t1;
Table	Create Table
t1	CREATE TABLE `t1` (
  `c1` int(11) NOT NULL AUTO_INCREMENT,
  PRIMARY KEY (`c1`)
) ENGINE=InnoDB AUTO_INCREMENT=7 DEFAULT CHARSET=latin1
DROP TABLE t1;
CREATE TABLE t1  (c1 INTEGER AUTO_INCREMENT, PRIMARY KEY (c1)) ENGINE=InnoDB;
INSERT INTO  t1 VALUES (NULL), (2), (-685113344), (NULL);
INSERT INTO  t1 VALUES (4), (5), (6), (NULL);
SELECT * FROM t1;
c1
-685113344
1
2
3
4
5
6
7
SHOW CREATE TABLE t1;
Table	Create Table
t1	CREATE TABLE `t1` (
  `c1` int(11) NOT NULL AUTO_INCREMENT,
  PRIMARY KEY (`c1`)
) ENGINE=InnoDB AUTO_INCREMENT=11 DEFAULT CHARSET=latin1
DROP TABLE t1;
CREATE TABLE t1  (c1 INTEGER AUTO_INCREMENT, PRIMARY KEY (c1)) ENGINE=InnoDB;
INSERT INTO  t1 VALUES (NULL), (2), (-685113344), (5);
SELECT * FROM t1;
c1
-685113344
1
2
5
SHOW CREATE TABLE t1;
Table	Create Table
t1	CREATE TABLE `t1` (
  `c1` int(11) NOT NULL AUTO_INCREMENT,
  PRIMARY KEY (`c1`)
) ENGINE=InnoDB AUTO_INCREMENT=6 DEFAULT CHARSET=latin1
DROP TABLE t1;
CREATE TABLE t1  (c1 INTEGER AUTO_INCREMENT, PRIMARY KEY (c1)) ENGINE=InnoDB;
INSERT INTO  t1 VALUES (1), (2), (-685113344), (NULL);
SELECT * FROM t1;
c1
-685113344
1
2
3
SHOW CREATE TABLE t1;
Table	Create Table
t1	CREATE TABLE `t1` (
  `c1` int(11) NOT NULL AUTO_INCREMENT,
  PRIMARY KEY (`c1`)
) ENGINE=InnoDB AUTO_INCREMENT=7 DEFAULT CHARSET=latin1
DROP TABLE t1;
DROP TABLE IF EXISTS t1;
Warnings:
Note	1051	Unknown table 'test.t1'
CREATE TABLE t1(c1 BIGINT UNSIGNED NOT NULL AUTO_INCREMENT PRIMARY KEY) ENGINE=InnoDB;
INSERT INTO t1 VALUES (NULL);
INSERT INTO t1 VALUES (18446744073709551615);
SHOW CREATE TABLE t1;
Table	Create Table
t1	CREATE TABLE `t1` (
  `c1` bigint(20) unsigned NOT NULL AUTO_INCREMENT,
  PRIMARY KEY (`c1`)
) ENGINE=InnoDB AUTO_INCREMENT=18446744073709551615 DEFAULT CHARSET=latin1
DROP TABLE t1;
SET @@SESSION.AUTO_INCREMENT_INCREMENT=1, @@SESSION.AUTO_INCREMENT_OFFSET=256;
SHOW VARIABLES LIKE "%auto_inc%";
Variable_name	Value
auto_increment_increment	1
auto_increment_offset	256
CREATE TABLE t1 (c1 TINYINT PRIMARY KEY AUTO_INCREMENT, c2 VARCHAR(10)) ENGINE=InnoDB;
INSERT INTO t1 VALUES (1, NULL);
SHOW CREATE TABLE t1;
Table	Create Table
t1	CREATE TABLE `t1` (
  `c1` tinyint(4) NOT NULL AUTO_INCREMENT,
  `c2` varchar(10) DEFAULT NULL,
  PRIMARY KEY (`c1`)
) ENGINE=InnoDB AUTO_INCREMENT=2 DEFAULT CHARSET=latin1
SELECT * FROM t1;
c1	c2
1	NULL
DROP TABLE t1;
SET @@SESSION.AUTO_INCREMENT_INCREMENT=1, @@SESSION.AUTO_INCREMENT_OFFSET=1;
SHOW VARIABLES LIKE "%auto_inc%";
Variable_name	Value
auto_increment_increment	1
auto_increment_offset	1
CREATE TABLE t1 (c1 INT UNSIGNED PRIMARY KEY AUTO_INCREMENT, c2 VARCHAR(10)) ENGINE=InnoDB;
INSERT INTO t1 VALUES (2147483648, 'a');
SHOW CREATE TABLE t1;
Table	Create Table
t1	CREATE TABLE `t1` (
  `c1` int(10) unsigned NOT NULL AUTO_INCREMENT,
  `c2` varchar(10) DEFAULT NULL,
  PRIMARY KEY (`c1`)
) ENGINE=InnoDB AUTO_INCREMENT=2147483649 DEFAULT CHARSET=latin1
SELECT * FROM t1;
c1	c2
2147483648	a
ALTER TABLE t1 CHANGE c1 c1 INT;
Warnings:
Warning	1264	Out of range value for column 'c1' at row 1
SHOW CREATE TABLE t1;
Table	Create Table
t1	CREATE TABLE `t1` (
  `c1` int(11) NOT NULL DEFAULT '0',
  `c2` varchar(10) DEFAULT NULL,
  PRIMARY KEY (`c1`)
) ENGINE=InnoDB DEFAULT CHARSET=latin1
INSERT INTO t1(c2) VALUES('b');
SELECT * FROM t1;
c1	c2
0	b
2147483647	a
SHOW CREATE TABLE t1;
Table	Create Table
t1	CREATE TABLE `t1` (
  `c1` int(11) NOT NULL DEFAULT '0',
  `c2` varchar(10) DEFAULT NULL,
  PRIMARY KEY (`c1`)
) ENGINE=InnoDB DEFAULT CHARSET=latin1
DROP TABLE t1;
#
# Bug #14049391	 INNODB MISCALCULATES AUTO-INCREMENT
#	AFTER CHANGING AUTO_INCREMENT_INCREMEMENT
#
CREATE TABLE t ( i INT AUTO_INCREMENT, KEY(i) ) ENGINE=InnoDB;
SET auto_increment_increment = 300;
INSERT INTO t VALUES (NULL), (NULL);
SHOW CREATE TABLE t;
Table	Create Table
t	CREATE TABLE `t` (
  `i` int(11) NOT NULL AUTO_INCREMENT,
  KEY `i` (`i`)
) ENGINE=InnoDB AUTO_INCREMENT=601 DEFAULT CHARSET=latin1
SET auto_increment_increment = 50;
INSERT INTO t VALUES (NULL);
SELECT * FROM t;
i
1
301
601
SHOW CREATE TABLE t;
Table	Create Table
t	CREATE TABLE `t` (
  `i` int(11) NOT NULL AUTO_INCREMENT,
  KEY `i` (`i`)
<<<<<<< HEAD
) ENGINE=InnoDB AUTO_INCREMENT=401 DEFAULT CHARSET=latin1
DROP TABLE t;
#
# MDEV-14008 Assertion failing: `!is_set() || (m_status == DA_OK_BULK && is_bulk_op())
#
SET sql_mode=STRICT_ALL_TABLES;
CREATE TABLE t1 (
c1 DOUBLE NOT NULL PRIMARY KEY AUTO_INCREMENT
) ENGINE=InnoDB AUTO_INCREMENT=10000000000000000000;
INSERT INTO t1 VALUES ();
SELECT * FROM t1;
c1
1e19
DROP TABLE t1;
CREATE TABLE t1 (a DOUBLE PRIMARY KEY AUTO_INCREMENT) ENGINE=InnoDB;
INSERT INTO t1 VALUES (-1);
SELECT * FROM t1;
a
-1
DROP TABLE t1;
=======
) ENGINE=InnoDB AUTO_INCREMENT=651 DEFAULT CHARSET=latin1
DROP TABLE t;
#
# Bug#15851528 DUPLICATE KEY ERROR ON AUTO-INC PK WITH MIXED AUTO_INCREMENT_INCREMENT CLIENTS
#
# This test shows that the next record to be inserted is not affected
# by a change in auto_increment_increment.
# In addition, current value of auto_increment_increment by the client
# that uses the existing autoinc value with be used to set next autoinc
# value, which will be used by next client reguardless of its own session
# setting for auto_increment_increment.
#
# Client 1: Insert a record with auto_increment_increment=2
CREATE TABLE t(
a SERIAL PRIMARY KEY,
b VARCHAR(200)) ENGINE=InnoDB;
SET SESSION auto_increment_increment=2;
SHOW CREATE TABLE t;
Table	Create Table
t	CREATE TABLE `t` (
  `a` bigint(20) unsigned NOT NULL AUTO_INCREMENT,
  `b` varchar(200) DEFAULT NULL,
  PRIMARY KEY (`a`),
  UNIQUE KEY `a` (`a`)
) ENGINE=InnoDB DEFAULT CHARSET=latin1
INSERT INTO t(b) VALUES('S1');
SELECT a,b FROM t;
a	b
1	S1
# Client 2: Insert records with auto_increment_increment 2,1
SET SESSION auto_increment_increment=2;
SHOW CREATE TABLE t;
Table	Create Table
t	CREATE TABLE `t` (
  `a` bigint(20) unsigned NOT NULL AUTO_INCREMENT,
  `b` varchar(200) DEFAULT NULL,
  PRIMARY KEY (`a`),
  UNIQUE KEY `a` (`a`)
) ENGINE=InnoDB AUTO_INCREMENT=3 DEFAULT CHARSET=latin1
INSERT INTO t(b) VALUES('S2');
SELECT a,b FROM t;
a	b
1	S1
3	S2
SET SESSION auto_increment_increment=1;
SHOW CREATE TABLE t;
Table	Create Table
t	CREATE TABLE `t` (
  `a` bigint(20) unsigned NOT NULL AUTO_INCREMENT,
  `b` varchar(200) DEFAULT NULL,
  PRIMARY KEY (`a`),
  UNIQUE KEY `a` (`a`)
) ENGINE=InnoDB AUTO_INCREMENT=5 DEFAULT CHARSET=latin1
INSERT INTO t(b) VALUES('S2');
SELECT a,b FROM t;
a	b
1	S1
3	S2
5	S2
# Client 1: Insert a record with auto_increment_increment=1
SET SESSION auto_increment_increment=1;
SHOW CREATE TABLE t;
Table	Create Table
t	CREATE TABLE `t` (
  `a` bigint(20) unsigned NOT NULL AUTO_INCREMENT,
  `b` varchar(200) DEFAULT NULL,
  PRIMARY KEY (`a`),
  UNIQUE KEY `a` (`a`)
) ENGINE=InnoDB AUTO_INCREMENT=6 DEFAULT CHARSET=latin1
INSERT INTO t(b) VALUES('S1');
SELECT a,b FROM t;
a	b
1	S1
3	S2
5	S2
6	S1
DROP TABLE t;
# Autoincrement behaviour with mixed insert.
CREATE TABLE t(
a TINYINT AUTO_INCREMENT PRIMARY KEY,
b VARCHAR(200)) ENGINE=InnoDB;
SET SESSION auto_increment_increment=10;
SHOW CREATE TABLE t;
Table	Create Table
t	CREATE TABLE `t` (
  `a` tinyint(4) NOT NULL AUTO_INCREMENT,
  `b` varchar(200) DEFAULT NULL,
  PRIMARY KEY (`a`)
) ENGINE=InnoDB DEFAULT CHARSET=latin1
INSERT INTO t(b) VALUES('S0'),('S1');
SHOW CREATE TABLE t;
Table	Create Table
t	CREATE TABLE `t` (
  `a` tinyint(4) NOT NULL AUTO_INCREMENT,
  `b` varchar(200) DEFAULT NULL,
  PRIMARY KEY (`a`)
) ENGINE=InnoDB AUTO_INCREMENT=21 DEFAULT CHARSET=latin1
INSERT INTO t(a,b) VALUES(28,'S2');
SET SESSION auto_increment_increment=1;
SHOW CREATE TABLE t;
Table	Create Table
t	CREATE TABLE `t` (
  `a` tinyint(4) NOT NULL AUTO_INCREMENT,
  `b` varchar(200) DEFAULT NULL,
  PRIMARY KEY (`a`)
) ENGINE=InnoDB AUTO_INCREMENT=31 DEFAULT CHARSET=latin1
INSERT INTO t(b) VALUES('S3');
SHOW CREATE TABLE t;
Table	Create Table
t	CREATE TABLE `t` (
  `a` tinyint(4) NOT NULL AUTO_INCREMENT,
  `b` varchar(200) DEFAULT NULL,
  PRIMARY KEY (`a`)
) ENGINE=InnoDB AUTO_INCREMENT=32 DEFAULT CHARSET=latin1
INSERT INTO t(b) VALUES('S4');
SELECT * FROM t;
a	b
1	S0
11	S1
28	S2
31	S3
32	S4
SHOW CREATE TABLE t;
Table	Create Table
t	CREATE TABLE `t` (
  `a` tinyint(4) NOT NULL AUTO_INCREMENT,
  `b` varchar(200) DEFAULT NULL,
  PRIMARY KEY (`a`)
) ENGINE=InnoDB AUTO_INCREMENT=33 DEFAULT CHARSET=latin1
DROP TABLE t;
>>>>>>> cc37250a
<|MERGE_RESOLUTION|>--- conflicted
+++ resolved
@@ -1346,28 +1346,6 @@
 t	CREATE TABLE `t` (
   `i` int(11) NOT NULL AUTO_INCREMENT,
   KEY `i` (`i`)
-<<<<<<< HEAD
-) ENGINE=InnoDB AUTO_INCREMENT=401 DEFAULT CHARSET=latin1
-DROP TABLE t;
-#
-# MDEV-14008 Assertion failing: `!is_set() || (m_status == DA_OK_BULK && is_bulk_op())
-#
-SET sql_mode=STRICT_ALL_TABLES;
-CREATE TABLE t1 (
-c1 DOUBLE NOT NULL PRIMARY KEY AUTO_INCREMENT
-) ENGINE=InnoDB AUTO_INCREMENT=10000000000000000000;
-INSERT INTO t1 VALUES ();
-SELECT * FROM t1;
-c1
-1e19
-DROP TABLE t1;
-CREATE TABLE t1 (a DOUBLE PRIMARY KEY AUTO_INCREMENT) ENGINE=InnoDB;
-INSERT INTO t1 VALUES (-1);
-SELECT * FROM t1;
-a
--1
-DROP TABLE t1;
-=======
 ) ENGINE=InnoDB AUTO_INCREMENT=651 DEFAULT CHARSET=latin1
 DROP TABLE t;
 #
@@ -1498,4 +1476,21 @@
   PRIMARY KEY (`a`)
 ) ENGINE=InnoDB AUTO_INCREMENT=33 DEFAULT CHARSET=latin1
 DROP TABLE t;
->>>>>>> cc37250a
+#
+# MDEV-14008 Assertion failing: `!is_set() || (m_status == DA_OK_BULK && is_bulk_op())
+#
+SET sql_mode=STRICT_ALL_TABLES;
+CREATE TABLE t1 (
+c1 DOUBLE NOT NULL PRIMARY KEY AUTO_INCREMENT
+) ENGINE=InnoDB AUTO_INCREMENT=10000000000000000000;
+INSERT INTO t1 VALUES ();
+SELECT * FROM t1;
+c1
+1e19
+DROP TABLE t1;
+CREATE TABLE t1 (a DOUBLE PRIMARY KEY AUTO_INCREMENT) ENGINE=InnoDB;
+INSERT INTO t1 VALUES (-1);
+SELECT * FROM t1;
+a
+-1
+DROP TABLE t1;