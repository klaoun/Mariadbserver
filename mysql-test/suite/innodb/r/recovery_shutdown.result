--- conflicted
+++ resolved
@@ -66,13 +66,10 @@
 SET GLOBAL innodb_flush_log_at_trx_commit=1;
 CREATE TABLE u(a SERIAL) ENGINE=INNODB;
 FLUSH TABLES;
-<<<<<<< HEAD
 # restart
 # restart
-# restart
-=======
 XA RECOVER;
 formatID	gtrid_length	bqual_length	data
 1	1	0	x
->>>>>>> 2842c369
+# restart
 DROP TABLE t,u;