--- conflicted
+++ resolved
@@ -477,7 +477,28 @@
 eval DROP TABLE $source_db.t1;
 eval DROP DATABASE $source_db;
 eval DROP DATABASE $dest_db;
-<<<<<<< HEAD
+
+--echo #
+--echo # BUG #26334149 MYSQL CRASHES WHEN FULL TEXT INDEXES IBD FILES ARE
+--echo # ORPHANED DUE TO RENAME TABLE
+--echo #
+CREATE DATABASE db1; USE db1;
+CREATE TABLE notes (
+   id int(11) NOT NULL AUTO_INCREMENT,
+   body text COLLATE utf8_unicode_ci,
+   PRIMARY KEY (id)
+   ) ENGINE=InnoDB AUTO_INCREMENT=1 DEFAULT CHARSET=utf8
+COLLATE=utf8_unicode_ci
+ROW_FORMAT=COMPRESSED;
+
+ALTER TABLE notes ADD FULLTEXT INDEX index_ft_body (body(255));
+DROP INDEX index_ft_body ON notes;
+
+CREATE DATABASE db2;
+RENAME TABLE db1.notes TO db2.notes;
+DROP DATABASE db1;
+DROP DATABASE db2;
+
 USE test;
 
 #
@@ -515,27 +536,4 @@
 
 #
 # End of 10.2 tests
-#
-=======
-
---echo #
---echo # BUG #26334149 MYSQL CRASHES WHEN FULL TEXT INDEXES IBD FILES ARE
---echo # ORPHANED DUE TO RENAME TABLE
---echo #
-CREATE DATABASE db1; USE db1;
-CREATE TABLE notes (
-   id int(11) NOT NULL AUTO_INCREMENT,
-   body text COLLATE utf8_unicode_ci,
-   PRIMARY KEY (id)
-   ) ENGINE=InnoDB AUTO_INCREMENT=1 DEFAULT CHARSET=utf8
-COLLATE=utf8_unicode_ci
-ROW_FORMAT=COMPRESSED;
-
-ALTER TABLE notes ADD FULLTEXT INDEX index_ft_body (body(255));
-DROP INDEX index_ft_body ON notes;
-
-CREATE DATABASE db2;
-RENAME TABLE db1.notes TO db2.notes;
-DROP DATABASE db1;
-DROP DATABASE db2;
->>>>>>> 3b99a274
+#