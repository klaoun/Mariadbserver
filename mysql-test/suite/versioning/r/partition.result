set @save_persistent=@@global.innodb_stats_persistent;
set global innodb_stats_persistent= 0;
call mtr.add_suppression("need more HISTORY partitions");
set system_versioning_alter_history=keep;
# Check conventional partitioning on temporal tables
create or replace table t1 (
x int,
row_start SYS_DATATYPE as row start invisible,
row_end SYS_DATATYPE as row end invisible,
period for system_time(row_start, row_end))
with system versioning
partition by range columns (x) (
partition p0 values less than (100),
partition p1 values less than (1000));
insert into t1 values (3), (300);
select * from t1;
x
3
300
select * from t1 partition (p0);
x
3
select * from t1 partition (p1);
x
300
delete from t1;
select * from t1;
x
select * from t1 partition (p0);
x
select * from t1 partition (p1);
x
select * from t1 for system_time all;
x
3
300
select * from t1 partition (p0) for system_time all;
x
3
select * from t1 partition (p1) for system_time all;
x
300
# Engine change native <-> non-native versioning prohibited
create or replace table t1 (
i int,
row_start SYS_DATATYPE as row start invisible,
row_end SYS_DATATYPE as row end invisible,
period for system_time(row_start, row_end))
engine=DEFAULT_ENGINE
with system versioning partition by hash(i);
alter table t1 engine=NON_DEFAULT_ENGINE;
ERROR HY000: Not allowed for system-versioned `test`.`t1`. Change to/from native system versioning engine is not supported.
## CREATE TABLE
create or replace table t1 (x int)
partition by system_time (
partition p0 history,
partition pn current);
ERROR HY000: Table `t1` is not system-versioned
create or replace table t1 (x int);
alter table t1
partition by system_time (
partition p0 history,
partition pn current);
ERROR HY000: Table `t1` is not system-versioned
create or replace table t1 (x int)
with system versioning
partition by system_time (
partition p0 current);
ERROR HY000: Wrong partitions for `t1`: must have at least one HISTORY and exactly one last CURRENT
create or replace table t1 (x int)
with system versioning
partition by system_time (
partition p0 current,
partition p1 current);
ERROR HY000: Wrong partitions for `t1`: must have at least one HISTORY and exactly one last CURRENT
create or replace table t1 (x int)
with system versioning
partition by system_time (
partition p0 history,
partition p1 history);
ERROR HY000: Wrong partitions for `t1`: must have at least one HISTORY and exactly one last CURRENT
create or replace table t1 (x int)
with system versioning
partition by system_time (
partition pn current,
partition p0 history);
ERROR HY000: Wrong partitions for `t1`: must have at least one HISTORY and exactly one last CURRENT
create or replace table t1 (x int)
with system versioning
partition by system_time (
partition p0,
partition pn current);
ERROR HY000: Wrong partitions for `t1`: must have at least one HISTORY and exactly one last CURRENT
create or replace table t1 (x int)
with system versioning
partition by system_time (
partition p0 history,
partition pn current);
## ALTER TABLE
alter table t1 add partition (
partition p1 current);
ERROR HY000: Wrong partitions for `t1`: must have at least one HISTORY and exactly one last CURRENT
alter table t1 add partition (
partition p1 history);
Warnings:
Warning	4115	Maybe missing parameters: no rotation condition for multiple HISTORY partitions.
show create table t1;
Table	Create Table
t1	CREATE TABLE `t1` (
  `x` int(11) DEFAULT NULL
) ENGINE=DEFAULT_ENGINE DEFAULT CHARSET=latin1 WITH SYSTEM VERSIONING
 PARTITION BY SYSTEM_TIME 
(PARTITION `p0` HISTORY ENGINE = DEFAULT_ENGINE,
 PARTITION `p1` HISTORY ENGINE = DEFAULT_ENGINE,
 PARTITION `pn` CURRENT ENGINE = DEFAULT_ENGINE)
insert into t1 values (1), (2);
alter table t1 drop partition pn;
ERROR HY000: Wrong partitions for `t1`: must have at least one HISTORY and exactly one last CURRENT
alter table t1 drop partition p1;
alter table t1 drop partition p0;
ERROR HY000: Wrong partitions for `t1`: must have at least one HISTORY and exactly one last CURRENT
select x from t1;
x
1
2
# rename works
create or replace table t1 (x int) with system versioning
partition by system_time;
alter table t1 reorganize partition p0 into
(partition custom_name history);
show create table t1;
Table	Create Table
t1	CREATE TABLE `t1` (
  `x` int(11) DEFAULT NULL
) ENGINE=DEFAULT_ENGINE DEFAULT CHARSET=latin1 WITH SYSTEM VERSIONING
 PARTITION BY SYSTEM_TIME 
(PARTITION `custom_name` HISTORY ENGINE = DEFAULT_ENGINE,
 PARTITION `pn` CURRENT ENGINE = DEFAULT_ENGINE)
# merge and split doesn't (MDEV-19938)
create or replace table t1 (x int) with system versioning
partition by system_time limit 10 partitions 3;
alter table t1 reorganize partition p0, p1 into (partition p00 history);
ERROR HY000: REORGANIZE PARTITION can only be used to reorganize partitions not to change their numbers
alter table t1 reorganize partition p1 into (partition p1 history, partition p2 history);
ERROR HY000: REORGANIZE PARTITION can only be used to reorganize partitions not to change their numbers
# Bug tempesta-tech/mariadb#260: incorrect IB partitioning warning
create or replace table t1 (x int)
with system versioning
partition by system_time limit 1;
alter table t1 change x big int;
create or replace table t1 (i int) engine myisam partition by hash(i) partitions 2;
alter table t1 add partition (partition px history);
ERROR HY000: Wrong partitioning type, expected type: `SYSTEM_TIME`
## INSERT, UPDATE, DELETE
create or replace table t1 (x int)
with system versioning
partition by system_time;
set @now= now(6);
insert into t1 values (1);
set @str= concat('select x, row_start < @now as A, row_end > @now as B from t1 partition (p0)');
prepare select_p0 from @str;
set @str= concat('select x, row_start > @now as C, row_end = timestamp\'2038-01-19 03:14:07.999999\' as D from t1 partition (pn)');
prepare select_pn from @str;
execute select_p0;
x	A	B
execute select_pn;
x	C	D
1	1	1
set @str= concat('select row_start from t1 partition (pn) into @ts0');
prepare stmt from @str;
Warnings:
Warning	1287	'<select expression> INTO <destination>;' is deprecated and will be removed in a future release. Please use 'SELECT <select list> INTO <destination> FROM...' instead
execute stmt;
drop prepare stmt;
set @now= now(6);
delete from t1;
execute select_p0;
x	A	B
1	1	1
execute select_pn;
x	C	D
set @str= concat('select row_start from t1 partition (p0) into @ts1');
prepare stmt from @str;
Warnings:
Warning	1287	'<select expression> INTO <destination>;' is deprecated and will be removed in a future release. Please use 'SELECT <select list> INTO <destination> FROM...' instead
execute stmt;
drop prepare stmt;
select @ts0 = @ts1;
@ts0 = @ts1
1
set @now= now(6);
insert into t1 values (2);
execute select_p0;
x	A	B
1	1	0
execute select_pn;
x	C	D
2	1	1
set @str= concat('select row_start from t1 partition (pn) into @ts0');
prepare stmt from @str;
Warnings:
Warning	1287	'<select expression> INTO <destination>;' is deprecated and will be removed in a future release. Please use 'SELECT <select list> INTO <destination> FROM...' instead
execute stmt;
drop prepare stmt;
set @now= now(6);
update t1 set x = x + 1;
execute select_p0;
x	A	B
1	1	0
2	1	1
execute select_pn;
x	C	D
3	1	1
drop prepare select_p0;
drop prepare select_pn;
set @str= concat('select row_start from t1 partition (p0) where x = 2 into @ts1');
prepare stmt from @str;
Warnings:
Warning	1287	'<select expression> INTO <destination>;' is deprecated and will be removed in a future release. Please use 'SELECT <select list> INTO <destination> FROM...' instead
execute stmt;
drop prepare stmt;
set @str= concat('select row_end from t1 partition (p0) where x = 2 into @ts2');
prepare stmt from @str;
Warnings:
Warning	1287	'<select expression> INTO <destination>;' is deprecated and will be removed in a future release. Please use 'SELECT <select list> INTO <destination> FROM...' instead
execute stmt;
drop prepare stmt;
set @str= concat('select row_start from t1 partition (pn) into @ts3');
prepare stmt from @str;
Warnings:
Warning	1287	'<select expression> INTO <destination>;' is deprecated and will be removed in a future release. Please use 'SELECT <select list> INTO <destination> FROM...' instead
execute stmt;
drop prepare stmt;
select @ts0 = @ts1;
@ts0 = @ts1
1
select @ts2 = @ts3;
@ts2 = @ts3
1
## rotation by LIMIT
create or replace table t1 (x int)
with system versioning
partition by system_time limit 0 partitions 3;
ERROR HY000: Wrong parameters for partitioned `t1`: wrong value for 'LIMIT'
create or replace table t1 (x int)
with system versioning
partition by system_time limit 2 partitions 3;
show create table t1;
Table	Create Table
t1	CREATE TABLE `t1` (
  `x` int(11) DEFAULT NULL
) ENGINE=DEFAULT_ENGINE DEFAULT CHARSET=latin1 WITH SYSTEM VERSIONING
 PARTITION BY SYSTEM_TIME LIMIT 2
PARTITIONS 3
alter table t1 drop partition non_existent;
ERROR HY000: Wrong partition name or partition list
insert into t1 values (1), (2), (3), (4), (5), (6);
select * from t1 partition (pn);
x
1
2
3
4
5
6
delete from t1 where x < 4;
delete from t1;
Warnings:
Warning	4114	Versioned table `test`.`t1`: last HISTORY partition (`p1`) is out of LIMIT, need more HISTORY partitions
# You see warning above ^
select * from t1 partition (p0);
x
1
2
3
select * from t1 partition (p1);
x
4
5
6
insert into t1 values (7), (8);
### warn about full partition
delete from t1;
Warnings:
Warning	4114	Versioned table `test`.`t1`: last HISTORY partition (`p1`) is out of LIMIT, need more HISTORY partitions
# You see warning above ^
select * from t1 partition (p1) order by x;
x
4
5
6
7
8
## rotation by INTERVAL
create or replace table t1 (x int)
with system versioning
partition by system_time interval 0 second partitions 3;
ERROR HY000: Wrong parameters for partitioned `t1`: wrong value for 'INTERVAL'
create table t1 (i int) with system versioning
partition by system_time interval 6 day limit 98;
ERROR 42000: You have an error in your SQL syntax; check the manual that corresponds to your MariaDB server version for the right syntax to use near 'limit 98' at line 2
create or replace table t1 (pk int) with system versioning
partition by system_time interval 10 year partitions 3;
ERROR 22003: TIMESTAMP value is out of range in 'INTERVAL'
# INTERVAL and ALTER TABLE
create or replace table t1 (i int) with system versioning
partition by system_time interval 1 hour;
set @ts=(select partition_description from information_schema.partitions
where table_schema='test' and table_name='t1' and partition_name='p0');
alter table t1 add column b int;
select partition_name,partition_ordinal_position,partition_method,timediff(partition_description, @ts) from information_schema.partitions where table_schema='test' and table_name='t1';
partition_name	partition_ordinal_position	partition_method	timediff(partition_description, @ts)
p0	1	SYSTEM_TIME	00:00:00.000000
pn	2	SYSTEM_TIME	NULL
Warnings:
Warning	1292	Incorrect time value: 'CURRENT'
alter table t1 add partition (partition p1 history, partition p2 history);
select partition_name,partition_ordinal_position,partition_method,timediff(partition_description, @ts) from information_schema.partitions where table_schema='test' and table_name='t1';
partition_name	partition_ordinal_position	partition_method	timediff(partition_description, @ts)
p0	1	SYSTEM_TIME	00:00:00.000000
p1	2	SYSTEM_TIME	01:00:00.000000
p2	3	SYSTEM_TIME	02:00:00.000000
pn	4	SYSTEM_TIME	NULL
Warnings:
Warning	1292	Incorrect time value: 'CURRENT'
alter table t1 drop partition p0;
select partition_name,partition_ordinal_position,partition_method,timediff(partition_description, @ts) from information_schema.partitions where table_schema='test' and table_name='t1';
partition_name	partition_ordinal_position	partition_method	timediff(partition_description, @ts)
p1	1	SYSTEM_TIME	01:00:00.000000
p2	2	SYSTEM_TIME	02:00:00.000000
pn	3	SYSTEM_TIME	NULL
Warnings:
Warning	1292	Incorrect time value: 'CURRENT'
alter table t1 drop partition p2;
ERROR HY000: Can only drop oldest partitions when rotating by INTERVAL
select partition_name,partition_ordinal_position,partition_method,timediff(partition_description, @ts) from information_schema.partitions where table_schema='test' and table_name='t1';
partition_name	partition_ordinal_position	partition_method	timediff(partition_description, @ts)
p1	1	SYSTEM_TIME	01:00:00.000000
p2	2	SYSTEM_TIME	02:00:00.000000
pn	3	SYSTEM_TIME	NULL
Warnings:
Warning	1292	Incorrect time value: 'CURRENT'
set timestamp=unix_timestamp('2001-02-03 10:20:30');
create or replace table t1 (i int) with system versioning
partition by system_time interval 1 day
subpartition by key (i) subpartitions 2
(partition p1 history, partition pn current);
set timestamp=unix_timestamp('2001-02-03 10:20:40');
insert t1 values (1);
delete from t1;
set timestamp=unix_timestamp('2001-02-04 10:20:50');
insert t1 values (2);
delete from t1;
select subpartition_name,partition_description,table_rows from information_schema.partitions where table_schema='test' and table_name='t1';
subpartition_name	partition_description	table_rows
p1sp0	2001-02-04 00:00:00	1
p1sp1	2001-02-04 00:00:00	1
pnsp0	CURRENT	0
pnsp1	CURRENT	0
set timestamp=unix_timestamp('2001-02-04 10:20:55');
alter table t1 add partition (partition p0 history, partition p2 history);
set timestamp=unix_timestamp('2001-02-04 10:30:00');
insert t1 values (4),(5);
set timestamp=unix_timestamp('2001-02-04 10:30:10');
update t1 set i=6 where i=5;
select subpartition_name,partition_description,table_rows from information_schema.partitions where table_schema='test' and table_name='t1';
subpartition_name	partition_description	table_rows
p1sp0	2001-02-04 00:00:00	1
p1sp1	2001-02-04 00:00:00	0
p0sp0	2001-02-05 00:00:00	1
p0sp1	2001-02-05 00:00:00	1
p2sp0	2001-02-06 00:00:00	0
p2sp1	2001-02-06 00:00:00	0
pnsp0	CURRENT	0
pnsp1	CURRENT	2
## pruning check
set @ts=(select partition_description from information_schema.partitions
where table_schema='test' and table_name='t1' and partition_name='p0' limit 1);
select * from t1;
i
4
6
explain partitions select * from t1;
id	select_type	table	partitions	type	possible_keys	key	key_len	ref	rows	Extra
1	SIMPLE	t1	pn_pnsp0,pn_pnsp1	ALL	NULL	NULL	NULL	NULL	#	Using where
explain partitions select * from t1 for system_time as of '2001-02-04 10:20:30';
id	select_type	table	partitions	type	possible_keys	key	key_len	ref	rows	Extra
1	SIMPLE	t1	p0_p0sp0,p0_p0sp1,p2_p2sp0,p2_p2sp1,pn_pnsp0,pn_pnsp1	ALL	NULL	NULL	NULL	NULL	#	Using where
set @ts=(select row_end from t1 for system_time all where i=1);
select * from t1 for system_time all where row_end = @ts;
i
1
explain partitions select * from t1 for system_time all where row_end = @ts;
id	select_type	table	partitions	type	possible_keys	key	key_len	ref	rows	Extra
1	SIMPLE	t1	p1_p1sp0,p1_p1sp1	#	NULL	NULL	NULL	NULL	#	#
#
# MDEV-16023 Unfortunate error message WARN_VERS_PART_FULL
#
set timestamp= unix_timestamp('2020-07-29 10:30:10');
create or replace table t1 (a int) with system versioning
partition by system_time interval 1 second (
partition p0 history,
partition p1 history,
partition pc current
);
set timestamp= unix_timestamp('2020-07-29 10:30:14');
insert into t1 values (1),(2),(3);
show warnings;
Level	Code	Message
# Cleanup
set timestamp= default;
## INTERVAL ... STARTS
create or replace table t1 (i int) with system versioning
partition by system_time interval 1 day starts 'a';
ERROR HY000: Wrong parameters for partitioned `t1`: wrong value for 'STARTS'
create or replace table t1 (i int) with system versioning
partition by system_time interval 1 day starts '00:00:00';
ERROR HY000: Wrong parameters for partitioned `t1`: wrong value for 'STARTS'
create or replace table t1 (i int) with system versioning
partition by system_time interval 1 day starts '2000-00-01 00:00:00';
ERROR HY000: Wrong parameters for partitioned `t1`: wrong value for 'STARTS'
create or replace table t1 (i int) with system versioning
partition by system_time interval 1 day starts 946684800;
ERROR HY000: Wrong parameters for partitioned `t1`: wrong value for 'STARTS'
create or replace table t1 (i int) with system versioning
partition by system_time interval 1 day starts '2000-01-01 00:00:00';
show create table t1;
Table	Create Table
t1	CREATE TABLE `t1` (
  `i` int(11) DEFAULT NULL
) ENGINE=DEFAULT_ENGINE DEFAULT CHARSET=latin1 WITH SYSTEM VERSIONING
 PARTITION BY SYSTEM_TIME INTERVAL 1 DAY STARTS TIMESTAMP'2000-01-01 00:00:00'
PARTITIONS 2
# Test STARTS warning
set timestamp= unix_timestamp('2000-01-01 00:00:00');
create or replace table t1 (i int) with system versioning
partition by system_time interval 1 day;
show create table t1;
Table	Create Table
t1	CREATE TABLE `t1` (
  `i` int(11) DEFAULT NULL
) ENGINE=DEFAULT_ENGINE DEFAULT CHARSET=latin1 WITH SYSTEM VERSIONING
 PARTITION BY SYSTEM_TIME INTERVAL 1 DAY STARTS TIMESTAMP'2000-01-01 00:00:00'
PARTITIONS 2
create or replace table t1 (i int) with system versioning
partition by system_time interval 1 day starts '2000-01-01 00:00:01';
Warnings:
Warning	4164	`t1`: STARTS is later than query time, first history partition may exceed INTERVAL value
# Test default STARTS rounding
set timestamp= unix_timestamp('1999-12-15 13:33:33');
create or replace table t1 (i int) with system versioning
partition by system_time interval 1 second;
show create table t1;
Table	Create Table
t1	CREATE TABLE `t1` (
  `i` int(11) DEFAULT NULL
) ENGINE=DEFAULT_ENGINE DEFAULT CHARSET=latin1 WITH SYSTEM VERSIONING
 PARTITION BY SYSTEM_TIME INTERVAL 1 SECOND STARTS TIMESTAMP'1999-12-15 13:33:33'
PARTITIONS 2
create or replace table t1 (i int) with system versioning
partition by system_time interval 1 minute;
show create table t1;
Table	Create Table
t1	CREATE TABLE `t1` (
  `i` int(11) DEFAULT NULL
) ENGINE=DEFAULT_ENGINE DEFAULT CHARSET=latin1 WITH SYSTEM VERSIONING
 PARTITION BY SYSTEM_TIME INTERVAL 1 MINUTE STARTS TIMESTAMP'1999-12-15 13:33:00'
PARTITIONS 2
create or replace table t1 (i int) with system versioning
partition by system_time interval 1 hour;
show create table t1;
Table	Create Table
t1	CREATE TABLE `t1` (
  `i` int(11) DEFAULT NULL
) ENGINE=DEFAULT_ENGINE DEFAULT CHARSET=latin1 WITH SYSTEM VERSIONING
 PARTITION BY SYSTEM_TIME INTERVAL 1 HOUR STARTS TIMESTAMP'1999-12-15 13:00:00'
PARTITIONS 2
create or replace table t1 (i int) with system versioning
partition by system_time interval 1 day;
show create table t1;
Table	Create Table
t1	CREATE TABLE `t1` (
  `i` int(11) DEFAULT NULL
) ENGINE=DEFAULT_ENGINE DEFAULT CHARSET=latin1 WITH SYSTEM VERSIONING
 PARTITION BY SYSTEM_TIME INTERVAL 1 DAY STARTS TIMESTAMP'1999-12-15 00:00:00'
PARTITIONS 2
create or replace table t1 (i int) with system versioning
partition by system_time interval 1 month;
show create table t1;
Table	Create Table
t1	CREATE TABLE `t1` (
  `i` int(11) DEFAULT NULL
) ENGINE=DEFAULT_ENGINE DEFAULT CHARSET=latin1 WITH SYSTEM VERSIONING
 PARTITION BY SYSTEM_TIME INTERVAL 1 MONTH STARTS TIMESTAMP'1999-12-15 00:00:00'
PARTITIONS 2
create or replace table t1 (i int) with system versioning
partition by system_time interval 1 year;
show create table t1;
Table	Create Table
t1	CREATE TABLE `t1` (
  `i` int(11) DEFAULT NULL
) ENGINE=DEFAULT_ENGINE DEFAULT CHARSET=latin1 WITH SYSTEM VERSIONING
 PARTITION BY SYSTEM_TIME INTERVAL 1 YEAR STARTS TIMESTAMP'1999-12-15 00:00:00'
PARTITIONS 2
# seconds equivalent of 1 day does not round:
create or replace table t1 (i int) with system versioning
partition by system_time interval 86400 second;
show create table t1;
Table	Create Table
t1	CREATE TABLE `t1` (
  `i` int(11) DEFAULT NULL
) ENGINE=DEFAULT_ENGINE DEFAULT CHARSET=latin1 WITH SYSTEM VERSIONING
 PARTITION BY SYSTEM_TIME INTERVAL 86400 SECOND STARTS TIMESTAMP'1999-12-15 13:33:33'
PARTITIONS 2
# STARTS value is in local time_zone:
set time_zone="+03:00";
create or replace table t1 (i int) with system versioning
partition by system_time interval 1 day starts '2000-01-01 00:00:00';
Warnings:
Warning	4164	`t1`: STARTS is later than query time, first history partition may exceed INTERVAL value
set timestamp= unix_timestamp('2000-01-01 00:00:00');
create or replace table t2 (i int) with system versioning
partition by system_time interval 1 day;
show create table t1;
Table	Create Table
t1	CREATE TABLE `t1` (
  `i` int(11) DEFAULT NULL
) ENGINE=DEFAULT_ENGINE DEFAULT CHARSET=latin1 WITH SYSTEM VERSIONING
 PARTITION BY SYSTEM_TIME INTERVAL 1 DAY STARTS TIMESTAMP'2000-01-01 00:00:00'
PARTITIONS 2
show create table t2;
Table	Create Table
t2	CREATE TABLE `t2` (
  `i` int(11) DEFAULT NULL
) ENGINE=DEFAULT_ENGINE DEFAULT CHARSET=latin1 WITH SYSTEM VERSIONING
 PARTITION BY SYSTEM_TIME INTERVAL 1 DAY STARTS TIMESTAMP'2000-01-01 00:00:00'
PARTITIONS 2
set time_zone="+00:00";
show create table t1;
Table	Create Table
t1	CREATE TABLE `t1` (
  `i` int(11) DEFAULT NULL
) ENGINE=DEFAULT_ENGINE DEFAULT CHARSET=latin1 WITH SYSTEM VERSIONING
 PARTITION BY SYSTEM_TIME INTERVAL 1 DAY STARTS TIMESTAMP'1999-12-31 21:00:00'
PARTITIONS 2
show create table t2;
Table	Create Table
t2	CREATE TABLE `t2` (
  `i` int(11) DEFAULT NULL
) ENGINE=DEFAULT_ENGINE DEFAULT CHARSET=latin1 WITH SYSTEM VERSIONING
 PARTITION BY SYSTEM_TIME INTERVAL 1 DAY STARTS TIMESTAMP'1999-12-31 21:00:00'
PARTITIONS 2
# Test rotation
set timestamp= unix_timestamp('2001-01-01 00:00:00');
# it's ok to add partitions for past:
create or replace table t1 (i int) with system versioning
partition by system_time interval 1 day starts '2000-01-01 00:00:00'
partitions 3;
# we are warned when we push to present:
insert into t1 values (0);
set timestamp= unix_timestamp('2001-01-01 00:00:01');
update t1 set i= i + 1;
set timestamp= unix_timestamp('2001-01-01 00:00:02');
update t1 set i= i + 1;
select *, row_end from t1 partition (p0);
i	row_end
select *, row_end from t1 partition (p1);
i	row_end
0	2001-01-01 00:00:01.000000
1	2001-01-01 00:00:02.000000
set timestamp= unix_timestamp('2000-01-01 00:00:00');
# now we "overflow" first partition a bit:
create or replace table t1 (i int) with system versioning
partition by system_time interval 1 day starts '2000-01-03 00:00:00'
partitions 3;
Warnings:
Warning	4164	`t1`: STARTS is later than query time, first history partition may exceed INTERVAL value
insert into t1 values (0);
set timestamp= unix_timestamp('2000-01-01 00:00:01');
update t1 set i= i + 1;
set timestamp= unix_timestamp('2000-01-02 00:00:01');
update t1 set i= i + 1;
set timestamp= unix_timestamp('2000-01-03 00:00:01');
update t1 set i= i + 1;
set timestamp= unix_timestamp('2000-01-04 00:00:01');
update t1 set i= i + 1;
select *, row_end from t1 partition (p0);
i	row_end
0	2000-01-01 00:00:01.000000
1	2000-01-02 00:00:01.000000
2	2000-01-03 00:00:01.000000
select *, row_end from t1 partition (p1);
i	row_end
3	2000-01-04 00:00:01.000000
set timestamp= unix_timestamp('2000-01-01 00:00:00');
# and this is how it usually goes:
create or replace table t1 (i int) with system versioning
partition by system_time interval 1 day
partitions 3;
insert into t1 values (0);
set timestamp= unix_timestamp('2000-01-01 00:00:01');
update t1 set i= i + 1;
set timestamp= unix_timestamp('2000-01-02 00:00:01');
update t1 set i= i + 1;
set timestamp= unix_timestamp('2000-01-03 00:00:01');
update t1 set i= i + 1;
set timestamp= unix_timestamp('2000-01-04 00:00:01');
update t1 set i= i + 1;
alter table t1 add partition (partition p2 history, partition p3 history);
select *, row_end from t1 partition (p0);
i	row_end
0	2000-01-01 00:00:01.000000
select *, row_end from t1 partition (p1);
i	row_end
1	2000-01-02 00:00:01.000000
select *, row_end from t1 partition (p2);
i	row_end
2	2000-01-03 00:00:01.000000
select *, row_end from t1 partition (p3);
i	row_end
3	2000-01-04 00:00:01.000000
drop tables t1, t2;
## Subpartitions
create or replace table t1 (x int)
with system versioning
partition by system_time limit 2 partitions 3
subpartition by key (x)
subpartitions 2;
insert into t1 (x) values (1), (2), (3), (4), (5);
select * from t1 partition (pnsp0);
x
1
3
5
select * from t1 partition (pnsp1);
x
2
4
### warn about full partition
delete from t1 where x < 3;
delete from t1;
Warnings:
Warning	4114	Versioned table `test`.`t1`: last HISTORY partition (`p1`) is out of LIMIT, need more HISTORY partitions
# You see warning above ^
delete from t1;
Warnings:
Warning	4114	Versioned table `test`.`t1`: last HISTORY partition (`p1`) is out of LIMIT, need more HISTORY partitions
# You see warning above ^ (no matter if nothing was deleted)
select * from t1 partition (p0sp0);
x
1
select * from t1 partition (p0sp1);
x
2
select * from t1 partition (p1sp0);
x
3
5
select * from t1 partition (p1sp1);
x
4
# check implicit sys fields for implicit engine of partitioned table
create or replace table t1 (a bigint)
with system versioning
partition by range (a)
(partition p0 values less than (20) engine innodb,
partition p1 values less than maxvalue engine innodb);
insert into t1 values (1);
select * from t1 partition (p0);
a
1
# check for partition engine
create or replace table t1 (
f_int1 integer default 0
) with system versioning
partition by range(f_int1)
subpartition by hash(f_int1)
( partition part1 values less than (1000)
(subpartition subpart11 storage engine = 'innodb',
subpartition subpart12 storage engine = 'innodb'));
insert into t1 values (1);
select * from t1 partition (part1);
f_int1
1
#
# TRX_ID versioning (moved from partition_innodb.test)
#
# MDEV-15951 system versioning by trx id doesn't work with partitioning
# currently trx_id does not support partitioning by system_time
create or replace table t1(
i int,
row_start bigint unsigned generated always as row start,
row_end bigint unsigned generated always as row end,
period for system_time(row_start, row_end)
) engine=InnoDB with system versioning partition by system_time (
partition p0 history,
partition pn current
);
ERROR HY000: `row_start` must be of type TIMESTAMP(6) for system-versioned table `t1`
create or replace table t1(
i int,
row_start bigint unsigned generated always as row start,
row_end bigint unsigned generated always as row end,
period for system_time(row_start, row_end)
) engine=InnoDB with system versioning;
alter table t1  partition by system_time (
partition p0 history,
partition pn current
);
ERROR HY000: `row_start` must be of type TIMESTAMP(6) for system-versioned table `t1`
drop table t1;
create or replace table t (
a int primary key,
row_start bigint unsigned as row start invisible,
row_end bigint unsigned as row end invisible,
period for system_time(row_start, row_end)
) engine=innodb with system versioning
partition by key() (
partition p1,
partition p2
);
ERROR HY000: Transaction-precise system-versioned tables do not support partitioning by ROW START or ROW END
create or replace table t (
a int primary key,
row_start bigint unsigned as row start invisible,
row_end bigint unsigned as row end invisible,
period for system_time(row_start, row_end)
) engine=innodb with system versioning
partition by key(a, row_start) (
partition p1,
partition p2
);
ERROR HY000: Transaction-precise system-versioned tables do not support partitioning by ROW START or ROW END
create or replace table t (
a int primary key,
row_start bigint unsigned as row start invisible,
row_end bigint unsigned as row end invisible,
period for system_time(row_start, row_end)
) engine=innodb with system versioning
partition by hash(a + row_end * 2) (
partition p1,
partition p2
);
ERROR HY000: Transaction-precise system-versioned tables do not support partitioning by ROW START or ROW END
create or replace table t (
a int primary key,
row_start bigint unsigned as row start invisible,
row_end bigint unsigned as row end invisible,
period for system_time(row_start, row_end)
) engine=innodb with system versioning
partition by range columns (a, row_start) (
partition p1 values less than (100, 100)
);
ERROR HY000: Transaction-precise system-versioned tables do not support partitioning by ROW START or ROW END
#
# Assertion in ALTER on warning from partitioning LIMIT [#446]
#
create or replace table t1 (x int) with system versioning;
insert into t1 values (1), (2);
delete from t1;
alter table t1 partition by system_time limit 1 (
partition p1 history,
partition pn current);
#
# MDEV-14649 Assertion `t->mysql_col_len == 8' failed in row_insert_for_mysql
#
create or replace table t1 (i int) engine=innodb partition by key(i);
alter table t1 add system versioning;
insert into t1 values();
#
# MDEV-14722 Assertion in ha_commit_trans for sub-statement
#
create or replace table t1 (i int) with system versioning
partition by system_time interval 1 day;
create or replace table t2 (f int);
create or replace trigger tr before insert on t2
for each row select table_rows from information_schema.tables
where table_name = 't1' into @a;
Warnings:
Warning	1287	'<select expression> INTO <destination>;' is deprecated and will be removed in a future release. Please use 'SELECT <select list> INTO <destination> FROM...' instead
insert into t2 values (1);
#
# MDEV-14740 Locking assertion for system_time partitioning
#
create or replace table t1 (i int) with system versioning
partition by system_time interval 1 week;
create or replace table t2 (f int);
create or replace trigger tr before insert on t2
for each row select count(*) from t1 into @a;
Warnings:
Warning	1287	'<select expression> INTO <destination>;' is deprecated and will be removed in a future release. Please use 'SELECT <select list> INTO <destination> FROM...' instead
insert into t2 values (1);
#
# MDEV-14747 ALTER PARTITION BY SYSTEM_TIME after LOCK TABLES
#
create or replace table t1 (x int) with system versioning;
lock table t1 write;
alter table t1 partition by system_time interval 1 week (
partition p1 history,
partition pn current);
unlock tables;
#
# MDEV-14748 Assertion in ha_myisammrg::attach_children()
#
create or replace table t1 (x int) engine=myisam with system versioning
partition by system_time interval 1 month (partition p1 history, partition pn current);
create or replace table t2 (x int) engine=myisam;
create or replace table t3 (x int) engine=merge union=(t2);
create or replace table t4 (x int) engine=myisam;
create or replace trigger tr after insert on t4 for each row insert into t2
( select x from t3 ) union ( select x from t1 );
insert into t4 values (1);
#
# MDEV-14821 Assertion failure
#
create or replace table t1 (x int) with system versioning;
insert into t1 values (0), (1);
update t1 set x= x + 1;
alter table t1 partition by system_time limit 1 (
partition p1 history,
partition p2 history,
partition pn current);
delete from t1 where x = 1;
# You see warning above ^
delete from t1 where x = 2;
Warnings:
Warning	4114	Versioned table `test`.`t1`: last HISTORY partition (`p2`) is out of LIMIT, need more HISTORY partitions
# You see warning above ^
#
# MDEV-14923 Assertion upon INSERT into locked versioned partitioned table
#
create or replace table t1 (x int) with system versioning
partition by system_time;
lock table t1 write;
alter table t1 add partition (partition p0 history);
ERROR HY000: Duplicate partition name p0
insert into t1 values (1);
unlock tables;
#
# MDEV-15103 Assertion in ha_partition::part_records() for updating VIEW
#
create or replace table t1 (pk int primary key, f int) with system versioning
partition by system_time limit 100;
insert into t1 values (1,10), (2,20);
create or replace view v1 as select * from t1;
update v1 set f= 30;
#
# MDEV-15168 Unexpected ER_VERS_ENGINE_UNSUPPORTED upon dropping versioning on a partitioned table
#
create or replace table t (a int) with system versioning
partition by system_time;
alter table t drop system versioning;
ERROR HY000: Can not DROP SYSTEM VERSIONING for table `t` partitioned BY SYSTEM_TIME
#
# MDEV-15191 Assertion `bit < (map)->n_bits' failed in bitmap_is_set upon INSERT
#
create or replace table t1 (i int) with system versioning;
insert into t1 values (1), (2);
update t1 set i= 3;
alter table t1 partition by system_time interval 1 month (partition p1 history, partition pn current);
lock table t1 write;
alter table t1 add partition (partition p2 history);
insert into t1 values (4);
unlock tables;
#
# MDEV-15036 Assertion `!is_set() || (m_status == DA_OK_BULK && is_bulk_op())' in Diagnostics_area::set_ok_status or unexpected ER_RANGE_NOT_INCREASING_ERROR
#
create or replace table t1 (a int) with system versioning
partition by system_time limit 2 partitions 4;
insert into t1 values (1),(2),(3);
update t1 set a = 4;
delete from t1;
delete from t1 where a is not null;
#
# MDEV-14823 Wrong error message upon selecting from a system_time partition
#
create or replace table t1 (i int) with system versioning partition by system_time limit 10;
select * from t1 partition (p0) for system_time all;
ERROR HY000: SYSTEM_TIME partitions in table `t1` does not support historical query
# MDEV-18929 2nd execution of SP does not detect ER_VERS_NOT_VERSIONED
create or replace procedure sp()
select * from t1 partition (p0) for system_time all;
call sp;
ERROR HY000: SYSTEM_TIME partitions in table `t1` does not support historical query
call sp;
ERROR HY000: SYSTEM_TIME partitions in table `t1` does not support historical query
drop procedure sp;
#
# MDEV-15380 Index for versioned table gets corrupt after partitioning and DELETE
#
create or replace table t1 (pk int primary key)
engine=myisam
with system versioning
partition by key() partitions 3;
set timestamp=1523466002.799571;
insert into t1 values (11),(12);
set timestamp=1523466004.169435;
delete from t1 where pk in (11, 12);
Same test but for Aria storage engine
create or replace table t1 (pk int primary key)
engine=aria
with system versioning
partition by key() partitions 3;
set timestamp=1523466002.799571;
insert into t1 values (11),(12);
set timestamp=1523466004.169435;
delete from t1 where pk in (11, 12);
#
# MDEV-18136 Server crashes in Item_func_dyncol_create::prepare_arguments
#
create or replace table t1 (pk int) with system versioning
partition by system_time interval 7 second;
alter table t1
partition by system_time interval column_get(column_create(7,7), 7 as int) second (
partition ver_p1 history,
partition ver_pn current);
show create table t1;
Table	Create Table
t1	CREATE TABLE `t1` (
  `pk` int(11) DEFAULT NULL
) ENGINE=DEFAULT_ENGINE DEFAULT CHARSET=latin1 WITH SYSTEM VERSIONING
 PARTITION BY SYSTEM_TIME INTERVAL 7 SECOND STARTS TIMESTAMP'2018-04-11 17:00:04'
(PARTITION `ver_p1` HISTORY ENGINE = DEFAULT_ENGINE,
 PARTITION `ver_pn` CURRENT ENGINE = DEFAULT_ENGINE)
set timestamp= default;
#
# MDEV-18794 Assertion `!m_innodb' failed in ha_partition::cmp_ref upon SELECT from partitioned table
#
create or replace table t1 (pk int auto_increment, i int, c char(1), primary key (pk), key(i))
engine=innodb with system versioning partition by key() partitions 2;
insert into t1 (i, c) values (1, 'a'), (2, 'b'), (null, 'c'), (null, 'b');
alter table t1 drop system versioning;
replace into t1 select * from t1;
select * from t1 where i > 0 or pk = 1000 limit 1;
pk	i	c
1	1	a
drop table t1;
#
# MDEV-19175 Server crashes in ha_partition::vers_can_native upon INSERT DELAYED into versioned partitioned table
#
create or replace table t1 (f int) with system versioning partition by hash(f);
insert delayed into t1 values (1);
#
# MDEV-20068 History partition rotation is not done under LOCK TABLES
#
create or replace table t1 (x int) with system versioning partition by system_time limit 1
(partition p1 history, partition pn current);
lock tables t1 write;
insert into t1 values (0), (1), (2), (3);
delete from t1 where x < 3;
Warnings:
Warning	4114	Versioned table `test`.`t1`: last HISTORY partition (`p1`) is out of LIMIT, need more HISTORY partitions
# You see warning above ^
delete from t1;
Warnings:
Warning	4114	Versioned table `test`.`t1`: last HISTORY partition (`p1`) is out of LIMIT, need more HISTORY partitions
# You see warning above ^
unlock tables;
#
# MDEV-20336 Assertion bitmap_is_set(read_partitions) upon SELECT FOR UPDATE from versioned table
#
create or replace table t1 (pk int primary key) with system versioning partition by system_time limit 100 (partition p1 history, partition pn current);
execute immediate 'select * from t1 for update';
pk
#
# MDEV-19903 Setup default partitions for system versioning
#
create or replace table t1 (x int) with system versioning partition by system_time;
show create table t1;
Table	Create Table
t1	CREATE TABLE `t1` (
  `x` int(11) DEFAULT NULL
) ENGINE=DEFAULT_ENGINE DEFAULT CHARSET=latin1 WITH SYSTEM VERSIONING
 PARTITION BY SYSTEM_TIME 
PARTITIONS 2
# 2 partitions are created: p0 and pn
select PARTITION_NAME, PARTITION_METHOD, PARTITION_DESCRIPTION from information_schema.partitions where table_name = 't1' order by PARTITION_NAME;
PARTITION_NAME	PARTITION_METHOD	PARTITION_DESCRIPTION
p0	SYSTEM_TIME	NULL
pn	SYSTEM_TIME	CURRENT
create or replace table t1 (x int) with system versioning partition by system_time limit 10 partitions 4;
show create table t1;
Table	Create Table
t1	CREATE TABLE `t1` (
  `x` int(11) DEFAULT NULL
) ENGINE=DEFAULT_ENGINE DEFAULT CHARSET=latin1 WITH SYSTEM VERSIONING
 PARTITION BY SYSTEM_TIME LIMIT 10
PARTITIONS 4
# 4 partitions are created: p0, p1, p2 and pn
select PARTITION_NAME, PARTITION_METHOD, PARTITION_DESCRIPTION from information_schema.partitions where table_name = 't1' order by PARTITION_NAME;
PARTITION_NAME	PARTITION_METHOD	PARTITION_DESCRIPTION
p0	SYSTEM_TIME	NULL
p1	SYSTEM_TIME	NULL
p2	SYSTEM_TIME	NULL
pn	SYSTEM_TIME	CURRENT
# Test cleanup
drop view v1;
drop tables t, t1, t2, t3, t4;
#
# MDEV-18957 UPDATE with LIMIT clause is wrong for versioned partitioned tables
#
create or replace table t1 (
x int,
a varchar(255)
) with system versioning partition by system_time (partition p1 history, partition pn current);
insert into t1 (x) values (1), (2), (3), (4);
update t1 set a= 'foo' limit 3;
update t1 set a= 'bar' limit 4;
select * from t1;
x	a
1	bar
2	bar
3	bar
4	bar
drop table t1;
#
# MDEV-21011 Table corruption reported for versioned partitioned table after DELETE: "Found a misplaced row"
#
create table t1 (a int) with system versioning
partition by system_time limit 3
(partition p1 history, partition p2 history, partition pn current);
insert into t1 values (1),(2),(3),(4);
delete from t1;
delete from t1;
check table t1;
Table	Op	Msg_type	Msg_text
test.t1	check	status	OK
drop table t1;
#
# MDEV-21233 Assertion `m_extra_cache' failed in ha_partition::late_extra_cache
#
create table t1 (id int, a varchar(8)) with system versioning partition by key (id) partitions 2;
insert into t1 values  (1,'foo'),(2,'bar');
create table t2 (b int);
insert into t2 values (1),(2);
update t1, t2 set a = 1;
drop table t1, t2;
#
# MDEV-20515 multi-update tries to position updated table by null reference
#
create or replace table t1 (a int);
insert into t1 values (0), (1);
create or replace table t2 (b int) with system versioning
partition by system_time
(partition p1 history, partition pn current);
insert into t2 values (0), (2);
update t1 left join t2 on a > b set b= 2 order by b;
drop table t1, t2;
#
# MDEV-17091 Assertion `old_part_id == m_last_part' failed in
# ha_partition::update_row or `part_id == m_last_part' in
# ha_partition::delete_row upon UPDATE/DELETE after dropping versioning
#
create or replace table t1 (pk int primary key, f int) engine=innodb
with system versioning
partition by key() partitions 2;
insert into t1 values (1,10),(2,20);
# expected to hit same partition
select * from t1 partition (p0);
pk	f
1	10
2	20
alter table t1 drop system versioning;
# 1 and 2 are expected to be in different partitions
select * from t1 partition(p0);
pk	f
1	10
select * from t1 partition(p1);
pk	f
2	20
update t1 set f=pk;
delete from t1;
drop table t1;
#
# MDEV-22413 Server hangs upon UPDATE/DELETE on a view reading from versioned partitioned table
#
create or replace table t1 (f char(6)) engine innodb with system versioning;
insert into t1 values (null);
update t1 set f= 'foo';
update t1 set f= 'bar';
# You see warning above ^
create or replace view v1 as select * from t1 for system_time all;
update v1 set f = '';
ERROR HY000: Table 't1' was locked with a READ lock and can't be updated
create or replace table t1 (f char(6)) engine innodb with system versioning
partition by system_time limit 1
(partition p1 history, partition p2 history, partition pn current);
insert into t1 values (null);
update t1 set f= 'foo';
update t1 set f= 'bar';
Warnings:
Warning	4114	Versioned table `test`.`t1`: last HISTORY partition (`p2`) is out of LIMIT, need more HISTORY partitions
create or replace view v1 as select * from t1 for system_time all;
update v1 set f= '';
ERROR HY000: Table 't1' was locked with a READ lock and can't be updated
delete from v1;
ERROR HY000: Table 't1' was locked with a READ lock and can't be updated
drop view v1;
drop table t1;
#
# MDEV-22112 Assertion `tab_part_info->part_type == RANGE_PARTITION || tab_part_info->part_type == LIST_PARTITION' failed in prep_alter_part_table
#
create table t1 (a int) with system versioning partition by system_time;
drop table t1;
create table t1 (a int) with system versioning partition by system_time
(partition p1 history, partition pn current);
alter table t1 add partition (partition p2);
ERROR HY000: Wrong partitioning type, expected type: `SYSTEM_TIME`
# MDEV-17891 Assertion failures in select_insert::abort_result_set and
#            mysql_load upon attempt to replace into a full table
set @@max_heap_table_size= 1024*1024;
create or replace table t1 (
pk integer auto_increment,
primary key (pk),
f varchar(45000)
) with system versioning engine=memory
partition by system_time interval 1 year (partition p1 history,
partition pn current);
# fill the table until full
insert into t1 () values (),(),(),(),(),(),(),(),(),(),(),(),(),(),(),();
insert into t1 (f) select f from t1;
ERROR HY000: The table 't1' is full
# leave space for exactly one record in current partition
delete from t1 where pk = 1;
# copy all data into history partition
replace into t1 select * from t1;
replace into t1 select * from t1;
ERROR HY000: The table 't1' is full
create or replace table t1 (
pk integer auto_increment,
primary key (pk),
f varchar(45000)
) with system versioning engine=memory
partition by system_time interval 1 year (partition p1 history,
partition pn current);
insert into t1 () values (),(),(),(),(),(),(),(),(),(),(),(),(),(),(),();
select * into outfile 'load.data' from t1;
load data infile 'load.data' replace into table t1;
load data infile 'load.data' replace into table t1;
ERROR HY000: The table 't1' is full
load data infile 'load.data' replace into table t1;
ERROR HY000: The table 't1' is full
set @@max_heap_table_size= 1048576;
drop table t1;
#
# MDEV-22178 Assertion `info->alias.str' failed in partition_info::check_partition_info instead of ER_VERS_WRONG_PARTS
#
create or replace table t1 (a int) with system versioning;
alter table t1 partition by system_time (partition pn current);
ERROR HY000: Wrong partitions for `t1`: must have at least one HISTORY and exactly one last CURRENT
drop table t1;
#
# MDEV-22247 History partition overflow leads to wrong SELECT result
#
set timestamp= unix_timestamp('2000-01-01 00:00:00');
create or replace table t1 (x int) with system versioning
partition by system_time interval 1 hour
(partition p0 history, partition p1 history, partition pn current);
insert into t1 values (0);
update t1 set x= x + 1;
set timestamp= unix_timestamp('2000-01-01 02:00:01');
update t1 set x= x + 1;
select *, row_start, row_end from t1 for system_time as of '2000-01-01 02:00:00';
x	row_start	row_end
1	2000-01-01 00:00:00.000000	2000-01-01 02:00:01.000000
explain partitions select * from t1 for system_time as of '2000-01-01 02:00:00';
id	select_type	table	partitions	type	possible_keys	key	key_len	ref	rows	Extra
1	SIMPLE	t1	p1,pn	ALL	NULL	NULL	NULL	NULL	#	Using where
explain partitions select * from t1;
id	select_type	table	partitions	type	possible_keys	key	key_len	ref	rows	Extra
1	SIMPLE	t1	pn	#	NULL	NULL	NULL	NULL	#	#
drop table t1;
#
# MDEV-27244 Table corruption upon adding serial data type
#
create table t1 (f int, key(f)) with system versioning
partition by system_time limit 10 (partition p0 history, partition pn current);
alter table t1 add x serial;
alter table t1 add partition (partition p1 history);
alter table t1 add partition (partition p2 history);
drop table t1;
#
# MDEV-27217 DELETE partition selection doesn't work for history partitions
#
create table t1 (f char) with system versioning
partition by system_time limit 10 (
partition p0 history,
partition p1 history,
partition p2 history,
partition pn current);
delete from t1 partition (p1);
ERROR HY000: Not allowed for system-versioned table `test`.`t1`
delete from t1 partition (p0, pn);
ERROR HY000: Not allowed for system-versioned table `test`.`t1`
delete from t1 partition (p0, p1);
ERROR HY000: Not allowed for system-versioned table `test`.`t1`
delete from t1 partition (p0, p1, pn);
ERROR HY000: Not allowed for system-versioned table `test`.`t1`
drop table t1;
set timestamp=unix_timestamp('2000-01-01 00:00:00');
create or replace table t1 (i int) with system versioning
partition by system_time interval 1 day (
partition p0 history,
partition p1 history,
partition pn current);
set timestamp=unix_timestamp('2000-01-02 00:00:00');
insert t1 values (1);
delete from t1 partition (p0, pn);
ERROR HY000: Not allowed for system-versioned table `test`.`t1`
delete from t1 partition (p0, p1, pn);
ERROR HY000: Not allowed for system-versioned table `test`.`t1`
drop table t1;
set timestamp= default;
#
# MDEV-25546 LIMIT partitioning does not respect ROLLBACK
#
create or replace table t1 (pk int primary key)
with system versioning engine innodb
partition by system_time limit 100 (
partition p0 history,
partition p1 history,
partition pn current);
insert into t1 select seq from seq_1_to_90;
start transaction;
replace into t1 select seq from seq_1_to_80;
replace into t1 select seq from seq_1_to_70;
replace into t1 select seq from seq_1_to_60;
select partition_name, table_rows
from information_schema.partitions
where table_name = 't1';
partition_name	table_rows
p0	150
p1	60
pn	90
rollback;
select partition_name, table_rows
from information_schema.partitions
where table_name = 't1';
partition_name	table_rows
p0	0
p1	0
pn	90
replace into t1 select seq from seq_1_to_10;
select partition_name, table_rows
from information_schema.partitions
where table_name = 't1';
partition_name	table_rows
p0	10
p1	0
pn	90
drop table t1;
#
# MDEV-28271 Assertion on TRUNCATE PARTITION for PARTITION BY SYSTEM_TIME
#
create table t1 (x int) with system versioning
partition by system_time limit 1 (
partition p0 history,
partition p1 history,
partition p2 history, # p2 just disables warning about p1 partition full
partition pn current);
insert into t1 values (0);
update t1 set x= x + 1;
update t1 set x= x + 1;
select * from t1 partition (p0);
x
0
select * from t1 partition (p1);
x
1
select * from t1 partition (pn);
x
2
delete from t1;
Warnings:
Warning	4114	Versioned table `test`.`t1`: last HISTORY partition (`p2`) is out of LIMIT, need more HISTORY partitions
delete history from t1;
select * from t1 partition (p0);
x
select * from t1 partition (p1);
x
select * from t1 partition (pn);
x
insert into t1 values (0);
update t1 set x= x + 1;
update t1 set x= x + 1;
# TRUNCATE PARTITION ALL does the same
alter table t1 truncate partition all;
select * from t1 partition (p0);
x
select * from t1 partition (p1);
x
select * from t1 partition (pn);
x
insert into t1 values (0);
update t1 set x= x + 1;
update t1 set x= x + 1;
# TRUNCATE PARTITION deletes data from HISTORY partition
alter table t1 truncate partition p1;
select * from t1 partition (p0);
x
0
select * from t1 partition (p1);
x
select * from t1 partition (pn);
x
2
# or from CURRENT partition
alter table t1 truncate partition pn;
select * from t1 partition (p0);
x
0
select * from t1 partition (p1);
x
select * from t1 partition (pn);
x
drop table t1;
#
# MDEV-20077 Warning on full history partition is delayed until next DML statement
#
# DELETE
create table t1 (x int) with system versioning
partition by system_time limit 100 (
partition p0 history,
partition p1 history,
partition pn current);
insert into t1 select seq from seq_0_to_200;
# p0 is filled with 100 records (no warnings):
delete from t1 where x <= 99;
# p1 is filled with 1 + 100 records (warning is printed):
delete from t1 where x <= 100;
delete from t1;
Warnings:
Warning	4114	Versioned table `test`.`t1`: last HISTORY partition (`p1`) is out of LIMIT, need more HISTORY partitions
# You see warning above ^
select count(*) from t1 partition (p0);
count(*)
100
select count(*) from t1 partition (p1);
count(*)
101
drop table t1;
# DELETE under LOCK TABLES
create table t1 (x int) with system versioning
partition by system_time limit 100 (
partition p0 history,
partition p1 history,
partition pn current);
insert into t1 select seq from seq_0_to_200;
lock tables t1 write;
# (LOCK TABLES) p0 is filled with 100 records (no warnings):
delete from t1 where x <= 99;
# (LOCK TABLES) p1 is filled with 1 + 100 records (warning is printed):
delete from t1 where x <= 100;
delete from t1;
Warnings:
Warning	4114	Versioned table `test`.`t1`: last HISTORY partition (`p1`) is out of LIMIT, need more HISTORY partitions
# You see warning above ^
unlock tables;
select count(*) from t1 partition (p0);
count(*)
100
select count(*) from t1 partition (p1);
count(*)
101
drop table t1;
# DELETE multitable
create table t1 (x int) with system versioning
partition by system_time limit 100 (
partition p0 history,
partition p1 history,
partition pn current);
create table t2 (y int);
insert into t1 select seq from seq_0_to_200;
insert into t2 select seq from seq_0_to_3;
delete t1, t2 from t1 join t2 where x < 50 and y = 0;
delete t1, t2 from t1 join t2 where x < 100 and y = 1;
delete t1, t2 from t1 join t2 where x < 150 and y = 2;
delete t1, t2 from t1 join t2;
Warnings:
Warning	4114	Versioned table `test`.`t1`: last HISTORY partition (`p1`) is out of LIMIT, need more HISTORY partitions
# You see warning above ^
select count(*) from t1 partition (p0);
count(*)
100
select count(*) from t1 partition (p1);
count(*)
101
drop table t1;
# UDPATE
create table t1 (x int) with system versioning
partition by system_time limit 100 (
partition p0 history,
partition p1 history,
partition pn current);
insert into t1 select seq from seq_0_to_49;
update t1 set x= x + 1;
update t1 set x= x + 1;
update t1 set x= x + 1;
update t1 set x= x + 1;
Warnings:
Warning	4114	Versioned table `test`.`t1`: last HISTORY partition (`p1`) is out of LIMIT, need more HISTORY partitions
# You see warning above ^
select count(*) from t1 partition (p0);
count(*)
100
select count(*) from t1 partition (p1);
count(*)
100
drop tables t1, t2;
# UPDATE multitable
create table t1 (x int) with system versioning
partition by system_time limit 100 (
partition p0 history,
partition p1 history,
partition pn current);
create table t2 (y int);
insert into t1 select seq from seq_0_to_49;
insert into t2 values (5);
update t1, t2 set x= x + 1;
update t1, t2 set x= x + 1;
update t1, t2 set x= x + 1;
update t1, t2 set x= x + 1;
Warnings:
Warning	4114	Versioned table `test`.`t1`: last HISTORY partition (`p1`) is out of LIMIT, need more HISTORY partitions
# You see warning above ^
select count(*) from t1 partition (p0);
count(*)
100
select count(*) from t1 partition (p1);
count(*)
100
drop tables t1, t2;
# INSERT .. ON DUPLICATE KEY UPDATE (ODKU)
create table t1 (x int primary key) with system versioning
partition by system_time limit 100 (
partition p0 history,
partition p1 history,
partition pn current);
insert into t1 select seq from seq_0_to_100;
delete from t1 where x <= 99;
insert into t1 values (100) on duplicate key update x= 400;
select count(*) from t1 partition (p0);
count(*)
100
select count(*) from t1 partition (p1);
count(*)
1
drop table t1;
# INSERT .. SELECT .. ON DUPLICATE KEY UPDATE (ODKU)
create table t1 (x int primary key) with system versioning
partition by system_time limit 100 (
partition p0 history,
partition p1 history,
partition pn current);
create table t2 (y int);
insert into t2 values (100);
insert into t1 select seq from seq_0_to_100;
delete from t1 where x <= 99;
insert into t1 select * from t2 on duplicate key update x= 500;
select count(*) from t1 partition (p0);
count(*)
100
select count(*) from t1 partition (p1);
count(*)
1
drop tables t1, t2;
# REPLACE
create table t1 (x int primary key) with system versioning
partition by system_time limit 100 (
partition p0 history,
partition p1 history,
partition pn current);
insert into t1 select seq from seq_0_to_100;
delete from t1 where x < 99;
replace t1 values (100);
replace t1 values (100);
select count(*) from t1 partition (p0);
count(*)
100
select count(*) from t1 partition (p1);
count(*)
1
drop table t1;
# LOAD DATA .. REPLACE
create table t1 (x int primary key) with system versioning
partition by system_time limit 100 (
partition p0 history,
partition p1 history,
partition pn current);
insert into t1 select seq from seq_0_to_49;
select x into outfile 'MDEV-20077.data' from t1;
load data infile 'MDEV-20077.data' replace into table t1 (x);
load data infile 'MDEV-20077.data' replace into table t1 (x);
load data infile 'MDEV-20077.data' replace into table t1 (x);
load data infile 'MDEV-20077.data' replace into table t1 (x);
Warnings:
Warning	4114	Versioned table `test`.`t1`: last HISTORY partition (`p1`) is out of LIMIT, need more HISTORY partitions
# You see warning above ^
select count(*) from t1 partition (p0);
count(*)
100
select count(*) from t1 partition (p1);
count(*)
100
drop table t1;
# REPLACE .. SELECT
create table t1 (x int primary key) with system versioning
partition by system_time limit 100 (
partition p0 history,
partition p1 history,
partition pn current);
insert into t1 select seq from seq_0_to_49;
replace t1 select * from t1;
replace t1 select * from t1;
replace t1 select * from t1;
replace t1 select * from t1;
Warnings:
Warning	4114	Versioned table `test`.`t1`: last HISTORY partition (`p1`) is out of LIMIT, need more HISTORY partitions
# You see warning above ^
select count(*) from t1 partition (p0);
count(*)
100
select count(*) from t1 partition (p1);
count(*)
100
drop table t1;
#
# End of 10.3 tests
#
#
# MDEV-22283 Server crashes in key_copy or unexpected error 156: The table already existed in the storage engine
#
create table t1 (a int primary key) engine=aria page_checksum=0
with system versioning
partition by system_time (partition p1 history, partition pn current);
alter table t1 add partition (partition p2 history);
Warnings:
Warning	4115	Maybe missing parameters: no rotation condition for multiple HISTORY partitions.
show table status;
Name	Engine	Version	Row_format	Rows	Avg_row_length	Data_length	Max_data_length	Index_length	Data_free	Auto_increment	Create_time	Update_time	Check_time	Collation	Checksum	Create_options	Comment	Max_index_length	Temporary
t1	NULL	NULL	NULL	NULL	NULL	NULL	NULL	NULL	NULL	NULL	NULL	NULL	NULL	NULL	NULL	NULL	Got error 174 "Fatal error during initialization of handler" from storage engine Aria	NULL	NULL
Warnings:
Warning	1030	Got error 174 "Fatal error during initialization of handler" from storage engine Aria
drop table t1;
create table t1 (b int) engine=aria row_format=dynamic with system versioning
partition by system_time (partition p1 history, partition pn current);
insert into t1 values (1);
replace into t1 values (1);
drop table t1;
#
# MDEV-18794 Assertion `!m_innodb' failed in ha_partition::cmp_ref upon SELECT from partitioned table
#
create or replace table t1 (pk int auto_increment, i int, c char(1), primary key (pk), key(i))
engine=innodb with system versioning partition by key() partitions 2;
insert into t1 (i, c) values (1, 'a'), (2, 'b'), (null, 'c'), (null, 'b');
alter table t1 drop system versioning;
replace into t1 select * from t1;
select * from t1 where i > 0 or pk = 1000 limit 1;
pk	i	c
1	1	a
drop table t1;
#
# End of 10.4 tests
#
#
# MDEV-22153 ALTER add default history partitions makes table inaccessible
#
create or replace table t1 (x int) with system versioning partition by system_time;
alter table t1 add partition partitions 1;
Warnings:
Warning	4115	Maybe missing parameters: no rotation condition for multiple HISTORY partitions.
show create table t1;
Table	Create Table
t1	CREATE TABLE `t1` (
  `x` int(11) DEFAULT NULL
) ENGINE=DEFAULT_ENGINE DEFAULT CHARSET=latin1 WITH SYSTEM VERSIONING
 PARTITION BY SYSTEM_TIME 
PARTITIONS 3
alter table t1 add partition partitions 2;
Warnings:
Warning	4115	Maybe missing parameters: no rotation condition for multiple HISTORY partitions.
show create table t1;
Table	Create Table
t1	CREATE TABLE `t1` (
  `x` int(11) DEFAULT NULL
) ENGINE=DEFAULT_ENGINE DEFAULT CHARSET=latin1 WITH SYSTEM VERSIONING
 PARTITION BY SYSTEM_TIME 
PARTITIONS 5
alter table t1 add partition partitions 3;
Warnings:
Warning	4115	Maybe missing parameters: no rotation condition for multiple HISTORY partitions.
show create table t1;
Table	Create Table
t1	CREATE TABLE `t1` (
  `x` int(11) DEFAULT NULL
) ENGINE=DEFAULT_ENGINE DEFAULT CHARSET=latin1 WITH SYSTEM VERSIONING
 PARTITION BY SYSTEM_TIME 
PARTITIONS 8
drop tables t1;
#
# MDEV-22207 Drop default history partitions renders table inaccessible
#
create or replace table t1 (i int) with system versioning
partition by system_time limit 1 partitions 5;
alter table t1 drop partition p0, p2;
show create table t1;
Table	Create Table
t1	CREATE TABLE `t1` (
  `i` int(11) DEFAULT NULL
) ENGINE=DEFAULT_ENGINE DEFAULT CHARSET=latin1 WITH SYSTEM VERSIONING
 PARTITION BY SYSTEM_TIME LIMIT 1
(PARTITION `p1` HISTORY ENGINE = DEFAULT_ENGINE,
 PARTITION `p3` HISTORY ENGINE = DEFAULT_ENGINE,
 PARTITION `pn` CURRENT ENGINE = DEFAULT_ENGINE)
alter table t1 add partition partitions 1;
show create table t1;
Table	Create Table
t1	CREATE TABLE `t1` (
  `i` int(11) DEFAULT NULL
) ENGINE=DEFAULT_ENGINE DEFAULT CHARSET=latin1 WITH SYSTEM VERSIONING
 PARTITION BY SYSTEM_TIME LIMIT 1
(PARTITION `p1` HISTORY ENGINE = DEFAULT_ENGINE,
 PARTITION `p3` HISTORY ENGINE = DEFAULT_ENGINE,
 PARTITION `p2` HISTORY ENGINE = DEFAULT_ENGINE,
 PARTITION `pn` CURRENT ENGINE = DEFAULT_ENGINE)
drop tables t1;
#
# MDEV-22155 ALTER add default history partitions name clash on non-default partitions
#
set timestamp= default;
create or replace table t1 (x int) with system versioning
partition by system_time limit 1
(partition p2 history, partition p8 history, partition pn current);
alter table t1 add partition partitions 1;
alter table t1 add partition partitions 2;
show create table t1;
Table	Create Table
t1	CREATE TABLE `t1` (
  `x` int(11) DEFAULT NULL
) ENGINE=DEFAULT_ENGINE DEFAULT CHARSET=latin1 WITH SYSTEM VERSIONING
 PARTITION BY SYSTEM_TIME LIMIT 1
(PARTITION `p2` HISTORY ENGINE = DEFAULT_ENGINE,
 PARTITION `p8` HISTORY ENGINE = DEFAULT_ENGINE,
 PARTITION `p3` HISTORY ENGINE = DEFAULT_ENGINE,
 PARTITION `p4` HISTORY ENGINE = DEFAULT_ENGINE,
 PARTITION `p5` HISTORY ENGINE = DEFAULT_ENGINE,
 PARTITION `pn` CURRENT ENGINE = DEFAULT_ENGINE)
alter table t1 add partition partitions 8;
show create table t1;
Table	Create Table
t1	CREATE TABLE `t1` (
  `x` int(11) DEFAULT NULL
) ENGINE=DEFAULT_ENGINE DEFAULT CHARSET=latin1 WITH SYSTEM VERSIONING
 PARTITION BY SYSTEM_TIME LIMIT 1
(PARTITION `p2` HISTORY ENGINE = DEFAULT_ENGINE,
 PARTITION `p8` HISTORY ENGINE = DEFAULT_ENGINE,
 PARTITION `p3` HISTORY ENGINE = DEFAULT_ENGINE,
 PARTITION `p4` HISTORY ENGINE = DEFAULT_ENGINE,
 PARTITION `p5` HISTORY ENGINE = DEFAULT_ENGINE,
 PARTITION `p9` HISTORY ENGINE = DEFAULT_ENGINE,
 PARTITION `p10` HISTORY ENGINE = DEFAULT_ENGINE,
 PARTITION `p11` HISTORY ENGINE = DEFAULT_ENGINE,
 PARTITION `p12` HISTORY ENGINE = DEFAULT_ENGINE,
 PARTITION `p13` HISTORY ENGINE = DEFAULT_ENGINE,
 PARTITION `p14` HISTORY ENGINE = DEFAULT_ENGINE,
 PARTITION `p15` HISTORY ENGINE = DEFAULT_ENGINE,
 PARTITION `p16` HISTORY ENGINE = DEFAULT_ENGINE,
 PARTITION `pn` CURRENT ENGINE = DEFAULT_ENGINE)
drop tables t1;
#
# End of 10.5 tests
#
<<<<<<< HEAD
SET GLOBAL innodb_stats_persistent=@save_persistent;
# End of 10.6 tests
#
# MDEV-22166 MIGRATE PARTITION: move out partition into a table
#
create or replace table t1 (x int)
with system versioning
partition by range(x) (
partition p1 values less than (10),
partition p2 values less than (20),
partition p3 values less than (30),
partition p4 values less than (40),
partition p5 values less than (50),
partition pn values less than maxvalue);
insert into t1 values (2), (12), (22), (32), (42), (52);
update t1 set x= x + 1;
alter table t1 convert partition p2 to table tp2;
show create table tp2;
Table	Create Table
tp2	CREATE TABLE `tp2` (
  `x` int(11) DEFAULT NULL
) ENGINE=X DEFAULT CHARSET=latin1 WITH SYSTEM VERSIONING
select * from tp2;
x
13
select * from tp2 for system_time all order by x;
x
12
13
show create table t1;
Table	Create Table
t1	CREATE TABLE `t1` (
  `x` int(11) DEFAULT NULL
) ENGINE=X DEFAULT CHARSET=latin1 WITH SYSTEM VERSIONING
 PARTITION BY RANGE (`x`)
(PARTITION `p1` VALUES LESS THAN (10) ENGINE = X,
 PARTITION `p3` VALUES LESS THAN (30) ENGINE = X,
 PARTITION `p4` VALUES LESS THAN (40) ENGINE = X,
 PARTITION `p5` VALUES LESS THAN (50) ENGINE = X,
 PARTITION `pn` VALUES LESS THAN MAXVALUE ENGINE = X)
select * from t1 order by x;
x
3
23
33
43
53
select * from t1 for system_time all order by x;
x
2
3
22
23
32
33
42
43
52
53
# SP
create or replace procedure sp()
alter table t1 convert partition p3 to table tp3;
call sp;
show create table tp3;
Table	Create Table
tp3	CREATE TABLE `tp3` (
  `x` int(11) DEFAULT NULL
) ENGINE=X DEFAULT CHARSET=latin1 WITH SYSTEM VERSIONING
select * from tp3;
x
23
show create table t1;
Table	Create Table
t1	CREATE TABLE `t1` (
  `x` int(11) DEFAULT NULL
) ENGINE=X DEFAULT CHARSET=latin1 WITH SYSTEM VERSIONING
 PARTITION BY RANGE (`x`)
(PARTITION `p1` VALUES LESS THAN (10) ENGINE = X,
 PARTITION `p4` VALUES LESS THAN (40) ENGINE = X,
 PARTITION `p5` VALUES LESS THAN (50) ENGINE = X,
 PARTITION `pn` VALUES LESS THAN MAXVALUE ENGINE = X)
select * from t1 order by x;
x
3
33
43
53
drop table tp3;
call sp;
ERROR HY000: Wrong partition name or partition list
call sp;
ERROR HY000: Wrong partition name or partition list
drop procedure sp;
# LOCK TABLES, PS, SP
create or replace procedure sp()
alter table t1 convert partition p4 to table tp4;
lock tables t1 write;
prepare stmt from 'call sp';
execute stmt;
unlock tables;
show create table tp4;
Table	Create Table
tp4	CREATE TABLE `tp4` (
  `x` int(11) DEFAULT NULL
) ENGINE=X DEFAULT CHARSET=latin1 WITH SYSTEM VERSIONING
select * from tp4;
x
33
show create table t1;
Table	Create Table
t1	CREATE TABLE `t1` (
  `x` int(11) DEFAULT NULL
) ENGINE=X DEFAULT CHARSET=latin1 WITH SYSTEM VERSIONING
 PARTITION BY RANGE (`x`)
(PARTITION `p1` VALUES LESS THAN (10) ENGINE = X,
 PARTITION `p5` VALUES LESS THAN (50) ENGINE = X,
 PARTITION `pn` VALUES LESS THAN MAXVALUE ENGINE = X)
select * from t1 order by x;
x
3
43
53
drop table tp4;
lock tables t1 write;
execute stmt;
ERROR HY000: Wrong partition name or partition list
call sp;
ERROR HY000: Wrong partition name or partition list
drop prepare stmt;
unlock tables;
drop procedure sp;
unlock tables;
drop tables t1, tp2;
# System-versioned tables (SYSTEM_TIME LIMIT)
create or replace table t1 (
x int,
row_start timestamp(6) as row start invisible,
row_end timestamp(6) as row end invisible,
period for system_time(row_start, row_end)
) with system versioning
partition by system_time limit 1 partitions 4;
insert into t1 values (2), (12), (22);
update t1 set x= x + 1 where x = 2;
update t1 set x= x + 1 where x = 12;
update t1 set x= x + 1 where x = 22;
select * from t1 partition (p1);
x
12
alter table t1 convert partition pn to table tp1;
ERROR HY000: Wrong partitions for `t1`: must have at least one HISTORY and exactly one last CURRENT
alter table t1 convert partition p1 to table tp1;
show create table tp1;
Table	Create Table
tp1	CREATE TABLE `tp1` (
  `x` int(11) DEFAULT NULL,
  `row_start` timestamp(6) GENERATED ALWAYS AS ROW START INVISIBLE,
  `row_end` timestamp(6) GENERATED ALWAYS AS ROW END INVISIBLE,
  PERIOD FOR SYSTEM_TIME (`row_start`, `row_end`)
) ENGINE=X DEFAULT CHARSET=latin1 WITH SYSTEM VERSIONING
select * from tp1;
x
select * from tp1 for system_time all;
x
12
show create table t1;
Table	Create Table
t1	CREATE TABLE `t1` (
  `x` int(11) DEFAULT NULL,
  `row_start` timestamp(6) GENERATED ALWAYS AS ROW START INVISIBLE,
  `row_end` timestamp(6) GENERATED ALWAYS AS ROW END INVISIBLE,
  PERIOD FOR SYSTEM_TIME (`row_start`, `row_end`)
) ENGINE=X DEFAULT CHARSET=latin1 WITH SYSTEM VERSIONING
 PARTITION BY SYSTEM_TIME LIMIT 1
(PARTITION `p0` HISTORY ENGINE = X,
 PARTITION `p2` HISTORY ENGINE = X,
 PARTITION `pn` CURRENT ENGINE = X)
select * from t1 order by x;
x
3
13
23
select * from t1 for system_time all order by x;
x
2
3
13
22
23
drop tables t1, tp1;
# System-versioned tables (SYSTEM_TIME INTERVAL)
set timestamp= unix_timestamp('2000-01-01 00:00:00');
create or replace table t1 (
x int,
row_start timestamp(6) as row start invisible,
row_end timestamp(6) as row end invisible,
period for system_time(row_start, row_end)
) with system versioning
partition by system_time interval 1 hour partitions 4;
insert into t1 values (2), (12), (22);
set timestamp= unix_timestamp('2000-01-01 00:00:01');
update t1 set x= x + 1 where x = 2;
set timestamp= unix_timestamp('2000-01-01 01:00:00');
update t1 set x= x + 1 where x = 12;
set timestamp= unix_timestamp('2000-01-01 02:00:00');
update t1 set x= x + 1 where x = 22;
select * from t1 partition (p0);
x
2
select * from t1 partition (p1);
x
12
select * from t1 partition (p2);
x
22
alter table t1 convert partition p1 to table tp1;
ERROR HY000: Can only drop oldest partitions when rotating by INTERVAL
alter table t1 convert partition p0 to table tp0;
alter table t1 convert partition p1 to table tp1;
alter table t1 convert partition p2 to table tp2;
ERROR HY000: Wrong partitions for `t1`: must have at least one HISTORY and exactly one last CURRENT
show create table tp0;
Table	Create Table
tp0	CREATE TABLE `tp0` (
  `x` int(11) DEFAULT NULL,
  `row_start` timestamp(6) GENERATED ALWAYS AS ROW START INVISIBLE,
  `row_end` timestamp(6) GENERATED ALWAYS AS ROW END INVISIBLE,
  PERIOD FOR SYSTEM_TIME (`row_start`, `row_end`)
) ENGINE=X DEFAULT CHARSET=latin1 WITH SYSTEM VERSIONING
show create table tp1;
Table	Create Table
tp1	CREATE TABLE `tp1` (
  `x` int(11) DEFAULT NULL,
  `row_start` timestamp(6) GENERATED ALWAYS AS ROW START INVISIBLE,
  `row_end` timestamp(6) GENERATED ALWAYS AS ROW END INVISIBLE,
  PERIOD FOR SYSTEM_TIME (`row_start`, `row_end`)
) ENGINE=X DEFAULT CHARSET=latin1 WITH SYSTEM VERSIONING
select * from tp0;
x
select * from tp1;
x
select * from tp0 for system_time all;
x
2
select * from tp1 for system_time all;
x
12
show create table t1;
Table	Create Table
t1	CREATE TABLE `t1` (
  `x` int(11) DEFAULT NULL,
  `row_start` timestamp(6) GENERATED ALWAYS AS ROW START INVISIBLE,
  `row_end` timestamp(6) GENERATED ALWAYS AS ROW END INVISIBLE,
  PERIOD FOR SYSTEM_TIME (`row_start`, `row_end`)
) ENGINE=X DEFAULT CHARSET=latin1 WITH SYSTEM VERSIONING
 PARTITION BY SYSTEM_TIME INTERVAL 1 HOUR STARTS TIMESTAMP'2000-01-01 02:00:00'
(PARTITION `p2` HISTORY ENGINE = X,
 PARTITION `pn` CURRENT ENGINE = X)
select * from t1;
x
3
13
23
select * from t1 for system_time all order by x;
x
3
13
22
23
drop tables t1, tp0, tp1;
# System-versioned tables (implicit)
create or replace table t1(x int) with system versioning
partition by system_time limit 1 partitions 3;
alter table t1 convert partition p1 to table tp1;
show create table tp1;
Table	Create Table
tp1	CREATE TABLE `tp1` (
  `x` int(11) DEFAULT NULL
) ENGINE=X DEFAULT CHARSET=latin1 WITH SYSTEM VERSIONING
show create table t1;
Table	Create Table
t1	CREATE TABLE `t1` (
  `x` int(11) DEFAULT NULL
) ENGINE=X DEFAULT CHARSET=latin1 WITH SYSTEM VERSIONING
 PARTITION BY SYSTEM_TIME LIMIT 1
(PARTITION `p0` HISTORY ENGINE = X,
 PARTITION `pn` CURRENT ENGINE = X)
drop tables t1, tp1;
# Complex table
create or replace table t1 (
x int primary key auto_increment,
t timestamp(6) default '2001-11-11 11:11:11',
b blob(4096) compressed null,
c varchar(1033) character set utf8 not null,
u int,
unique key (x, u),
m enum('a', 'b', 'c') not null default 'a' comment 'absolute',
i1 tinyint, i2 smallint, i3 bigint,
index three(i1, i2, i3),
v1 timestamp(6) generated always as (t + interval 1 day),
v2 timestamp(6) generated always as (t + interval 1 month) stored,
s timestamp(6) as row start,
e timestamp(6) as row end,
period for system_time (s, e),
ps date, pe date,
period for app_time (ps, pe),
constraint check_constr check (u > -1))
with system versioning default charset=ucs2
partition by range(x) (
partition p0 values less than (10),
partition p1 values less than (20),
partition pn values less than maxvalue);
alter table t1 convert partition p1 to table tp1;
show create table tp1;
Table	Create Table
tp1	CREATE TABLE `tp1` (
  `x` int(11) NOT NULL AUTO_INCREMENT,
  `t` timestamp(6) NOT NULL DEFAULT '2001-11-11 11:11:11.000000',
  `b` blob /*!100301 COMPRESSED*/ DEFAULT NULL,
  `c` varchar(1033) CHARACTER SET utf8mb3 NOT NULL,
  `u` int(11) DEFAULT NULL,
  `m` enum('a','b','c') NOT NULL DEFAULT 'a' COMMENT 'absolute',
  `i1` tinyint(4) DEFAULT NULL,
  `i2` smallint(6) DEFAULT NULL,
  `i3` bigint(20) DEFAULT NULL,
  `v1` timestamp(6) GENERATED ALWAYS AS (`t` + interval 1 day) VIRTUAL,
  `v2` timestamp(6) GENERATED ALWAYS AS (`t` + interval 1 month) STORED,
  `s` timestamp(6) GENERATED ALWAYS AS ROW START,
  `e` timestamp(6) GENERATED ALWAYS AS ROW END,
  `ps` date NOT NULL,
  `pe` date NOT NULL,
  PERIOD FOR `app_time` (`ps`, `pe`),
  PRIMARY KEY (`x`,`e`),
  UNIQUE KEY `x` (`x`,`u`,`e`),
  KEY `three` (`i1`,`i2`,`i3`),
  PERIOD FOR SYSTEM_TIME (`s`, `e`),
  CONSTRAINT `check_constr` CHECK (`u` > -1)
) ENGINE=X DEFAULT CHARSET=ucs2 WITH SYSTEM VERSIONING
show create table t1;
Table	Create Table
t1	CREATE TABLE `t1` (
  `x` int(11) NOT NULL AUTO_INCREMENT,
  `t` timestamp(6) NOT NULL DEFAULT '2001-11-11 11:11:11.000000',
  `b` blob /*!100301 COMPRESSED*/ DEFAULT NULL,
  `c` varchar(1033) CHARACTER SET utf8mb3 NOT NULL,
  `u` int(11) DEFAULT NULL,
  `m` enum('a','b','c') NOT NULL DEFAULT 'a' COMMENT 'absolute',
  `i1` tinyint(4) DEFAULT NULL,
  `i2` smallint(6) DEFAULT NULL,
  `i3` bigint(20) DEFAULT NULL,
  `v1` timestamp(6) GENERATED ALWAYS AS (`t` + interval 1 day) VIRTUAL,
  `v2` timestamp(6) GENERATED ALWAYS AS (`t` + interval 1 month) STORED,
  `s` timestamp(6) GENERATED ALWAYS AS ROW START,
  `e` timestamp(6) GENERATED ALWAYS AS ROW END,
  `ps` date NOT NULL,
  `pe` date NOT NULL,
  PERIOD FOR `app_time` (`ps`, `pe`),
  PRIMARY KEY (`x`,`e`),
  UNIQUE KEY `x` (`x`,`u`,`e`),
  KEY `three` (`i1`,`i2`,`i3`),
  PERIOD FOR SYSTEM_TIME (`s`, `e`),
  CONSTRAINT `check_constr` CHECK (`u` > -1)
) ENGINE=X DEFAULT CHARSET=ucs2 WITH SYSTEM VERSIONING
 PARTITION BY RANGE (`x`)
(PARTITION `p0` VALUES LESS THAN (10) ENGINE = X,
 PARTITION `pn` VALUES LESS THAN MAXVALUE ENGINE = X)
drop tables t1, tp1;
=======
set global innodb_stats_persistent= @save_persistent;
>>>>>>> a917be3e
<|MERGE_RESOLUTION|>--- conflicted
+++ resolved
@@ -1670,9 +1670,6 @@
 #
 # End of 10.5 tests
 #
-<<<<<<< HEAD
-SET GLOBAL innodb_stats_persistent=@save_persistent;
-# End of 10.6 tests
 #
 # MDEV-22166 MIGRATE PARTITION: move out partition into a table
 #
@@ -1816,6 +1813,8 @@
 update t1 set x= x + 1 where x = 2;
 update t1 set x= x + 1 where x = 12;
 update t1 set x= x + 1 where x = 22;
+Warnings:
+Warning	4114	Versioned table `test`.`t1`: last HISTORY partition (`p2`) is out of LIMIT, need more HISTORY partitions
 select * from t1 partition (p1);
 x
 12
@@ -2037,6 +2036,7 @@
 (PARTITION `p0` VALUES LESS THAN (10) ENGINE = X,
  PARTITION `pn` VALUES LESS THAN MAXVALUE ENGINE = X)
 drop tables t1, tp1;
-=======
-set global innodb_stats_persistent= @save_persistent;
->>>>>>> a917be3e
+#
+# End of 10.7 tests
+#
+set global innodb_stats_persistent= @save_persistent;