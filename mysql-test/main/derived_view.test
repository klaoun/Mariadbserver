--- conflicted
+++ resolved
@@ -2795,71 +2795,6 @@
 drop view v1;
 drop procedure aproc;
 
-<<<<<<< HEAD
---echo # End of 10.4 tests
-
---echo #
---echo # MDEV-31143: view with ORDER BY used in query with rownum() in WHERE
---echo #
-
-create table t1 (id int primary key);
-insert into t1 values (3), (7), (1);
-
-create table t2 (a int);
-insert into t2 values (2), (4);
-
-create view v as select a from t2 order by a;
-
-set big_tables= 1;
-select t1.id from v, t1 where rownum() = 1 group by t1.id;
-
-set big_tables=default;
-
-drop view v;
-drop table t1, t2;
-
---echo #
---echo # MDEV-31162: multi-table mergeable view with ORDER BY used
---echo #             in query with rownum() in WHERE
---echo #
-
-create table t1 (a INT) engine=MyISAM;
-insert into t1 values (1),(2);
-
-create table t2 (b INT) engine=MyISAM;
-insert into t2 values (3),(4);
-
-create view v1 AS select * from t1 join t2 order by b;
-let $q1=
-select * from v1 where rownum() <= 2;
-
-eval explain $q1;
---sorted_result
-eval $q1;
-
-eval prepare stmt from "$q1";
---sorted_result
-execute stmt;
---sorted_result
-execute stmt;
-deallocate prepare stmt;
-
-create view v2 AS select * from t1 join t2 order by b/a;
-let $q2=
-select * from v2 where rownum() <= 2;
-
-eval explain $q2;
-eval $q2;
-eval prepare stmt from "$q2";
-execute stmt;
-execute stmt;
-deallocate prepare stmt;
-
-drop view v1,v2;
-drop table t1,t2;
-
---echo # End of 10.6 tests
-=======
 --echo #
 --echo # MDEV-31305: Aggregation over materialized derived table
 --echo #
@@ -2897,4 +2832,65 @@
 DROP VIEW v;
 
 --echo # End of 10.4 tests
->>>>>>> b770633e
+
+--echo #
+--echo # MDEV-31143: view with ORDER BY used in query with rownum() in WHERE
+--echo #
+
+create table t1 (id int primary key);
+insert into t1 values (3), (7), (1);
+
+create table t2 (a int);
+insert into t2 values (2), (4);
+
+create view v as select a from t2 order by a;
+
+set big_tables= 1;
+select t1.id from v, t1 where rownum() = 1 group by t1.id;
+
+set big_tables=default;
+
+drop view v;
+drop table t1, t2;
+
+--echo #
+--echo # MDEV-31162: multi-table mergeable view with ORDER BY used
+--echo #             in query with rownum() in WHERE
+--echo #
+
+create table t1 (a INT) engine=MyISAM;
+insert into t1 values (1),(2);
+
+create table t2 (b INT) engine=MyISAM;
+insert into t2 values (3),(4);
+
+create view v1 AS select * from t1 join t2 order by b;
+let $q1=
+select * from v1 where rownum() <= 2;
+
+eval explain $q1;
+--sorted_result
+eval $q1;
+
+eval prepare stmt from "$q1";
+--sorted_result
+execute stmt;
+--sorted_result
+execute stmt;
+deallocate prepare stmt;
+
+create view v2 AS select * from t1 join t2 order by b/a;
+let $q2=
+select * from v2 where rownum() <= 2;
+
+eval explain $q2;
+eval $q2;
+eval prepare stmt from "$q2";
+execute stmt;
+execute stmt;
+deallocate prepare stmt;
+
+drop view v1,v2;
+drop table t1,t2;
+
+--echo # End of 10.6 tests