--- conflicted
+++ resolved
@@ -1,23 +1,13 @@
-<<<<<<< HEAD
---source include/not_embedded.inc
-#
-# test mysqld in bootstrap mode
-#
---disable_warnings
-drop table if exists t1;
---enable_warnings
-=======
 --echo #
 --echo # test mysqld in bootstrap mode
 --echo #
---source include/not_windows_embedded.inc
+--source include/not_embedded.inc
 --source include/have_example_plugin.inc
 
 --let test_bootstrap=$MYSQLTEST_VARDIR/tmp/test_bootstrap.sql
 --write_file $test_bootstrap
 use test;
 EOF
->>>>>>> 4c4939bb
 
 # Add the datadir to the bootstrap command
 let $MYSQLD_DATADIR= `select @@datadir`;
@@ -50,18 +40,9 @@
 drop table t1;
 remove_file $MYSQLTEST_VARDIR/tmp/bootstrap_error.sql;
 
-<<<<<<< HEAD
-#
-# Bootstrap with a large thd->net.max_packet
-#
-=======
 --echo #
 --echo # Bootstrap with a large thd->net.max_packet
 --echo #
-set @my_max_allowed_packet= @@max_allowed_packet;
-set @@global.max_allowed_packet= greatest(1073741824, @@max_allowed_packet);
-set @max_allowed_packed=@@global.max_allowed_packet;
->>>>>>> 4c4939bb
 --disable_query_log
 create table t1 select 2 as a, concat(repeat('MySQL', @@max_allowed_packet/10), ';') as b;
 eval select * into outfile '$MYSQLTEST_VARDIR/tmp/long_query.sql' from t1;
@@ -86,16 +67,10 @@
 SELECT 'bug' as '' FROM INFORMATION_SCHEMA.ENGINES WHERE engine='innodb'
  and SUPPORT='YES';
 
-<<<<<<< HEAD
 --source include/kill_mysqld.inc
-#
-# MDEV-13063 Server crashes in intern_plugin_lock or assertion `plugin_ptr->ref_count == 1' fails in plugin_init
-#
-=======
 --echo #
 --echo # MDEV-13063 Server crashes in intern_plugin_lock or assertion `plugin_ptr->ref_count == 1' fails in plugin_init
 --echo #
->>>>>>> 4c4939bb
 --error 1
 --exec $MYSQLD_BOOTSTRAP_CMD --myisam_recover_options=NONE
 
@@ -104,14 +79,10 @@
 --echo #
 --exec $MYSQLD_BOOTSTRAP_CMD < $test_bootstrap >> $MYSQLTEST_VARDIR/tmp/bootstrap.log 2>&1
 
-<<<<<<< HEAD
 --source include/start_mysqld.inc
---echo End of 5.5 tests
-=======
 --echo #
 --echo # End of 5.5 tests
 --echo #
->>>>>>> 4c4939bb
 
 --echo #
 --echo # Check that --bootstrap can install and uninstall plugins
@@ -143,33 +114,12 @@
 select * from mysql.plugin;
 truncate table mysql.plugin;
 
+--source include/kill_mysqld.inc
 --echo #
 --echo # MDEV-9969 mysql_install_db error processing ignore_db_dirs.
 --echo #
 --exec $MYSQLD_BOOTSTRAP_CMD --ignore-db-dirs='some_dir' --ignore-db-dirs='some_dir' < $test_bootstrap >> $MYSQLTEST_VARDIR/tmp/bootstrap.log 2>&1
 
-<<<<<<< HEAD
-#
-# MDEV-9969 mysql_install_db error processing ignore_db_dirs.
-#
---write_file $MYSQLTEST_VARDIR/tmp/bootstrap_9969.sql
-use test;
-EOF
---source include/kill_mysqld.inc
---exec $MYSQLD_BOOTSTRAP_CMD --ignore-db-dirs='some_dir' --ignore-db-dirs='some_dir' < $MYSQLTEST_VARDIR/tmp/bootstrap_9969.sql >> $MYSQLTEST_VARDIR/tmp/bootstrap.log 2>&1
---remove_file $MYSQLTEST_VARDIR/tmp/bootstrap_9969.sql
-
-#
-# MDEV-13397 MariaDB upgrade fail when using default_time_zone
-#
---write_file $MYSQLTEST_VARDIR/tmp/bootstrap_9969.sql
-use test;
-EOF
---exec $MYSQLD_BOOTSTRAP_CMD --default-time-zone=Europe/Moscow < $MYSQLTEST_VARDIR/tmp/bootstrap_9969.sql >> $MYSQLTEST_VARDIR/tmp/bootstrap.log 2>&1
---remove_file $MYSQLTEST_VARDIR/tmp/bootstrap_9969.sql
-
---source include/start_mysqld.inc
-=======
 --echo #
 --echo # MDEV-13397 MariaDB upgrade fail when using default_time_zone
 --echo #
@@ -180,8 +130,8 @@
 --echo #
 --exec $MYSQLD_BOOTSTRAP_CMD --ssl-ca=/dev/nonexistent < $test_bootstrap >> $MYSQLTEST_VARDIR/tmp/bootstrap.log 2>&1
 
+--source include/start_mysqld.inc
 --echo #
 --echo # End of 10.3 tests
 --echo #
---remove_file $test_bootstrap
->>>>>>> 4c4939bb
+--remove_file $test_bootstrap