--- conflicted
+++ resolved
@@ -4028,28 +4028,6 @@
 # End of 10.1 tests
 #
 #
-<<<<<<< HEAD
-# MDEV-24353: Adding GROUP BY slows down a query
-#
-CREATE TABLE t1 (p int NOT NULL, a int NOT NULL, PRIMARY KEY (p,a));
-insert into t1 select 2,seq from seq_0_to_1000;
-EXPLAIN select MIN(a) from t1 where p = 2 group by p;
-id	select_type	table	type	possible_keys	key	key_len	ref	rows	Extra
-1	SIMPLE	t1	range	PRIMARY	PRIMARY	4	NULL	10	Using where; Using index for group-by
-SELECT MIN(a) from t1 where p = 2 group by p;
-MIN(a)
-0
-EXPLAIN select MIN(a) from t1 group by p;
-id	select_type	table	type	possible_keys	key	key_len	ref	rows	Extra
-1	SIMPLE	t1	range	NULL	PRIMARY	4	NULL	10	Using index for group-by
-SELECT MIN(a) from t1 where p = 2;
-MIN(a)
-0
-drop table t1;
-#
-# End of 10.6 tests
-#
-=======
 # MDEV-27442 Wrong result upon query with DISTINCT and EXISTS subquery
 #
 CREATE TABLE t1 (a int, b int, KEY b (b,a)) ENGINE=MyISAM;
@@ -4086,4 +4064,24 @@
 owner_id
 1
 DROP TABLE t1;
->>>>>>> fd101daa
+#
+# MDEV-24353: Adding GROUP BY slows down a query
+#
+CREATE TABLE t1 (p int NOT NULL, a int NOT NULL, PRIMARY KEY (p,a));
+insert into t1 select 2,seq from seq_0_to_1000;
+EXPLAIN select MIN(a) from t1 where p = 2 group by p;
+id	select_type	table	type	possible_keys	key	key_len	ref	rows	Extra
+1	SIMPLE	t1	range	PRIMARY	PRIMARY	4	NULL	10	Using where; Using index for group-by
+SELECT MIN(a) from t1 where p = 2 group by p;
+MIN(a)
+0
+EXPLAIN select MIN(a) from t1 group by p;
+id	select_type	table	type	possible_keys	key	key_len	ref	rows	Extra
+1	SIMPLE	t1	range	NULL	PRIMARY	4	NULL	10	Using index for group-by
+SELECT MIN(a) from t1 where p = 2;
+MIN(a)
+0
+drop table t1;
+#
+# End of 10.6 tests
+#