create table t2 (sal int(10));
delimiter |;

create aggregate function f1(x INT) returns int
begin
  declare continue handler for not found return 0;
  loop
    fetch group next row;
    insert into t2 (sal) values (x);
  end loop;
end|

delimiter ;|

create table t1 (sal int(10),id int(10));
INSERT INTO t1 (sal,id) VALUES (5000,1);
INSERT INTO t1 (sal,id) VALUES (2000,1);
INSERT INTO t1 (sal,id) VALUES (1000,1);
select f1(sal) from t1 where id>= 1;
select * from t2;
drop table t2;
drop function f1;

delimiter |;
--error ER_INVALID_AGGREGATE_FUNCTION
create aggregate function f1(x INT) returns INT
begin
  insert into t1(sal) values (x);
  return x;
end|

--error ER_NOT_AGGREGATE_FUNCTION
create function f1(x INT) returns INT
begin
  set x=5;
  fetch group next row;
return x+1;
end |

create aggregate function f1(x INT) returns INT
begin
  declare continue handler for not found return x;
  loop
    fetch group next row;
  end loop;
end |
delimiter ;|

select f1(1);
show create function f1;
--error ER_PARSE_ERROR
alter function f1 aggregate none;
show create function f1;
select f1(1);
drop function f1;


delimiter |;


create aggregate function f2(i int) returns int
begin
  FEtCH GROUP NEXT ROW;
  if i <= 0 then
    return 0;
  elseif i = 1  then
    return (select count(*) from t1 where id = i);
  else
    return (select count(*) + f2( i - 1) from t1 where id = i);
  end if;
end|
select f2(1)|
# Since currently recursive functions are disallowed ER_SP_NO_RECURSION
# error will be returned, once we will allow them error about
# insufficient number of locked tables will be returned instead.
--error ER_SP_NO_RECURSION
select f2(2)|
--error ER_SP_NO_RECURSION
select f2(3)|
drop function f2|

create aggregate function f1(x int) returns int
begin
  declare mini int default 0;
  declare continue handler for not found return mini;
  loop
    fetch group next row;
    set mini= mini+x;
    fetch group next row;
  end loop;
end|


delimiter ;|

select f1(10);
select f1(sal) from t1;
select f1(sal) from t1 where 1=0;
drop function f1;
delimiter |;


#WITHOUT RETURN STATEMENT IN AGGREGATE FUNCTIONS
--error 1320
create aggregate function f1(x int) returns int
begin
  declare mini int default 0;
  LOOP
    FETCH GROUP NEXT ROW;
    set mini = mini + x;
  END LOOP;
end|

#without handler
create aggregate function f1(x int) returns int
begin
  declare mini int default 0;
  LOOP
    FETCH GROUP NEXT ROW;
    set mini = mini + x;
  END LOOP;
  return -1;
end|

--error 1329
select f1(sal) from t1|
drop function f1|

#without loop
create aggregate function f1(x int) returns int
begin
  declare mini int default 0;
  declare continue handler for not found return mini;
    FETCH GROUP NEXT ROW;
    set mini = mini + x;
end|

--error 1321
select f1(sal) from t1|
drop function f1|


create aggregate function f1(x int) returns int
begin
  declare mini int default 0;
  declare continue handler for not found set mini=-1;
  LOOP
    FETCH GROUP NEXT ROW;
    set mini = mini + x;
  END LOOP;
  return 0;
end|

--error 1321
select f1(sal) from t1|
drop function f1|
drop table t1|

delimiter ;|

# primary indexing

create table t1 (sal int, id int, val int, counter int, primary key(id));
INSERT INTO t1 (sal, id, val, counter) VALUES (1000, 1, 10, 2);
INSERT INTO t1 (sal, id, val, counter) VALUES (2000, 2, 16, 2);
INSERT INTO t1 (sal, id, val, counter) VALUES (6000, 3, 18, 1);
INSERT INTO t1 (sal, id, val, counter) VALUES (5000, 4, 15, 3);
INSERT INTO t1 (sal, id, val, counter) VALUES (3000, 5, 11, 5);

delimiter |;

create aggregate function f1(x INT) returns double
begin
  declare  z double default 0;
  declare continue handler for not found return z;
  loop
    fetch group next row;
    set z= z+x;
  end loop;
end|

delimiter ;|

--sorted_result
select id, f1(sal) from t1 where id>= 1 group by counter order by val;
--sorted_result
select id, f1(sal) from t1;
--sorted_result
select id, f1(sal) from t1 where id>= 1;
--sorted_result
select id, f1(sal) from t1 where id>= 1 group by counter;
--sorted_result
select id, f1(sal) from t1 where id>= 1 group by id;
--sorted_result
select id, f1(sal) from t1 where id>= 1 group by val;
--sorted_result
select id, f1(sal) from t1 where id>= 1 group by counter order by counter;
--sorted_result
select id, f1(sal) from t1 where id>= 1 group by counter order by val;
--sorted_result
select id, f1(sal) from t1 where id>= 1 group by counter order by id;
--sorted_result
select id, f1(sal) from t1 where id>= 1 group by val order by counter;
--sorted_result
select id, f1(sal) from t1 where id>= 1 group by val order by id;
--sorted_result
select id, f1(sal) from t1 where id>= 1 group by val order by val;
drop table t1;

#unique index

create table t1 (sal int, id int, val int, counter int, primary key(id), unique key(val));

INSERT INTO t1 (sal, id, val, counter) VALUES (1000, 1, 10, 2);
INSERT INTO t1 (sal, id, val, counter) VALUES (2000, 2, NULL, 2);
INSERT INTO t1 (sal, id, val, counter) VALUES (6000, 3, 18, 1);
INSERT INTO t1 (sal, id, val, counter) VALUES (5000, 4, 15, 3);
INSERT INTO t1 (sal, id, val, counter) VALUES (3000, 5, 11, 5);

--sorted_result
select id, f1(sal) from t1;
--sorted_result
select id, f1(sal) from t1 where id>= 1;
--sorted_result
select id, f1(sal) from t1 where id>= 1 group by counter;
--sorted_result
select id, f1(sal) from t1 where id>= 1 group by id;
--sorted_result
select id, f1(sal) from t1 where id>= 1 group by val;
--sorted_result
select id, f1(sal) from t1 where id>= 1 group by counter order by counter;
--sorted_result
select id, f1(sal) from t1 where id>= 1 group by counter order by val;
--sorted_result
select id, f1(sal) from t1 where id>= 1 group by counter order by id;
--sorted_result
select id, f1(sal) from t1 where id>= 1 group by val order by counter;
--sorted_result
select id, f1(sal) from t1 where id>= 1 group by val order by id;
--sorted_result
select id, f1(sal) from t1 where id>= 1 group by val order by val;
drop table t1;

# compound indexing
create table t1 (sal int, id int, val int, counter int, primary key(id), INDEX name (val,counter));

INSERT INTO t1 (sal, id, val, counter) VALUES (1000, 1, 10, 2);
INSERT INTO t1 (sal, id, val, counter) VALUES (2000, 2, 10, 4);
INSERT INTO t1 (sal, id, val, counter) VALUES (6000, 3, 18, 1);
INSERT INTO t1 (sal, id, val, counter) VALUES (5000, 4, 11, 3);
INSERT INTO t1 (sal, id, val, counter) VALUES (3000, 5, 11, 5);
--sorted_result
select id, f1(sal) from t1;
--sorted_result
select id, f1(sal) from t1 where id>= 1;
--sorted_result
select id, f1(sal) from t1 where id>= 1 group by counter;
--sorted_result
select id, f1(sal) from t1 where id>= 1 group by id;
--sorted_result
select id, f1(sal) from t1 where id>= 1 group by val;
--sorted_result
select id, f1(sal) from t1 where id>= 1 group by counter order by counter;
--sorted_result
select id, f1(sal) from t1 where id>= 1 group by counter order by val;
--sorted_result
select id, f1(sal) from t1 where id>= 1 group by counter order by id;
--sorted_result
select id, f1(sal) from t1 where id>= 1 group by val order by counter;
--sorted_result
select id, f1(sal) from t1 where id>= 1 group by val order by id;
--sorted_result
select id, f1(sal) from t1 where id>= 1 group by val order by val;
drop table t1;
drop function f1;

# prepared statement with aggregate functions

delimiter |;

create aggregate function f1(x INT) returns double
begin
  declare  z double default 0;
  declare continue handler for not found return z;
  loop
    fetch group next row;
    set z= z+x;
  end loop;
end|

create aggregate function f2() returns double
begin
  declare z int default 0;
  declare continue handler for not found return z;
  loop
    fetch group next row;
    set z = z+1;
  end loop;
end|

delimiter ;|

create table t1 (sal int, id int, val int, counter int);
INSERT INTO t1 (sal, id, val, counter) VALUES (1000, 2, 10, 2);
INSERT INTO t1 (sal, id, val, counter) VALUES (2000, 1, 16, 5);
INSERT INTO t1 (sal, id, val, counter) VALUES (6000, 2, 18, 1);
INSERT INTO t1 (sal, id, val, counter) VALUES (5000, 3, 15, 3);
INSERT INTO t1 (sal, id, val, counter) VALUES (3000, 4, 11, 4);

prepare test from "select f2() from t1 where id>= ?";
set @param= 2;
execute test using @param;
execute test using @param;
execute test using @param;
execute test using @param;
set @param= 1;
execute test using @param;
set @param= 3;
execute test using @param;
set @param= 4;
execute test using @param;
deallocate prepare test;

prepare test from "select f1(sal) from t1 where id>= ?";
set @param= 2;
execute test using @param;
execute test using @param;
execute test using @param;
execute test using @param;
set @param= 1;
execute test using @param;
set @param= 3;
execute test using @param;
set @param= 4;
execute test using @param;
set @param= 5;
execute test using @param;
deallocate prepare test;

drop function f2;

prepare test from "select f1(sal) from t1 where id>= ?";
set @param= 2;
execute test using @param;
drop function f1;

create function f1(x int) returns int
   return -1;

execute test using @param;

drop function f1;

delimiter |;

create aggregate function f1(x INT) returns double
begin
  declare  z double default 0;
  declare continue handler for not found return z;
  loop
    fetch group next row;
    set z= z+x;
  end loop;
end|

delimiter ;|

execute test using @param;

deallocate prepare test;

drop table t1;
drop function f1;

create table t1 (sal int, id int, val varchar(10), counter int);
INSERT INTO t1 (sal, id, val, counter) VALUES (1000, 2, 'ab', 2);
INSERT INTO t1 (sal, id, val, counter) VALUES (1000, 1, 'cd', 5);
INSERT INTO t1 (sal, id, val, counter) VALUES (1000, 2, 'ef', 1);
INSERT INTO t1 (sal, id, val, counter) VALUES (1000, 3, 'gh', 3);
INSERT INTO t1 (sal, id, val, counter) VALUES (1000, 4, 'ij', 4);

create table t2 (sal int, id int, val int, counter int);
INSERT INTO t2 (sal, id, val, counter) VALUES (1000, 2, 10, 2);
INSERT INTO t2 (sal, id, val, counter) VALUES (2000, 1, 16, 5);
INSERT INTO t2 (sal, id, val, counter) VALUES (6000, 2, 18, 1);
INSERT INTO t2 (sal, id, val, counter) VALUES (5000, 3, 15, 3);
INSERT INTO t2 (sal, id, val, counter) VALUES (3000, 4, 11, 4);
delimiter |;

create aggregate function f1(x double) returns double
begin
  declare  z double default 0;
  declare continue handler for not found return z;
  loop
  fetch group next row;
  set z= z+x;
  end loop;
end|

create aggregate function f2(x INT) returns CHAR(10)
 begin
   declare mini INT default 0;
   declare continue handler for not found return mini;
   loop
       fetch group next row;
       set mini= mini + x;
   end loop;
end|

create aggregate function f3(x INT) returns CHAR(10)
 begin
   declare mini INT default 0;
   declare continue handler for not found return mini;
   loop
       fetch group next row;
     set mini= mini + x;
       fetch group next row;
       set mini= mini - x;
   end loop;
end|

create aggregate function f4(x INT, y varchar(10)) returns varchar(1000)
begin
   declare str varchar(1000) default '';
   declare continue handler for not found return str;
   loop
       fetch group next row;
     set str= concat(str,y);
   end loop;
end|

create aggregate function f5(x INT) returns varchar(1000)
begin
   declare z int default 0;
   DECLARE cur1 CURSOR FOR SELECT sal FROM test.t2;
   declare continue handler for not found return 0;
   loop
       fetch group next row;
       set z = z+x;
   end loop;
end|



create function f6(x int) returns int
return (select f1(sal) from t1)|

delimiter ;|

select f1(sal) from t1;

# group by test

--sorted_result
select f1(sal) from t1 where id>= 1 group by counter;

# multiple fetch statements in the loop
--sorted_result
select f3(sal) from t1;

# incorrect column type
--error ER_TRUNCATED_WRONG_VALUE_FOR_FIELD
select f2(val) from t1;

#subquery
--sorted_result
select val, id, c from (select f1(sal) as c from t2) as t1, t2;

#multiple calls to an aggregate function
--sorted_result
select f1(sal),f1(val), f1(id), f1(sal) from t2;

#string type, also more than one areguments
--sorted_result
select f4(sal, val) from t1;

#select f1((select sal from t2 where id= 1))  from t1;
--sorted_result
select c from (select f1(sal) as c from t2) as t1;

# this fails as more than one row is returned
#select f1((select val from t2 where id > 1))  from t1;

select f1((select val from t2 where 0 > 1))  from t1;
select f1((select val from t2 where id= 1))  from t1;

select f5(sal) from t1;

SELECT f1(sal)*f1(sal) FROM t1;

--sorted_result
SELECT (SELECT f1(sal) FROM t1) FROM t2;
--sorted_result
select id, f1(sal) from t1;
--sorted_result
select id, f1(sal) from t1 where id>= 1;
--sorted_result
select f1(sal), f1(sal) from t1 where id>= 1 group by counter;
--sorted_result
select f1(sal), f1(sal) from t1 where id>= 1 group by id ;
--sorted_result
select f1(sal) from t1 where id>= 1 group by id ;
select f1(sal) from t1 where id>= 1 order by counter;
select f1(sal) from t1 where id>= 1 group by id order by counter;
select counter, id, f1(sal) from t1 where id>= 1 group by id order by counter;
select id, f1(sal) from t1 where id>= 1 group by id order by counter;
drop table t1;
drop table t2;
drop function f1;
drop function f2;
drop function f3;
drop function f4;
drop function f5;
drop function f6;


delimiter |;

# aggregate AND function

create aggregate function f1(x INT) returns INT
begin
  declare z double default 1000;
  declare continue handler for not found return z;
  loop
  fetch group next row;
  set z= (z&x);
  end loop;
end|

delimiter ;|

create table t1 (sal int, id int, val int, counter int);
INSERT INTO t1 (sal, id, val, counter) VALUES (1000, 2, 10, 2);
INSERT INTO t1 (sal, id, val, counter) VALUES (7000, 1, 16, 5);
INSERT INTO t1 (sal, id, val, counter) VALUES (6000, 2, 18, 1);
INSERT INTO t1 (sal, id, val, counter) VALUES (5000, 3, 15, 3);
INSERT INTO t1 (sal, id, val, counter) VALUES (3000, 4, 11, 4);
INSERT INTO t1 (sal, id, val, counter) VALUES (2000, 5, 10, 7);
INSERT INTO t1 (sal, id, val, counter) VALUES (5000, 7, 13, 8);
INSERT INTO t1 (sal, id, val, counter) VALUES (6000, 6, 19, 9);
INSERT INTO t1 (sal, id, val, counter) VALUES (7000, 7, 12, 0);
INSERT INTO t1 (sal, id, val, counter) VALUES (4000, 6, 14, 1);
INSERT INTO t1 (sal, id, val, counter) VALUES (8000, 5, 19, 3);
INSERT INTO t1 (sal, id, val, counter) VALUES (9000, 4, 11, 4);
INSERT INTO t1 (sal, id, val, counter) VALUES (1000, 3, 11, 2);

select f1(sal) from t1 where id>= 1;
drop function f1;

delimiter |;

# aggregate AVG function

create aggregate function f1(x INT) returns double
begin
  declare z double default 0;
  declare count double default 0;
  declare continue handler for not found return z/count;
  loop
  fetch group next row;
  set z= z+x;
  set count= count+1;
  end loop;
end|

delimiter ;|
select f1(sal) from t1 where id>= 1;
drop function f1;
delimiter |;

# aggregate MAX function

create aggregate function f1(x INT) returns INT
begin
  declare maxi INT default -1;
  declare continue handler for not found return maxi;
  loop
  fetch group next row;
  if maxi < x then
     set maxi= x;
  end if;
  end loop;
end|

delimiter ;|
select f1(sal) from t1 where id>= 1;
drop function f1;
delimiter |;

# aggregate MIN function

create aggregate function f1(x INT) returns double
begin
  declare mini INT default 100000;
  declare continue handler for not found return mini;
  loop
  fetch group next row;
  if mini > x then
    set mini = x;
  end if;
  end loop;
end|

delimiter ;|
select f1(sal) from t1 where id>= 1;
drop function f1;
delimiter |;

# aggregate XOR function

create aggregate function f1(x INT) returns double
begin
  declare z double default 0;
  declare continue handler for not found return z;
  loop
  fetch group next row;
  set z= z^x;
  end loop;
end|

delimiter ;|
select f1(sal) from t1 where id>= 1;
drop function f1;
delimiter |;

# aggregate SUM function

create aggregate function f1(x INT) returns INT
begin
  declare z int default 0;
  declare continue handler for not found return z;
  loop
  fetch group next row;
  set z= z+x;
  end loop;
end|

delimiter ;|
select f1(sal) from t1 where id>= 1;
delimiter |;


create aggregate function f2() returns INT
begin
  declare z double default 0;
  declare continue handler for not found return z;
  loop
    fetch group next row;
    set z= z+1;
  end loop;
end|

delimiter ;|

# no parameters
select f2() from t1;

create table t2 (sal int, id int);
INSERT INTO t2 (sal, id) VALUES (NULL, 1);
INSERT INTO t2 (sal, id) VALUES (2000, 1);
INSERT INTO t2 (sal, id) VALUES (3000, 1);

# null values
select f1(sal) from t2;

# no tables
select f1(1);

# aggregate function called from regular functions
create function f3() returns int
return (select f1(sal) from t1);
select f3();

create function f4() returns INT
return 1;

# regular functions called from aggregate functions
delimiter |;
create aggregate function f5() returns INT
begin
  declare z double default 0;
  declare continue handler for not found return z;
  loop
  fetch group next row;
  set z= z+f3();
  end loop;
end|

delimiter ;|
select f5() from t2;
delimiter |;

# aggregate functions called from aggregate functions
create aggregate function f6(x INT) returns INT
begin
  declare z int default 0;
  declare continue handler for not found return z;
  loop
    fetch group next row;
    if x then
      set z= z+(select f1(sal) from t1);
    end if;
  end loop;
end|

delimiter ;|
select f6(sal) from t2;

# GROUP BY AND ORDER BY
--sorted_result
select id, f1(sal) from t1 where id>= 1 group by id;
--sorted_result
select counter, f1(sal) from t1 where id>= 1 group by counter;
--sorted_result
select val, f1(sal) from t1 where id>= 1 group by val;
--sorted_result
select counter, f1(sal) from t1 where id>= 1 group by id order by counter;
--sorted_result
select counter, id, f1(sal), f1(sal) from t1 where id>= 1 group by id order by counter;
--sorted_result
select counter, id, f1(sal), sum(distinct sal) from t1 where id>= 1 group by id order by counter desc;


##### insert aggregate function value into a table ######
create table t3 (i int);
INSERT INTO t3 (i) select f1(sal) from t1;
select * from t3;

delimiter |;

create aggregate function f7(x INT) returns INT
begin
  declare z int default 0;
  DECLARE done BOOLEAN DEFAULT FALSE;
  DECLARE a,b,c  INT;
  DECLARE cur1 CURSOR FOR SELECT id FROM test.t2;
  declare continue handler for not found return z;

    outer_loop: LOOP
       FETCH GROUP NEXT ROW;
       set z= z+x;
         inner_block: begin
         DECLARE cur2 CURSOR FOR SELECT id FROM test.t2;
         DECLARE CONTINUE HANDLER FOR NOT FOUND SET done = TRUE;
         OPEN cur2;

         read_loop: LOOP
          FETCH cur2 INTO a;
          IF done THEN
           CLOSE cur2;
           LEAVE read_loop;
          END IF;
         END LOOP read_loop;

      end inner_block;
    END LOOP outer_loop;

end|

delimiter ;|
select f7(sal) from t1;

drop table t1;
drop table t2;
drop table t3;
drop function f1;
drop function f2;
drop function f3;
drop function f4;
drop function f5;
drop function f6;
drop function f7;

delimiter |;
create aggregate function f1(x date) returns date
begin
  declare continue handler for not found return x;
  loop
    fetch group next row;
  end loop;
end|
delimiter ;|
select f1('2001-01-01'),cast(f1('2001-01-01') as time);
drop function f1;


--echo #
--echo # MDEV-15957 Unexpected "Data too long" when doing CREATE..SELECT with stored functions
--echo #

CREATE TABLE t1 (a INT);
INSERT INTO t1 VALUES (1),(2),(3);
DELIMITER $$;
CREATE AGGREGATE FUNCTION f1(x INT) RETURNS INT(3)
BEGIN
  DECLARE res INT DEFAULT 0;
  DECLARE CONTINUE HANDLER FOR NOT FOUND RETURN res-200;
  LOOP
    FETCH GROUP NEXT ROW;
    SET res= res + x;
  END LOOP;
  RETURN res;
END;
$$
DELIMITER ;$$
CREATE TABLE t2 AS SELECT CONCAT(f1(a)) FROM t1;
SHOW CREATE TABLE t2;
DROP TABLE t1,t2;
DROP FUNCTION f1;


DELIMITER $$;
CREATE AGGREGATE FUNCTION f1() RETURNS TINYTEXT CHARACTER SET latin1
BEGIN
  DECLARE CONTINUE HANDLER FOR NOT FOUND RETURN '';
  LOOP
    FETCH GROUP NEXT ROW;
  END LOOP;
  RETURN '';
END;
$$
DELIMITER ;$$
CREATE TABLE t1 AS SELECT f1() AS c1, COALESCE(f1()) AS c2, CONCAT(f1()) AS c3;
SHOW CREATE TABLE t1;
DROP TABLE t1;
DROP FUNCTION f1;

DELIMITER $$;
CREATE AGGREGATE FUNCTION f1() RETURNS TEXT CHARACTER SET latin1
BEGIN
  DECLARE CONTINUE HANDLER FOR NOT FOUND RETURN '';
  LOOP
    FETCH GROUP NEXT ROW;
  END LOOP;
  RETURN '';
END;
$$
DELIMITER ;$$
CREATE TABLE t1 AS SELECT f1() AS c1, COALESCE(f1()) AS c2, CONCAT(f1()) AS c3;
SHOW CREATE TABLE t1;
DROP TABLE t1;
DROP FUNCTION f1;

DELIMITER $$;
CREATE AGGREGATE FUNCTION f1() RETURNS MEDIUMTEXT CHARACTER SET latin1
BEGIN
  DECLARE CONTINUE HANDLER FOR NOT FOUND RETURN '';
  LOOP
    FETCH GROUP NEXT ROW;
  END LOOP;
  RETURN '';
END;
$$
DELIMITER ;$$
CREATE TABLE t1 AS SELECT f1() AS c1, COALESCE(f1()) AS c2, CONCAT(f1()) AS c3;
SHOW CREATE TABLE t1;
DROP TABLE t1;
DROP FUNCTION f1;

DELIMITER $$;
CREATE AGGREGATE FUNCTION f1() RETURNS LONGTEXT CHARACTER SET latin1
BEGIN
  DECLARE CONTINUE HANDLER FOR NOT FOUND RETURN '';
  LOOP
    FETCH GROUP NEXT ROW;
  END LOOP;
  RETURN '';
END;
$$
DELIMITER ;$$
CREATE TABLE t1 AS SELECT f1() AS c1, COALESCE(f1()) AS c2, CONCAT(f1()) AS c3;
SHOW CREATE TABLE t1;
DROP TABLE t1;
DROP FUNCTION f1;


DELIMITER $$;
CREATE AGGREGATE FUNCTION f1() RETURNS TINYTEXT CHARACTER SET utf8
BEGIN
  DECLARE CONTINUE HANDLER FOR NOT FOUND RETURN '';
  LOOP
    FETCH GROUP NEXT ROW;
  END LOOP;
  RETURN '';
END;
$$
DELIMITER ;$$
CREATE TABLE t1 AS SELECT f1() AS c1, COALESCE(f1()) AS c2, CONCAT(f1()) AS c3;
SHOW CREATE TABLE t1;
DROP TABLE t1;
DROP FUNCTION f1;

DELIMITER $$;
CREATE AGGREGATE FUNCTION f1() RETURNS TEXT CHARACTER SET utf8
BEGIN
  DECLARE CONTINUE HANDLER FOR NOT FOUND RETURN '';
  LOOP
    FETCH GROUP NEXT ROW;
  END LOOP;
  RETURN '';
END;
$$
DELIMITER ;$$
CREATE TABLE t1 AS SELECT f1() AS c1, COALESCE(f1()) AS c2, CONCAT(f1()) AS c3;
SHOW CREATE TABLE t1;
DROP TABLE t1;
DROP FUNCTION f1;

DELIMITER $$;
CREATE AGGREGATE FUNCTION f1() RETURNS MEDIUMTEXT CHARACTER SET utf8
BEGIN
  DECLARE CONTINUE HANDLER FOR NOT FOUND RETURN '';
  LOOP
    FETCH GROUP NEXT ROW;
  END LOOP;
  RETURN '';
END;
$$
DELIMITER ;$$
CREATE TABLE t1 AS SELECT f1() AS c1, COALESCE(f1()) AS c2, CONCAT(f1()) AS c3;
SHOW CREATE TABLE t1;
DROP TABLE t1;
DROP FUNCTION f1;

DELIMITER $$;
CREATE AGGREGATE FUNCTION f1() RETURNS LONGTEXT CHARACTER SET utf8
BEGIN
  DECLARE CONTINUE HANDLER FOR NOT FOUND RETURN '';
  LOOP
    FETCH GROUP NEXT ROW;
  END LOOP;
  RETURN '';
END;
$$
DELIMITER ;$$
CREATE TABLE t1 AS SELECT f1() AS c1, COALESCE(f1()) AS c2, CONCAT(f1()) AS c3;
SHOW CREATE TABLE t1;
DROP TABLE t1;
DROP FUNCTION f1;

--echo #
--echo # MDEV-14520: Custom aggregate functions work incorrectly with WITH ROLLUP clause
--echo #

--delimiter |
create aggregate function agg_sum(x INT) returns INT
begin
declare z int default 0;
declare continue handler for not found return z;
loop
fetch group next row;
set z= z+x;
end loop;
end|
--delimiter ;

create table t1 (i int);
insert into t1 values (1),(2),(2),(3);
select i, agg_sum(i) from t1 group by i with rollup;
--echo #
--echo # Compare with
select i, sum(i) from t1 group by i with rollup;

# Cleanup
drop function agg_sum;
drop table t1;

--echo #
--echo # User defined aggregate functions not working correctly when the schema is changed
--echo #

CREATE SCHEMA IF NOT EXISTS common_schema;
CREATE SCHEMA IF NOT EXISTS another_schema;
DELIMITER |;
DROP FUNCTION IF EXISTS common_schema.add_ints |
CREATE FUNCTION common_schema.add_ints(int_1 INT, int_2 INT) RETURNS INT NO SQL
BEGIN
    RETURN int_1 + int_2;
END |
DROP FUNCTION IF EXISTS common_schema.sum_ints |
CREATE AGGREGATE FUNCTION common_schema.sum_ints(int_val INT) RETURNS INT
BEGIN
    DECLARE result INT DEFAULT 0;
    DECLARE CONTINUE HANDLER FOR NOT FOUND RETURN result;
    LOOP FETCH GROUP NEXT ROW;
        SET result = common_schema.add_ints(result, int_val);
    END LOOP;
END |

DELIMITER ;|

use common_schema;
SELECT common_schema.sum_ints(seq) FROM (SELECT 1 seq UNION ALL SELECT 2) t;

USE another_schema;
SELECT common_schema.sum_ints(seq) FROM (SELECT 1 seq UNION ALL SELECT 2) t;

drop database common_schema;
drop database another_schema;

USE test;

<<<<<<< HEAD
--echo #
--echo # MDEV-18813 PROCEDURE and anonymous blocks silently ignore FETCH GROUP NEXT ROW
--echo #


DELIMITER $$;
--error ER_NOT_AGGREGATE_FUNCTION
CREATE PROCEDURE p1()
BEGIN
  FETCH GROUP NEXT ROW;
END;
$$
DELIMITER ;$$


DELIMITER $$;
--error ER_NOT_AGGREGATE_FUNCTION
BEGIN NOT ATOMIC
  FETCH GROUP NEXT ROW;
END;
$$
DELIMITER ;$$


DELIMITER $$;
--error ER_NOT_AGGREGATE_FUNCTION
CREATE DEFINER=root@localhost  FUNCTION f1() RETURNS INT
BEGIN
  FETCH GROUP NEXT ROW;
  RETURN 0;
END;
$$
DELIMITER ;$$


CREATE TABLE t1 (a INT);
--error ER_NOT_AGGREGATE_FUNCTION
CREATE TRIGGER tr1
  AFTER INSERT ON t1 FOR EACH ROW 
   FETCH GROUP NEXT ROW;
DROP TABLE t1;


--error ER_NOT_AGGREGATE_FUNCTION
CREATE EVENT ev1
  ON SCHEDULE EVERY 1 HOUR
  STARTS CURRENT_TIMESTAMP + INTERVAL 1 MONTH
  ENDS CURRENT_TIMESTAMP + INTERVAL 1 MONTH + INTERVAL 1 WEEK
DO FETCH GROUP NEXT ROW;

--echo # End of 10.4 tests
=======
--echo # End of 10.3 tests
>>>>>>> 38d62189
<|MERGE_RESOLUTION|>--- conflicted
+++ resolved
@@ -1001,7 +1001,8 @@
 
 USE test;
 
-<<<<<<< HEAD
+--echo # End of 10.3 tests
+
 --echo #
 --echo # MDEV-18813 PROCEDURE and anonymous blocks silently ignore FETCH GROUP NEXT ROW
 --echo #
@@ -1052,7 +1053,4 @@
   ENDS CURRENT_TIMESTAMP + INTERVAL 1 MONTH + INTERVAL 1 WEEK
 DO FETCH GROUP NEXT ROW;
 
---echo # End of 10.4 tests
-=======
---echo # End of 10.3 tests
->>>>>>> 38d62189
+--echo # End of 10.4 tests