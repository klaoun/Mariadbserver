--- conflicted
+++ resolved
@@ -741,18 +741,11 @@
     mtr_error("Can't use --mem and --tmpdir at the same time ")
       if $opt_tmpdir;
 
-<<<<<<< HEAD
-    # Use /dev/shm as the preferred location for vardir and
-    # thus implicitly also tmpdir. Add other locations to list
-    my @tmpfs_locations= ($opt_mem, "/dev/shm");
-    # One could maybe use "mount" to find tmpfs location(s)
-=======
     # Search through list of locations that are known
     # to be "fast disks" to list to find a suitable location
     # Use --mem=<dir> as first location to look.
     my @tmpfs_locations= ($opt_mem, "/dev/shm", "/tmp");
 
->>>>>>> f663ba45
     foreach my $fs (@tmpfs_locations)
     {
       if ( -d $fs )
@@ -4660,18 +4653,12 @@
   vardir=DIR            The directory where files generated from the test run
                         is stored (default: ./var). Specifying a ramdisk or
                         tmpfs will speed up tests.
-<<<<<<< HEAD
-  mem                   Run testsuite in "memory" using tmpfs if
-                        available(default: /dev/shm)
-                        reads path from MTR_MEM environment variable
-=======
   mem[=DIR]             Run testsuite in "memory" using tmpfs or ramdisk
                         Attempts to use DIR first if specified else
                         uses as builtin list of standard locations
                         for tmpfs (/dev/shm)
                         The option can also be set using environment
                         variable MTR_MEM=[DIR]
->>>>>>> f663ba45
 
 Options to control what test suites or cases to run
 
