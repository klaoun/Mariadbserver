--- conflicted
+++ resolved
@@ -2355,13 +2355,8 @@
   {
     stop_masters_slaves();
   }
-<<<<<<< HEAD
-  $glob_mysqld_restart= 1;
-  print "Resuming Tests\n\n";
-=======
   mtr_exit(1);
 
->>>>>>> b32f1367
 }
 
 
