/******************************************************
MariaBackup: hot backup tool for InnoDB
(c) 2009-2017 Percona LLC and/or its affiliates
Originally Created 3/3/2009 Yasufumi Kinoshita
Written by Alexey Kopytov, Aleksandr Kuzminsky, Stewart Smith, Vadim Tkachenko,
Yasufumi Kinoshita, Ignacio Nin and Baron Schwartz.
(c) 2017, 2018, MariaDB Corporation.
Portions written by Marko Mäkelä.

This program is free software; you can redistribute it and/or modify
it under the terms of the GNU General Public License as published by
the Free Software Foundation; version 2 of the License.

This program is distributed in the hope that it will be useful,
but WITHOUT ANY WARRANTY; without even the implied warranty of
MERCHANTABILITY or FITNESS FOR A PARTICULAR PURPOSE.  See the
GNU General Public License for more details.

You should have received a copy of the GNU General Public License
along with this program; if not, write to the Free Software
Foundation, Inc., 51 Franklin Street, Fifth Floor, Boston, MA  02110-1301, USA

*******************************************************

This file incorporates work covered by the following copyright and
permission notice:

Copyright (c) 2000, 2011, MySQL AB & Innobase Oy. All Rights Reserved.

This program is free software; you can redistribute it and/or modify it under
the terms of the GNU General Public License as published by the Free Software
Foundation; version 2 of the License.

This program is distributed in the hope that it will be useful, but WITHOUT
ANY WARRANTY; without even the implied warranty of MERCHANTABILITY or FITNESS
FOR A PARTICULAR PURPOSE. See the GNU General Public License for more details.

You should have received a copy of the GNU General Public License along with
this program; if not, write to the Free Software Foundation, Inc.,
51 Franklin Street, Fifth Floor, Boston, MA  02110-1301, USA

*******************************************************/

//#define XTRABACKUP_TARGET_IS_PLUGIN

#include <my_global.h>
#include <my_config.h>
#include <unireg.h>
#include <mysql_version.h>
#include <my_base.h>
#include <my_getopt.h>
#include <mysql_com.h>
#include <my_default.h>
#include <mysqld.h>

#include <fcntl.h>
#include <string.h>

#ifdef __linux__
# include <sys/prctl.h>
#include <sys/resource.h>
#endif


#include <btr0sea.h>
#include <dict0priv.h>
#include <lock0lock.h>
#include <log0recv.h>
#include <log0crypt.h>
#include <row0mysql.h>
#include <row0quiesce.h>
#include <srv0start.h>
#include "trx0sys.h"
#include <buf0dblwr.h>

#include <list>
#include <sstream>
#include <set>
#include <mysql.h>

#define G_PTR uchar*

#include "common.h"
#include "datasink.h"

#include "xb_regex.h"
#include "fil_cur.h"
#include "write_filt.h"
#include "xtrabackup.h"
#include "ds_buffer.h"
#include "ds_tmpfile.h"
#include "xbstream.h"
#include "changed_page_bitmap.h"
#include "read_filt.h"
#include "backup_wsrep.h"
#include "innobackupex.h"
#include "backup_mysql.h"
#include "backup_copy.h"
#include "backup_mysql.h"
#include "encryption_plugin.h"
#include <sql_plugin.h>
#include <srv0srv.h>
#include <crc_glue.h>
#include <log.h>

int sys_var_init();

/* === xtrabackup specific options === */
char xtrabackup_real_target_dir[FN_REFLEN] = "./xtrabackup_backupfiles/";
char *xtrabackup_target_dir= xtrabackup_real_target_dir;
static my_bool xtrabackup_version;
static my_bool verbose;
my_bool xtrabackup_backup;
my_bool xtrabackup_prepare;
my_bool xtrabackup_copy_back;
my_bool xtrabackup_move_back;
my_bool xtrabackup_decrypt_decompress;
my_bool xtrabackup_print_param;

my_bool xtrabackup_export;

longlong xtrabackup_use_memory;

uint opt_protocol;
long xtrabackup_throttle; /* 0:unlimited */
static lint io_ticket;
static os_event_t wait_throttle;
static os_event_t log_copying_stop;

char *xtrabackup_incremental;
lsn_t incremental_lsn;
lsn_t incremental_to_lsn;
lsn_t incremental_last_lsn;
xb_page_bitmap *changed_page_bitmap;

char *xtrabackup_incremental_basedir; /* for --backup */
char *xtrabackup_extra_lsndir; /* for --backup with --extra-lsndir */
char *xtrabackup_incremental_dir; /* for --prepare */

char xtrabackup_real_incremental_basedir[FN_REFLEN];
char xtrabackup_real_extra_lsndir[FN_REFLEN];
char xtrabackup_real_incremental_dir[FN_REFLEN];


char *xtrabackup_tmpdir;

char *xtrabackup_tables;
char *xtrabackup_tables_file;
char *xtrabackup_tables_exclude;
char *xb_rocksdb_datadir;
my_bool xb_backup_rocksdb = 1;

typedef std::list<regex_t> regex_list_t;
static regex_list_t regex_include_list;
static regex_list_t regex_exclude_list;

static hash_table_t* tables_include_hash = NULL;
static hash_table_t* tables_exclude_hash = NULL;

char *xtrabackup_databases = NULL;
char *xtrabackup_databases_file = NULL;
char *xtrabackup_databases_exclude = NULL;
static hash_table_t* databases_include_hash = NULL;
static hash_table_t* databases_exclude_hash = NULL;

static hash_table_t* inc_dir_tables_hash;

struct xb_filter_entry_struct{
	char*		name;
	ibool		has_tables;
	hash_node_t	name_hash;
};
typedef struct xb_filter_entry_struct	xb_filter_entry_t;

lsn_t checkpoint_lsn_start;
lsn_t checkpoint_no_start;
static lsn_t log_copy_scanned_lsn;
static bool log_copying_running;
static bool io_watching_thread_running;

int xtrabackup_parallel;

char *xtrabackup_stream_str = NULL;
xb_stream_fmt_t xtrabackup_stream_fmt = XB_STREAM_FMT_NONE;
ibool xtrabackup_stream = FALSE;

const char *xtrabackup_compress_alg = NULL;
uint xtrabackup_compress = FALSE;
uint xtrabackup_compress_threads;
ulonglong xtrabackup_compress_chunk_size = 0;

/* sleep interval beetween log copy iterations in log copying thread
in milliseconds (default is 1 second) */
ulint xtrabackup_log_copy_interval = 1000;
static ulong max_buf_pool_modified_pct;

/* Ignored option (--log) for MySQL option compatibility */
static char*	log_ignored_opt;


extern my_bool opt_use_ssl;
my_bool opt_ssl_verify_server_cert;
my_bool opt_extended_validation;
my_bool opt_encrypted_backup;

/* === metadata of backup === */
#define XTRABACKUP_METADATA_FILENAME "xtrabackup_checkpoints"
char metadata_type[30] = ""; /*[full-backuped|log-applied|incremental]*/
static lsn_t metadata_from_lsn;
lsn_t metadata_to_lsn;
static lsn_t metadata_last_lsn;

static ds_file_t*	dst_log_file;

static char mysql_data_home_buff[2];

const char *defaults_group = "mysqld";

/* === static parameters in ha_innodb.cc */

#define HA_INNOBASE_ROWS_IN_TABLE 10000 /* to get optimization right */
#define HA_INNOBASE_RANGE_COUNT	  100

ulong 	innobase_large_page_size = 0;

/* The default values for the following, type long or longlong, start-up
parameters are declared in mysqld.cc: */

long innobase_buffer_pool_awe_mem_mb = 0;
long innobase_file_io_threads = 4;
long innobase_read_io_threads = 4;
long innobase_write_io_threads = 4;

longlong innobase_page_size = (1LL << 14); /* 16KB */
char*	innobase_buffer_pool_filename = NULL;

/* The default values for the following char* start-up parameters
are determined in innobase_init below: */

static char*	innobase_ignored_opt;
char*	innobase_data_home_dir;
char*	innobase_data_file_path;

my_bool innobase_use_doublewrite;
my_bool innobase_use_large_pages;
my_bool	innobase_file_per_table;
my_bool innobase_locks_unsafe_for_binlog;
my_bool innobase_rollback_on_timeout;
my_bool innobase_create_status_file;

/* The following counter is used to convey information to InnoDB
about server activity: in selects it is not sensible to call
srv_active_wake_master_thread after each fetch or search, we only do
it every INNOBASE_WAKE_INTERVAL'th step. */

#define INNOBASE_WAKE_INTERVAL	32
ulong	innobase_active_counter	= 0;

#ifndef _WIN32
static char *xtrabackup_debug_sync = NULL;
#endif

my_bool xtrabackup_incremental_force_scan = FALSE;

/* The flushed lsn which is read from data files */
lsn_t	flushed_lsn= 0;

ulong xb_open_files_limit= 0;
char *xb_plugin_dir;
char *xb_plugin_load;
my_bool xb_close_files;

/* Datasinks */
ds_ctxt_t       *ds_data     = NULL;
ds_ctxt_t       *ds_meta     = NULL;
ds_ctxt_t       *ds_redo     = NULL;

static bool	innobackupex_mode = false;

/* String buffer used by --print-param to accumulate server options as they are
parsed from the defaults file */
static std::ostringstream print_param_str;

/* Set of specified parameters */
std::set<std::string> param_set;

static ulonglong global_max_value;

extern "C" sig_handler handle_fatal_signal(int sig);
extern LOGGER logger;

my_bool opt_galera_info = FALSE;
my_bool opt_slave_info = FALSE;
my_bool opt_no_lock = FALSE;
my_bool opt_safe_slave_backup = FALSE;
my_bool opt_rsync = FALSE;
my_bool opt_force_non_empty_dirs = FALSE;
my_bool opt_noversioncheck = FALSE;
my_bool opt_no_backup_locks = FALSE;
my_bool opt_decompress = FALSE;
my_bool opt_remove_original;

my_bool opt_lock_ddl_per_table = FALSE;
static my_bool opt_check_privileges;

extern const char *innodb_checksum_algorithm_names[];
extern TYPELIB innodb_checksum_algorithm_typelib;
extern const char *innodb_flush_method_names[];
extern TYPELIB innodb_flush_method_typelib;

static const char *binlog_info_values[] = {"off", "lockless", "on", "auto",
					   NullS};
static TYPELIB binlog_info_typelib = {array_elements(binlog_info_values)-1, "",
				      binlog_info_values, NULL};
ulong opt_binlog_info;

char *opt_incremental_history_name;
char *opt_incremental_history_uuid;

char *opt_user;
char *opt_password;
char *opt_host;
char *opt_defaults_group;
char *opt_socket;
uint opt_port;
char *opt_log_bin;

const char *query_type_names[] = { "ALL", "UPDATE", "SELECT", NullS};

TYPELIB query_type_typelib= {array_elements(query_type_names) - 1, "",
	query_type_names, NULL};

ulong opt_lock_wait_query_type;
ulong opt_kill_long_query_type;

uint opt_kill_long_queries_timeout = 0;
uint opt_lock_wait_timeout = 0;
uint opt_lock_wait_threshold = 0;
uint opt_debug_sleep_before_unlock = 0;
uint opt_safe_slave_backup_timeout = 0;

const char *opt_history = NULL;


char mariabackup_exe[FN_REFLEN];
char orig_argv1[FN_REFLEN];

pthread_mutex_t backup_mutex;
pthread_cond_t  scanned_lsn_cond;

typedef std::map<space_id_t,std::string> space_id_to_name_t;

struct ddl_tracker_t {
	/** Tablspaces with their ID and name, as they were copied to backup.*/
	space_id_to_name_t tables_in_backup;
	/** Tablespaces for that optimized DDL without redo log was found.*/
	std::set<space_id_t> optimized_ddl;
	/** Drop operations found in redo log. */
	std::set<space_id_t> drops;
	/* For DDL operation found in redo log,  */
	space_id_to_name_t id_to_name;
};

static ddl_tracker_t ddl_tracker;

/* Simple datasink creation tracking...add datasinks in the reverse order you
want them destroyed. */
#define XTRABACKUP_MAX_DATASINKS	10
static	ds_ctxt_t	*datasinks[XTRABACKUP_MAX_DATASINKS];
static	uint		actual_datasinks = 0;
static inline
void
xtrabackup_add_datasink(ds_ctxt_t *ds)
{
	xb_ad(actual_datasinks < XTRABACKUP_MAX_DATASINKS);
	datasinks[actual_datasinks] = ds; actual_datasinks++;
}


typedef void (*process_single_tablespace_func_t)(const char *dirname, const char *filname, bool is_remote);
static dberr_t enumerate_ibd_files(process_single_tablespace_func_t callback);


/* ======== Datafiles iterator ======== */
struct datafiles_iter_t {
	fil_space_t	*space;
	fil_node_t	*node;
	ibool		started;
	pthread_mutex_t	mutex;
};

/* ======== Datafiles iterator ======== */
static
datafiles_iter_t *
datafiles_iter_new()
{
	datafiles_iter_t *it;

	it = static_cast<datafiles_iter_t *>(malloc(sizeof(datafiles_iter_t)));
	pthread_mutex_init(&it->mutex, NULL);

	it->space = NULL;
	it->node = NULL;
	it->started = FALSE;

	return it;
}

static
fil_node_t *
datafiles_iter_next(datafiles_iter_t *it)
{
	fil_node_t *new_node;

	pthread_mutex_lock(&it->mutex);

	if (it->node == NULL) {
		if (it->started)
			goto end;
		it->started = TRUE;
	} else {
		it->node = UT_LIST_GET_NEXT(chain, it->node);
		if (it->node != NULL)
			goto end;
	}

	it->space = (it->space == NULL) ?
		UT_LIST_GET_FIRST(fil_system.space_list) :
		UT_LIST_GET_NEXT(space_list, it->space);

	while (it->space != NULL &&
	       (it->space->purpose != FIL_TYPE_TABLESPACE ||
		UT_LIST_GET_LEN(it->space->chain) == 0))
		it->space = UT_LIST_GET_NEXT(space_list, it->space);
	if (it->space == NULL)
		goto end;

	it->node = UT_LIST_GET_FIRST(it->space->chain);

end:
	new_node = it->node;
	pthread_mutex_unlock(&it->mutex);

	return new_node;
}

static
void
datafiles_iter_free(datafiles_iter_t *it)
{
	pthread_mutex_destroy(&it->mutex);
	free(it);
}

#ifndef DBUG_OFF
struct dbug_thread_param_t
{
	MYSQL *con;
	const char *query;
	int expect_err;
	int expect_errno;
	os_event_t done_event;
};


/* Thread procedure used in dbug_start_query_thread. */
extern "C"
os_thread_ret_t
DECLARE_THREAD(dbug_execute_in_new_connection)(void *arg)
{
	mysql_thread_init();
	dbug_thread_param_t *par= (dbug_thread_param_t *)arg;
	int err = mysql_query(par->con, par->query);
	int err_no = mysql_errno(par->con);
	if(par->expect_err != err)
	{
		msg("FATAL: dbug_execute_in_new_connection : mysql_query '%s' returns %d, instead of expected %d",
			par->query, err, par->expect_err);
		_exit(1);
	}
	if (err && par->expect_errno && par->expect_errno != err_no)
	{
		msg("FATAL: dbug_execute_in_new_connection: mysql_query '%s' returns mysql_errno %d, instead of expected %d",
			par->query, err_no, par->expect_errno);
		_exit(1);
	}
	mysql_close(par->con);
	mysql_thread_end();
	os_event_t done = par->done_event;
	delete par;
	os_event_set(done);
	os_thread_exit();
	return os_thread_ret_t(0);
}

/*
Execute query from a new connection, in own thread.

@param query - query to be executed
@param wait_state - if not NULL, wait until query from new connection
	reaches this state (value of column State in I_S.PROCESSLIST)
@param expected_err - if 0, query is supposed to finish successfully,
	otherwise query should return error.
@param expected_errno - if not 0, and query finished with error,
	expected mysql_errno()
*/
static os_event_t dbug_start_query_thread(
	const char *query,
	const char *wait_state,
	int expected_err,
	int expected_errno)

{
	dbug_thread_param_t *par = new dbug_thread_param_t;
	par->query = query;
	par->expect_err = expected_err;
	par->expect_errno = expected_errno;
	par->done_event = os_event_create(0);
	par->con =  xb_mysql_connect();
	os_thread_create(dbug_execute_in_new_connection, par, 0);

	if (!wait_state)
		return par->done_event;

	char q[256];
	snprintf(q, sizeof(q),
		"SELECT 1 FROM INFORMATION_SCHEMA.PROCESSLIST where ID=%lu"
		" AND Command='Query' AND State='%s'",
		mysql_thread_id(par->con), wait_state);
	for (;;) {
		MYSQL_RES *result = xb_mysql_query(mysql_connection,q, true, true);
		bool exists = mysql_fetch_row(result) != NULL;
		mysql_free_result(result);
		if (exists) {
			goto end;
		}
		msg("Waiting for query '%s' on connection %lu to "
			" reach state '%s'", query, mysql_thread_id(par->con),
			wait_state);
		my_sleep(1000);
	}
end:
	msg("query '%s' on connection %lu reached state '%s'", query,
	mysql_thread_id(par->con), wait_state);
	return par->done_event;
}

os_event_t dbug_alter_thread_done;
#endif

void mdl_lock_all()
{
	mdl_lock_init();
	datafiles_iter_t *it = datafiles_iter_new();
	if (!it)
		return;

	while (fil_node_t *node = datafiles_iter_next(it)){
		if (fil_is_user_tablespace_id(node->space->id)
			&& check_if_skip_table(node->space->name))
			continue;

		mdl_lock_table(node->space->id);
	}
	datafiles_iter_free(it);
}


// Convert non-null terminated filename to space name
std::string filename_to_spacename(const byte *filename, size_t len)
{
	// null- terminate filename
	char *f = (char *)malloc(len + 1);
	ut_a(f);
	memcpy(f, filename, len);
	f[len] = 0;
	for (size_t i = 0; i < len; i++)
		if (f[i] == '\\')
			f[i] = '/';
	char *p = strrchr(f, '.');
	ut_a(p);
	*p = 0;
	char *table = strrchr(f, '/');
	ut_a(table);
	*table = 0;
	char *db = strrchr(f, '/');
	ut_a(db);
	*table = '/';
	std::string s(db+1);
	free(f);
	return s;
}

/** Report an operation to create, delete, or rename a file during backup.
@param[in]	space_id	tablespace identifier
@param[in]	flags		tablespace flags (NULL if not create)
@param[in]	name		file name (not NUL-terminated)
@param[in]	len		length of name, in bytes
@param[in]	new_name	new file name (NULL if not rename)
@param[in]	new_len		length of new_name, in bytes (0 if NULL) */
static void backup_file_op(ulint space_id, const byte* flags,
	const byte* name, ulint len,
	const byte* new_name, ulint new_len)
{

	ut_ad(!flags || !new_name);
	ut_ad(name);
	ut_ad(len);
	ut_ad(!new_name == !new_len);
	pthread_mutex_lock(&backup_mutex);

	if (flags) {
		ddl_tracker.id_to_name[space_id] = filename_to_spacename(name, len);
		msg("DDL tracking :  create %zu \"%.*s\": %x",
			space_id, int(len), name, mach_read_from_4(flags));
	}
	else if (new_name) {
		ddl_tracker.id_to_name[space_id] = filename_to_spacename(new_name, new_len);
		msg("DDL tracking : rename %zu \"%.*s\",\"%.*s\"",
			space_id, int(len), name, int(new_len), new_name);
	} else {
		ddl_tracker.drops.insert(space_id);
		msg("DDL tracking : delete %zu \"%.*s\"", space_id, int(len), name);
	}
	pthread_mutex_unlock(&backup_mutex);
}


/*
 This callback is called if DDL operation is detected,
 at the end of backup

 Normally, DDL operations are blocked due to FTWRL,
 but in rare cases of --no-lock, they are not.

 We will abort backup in this case.
*/
static void backup_file_op_fail(ulint space_id, const byte* flags,
	const byte* name, ulint len,
	const byte* new_name, ulint new_len)
{
	bool fail;
	if (flags) {
		msg("DDL tracking :  create %zu \"%.*s\": %x",
			space_id, int(len), name, mach_read_from_4(flags));
		std::string  spacename = filename_to_spacename(name, len);
		fail = !check_if_skip_table(spacename.c_str());
	}
	else if (new_name) {
		msg("DDL tracking : rename %zu \"%.*s\",\"%.*s\"",
			space_id, int(len), name, int(new_len), new_name);
		std::string  spacename = filename_to_spacename(name, len);
		std::string  new_spacename = filename_to_spacename(new_name, new_len);
		fail = !check_if_skip_table(spacename.c_str()) || !check_if_skip_table(new_spacename.c_str());
	}
	else {
		std::string  spacename = filename_to_spacename(name, len);
		fail = !check_if_skip_table(spacename.c_str());
		msg("DDL tracking : delete %zu \"%.*s\"", space_id, int(len), name);
	}
	if (fail) {
		ut_a(opt_no_lock);
		die("DDL operation detected in the late phase of backup."
			"Backup is inconsistent. Remove --no-lock option to fix.");
	}
}


/** Callback whenever MLOG_INDEX_LOAD happens.
@param[in]	space_id	space id to check */
static void backup_optimized_ddl_op(ulint space_id)
{
	pthread_mutex_lock(&backup_mutex);
	ddl_tracker.optimized_ddl.insert(space_id);
	pthread_mutex_unlock(&backup_mutex);
}

/*
  Optimized DDL callback at the end of backup that
  run with --no-lock. Usually aborts the backup.
*/
static void backup_optimized_ddl_op_fail(ulint space_id) {
	msg("DDL tracking : optimized DDL on space %zu", space_id);
	if (ddl_tracker.tables_in_backup.find(space_id) != ddl_tracker.tables_in_backup.end()) {
		ut_a(opt_no_lock);
		msg("ERROR : Optimized DDL operation detected in the late phase of backup."
			"Backup is inconsistent. Remove --no-lock option to fix.");
		exit(EXIT_FAILURE);
	}
}


/*
  Retrieve default data directory, to be used with --copy-back.

  On Windows, default datadir is ..\data, relative to the
  directory where mariabackup.exe is located(usually "bin")

  Elsewhere, the compiled-in constant MYSQL_DATADIR is used.
*/
static char *get_default_datadir() {
	static char ddir[] = MYSQL_DATADIR;
#ifdef _WIN32
	static char buf[MAX_PATH];
	DWORD size = (DWORD)sizeof(buf) - 1;
	if (GetModuleFileName(NULL, buf, size) <= size)
	{
		char *p;
		if ((p = strrchr(buf, '\\')))
		{
			*p = 0;
			if ((p = strrchr(buf, '\\')))
			{
				strncpy(p + 1, "data", buf + MAX_PATH - p);
				return buf;
			}
		}
	}
#endif
	return ddir;
}


/* ======== Date copying thread context ======== */

typedef struct {
	datafiles_iter_t 	*it;
	uint			num;
	uint			*count;
	pthread_mutex_t*	count_mutex;
	os_thread_id_t		id;
} data_thread_ctxt_t;

/* ======== for option and variables ======== */
#include <../../client/client_priv.h>

enum options_xtrabackup
{
  OPT_XTRA_TARGET_DIR = 1000,     /* make sure it is larger
                                     than OPT_MAX_CLIENT_OPTION */
  OPT_XTRA_BACKUP,
  OPT_XTRA_PREPARE,
  OPT_XTRA_EXPORT,
  OPT_XTRA_PRINT_PARAM,
  OPT_XTRA_USE_MEMORY,
  OPT_XTRA_THROTTLE,
  OPT_XTRA_LOG_COPY_INTERVAL,
  OPT_XTRA_INCREMENTAL,
  OPT_XTRA_INCREMENTAL_BASEDIR,
  OPT_XTRA_EXTRA_LSNDIR,
  OPT_XTRA_INCREMENTAL_DIR,
  OPT_XTRA_TABLES,
  OPT_XTRA_TABLES_FILE,
  OPT_XTRA_DATABASES,
  OPT_XTRA_DATABASES_FILE,
  OPT_XTRA_PARALLEL,
  OPT_XTRA_EXTENDED_VALIDATION,
  OPT_XTRA_ENCRYPTED_BACKUP,
  OPT_XTRA_STREAM,
  OPT_XTRA_COMPRESS,
  OPT_XTRA_COMPRESS_THREADS,
  OPT_XTRA_COMPRESS_CHUNK_SIZE,
  OPT_LOG,
  OPT_INNODB,
  OPT_INNODB_DATA_FILE_PATH,
  OPT_INNODB_DATA_HOME_DIR,
  OPT_INNODB_ADAPTIVE_HASH_INDEX,
  OPT_INNODB_DOUBLEWRITE,
  OPT_INNODB_FILE_PER_TABLE,
  OPT_INNODB_FLUSH_METHOD,
  OPT_INNODB_LOG_GROUP_HOME_DIR,
  OPT_INNODB_MAX_DIRTY_PAGES_PCT,
  OPT_INNODB_MAX_PURGE_LAG,
  OPT_INNODB_STATUS_FILE,
  OPT_INNODB_AUTOEXTEND_INCREMENT,
  OPT_INNODB_BUFFER_POOL_SIZE,
  OPT_INNODB_COMMIT_CONCURRENCY,
  OPT_INNODB_CONCURRENCY_TICKETS,
  OPT_INNODB_FILE_IO_THREADS,
  OPT_INNODB_IO_CAPACITY,
  OPT_INNODB_READ_IO_THREADS,
  OPT_INNODB_WRITE_IO_THREADS,
  OPT_INNODB_USE_NATIVE_AIO,
  OPT_INNODB_PAGE_SIZE,
  OPT_INNODB_BUFFER_POOL_FILENAME,
  OPT_INNODB_LOCK_WAIT_TIMEOUT,
  OPT_INNODB_LOG_BUFFER_SIZE,
  OPT_INNODB_LOG_FILE_SIZE,
  OPT_INNODB_LOG_FILES_IN_GROUP,
  OPT_INNODB_OPEN_FILES,
  OPT_XTRA_DEBUG_SYNC,
  OPT_INNODB_CHECKSUM_ALGORITHM,
  OPT_INNODB_UNDO_DIRECTORY,
  OPT_INNODB_UNDO_TABLESPACES,
  OPT_INNODB_LOG_CHECKSUMS,
  OPT_XTRA_INCREMENTAL_FORCE_SCAN,
  OPT_DEFAULTS_GROUP,
  OPT_CLOSE_FILES,
  OPT_CORE_FILE,

  OPT_COPY_BACK,
  OPT_MOVE_BACK,
  OPT_GALERA_INFO,
  OPT_SLAVE_INFO,
  OPT_NO_LOCK,
  OPT_SAFE_SLAVE_BACKUP,
  OPT_RSYNC,
  OPT_FORCE_NON_EMPTY_DIRS,
  OPT_NO_VERSION_CHECK,
  OPT_NO_BACKUP_LOCKS,
  OPT_DECOMPRESS,
  OPT_INCREMENTAL_HISTORY_NAME,
  OPT_INCREMENTAL_HISTORY_UUID,
  OPT_REMOVE_ORIGINAL,
  OPT_LOCK_WAIT_QUERY_TYPE,
  OPT_KILL_LONG_QUERY_TYPE,
  OPT_HISTORY,
  OPT_KILL_LONG_QUERIES_TIMEOUT,
  OPT_LOCK_WAIT_TIMEOUT,
  OPT_LOCK_WAIT_THRESHOLD,
  OPT_DEBUG_SLEEP_BEFORE_UNLOCK,
  OPT_SAFE_SLAVE_BACKUP_TIMEOUT,
  OPT_BINLOG_INFO,
  OPT_XB_SECURE_AUTH,

  OPT_XTRA_TABLES_EXCLUDE,
  OPT_XTRA_DATABASES_EXCLUDE,
  OPT_PROTOCOL,
  OPT_INNODB_COMPRESSION_LEVEL,
  OPT_LOCK_DDL_PER_TABLE,
  OPT_ROCKSDB_DATADIR,
  OPT_BACKUP_ROCKSDB,
  OPT_XTRA_CHECK_PRIVILEGES
};

struct my_option xb_client_options[] =
{
  {"verbose", 'V', "display verbose output",
   (G_PTR*) &verbose, (G_PTR*) &verbose, 0, GET_BOOL, NO_ARG,
   FALSE, 0, 0, 0, 0, 0},
  {"version", 'v', "print xtrabackup version information",
   (G_PTR *) &xtrabackup_version, (G_PTR *) &xtrabackup_version, 0, GET_BOOL,
   NO_ARG, 0, 0, 0, 0, 0, 0},
  {"target-dir", OPT_XTRA_TARGET_DIR, "destination directory", (G_PTR*) &xtrabackup_target_dir,
   (G_PTR*) &xtrabackup_target_dir, 0, GET_STR, REQUIRED_ARG, 0, 0, 0, 0, 0, 0},
  {"backup", OPT_XTRA_BACKUP, "take backup to target-dir",
   (G_PTR*) &xtrabackup_backup, (G_PTR*) &xtrabackup_backup,
   0, GET_BOOL, NO_ARG, 0, 0, 0, 0, 0, 0},
  {"prepare", OPT_XTRA_PREPARE, "prepare a backup for starting mysql server on the backup.",
   (G_PTR*) &xtrabackup_prepare, (G_PTR*) &xtrabackup_prepare,
   0, GET_BOOL, NO_ARG, 0, 0, 0, 0, 0, 0},
  {"export", OPT_XTRA_EXPORT, "create files to import to another database when prepare.",
   (G_PTR*) &xtrabackup_export, (G_PTR*) &xtrabackup_export,
   0, GET_BOOL, NO_ARG, 0, 0, 0, 0, 0, 0},
  {"print-param", OPT_XTRA_PRINT_PARAM, "print parameter of mysqld needed for copyback.",
   (G_PTR*) &xtrabackup_print_param, (G_PTR*) &xtrabackup_print_param,
   0, GET_BOOL, NO_ARG, 0, 0, 0, 0, 0, 0},
  {"use-memory", OPT_XTRA_USE_MEMORY, "The value is used instead of buffer_pool_size",
   (G_PTR*) &xtrabackup_use_memory, (G_PTR*) &xtrabackup_use_memory,
   0, GET_LL, REQUIRED_ARG, 100*1024*1024L, 1024*1024L, LONGLONG_MAX, 0,
   1024*1024L, 0},
  {"throttle", OPT_XTRA_THROTTLE, "limit count of IO operations (pairs of read&write) per second to IOS values (for '--backup')",
   (G_PTR*) &xtrabackup_throttle, (G_PTR*) &xtrabackup_throttle,
   0, GET_LONG, REQUIRED_ARG, 0, 0, LONG_MAX, 0, 1, 0},
  {"log", OPT_LOG, "Ignored option for MySQL option compatibility",
   (G_PTR*) &log_ignored_opt, (G_PTR*) &log_ignored_opt, 0,
   GET_STR, OPT_ARG, 0, 0, 0, 0, 0, 0},
  {"log-copy-interval", OPT_XTRA_LOG_COPY_INTERVAL, "time interval between checks done by log copying thread in milliseconds (default is 1 second).",
   (G_PTR*) &xtrabackup_log_copy_interval, (G_PTR*) &xtrabackup_log_copy_interval,
   0, GET_LONG, REQUIRED_ARG, 1000, 0, LONG_MAX, 0, 1, 0},
  {"extra-lsndir", OPT_XTRA_EXTRA_LSNDIR, "(for --backup): save an extra copy of the xtrabackup_checkpoints file in this directory.",
   (G_PTR*) &xtrabackup_extra_lsndir, (G_PTR*) &xtrabackup_extra_lsndir,
   0, GET_STR, REQUIRED_ARG, 0, 0, 0, 0, 0, 0},
  {"incremental-lsn", OPT_XTRA_INCREMENTAL, "(for --backup): copy only .ibd pages newer than specified LSN 'high:low'. ##ATTENTION##: If a wrong LSN value is specified, it is impossible to diagnose this, causing the backup to be unusable. Be careful!",
   (G_PTR*) &xtrabackup_incremental, (G_PTR*) &xtrabackup_incremental,
   0, GET_STR, REQUIRED_ARG, 0, 0, 0, 0, 0, 0},
  {"incremental-basedir", OPT_XTRA_INCREMENTAL_BASEDIR, "(for --backup): copy only .ibd pages newer than backup at specified directory.",
   (G_PTR*) &xtrabackup_incremental_basedir, (G_PTR*) &xtrabackup_incremental_basedir,
   0, GET_STR, REQUIRED_ARG, 0, 0, 0, 0, 0, 0},
  {"incremental-dir", OPT_XTRA_INCREMENTAL_DIR, "(for --prepare): apply .delta files and logfile in the specified directory.",
   (G_PTR*) &xtrabackup_incremental_dir, (G_PTR*) &xtrabackup_incremental_dir,
   0, GET_STR, REQUIRED_ARG, 0, 0, 0, 0, 0, 0},
  {"tables", OPT_XTRA_TABLES, "filtering by regexp for table names.",
   (G_PTR*) &xtrabackup_tables, (G_PTR*) &xtrabackup_tables,
   0, GET_STR, REQUIRED_ARG, 0, 0, 0, 0, 0, 0},
  {"tables_file", OPT_XTRA_TABLES_FILE, "filtering by list of the exact database.table name in the file.",
   (G_PTR*) &xtrabackup_tables_file, (G_PTR*) &xtrabackup_tables_file,
   0, GET_STR, REQUIRED_ARG, 0, 0, 0, 0, 0, 0},
  {"databases", OPT_XTRA_DATABASES, "filtering by list of databases.",
   (G_PTR*) &xtrabackup_databases, (G_PTR*) &xtrabackup_databases,
   0, GET_STR, REQUIRED_ARG, 0, 0, 0, 0, 0, 0},
  {"databases_file", OPT_XTRA_DATABASES_FILE,
   "filtering by list of databases in the file.",
   (G_PTR*) &xtrabackup_databases_file, (G_PTR*) &xtrabackup_databases_file,
   0, GET_STR, REQUIRED_ARG, 0, 0, 0, 0, 0, 0},
  {"tables-exclude", OPT_XTRA_TABLES_EXCLUDE, "filtering by regexp for table names. "
  "Operates the same way as --tables, but matched names are excluded from backup. "
  "Note that this option has a higher priority than --tables.",
    (G_PTR*) &xtrabackup_tables_exclude, (G_PTR*) &xtrabackup_tables_exclude,
    0, GET_STR, REQUIRED_ARG, 0, 0, 0, 0, 0, 0},
  {"databases-exclude", OPT_XTRA_DATABASES_EXCLUDE, "Excluding databases based on name, "
  "Operates the same way as --databases, but matched names are excluded from backup. "
  "Note that this option has a higher priority than --databases.",
    (G_PTR*) &xtrabackup_databases_exclude, (G_PTR*) &xtrabackup_databases_exclude,
    0, GET_STR, REQUIRED_ARG, 0, 0, 0, 0, 0, 0},

  {"stream", OPT_XTRA_STREAM, "Stream all backup files to the standard output "
   "in the specified format." 
   "Supported format is 'xbstream'."
   ,
   (G_PTR*) &xtrabackup_stream_str, (G_PTR*) &xtrabackup_stream_str, 0, GET_STR,
   REQUIRED_ARG, 0, 0, 0, 0, 0, 0},

  {"compress", OPT_XTRA_COMPRESS, "Compress individual backup files using the "
   "specified compression algorithm. Currently the only supported algorithm "
   "is 'quicklz'. It is also the default algorithm, i.e. the one used when "
   "--compress is used without an argument.",
   (G_PTR*) &xtrabackup_compress_alg, (G_PTR*) &xtrabackup_compress_alg, 0,
   GET_STR, OPT_ARG, 0, 0, 0, 0, 0, 0},

  {"compress-threads", OPT_XTRA_COMPRESS_THREADS,
   "Number of threads for parallel data compression. The default value is 1.",
   (G_PTR*) &xtrabackup_compress_threads, (G_PTR*) &xtrabackup_compress_threads,
   0, GET_UINT, REQUIRED_ARG, 1, 1, UINT_MAX, 0, 0, 0},

  {"compress-chunk-size", OPT_XTRA_COMPRESS_CHUNK_SIZE,
   "Size of working buffer(s) for compression threads in bytes. The default value is 64K.",
   (G_PTR*) &xtrabackup_compress_chunk_size, (G_PTR*) &xtrabackup_compress_chunk_size,
   0, GET_ULL, REQUIRED_ARG, (1 << 16), 1024, ULONGLONG_MAX, 0, 0, 0},

  {"incremental-force-scan", OPT_XTRA_INCREMENTAL_FORCE_SCAN,
   "Perform a full-scan incremental backup even in the presence of changed "
   "page bitmap data",
   (G_PTR*)&xtrabackup_incremental_force_scan,
   (G_PTR*)&xtrabackup_incremental_force_scan, 0, GET_BOOL, NO_ARG,
   0, 0, 0, 0, 0, 0},


  {"close_files", OPT_CLOSE_FILES, "do not keep files opened. Use at your own "
   "risk.", (G_PTR*) &xb_close_files, (G_PTR*) &xb_close_files, 0, GET_BOOL,
   NO_ARG, 0, 0, 0, 0, 0, 0},

  {"core-file", OPT_CORE_FILE, "Write core on fatal signals", 0, 0, 0,
   GET_NO_ARG, NO_ARG, 0, 0, 0, 0, 0, 0},


  {"copy-back", OPT_COPY_BACK, "Copy all the files in a previously made "
   "backup from the backup directory to their original locations.",
   (uchar *) &xtrabackup_copy_back, (uchar *) &xtrabackup_copy_back, 0,
   GET_BOOL, NO_ARG, 0, 0, 0, 0, 0, 0},

  {"move-back", OPT_MOVE_BACK, "Move all the files in a previously made "
   "backup from the backup directory to the actual datadir location. "
   "Use with caution, as it removes backup files.",
   (uchar *) &xtrabackup_move_back, (uchar *) &xtrabackup_move_back, 0,
   GET_BOOL, NO_ARG, 0, 0, 0, 0, 0, 0},

  {"galera-info", OPT_GALERA_INFO, "This options creates the "
   "xtrabackup_galera_info file which contains the local node state at "
   "the time of the backup. Option should be used when performing the "
   "backup of MariaDB Galera Cluster. Has no effect when backup locks "
   "are used to create the backup.",
   (uchar *) &opt_galera_info, (uchar *) &opt_galera_info, 0,
   GET_BOOL, NO_ARG, 0, 0, 0, 0, 0, 0},

  {"slave-info", OPT_SLAVE_INFO, "This option is useful when backing "
   "up a replication slave server. It prints the binary log position "
   "and name of the master server. It also writes this information to "
   "the \"xtrabackup_slave_info\" file as a \"CHANGE MASTER\" command. "
   "A new slave for this master can be set up by starting a slave server "
   "on this backup and issuing a \"CHANGE MASTER\" command with the "
   "binary log position saved in the \"xtrabackup_slave_info\" file.",
   (uchar *) &opt_slave_info, (uchar *) &opt_slave_info, 0,
   GET_BOOL, NO_ARG, 0, 0, 0, 0, 0, 0},

  {"no-lock", OPT_NO_LOCK, "Use this option to disable table lock "
   "with \"FLUSH TABLES WITH READ LOCK\". Use it only if ALL your "
   "tables are InnoDB and you DO NOT CARE about the binary log "
   "position of the backup. This option shouldn't be used if there "
   "are any DDL statements being executed or if any updates are "
   "happening on non-InnoDB tables (this includes the system MyISAM "
   "tables in the mysql database), otherwise it could lead to an "
   "inconsistent backup. If you are considering to use --no-lock "
   "because your backups are failing to acquire the lock, this could "
   "be because of incoming replication events preventing the lock "
   "from succeeding. Please try using --safe-slave-backup to "
   "momentarily stop the replication slave thread, this may help "
   "the backup to succeed and you then don't need to resort to "
   "using this option.",
   (uchar *) &opt_no_lock, (uchar *) &opt_no_lock, 0,
   GET_BOOL, NO_ARG, 0, 0, 0, 0, 0, 0},

  {"safe-slave-backup", OPT_SAFE_SLAVE_BACKUP, "Stop slave SQL thread "
   "and wait to start backup until Slave_open_temp_tables in "
   "\"SHOW STATUS\" is zero. If there are no open temporary tables, "
   "the backup will take place, otherwise the SQL thread will be "
   "started and stopped until there are no open temporary tables. "
   "The backup will fail if Slave_open_temp_tables does not become "
   "zero after --safe-slave-backup-timeout seconds. The slave SQL "
   "thread will be restarted when the backup finishes.",
   (uchar *) &opt_safe_slave_backup,
   (uchar *) &opt_safe_slave_backup,
   0, GET_BOOL, NO_ARG, 0, 0, 0, 0, 0, 0},

  {"rsync", OPT_RSYNC, "Uses the rsync utility to optimize local file "
   "transfers. When this option is specified, innobackupex uses rsync "
   "to copy all non-InnoDB files instead of spawning a separate cp for "
   "each file, which can be much faster for servers with a large number "
   "of databases or tables.  This option cannot be used together with "
   "--stream.",
   (uchar *) &opt_rsync, (uchar *) &opt_rsync,
   0, GET_BOOL, NO_ARG, 0, 0, 0, 0, 0, 0},

  {"force-non-empty-directories", OPT_FORCE_NON_EMPTY_DIRS, "This "
   "option, when specified, makes --copy-back or --move-back transfer "
   "files to non-empty directories. Note that no existing files will be "
   "overwritten. If --copy-back or --nove-back has to copy a file from "
   "the backup directory which already exists in the destination "
   "directory, it will still fail with an error.",
   (uchar *) &opt_force_non_empty_dirs,
   (uchar *) &opt_force_non_empty_dirs,
   0, GET_BOOL, NO_ARG, 0, 0, 0, 0, 0, 0},

  {"no-version-check", OPT_NO_VERSION_CHECK, "This option disables the "
   "version check which is enabled by the --version-check option.",
   (uchar *) &opt_noversioncheck,
   (uchar *) &opt_noversioncheck,
   0, GET_BOOL, NO_ARG, 0, 0, 0, 0, 0, 0},

  {"no-backup-locks", OPT_NO_BACKUP_LOCKS, "This option controls if "
   "backup locks should be used instead of FLUSH TABLES WITH READ LOCK "
   "on the backup stage. The option has no effect when backup locks are "
   "not supported by the server. This option is enabled by default, "
   "disable with --no-backup-locks.",
   (uchar *) &opt_no_backup_locks,
   (uchar *) &opt_no_backup_locks,
   0, GET_BOOL, NO_ARG, 0, 0, 0, 0, 0, 0},

  {"decompress", OPT_DECOMPRESS, "Decompresses all files with the .qp "
   "extension in a backup previously made with the --compress option.",
   (uchar *) &opt_decompress,
   (uchar *) &opt_decompress,
   0, GET_BOOL, NO_ARG, 0, 0, 0, 0, 0, 0},

  {"user", 'u', "This option specifies the MySQL username used "
   "when connecting to the server, if that's not the current user. "
   "The option accepts a string argument. See mysql --help for details.",
   (uchar*) &opt_user, (uchar*) &opt_user, 0, GET_STR,
   REQUIRED_ARG, 0, 0, 0, 0, 0, 0},

  {"host", 'H', "This option specifies the host to use when "
   "connecting to the database server with TCP/IP.  The option accepts "
   "a string argument. See mysql --help for details.",
   (uchar*) &opt_host, (uchar*) &opt_host, 0, GET_STR,
   REQUIRED_ARG, 0, 0, 0, 0, 0, 0},

  {"port", 'P', "This option specifies the port to use when "
   "connecting to the database server with TCP/IP.  The option accepts "
   "a string argument. See mysql --help for details.",
   &opt_port, &opt_port, 0, GET_UINT, REQUIRED_ARG,
   0, 0, 0, 0, 0, 0},

  {"password", 'p', "This option specifies the password to use "
   "when connecting to the database. It accepts a string argument.  "
   "See mysql --help for details.",
   0, 0, 0, GET_STR,
   REQUIRED_ARG, 0, 0, 0, 0, 0, 0},

  {"protocol", OPT_PROTOCOL, "The protocol to use for connection (tcp, socket, pipe, memory).",
   0, 0, 0, GET_STR, REQUIRED_ARG, 0, 0, 0, 0, 0, 0},

  {"socket", 'S', "This option specifies the socket to use when "
   "connecting to the local database server with a UNIX domain socket.  "
   "The option accepts a string argument. See mysql --help for details.",
   (uchar*) &opt_socket, (uchar*) &opt_socket, 0, GET_STR,
   REQUIRED_ARG, 0, 0, 0, 0, 0, 0},

  {"incremental-history-name", OPT_INCREMENTAL_HISTORY_NAME,
   "This option specifies the name of the backup series stored in the "
   "PERCONA_SCHEMA.xtrabackup_history history record to base an "
   "incremental backup on. Xtrabackup will search the history table "
   "looking for the most recent (highest innodb_to_lsn), successful "
   "backup in the series and take the to_lsn value to use as the "
   "starting lsn for the incremental backup. This will be mutually "
   "exclusive with --incremental-history-uuid, --incremental-basedir "
   "and --incremental-lsn. If no valid lsn can be found (no series by "
   "that name, no successful backups by that name) xtrabackup will "
   "return with an error. It is used with the --incremental option.",
   (uchar*) &opt_incremental_history_name,
   (uchar*) &opt_incremental_history_name, 0, GET_STR,
   REQUIRED_ARG, 0, 0, 0, 0, 0, 0},

  {"incremental-history-uuid", OPT_INCREMENTAL_HISTORY_UUID,
   "This option specifies the UUID of the specific history record "
   "stored in the PERCONA_SCHEMA.xtrabackup_history to base an "
   "incremental backup on. --incremental-history-name, "
   "--incremental-basedir and --incremental-lsn. If no valid lsn can be "
   "found (no success record with that uuid) xtrabackup will return "
   "with an error. It is used with the --incremental option.",
   (uchar*) &opt_incremental_history_uuid,
   (uchar*) &opt_incremental_history_uuid, 0, GET_STR,
   REQUIRED_ARG, 0, 0, 0, 0, 0, 0},

  {"remove-original", OPT_REMOVE_ORIGINAL, "Remove .qp files after decompression.",
   (uchar *) &opt_remove_original,
   (uchar *) &opt_remove_original,
   0, GET_BOOL, NO_ARG, 0, 0, 0, 0, 0, 0},

  {"ftwrl-wait-query-type", OPT_LOCK_WAIT_QUERY_TYPE,
   "This option specifies which types of queries are allowed to complete "
   "before innobackupex will issue the global lock. Default is all.",
   (uchar*) &opt_lock_wait_query_type,
   (uchar*) &opt_lock_wait_query_type, &query_type_typelib,
   GET_ENUM, REQUIRED_ARG, QUERY_TYPE_ALL, 0, 0, 0, 0, 0},

  {"kill-long-query-type", OPT_KILL_LONG_QUERY_TYPE,
   "This option specifies which types of queries should be killed to "
   "unblock the global lock. Default is \"all\".",
   (uchar*) &opt_kill_long_query_type,
   (uchar*) &opt_kill_long_query_type, &query_type_typelib,
   GET_ENUM, REQUIRED_ARG, QUERY_TYPE_SELECT, 0, 0, 0, 0, 0},

  {"history", OPT_HISTORY,
   "This option enables the tracking of backup history in the "
   "PERCONA_SCHEMA.xtrabackup_history table. An optional history "
   "series name may be specified that will be placed with the history "
   "record for the current backup being taken.",
   NULL, NULL, 0, GET_STR, OPT_ARG, 0, 0, 0, 0, 0, 0},

  {"kill-long-queries-timeout", OPT_KILL_LONG_QUERIES_TIMEOUT,
   "This option specifies the number of seconds innobackupex waits "
   "between starting FLUSH TABLES WITH READ LOCK and killing those "
   "queries that block it. Default is 0 seconds, which means "
   "innobackupex will not attempt to kill any queries.",
   (uchar*) &opt_kill_long_queries_timeout,
   (uchar*) &opt_kill_long_queries_timeout, 0, GET_UINT,
   REQUIRED_ARG, 0, 0, 0, 0, 0, 0},

  {"ftwrl-wait-timeout", OPT_LOCK_WAIT_TIMEOUT,
   "This option specifies time in seconds that innobackupex should wait "
   "for queries that would block FTWRL before running it. If there are "
   "still such queries when the timeout expires, innobackupex terminates "
   "with an error. Default is 0, in which case innobackupex does not "
   "wait for queries to complete and starts FTWRL immediately.",
   (uchar*) &opt_lock_wait_timeout,
   (uchar*) &opt_lock_wait_timeout, 0, GET_UINT,
   REQUIRED_ARG, 0, 0, 0, 0, 0, 0},

  {"ftwrl-wait-threshold", OPT_LOCK_WAIT_THRESHOLD,
   "This option specifies the query run time threshold which is used by "
   "innobackupex to detect long-running queries with a non-zero value "
   "of --ftwrl-wait-timeout. FTWRL is not started until such "
   "long-running queries exist. This option has no effect if "
   "--ftwrl-wait-timeout is 0. Default value is 60 seconds.",
   (uchar*) &opt_lock_wait_threshold,
   (uchar*) &opt_lock_wait_threshold, 0, GET_UINT,
   REQUIRED_ARG, 60, 0, 0, 0, 0, 0},

  {"debug-sleep-before-unlock", OPT_DEBUG_SLEEP_BEFORE_UNLOCK,
   "This is a debug-only option used by the XtraBackup test suite.",
   (uchar*) &opt_debug_sleep_before_unlock,
   (uchar*) &opt_debug_sleep_before_unlock, 0, GET_UINT,
   REQUIRED_ARG, 0, 0, 0, 0, 0, 0},

  {"safe-slave-backup-timeout", OPT_SAFE_SLAVE_BACKUP_TIMEOUT,
   "How many seconds --safe-slave-backup should wait for "
   "Slave_open_temp_tables to become zero. (default 300)",
   (uchar*) &opt_safe_slave_backup_timeout,
   (uchar*) &opt_safe_slave_backup_timeout, 0, GET_UINT,
   REQUIRED_ARG, 300, 0, 0, 0, 0, 0},

  {"binlog-info", OPT_BINLOG_INFO,
   "This option controls how XtraBackup should retrieve server's binary log "
   "coordinates corresponding to the backup. Possible values are OFF, ON, "
   "LOCKLESS and AUTO. See the XtraBackup manual for more information",
   &opt_binlog_info, &opt_binlog_info,
   &binlog_info_typelib, GET_ENUM, OPT_ARG, BINLOG_INFO_AUTO, 0, 0, 0, 0, 0},

  {"secure-auth", OPT_XB_SECURE_AUTH, "Refuse client connecting to server if it"
    " uses old (pre-4.1.1) protocol.", &opt_secure_auth,
    &opt_secure_auth, 0, GET_BOOL, NO_ARG, 1, 0, 0, 0, 0, 0},
#define MYSQL_CLIENT
#include "sslopt-longopts.h"
#undef MYSQL_CLIENT

  { 0, 0, 0, 0, 0, 0, GET_NO_ARG, NO_ARG, 0, 0, 0, 0, 0, 0}
};

uint xb_client_options_count = array_elements(xb_client_options);

#ifndef DBUG_OFF
/** Parameters to DBUG */
static const char *dbug_option;
#endif

struct my_option xb_server_options[] =
{
  {"datadir", 'h', "Path to the database root.", (G_PTR*) &mysql_data_home,
   (G_PTR*) &mysql_data_home, 0, GET_STR, REQUIRED_ARG, 0, 0, 0, 0, 0, 0},
  {"tmpdir", 't',
   "Path for temporary files. Several paths may be specified, separated by a "
#if defined(__WIN__) || defined(OS2) || defined(__NETWARE__)
   "semicolon (;)"
#else
   "colon (:)"
#endif
   ", in this case they are used in a round-robin fashion.",
   (G_PTR*) &opt_mysql_tmpdir,
   (G_PTR*) &opt_mysql_tmpdir, 0, GET_STR, REQUIRED_ARG, 0, 0, 0, 0, 0, 0},
  {"parallel", OPT_XTRA_PARALLEL,
   "Number of threads to use for parallel datafiles transfer. "
   "The default value is 1.",
   (G_PTR*) &xtrabackup_parallel, (G_PTR*) &xtrabackup_parallel, 0, GET_INT,
   REQUIRED_ARG, 1, 1, INT_MAX, 0, 0, 0},

  {"extended_validation", OPT_XTRA_EXTENDED_VALIDATION,
   "Enable extended validation for Innodb data pages during backup phase. "
   "Will slow down backup considerably, in case encryption is used. "
   "May fail if tables are created during the backup.",
   (G_PTR*)&opt_extended_validation,
   (G_PTR*)&opt_extended_validation,
   0, GET_BOOL, NO_ARG, FALSE, 0, 0, 0, 0, 0},

  {"encrypted_backup", OPT_XTRA_ENCRYPTED_BACKUP,
   "In --backup, assume that nonzero key_version implies that the page"
   " is encrypted. Use --backup --skip-encrypted-backup to allow"
   " copying unencrypted that were originally created before MySQL 5.1.48.",
   (G_PTR*)&opt_encrypted_backup,
   (G_PTR*)&opt_encrypted_backup,
   0, GET_BOOL, NO_ARG, TRUE, 0, 0, 0, 0, 0},

   {"log", OPT_LOG, "Ignored option for MySQL option compatibility",
   (G_PTR*) &log_ignored_opt, (G_PTR*) &log_ignored_opt, 0,
   GET_STR, OPT_ARG, 0, 0, 0, 0, 0, 0},

   {"log_bin", OPT_LOG, "Base name for the log sequence",
   &opt_log_bin, &opt_log_bin, 0, GET_STR, OPT_ARG, 0, 0, 0, 0, 0, 0},

   {"innodb", OPT_INNODB, "Ignored option for MySQL option compatibility",
   (G_PTR*) &innobase_ignored_opt, (G_PTR*) &innobase_ignored_opt, 0,
   GET_STR, OPT_ARG, 0, 0, 0, 0, 0, 0},
#ifdef BTR_CUR_HASH_ADAPT
  {"innodb_adaptive_hash_index", OPT_INNODB_ADAPTIVE_HASH_INDEX,
   "Enable InnoDB adaptive hash index (enabled by default).  "
   "Disable with --skip-innodb-adaptive-hash-index.",
   &btr_search_enabled,
   &btr_search_enabled,
   0, GET_BOOL, NO_ARG, 1, 0, 0, 0, 0, 0},
#endif /* BTR_CUR_HASH_ADAPT */
  {"innodb_autoextend_increment", OPT_INNODB_AUTOEXTEND_INCREMENT,
   "Data file autoextend increment in megabytes",
   (G_PTR*) &sys_tablespace_auto_extend_increment,
   (G_PTR*) &sys_tablespace_auto_extend_increment,
   0, GET_ULONG, REQUIRED_ARG, 8L, 1L, 1000L, 0, 1L, 0},
  {"innodb_data_file_path", OPT_INNODB_DATA_FILE_PATH,
   "Path to individual files and their sizes.", &innobase_data_file_path,
   &innobase_data_file_path, 0, GET_STR, REQUIRED_ARG, 0, 0, 0, 0, 0, 0},
  {"innodb_data_home_dir", OPT_INNODB_DATA_HOME_DIR,
   "The common part for InnoDB table spaces.", &innobase_data_home_dir,
   &innobase_data_home_dir, 0, GET_STR, REQUIRED_ARG, 0, 0, 0, 0, 0, 0},
  {"innodb_doublewrite", OPT_INNODB_DOUBLEWRITE,
   "Enable InnoDB doublewrite buffer during --prepare.",
   (G_PTR*) &innobase_use_doublewrite,
   (G_PTR*) &innobase_use_doublewrite, 0, GET_BOOL, NO_ARG, 0, 0, 0, 0, 0, 0},
  {"innodb_io_capacity", OPT_INNODB_IO_CAPACITY,
   "Number of IOPs the server can do. Tunes the background IO rate",
   (G_PTR*) &srv_io_capacity, (G_PTR*) &srv_io_capacity,
   0, GET_ULONG, OPT_ARG, 200, 100, ~0UL, 0, 0, 0},
  {"innodb_file_io_threads", OPT_INNODB_FILE_IO_THREADS,
   "Number of file I/O threads in InnoDB.", (G_PTR*) &innobase_file_io_threads,
   (G_PTR*) &innobase_file_io_threads, 0, GET_LONG, REQUIRED_ARG, 4, 4, 64, 0,
   1, 0},
  {"innodb_read_io_threads", OPT_INNODB_READ_IO_THREADS,
   "Number of background read I/O threads in InnoDB.", (G_PTR*) &innobase_read_io_threads,
   (G_PTR*) &innobase_read_io_threads, 0, GET_LONG, REQUIRED_ARG, 4, 1, 64, 0,
   1, 0},
  {"innodb_write_io_threads", OPT_INNODB_WRITE_IO_THREADS,
   "Number of background write I/O threads in InnoDB.", (G_PTR*) &innobase_write_io_threads,
   (G_PTR*) &innobase_write_io_threads, 0, GET_LONG, REQUIRED_ARG, 4, 1, 64, 0,
   1, 0},
  {"innodb_file_per_table", OPT_INNODB_FILE_PER_TABLE,
   "Stores each InnoDB table to an .ibd file in the database dir.",
   (G_PTR*) &innobase_file_per_table,
   (G_PTR*) &innobase_file_per_table, 0, GET_BOOL, NO_ARG,
   FALSE, 0, 0, 0, 0, 0},

  {"innodb_flush_method", OPT_INNODB_FLUSH_METHOD,
   "With which method to flush data.",
   &srv_file_flush_method, &srv_file_flush_method,
   &innodb_flush_method_typelib, GET_ENUM, REQUIRED_ARG,
   IF_WIN(SRV_ALL_O_DIRECT_FSYNC, SRV_FSYNC), 0, 0, 0, 0, 0},

  {"innodb_log_buffer_size", OPT_INNODB_LOG_BUFFER_SIZE,
   "The size of the buffer which InnoDB uses to write log to the log files on disk.",
   (G_PTR*) &srv_log_buffer_size, (G_PTR*) &srv_log_buffer_size, 0,
   GET_ULONG, REQUIRED_ARG, 1024*1024L, 256*1024L, LONG_MAX, 0, 1024, 0},
  {"innodb_log_file_size", OPT_INNODB_LOG_FILE_SIZE,
   "Ignored for mysqld option compatibility",
   (G_PTR*) &srv_log_file_size, (G_PTR*) &srv_log_file_size, 0,
   GET_ULL, REQUIRED_ARG, 48 << 20, 1 << 20, 512ULL << 30, 0,
   UNIV_PAGE_SIZE_MAX, 0},
  {"innodb_log_files_in_group", OPT_INNODB_LOG_FILES_IN_GROUP,
   "Ignored for mysqld option compatibility",
   &srv_n_log_files, &srv_n_log_files,
   0, GET_LONG, REQUIRED_ARG, 1, 1, 100, 0, 1, 0},
  {"innodb_log_group_home_dir", OPT_INNODB_LOG_GROUP_HOME_DIR,
   "Path to InnoDB log files.", &srv_log_group_home_dir,
   &srv_log_group_home_dir, 0, GET_STR, REQUIRED_ARG, 0, 0, 0, 0, 0, 0},
  {"innodb_max_dirty_pages_pct", OPT_INNODB_MAX_DIRTY_PAGES_PCT,
   "Percentage of dirty pages allowed in bufferpool.", (G_PTR*) &srv_max_buf_pool_modified_pct,
   (G_PTR*) &srv_max_buf_pool_modified_pct, 0, GET_ULONG, REQUIRED_ARG, 90, 0, 100, 0, 0, 0},
  {"innodb_use_native_aio", OPT_INNODB_USE_NATIVE_AIO,
   "Use native AIO if supported on this platform.",
   (G_PTR*) &srv_use_native_aio,
   (G_PTR*) &srv_use_native_aio, 0, GET_BOOL, NO_ARG,
   TRUE, 0, 0, 0, 0, 0},
  {"innodb_page_size", OPT_INNODB_PAGE_SIZE,
   "The universal page size of the database.",
   (G_PTR*) &innobase_page_size, (G_PTR*) &innobase_page_size, 0,
   /* Use GET_LL to support numeric suffixes in 5.6 */
   GET_LL, REQUIRED_ARG,
   (1LL << 14), (1LL << 12), (1LL << UNIV_PAGE_SIZE_SHIFT_MAX), 0, 1L, 0},
  {"innodb_buffer_pool_filename", OPT_INNODB_BUFFER_POOL_FILENAME,
   "Ignored for mysqld option compatibility",
   (G_PTR*) &innobase_buffer_pool_filename,
   (G_PTR*) &innobase_buffer_pool_filename,
   0, GET_STR, REQUIRED_ARG, 0, 0, 0, 0, 0, 0},

#ifndef DBUG_OFF /* unfortunately "debug" collides with existing options */
  {"dbug", '#', "Built in DBUG debugger.",
   &dbug_option, &dbug_option, 0, GET_STR, OPT_ARG,
   0, 0, 0, 0, 0, 0},
#endif
#ifndef __WIN__
  {"debug-sync", OPT_XTRA_DEBUG_SYNC,
   "Debug sync point. This is only used by the xtrabackup test suite",
   (G_PTR*) &xtrabackup_debug_sync,
   (G_PTR*) &xtrabackup_debug_sync,
   0, GET_STR, REQUIRED_ARG, 0, 0, 0, 0, 0, 0},
#endif

  {"innodb_checksum_algorithm", OPT_INNODB_CHECKSUM_ALGORITHM,
  "The algorithm InnoDB uses for page checksumming. [CRC32, STRICT_CRC32, "
   "INNODB, STRICT_INNODB, NONE, STRICT_NONE]", &srv_checksum_algorithm,
   &srv_checksum_algorithm, &innodb_checksum_algorithm_typelib, GET_ENUM,
   REQUIRED_ARG, SRV_CHECKSUM_ALGORITHM_CRC32, 0, 0, 0, 0, 0},

  {"innodb_undo_directory", OPT_INNODB_UNDO_DIRECTORY,
   "Directory where undo tablespace files live, this path can be absolute.",
   &srv_undo_dir, &srv_undo_dir, 0, GET_STR, REQUIRED_ARG, 0, 0, 0, 0, 0,
   0},

  {"innodb_undo_tablespaces", OPT_INNODB_UNDO_TABLESPACES,
   "Number of undo tablespaces to use.",
   (G_PTR*)&srv_undo_tablespaces, (G_PTR*)&srv_undo_tablespaces,
   0, GET_ULONG, REQUIRED_ARG, 0, 0, 126, 0, 1, 0},

  {"innodb_compression_level", OPT_INNODB_COMPRESSION_LEVEL,
   "Compression level used for zlib compression.",
   (G_PTR*)&page_zip_level, (G_PTR*)&page_zip_level,
   0, GET_UINT, REQUIRED_ARG, 6, 0, 9, 0, 0, 0},

  {"defaults_group", OPT_DEFAULTS_GROUP, "defaults group in config file (default \"mysqld\").",
   (G_PTR*) &defaults_group, (G_PTR*) &defaults_group,
   0, GET_STR, REQUIRED_ARG, 0, 0, 0, 0, 0, 0},

  {"plugin-dir", OPT_PLUGIN_DIR,
  "Server plugin directory. Used to load encryption plugin during 'prepare' phase."
  "Has no effect in the 'backup' phase (plugin directory during backup is the same as server's)",
  &xb_plugin_dir, &xb_plugin_dir,
  0, GET_STR, REQUIRED_ARG, 0, 0, 0, 0, 0, 0 },

  {"innodb-log-checksums", OPT_INNODB_LOG_CHECKSUMS,
   "Whether to require checksums for InnoDB redo log blocks",
   &innodb_log_checksums, &innodb_log_checksums,
   0, GET_BOOL, REQUIRED_ARG, 1, 0, 0, 0, 0, 0 },

  {"open_files_limit", OPT_OPEN_FILES_LIMIT, "the maximum number of file "
   "descriptors to reserve with setrlimit().",
   (G_PTR*) &xb_open_files_limit, (G_PTR*) &xb_open_files_limit, 0, GET_ULONG,
   REQUIRED_ARG, 0, 0, UINT_MAX, 0, 1, 0},

  {"lock-ddl-per-table", OPT_LOCK_DDL_PER_TABLE, "Lock DDL for each table "
   "before xtrabackup starts to copy it and until the backup is completed.",
   (uchar*) &opt_lock_ddl_per_table, (uchar*) &opt_lock_ddl_per_table, 0,
   GET_BOOL, NO_ARG, 0, 0, 0, 0, 0, 0},

  {"rocksdb-datadir", OPT_ROCKSDB_DATADIR, "RocksDB data directory."
   "This option is only  used with --copy-back or --move-back option",
  &xb_rocksdb_datadir, &xb_rocksdb_datadir,
  0, GET_STR, REQUIRED_ARG, 0, 0, 0, 0, 0, 0 },

  { "rocksdb-backup", OPT_BACKUP_ROCKSDB, "Backup rocksdb data, if rocksdb plugin is installed."
   "Used only with --backup option. Can be useful for partial backups, to exclude all rocksdb data",
   &xb_backup_rocksdb, &xb_backup_rocksdb,
   0, GET_BOOL, NO_ARG, 1, 0, 0, 0, 0, 0 },

   {"check-privileges", OPT_XTRA_CHECK_PRIVILEGES, "Check database user "
   "privileges fro the backup user",
   &opt_check_privileges, &opt_check_privileges,
   0, GET_BOOL, NO_ARG, 1, 0, 0, 0, 0, 0 },

  { 0, 0, 0, 0, 0, 0, GET_NO_ARG, NO_ARG, 0, 0, 0, 0, 0, 0}
};

uint xb_server_options_count = array_elements(xb_server_options);

#ifndef __WIN__
static int debug_sync_resumed;

static void sigcont_handler(int sig);

static void sigcont_handler(int sig __attribute__((unused)))
{
	debug_sync_resumed= 1;
}
#endif

static inline
void
debug_sync_point(const char *name)
{
#ifndef __WIN__
	FILE	*fp;
	pid_t	pid;
	char	pid_path[FN_REFLEN];

	if (xtrabackup_debug_sync == NULL) {
		return;
	}

	if (strcmp(xtrabackup_debug_sync, name)) {
		return;
	}

	pid = getpid();

	snprintf(pid_path, sizeof(pid_path), "%s/xtrabackup_debug_sync",
		 xtrabackup_target_dir);
	fp = fopen(pid_path, "w");
	if (fp == NULL) {
		die("Can't open open %s", pid_path);
	}
	fprintf(fp, "%u\n", (uint) pid);
	fclose(fp);

	msg("mariabackup: DEBUG: Suspending at debug sync point '%s'. "
	    "Resume with 'kill -SIGCONT %u'.", name, (uint) pid);

	debug_sync_resumed= 0;
	kill(pid, SIGSTOP);
	while (!debug_sync_resumed) {
		sleep(1);
	}

	/* On resume */
	msg("mariabackup: DEBUG: removing the pid file.");
	my_delete(pid_path, MYF(MY_WME));
#endif
}


static std::set<std::string> tables_for_export;

static void append_export_table(const char *dbname, const char *tablename, bool is_remote)
{
  if(dbname && tablename && !is_remote)
  {
    char buf[3*FN_REFLEN];
    snprintf(buf,sizeof(buf),"%s/%s",dbname, tablename);
    // trim .ibd
    char *p=strrchr(buf, '.');
    if (p) *p=0;

    std::string name=ut_get_name(0, buf);
    /* Strip partition name comment from table name, if any */
    if (ends_with(name.c_str(), "*/"))
    {
      size_t pos= name.rfind("/*");
      if (pos != std::string::npos)
         name.resize(pos);
    }
    tables_for_export.insert(name);
  }
}


#define BOOTSTRAP_FILENAME "mariabackup_prepare_for_export.sql"

static int create_bootstrap_file()
{
  FILE *f= fopen(BOOTSTRAP_FILENAME,"wb");
  if(!f)
   return -1;

  fputs("SET NAMES UTF8;\n",f);
  enumerate_ibd_files(append_export_table);
  for (std::set<std::string>::iterator it = tables_for_export.begin();
       it != tables_for_export.end(); it++)
  {
     const char *tab = it->c_str();
     fprintf(f,
     "BEGIN NOT ATOMIC "
       "DECLARE CONTINUE HANDLER FOR NOT FOUND,SQLEXCEPTION BEGIN END;"
       "FLUSH TABLES %s FOR EXPORT;"
     "END;\n"
     "UNLOCK TABLES;\n",
      tab);
  }
  fclose(f);
  return 0;
}

static int prepare_export()
{
  int err= -1;

  char cmdline[2*FN_REFLEN];
  FILE *outf;

  if (create_bootstrap_file())
    return -1;

  // Process defaults-file , it can have some --lc-language stuff,
  // which is* unfortunately* still necessary to get mysqld up
  if (strncmp(orig_argv1,"--defaults-file=",16) == 0)
  {
    snprintf(cmdline, sizeof cmdline,
     IF_WIN("\"","") "\"%s\" --mysqld \"%s\" "
      " --defaults-extra-file=./backup-my.cnf --defaults-group-suffix=%s --datadir=."
      " --innodb --innodb-fast-shutdown=0 --loose-partition"
      " --innodb_purge_rseg_truncate_frequency=1 --innodb-buffer-pool-size=%llu"
      " --console  --skip-log-error --bootstrap  < "  BOOTSTRAP_FILENAME IF_WIN("\"",""),
      mariabackup_exe, 
      orig_argv1, (my_defaults_group_suffix?my_defaults_group_suffix:""),
      xtrabackup_use_memory);
  }
  else
  {
    sprintf(cmdline,
     IF_WIN("\"","") "\"%s\" --mysqld"
      " --defaults-file=./backup-my.cnf --defaults-group-suffix=%s --datadir=."
      " --innodb --innodb-fast-shutdown=0 --loose-partition"
      " --innodb_purge_rseg_truncate_frequency=1 --innodb-buffer-pool-size=%llu"
      " --console  --log-error= --bootstrap  < "  BOOTSTRAP_FILENAME IF_WIN("\"",""),
      mariabackup_exe,
      (my_defaults_group_suffix?my_defaults_group_suffix:""),
      xtrabackup_use_memory);
  }

  msg("Prepare export : executing %s\n", cmdline);
  fflush(stderr);

  outf= popen(cmdline,"r");
  if (!outf)
    goto end;
  
  char outline[FN_REFLEN];
  while(fgets(outline, sizeof(outline)-1, outf))
    fprintf(stderr,"%s",outline);

  err = pclose(outf);
end:
  unlink(BOOTSTRAP_FILENAME);
  return err;
}


static const char *xb_client_default_groups[]={
   "xtrabackup", "mariabackup",
   "client", "client-server",
   "client-mariadb",
   0, 0, 0
};

static const char *xb_server_default_groups[]={
   "xtrabackup", "mariabackup",
   "mysqld", "server", MYSQL_BASE_VERSION,
   "mariadb", MARIADB_BASE_VERSION,
   "client-server",
   #ifdef WITH_WSREP
   "galera",
   #endif
   0, 0, 0
};

static void print_version(void)
{
  fprintf(stderr, "%s based on MariaDB server %s %s (%s)\n",
      my_progname, MYSQL_SERVER_VERSION, SYSTEM_TYPE, MACHINE_TYPE);
}

static void usage(void)
{
  puts("Open source backup tool for InnoDB and XtraDB\n\
\n\
Copyright (C) 2009-2015 Percona LLC and/or its affiliates.\n\
Portions Copyright (C) 2000, 2011, MySQL AB & Innobase Oy. All Rights Reserved.\n\
\n\
This program is free software; you can redistribute it and/or\n\
modify it under the terms of the GNU General Public License\n\
as published by the Free Software Foundation version 2\n\
of the License.\n\
\n\
This program is distributed in the hope that it will be useful,\n\
but WITHOUT ANY WARRANTY; without even the implied warranty of\n\
MERCHANTABILITY or FITNESS FOR A PARTICULAR PURPOSE.  See the\n\
GNU General Public License for more details.\n\
\n\
You can download full text of the license on http://www.gnu.org/licenses/gpl-2.0.txt\n");

  printf("Usage: %s [--defaults-file=#] [--backup | --prepare | --copy-back | --move-back] [OPTIONS]\n",my_progname);
  print_defaults("my", xb_server_default_groups);
  my_print_help(xb_client_options);
  my_print_help(xb_server_options);
  my_print_variables(xb_server_options);
  my_print_variables(xb_client_options);
}

#define ADD_PRINT_PARAM_OPT(value)              \
  { \
    print_param_str << opt->name << "=" << value << "\n"; \
    param_set.insert(opt->name); \
  }

/************************************************************************
Check if parameter is set in defaults file or via command line argument
@return true if parameter is set. */
bool
check_if_param_set(const char *param)
{
	return param_set.find(param) != param_set.end();
}

my_bool
xb_get_one_option(int optid,
		  const struct my_option *opt __attribute__((unused)),
		  char *argument)
{
  switch(optid) {
  case 'h':
    strmake(mysql_real_data_home,argument, FN_REFLEN - 1);
    mysql_data_home= mysql_real_data_home;

    ADD_PRINT_PARAM_OPT(mysql_real_data_home);
    break;

  case 't':

    ADD_PRINT_PARAM_OPT(opt_mysql_tmpdir);
    break;

  case OPT_INNODB_DATA_HOME_DIR:

    ADD_PRINT_PARAM_OPT(innobase_data_home_dir);
    break;

  case OPT_INNODB_DATA_FILE_PATH:

    ADD_PRINT_PARAM_OPT(innobase_data_file_path);
    break;

  case OPT_INNODB_LOG_GROUP_HOME_DIR:

    ADD_PRINT_PARAM_OPT(srv_log_group_home_dir);
    break;

  case OPT_INNODB_LOG_FILES_IN_GROUP:
  case OPT_INNODB_LOG_FILE_SIZE:
    break;

  case OPT_INNODB_FLUSH_METHOD:
    ut_a(srv_file_flush_method
	 <= IF_WIN(SRV_ALL_O_DIRECT_FSYNC, SRV_O_DIRECT_NO_FSYNC));
    ADD_PRINT_PARAM_OPT(innodb_flush_method_names[srv_file_flush_method]);
    break;

  case OPT_INNODB_PAGE_SIZE:

    ADD_PRINT_PARAM_OPT(innobase_page_size);
    break;

  case OPT_INNODB_UNDO_DIRECTORY:

    ADD_PRINT_PARAM_OPT(srv_undo_dir);
    break;

  case OPT_INNODB_UNDO_TABLESPACES:

    ADD_PRINT_PARAM_OPT(srv_undo_tablespaces);
    break;

  case OPT_INNODB_CHECKSUM_ALGORITHM:

    ut_a(srv_checksum_algorithm <= SRV_CHECKSUM_ALGORITHM_STRICT_FULL_CRC32);

    ADD_PRINT_PARAM_OPT(innodb_checksum_algorithm_names[srv_checksum_algorithm]);
    break;

  case OPT_INNODB_COMPRESSION_LEVEL:
    ADD_PRINT_PARAM_OPT(page_zip_level);
    break;

  case OPT_INNODB_BUFFER_POOL_FILENAME:

    ADD_PRINT_PARAM_OPT(innobase_buffer_pool_filename);
    break;

  case OPT_XTRA_TARGET_DIR:
    strmake(xtrabackup_real_target_dir,argument, sizeof(xtrabackup_real_target_dir)-1);
    xtrabackup_target_dir= xtrabackup_real_target_dir;
    break;
  case OPT_XTRA_STREAM:
    if (!strcasecmp(argument, "xbstream"))
      xtrabackup_stream_fmt = XB_STREAM_FMT_XBSTREAM;
    else
    {
      msg("Invalid --stream argument: %s", argument);
      return 1;
    }
    xtrabackup_stream = TRUE;
    break;
  case OPT_XTRA_COMPRESS:
    if (argument == NULL)
      xtrabackup_compress_alg = "quicklz";
    else if (strcasecmp(argument, "quicklz"))
    {
      msg("Invalid --compress argument: %s", argument);
      return 1;
    }
    xtrabackup_compress = TRUE;
    break;
  case OPT_DECOMPRESS:
    opt_decompress = TRUE;
    xtrabackup_decrypt_decompress = true;
    break;
  case (int) OPT_CORE_FILE:
    test_flags |= TEST_CORE_ON_SIGNAL;
    break;
  case OPT_HISTORY:
    if (argument) {
      opt_history = argument;
    } else {
      opt_history = "";
    }
    break;
  case 'p':
    if (argument)
    {
      char *start= argument;
      my_free(opt_password);
      opt_password= my_strdup(argument, MYF(MY_FAE));
      while (*argument) *argument++= 'x';               // Destroy argument
      if (*start)
        start[1]=0 ;
    }
    break;
  case OPT_PROTOCOL:
    if (argument)
    {
      if ((opt_protocol= find_type_with_warning(argument, &sql_protocol_typelib,
                                                opt->name)) <= 0)
      {
        sf_leaking_memory= 1; /* no memory leak reports here */
        exit(1);
      }
    }
    break;
#define MYSQL_CLIENT
#include "sslopt-case.h"
#undef MYSQL_CLIENT

  case '?':
    usage();
    exit(EXIT_SUCCESS);
    break;
  case 'v':
    print_version();
    exit(EXIT_SUCCESS);
    break;
  default:
    break;
  }
  return 0;
}

static bool innodb_init_param()
{
	srv_is_being_started = TRUE;
	/* === some variables from mysqld === */
	memset((G_PTR) &mysql_tmpdir_list, 0, sizeof(mysql_tmpdir_list));

	if (init_tmpdir(&mysql_tmpdir_list, opt_mysql_tmpdir)) {
		msg("init_tmpdir() failed");
		return true;
	}
	xtrabackup_tmpdir = my_tmpdir(&mysql_tmpdir_list);
	/* dummy for initialize all_charsets[] */
	get_charset_name(0);

	srv_page_size = 0;
	srv_page_size_shift = 0;
#ifdef BTR_CUR_HASH_ADAPT
	btr_ahi_parts = 1;
#endif /* BTR_CUR_HASH_ADAPT */

	if (innobase_page_size != (1LL << 14)) {
		size_t n_shift = get_bit_shift(size_t(innobase_page_size));

		if (n_shift >= 12 && n_shift <= UNIV_PAGE_SIZE_SHIFT_MAX) {
			srv_page_size_shift = ulong(n_shift);
			srv_page_size = 1U << n_shift;
			msg("InnoDB: The universal page size of the "
			    "database is set to %lu.", srv_page_size);
		} else {
			msg("invalid value of "
			    "innobase_page_size: %lld", innobase_page_size);
			goto error;
		}
	} else {
		srv_page_size_shift = 14;
		srv_page_size = 1U << 14;
	}

	/* Check that values don't overflow on 32-bit systems. */
	if (sizeof(ulint) == 4) {
		if (xtrabackup_use_memory > UINT_MAX32) {
			msg("mariabackup: use-memory can't be over 4GB"
			    " on 32-bit systems");
		}
	}

	static char default_path[2] = { FN_CURLIB, 0 };
	fil_path_to_mysql_datadir = default_path;

	/* Set InnoDB initialization parameters according to the values
	read from MySQL .cnf file */

	if (xtrabackup_backup) {
		msg("mariabackup: using the following InnoDB configuration:");
	} else {
		msg("mariabackup: using the following InnoDB configuration "
		    "for recovery:");
	}

	/*--------------- Data files -------------------------*/

	/* The default dir for data files is the datadir of MySQL */

	srv_data_home = (xtrabackup_backup && innobase_data_home_dir
			 ? innobase_data_home_dir : default_path);
	msg("innodb_data_home_dir = %s", srv_data_home);

	/* Set default InnoDB data file size to 10 MB and let it be
  	auto-extending. Thus users can use InnoDB in >= 4.0 without having
	to specify any startup options. */

	if (!innobase_data_file_path) {
  		innobase_data_file_path = (char*) "ibdata1:10M:autoextend";
	}
	msg("innodb_data_file_path = %s",
	    innobase_data_file_path);

	srv_sys_space.set_space_id(TRX_SYS_SPACE);
	srv_sys_space.set_name("innodb_system");
	srv_sys_space.set_path(srv_data_home);
	switch (srv_checksum_algorithm) {
	case SRV_CHECKSUM_ALGORITHM_FULL_CRC32:
	case SRV_CHECKSUM_ALGORITHM_STRICT_FULL_CRC32:
		srv_sys_space.set_flags(FSP_FLAGS_FCRC32_MASK_MARKER
					| FSP_FLAGS_FCRC32_PAGE_SSIZE());
		break;
	default:
		srv_sys_space.set_flags(FSP_FLAGS_PAGE_SSIZE());
	}

	if (!srv_sys_space.parse_params(innobase_data_file_path, true)) {
		goto error;
	}

	srv_sys_space.normalize_size();
	srv_lock_table_size = 5 * (srv_buf_pool_size >> srv_page_size_shift);

	/* -------------- Log files ---------------------------*/

	/* The default dir for log files is the datadir of MySQL */

	if (!(xtrabackup_backup && srv_log_group_home_dir)) {
		srv_log_group_home_dir = default_path;
	}
	if (xtrabackup_prepare && xtrabackup_incremental_dir) {
		srv_log_group_home_dir = xtrabackup_incremental_dir;
	}
	msg("innodb_log_group_home_dir = %s",
	    srv_log_group_home_dir);

	os_normalize_path(srv_log_group_home_dir);

	if (strchr(srv_log_group_home_dir, ';')) {
		msg("syntax error in innodb_log_group_home_dir, ");
		goto error;
	}

	srv_adaptive_flushing = FALSE;

        /* We set srv_pool_size here in units of 1 kB. InnoDB internally
        changes the value so that it becomes the number of database pages. */

	srv_buf_pool_size = (ulint) xtrabackup_use_memory;
	srv_buf_pool_chunk_unit = (ulong)srv_buf_pool_size;
	srv_buf_pool_instances = 1;
	srv_n_page_cleaners = 1;

	srv_n_file_io_threads = (ulint) innobase_file_io_threads;
	srv_n_read_io_threads = (ulint) innobase_read_io_threads;
	srv_n_write_io_threads = (ulint) innobase_write_io_threads;

	srv_use_doublewrite_buf = (ibool) innobase_use_doublewrite;

	os_use_large_pages = (ibool) innobase_use_large_pages;
	os_large_page_size = (ulint) innobase_large_page_size;
	row_rollback_on_timeout = (ibool) innobase_rollback_on_timeout;

	srv_file_per_table = (my_bool) innobase_file_per_table;

        srv_locks_unsafe_for_binlog = (ibool) innobase_locks_unsafe_for_binlog;

	srv_max_n_open_files = ULINT_UNDEFINED - 5;
	srv_innodb_status = (ibool) innobase_create_status_file;

	srv_print_verbose_log = verbose ? 2 : 1;

	/* Store the default charset-collation number of this MySQL
	installation */

	/* We cannot treat characterset here for now!! */
	data_mysql_default_charset_coll = (ulint)default_charset_info->number;

	ut_ad(DATA_MYSQL_BINARY_CHARSET_COLL == my_charset_bin.number);

#ifdef _WIN32
	srv_use_native_aio = TRUE;

#elif defined(LINUX_NATIVE_AIO)

	if (srv_use_native_aio) {
		msg("InnoDB: Using Linux native AIO");
	}
#else
	/* Currently native AIO is supported only on windows and linux
	and that also when the support is compiled in. In all other
	cases, we ignore the setting of innodb_use_native_aio. */
	srv_use_native_aio = FALSE;

#endif

	/* Assign the default value to srv_undo_dir if it's not specified, as
	my_getopt does not support default values for string options. We also
	ignore the option and override innodb_undo_directory on --prepare,
	because separate undo tablespaces are copied to the root backup
	directory. */

	if (!srv_undo_dir || !xtrabackup_backup) {
		srv_undo_dir = (char*) ".";
	}

	log_checksum_algorithm_ptr = innodb_log_checksums || srv_encrypt_log
		? log_block_calc_checksum_crc32
		: log_block_calc_checksum_none;

#ifdef _WIN32
	srv_use_native_aio = TRUE;
#endif
	return false;

error:
	msg("mariabackup: innodb_init_param(): Error occured.\n");
	return true;
}

static bool innodb_init()
{
	bool create_new_db = false;
	/* Check if the data files exist or not. */
	dberr_t err = srv_sys_space.check_file_spec(&create_new_db, 5U << 20);

	if (err == DB_SUCCESS) {
		err = srv_start(create_new_db);
	}

	if (err != DB_SUCCESS) {
		msg("mariabackup: innodb_init() returned %d (%s).",
		    err, ut_strerr(err));
		innodb_shutdown();
		return(TRUE);
	}

	return(FALSE);
}

/* ================= common ================= */

/***********************************************************************
Read backup meta info.
@return TRUE on success, FALSE on failure. */
static
my_bool
xtrabackup_read_metadata(char *filename)
{
	FILE	*fp;
	my_bool	 r = TRUE;

	fp = fopen(filename,"r");
	if(!fp) {
		msg("Error: cannot open %s", filename);
		return(FALSE);
	}

	if (fscanf(fp, "backup_type = %29s\n", metadata_type)
	    != 1) {
		r = FALSE;
		goto end;
	}
	/* Use UINT64PF instead of LSN_PF here, as we have to maintain the file
	format. */
	if (fscanf(fp, "from_lsn = " UINT64PF "\n", &metadata_from_lsn)
			!= 1) {
		r = FALSE;
		goto end;
	}
	if (fscanf(fp, "to_lsn = " UINT64PF "\n", &metadata_to_lsn)
			!= 1) {
		r = FALSE;
		goto end;
	}
	if (fscanf(fp, "last_lsn = " UINT64PF "\n", &metadata_last_lsn)
			!= 1) {
		metadata_last_lsn = 0;
	}
	/* Optional fields */

end:
	fclose(fp);

	return(r);
}

/***********************************************************************
Print backup meta info to a specified buffer. */
static
void
xtrabackup_print_metadata(char *buf, size_t buf_len)
{
	/* Use UINT64PF instead of LSN_PF here, as we have to maintain the file
	format. */
	snprintf(buf, buf_len,
		 "backup_type = %s\n"
		 "from_lsn = " UINT64PF "\n"
		 "to_lsn = " UINT64PF "\n"
		 "last_lsn = " UINT64PF "\n",
		 metadata_type,
		 metadata_from_lsn,
		 metadata_to_lsn,
		 metadata_last_lsn);
}

/***********************************************************************
Stream backup meta info to a specified datasink.
@return TRUE on success, FALSE on failure. */
static
my_bool
xtrabackup_stream_metadata(ds_ctxt_t *ds_ctxt)
{
	char		buf[1024];
	size_t		len;
	ds_file_t	*stream;
	MY_STAT		mystat;
	my_bool		rc = TRUE;

	xtrabackup_print_metadata(buf, sizeof(buf));

	len = strlen(buf);

	mystat.st_size = len;
	mystat.st_mtime = my_time(0);

	stream = ds_open(ds_ctxt, XTRABACKUP_METADATA_FILENAME, &mystat);
	if (stream == NULL) {
		msg("Error: cannot open output stream for %s", XTRABACKUP_METADATA_FILENAME);
		return(FALSE);
	}

	if (ds_write(stream, buf, len)) {
		rc = FALSE;
	}

	if (ds_close(stream)) {
		rc = FALSE;
	}

	return(rc);
}

/***********************************************************************
Write backup meta info to a specified file.
@return TRUE on success, FALSE on failure. */
static
my_bool
xtrabackup_write_metadata(const char *filepath)
{
	char		buf[1024];
	size_t		len;
	FILE		*fp;

	xtrabackup_print_metadata(buf, sizeof(buf));

	len = strlen(buf);

	fp = fopen(filepath, "w");
	if(!fp) {
		msg("Error: cannot open %s", filepath);
		return(FALSE);
	}
	if (fwrite(buf, len, 1, fp) < 1) {
		fclose(fp);
		return(FALSE);
	}

	fclose(fp);

	return(TRUE);
}

/***********************************************************************
Read meta info for an incremental delta.
@return TRUE on success, FALSE on failure. */
static my_bool
xb_read_delta_metadata(const char *filepath, xb_delta_info_t *info)
{
	FILE*	fp;
	char	key[51];
	char	value[51];
	my_bool	r			= TRUE;

	/* set defaults */
	ulint page_size = ULINT_UNDEFINED, zip_size = 0;
	info->space_id = ULINT_UNDEFINED;

	fp = fopen(filepath, "r");
	if (!fp) {
		/* Meta files for incremental deltas are optional */
		return(TRUE);
	}

	while (!feof(fp)) {
		if (fscanf(fp, "%50s = %50s\n", key, value) == 2) {
			if (strcmp(key, "page_size") == 0) {
				page_size = strtoul(value, NULL, 10);
			} else if (strcmp(key, "zip_size") == 0) {
				zip_size = strtoul(value, NULL, 10);
			} else if (strcmp(key, "space_id") == 0) {
				info->space_id = strtoul(value, NULL, 10);
			}
		}
	}

	fclose(fp);

	if (page_size == ULINT_UNDEFINED) {
		msg("page_size is required in %s", filepath);
		r = FALSE;
	} else {
		info->page_size = zip_size ? zip_size : page_size;
	}

	if (info->space_id == ULINT_UNDEFINED) {
		msg("mariabackup: Warning: This backup was taken with XtraBackup 2.0.1 "
			"or earlier, some DDL operations between full and incremental "
			"backups may be handled incorrectly");
	}

	return(r);
}

/***********************************************************************
Write meta info for an incremental delta.
@return TRUE on success, FALSE on failure. */
my_bool
xb_write_delta_metadata(const char *filename, const xb_delta_info_t *info)
{
	ds_file_t	*f;
	char		buf[64];
	my_bool		ret;
	size_t		len;
	MY_STAT		mystat;

	snprintf(buf, sizeof(buf),
		 "page_size = " ULINTPF "\n"
		 "zip_size = " ULINTPF " \n"
		 "space_id = " ULINTPF "\n",
		 info->page_size,
		 info->zip_size,
		 info->space_id);
	len = strlen(buf);

	mystat.st_size = len;
	mystat.st_mtime = my_time(0);

	f = ds_open(ds_meta, filename, &mystat);
	if (f == NULL) {
		msg("Error: Can't open output stream for %s",filename);
		return(FALSE);
	}

	ret = (ds_write(f, buf, len) == 0);

	if (ds_close(f)) {
		ret = FALSE;
	}

	return(ret);
}

/* ================= backup ================= */
void
xtrabackup_io_throttling(void)
{
	if (xtrabackup_backup && xtrabackup_throttle && (io_ticket--) < 0) {
		os_event_reset(wait_throttle);
		os_event_wait(wait_throttle);
	}
}

static
my_bool regex_list_check_match(
	const regex_list_t& list,
	const char* name)
{
	regmatch_t tables_regmatch[1];
	for (regex_list_t::const_iterator i = list.begin(), end = list.end();
	     i != end; ++i) {
		const regex_t& regex = *i;
		int regres = regexec(&regex, name, 1, tables_regmatch, 0);

		if (regres != REG_NOMATCH) {
			return(TRUE);
		}
	}
	return(FALSE);
}

static
my_bool
find_filter_in_hashtable(
	const char* name,
	hash_table_t* table,
	xb_filter_entry_t** result
)
{
	xb_filter_entry_t* found = NULL;
	HASH_SEARCH(name_hash, table, ut_fold_string(name),
		    xb_filter_entry_t*,
		    found, (void) 0,
		    !strcmp(found->name, name));

	if (found && result) {
		*result = found;
	}
	return (found != NULL);
}

/************************************************************************
Checks if a given table name matches any of specifications given in
regex_list or tables_hash.

@return TRUE on match or both regex_list and tables_hash are empty.*/
static my_bool
check_if_table_matches_filters(const char *name,
	const regex_list_t& regex_list,
	hash_table_t* tables_hash)
{
	if (regex_list.empty() && !tables_hash) {
		return(FALSE);
	}

	if (regex_list_check_match(regex_list, name)) {
		return(TRUE);
	}

	if (tables_hash && find_filter_in_hashtable(name, tables_hash, NULL)) {
		return(TRUE);
	}

	return FALSE;
}

enum skip_database_check_result {
	DATABASE_SKIP,
	DATABASE_SKIP_SOME_TABLES,
	DATABASE_DONT_SKIP,
	DATABASE_DONT_SKIP_UNLESS_EXPLICITLY_EXCLUDED,
};

/************************************************************************
Checks if a database specified by name should be skipped from backup based on
the --databases, --databases_file or --databases_exclude options.

@return TRUE if entire database should be skipped,
	FALSE otherwise.
*/
static
skip_database_check_result
check_if_skip_database(
	const char* name  /*!< in: path to the database */
)
{
	/* There are some filters for databases, check them */
	xb_filter_entry_t*	database = NULL;

	if (databases_exclude_hash &&
		find_filter_in_hashtable(name, databases_exclude_hash,
					 &database) &&
		!database->has_tables) {
		/* Database is found and there are no tables specified,
		   skip entire db. */
		return DATABASE_SKIP;
	}

	if (databases_include_hash) {
		if (!find_filter_in_hashtable(name, databases_include_hash,
					      &database)) {
		/* Database isn't found, skip the database */
			return DATABASE_SKIP;
		} else if (database->has_tables) {
			return DATABASE_SKIP_SOME_TABLES;
		} else {
			return DATABASE_DONT_SKIP_UNLESS_EXPLICITLY_EXCLUDED;
		}
	}

	return DATABASE_DONT_SKIP;
}

/************************************************************************
Checks if a database specified by path should be skipped from backup based on
the --databases, --databases_file or --databases_exclude options.

@return TRUE if the table should be skipped. */
my_bool
check_if_skip_database_by_path(
	const char* path /*!< in: path to the db directory. */
)
{
	if (databases_include_hash == NULL &&
		databases_exclude_hash == NULL) {
		return(FALSE);
	}

	const char* db_name = strrchr(path, OS_PATH_SEPARATOR);
	if (db_name == NULL) {
		db_name = path;
	} else {
		++db_name;
	}

	return check_if_skip_database(db_name) == DATABASE_SKIP;
}

/************************************************************************
Checks if a table specified as a name in the form "database/name" (InnoDB 5.6)
or "./database/name.ibd" (InnoDB 5.5-) should be skipped from backup based on
the --tables or --tables-file options.

@return TRUE if the table should be skipped. */
my_bool
check_if_skip_table(
/******************/
	const char*	name)	/*!< in: path to the table */
{
	char buf[FN_REFLEN];
	const char *dbname, *tbname;
	const char *ptr;
	char *eptr;


	dbname = NULL;
	tbname = name;
	while ((ptr = strchr(tbname, '/')) != NULL) {
		dbname = tbname;
		tbname = ptr + 1;
	}

	if (strncmp(tbname, tmp_file_prefix, tmp_file_prefix_length) == 0) {
		return TRUE;
	}

	if (regex_exclude_list.empty() &&
		regex_include_list.empty() &&
		tables_include_hash == NULL &&
		tables_exclude_hash == NULL &&
		databases_include_hash == NULL &&
		databases_exclude_hash == NULL) {
		return(FALSE);
	}

	if (dbname == NULL) {
		return(FALSE);
	}

	strncpy(buf, dbname, FN_REFLEN - 1);
	buf[FN_REFLEN - 1] = '\0';
	buf[tbname - 1 - dbname] = '\0';

	const skip_database_check_result skip_database =
			check_if_skip_database(buf);
	if (skip_database == DATABASE_SKIP) {
		return (TRUE);
	}

	buf[tbname - 1 - dbname] = '.';

	/* Check if there's a suffix in the table name. If so, truncate it. We
	rely on the fact that a dot cannot be a part of a table name (it is
	encoded by the server with the @NNNN syntax). */
	if ((eptr = strchr(&buf[tbname - dbname], '.')) != NULL) {

		*eptr = '\0';
	}

	/* For partitioned tables first try to match against the regexp
	without truncating the #P#... suffix so we can backup individual
	partitions with regexps like '^test[.]t#P#p5' */
	if (check_if_table_matches_filters(buf, regex_exclude_list,
					   tables_exclude_hash)) {
		return(TRUE);
	}
	if (check_if_table_matches_filters(buf, regex_include_list,
					   tables_include_hash)) {
		return(FALSE);
	}
	if ((eptr = strstr(buf, "#P#")) != NULL) {
		*eptr = 0;

		if (check_if_table_matches_filters(buf, regex_exclude_list,
						   tables_exclude_hash)) {
			return (TRUE);
		}
		if (check_if_table_matches_filters(buf, regex_include_list,
						   tables_include_hash)) {
			return(FALSE);
		}
	}

	if (skip_database == DATABASE_DONT_SKIP_UNLESS_EXPLICITLY_EXCLUDED) {
		/* Database is in include-list, and qualified name wasn't
		   found in any of exclusion filters.*/
		return (FALSE);
	}

	if (skip_database == DATABASE_SKIP_SOME_TABLES ||
		!regex_include_list.empty() ||
		tables_include_hash) {

		/* Include lists are present, but qualified name
		   failed to match any.*/
		return(TRUE);
	}

	return(FALSE);
}

const char*
xb_get_copy_action(const char *dflt)
{
	const char *action;

	if (xtrabackup_stream) {
		if (xtrabackup_compress) {
			action = "Compressing and streaming";
		} else {
			action = "Streaming";
		}
	} else {
		if (xtrabackup_compress) {
			action = "Compressing";
		} else {
			action = dflt;
		}
	}

	return(action);
}

/* TODO: We may tune the behavior (e.g. by fil_aio)*/

static
my_bool
xtrabackup_copy_datafile(fil_node_t* node, uint thread_n, const char *dest_name=0, ulonglong max_size=ULLONG_MAX)
{
	char			 dst_name[FN_REFLEN];
	ds_file_t		*dstfile = NULL;
	xb_fil_cur_t		 cursor;
	xb_fil_cur_result_t	 res;
	xb_write_filt_t		*write_filter = NULL;
	xb_write_filt_ctxt_t	 write_filt_ctxt;
	const char		*action;
	xb_read_filt_t		*read_filter;
	my_bool			rc = FALSE;

	/* Get the name and the path for the tablespace. node->name always
	contains the path (which may be absolute for remote tablespaces in
	5.6+). space->name contains the tablespace name in the form
	"./database/table.ibd" (in 5.5-) or "database/table" (in 5.6+). For a
	multi-node shared tablespace, space->name contains the name of the first
	node, but that's irrelevant, since we only need node_name to match them
	against filters, and the shared tablespace is always copied regardless
	of the filters value. */

	const char* const node_name = node->space->name;
	const char* const node_path = node->name;

	if (fil_is_user_tablespace_id(node->space->id)
	    && check_if_skip_table(node_name)) {
		msg(thread_n, "Skipping %s.", node_name);
		return(FALSE);
	}

	bool was_dropped;
	pthread_mutex_lock(&backup_mutex);
	was_dropped = (ddl_tracker.drops.find(node->space->id) != ddl_tracker.drops.end());
	pthread_mutex_unlock(&backup_mutex);
	if (was_dropped) {
		if (node->is_open()) {
			mutex_enter(&fil_system.mutex);
			node->close();
			mutex_exit(&fil_system.mutex);
		}
		goto skip;
	}

	if (!changed_page_bitmap) {
		read_filter = &rf_pass_through;
	}
	else {
		read_filter = &rf_bitmap;
	}

	res = xb_fil_cur_open(&cursor, read_filter, node, thread_n,max_size);
	if (res == XB_FIL_CUR_SKIP) {
		goto skip;
	} else if (res == XB_FIL_CUR_ERROR) {
		goto error;
	}

	strncpy(dst_name, dest_name ? dest_name : cursor.rel_path,
		sizeof dst_name - 1);
	dst_name[sizeof dst_name - 1] = '\0';

	/* Setup the page write filter */
	if (xtrabackup_incremental) {
		write_filter = &wf_incremental;
	} else {
		write_filter = &wf_write_through;
	}

	memset(&write_filt_ctxt, 0, sizeof(xb_write_filt_ctxt_t));
	ut_a(write_filter->process != NULL);

	if (write_filter->init != NULL &&
	    !write_filter->init(&write_filt_ctxt, dst_name, &cursor)) {
		msg (thread_n, "mariabackup: error: failed to initialize page write filter.");
		goto error;
	}

	dstfile = ds_open(ds_data, dst_name, &cursor.statinfo);
	if (dstfile == NULL) {
		msg(thread_n,"mariabackup: error: can't open the destination stream for %s", dst_name);
		goto error;
	}

	action = xb_get_copy_action();

	if (xtrabackup_stream) {
		msg(thread_n, "%s %s", action, node_path);
	} else {
		msg(thread_n, "%s %s to %s", action, node_path, dstfile->path);
	}

	/* The main copy loop */
	while ((res = xb_fil_cur_read(&cursor)) == XB_FIL_CUR_SUCCESS) {
		if (!write_filter->process(&write_filt_ctxt, dstfile)) {
			goto error;
		}
	}

	if (res == XB_FIL_CUR_ERROR) {
		goto error;
	}

	if (write_filter->finalize
	    && !write_filter->finalize(&write_filt_ctxt, dstfile)) {
		goto error;
	}

	pthread_mutex_lock(&backup_mutex);
	ddl_tracker.tables_in_backup[node->space->id] = node_name;
	pthread_mutex_unlock(&backup_mutex);

	/* close */
	msg(thread_n,"        ...done");
	xb_fil_cur_close(&cursor);
	if (ds_close(dstfile)) {
		rc = TRUE;
	}
	if (write_filter && write_filter->deinit) {
		write_filter->deinit(&write_filt_ctxt);
	}
	return(rc);

error:
	xb_fil_cur_close(&cursor);
	if (dstfile != NULL) {
		ds_close(dstfile);
	}
	if (write_filter && write_filter->deinit) {
		write_filter->deinit(&write_filt_ctxt);;
	}
	msg(thread_n, "mariabackup: xtrabackup_copy_datafile() failed.");
	return(TRUE); /*ERROR*/

skip:

	if (dstfile != NULL) {
		ds_close(dstfile);
	}
	if (write_filter && write_filter->deinit) {
		write_filter->deinit(&write_filt_ctxt);
	}
	msg(thread_n,"Warning: We assume the  table was dropped during xtrabackup execution and ignore the tablespace %s", node_name);
	return(FALSE);
}

/** Copy redo log blocks to the data sink.
@param start_lsn	buffer start LSN
@param end_lsn		buffer end LSN
@param last		whether we are copying the final part of the log
@return	last scanned LSN
@retval	0	on failure */
static lsn_t xtrabackup_copy_log(lsn_t start_lsn, lsn_t end_lsn, bool last)
{
	lsn_t	scanned_lsn	= start_lsn;
	const byte* log_block = log_sys.buf;
	bool more_data = false;

	for (ulint scanned_checkpoint = 0;
	     scanned_lsn < end_lsn;
	     log_block += OS_FILE_LOG_BLOCK_SIZE) {
		ulint checkpoint = log_block_get_checkpoint_no(log_block);

		if (scanned_checkpoint > checkpoint
		    && scanned_checkpoint - checkpoint >= 0x80000000UL) {
			/* Garbage from a log buffer flush which was made
			before the most recent database recovery */
			msg(0,"checkpoint wrap: " LSN_PF ",%zx,%zx",
				scanned_lsn, scanned_checkpoint, checkpoint);
			break;
		}

		scanned_checkpoint = checkpoint;

		ulint	data_len = log_block_get_data_len(log_block);

		more_data = recv_sys_add_to_parsing_buf(
				log_block,
				scanned_lsn + data_len);

		recv_sys->scanned_lsn = scanned_lsn + data_len;

		if (data_len == OS_FILE_LOG_BLOCK_SIZE) {
			/* We got a full log block. */
			scanned_lsn += data_len;
		} else if (data_len >= log_sys.trailer_offset()
			   || data_len <= LOG_BLOCK_HDR_SIZE) {
			/* We got a garbage block (abrupt end of the log). */
			msg(0,"garbage block: " LSN_PF ",%zu",scanned_lsn, data_len);
			break;
		} else {
			/* We got a partial block (abrupt end of the log). */
			scanned_lsn += data_len;
			break;
		}
	}

	if (more_data && recv_parse_log_recs(0, STORE_NO, false)) {

		msg("Error: copying the log failed");

		return(0);
	}

	recv_sys_justify_left_parsing_buf();

	log_sys.log.scanned_lsn = scanned_lsn;

	end_lsn = last
		? ut_uint64_align_up(scanned_lsn, OS_FILE_LOG_BLOCK_SIZE)
		: scanned_lsn & ~lsn_t(OS_FILE_LOG_BLOCK_SIZE - 1);

	if (ulint write_size = ulint(end_lsn - start_lsn)) {
		if (srv_encrypt_log) {
			log_crypt(log_sys.buf, start_lsn, write_size);
		}

		if (ds_write(dst_log_file, log_sys.buf, write_size)) {
			msg("Error: write to logfile failed");
			return(0);
		}
	}

	return(scanned_lsn);
}

/** Copy redo log until the current end of the log is reached
@param last	whether we are copying the final part of the log
@return	whether the operation failed */
static bool xtrabackup_copy_logfile(bool last = false)
{
	ut_a(dst_log_file != NULL);
	ut_ad(recv_sys != NULL);

	lsn_t	start_lsn;
	lsn_t	end_lsn;

	recv_sys->parse_start_lsn = log_copy_scanned_lsn;
	recv_sys->scanned_lsn = log_copy_scanned_lsn;

	start_lsn = ut_uint64_align_down(log_copy_scanned_lsn,
					 OS_FILE_LOG_BLOCK_SIZE);
	do {
		end_lsn = start_lsn + RECV_SCAN_SIZE;

		xtrabackup_io_throttling();

		log_mutex_enter();
		lsn_t lsn= start_lsn;
		for (int retries= 0; retries < 100; retries++) {
			if (log_sys.log.read_log_seg(&lsn, end_lsn)
			    || lsn != start_lsn) {
				break;
			}
			msg("Retrying read of log at LSN=" LSN_PF, lsn);
			my_sleep(1000);
		}

		start_lsn = (lsn == start_lsn)
			? 0 : xtrabackup_copy_log(start_lsn, lsn, last);

		log_mutex_exit();

		if (!start_lsn) {
			msg(recv_sys->found_corrupt_log
			    ? "xtrabackup_copy_logfile() failed: corrupt log."
			    : "xtrabackup_copy_logfile() failed.");
			return true;
		}
	} while (start_lsn == end_lsn);

	ut_ad(start_lsn == log_sys.log.scanned_lsn);

	msg(">> log scanned up to (" LSN_PF ")", start_lsn);

	/* update global variable*/
	pthread_mutex_lock(&backup_mutex);
	log_copy_scanned_lsn = start_lsn;
	pthread_cond_broadcast(&scanned_lsn_cond);
	pthread_mutex_unlock(&backup_mutex);

	debug_sync_point("xtrabackup_copy_logfile_pause");
	return(false);
}

/**
Wait until redo log copying thread processes given lsn
*/
void backup_wait_for_lsn(lsn_t lsn) {
	bool completed = false;
	pthread_mutex_lock(&backup_mutex);
	do {
		pthread_cond_wait(&scanned_lsn_cond, &backup_mutex);
		completed = log_copy_scanned_lsn >= lsn;
	} while (!completed);
	pthread_mutex_unlock(&backup_mutex);
}

extern lsn_t server_lsn_after_lock;

static os_thread_ret_t DECLARE_THREAD(log_copying_thread)(void*)
{
	/*
	  Initialize mysys thread-specific memory so we can
	  use mysys functions in this thread.
	*/
	my_thread_init();

	for (;;) {
		os_event_reset(log_copying_stop);
		os_event_wait_time_low(log_copying_stop,
				       xtrabackup_log_copy_interval * 1000ULL,
				       0);
		if (xtrabackup_copy_logfile()) {
			break;
		}

		log_mutex_enter();
		bool completed = metadata_to_lsn
			&& metadata_to_lsn <= log_copy_scanned_lsn;
		log_mutex_exit();
		if (completed) {
			break;
		}
	}

	log_copying_running = false;
	my_thread_end();
	os_thread_exit();

	return(0);
}

/* io throttle watching (rough) */
static os_thread_ret_t DECLARE_THREAD(io_watching_thread)(void*)
{
	/* currently, for --backup only */
	ut_a(xtrabackup_backup);

	while (log_copying_running && !metadata_to_lsn) {
		os_thread_sleep(1000000); /*1 sec*/
		io_ticket = xtrabackup_throttle;
		os_event_set(wait_throttle);
	}

	/* stop io throttle */
	xtrabackup_throttle = 0;
	os_event_set(wait_throttle);

	io_watching_thread_running = false;

	os_thread_exit();

	return(0);
}

#ifndef DBUG_OFF
/*
In debug mode,  execute SQL statement that was passed via environment.
To use this facility, you need to

1. Add code DBUG_EXECUTE_MARIABACKUP_EVENT("my_event_name", key););
  to the code. key is usually a table name
2. Set environment variable my_event_name_$key SQL statement you want to execute
   when event occurs, in DBUG_EXECUTE_IF from above.
   In mtr , you can set environment via 'let' statement (do not use $ as the first char
   for the variable)
3. start mariabackup with --dbug=+d,debug_mariabackup_events
*/
static void dbug_mariabackup_event(const char *event,const char *key)
{
	char envvar[FN_REFLEN];
	if (key) {
		snprintf(envvar, sizeof(envvar), "%s_%s", event, key);
		char *slash = strchr(envvar, '/');
		if (slash)
			*slash = '_';
	} else {
		strncpy(envvar, event, sizeof envvar - 1);
		envvar[sizeof envvar - 1] = '\0';
	}
	char *sql = getenv(envvar);
	if (sql) {
		msg("dbug_mariabackup_event : executing '%s'", sql);
		xb_mysql_query(mysql_connection, sql, false, true);
	}

}
#define DBUG_MARIABACKUP_EVENT(A, B) DBUG_EXECUTE_IF("mariabackup_events", dbug_mariabackup_event(A,B););
#else
#define DBUG_MARIABACKUP_EVENT(A,B)
#endif

/**************************************************************************
Datafiles copying thread.*/
static
os_thread_ret_t
DECLARE_THREAD(data_copy_thread_func)(
/*==================*/
	void *arg) /* thread context */
{
	data_thread_ctxt_t	*ctxt = (data_thread_ctxt_t *) arg;
	uint			num = ctxt->num;
	fil_node_t*		node;

	/*
	  Initialize mysys thread-specific memory so we can
	  use mysys functions in this thread.
	*/
	my_thread_init();

	debug_sync_point("data_copy_thread_func");

	while ((node = datafiles_iter_next(ctxt->it)) != NULL) {
		DBUG_MARIABACKUP_EVENT("before_copy", node->space->name);
		/* copy the datafile */
		if(xtrabackup_copy_datafile(node, num)) {
			die("failed to copy datafile.");
		}

		DBUG_MARIABACKUP_EVENT("after_copy", node->space->name);

	}

	pthread_mutex_lock(ctxt->count_mutex);
	(*ctxt->count)--;
	pthread_mutex_unlock(ctxt->count_mutex);

	my_thread_end();
	os_thread_exit();
	OS_THREAD_DUMMY_RETURN;
}

/************************************************************************
Initialize the appropriate datasink(s). Both local backups and streaming in the
'xbstream' format allow parallel writes so we can write directly.

Otherwise (i.e. when streaming in the 'tar' format) we need 2 separate datasinks
for the data stream (and don't allow parallel data copying) and for metainfo
files (including ib_logfile0). The second datasink writes to temporary
files first, and then streams them in a serialized way when closed. */
static void
xtrabackup_init_datasinks(void)
{
	/* Start building out the pipelines from the terminus back */
	if (xtrabackup_stream) {
		/* All streaming goes to stdout */
		ds_data = ds_meta = ds_redo = ds_create(xtrabackup_target_dir,
						        DS_TYPE_STDOUT);
	} else {
		/* Local filesystem */
		ds_data = ds_meta = ds_redo = ds_create(xtrabackup_target_dir,
						        DS_TYPE_LOCAL);
	}

	/* Track it for destruction */
	xtrabackup_add_datasink(ds_data);

	/* Stream formatting */
	if (xtrabackup_stream) {
		ds_ctxt_t	*ds;

	 ut_a(xtrabackup_stream_fmt == XB_STREAM_FMT_XBSTREAM);
	 ds = ds_create(xtrabackup_target_dir, DS_TYPE_XBSTREAM);

		xtrabackup_add_datasink(ds);

		ds_set_pipe(ds, ds_data);
		ds_data = ds;


		ds_redo = ds_meta = ds_data;
	}

	/* Compression for ds_data and ds_redo */
	if (xtrabackup_compress) {
		ds_ctxt_t	*ds;

		/* Use a 1 MB buffer for compressed output stream */
		ds = ds_create(xtrabackup_target_dir, DS_TYPE_BUFFER);
		ds_buffer_set_size(ds, 1024 * 1024);
		xtrabackup_add_datasink(ds);
		ds_set_pipe(ds, ds_data);
		if (ds_data != ds_redo) {
			ds_data = ds;
			ds = ds_create(xtrabackup_target_dir, DS_TYPE_BUFFER);
			ds_buffer_set_size(ds, 1024 * 1024);
			xtrabackup_add_datasink(ds);
			ds_set_pipe(ds, ds_redo);
			ds_redo = ds;
		} else {
			ds_redo = ds_data = ds;
		}

		ds = ds_create(xtrabackup_target_dir, DS_TYPE_COMPRESS);
		xtrabackup_add_datasink(ds);
		ds_set_pipe(ds, ds_data);
		if (ds_data != ds_redo) {
			ds_data = ds;
			ds = ds_create(xtrabackup_target_dir, DS_TYPE_COMPRESS);
			xtrabackup_add_datasink(ds);
			ds_set_pipe(ds, ds_redo);
			ds_redo = ds;
		} else {
			ds_redo = ds_data = ds;
		}
	}
}

/************************************************************************
Destroy datasinks.

Destruction is done in the specific order to not violate their order in the
pipeline so that each datasink is able to flush data down the pipeline. */
static void xtrabackup_destroy_datasinks(void)
{
	for (uint i = actual_datasinks; i > 0; i--) {
		ds_destroy(datasinks[i-1]);
		datasinks[i-1] = NULL;
	}
	ds_data = NULL;
	ds_meta = NULL;
	ds_redo = NULL;
}

#define SRV_MAX_N_PENDING_SYNC_IOS	100

/** Initialize the tablespace cache subsystem. */
static
void
xb_fil_io_init()
{
	fil_system.create(srv_file_per_table ? 50000 : 5000);
}

static
Datafile*
xb_new_datafile(const char *name, bool is_remote)
{
	if (is_remote) {
		RemoteDatafile *remote_file = new RemoteDatafile();
		remote_file->set_name(name);
		return(remote_file);
	} else {
		Datafile *file = new Datafile();
		file->set_name(name);
		file->make_filepath(".", name, IBD);
		return(file);
	}
}


static
void
xb_load_single_table_tablespace(
	const char *dirname,
	const char *filname,
	bool is_remote)
{
	ut_ad(srv_operation == SRV_OPERATION_BACKUP
	      || srv_operation == SRV_OPERATION_RESTORE_DELTA);
	/* Ignore .isl files on XtraBackup recovery. All tablespaces must be
	local. */
	if (is_remote && srv_operation == SRV_OPERATION_RESTORE_DELTA) {
		return;
	}
	if (check_if_skip_table(filname)) {
		return;
	}

	/* The name ends in .ibd or .isl;
	try opening the file */
	char*	name;
	size_t	dirlen		= dirname == NULL ? 0 : strlen(dirname);
	size_t	namelen		= strlen(filname);
	ulint	pathlen		= dirname == NULL ? namelen + 1: dirlen + namelen + 2;
	lsn_t	flush_lsn;
	dberr_t	err;
	fil_space_t	*space;

	name = static_cast<char*>(ut_malloc_nokey(pathlen));

	if (dirname != NULL) {
		snprintf(name, pathlen, "%s/%s", dirname, filname);
		name[pathlen - 5] = 0;
	} else {
		snprintf(name, pathlen, "%s", filname);
		name[pathlen - 5] = 0;
	}

	Datafile *file = xb_new_datafile(name, is_remote);

	if (file->open_read_only(true) != DB_SUCCESS) {
		die("Can't open datafile %s", name);
	}

	for (int i = 0; i < 10; i++) {
		err = file->validate_first_page(&flush_lsn);
		if (err != DB_CORRUPTION) {
			break;
		}

		my_sleep(1000);
	}

	bool is_empty_file = file->exists() && file->is_empty_file();

	if (err == DB_SUCCESS && file->space_id() != SRV_TMP_SPACE_ID) {
		os_offset_t	node_size = os_file_get_size(file->handle());
		os_offset_t	n_pages;

		ut_a(node_size != (os_offset_t) -1);

		n_pages = node_size / fil_space_t::physical_size(file->flags());

		space = fil_space_create(
			name, file->space_id(), file->flags(),
			FIL_TYPE_TABLESPACE, NULL/* TODO: crypt_data */);

		ut_a(space != NULL);

		space->add(file->filepath(), OS_FILE_CLOSED, ulint(n_pages),
			   false, false);
		/* by opening the tablespace we forcing node and space objects
		in the cache to be populated with fields from space header */
		space->open();

		if (srv_operation == SRV_OPERATION_RESTORE_DELTA
		    || xb_close_files) {
			space->close();
		}
	}

	ut_free(name);

	delete file;

	if (err != DB_SUCCESS && xtrabackup_backup && !is_empty_file) {
		die("Failed to not validate first page of the file %s, error %d",name, (int)err);
	}
}

/** Scan the database directories under the MySQL datadir, looking for
.ibd files and determining the space id in each of them.
@return	DB_SUCCESS or error number */

static dberr_t enumerate_ibd_files(process_single_tablespace_func_t callback)
{
	int		ret;
	char*		dbpath		= NULL;
	ulint		dbpath_len	= 100;
	os_file_dir_t	dir;
	os_file_dir_t	dbdir;
	os_file_stat_t	dbinfo;
	os_file_stat_t	fileinfo;
	dberr_t		err		= DB_SUCCESS;
	size_t len;

	/* The datadir of MySQL is always the default directory of mysqld */

	dir = os_file_opendir(fil_path_to_mysql_datadir, true);

	if (dir == NULL) {

		return(DB_ERROR);
	}

	dbpath = static_cast<char*>(ut_malloc_nokey(dbpath_len));

	/* Scan all directories under the datadir. They are the database
	directories of MySQL. */

	ret = fil_file_readdir_next_file(&err, fil_path_to_mysql_datadir, dir,
					 &dbinfo);
	while (ret == 0) {

		/* General tablespaces are always at the first level of the
		data home dir */
		if (dbinfo.type == OS_FILE_TYPE_FILE) {
			bool is_isl = ends_with(dbinfo.name, ".isl");
			bool is_ibd = !is_isl && ends_with(dbinfo.name,".ibd");

			if (is_isl || is_ibd) {
				(*callback)(NULL, dbinfo.name, is_isl);
			}
		}

		if (dbinfo.type == OS_FILE_TYPE_FILE
		    || dbinfo.type == OS_FILE_TYPE_UNKNOWN) {

			goto next_datadir_item;
		}

		/* We found a symlink or a directory; try opening it to see
		if a symlink is a directory */

		len = strlen(fil_path_to_mysql_datadir)
			+ strlen (dbinfo.name) + 2;
		if (len > dbpath_len) {
			dbpath_len = len;

			if (dbpath) {
				ut_free(dbpath);
			}

			dbpath = static_cast<char*>(ut_malloc_nokey(dbpath_len));
		}
		snprintf(dbpath, dbpath_len,
			 "%s/%s", fil_path_to_mysql_datadir, dbinfo.name);
		os_normalize_path(dbpath);

		if (check_if_skip_database_by_path(dbpath)) {
			fprintf(stderr, "Skipping db: %s\n", dbpath);
			goto next_datadir_item;
		}

		/* We want wrong directory permissions to be a fatal error for
		XtraBackup. */
		dbdir = os_file_opendir(dbpath, true);

		if (dbdir != NULL) {

			/* We found a database directory; loop through it,
			looking for possible .ibd files in it */

			for (ret = fil_file_readdir_next_file(&err, dbpath,
							      dbdir,
							      &fileinfo);
			     ret == 0;
			     ret = fil_file_readdir_next_file(&err, dbpath,
							      dbdir,
							      &fileinfo)) {
				if (fileinfo.type == OS_FILE_TYPE_DIR) {
					continue;
				}

				/* We found a symlink or a file */
				if (strlen(fileinfo.name) > 4) {
					bool is_isl= false;
					if (ends_with(fileinfo.name, ".ibd") || ((is_isl = ends_with(fileinfo.name, ".isl"))))
						(*callback)(dbinfo.name, fileinfo.name, is_isl);
				}
			}

			if (0 != os_file_closedir(dbdir)) {
				fprintf(stderr, "InnoDB: Warning: could not"
				 " close database directory %s\n",
					dbpath);

				err = DB_ERROR;
			}

		} else {

			err = DB_ERROR;
			break;

		}

next_datadir_item:
		ret = fil_file_readdir_next_file(&err,
						 fil_path_to_mysql_datadir,
						 dir, &dbinfo);
	}

	ut_free(dbpath);

	if (0 != os_file_closedir(dir)) {
		fprintf(stderr,
			"InnoDB: Error: could not close MySQL datadir\n");

		return(DB_ERROR);
	}

	return(err);
}

/** Assign srv_undo_space_id_start variable if there are undo tablespace present.
Read the TRX_SYS page from ibdata1 file and get the minimum space id from
the first slot rollback segments of TRX_SYS_PAGE_NO.
@retval DB_ERROR if file open or page read failed.
@retval DB_SUCCESS if srv_undo_space_id assigned successfully. */
static dberr_t xb_assign_undo_space_start()
{

	pfs_os_file_t	file;
	byte*		buf;
	byte*		page;
	bool		ret;
	dberr_t		error = DB_SUCCESS;
<<<<<<< HEAD
	ulint		space, page_no __attribute__((unused));
	int		n_retries = 5;
	ulint		fsp_flags;
=======
	ulint		space;
	int n_retries = 5;
>>>>>>> 482710b2

	if (srv_undo_tablespaces == 0) {
		return error;
	}

	file = os_file_create(0, srv_sys_space.first_datafile()->filepath(),
		OS_FILE_OPEN, OS_FILE_NORMAL, OS_DATA_FILE, true, &ret);

	if (!ret) {
		msg("Error opening %s", srv_sys_space.first_datafile()->filepath());
		return DB_ERROR;
	}

	buf = static_cast<byte*>(ut_malloc_nokey(2U << srv_page_size_shift));
	page = static_cast<byte*>(ut_align(buf, srv_page_size));

	if (!os_file_read(IORequestRead, file, page,
			  0, srv_page_size)) {
		msg("Reading first page failed.\n");
		error = DB_ERROR;
		goto func_exit;
	}

	fsp_flags = mach_read_from_4(
			page + FSP_HEADER_OFFSET + FSP_SPACE_FLAGS);
retry:
	if (!os_file_read(IORequestRead, file, page,
			  TRX_SYS_PAGE_NO << srv_page_size_shift,
			  srv_page_size)) {
		msg("Reading TRX_SYS page failed.\n");
		error = DB_ERROR;
		goto func_exit;
	}

	/* TRX_SYS page can't be compressed or encrypted. */
	if (buf_page_is_corrupted(false, page, fsp_flags)) {
		if (n_retries--) {
			os_thread_sleep(1000);
			goto retry;
		} else {
			msg("mariabackup: TRX_SYS page corrupted.\n");
			error = DB_ERROR;
			goto func_exit;
		}
	}

	/* 0th slot always points to system tablespace.
	1st slot should point to first undotablespace which is minimum. */

	ut_ad(mach_read_from_4(TRX_SYS + TRX_SYS_RSEGS
			       + TRX_SYS_RSEG_SLOT_SIZE
			       + TRX_SYS_RSEG_PAGE_NO + page)
	      != FIL_NULL);

	space = mach_read_ulint(TRX_SYS + TRX_SYS_RSEGS
				+ TRX_SYS_RSEG_SLOT_SIZE
				+ TRX_SYS_RSEG_SPACE + page, MLOG_4BYTES);

	srv_undo_space_id_start = space;

func_exit:
	ut_free(buf);
	ret = os_file_close(file);
	ut_a(ret);

	return error;
}

/****************************************************************************
Populates the tablespace memory cache by scanning for and opening data files.
@returns DB_SUCCESS or error code.*/
static
dberr_t
xb_load_tablespaces()
{
	bool	create_new_db;
	dberr_t	err;
	ulint   sum_of_new_sizes;
        lsn_t	flush_lsn;

	ut_ad(srv_operation == SRV_OPERATION_BACKUP
	      || srv_operation == SRV_OPERATION_RESTORE_DELTA);

	err = srv_sys_space.check_file_spec(&create_new_db, 0);

	/* create_new_db must not be true. */
	if (err != DB_SUCCESS || create_new_db) {
		msg("Could not find data files at the specified datadir");
		return(DB_ERROR);
	}

	for (int i= 0; i < 10; i++) {
		err = srv_sys_space.open_or_create(false, false, &sum_of_new_sizes,
						 &flush_lsn);
		if (err == DB_PAGE_CORRUPTED || err == DB_CORRUPTION) {
			my_sleep(1000);
		}
		else
		 break;
	}

	if (err != DB_SUCCESS) {
		msg("Could not open data files.\n");
		return(err);
	}

	/* Add separate undo tablespaces to fil_system */

	err = xb_assign_undo_space_start();

	if (err != DB_SUCCESS) {
		return err;
	}

	err = srv_undo_tablespaces_init(false);

	if (err != DB_SUCCESS) {
		return(err);
	}

	/* It is important to call xb_load_single_table_tablespaces() after
	srv_undo_tablespaces_init(), because fil_is_user_tablespace_id() *
	relies on srv_undo_tablespaces_open to be properly initialized */

	msg("mariabackup: Generating a list of tablespaces");

	err = enumerate_ibd_files(xb_load_single_table_tablespace);
	if (err != DB_SUCCESS) {
		return(err);
	}

	debug_sync_point("xtrabackup_load_tablespaces_pause");
	DBUG_MARIABACKUP_EVENT("after_load_tablespaces", 0);
	return(DB_SUCCESS);
}

/************************************************************************
Initialize the tablespace memory cache and populate it by scanning for and
opening data files.
@returns DB_SUCCESS or error code.*/
static
dberr_t
xb_data_files_init()
{
	xb_fil_io_init();

	return(xb_load_tablespaces());
}

/************************************************************************
Destroy the tablespace memory cache. */
static
void
xb_data_files_close()
{
	ut_ad(!os_thread_count);
	fil_close_all_files();
	if (buf_dblwr) {
		buf_dblwr_free();
	}
}

/***********************************************************************
Allocate and initialize the entry for databases and tables filtering
hash tables. If memory allocation is not successful, terminate program.
@return pointer to the created entry.  */
static
xb_filter_entry_t *
xb_new_filter_entry(
/*================*/
	const char*	name)	/*!< in: name of table/database */
{
	xb_filter_entry_t	*entry;
	ulint namelen = strlen(name);

	ut_a(namelen <= NAME_LEN * 2 + 1);

	entry = static_cast<xb_filter_entry_t *>
		(malloc(sizeof(xb_filter_entry_t) + namelen + 1));
	memset(entry, '\0', sizeof(xb_filter_entry_t) + namelen + 1);
	entry->name = ((char*)entry) + sizeof(xb_filter_entry_t);
	strcpy(entry->name, name);
	entry->has_tables = FALSE;

	return entry;
}

/***********************************************************************
Add entry to hash table. If hash table is NULL, allocate and initialize
new hash table */
static
xb_filter_entry_t*
xb_add_filter(
/*========================*/
	const char*	name,	/*!< in: name of table/database */
	hash_table_t**	hash)	/*!< in/out: hash to insert into */
{
	xb_filter_entry_t*	entry;

	entry = xb_new_filter_entry(name);

	if (UNIV_UNLIKELY(*hash == NULL)) {
		*hash = hash_create(1000);
	}
	HASH_INSERT(xb_filter_entry_t,
		name_hash, *hash,
		ut_fold_string(entry->name),
		entry);

	return entry;
}

/***********************************************************************
Validate name of table or database. If name is invalid, program will
be finished with error code */
static
void
xb_validate_name(
/*=============*/
	const char*	name,	/*!< in: name */
	size_t		len)	/*!< in: length of name */
{
	const char*	p;

	/* perform only basic validation. validate length and
	path symbols */
	if (len > NAME_LEN) {
		die("name `%s` is too long.", name);
	}
	p = strpbrk(name, "/\\~");
	if (p && (uint) (p - name) < NAME_LEN) {
		die("name `%s` is not valid.", name);
	}
}

/***********************************************************************
Register new filter entry which can be either database
or table name.  */
static
void
xb_register_filter_entry(
/*=====================*/
	const char*	name,	/*!< in: name */
	hash_table_t** databases_hash,
	hash_table_t** tables_hash
	)
{
	const char*		p;
	size_t			namelen;
	xb_filter_entry_t*	db_entry = NULL;

	namelen = strlen(name);
	if ((p = strchr(name, '.')) != NULL) {
		char dbname[NAME_LEN + 1];

		xb_validate_name(name, p - name);
		xb_validate_name(p + 1, namelen - (p - name));

		strncpy(dbname, name, p - name);
		dbname[p - name] = 0;

		if (*databases_hash) {
			HASH_SEARCH(name_hash, (*databases_hash),
					ut_fold_string(dbname),
					xb_filter_entry_t*,
					db_entry, (void) 0,
					!strcmp(db_entry->name, dbname));
		}
		if (!db_entry) {
			db_entry = xb_add_filter(dbname, databases_hash);
		}
		db_entry->has_tables = TRUE;
		xb_add_filter(name, tables_hash);
	} else {
		xb_validate_name(name, namelen);

		xb_add_filter(name, databases_hash);
	}
}

static
void
xb_register_include_filter_entry(
	const char* name
)
{
	xb_register_filter_entry(name, &databases_include_hash,
				 &tables_include_hash);
}

static
void
xb_register_exclude_filter_entry(
	const char* name
)
{
	xb_register_filter_entry(name, &databases_exclude_hash,
				 &tables_exclude_hash);
}

/***********************************************************************
Register new table for the filter.  */
static
void
xb_register_table(
/*==============*/
	const char* name)	/*!< in: name of table */
{
	if (strchr(name, '.') == NULL) {
		die("`%s` is not fully qualified name.", name);
	}

	xb_register_include_filter_entry(name);
}

static
void
xb_add_regex_to_list(
	const char* regex,  /*!< in: regex */
	const char* error_context,  /*!< in: context to error message */
	regex_list_t* list) /*! in: list to put new regex to */
{
	char			errbuf[100];
	int			ret;

	regex_t compiled_regex;
	ret = regcomp(&compiled_regex, regex, REG_EXTENDED);

	if (ret != 0) {
		regerror(ret, &compiled_regex, errbuf, sizeof(errbuf));
		msg("mariabackup: error: %s regcomp(%s): %s",
			error_context, regex, errbuf);
		exit(EXIT_FAILURE);
	}

	list->push_back(compiled_regex);
}

/***********************************************************************
Register new regex for the include filter.  */
static
void
xb_register_include_regex(
/*==============*/
	const char* regex)	/*!< in: regex */
{
	xb_add_regex_to_list(regex, "tables", &regex_include_list);
}

/***********************************************************************
Register new regex for the exclude filter.  */
static
void
xb_register_exclude_regex(
/*==============*/
	const char* regex)	/*!< in: regex */
{
	xb_add_regex_to_list(regex, "tables-exclude", &regex_exclude_list);
}

typedef void (*insert_entry_func_t)(const char*);

/***********************************************************************
Scan string and load filter entries from it.  */
static
void
xb_load_list_string(
/*================*/
	char* list,			/*!< in: string representing a list */
	const char* delimiters,		/*!< in: delimiters of entries */
	insert_entry_func_t ins)	/*!< in: callback to add entry */
{
	char*	p;
	char*	saveptr;

	p = strtok_r(list, delimiters, &saveptr);
	while (p) {

		ins(p);

		p = strtok_r(NULL, delimiters, &saveptr);
	}
}

/***********************************************************************
Scan file and load filter entries from it.  */
static
void
xb_load_list_file(
/*==============*/
	const char* filename,		/*!< in: name of file */
	insert_entry_func_t ins)	/*!< in: callback to add entry */
{
	char	name_buf[NAME_LEN*2+2];
	FILE*	fp;

	/* read and store the filenames */
	fp = fopen(filename, "r");
	if (!fp) {
		die("Can't open %s",
		    filename);
	}
	while (fgets(name_buf, sizeof(name_buf), fp) != NULL) {
		char*	p = strchr(name_buf, '\n');
		if (p) {
			*p = '\0';
		} else {
			die("`%s...` name is too long", name_buf);
		}

		ins(name_buf);
	}

	fclose(fp);
}


static
void
xb_filters_init()
{
	if (xtrabackup_databases) {
		xb_load_list_string(xtrabackup_databases, " \t",
				    xb_register_include_filter_entry);
	}

	if (xtrabackup_databases_file) {
		xb_load_list_file(xtrabackup_databases_file,
				  xb_register_include_filter_entry);
	}

	if (xtrabackup_databases_exclude) {
		xb_load_list_string(xtrabackup_databases_exclude, " \t",
				    xb_register_exclude_filter_entry);
	}

	if (xtrabackup_tables) {
		xb_load_list_string(xtrabackup_tables, ",",
				    xb_register_include_regex);
	}

	if (xtrabackup_tables_file) {
		xb_load_list_file(xtrabackup_tables_file, xb_register_table);
	}

	if (xtrabackup_tables_exclude) {
		xb_load_list_string(xtrabackup_tables_exclude, ",",
				    xb_register_exclude_regex);
	}
}

static
void
xb_filter_hash_free(hash_table_t* hash)
{
	ulint	i;

	/* free the hash elements */
	for (i = 0; i < hash_get_n_cells(hash); i++) {
		xb_filter_entry_t*	table;

		table = static_cast<xb_filter_entry_t *>
			(HASH_GET_FIRST(hash, i));

		while (table) {
			xb_filter_entry_t*	prev_table = table;

			table = static_cast<xb_filter_entry_t *>
				(HASH_GET_NEXT(name_hash, prev_table));

			HASH_DELETE(xb_filter_entry_t, name_hash, hash,
				ut_fold_string(prev_table->name), prev_table);
			free(prev_table);
		}
	}

	/* free hash */
	hash_table_free(hash);
}

static void xb_regex_list_free(regex_list_t* list)
{
	while (list->size() > 0) {
		xb_regfree(&list->front());
		list->pop_front();
	}
}

/************************************************************************
Destroy table filters for partial backup. */
static
void
xb_filters_free()
{
	xb_regex_list_free(&regex_include_list);
	xb_regex_list_free(&regex_exclude_list);

	if (tables_include_hash) {
		xb_filter_hash_free(tables_include_hash);
	}

	if (tables_exclude_hash) {
		xb_filter_hash_free(tables_exclude_hash);
	}

	if (databases_include_hash) {
		xb_filter_hash_free(databases_include_hash);
	}

	if (databases_exclude_hash) {
		xb_filter_hash_free(databases_exclude_hash);
	}
}

/*********************************************************************//**
Create log file metadata. */
static
void
open_or_create_log_file(
/*====================*/
	fil_space_t* space,
	ulint	i)			/*!< in: log file number in group */
{
	char	name[10000];
	ulint	dirnamelen;

	os_normalize_path(srv_log_group_home_dir);

	dirnamelen = strlen(srv_log_group_home_dir);
	ut_a(dirnamelen < (sizeof name) - 10 - sizeof "ib_logfile");
	memcpy(name, srv_log_group_home_dir, dirnamelen);

	/* Add a path separator if needed. */
	if (dirnamelen && name[dirnamelen - 1] != OS_PATH_SEPARATOR) {
		name[dirnamelen++] = OS_PATH_SEPARATOR;
	}

	sprintf(name + dirnamelen, "%s%zu", "ib_logfile", i);

	ut_a(fil_validate());

	space->add(name, OS_FILE_CLOSED,
		   ulint(srv_log_file_size >> srv_page_size_shift),
		   false, false);
}

/***********************************************************************
Set the open files limit. Based on set_max_open_files().

@return the resulting open files limit. May be less or more than the requested
value.  */
static uint
xb_set_max_open_files(
/*==================*/
	uint max_file_limit)	/*!<in: open files limit */
{
#if defined(RLIMIT_NOFILE)
	struct rlimit rlimit;
	uint old_cur;

	if (getrlimit(RLIMIT_NOFILE, &rlimit)) {

		goto end;
	}

	old_cur = (uint) rlimit.rlim_cur;

	if (rlimit.rlim_cur == RLIM_INFINITY) {

		rlimit.rlim_cur = max_file_limit;
	}

	if (rlimit.rlim_cur >= max_file_limit) {

		max_file_limit = rlimit.rlim_cur;
		goto end;
	}

	rlimit.rlim_cur = rlimit.rlim_max = max_file_limit;

	if (setrlimit(RLIMIT_NOFILE, &rlimit)) {

		max_file_limit = old_cur;	/* Use original value */
	} else {

		rlimit.rlim_cur = 0;	/* Safety if next call fails */

		(void) getrlimit(RLIMIT_NOFILE, &rlimit);

		if (rlimit.rlim_cur) {

			/* If call didn't fail */
			max_file_limit = (uint) rlimit.rlim_cur;
		}
	}

end:
	return(max_file_limit);
#else
	return(0);
#endif
}

static void stop_backup_threads()
{
	if (log_copying_stop && log_copying_running) {
		os_event_set(log_copying_stop);
		fputs("mariabackup: Stopping log copying thread", stderr);
		fflush(stderr);
		while (log_copying_running) {
			putc('.', stderr);
			fflush(stderr);
			os_thread_sleep(200000); /*0.2 sec*/
		}
		putc('\n', stderr);
		os_event_destroy(log_copying_stop);
	}

	if (wait_throttle) {
		/* wait for io_watching_thread completion */
		while (io_watching_thread_running) {
			os_thread_sleep(1000000);
		}
		os_event_destroy(wait_throttle);
	}
}

/** Implement the core of --backup
@return	whether the operation succeeded */
static bool xtrabackup_backup_low()
{
	ut_ad(!metadata_to_lsn);

	/* read the latest checkpoint lsn */
	{
		ulint	max_cp_field;

		log_mutex_enter();

		if (recv_find_max_checkpoint(&max_cp_field) == DB_SUCCESS
		    && log_sys.log.format != 0) {
			if (max_cp_field == LOG_CHECKPOINT_1) {
				log_header_read(max_cp_field);
			}
			metadata_to_lsn = mach_read_from_8(
				log_sys.checkpoint_buf + LOG_CHECKPOINT_LSN);
			msg("mariabackup: The latest check point"
			    " (for incremental): '" LSN_PF "'",
			    metadata_to_lsn);
		} else {
			msg("Error: recv_find_max_checkpoint() failed.");
		}
		log_mutex_exit();
	}

	stop_backup_threads();

	if (metadata_to_lsn && xtrabackup_copy_logfile(true)) {
		ds_close(dst_log_file);
		dst_log_file = NULL;
		return false;
	}

	if (ds_close(dst_log_file) || !metadata_to_lsn) {
		dst_log_file = NULL;
		return false;
	}

	dst_log_file = NULL;

	if(!xtrabackup_incremental) {
		strcpy(metadata_type, "full-backuped");
		metadata_from_lsn = 0;
	} else {
		strcpy(metadata_type, "incremental");
		metadata_from_lsn = incremental_lsn;
	}
	metadata_last_lsn = log_copy_scanned_lsn;

	if (!xtrabackup_stream_metadata(ds_meta)) {
		msg("Error: failed to stream metadata.");
		return false;
	}
	if (xtrabackup_extra_lsndir) {
		char	filename[FN_REFLEN];

		sprintf(filename, "%s/%s", xtrabackup_extra_lsndir,
			XTRABACKUP_METADATA_FILENAME);
		if (!xtrabackup_write_metadata(filename)) {
			msg("Error: failed to write metadata "
			    "to '%s'.", filename);
			return false;
		}
		sprintf(filename, "%s/%s", xtrabackup_extra_lsndir,
			XTRABACKUP_INFO);
		if (!write_xtrabackup_info(mysql_connection, filename, false)) {
			msg("Error: failed to write info "
			 "to '%s'.", filename);
			return false;
		}
	}

	return true;
}

/** Implement --backup
@return	whether the operation succeeded */
static
bool
xtrabackup_backup_func()
{
	MY_STAT			 stat_info;
	uint			 i;
	uint			 count;
	pthread_mutex_t		 count_mutex;
	data_thread_ctxt_t 	*data_threads;
	pthread_mutex_init(&backup_mutex, NULL);
	pthread_cond_init(&scanned_lsn_cond, NULL);

#ifdef USE_POSIX_FADVISE
	msg("uses posix_fadvise().");
#endif

	/* cd to datadir */

	if (my_setwd(mysql_real_data_home,MYF(MY_WME)))
	{
		msg("my_setwd() failed , %s", mysql_real_data_home);
		return(false);
	}
	msg("cd to %s", mysql_real_data_home);
	encryption_plugin_backup_init(mysql_connection);
	msg("open files limit requested %u, set to %u",
	    (uint) xb_open_files_limit,
	    xb_set_max_open_files(xb_open_files_limit));

	mysql_data_home= mysql_data_home_buff;
	mysql_data_home[0]=FN_CURLIB;		// all paths are relative from here
	mysql_data_home[1]=0;

	srv_n_purge_threads = 1;
	srv_read_only_mode = TRUE;

	srv_operation = SRV_OPERATION_BACKUP;
	log_file_op = backup_file_op;
	metadata_to_lsn = 0;

	/* initialize components */
        if(innodb_init_param()) {
fail:
		metadata_to_lsn = log_copying_running;
		stop_backup_threads();
		log_file_op = NULL;
		if (dst_log_file) {
			ds_close(dst_log_file);
			dst_log_file = NULL;
		}
		if (fil_system.is_initialised()) {
			innodb_shutdown();
		}
		return(false);
	}

	if (srv_buf_pool_size >= 1000 * 1024 * 1024) {
                                  /* Here we still have srv_pool_size counted
                                  in kilobytes (in 4.0 this was in bytes)
				  srv_boot() converts the value to
                                  pages; if buffer pool is less than 1000 MB,
                                  assume fewer threads. */
                srv_max_n_threads = 50000;

	} else if (srv_buf_pool_size >= 8 * 1024 * 1024) {

                srv_max_n_threads = 10000;
        } else {
		srv_max_n_threads = 1000;       /* saves several MB of memory,
                                                especially in 64-bit
                                                computers */
        }

	sync_check_init();
	ut_d(sync_check_enable());
	/* Reset the system variables in the recovery module. */
	recv_sys_var_init();
	trx_pool_init();

	ut_crc32_init();
	crc_init();
	recv_sys_init();

#ifdef WITH_INNODB_DISALLOW_WRITES
	srv_allow_writes_event = os_event_create(0);
	os_event_set(srv_allow_writes_event);
#endif

	xb_filters_init();

	xb_fil_io_init();
	srv_n_file_io_threads = srv_n_read_io_threads;

	os_aio_init(srv_n_read_io_threads, srv_n_write_io_threads,
		    SRV_MAX_N_PENDING_SYNC_IOS);

	log_sys.create();
	log_sys.log.create(srv_n_log_files);
	fil_space_t*	space = fil_space_create(
		"innodb_redo_log", SRV_LOG_SPACE_FIRST_ID, 0,
		FIL_TYPE_LOG, NULL);

	for (ulint i = 0; i < srv_n_log_files; i++) {
		open_or_create_log_file(space, i);
	}

	/* create extra LSN dir if it does not exist. */
	if (xtrabackup_extra_lsndir
		&&!my_stat(xtrabackup_extra_lsndir,&stat_info,MYF(0))
		&& (my_mkdir(xtrabackup_extra_lsndir,0777,MYF(0)) < 0)) {
		msg("Error: cannot mkdir %d: %s\n",
		    my_errno, xtrabackup_extra_lsndir);
		goto fail;
	}

	/* create target dir if not exist */
	if (!xtrabackup_stream_str && !my_stat(xtrabackup_target_dir,&stat_info,MYF(0))
		&& (my_mkdir(xtrabackup_target_dir,0777,MYF(0)) < 0)){
		msg("Error: cannot mkdir %d: %s\n",
		    my_errno, xtrabackup_target_dir);
		goto fail;
	}

        {
	/* definition from recv_recovery_from_checkpoint_start() */
	ulint		max_cp_field;

	/* start back ground thread to copy newer log */
	os_thread_id_t log_copying_thread_id;

	/* get current checkpoint_lsn */
	/* Look for the latest checkpoint from any of the log groups */

	log_mutex_enter();

	dberr_t err = recv_find_max_checkpoint(&max_cp_field);

	if (err != DB_SUCCESS) {
log_fail:
		log_mutex_exit();
		goto fail;
	}

	if (log_sys.log.format == 0) {
old_format:
		msg("Error: cannot process redo log"
		    " before MariaDB 10.2.2");
		log_mutex_exit();
		goto log_fail;
	}

	const byte* buf = log_sys.checkpoint_buf;

reread_log_header:
	checkpoint_lsn_start = log_sys.log.lsn;
	checkpoint_no_start = log_sys.next_checkpoint_no;

	err = recv_find_max_checkpoint(&max_cp_field);

	if (err != DB_SUCCESS) {
		goto log_fail;
	}

	if (log_sys.log.format == 0) {
		goto old_format;
	}

	log_header_read(max_cp_field);

	if (checkpoint_no_start != mach_read_from_8(buf + LOG_CHECKPOINT_NO)) {
		goto reread_log_header;
	}

	log_mutex_exit();

	xtrabackup_init_datasinks();

	if (!select_history()) {
		goto fail;
	}

	/* open the log file */
	memset(&stat_info, 0, sizeof(MY_STAT));
	dst_log_file = ds_open(ds_redo, "ib_logfile0", &stat_info);
	if (dst_log_file == NULL) {
		msg("§rror: failed to open the target stream for "
		    "'ib_logfile0'.");
		goto fail;
	}

	/* label it */
	byte MY_ALIGNED(OS_FILE_LOG_BLOCK_SIZE) log_hdr[OS_FILE_LOG_BLOCK_SIZE];
	memset(log_hdr, 0, sizeof log_hdr);
	mach_write_to_4(LOG_HEADER_FORMAT + log_hdr, log_sys.log.format);
	mach_write_to_4(LOG_HEADER_SUBFORMAT + log_hdr, log_sys.log.subformat);
	mach_write_to_8(LOG_HEADER_START_LSN + log_hdr, checkpoint_lsn_start);
	strcpy(reinterpret_cast<char*>(LOG_HEADER_CREATOR + log_hdr),
	       "Backup " MYSQL_SERVER_VERSION);
	log_block_set_checksum(log_hdr,
			       log_block_calc_checksum_crc32(log_hdr));

	/* Write the log header. */
	if (ds_write(dst_log_file, log_hdr, sizeof log_hdr)) {
	log_write_fail:
		msg("error: write to logfile failed");
		goto fail;
	}
	/* Adjust the checkpoint page. */
	memcpy(log_hdr, buf, OS_FILE_LOG_BLOCK_SIZE);
	mach_write_to_8(log_hdr + LOG_CHECKPOINT_OFFSET,
			(checkpoint_lsn_start & (OS_FILE_LOG_BLOCK_SIZE - 1))
			| LOG_FILE_HDR_SIZE);
	log_block_set_checksum(log_hdr,
			       log_block_calc_checksum_crc32(log_hdr));
	/* Write checkpoint page 1 and two empty log pages before the
	payload. */
	if (ds_write(dst_log_file, log_hdr, OS_FILE_LOG_BLOCK_SIZE)
	    || !memset(log_hdr, 0, sizeof log_hdr)
	    || ds_write(dst_log_file, log_hdr, sizeof log_hdr)
	    || ds_write(dst_log_file, log_hdr, sizeof log_hdr)) {
		goto log_write_fail;
	}

	log_copying_running = true;
	/* start io throttle */
	if(xtrabackup_throttle) {
		os_thread_id_t io_watching_thread_id;

		io_ticket = xtrabackup_throttle;
		wait_throttle = os_event_create(0);
		io_watching_thread_running = true;

		os_thread_create(io_watching_thread, NULL,
				 &io_watching_thread_id);
	}

	/* Populate fil_system with tablespaces to copy */
	err = xb_load_tablespaces();
	if (err != DB_SUCCESS) {
		msg("merror: xb_load_tablespaces() failed with"
		    " error %s.", ut_strerr(err));
fail_before_log_copying_thread_start:
		log_copying_running = false;
		goto fail;
	}

	/* copy log file by current position */
	log_copy_scanned_lsn = checkpoint_lsn_start;
	recv_sys->recovered_lsn = log_copy_scanned_lsn;
	log_optimized_ddl_op = backup_optimized_ddl_op;

	if (xtrabackup_copy_logfile())
		goto fail_before_log_copying_thread_start;

	log_copying_stop = os_event_create(0);
	os_thread_create(log_copying_thread, NULL, &log_copying_thread_id);

	/* FLUSH CHANGED_PAGE_BITMAPS call */
	if (!flush_changed_page_bitmaps()) {
		goto fail;
	}
	debug_sync_point("xtrabackup_suspend_at_start");


	ut_a(xtrabackup_parallel > 0);

	if (xtrabackup_parallel > 1) {
		msg("mariabackup: Starting %u threads for parallel data "
		    "files transfer", xtrabackup_parallel);
	}

	if (opt_lock_ddl_per_table) {
		mdl_lock_all();

		DBUG_EXECUTE_IF("check_mdl_lock_works",
			dbug_alter_thread_done =
			dbug_start_query_thread("ALTER TABLE test.t ADD COLUMN mdl_lock_column int",
				"Waiting for table metadata lock", 0, 0););
	}

	datafiles_iter_t *it = datafiles_iter_new();
	if (it == NULL) {
		msg("mariabackup: Error: datafiles_iter_new() failed.");
		goto fail;
	}

	/* Create data copying threads */
	data_threads = (data_thread_ctxt_t *)
		malloc(sizeof(data_thread_ctxt_t) * xtrabackup_parallel);
	count = xtrabackup_parallel;
	pthread_mutex_init(&count_mutex, NULL);

	for (i = 0; i < (uint) xtrabackup_parallel; i++) {
		data_threads[i].it = it;
		data_threads[i].num = i+1;
		data_threads[i].count = &count;
		data_threads[i].count_mutex = &count_mutex;
		os_thread_create(data_copy_thread_func, data_threads + i,
				 &data_threads[i].id);
	}

	/* Wait for threads to exit */
	while (1) {
		os_thread_sleep(1000000);
		pthread_mutex_lock(&count_mutex);
		bool stop = count == 0;
		pthread_mutex_unlock(&count_mutex);
		if (stop) {
			break;
		}
	}

	pthread_mutex_destroy(&count_mutex);
	free(data_threads);
	datafiles_iter_free(it);
	}

	bool ok = backup_start();

	if (ok) {
		ok = xtrabackup_backup_low();

		backup_release();

		DBUG_EXECUTE_IF("check_mdl_lock_works",
			os_event_wait(dbug_alter_thread_done);
			os_event_destroy(dbug_alter_thread_done);
		);

		if (ok) {
			backup_finish();
		}
	}

	if (!ok) {
		goto fail;
	}

	if (changed_page_bitmap) {
		xb_page_bitmap_deinit(changed_page_bitmap);
	}
	xtrabackup_destroy_datasinks();

	msg("Redo log (from LSN " LSN_PF " to " LSN_PF
	    ") was copied.", checkpoint_lsn_start, log_copy_scanned_lsn);
	xb_filters_free();

	xb_data_files_close();

	/* Make sure that the latest checkpoint was included */
	if (metadata_to_lsn > log_copy_scanned_lsn) {
		msg("Error: failed to copy enough redo log ("
		    "LSN=" LSN_PF "; checkpoint LSN=" LSN_PF ").",
		    log_copy_scanned_lsn, metadata_to_lsn);
		goto fail;
	}

	innodb_shutdown();
	log_file_op = NULL;
	pthread_mutex_destroy(&backup_mutex);
	pthread_cond_destroy(&scanned_lsn_cond);
	return(true);
}


/**
This function handles DDL changes at the end of backup, under protection of
FTWRL.  This ensures consistent backup in presence of DDL.

- New tables, that were created during backup, are now copied into backup.
  Also, tablespaces with optimized (no redo loggin DDL) are re-copied into 
  backup. This tablespaces will get the extension ".new" in the backup

- Tables that were renamed during backup, are marked as renamed
  For these, file <old_name>.ren will be created.
  The content of the file is the new tablespace name.

- Tables that were deleted during backup, are marked as deleted
  For these , an empty file <name>.del will be created

  It is the responsibility of the prepare phase to deal with .new, .ren, and .del
  files.
*/
void backup_fix_ddl(void)
{
	std::set<std::string> new_tables;
	std::set<std::string> dropped_tables;
	std::map<std::string, std::string> renamed_tables;

	/* Disable further DDL on backed up tables (only needed for --no-lock).*/
	pthread_mutex_lock(&backup_mutex);
	log_file_op = backup_file_op_fail;
	log_optimized_ddl_op = backup_optimized_ddl_op_fail;
	pthread_mutex_unlock(&backup_mutex);

	DBUG_MARIABACKUP_EVENT("backup_fix_ddl",0);

	for (space_id_to_name_t::iterator iter = ddl_tracker.tables_in_backup.begin();
		iter != ddl_tracker.tables_in_backup.end();
		iter++) {

		const std::string name = iter->second;
		ulint id = iter->first;

		if (ddl_tracker.drops.find(id) != ddl_tracker.drops.end()) {
			dropped_tables.insert(name);
			continue;
		}

		bool has_optimized_ddl =
			ddl_tracker.optimized_ddl.find(id) != ddl_tracker.optimized_ddl.end();

		if (ddl_tracker.id_to_name.find(id) == ddl_tracker.id_to_name.end()) {
			if (has_optimized_ddl) {
				new_tables.insert(name);
			}
			continue;
		}

		/* tablespace was affected by DDL. */
		const std::string new_name = ddl_tracker.id_to_name[id];
		if (new_name != name) {
			if (has_optimized_ddl) {
				/* table was renamed, but we need a full copy
				of it because of optimized DDL. We emulate a drop/create.*/
				dropped_tables.insert(name);
				new_tables.insert(new_name);
			} else {
				/* Renamed, and no optimized DDL*/
				renamed_tables[name] = new_name;
			}
		} else if (has_optimized_ddl) {
			/* Table was recreated, or optimized DDL ran.
			In both cases we need a full copy in the backup.*/
			new_tables.insert(name);
		}
	}

	/* Find tables that were created during backup (and not removed).*/
	for(space_id_to_name_t::iterator iter = ddl_tracker.id_to_name.begin();
		iter != ddl_tracker.id_to_name.end();
		iter++) {

		ulint id = iter->first;
		std::string name = iter->second;

		if (ddl_tracker.tables_in_backup.find(id) != ddl_tracker.tables_in_backup.end()) {
			/* already processed above */
			continue;
		}

		if (ddl_tracker.drops.find(id) == ddl_tracker.drops.end()) {
			dropped_tables.erase(name);
			new_tables.insert(name);
		}
	}

	// Mark tablespaces for rename
	for (std::map<std::string, std::string>::iterator iter = renamed_tables.begin();
		iter != renamed_tables.end(); ++iter) {
		const std::string old_name = iter->first;
		std::string new_name = iter->second;
		backup_file_printf((old_name + ".ren").c_str(), "%s", new_name.c_str());
	}

	// Mark tablespaces for drop
	for (std::set<std::string>::iterator iter = dropped_tables.begin();
		iter != dropped_tables.end();
		iter++) {
		const std::string name(*iter);
		backup_file_printf((name + ".del").c_str(), "%s", "");
	}

	//  Load and copy new tables.
	//  Close all datanodes first, reload only new tables.
	std::vector<fil_node_t *> all_nodes;
	datafiles_iter_t *it = datafiles_iter_new();
	if (!it)
		return;
	while (fil_node_t *node = datafiles_iter_next(it)) {
		all_nodes.push_back(node);
	}
	for (size_t i = 0; i < all_nodes.size(); i++) {
		fil_node_t *n = all_nodes[i];
		if (n->space->id == 0)
			continue;
		if (n->is_open()) {
			mutex_enter(&fil_system.mutex);
			n->close();
			mutex_exit(&fil_system.mutex);
		}
		fil_space_free(n->space->id, false);
	}
	datafiles_iter_free(it);

	DBUG_EXECUTE_IF("check_mdl_lock_works", DBUG_ASSERT(new_tables.size() == 0););
	for (std::set<std::string>::iterator iter = new_tables.begin();
		iter != new_tables.end(); iter++) {
		const char *space_name = iter->c_str();
		if (check_if_skip_table(space_name))
			continue;
		std::string name(*iter);
		bool is_remote = access((name + ".ibd").c_str(), R_OK) != 0;
		const char *extension = is_remote ? ".isl" : ".ibd";
		name.append(extension);
		char buf[FN_REFLEN];
		strncpy(buf, name.c_str(), sizeof buf - 1);
		buf[sizeof buf - 1] = '\0';
		const char *dbname = buf;
		char *p = strchr(buf, '/');
		if (p == 0) {
			msg("Unexpected tablespace %s filename %s", space_name, name.c_str());
			ut_a(0);
		}
		ut_a(p);
		*p = 0;
		const char *tablename = p + 1;
		xb_load_single_table_tablespace(dbname, tablename, is_remote);
	}

	it = datafiles_iter_new();
	if (!it)
		return;

	while (fil_node_t *node = datafiles_iter_next(it)) {
		fil_space_t * space = node->space;
		if (!fil_is_user_tablespace_id(space->id))
			continue;
		std::string dest_name(node->space->name);
		dest_name.append(".new");
		xtrabackup_copy_datafile(node, 0, dest_name.c_str()/*, do_full_copy ? ULONGLONG_MAX:UNIV_PAGE_SIZE */);
	}

	datafiles_iter_free(it);
}

/* ================= prepare ================= */

/***********************************************************************
Generates path to the meta file path from a given path to an incremental .delta
by replacing trailing ".delta" with ".meta", or returns error if 'delta_path'
does not end with the ".delta" character sequence.
@return TRUE on success, FALSE on error. */
static
ibool
get_meta_path(
	const char	*delta_path,	/* in: path to a .delta file */
	char 		*meta_path)	/* out: path to the corresponding .meta
					file */
{
	size_t		len = strlen(delta_path);

	if (len <= 6 || strcmp(delta_path + len - 6, ".delta")) {
		return FALSE;
	}
	memcpy(meta_path, delta_path, len - 6);
	strcpy(meta_path + len - 6, XB_DELTA_INFO_SUFFIX);

	return TRUE;
}

/****************************************************************//**
Create a new tablespace on disk and return the handle to its opened
file. Code adopted from fil_create_new_single_table_tablespace with
the main difference that only disk file is created without updating
the InnoDB in-memory dictionary data structures.

@return true on success, false on error.  */
static
bool
xb_space_create_file(
/*==================*/
	const char*	path,		/*!<in: path to tablespace */
	ulint		space_id,	/*!<in: space id */
	ulint		flags,		/*!<in: tablespace flags */
	pfs_os_file_t*	file)		/*!<out: file handle */
{
	bool		ret;
	byte*		buf;
	byte*		page;

	*file = os_file_create_simple_no_error_handling(
		0, path, OS_FILE_CREATE, OS_FILE_READ_WRITE, false, &ret);
	if (!ret) {
		msg("Can't create file %s", path);
		return ret;
	}

	ret = os_file_set_size(path, *file,
			       FIL_IBD_FILE_INITIAL_SIZE
			       << srv_page_size_shift);
	if (!ret) {
		msg("mariabackup: cannot set size for file %s", path);
		os_file_close(*file);
		os_file_delete(0, path);
		return ret;
	}

	buf = static_cast<byte *>(malloc(3U << srv_page_size_shift));
	/* Align the memory for file i/o if we might have O_DIRECT set */
	page = static_cast<byte *>(ut_align(buf, srv_page_size));

	memset(page, '\0', srv_page_size);

	fsp_header_init_fields(page, space_id, flags);
	mach_write_to_4(page + FIL_PAGE_ARCH_LOG_NO_OR_SPACE_ID, space_id);

	const ulint zip_size = fil_space_t::zip_size(flags);

	if (!zip_size) {
		buf_flush_init_for_writing(
			NULL, page, NULL, 0,
			fil_space_t::full_crc32(flags));

		ret = os_file_write(IORequestWrite, path, *file, page, 0,
				    srv_page_size);
	} else {
		page_zip_des_t	page_zip;
		page_zip_set_size(&page_zip, zip_size);
		page_zip.data = page + srv_page_size;
		fprintf(stderr, "zip_size = " ULINTPF "\n", zip_size);

#ifdef UNIV_DEBUG
		page_zip.m_start =
#endif /* UNIV_DEBUG */
			page_zip.m_end = page_zip.m_nonempty =
			page_zip.n_blobs = 0;

		buf_flush_init_for_writing(NULL, page, &page_zip, 0, false);

		ret = os_file_write(IORequestWrite, path, *file,
				    page_zip.data, 0, zip_size);
	}

	free(buf);

	if (!ret) {
		msg("mariabackup: could not write the first page to %s",
		    path);
		os_file_close(*file);
		os_file_delete(0, path);
		return ret;
	}

	return TRUE;
}

static fil_space_t* fil_space_get_by_name(const char* name)
{
	ut_ad(mutex_own(&fil_system.mutex));
	for (fil_space_t* space = UT_LIST_GET_FIRST(fil_system.space_list);
	     space != NULL;
	     space = UT_LIST_GET_NEXT(space_list, space))
		if (!strcmp(space->name, name)) return space;
	return NULL;
}

/***********************************************************************
Searches for matching tablespace file for given .delta file and space_id
in given directory. When matching tablespace found, renames it to match the
name of .delta file. If there was a tablespace with matching name and
mismatching ID, renames it to xtrabackup_tmp_#ID.ibd. If there was no
matching file, creates a new tablespace.
@return file handle of matched or created file */
static
pfs_os_file_t
xb_delta_open_matching_space(
	const char*	dbname,		/* in: path to destination database dir */
	const char*	name,		/* in: name of delta file (without .delta) */
	const xb_delta_info_t& info,
	char*		real_name,	/* out: full path of destination file */
	size_t		real_name_len,	/* out: buffer size for real_name */
	bool* 		success)	/* out: indicates error. true = success */
{
	char			dest_dir[FN_REFLEN];
	char			dest_space_name[FN_REFLEN];
	fil_space_t*		fil_space;
	pfs_os_file_t		file;
	xb_filter_entry_t*	table;

	ut_a(dbname != NULL ||
	     !fil_is_user_tablespace_id(info.space_id) ||
	     info.space_id == ULINT_UNDEFINED);

	*success = false;

	if (dbname) {
		snprintf(dest_dir, FN_REFLEN, "%s/%s",
			xtrabackup_target_dir, dbname);
		os_normalize_path(dest_dir);

		snprintf(dest_space_name, FN_REFLEN, "%s/%s", dbname, name);
	} else {
		snprintf(dest_dir, FN_REFLEN, "%s", xtrabackup_target_dir);
		os_normalize_path(dest_dir);

		snprintf(dest_space_name, FN_REFLEN, "%s", name);
	}

	snprintf(real_name, real_name_len,
		 "%s/%s",
		 xtrabackup_target_dir, dest_space_name);
	os_normalize_path(real_name);
	/* Truncate ".ibd" */
	dest_space_name[strlen(dest_space_name) - 4] = '\0';

	/* Create the database directory if it doesn't exist yet */
	if (!os_file_create_directory(dest_dir, FALSE)) {
		msg("mariabackup: error: cannot create dir %s", dest_dir);
		return file;
	}

	log_mutex_enter();
	if (!fil_is_user_tablespace_id(info.space_id)) {
found:
		/* open the file and return its handle */

		file = os_file_create_simple_no_error_handling(
			0, real_name,
			OS_FILE_OPEN, OS_FILE_READ_WRITE, false, success);

		if (!*success) {
			msg("mariabackup: Cannot open file %s\n", real_name);
		}
exit:
		log_mutex_exit();
		return file;
	}

	/* remember space name for further reference */
	table = static_cast<xb_filter_entry_t *>
		(malloc(sizeof(xb_filter_entry_t) +
			strlen(dest_space_name) + 1));

	table->name = ((char*)table) + sizeof(xb_filter_entry_t);
	strcpy(table->name, dest_space_name);
	HASH_INSERT(xb_filter_entry_t, name_hash, inc_dir_tables_hash,
			ut_fold_string(table->name), table);

	mutex_enter(&fil_system.mutex);
	fil_space = fil_space_get_by_name(dest_space_name);
	mutex_exit(&fil_system.mutex);

	if (fil_space != NULL) {
		if (fil_space->id == info.space_id
		    || info.space_id == ULINT_UNDEFINED) {
			/* we found matching space */
			goto found;
		} else {

			char	tmpname[FN_REFLEN];

			snprintf(tmpname, FN_REFLEN, "%s/xtrabackup_tmp_#" ULINTPF,
				 dbname, fil_space->id);

			msg("mariabackup: Renaming %s to %s.ibd",
				fil_space->name, tmpname);

			if (fil_space->rename(tmpname, NULL, false)
			    != DB_SUCCESS) {
				msg("mariabackup: Cannot rename %s to %s",
					fil_space->name, tmpname);
				goto exit;
			}
		}
	}

	if (info.space_id == ULINT_UNDEFINED)
	{
		die("Can't handle DDL operation on tablespace "
		    "%s\n", dest_space_name);
	}
	mutex_enter(&fil_system.mutex);
	fil_space = fil_space_get_by_id(info.space_id);
	mutex_exit(&fil_system.mutex);
	if (fil_space != NULL) {
		char	tmpname[FN_REFLEN];

		strncpy(tmpname, dest_space_name, FN_REFLEN);

		msg("mariabackup: Renaming %s to %s",
		    fil_space->name, dest_space_name);

		if (fil_space->rename(tmpname, NULL, false) != DB_SUCCESS)
		{
			msg("mariabackup: Cannot rename %s to %s",
				fil_space->name, dest_space_name);
			goto exit;
		}

		goto found;
	}

	/* No matching space found. create the new one.  */
	const ulint flags = info.zip_size
		? get_bit_shift(info.page_size
				>> (UNIV_ZIP_SIZE_SHIFT_MIN - 1))
		<< FSP_FLAGS_POS_ZIP_SSIZE
		| FSP_FLAGS_MASK_POST_ANTELOPE
		| FSP_FLAGS_MASK_ATOMIC_BLOBS
		| (srv_page_size == UNIV_PAGE_SIZE_ORIG
		   ? 0
		   : get_bit_shift(srv_page_size
				   >> (UNIV_ZIP_SIZE_SHIFT_MIN - 1))
		   << FSP_FLAGS_POS_PAGE_SSIZE)
		: FSP_FLAGS_PAGE_SSIZE();
	ut_ad(fil_space_t::zip_size(flags) == info.zip_size);
	ut_ad(fil_space_t::physical_size(flags) == info.page_size);

	if (fil_space_create(dest_space_name, info.space_id, flags,
			      FIL_TYPE_TABLESPACE, 0)) {
		*success = xb_space_create_file(real_name, info.space_id,
						flags, &file);
	} else {
		msg("Can't create tablespace %s\n", dest_space_name);
	}

	goto exit;
}

/************************************************************************
Applies a given .delta file to the corresponding data file.
@return TRUE on success */
static
ibool
xtrabackup_apply_delta(
	const char*	dirname,	/* in: dir name of incremental */
	const char*	dbname,		/* in: database name (ibdata: NULL) */
	const char*	filename,	/* in: file name (not a path),
					including the .delta extension */
	void*		/*data*/)
{
	pfs_os_file_t	src_file;
	pfs_os_file_t	dst_file;
	char	src_path[FN_REFLEN];
	char	dst_path[FN_REFLEN];
	char	meta_path[FN_REFLEN];
	char	space_name[FN_REFLEN];
	bool	success;

	ibool	last_buffer = FALSE;
	ulint	page_in_buffer;
	ulint	incremental_buffers = 0;

	xb_delta_info_t info(srv_page_size, 0, SRV_TMP_SPACE_ID);
	ulint		page_size;
	ulint		page_size_shift;
	byte*		incremental_buffer_base = NULL;
	byte*		incremental_buffer;

	size_t		offset;

	ut_a(xtrabackup_incremental);

	if (dbname) {
		snprintf(src_path, sizeof(src_path), "%s/%s/%s",
			 dirname, dbname, filename);
		snprintf(dst_path, sizeof(dst_path), "%s/%s/%s",
			 xtrabackup_real_target_dir, dbname, filename);
	} else {
		snprintf(src_path, sizeof(src_path), "%s/%s",
			 dirname, filename);
		snprintf(dst_path, sizeof(dst_path), "%s/%s",
			 xtrabackup_real_target_dir, filename);
	}
	dst_path[strlen(dst_path) - 6] = '\0';

	strncpy(space_name, filename, FN_REFLEN - 1);
	space_name[FN_REFLEN - 1] = '\0';
	space_name[strlen(space_name) -  6] = 0;

	if (!get_meta_path(src_path, meta_path)) {
		goto error;
	}

	os_normalize_path(dst_path);
	os_normalize_path(src_path);
	os_normalize_path(meta_path);

	if (!xb_read_delta_metadata(meta_path, &info)) {
		goto error;
	}

	page_size = info.page_size;
	page_size_shift = get_bit_shift(page_size);
	msg("page size for %s is %zu bytes",
	    src_path, page_size);
	if (page_size_shift < 10 ||
	    page_size_shift > UNIV_PAGE_SIZE_SHIFT_MAX) {
		msg("error: invalid value of page_size "
		    "(%zu bytes) read from %s", page_size, meta_path);
		goto error;
	}

	src_file = os_file_create_simple_no_error_handling(
		0, src_path,
		OS_FILE_OPEN, OS_FILE_READ_WRITE, false, &success);
	if (!success) {
		os_file_get_last_error(TRUE);
		msg("error: can't open %s", src_path);
		goto error;
	}

	posix_fadvise(src_file, 0, 0, POSIX_FADV_SEQUENTIAL);

	dst_file = xb_delta_open_matching_space(
			dbname, space_name, info,
			dst_path, sizeof(dst_path), &success);
	if (!success) {
		msg("error: can't open %s", dst_path);
		goto error;
	}

	posix_fadvise(dst_file, 0, 0, POSIX_FADV_DONTNEED);

	/* allocate buffer for incremental backup (4096 pages) */
	incremental_buffer_base = static_cast<byte *>
		(malloc((page_size / 4 + 1) * page_size));
	incremental_buffer = static_cast<byte *>
		(ut_align(incremental_buffer_base,
			  page_size));

	msg("Applying %s to %s...", src_path, dst_path);

	while (!last_buffer) {
		ulint cluster_header;

		/* read to buffer */
		/* first block of block cluster */
		offset = ((incremental_buffers * (page_size / 4))
			 << page_size_shift);
		success = os_file_read(IORequestRead, src_file,
				       incremental_buffer, offset, page_size);
		if (!success) {
			goto error;
		}

		cluster_header = mach_read_from_4(incremental_buffer);
		switch(cluster_header) {
			case 0x78747261UL: /*"xtra"*/
				break;
			case 0x58545241UL: /*"XTRA"*/
				last_buffer = TRUE;
				break;
			default:
				msg("error: %s seems not "
				    ".delta file.", src_path);
				goto error;
		}

		/* FIXME: If the .delta modifies FSP_SIZE on page 0,
		extend the file to that size. */

		for (page_in_buffer = 1; page_in_buffer < page_size / 4;
		     page_in_buffer++) {
			if (mach_read_from_4(incremental_buffer + page_in_buffer * 4)
			    == 0xFFFFFFFFUL)
				break;
		}

		ut_a(last_buffer || page_in_buffer == page_size / 4);

		/* read whole of the cluster */
		success = os_file_read(IORequestRead, src_file,
				       incremental_buffer,
				       offset, page_in_buffer * page_size);
		if (!success) {
			goto error;
		}

		posix_fadvise(src_file, offset, page_in_buffer * page_size,
			      POSIX_FADV_DONTNEED);

		for (page_in_buffer = 1; page_in_buffer < page_size / 4;
		     page_in_buffer++) {
			ulint offset_on_page;

			offset_on_page = mach_read_from_4(incremental_buffer + page_in_buffer * 4);

			if (offset_on_page == 0xFFFFFFFFUL)
				break;

			uchar *buf = incremental_buffer + page_in_buffer * page_size;
			const os_offset_t off = os_offset_t(offset_on_page)*page_size;

			if (off == 0) {
				/* Read tablespace size from page 0,
				and extend the file to specified size.*/
				os_offset_t n_pages = mach_read_from_4(
					buf + FSP_HEADER_OFFSET + FSP_SIZE);
				if (mach_read_from_4(buf
						     + FIL_PAGE_SPACE_ID)) {
					if (!os_file_set_size(
						    dst_path, dst_file,
						    n_pages * page_size))
						goto error;
				} else if (fil_space_t* space
					   = fil_system.sys_space) {
					/* The system tablespace can
					consist of multiple files. The
					first one has full tablespace
					size in page 0, but only the last
					file should be extended. */
					fil_node_t* n = UT_LIST_GET_FIRST(
						space->chain);
					bool fail = !strcmp(n->name, dst_path)
						&& !fil_space_extend(
							space, (ulint)n_pages);
					if (fail) goto error;
				}
			}

			success = os_file_write(IORequestWrite,
						dst_path, dst_file, buf, off, page_size);
			if (!success) {
				goto error;
			}
		}

		/* Free file system buffer cache after the batch was written. */
#ifdef __linux__
		os_file_flush_func(dst_file);
#endif
		posix_fadvise(dst_file, 0, 0, POSIX_FADV_DONTNEED);


		incremental_buffers++;
	}

	free(incremental_buffer_base);
	if (src_file != OS_FILE_CLOSED) {
		os_file_close(src_file);
		os_file_delete(0,src_path);
	}
	if (dst_file != OS_FILE_CLOSED)
		os_file_close(dst_file);
	return TRUE;

error:
	free(incremental_buffer_base);
	if (src_file != OS_FILE_CLOSED)
		os_file_close(src_file);
	if (dst_file != OS_FILE_CLOSED)
		os_file_close(dst_file);
	msg("Error: xtrabackup_apply_delta(): "
	    "failed to apply %s to %s.\n", src_path, dst_path);
	return FALSE;
}


std::string change_extension(std::string filename, std::string new_ext) {
	DBUG_ASSERT(new_ext.size() == 3);
	std::string new_name(filename);
	new_name.resize(new_name.size() - new_ext.size());
	new_name.append(new_ext);
	return new_name;
}


static void rename_file(const char *from,const char *to) {
	msg("Renaming %s to %s\n", from, to);
	if (my_rename(from, to, MY_WME)) {
		die("Can't rename %s to %s errno %d", from, to, errno);
	}
}

static void rename_file(const std::string& from, const std::string &to) {
	rename_file(from.c_str(), to.c_str());
}
/************************************************************************
Callback to handle datadir entry. Function of this type will be called
for each entry which matches the mask by xb_process_datadir.
@return should return TRUE on success */
typedef ibool (*handle_datadir_entry_func_t)(
/*=========================================*/
	const char*	data_home_dir,		/*!<in: path to datadir */
	const char*	db_name,		/*!<in: database name */
	const char*	file_name,		/*!<in: file name with suffix */
	void*		arg);			/*!<in: caller-provided data */

/** Rename, and replace destination file, if exists */
static void rename_force(const char *from, const char *to) {
	if (access(to, R_OK) == 0) {
		msg("Removing %s", to);
		if (my_delete(to, MYF(MY_WME))) {
			msg("Can't remove %s, errno %d", to, errno);
			exit(EXIT_FAILURE);
		}
	}
	rename_file(from,to);
}

/* During prepare phase, rename ".new" files , that were created in backup_fix_ddl(),
  to ".ibd".*/
static ibool prepare_handle_new_files(
	const char*	data_home_dir,		/*!<in: path to datadir */
	const char*	db_name,		/*!<in: database name */
	const char*	file_name,		/*!<in: file name with suffix */
	void *)
{

	std::string src_path = std::string(data_home_dir) + '/' + std::string(db_name) + '/' + file_name;
	std::string dest_path = src_path;

	size_t index = dest_path.find(".new");
	DBUG_ASSERT(index != std::string::npos);
	dest_path.replace(index, 4, ".ibd");
	rename_force(src_path.c_str(),dest_path.c_str());
	return TRUE;
}

/************************************************************************
Callback to handle datadir entry. Deletes entry if it has no matching
fil_space in fil_system directory.
@return FALSE if delete attempt was unsuccessful */
static
ibool
rm_if_not_found(
	const char*	data_home_dir,		/*!<in: path to datadir */
	const char*	db_name,		/*!<in: database name */
	const char*	file_name,		/*!<in: file name with suffix */
	void*		arg __attribute__((unused)))
{
	char			name[FN_REFLEN];
	xb_filter_entry_t*	table;

	snprintf(name, FN_REFLEN, "%s/%s", db_name, file_name);
	/* Truncate ".ibd" */
	name[strlen(name) - 4] = '\0';

	HASH_SEARCH(name_hash, inc_dir_tables_hash, ut_fold_string(name),
		    xb_filter_entry_t*,
		    table, (void) 0,
		    !strcmp(table->name, name));

	if (!table) {
		snprintf(name, FN_REFLEN, "%s/%s/%s", data_home_dir,
						      db_name, file_name);
		return os_file_delete(0, name);
	}

	return(TRUE);
}

/************************************************************************
Function enumerates files in datadir (provided by path) which are matched
by provided suffix. For each entry callback is called.
@return FALSE if callback for some entry returned FALSE */
static
ibool
xb_process_datadir(
	const char*			path,	/*!<in: datadir path */
	const char*			suffix,	/*!<in: suffix to match
						against */
	handle_datadir_entry_func_t	func)	/*!<in: callback */
{
	ulint		ret;
	char		dbpath[OS_FILE_MAX_PATH+1];
	os_file_dir_t	dir;
	os_file_dir_t	dbdir;
	os_file_stat_t	dbinfo;
	os_file_stat_t	fileinfo;
	ulint		suffix_len;
	dberr_t		err 		= DB_SUCCESS;
	static char	current_dir[2];

	current_dir[0] = FN_CURLIB;
	current_dir[1] = 0;
	srv_data_home = current_dir;

	suffix_len = strlen(suffix);

	/* datafile */
	dbdir = os_file_opendir(path, FALSE);

	if (dbdir != NULL) {
		ret = fil_file_readdir_next_file(&err, path, dbdir,
							&fileinfo);
		while (ret == 0) {
			if (fileinfo.type == OS_FILE_TYPE_DIR) {
				goto next_file_item_1;
			}

			if (strlen(fileinfo.name) > suffix_len
			    && 0 == strcmp(fileinfo.name + 
					strlen(fileinfo.name) - suffix_len,
					suffix)) {
				if (!func(
					    path, NULL,
					    fileinfo.name, NULL))
				{
					os_file_closedir(dbdir);
					return(FALSE);
				}
			}
next_file_item_1:
			ret = fil_file_readdir_next_file(&err,
							path, dbdir,
							&fileinfo);
		}

		os_file_closedir(dbdir);
	} else {
		msg("Can't open dir %s", path);
	}

	/* single table tablespaces */
	dir = os_file_opendir(path, FALSE);

	if (dir == NULL) {
		msg("Can't open dir %s", path);
	}

		ret = fil_file_readdir_next_file(&err, path, dir,
								&dbinfo);
	while (ret == 0) {
		if (dbinfo.type == OS_FILE_TYPE_FILE
		    || dbinfo.type == OS_FILE_TYPE_UNKNOWN) {

		        goto next_datadir_item;
		}

		snprintf(dbpath, sizeof(dbpath)-1, "%s/%s", path, dbinfo.name);

		os_normalize_path(dbpath);

		dbdir = os_file_opendir(dbpath, FALSE);

		if (dbdir != NULL) {

			ret = fil_file_readdir_next_file(&err, dbpath, dbdir,
								&fileinfo);
			while (ret == 0) {

			        if (fileinfo.type == OS_FILE_TYPE_DIR) {

				        goto next_file_item_2;
				}

				if (strlen(fileinfo.name) > suffix_len
				    && 0 == strcmp(fileinfo.name + 
						strlen(fileinfo.name) -
								suffix_len,
						suffix)) {
					/* The name ends in suffix; process
					the file */
					if (!func(
						    path,
						    dbinfo.name,
						    fileinfo.name, NULL))
					{
						os_file_closedir(dbdir);
						return(FALSE);
					}
				}
next_file_item_2:
				ret = fil_file_readdir_next_file(&err,
								dbpath, dbdir,
								&fileinfo);
			}

			os_file_closedir(dbdir);
		}
next_datadir_item:
		ret = fil_file_readdir_next_file(&err,
						path,
								dir, &dbinfo);
	}

	os_file_closedir(dir);

	return(TRUE);
}

/************************************************************************
Applies all .delta files from incremental_dir to the full backup.
@return TRUE on success. */
static
ibool
xtrabackup_apply_deltas()
{
	return xb_process_datadir(xtrabackup_incremental_dir, ".delta",
		xtrabackup_apply_delta);
}


static
void
innodb_free_param()
{
	srv_sys_space.shutdown();
	free_tmpdir(&mysql_tmpdir_list);
}


/** Check if file exists*/
static bool file_exists(std::string name)
{
	return access(name.c_str(), R_OK) == 0 ;
}

/** Read file content into STL string */
static std::string read_file_as_string(const std::string file) {
	char content[FN_REFLEN];
	FILE *f = fopen(file.c_str(), "r");
	if (!f) {
		msg("Can not open %s", file.c_str());
	}
	size_t len = fread(content, 1, FN_REFLEN, f);
	fclose(f);
	return std::string(content, len);
}

/** Delete file- Provide verbose diagnostics and exit, if operation fails. */
static void delete_file(const std::string& file, bool if_exists = false) {
	if (if_exists && !file_exists(file))
		return;
	if (my_delete(file.c_str(), MYF(MY_WME))) {
		die("Can't remove %s, errno %d", file.c_str(), errno);
	}
}

/**
Rename tablespace during prepare.
Backup in its end phase may generate some .ren files, recording
tablespaces that should be renamed in --prepare.
*/
static void rename_table_in_prepare(const std::string &datadir, const std::string& from , const std::string& to,
	const char *extension=0) {
	if (!extension) {
		static const char *extensions_nonincremental[] = { ".ibd", 0 };
		static const char *extensions_incremental[] = { ".ibd.delta", ".ibd.meta", 0 };
		const char **extensions = xtrabackup_incremental_dir ?
			extensions_incremental : extensions_nonincremental;
		for (size_t i = 0; extensions[i]; i++) {
			rename_table_in_prepare(datadir, from, to, extensions[i]);
		}
		return;
	}
	std::string src = std::string(datadir) + "/" + from + extension;
	std::string dest = std::string(datadir) + "/" + to + extension;
	std::string ren2, tmp;
	if (file_exists(dest)) {
		ren2= std::string(datadir) + "/" + to + ".ren";
		if (!file_exists(ren2)) {
			msg("ERROR : File %s was not found, but expected during rename processing\n", ren2.c_str());
			ut_a(0);
		}
		tmp = to + "#";
		rename_table_in_prepare(datadir, to, tmp);
	}
	rename_file(src, dest);
	if (ren2.size()) {
		// Make sure the temp. renamed file is processed.
		std::string to2 = read_file_as_string(ren2);
		rename_table_in_prepare(datadir, tmp, to2);
		delete_file(ren2);
	}
}

static ibool prepare_handle_ren_files(const char *datadir, const char *db, const char *filename, void *) {

	std::string ren_file = std::string(datadir) + "/" + db + "/" + filename;
	if (!file_exists(ren_file))
		return TRUE;

	std::string to = read_file_as_string(ren_file);
	std::string source_space_name = std::string(db) + "/" + filename;
	source_space_name.resize(source_space_name.size() - 4); // remove extension

	rename_table_in_prepare(datadir, source_space_name.c_str(), to.c_str());
	delete_file(ren_file);
	return TRUE;
}

/* Remove tablespaces during backup, based on */
static ibool prepare_handle_del_files(const char *datadir, const char *db, const char *filename, void *) {
	std::string del_file = std::string(datadir) + "/" + db + "/" + filename;
	std::string path(del_file);
	path.resize(path.size() - 4); // remove extension;
	if (xtrabackup_incremental) {
		delete_file(path + ".ibd.delta", true);
		delete_file(path + ".ibd.meta", true);
	}
	else {
		delete_file(path + ".ibd", true);
	}
	delete_file(del_file);
	return TRUE;
}

/** Implement --prepare
@return	whether the operation succeeded */
static bool
xtrabackup_prepare_func(char** argv)
{
	char			 metadata_path[FN_REFLEN];

	/* cd to target-dir */

	if (my_setwd(xtrabackup_real_target_dir,MYF(MY_WME)))
	{
		msg("can't my_setwd %s", xtrabackup_real_target_dir);
		return(false);
	}
	msg("cd to %s", xtrabackup_real_target_dir);

	fil_path_to_mysql_datadir = ".";

	/* Fix DDL for prepare. Process .del,.ren, and .new files.
	The order in which files are processed, is important
	(see MDEV-18185, MDEV-18201)
	*/
	xb_process_datadir(xtrabackup_incremental_dir ? xtrabackup_incremental_dir : ".",
		".del", prepare_handle_del_files);
	xb_process_datadir(xtrabackup_incremental_dir? xtrabackup_incremental_dir:".",
		".ren", prepare_handle_ren_files);
	if (xtrabackup_incremental_dir) {
		xb_process_datadir(xtrabackup_incremental_dir, ".new.meta", prepare_handle_new_files);
		xb_process_datadir(xtrabackup_incremental_dir, ".new.delta", prepare_handle_new_files);
	}
	else {
		xb_process_datadir(".", ".new", prepare_handle_new_files);
	}

	int argc; for (argc = 0; argv[argc]; argc++) {}
	encryption_plugin_prepare_init(argc, argv);

	xtrabackup_target_dir= mysql_data_home_buff;
	xtrabackup_target_dir[0]=FN_CURLIB;		// all paths are relative from here
	xtrabackup_target_dir[1]=0;
	const lsn_t target_lsn = xtrabackup_incremental
		? incremental_to_lsn : metadata_to_lsn;

	/*
	  read metadata of target
	*/
	sprintf(metadata_path, "%s/%s", xtrabackup_target_dir,
		XTRABACKUP_METADATA_FILENAME);

	if (!xtrabackup_read_metadata(metadata_path)) {
		msg("Error: failed to read metadata from '%s'\n",
		    metadata_path);
		return(false);
	}

	if (!strcmp(metadata_type, "full-backuped")) {
		if (xtrabackup_incremental) {
			msg("error: applying incremental backup "
			    "needs a prepared target.");
			return(false);
		}
		msg("This target seems to be not prepared yet.");
	} else if (!strcmp(metadata_type, "log-applied")) {
		msg("This target seems to be already prepared.");
	} else {
		msg("This target does not have correct metadata.");
		return(false);
	}

	bool ok = !xtrabackup_incremental
		|| metadata_to_lsn == incremental_lsn;
	if (!ok) {
		msg("error: This incremental backup seems "
		    "not to be proper for the target. Check 'to_lsn' of the target and "
		    "'from_lsn' of the incremental.");
		return(false);
	}

	srv_max_n_threads = 1000;
	srv_undo_logs = 1;
	srv_n_purge_threads = 1;

	xb_filters_init();

	srv_log_group_home_dir = NULL;
	srv_thread_concurrency = 1;

	if (xtrabackup_incremental) {
		srv_operation = SRV_OPERATION_RESTORE_DELTA;

		if (innodb_init_param()) {
			goto error_cleanup;
		}

		sync_check_init();
		ut_d(sync_check_enable());
		ut_crc32_init();
		recv_sys_init();
		log_sys.create();
		recv_recovery_on = true;

#ifdef WITH_INNODB_DISALLOW_WRITES
		srv_allow_writes_event = os_event_create(0);
		os_event_set(srv_allow_writes_event);
#endif
		dberr_t err = xb_data_files_init();
		if (err != DB_SUCCESS) {
			msg("mariabackup: error: xb_data_files_init() failed "
			    "with error %s\n", ut_strerr(err));
			goto error_cleanup;
		}

		inc_dir_tables_hash = hash_create(1000);

		ok = xtrabackup_apply_deltas();

		xb_data_files_close();

		if (ok) {
			/* Cleanup datadir from tablespaces deleted
			between full and incremental backups */

			xb_process_datadir("./", ".ibd", rm_if_not_found);
		}

		xb_filter_hash_free(inc_dir_tables_hash);

		fil_system.close();
#ifdef WITH_INNODB_DISALLOW_WRITES
		os_event_destroy(srv_allow_writes_event);
#endif
		innodb_free_param();
		log_sys.close();
		sync_check_close();
		if (!ok) goto error_cleanup;
	}

	srv_operation = xtrabackup_export
		? SRV_OPERATION_RESTORE_EXPORT : SRV_OPERATION_RESTORE;

	if (innodb_init_param()) {
		goto error_cleanup;
	}

	/* increase IO threads */
	if (srv_n_file_io_threads < 10) {
		srv_n_read_io_threads = 4;
		srv_n_write_io_threads = 4;
	}

	msg("Starting InnoDB instance for recovery.");

	msg("mariabackup: Using %lld bytes for buffer pool "
	    "(set by --use-memory parameter)", xtrabackup_use_memory);

	srv_max_buf_pool_modified_pct = (double)max_buf_pool_modified_pct;

	if (srv_max_dirty_pages_pct_lwm > srv_max_buf_pool_modified_pct) {
		srv_max_dirty_pages_pct_lwm = srv_max_buf_pool_modified_pct;
	}

	if (innodb_init()) {
		goto error_cleanup;
	}

	if (ok) {
		msg("Last binlog file %s, position %lld",
		    trx_sys.recovered_binlog_filename,
		    longlong(trx_sys.recovered_binlog_offset));
	}

	/* Check whether the log is applied enough or not. */
	if ((srv_start_lsn || fil_space_get(SRV_LOG_SPACE_FIRST_ID))
	    && srv_start_lsn < target_lsn) {
		msg("mariabackup: error: "
		    "The log was only applied up to LSN " LSN_PF
		    ", instead of " LSN_PF,
		    srv_start_lsn, target_lsn);
		ok = false;
	}
#ifdef WITH_WSREP
	else if (ok) xb_write_galera_info(xtrabackup_incremental);
#endif

	innodb_shutdown();
	innodb_free_param();

	/* output to metadata file */
	if (ok) {
		char	filename[FN_REFLEN];

		strcpy(metadata_type, "log-applied");

		if(xtrabackup_incremental
		   && metadata_to_lsn < incremental_to_lsn)
		{
			metadata_to_lsn = incremental_to_lsn;
			metadata_last_lsn = incremental_last_lsn;
		}

		sprintf(filename, "%s/%s", xtrabackup_target_dir, XTRABACKUP_METADATA_FILENAME);
		if (!xtrabackup_write_metadata(filename)) {

			msg("mariabackup: Error: failed to write metadata "
			    "to '%s'", filename);
			ok = false;
		} else if (xtrabackup_extra_lsndir) {
			sprintf(filename, "%s/%s", xtrabackup_extra_lsndir, XTRABACKUP_METADATA_FILENAME);
			if (!xtrabackup_write_metadata(filename)) {
				msg("mariabackup: Error: failed to write "
				    "metadata to '%s'", filename);
				ok = false;
			}
		}
	}

	if (ok) ok = apply_log_finish();

	if (ok && xtrabackup_export)
		ok= (prepare_export() == 0);

error_cleanup:
	xb_filters_free();
	return ok;
}

/**************************************************************************
Append group name to xb_load_default_groups list. */
static
void
append_defaults_group(const char *group, const char *default_groups[],
		      size_t default_groups_size)
{
	uint i;
	bool appended = false;
	for (i = 0; i < default_groups_size - 1; i++) {
		if (default_groups[i] == NULL) {
			default_groups[i] = group;
			appended = true;
			break;
		}
	}
	ut_a(appended);
}

static const char*
normalize_privilege_target_name(const char* name)
{
	if (strcmp(name, "*") == 0) {
		return "\\*";
	}
	else {
		/* should have no regex special characters. */
		ut_ad(strpbrk(name, ".()[]*+?") == 0);
	}
	return name;
}

/******************************************************************//**
Check if specific privilege is granted.
Uses regexp magic to check if requested privilege is granted for given
database.table or database.* or *.*
or if user has 'ALL PRIVILEGES' granted.
@return true if requested privilege is granted, false otherwise. */
static bool
has_privilege(const std::list<std::string> &granted,
	const char* required,
	const char* db_name,
	const char* table_name)
{
	char buffer[1000];
	regex_t priv_re;
	regmatch_t tables_regmatch[1];
	bool result = false;

	db_name = normalize_privilege_target_name(db_name);
	table_name = normalize_privilege_target_name(table_name);

	int written = snprintf(buffer, sizeof(buffer),
		"GRANT .*(%s)|(ALL PRIVILEGES).* ON (\\*|`%s`)\\.(\\*|`%s`)",
		required, db_name, table_name);
	if (written < 0 || written == sizeof(buffer)
		|| regcomp(&priv_re, buffer, REG_EXTENDED)) {
		die("regcomp() failed for '%s'", buffer);
	}

	typedef std::list<std::string>::const_iterator string_iter;
	for (string_iter i = granted.begin(), e = granted.end(); i != e; ++i) {
		int res = regexec(&priv_re, i->c_str(),
			1, tables_regmatch, 0);

		if (res != REG_NOMATCH) {
			result = true;
			break;
		}
	}

	xb_regfree(&priv_re);
	return result;
}

enum {
	PRIVILEGE_OK = 0,
	PRIVILEGE_WARNING = 1,
	PRIVILEGE_ERROR = 2,
};

/******************************************************************//**
Check if specific privilege is granted.
Prints error message if required privilege is missing.
@return PRIVILEGE_OK if requested privilege is granted, error otherwise. */
static
int check_privilege(
	const std::list<std::string> &granted_priv, /* in: list of
							granted privileges*/
	const char* required,		/* in: required privilege name */
	const char* target_database,	/* in: required privilege target
						database name */
	const char* target_table,	/* in: required privilege target
						table name */
	int error = PRIVILEGE_ERROR)	/* in: return value if privilege
						is not granted */
{
	if (!has_privilege(granted_priv,
		required, target_database, target_table)) {
		msg("%s: missing required privilege %s on %s.%s",
			(error == PRIVILEGE_ERROR ? "Error" : "Warning"),
			required, target_database, target_table);
		return error;
	}
	return PRIVILEGE_OK;
}


/**
Check DB user privileges according to the intended actions.

Fetches DB user privileges, determines intended actions based on
command-line arguments and prints missing privileges.
@return whether all the necessary privileges are granted */
static bool check_all_privileges()
{
	if (!mysql_connection) {
		/* Not connected, no queries is going to be executed. */
		return true;
	}

	/* Fetch effective privileges. */
	std::list<std::string> granted_privileges;
	MYSQL_RES* result = xb_mysql_query(mysql_connection, "SHOW GRANTS",
					   true);
	while (MYSQL_ROW row = mysql_fetch_row(result)) {
		granted_privileges.push_back(*row);
	}
	mysql_free_result(result);

	int check_result = PRIVILEGE_OK;

	/* FLUSH TABLES WITH READ LOCK */
	if (!opt_no_lock)
	{
		check_result |= check_privilege(
			granted_privileges,
			"RELOAD", "*", "*");
		check_result |= check_privilege(
			granted_privileges,
			"PROCESS", "*", "*");
	}

	/* KILL ... */
	if ((!opt_no_lock && (opt_kill_long_queries_timeout || opt_lock_ddl_per_table))
		/* START SLAVE SQL_THREAD */
		/* STOP SLAVE SQL_THREAD */
		|| opt_safe_slave_backup) {
		check_result |= check_privilege(
			granted_privileges,
			"SUPER", "*", "*",
			PRIVILEGE_WARNING);
	}

	/* SHOW MASTER STATUS */
	/* SHOW SLAVE STATUS */
	if (opt_galera_info || opt_slave_info
		|| (opt_no_lock && opt_safe_slave_backup)) {
		check_result |= check_privilege(granted_privileges,
			"REPLICATION CLIENT", "*", "*",
			PRIVILEGE_WARNING);
	}

	return !(check_result & PRIVILEGE_ERROR);
}

bool
xb_init()
{
	const char *mixed_options[4] = {NULL, NULL, NULL, NULL};
	int n_mixed_options;

	/* sanity checks */

	if (opt_slave_info
		&& opt_no_lock
		&& !opt_safe_slave_backup) {
		msg("Error: --slave-info is used with --no-lock but "
			"without --safe-slave-backup. The binlog position "
			"cannot be consistent with the backup data.");
		return(false);
	}

	if (xtrabackup_backup && opt_rsync)
	{
		if (xtrabackup_stream_fmt)
		{
			msg("Error: --rsync doesn't work with --stream\n");
			return(false);
		}
		bool have_rsync = IF_WIN(false, (system("rsync --version > /dev/null 2>&1") == 0));
		if (!have_rsync)
		{
			msg("Error: rsync executable not found, cannot run backup with --rsync\n");
			return false;
		}
	}

	n_mixed_options = 0;

	if (opt_decompress) {
		mixed_options[n_mixed_options++] = "--decompress";
	}

	if (xtrabackup_copy_back) {
		mixed_options[n_mixed_options++] = "--copy-back";
	}

	if (xtrabackup_move_back) {
		mixed_options[n_mixed_options++] = "--move-back";
	}

	if (xtrabackup_prepare) {
		mixed_options[n_mixed_options++] = "--apply-log";
	}

	if (n_mixed_options > 1) {
		msg("Error: %s and %s are mutually exclusive\n",
			mixed_options[0], mixed_options[1]);
		return(false);
	}

	if (xtrabackup_backup) {
		if ((mysql_connection = xb_mysql_connect()) == NULL) {
			return(false);
		}

		if (!get_mysql_vars(mysql_connection)) {
			return(false);
		}
		if (opt_check_privileges && !check_all_privileges()) {
			return(false);
		}
		history_start_time = time(NULL);

	}

	return(true);
}


extern void init_signals(void);

#include <sql_locale.h>

/* Messages . Avoid loading errmsg.sys file */
void setup_error_messages()
{
  static const char *my_msgs[ERRORS_PER_RANGE];
  static const char **all_msgs[] = { my_msgs, my_msgs, my_msgs, my_msgs };
  my_default_lc_messages = &my_locale_en_US;
  my_default_lc_messages->errmsgs->errmsgs = all_msgs;

  /* Populate the necessary error messages */
  struct {
    int id;
    const char *fmt;
  }
  xb_msgs[] =
  {
  { ER_DATABASE_NAME,"Database" },
  { ER_TABLE_NAME,"Table"},
  { ER_PARTITION_NAME, "Partition" },
  { ER_SUBPARTITION_NAME, "Subpartition" },
  { ER_TEMPORARY_NAME, "Temporary"},
  { ER_RENAMED_NAME, "Renamed"},
  { ER_CANT_FIND_DL_ENTRY, "Can't find symbol '%-.128s' in library"},
  { ER_CANT_OPEN_LIBRARY, "Can't open shared library '%-.192s' (errno: %d, %-.128s)" },
  { ER_OUTOFMEMORY, "Out of memory; restart server and try again (needed %d bytes)" },
  { ER_CANT_OPEN_LIBRARY, "Can't open shared library '%-.192s' (errno: %d, %-.128s)" },
  { ER_UDF_NO_PATHS, "No paths allowed for shared library" },
  { ER_CANT_INITIALIZE_UDF,"Can't initialize function '%-.192s'; %-.80s"},
  { ER_PLUGIN_IS_NOT_LOADED,"Plugin '%-.192s' is not loaded" }
  };

  for (int i = 0; i < (int)array_elements(all_msgs); i++)
    all_msgs[0][i] = "Unknown error";

  for (int i = 0; i < (int)array_elements(xb_msgs); i++)
    all_msgs[0][xb_msgs[i].id - ER_ERROR_FIRST] = xb_msgs[i].fmt;
}

void
handle_options(int argc, char **argv, char ***argv_client, char ***argv_server)
{
	/* Setup some variables for Innodb.*/

	srv_operation = SRV_OPERATION_RESTORE;

	files_charset_info = &my_charset_utf8_general_ci;


	setup_error_messages();
	sys_var_init();
	plugin_mutex_init();
	mysql_prlock_init(key_rwlock_LOCK_system_variables_hash, &LOCK_system_variables_hash);
	opt_stack_trace = 1;
	test_flags |=  TEST_SIGINT;
	init_signals();
#ifndef _WIN32
	/* Exit process on SIGINT. */
	my_sigset(SIGINT, SIG_DFL);
#endif

	sf_leaking_memory = 1; /* don't report memory leaks on early exist */

	int i;
	int ho_error;

	char*	target_dir = NULL;
	bool	prepare = false;

	char	conf_file[FN_REFLEN];
	int	argc_client = argc;
	int	argc_server = argc;

	/* scan options for group and config file to load defaults from */
	for (i = 1; i < argc; i++) {

		char *optend = strcend(argv[i], '=');

		if (strncmp(argv[i], "--defaults-group",
			    optend - argv[i]) == 0) {
			defaults_group = optend + 1;
			append_defaults_group(defaults_group,
				xb_server_default_groups,
				array_elements(xb_server_default_groups));
		}

		if (strncmp(argv[i], "--login-path",
			    optend - argv[i]) == 0) {
			append_defaults_group(optend + 1,
				xb_client_default_groups,
				array_elements(xb_client_default_groups));
		}

		if (!strncmp(argv[i], "--prepare",
			     optend - argv[i])) {
			prepare = true;
		}

		if (!strncmp(argv[i], "--apply-log",
			     optend - argv[i])) {
			prepare = true;
		}

		if (!strncmp(argv[i], "--target-dir",
			     optend - argv[i]) && *optend) {
			target_dir = optend + 1;
		}

		if (!*optend && argv[i][0] != '-') {
			target_dir = argv[i];
		}
	}

	snprintf(conf_file, sizeof(conf_file), "my");

	if (prepare && target_dir) {
		snprintf(conf_file, sizeof(conf_file),
			 "%s/backup-my.cnf", target_dir);
			if (!strncmp(argv[1], "--defaults-file=", 16)) {
				/* Remove defaults-file*/
				for (int i = 2; ; i++) {
					if ((argv[i-1]= argv[i]) == 0)
						break;
				}
				argc--;
			}
	}

	*argv_client = argv;
	*argv_server = argv;
	load_defaults_or_exit(conf_file, xb_server_default_groups,
			      &argc_server, argv_server);

	int n;
	for (n = 0; (*argv_server)[n]; n++) {};
	argc_server = n;

	print_param_str <<
		"# This MySQL options file was generated by XtraBackup.\n"
		"[" << defaults_group << "]\n";

	/* We want xtrabackup to ignore unknown options, because it only
	recognizes a small subset of server variables */
	my_getopt_skip_unknown = TRUE;

	/* Reset u_max_value for all options, as we don't want the
	--maximum-... modifier to set the actual option values */
	for (my_option *optp= xb_server_options; optp->name; optp++) {
		optp->u_max_value = (G_PTR *) &global_max_value;
	}


	/* Throw a descriptive error if --defaults-file or --defaults-extra-file
	is not the first command line argument */
	for (int i = 2 ; i < argc ; i++) {
		char *optend = strcend((argv)[i], '=');

		if (optend - argv[i] == 15 &&
			!strncmp(argv[i], "--defaults-file", optend - argv[i])) {
			die("--defaults-file must be specified first on the command line");
		}
		if (optend - argv[i] == 21 &&
			!strncmp(argv[i], "--defaults-extra-file",
				optend - argv[i])) {
			die("--defaults-extra-file must be specified first on the command line");
		}
	}

	if (argc_server > 0
	    && (ho_error=handle_options(&argc_server, argv_server,
					xb_server_options, xb_get_one_option)))
		exit(ho_error);

	load_defaults_or_exit(conf_file, xb_client_default_groups,
			      &argc_client, argv_client);

	for (n = 0; (*argv_client)[n]; n++) {};
 	argc_client = n;

	if (innobackupex_mode && argc_client > 0) {
		/* emulate innobackupex script */
		innobackupex_mode = true;
		if (!ibx_handle_options(&argc_client, argv_client)) {
			exit(EXIT_FAILURE);
		}
	}

	if (argc_client > 0
	    && (ho_error=handle_options(&argc_client, argv_client,
					xb_client_options, xb_get_one_option)))
		exit(ho_error);

	/* Reject command line arguments that don't look like options, i.e. are
	not of the form '-X' (single-character options) or '--option' (long
	options) */
	for (int i = 0 ; i < argc_client ; i++) {
		const char * const opt = (*argv_client)[i];

		if (strncmp(opt, "--", 2) &&
		    !(strlen(opt) == 2 && opt[0] == '-')) {
			bool server_option = true;

			for (int j = 0; j < argc_server; j++) {
				if (opt == (*argv_server)[j]) {
					server_option = false;
					break;
				}
			}

			if (!server_option) {
				msg("mariabackup: Error:"
				    " unknown argument: '%s'", opt);
				exit(EXIT_FAILURE);
			}
		}
	}
}

static int main_low(char** argv);
static int get_exepath(char *buf, size_t size, const char *argv0);

/* ================= main =================== */
int main(int argc, char **argv)
{
	char **client_defaults, **server_defaults;

	if (get_exepath(mariabackup_exe,FN_REFLEN, argv[0]))
    strncpy(mariabackup_exe,argv[0], FN_REFLEN-1);


	if (argc > 1 )
	{
		/* In "prepare export", we need  to start mysqld 
		Since it is not always be installed on the machine,
		we start "mariabackup --mysqld", which acts as mysqld
		*/
		if (strcmp(argv[1], "--mysqld") == 0)
		{
			extern int mysqld_main(int argc, char **argv);
			argc--;
			argv++;
			argv[0]+=2;
			return mysqld_main(argc, argv);
		}
		if(strcmp(argv[1], "--innobackupex") == 0)
		{
			argv++;
			argc--;
			innobackupex_mode = true;
		}
	}
  
	if (argc > 1)
		strncpy(orig_argv1,argv[1],sizeof(orig_argv1) -1);

	init_signals();
	MY_INIT(argv[0]);

	pthread_key_create(&THR_THD, NULL);
	my_pthread_setspecific_ptr(THR_THD, NULL);

	xb_regex_init();

	capture_tool_command(argc, argv);

	if (mysql_server_init(-1, NULL, NULL))
	{
		die("mysql_server_init() failed");
	}

	system_charset_info = &my_charset_utf8_general_ci;
	key_map_full.set_all();

	logger.init_base();
	logger.set_handlers(LOG_FILE, LOG_NONE, LOG_NONE);
	mysql_mutex_init(key_LOCK_error_log, &LOCK_error_log,
			 MY_MUTEX_INIT_FAST);

	handle_options(argc, argv, &client_defaults, &server_defaults);

#ifndef DBUG_OFF
	if (dbug_option) {
		DBUG_SET_INITIAL(dbug_option);
		DBUG_SET(dbug_option);
	}
#endif

	int status = main_low(server_defaults);

	backup_cleanup();

	if (innobackupex_mode) {
		ibx_cleanup();
	}

	free_defaults(client_defaults);
	free_defaults(server_defaults);

#ifndef DBUG_OFF
	if (dbug_option) {
		DBUG_END();
	}
#endif

	if (THR_THD)
		(void) pthread_key_delete(THR_THD);

	logger.cleanup_base();
	mysql_mutex_destroy(&LOCK_error_log);

	if (status == EXIT_SUCCESS) {
		msg("completed OK!");
	}

	return status;
}

static int main_low(char** argv)
{
	if (innobackupex_mode) {
		if (!ibx_init()) {
			return(EXIT_FAILURE);
		}
	}

	if (!xtrabackup_print_param && !xtrabackup_prepare
	    && !strcmp(mysql_data_home, "./")) {
		if (!xtrabackup_print_param)
			usage();
		msg("mariabackup: Error: Please set parameter 'datadir'");
		return(EXIT_FAILURE);
	}

	/* Expand target-dir, incremental-basedir, etc. */

	char cwd[FN_REFLEN];
	my_getwd(cwd, sizeof(cwd), MYF(0));

	my_load_path(xtrabackup_real_target_dir,
		     xtrabackup_target_dir, cwd);
	unpack_dirname(xtrabackup_real_target_dir,
		       xtrabackup_real_target_dir);
	xtrabackup_target_dir= xtrabackup_real_target_dir;

	if (xtrabackup_incremental_basedir) {
		my_load_path(xtrabackup_real_incremental_basedir,
			     xtrabackup_incremental_basedir, cwd);
		unpack_dirname(xtrabackup_real_incremental_basedir,
			       xtrabackup_real_incremental_basedir);
		xtrabackup_incremental_basedir =
			xtrabackup_real_incremental_basedir;
	}

	if (xtrabackup_incremental_dir) {
		my_load_path(xtrabackup_real_incremental_dir,
			     xtrabackup_incremental_dir, cwd);
		unpack_dirname(xtrabackup_real_incremental_dir,
			       xtrabackup_real_incremental_dir);
		xtrabackup_incremental_dir = xtrabackup_real_incremental_dir;
	}

	if (xtrabackup_extra_lsndir) {
		my_load_path(xtrabackup_real_extra_lsndir,
			     xtrabackup_extra_lsndir, cwd);
		unpack_dirname(xtrabackup_real_extra_lsndir,
			       xtrabackup_real_extra_lsndir);
		xtrabackup_extra_lsndir = xtrabackup_real_extra_lsndir;
	}

	/* get default temporary directory */
	if (!opt_mysql_tmpdir || !opt_mysql_tmpdir[0]) {
		opt_mysql_tmpdir = getenv("TMPDIR");
#if defined(__WIN__)
		if (!opt_mysql_tmpdir) {
			opt_mysql_tmpdir = getenv("TEMP");
		}
		if (!opt_mysql_tmpdir) {
			opt_mysql_tmpdir = getenv("TMP");
		}
#endif
		if (!opt_mysql_tmpdir || !opt_mysql_tmpdir[0]) {
			opt_mysql_tmpdir = const_cast<char*>(DEFAULT_TMPDIR);
		}
	}

	/* temporary setting of enough size */
	srv_page_size_shift = UNIV_PAGE_SIZE_SHIFT_MAX;
	srv_page_size = UNIV_PAGE_SIZE_MAX;
	if (xtrabackup_backup && xtrabackup_incremental) {
		/* direct specification is only for --backup */
		/* and the lsn is prior to the other option */

		char* endchar;
		int error = 0;
		incremental_lsn = strtoll(xtrabackup_incremental, &endchar, 10);
		if (*endchar != '\0')
			error = 1;

		if (error) {
			msg("mariabackup: value '%s' may be wrong format for "
			    "incremental option.", xtrabackup_incremental);
			return(EXIT_FAILURE);
		}
	} else if (xtrabackup_backup && xtrabackup_incremental_basedir) {
		char	filename[FN_REFLEN];

		sprintf(filename, "%s/%s", xtrabackup_incremental_basedir, XTRABACKUP_METADATA_FILENAME);

		if (!xtrabackup_read_metadata(filename)) {
			msg("mariabackup: error: failed to read metadata from "
			    "%s", filename);
			return(EXIT_FAILURE);
		}

		incremental_lsn = metadata_to_lsn;
		xtrabackup_incremental = xtrabackup_incremental_basedir; //dummy
	} else if (xtrabackup_prepare && xtrabackup_incremental_dir) {
		char	filename[FN_REFLEN];

		sprintf(filename, "%s/%s", xtrabackup_incremental_dir, XTRABACKUP_METADATA_FILENAME);

		if (!xtrabackup_read_metadata(filename)) {
			msg("mariabackup: error: failed to read metadata from "
			    "%s", filename);
			return(EXIT_FAILURE);
		}

		incremental_lsn = metadata_from_lsn;
		incremental_to_lsn = metadata_to_lsn;
		incremental_last_lsn = metadata_last_lsn;
		xtrabackup_incremental = xtrabackup_incremental_dir; //dummy

	} else if (opt_incremental_history_name) {
		xtrabackup_incremental = opt_incremental_history_name;
	} else if (opt_incremental_history_uuid) {
		xtrabackup_incremental = opt_incremental_history_uuid;
	} else {
		xtrabackup_incremental = NULL;
	}

	if (xtrabackup_stream && !xtrabackup_backup) {
		msg("Warning: --stream parameter is ignored, it only works together with --backup.");
	}

	if (!xb_init()) {
		return(EXIT_FAILURE);
	}

	/* --print-param */
	if (xtrabackup_print_param) {
		printf("%s", print_param_str.str().c_str());
		return(EXIT_SUCCESS);
	}

	print_version();
	if (xtrabackup_incremental) {
		msg("incremental backup from " LSN_PF " is enabled.",
		    incremental_lsn);
	}

	if (xtrabackup_export && innobase_file_per_table == FALSE) {
		msg("mariabackup: auto-enabling --innodb-file-per-table due to "
		    "the --export option");
		innobase_file_per_table = TRUE;
	}

	/* cannot execute both for now */
	{
		int num = 0;

		if (xtrabackup_backup) num++;
		if (xtrabackup_prepare) num++;
		if (xtrabackup_copy_back) num++;
		if (xtrabackup_move_back) num++;
		if (xtrabackup_decrypt_decompress) num++;
		if (num != 1) { /* !XOR (for now) */
			usage();
			return(EXIT_FAILURE);
		}
	}

#ifndef __WIN__
	if (xtrabackup_debug_sync) {
		signal(SIGCONT, sigcont_handler);
	}
#endif

	/* --backup */
	if (xtrabackup_backup && !xtrabackup_backup_func()) {
		return(EXIT_FAILURE);
	}

	/* --prepare */
	if (xtrabackup_prepare
	    && !xtrabackup_prepare_func(argv)) {
		return(EXIT_FAILURE);
	}

	if (xtrabackup_copy_back || xtrabackup_move_back) {
		if (!check_if_param_set("datadir")) {
			mysql_data_home = get_default_datadir();
		}
		if (!copy_back())
			return(EXIT_FAILURE);
	}

	if (xtrabackup_decrypt_decompress && !decrypt_decompress()) {
		return(EXIT_FAILURE);
	}

	return(EXIT_SUCCESS);
}


static int get_exepath(char *buf, size_t size, const char *argv0)
{
#ifdef _WIN32
  DWORD ret = GetModuleFileNameA(NULL, buf, (DWORD)size);
  if (ret > 0)
    return 0;
#elif defined(__linux__)
  ssize_t ret = readlink("/proc/self/exe", buf, size-1);
  if(ret > 0)
    return 0;
#endif

  return my_realpath(buf, argv0, 0);
}


#if defined (__SANITIZE_ADDRESS__) && defined (__linux__)
/* Avoid LeakSanitizer's false positives. */
const char* __asan_default_options()
{
  return "detect_leaks=0";
}
#endif<|MERGE_RESOLUTION|>--- conflicted
+++ resolved
@@ -3284,14 +3284,9 @@
 	byte*		page;
 	bool		ret;
 	dberr_t		error = DB_SUCCESS;
-<<<<<<< HEAD
-	ulint		space, page_no __attribute__((unused));
+	ulint		space;
 	int		n_retries = 5;
 	ulint		fsp_flags;
-=======
-	ulint		space;
-	int n_retries = 5;
->>>>>>> 482710b2
 
 	if (srv_undo_tablespaces == 0) {
 		return error;
