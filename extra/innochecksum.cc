/*
   Copyright (c) 2005, 2016, Oracle and/or its affiliates. All rights reserved.
   Copyright (c) 2014, 2019, MariaDB Corporation.

   This program is free software; you can redistribute it and/or modify
   it under the terms of the GNU General Public License as published by
   the Free Software Foundation; version 2 of the License.

   This program is distributed in the hope that it will be useful,
   but WITHOUT ANY WARRANTY; without even the implied warranty of
   MERCHANTABILITY or FITNESS FOR A PARTICULAR PURPOSE.  See the
   GNU General Public License for more details.

   You should have received a copy of the GNU General Public License
   along with this program; if not, write to the Free Software
   Foundation, Inc., 51 Franklin St, Fifth Floor, Boston, MA 02110-1335  USA
*/

/*
  InnoDB offline file checksum utility.  85% of the code in this utility
  is included from the InnoDB codebase.

  The final 15% was originally written by Mark Smith of Danga
  Interactive, Inc. <junior@danga.com>

  Published with a permission.
*/

#include <my_global.h>
#include <stdio.h>
#include <stdlib.h>
#include <time.h>
#include <sys/types.h>
#include <sys/stat.h>
#ifndef __WIN__
# include <unistd.h>
#endif
#include <my_getopt.h>
#include <m_string.h>
#include <welcome_copyright_notice.h> /* ORACLE_WELCOME_COPYRIGHT_NOTICE */

/* Only parts of these files are included from the InnoDB codebase.
The parts not included are excluded by #ifndef UNIV_INNOCHECKSUM. */

typedef void fil_space_t;

#include "page0size.h"

#define FLST_BASE_NODE_SIZE (4 + 2 * FIL_ADDR_SIZE)
#define FLST_NODE_SIZE (2 * FIL_ADDR_SIZE)
#define FSEG_PAGE_DATA FIL_PAGE_DATA
#define FSEG_HEADER_SIZE	10
#define UT_BITS_IN_BYTES(b) (((b) + 7) / 8)

#include "ut0ut.h"
#include "ut0byte.h"
#include "mtr0types.h"
#include "mach0data.h"
#include "fsp0types.h"
#include "rem0rec.h"
#include "buf0checksum.h"        /* buf_calc_page_*() */
#include "buf0buf.h"             /* buf_page_is_corrupted */
#include "fil0fil.h"             /* FIL_* */
#include "page0page.h"           /* PAGE_* */
#include "page0zip.h"            /* page_zip_*() */
#include "trx0undo.h"            /* TRX_* */
#include "fsp0fsp.h"             /* fsp_flags_get_page_size() &
                                    fsp_flags_get_zip_size() */
#include "ut0crc32.h"            /* ut_crc32_init() */
#include "fsp0pagecompress.h"    /* fil_get_compression_alg_name */
#include "fil0crypt.h"           /* fil_space_verify_crypt_checksum */

#include <string.h>

#ifdef UNIV_NONINL
# include "fsp0fsp.ic"
# include "mach0data.ic"
# include "ut0rnd.ic"
#endif

#ifndef PRIuMAX
#define PRIuMAX   "llu"
#endif

/* Global variables */
static bool			verbose;
static bool			just_count;
static unsigned long long	start_page;
static unsigned long long	end_page;
static unsigned long long	do_page;
static bool			use_end_page;
static bool			do_one_page;
static my_bool do_leaf;
static my_bool per_page_details;
static ulint n_merge;
extern ulong			srv_checksum_algorithm;
static ulong physical_page_size;  /* Page size in bytes on disk. */
static ulong logical_page_size;   /* Page size when uncompressed. */
ulong srv_page_size;
page_size_t			univ_page_size(0, 0, false);
/* Current page number (0 based). */
unsigned long long		cur_page_num;
/* Current space. */
unsigned long long		cur_space;
/* Skip the checksum verification. */
static bool			no_check;
/* Enabled for strict checksum verification. */
bool				strict_verify = 0;
/* Enabled for rewrite checksum. */
static bool			do_write;
/* Mismatches count allowed (0 by default). */
static unsigned long long     	allow_mismatches=0;
static bool			page_type_summary;
static bool			page_type_dump;
/* Store filename for page-type-dump option. */
char*				page_dump_filename = 0;
/* skip the checksum verification & rewrite if page is doublewrite buffer. */
static bool			skip_page = 0;
const char			*dbug_setting = "FALSE";
char*				log_filename = NULL;
/* User defined filename for logging. */
FILE*				log_file = NULL;
/* Enabled for log write option. */
static bool			is_log_enabled = false;

#ifndef _WIN32
/* advisory lock for non-window system. */
struct flock			lk;
#endif /* _WIN32 */

/* Strict check algorithm name. */
static ulong			strict_check;
/* Rewrite checksum algorithm name. */
static ulong			write_check;

/* Innodb page type. */
struct innodb_page_type {
	int n_undo_state_active;
	int n_undo_state_cached;
	int n_undo_state_to_free;
	int n_undo_state_to_purge;
	int n_undo_state_prepared;
	int n_undo_state_other;
	int n_undo_insert;
	int n_undo_update;
	int n_undo_other;
	int n_fil_page_index;
	int n_fil_page_undo_log;
	int n_fil_page_inode;
	int n_fil_page_ibuf_free_list;
	int n_fil_page_ibuf_bitmap;
	int n_fil_page_type_sys;
	int n_fil_page_type_trx_sys;
	int n_fil_page_type_fsp_hdr;
	int n_fil_page_type_allocated;
	int n_fil_page_type_xdes;
	int n_fil_page_type_blob;
	int n_fil_page_type_zblob;
	int n_fil_page_type_other;
	int n_fil_page_type_zblob2;
	int n_fil_page_type_page_compressed;
	int n_fil_page_type_page_compressed_encrypted;
} page_type;

/* Possible values for "--strict-check" for strictly verify checksum
and "--write" for rewrite checksum. */
static const char *innochecksum_algorithms[] = {
	"crc32",
	"crc32",
	"innodb",
	"innodb",
	"none",
	"none",
	NullS
};

/* Used to define an enumerate type of the "innochecksum algorithm". */
static TYPELIB innochecksum_algorithms_typelib = {
	array_elements(innochecksum_algorithms)-1,"",
	innochecksum_algorithms, NULL
};

#define SIZE_RANGES_FOR_PAGE 10
#define NUM_RETRIES 3
#define DEFAULT_RETRY_DELAY 1000000

struct per_page_stats {
  ulint n_recs;
  ulint data_size;
  ulint left_page_no;
  ulint right_page_no;
  per_page_stats(ulint n, ulint data, ulint left, ulint right) :
      n_recs(n), data_size(data), left_page_no(left), right_page_no(right) {}
  per_page_stats() : n_recs(0), data_size(0), left_page_no(0), right_page_no(0) {}
};

struct per_index_stats {
  unsigned long long pages;
  unsigned long long leaf_pages;
  ulint first_leaf_page;
  ulint count;
  ulint free_pages;
  ulint max_data_size;
  unsigned long long total_n_recs;
  unsigned long long total_data_bytes;

  /*!< first element for empty pages,
  last element for pages with more than logical_page_size */
  unsigned long long pages_in_size_range[SIZE_RANGES_FOR_PAGE+2];

  std::map<unsigned long long, per_page_stats> leaves;

  per_index_stats():pages(0), leaf_pages(0), first_leaf_page(0),
                    count(0), free_pages(0), max_data_size(0), total_n_recs(0),
                    total_data_bytes(0)
  {
    memset(pages_in_size_range, 0, sizeof(pages_in_size_range));
  }
};

std::map<unsigned long long, per_index_stats> index_ids;

void print_index_leaf_stats(
	unsigned long long id,
	const per_index_stats& index,
	FILE*	fil_out)

{
	ulint page_no = index.first_leaf_page;
	std::map<unsigned long long, per_page_stats>::const_iterator it_page = index.leaves.find(page_no);
	fprintf(fil_out, "\nindex: %llu leaf page stats: n_pages = %llu\n",
		id, index.leaf_pages);
	fprintf(fil_out, "page_no\tdata_size\tn_recs\n");
	while (it_page != index.leaves.end()) {
		const per_page_stats& stat = it_page->second;
		fprintf(fil_out, "%llu\t" ULINTPF "\t" ULINTPF "\n", it_page->first, stat.data_size, stat.n_recs);
		page_no = stat.right_page_no;
		it_page = index.leaves.find(page_no);
	}
}

void defrag_analysis(
	unsigned long long id,
	const per_index_stats& index,
	FILE*	fil_out)
{
	// TODO: make it work for compressed pages too
	std::map<unsigned long long, per_page_stats>::const_iterator it = index.leaves.find(index.first_leaf_page);
	ulint n_pages = 0;
	ulint n_leaf_pages = 0;
	while (it != index.leaves.end()) {
		ulint data_size_total = 0;
		for (ulong i = 0; i < n_merge; i++) {
			const per_page_stats& stat = it->second;
			n_leaf_pages ++;
			data_size_total += stat.data_size;
			it = index.leaves.find(stat.right_page_no);
			if (it == index.leaves.end()) {
				break;
			}
		}

		if (index.max_data_size) {
			n_pages += data_size_total / index.max_data_size;
			if (data_size_total % index.max_data_size != 0) {
				n_pages += 1;
			}
		}
	}

	if (index.leaf_pages) {
		fprintf(fil_out, "count = " ULINTPF " free = " ULINTPF "\n", index.count, index.free_pages);
	}

	if (!n_leaf_pages) {
		n_leaf_pages = 1;
	}

	fprintf(fil_out, "%llu\t\t%llu\t\t" ULINTPF "\t\t" ULINTPF "\t\t" ULINTPF "\t\t%.2f\t" ULINTPF "\n",
		id, index.leaf_pages, n_leaf_pages, n_merge, n_pages,
		1.0 - (double)n_pages / (double)n_leaf_pages, index.max_data_size);
}

void print_leaf_stats(
	FILE*	fil_out)
{
	fprintf(fil_out, "\n**************************************************\n");
	fprintf(fil_out, "index_id\t#leaf_pages\t#actual_leaf_pages\tn_merge\t"
		"#leaf_after_merge\tdefrag\n");
	for (std::map<unsigned long long, per_index_stats>::const_iterator it = index_ids.begin();
	     it != index_ids.end(); it++) {
		const per_index_stats& index = it->second;

		if (verbose) {
			print_index_leaf_stats(it->first, index, fil_out);
		}

		if (n_merge) {
			defrag_analysis(it->first, index, fil_out);
		}
	}
}

/** Get the page size of the filespace from the filespace header.
@param[in]	buf	buffer used to read the page.
@return page size */
static
const page_size_t
get_page_size(
	byte*	buf)
{
	const ulint	flags = mach_read_from_4(buf + FIL_PAGE_DATA
						 + FSP_SPACE_FLAGS);

	const ulint	ssize = FSP_FLAGS_GET_PAGE_SSIZE(flags);

	if (ssize == 0) {
		srv_page_size = UNIV_PAGE_SIZE_ORIG;
	} else {
		srv_page_size = ((UNIV_ZIP_SIZE_MIN >> 1) << ssize);
	}

	univ_page_size.copy_from(
		page_size_t(srv_page_size, srv_page_size, false));

	return(page_size_t(flags));
}

#ifdef _WIN32
/***********************************************//*
 @param		[in] error	error no. from the getLastError().

 @retval error message corresponding to error no.
*/
static
char*
error_message(
	int	error)
{
	static char err_msg[1024] = {'\0'};
	FormatMessage(FORMAT_MESSAGE_FROM_SYSTEM,
		NULL, error, MAKELANGID(LANG_NEUTRAL, SUBLANG_DEFAULT),
		(LPTSTR)err_msg, sizeof(err_msg), NULL );

	return (err_msg);
}
#endif /* _WIN32 */

/***********************************************//*
 @param>>_______[in] name>_____name of file.
 @retval file pointer; file pointer is NULL when error occured.
*/

FILE*
open_file(
	const char*	name)
{
	int	fd;		/* file descriptor. */
	FILE*	fil_in;
#ifdef _WIN32
	HANDLE		hFile;		/* handle to open file. */
	DWORD		access;		/* define access control */
	int		flags = 0;	/* define the mode for file
					descriptor */

	if (do_write) {
		access =  GENERIC_READ | GENERIC_WRITE;
		flags =  _O_RDWR | _O_BINARY;
	} else {
		access = GENERIC_READ;
		flags = _O_RDONLY | _O_BINARY;
	}

	/* CreateFile() also provide advisory lock with the usage of
	access and share mode of the file.*/
	hFile = CreateFile(
			(LPCTSTR) name, access, 0L, NULL,
			OPEN_EXISTING, NULL, NULL);

	if (hFile == INVALID_HANDLE_VALUE) {
		/* print the error message. */
		fprintf(stderr, "Filename::%s %s\n", name,
			error_message(GetLastError()));

			return (NULL);
		}

	/* get the file descriptor. */
	fd= _open_osfhandle((intptr_t)hFile, flags);
#else /* _WIN32 */

	int	create_flag;
	/* define the advisory lock and open file mode. */
	if (do_write) {
		create_flag = O_RDWR;
		lk.l_type = F_WRLCK;
	} else {
		create_flag = O_RDONLY;
		lk.l_type = F_RDLCK;
	}

	fd = open(name, create_flag);

	lk.l_whence = SEEK_SET;
	lk.l_start = lk.l_len = 0;

	if (fcntl(fd, F_SETLK, &lk) == -1) {
		fprintf(stderr, "Error: Unable to lock file::"
			" %s\n", name);
		perror("fcntl");
		return (NULL);
	}
#endif /* _WIN32 */

	if (do_write) {
		fil_in = fdopen(fd, "rb+");
	} else {
		fil_in = fdopen(fd, "rb");
	}

	return (fil_in);
}

/************************************************************//*
 Read the content of file

 @param  [in,out]	buf			read the file in buffer
 @param  [in]		partial_page_read	enable when to read the
						remaining buffer for first page.
 @param  [in]		physical_page_size	Physical/Commpressed page size.
 @param  [in,out]	fil_in			file pointer created for the
						tablespace.
 @retval no. of bytes read.
*/
ulong read_file(
	byte*	buf,
	bool	partial_page_read,
	ulong	physical_page_size,
	FILE*	fil_in)
{
	ulong bytes = 0;

	DBUG_ASSERT(physical_page_size >= UNIV_ZIP_SIZE_MIN);

	if (partial_page_read) {
		buf += UNIV_ZIP_SIZE_MIN;
		physical_page_size -= UNIV_ZIP_SIZE_MIN;
		bytes = UNIV_ZIP_SIZE_MIN;
	}

	bytes += ulong(fread(buf, 1, physical_page_size, fil_in));

	return bytes;
}

/** Check whether the page contains all zeroes.
@param[in]	buf	page
@param[in]	size	physical size of the page
@return true if the page is all zeroes; else false */
static bool is_page_all_zeroes(
	byte*	buf,
	ulint	size)
{
	/* On pages that are not all zero, the page number
	must match. */
	const ulint* p = reinterpret_cast<const ulint*>(buf);
	const ulint* const end = reinterpret_cast<const ulint*>(buf + size);
	do {
		if (*p++) {
			return false;
		}
	} while (p != end);

	return true;
}

/** Check if page is corrupted or not.
@param[in]	buf		page frame
@param[in]	page_size	page size
@param[in]	is_encrypted	true if page0 contained cryp_data
				with crypt_scheme encrypted
@param[in]	is_compressed	true if page0 fsp_flags contained
				page compression flag
@retval true if page is corrupted otherwise false. */
static
bool
is_page_corrupted(
	byte*			buf,
	const page_size_t&	page_size,
	bool			is_encrypted,
	bool			is_compressed)
{

	/* enable if page is corrupted. */
	bool is_corrupted;
	/* use to store LSN values. */
	ulint logseq;
	ulint logseqfield;
	ulint page_type = mach_read_from_2(buf+FIL_PAGE_TYPE);
	uint key_version = mach_read_from_4(buf+FIL_PAGE_FILE_FLUSH_LSN_OR_KEY_VERSION);
	ulint space_id = mach_read_from_4(
		buf + FIL_PAGE_ARCH_LOG_NO_OR_SPACE_ID);

	if (mach_read_from_4(buf + FIL_PAGE_OFFSET) != cur_page_num
	    || space_id != cur_space) {
		/* On pages that are not all zero, the page number
		must match. */
		if (is_page_all_zeroes(buf, page_size.physical())) {
			return false;
		}

		if (is_log_enabled) {
			fprintf(log_file,
				"page id mismatch space::" ULINTPF
				" page::%llu \n",
				space_id, cur_page_num);
		}

		return true;
	}

	/* We can't trust only a page type, thus we take account
	also fsp_flags or crypt_data on page 0 */
	if ((page_type == FIL_PAGE_PAGE_COMPRESSED && is_compressed) ||
	    (page_type == FIL_PAGE_PAGE_COMPRESSED_ENCRYPTED &&
	     is_compressed && is_encrypted)) {
		/* Page compressed tables do not contain post compression
		checksum. */
		return (false);
	}

	if (page_size.is_compressed()) {
		/* check the stored log sequence numbers
		for uncompressed tablespace. */
		logseq = mach_read_from_4(buf + FIL_PAGE_LSN + 4);
		logseqfield = mach_read_from_4(
				buf + page_size.logical() -
				FIL_PAGE_END_LSN_OLD_CHKSUM + 4);

		if (is_log_enabled) {
			fprintf(log_file,
				"space::" ULINTPF " page::%llu"
				"; log sequence number:first = " ULINTPF
				"; second = " ULINTPF "\n",
				space_id, cur_page_num, logseq, logseqfield);
			if (logseq != logseqfield) {
				fprintf(log_file,
					"Fail; space::" ULINTPF " page::%llu"
					" invalid (fails log "
					"sequence number check)\n",
					space_id, cur_page_num);
			}
		}
	}

	/* Again we can't trust only FIL_PAGE_FILE_FLUSH_LSN field
	now repurposed as FIL_PAGE_FILE_FLUSH_LSN_OR_KEY_VERSION,
	we need to check also crypt_data contents.

	If page is encrypted, use different checksum calculation
	as innochecksum can't decrypt pages. Note that some old InnoDB
	versions did not initialize FIL_PAGE_FILE_FLUSH_LSN field
	so if crypt checksum does not match we verify checksum using
	normal method. */
	if (is_encrypted && key_version != 0) {
		is_corrupted = !fil_space_verify_crypt_checksum(buf,
								page_size);
		if (is_corrupted && log_file) {
			fprintf(log_file,
<<<<<<< HEAD
				"Page " ULINTPF ":%llu may be corrupted;"
				" key_version=%u\n",
=======
				"[page id: space=" ULINTPF
				", page_number=%llu] may be corrupted;"
				" key_version=" ULINTPF "\n",
>>>>>>> 15c1ab52
				space_id, cur_page_num,
				mach_read_from_4(
					FIL_PAGE_FILE_FLUSH_LSN_OR_KEY_VERSION
					+ buf));
		}
	} else {
		is_corrupted = true;
	}

	if (is_corrupted) {
		is_corrupted = buf_page_is_corrupted(
			true, buf, page_size, NULL);
	}

	return(is_corrupted);
}

/********************************************//*
 Check if page is doublewrite buffer or not.
 @param [in] page	buffer page

 @retval true  if page is doublewrite buffer otherwise false.
*/
static
bool
is_page_doublewritebuffer(
	const byte*	page)
{
	if ((cur_page_num >= FSP_EXTENT_SIZE)
		&& (cur_page_num < FSP_EXTENT_SIZE * 3)) {
		/* page is doublewrite buffer. */
		return (true);
	}

	return (false);
}

/*******************************************************//*
Check if page is empty or not.
 @param		[in] page		page to checked for empty.
 @param		[in] len	size of page.

 @retval true if page is empty.
 @retval false if page is not empty.
*/
static
bool
is_page_empty(
	const byte*	page,
	size_t		len)
{
	while (len--) {
		if (*page++) {
			return (false);
		}
	}

	return (true);
}

/********************************************************************//**
Rewrite the checksum for the page.
@param	[in/out] page			page buffer
@param	[in] physical_page_size		page size in bytes on disk.
@param	[in] iscompressed		Is compressed/Uncompressed Page.

@retval true  : do rewrite
@retval false : skip the rewrite as checksum stored match with
		calculated or page is doublwrite buffer.
*/

bool
update_checksum(
	byte*	page,
	ulong	physical_page_size,
	bool	iscompressed)
{
	ib_uint32_t	checksum = 0;
	byte		stored1[4];	/* get FIL_PAGE_SPACE_OR_CHKSUM field checksum */
	byte		stored2[4];	/* get FIL_PAGE_END_LSN_OLD_CHKSUM field checksum */

	ut_ad(page);
	/* If page is doublewrite buffer, skip the rewrite of checksum. */
	if (skip_page) {
		return (false);
	}

	memcpy(stored1, page + FIL_PAGE_SPACE_OR_CHKSUM, 4);
	memcpy(stored2, page + physical_page_size -
	       FIL_PAGE_END_LSN_OLD_CHKSUM, 4);

	/* Check if page is empty, exclude the checksum field */
	if (is_page_empty(page + 4, physical_page_size - 12)
	    && is_page_empty(page + physical_page_size - 4, 4)) {

		memset(page + FIL_PAGE_SPACE_OR_CHKSUM, 0, 4);
		memset(page + physical_page_size -
		       FIL_PAGE_END_LSN_OLD_CHKSUM, 0, 4);

		goto func_exit;
	}

	if (iscompressed) {
		/* page is compressed */
		checksum = page_zip_calc_checksum(
			page, physical_page_size,
			static_cast<srv_checksum_algorithm_t>(write_check));

		mach_write_to_4(page + FIL_PAGE_SPACE_OR_CHKSUM, checksum);
		if (is_log_enabled) {
			fprintf(log_file, "page::%llu; Updated checksum ="
				" %u\n", cur_page_num, checksum);
		}

	} else {
		/* page is uncompressed. */

		/* Store the new formula checksum */
		switch ((srv_checksum_algorithm_t) write_check) {

		case SRV_CHECKSUM_ALGORITHM_CRC32:
		case SRV_CHECKSUM_ALGORITHM_STRICT_CRC32:
			checksum = buf_calc_page_crc32(page);
			break;

		case SRV_CHECKSUM_ALGORITHM_INNODB:
		case SRV_CHECKSUM_ALGORITHM_STRICT_INNODB:
			checksum = (ib_uint32_t)
					buf_calc_page_new_checksum(page);
			break;

		case SRV_CHECKSUM_ALGORITHM_NONE:
		case SRV_CHECKSUM_ALGORITHM_STRICT_NONE:
			checksum = BUF_NO_CHECKSUM_MAGIC;
			break;
		/* no default so the compiler will emit a warning if new
		enum is added and not handled here */
		}

		mach_write_to_4(page + FIL_PAGE_SPACE_OR_CHKSUM, checksum);
		if (is_log_enabled) {
			fprintf(log_file, "page::%llu; Updated checksum field1"
				" = %u\n", cur_page_num, checksum);
		}

		if (write_check == SRV_CHECKSUM_ALGORITHM_STRICT_INNODB
		    || write_check == SRV_CHECKSUM_ALGORITHM_INNODB) {
			checksum = (ib_uint32_t)
					buf_calc_page_old_checksum(page);
		}

		mach_write_to_4(page + physical_page_size -
				FIL_PAGE_END_LSN_OLD_CHKSUM,checksum);

		if (is_log_enabled) {
			fprintf(log_file, "page::%llu; Updated checksum "
				"field2 = %u\n", cur_page_num, checksum);
		}

	}

func_exit:
	/* The following code is to check the stored checksum with the
	calculated checksum. If it matches, then return FALSE to skip
	the rewrite of checksum, otherwise return TRUE. */
	if (iscompressed) {
		if (!memcmp(stored1, page + FIL_PAGE_SPACE_OR_CHKSUM, 4)) {
			return (false);
		}
		return (true);
	}

	if (!memcmp(stored1, page + FIL_PAGE_SPACE_OR_CHKSUM, 4)
	    && !memcmp(stored2, page + physical_page_size -
		       FIL_PAGE_END_LSN_OLD_CHKSUM, 4)) {
		return (false);

	}

	return (true);
}

/**
 Write the content to the file
@param[in]		filename	name of the file.
@param[in,out]		file		file pointer where content
					have to be written
@param[in]		buf		file buffer read
@param[in]		compressed	Enabled if tablespace is
					compressed.
@param[in,out]		pos		current file position.
@param[in]		page_size	page size in bytes on disk.

@retval true	if successfully written
@retval false	if a non-recoverable error occurred
*/
static
bool
write_file(
	const char*	filename,
	FILE*		file,
	byte*		buf,
	bool		compressed,
	fpos_t*		pos,
	ulong		page_size)
{
	bool	do_update;

	do_update = update_checksum(buf, page_size, compressed);

	if (file != stdin) {
		if (do_update) {
			/* Set the previous file pointer position
			saved in pos to current file position. */
			if (0 != fsetpos(file, pos)) {
				perror("fsetpos");
				return(false);
			}
		} else {
			/* Store the current file position in pos */
			if (0 != fgetpos(file, pos)) {
				perror("fgetpos");
				return(false);
			}
			return(true);
		}
	}

	if (page_size
		!= fwrite(buf, 1, page_size, file == stdin ? stdout : file)) {
		fprintf(stderr, "Failed to write page::%llu to %s: %s\n",
			cur_page_num, filename, strerror(errno));

		return(false);
	}
	if (file != stdin) {
		fflush(file);
		/* Store the current file position in pos */
		if (0 != fgetpos(file, pos)) {
			perror("fgetpos");
			return(false);
		}
	}

	return(true);
}

/*
Parse the page and collect/dump the information about page type
@param [in] page	buffer page
@param [out] xdes	extend descriptor page
@param [in] file	file for diagnosis.
@param [in] page_size	page_size
@param [in] is_encrypted  tablespace is encrypted
*/
void
parse_page(
	const byte*	page,
	byte*		xdes,
	FILE*		file,
	const page_size_t& page_size,
	bool is_encrypted)
{
	unsigned long long id;
	ulint undo_page_type;
	char str[20]={'\0'};
	ulint n_recs;
	ulint page_no;
	ulint left_page_no;
	ulint right_page_no;
	ulint data_bytes;
	bool is_leaf;
	int size_range_id;

	/* Check whether page is doublewrite buffer. */
	if(skip_page) {
		strcpy(str, "Double_write_buffer");
	} else {
		strcpy(str, "-");
	}

	switch (mach_read_from_2(page + FIL_PAGE_TYPE)) {

	case FIL_PAGE_INDEX: {
		uint key_version = mach_read_from_4(page + FIL_PAGE_FILE_FLUSH_LSN_OR_KEY_VERSION);
		page_type.n_fil_page_index++;

		/* If page is encrypted we can't read index header */
		if (!is_encrypted) {
			id = mach_read_from_8(page + PAGE_HEADER + PAGE_INDEX_ID);
			n_recs = mach_read_from_2(page + PAGE_HEADER + PAGE_N_RECS);
			page_no = mach_read_from_4(page + FIL_PAGE_OFFSET);
			left_page_no = mach_read_from_4(page + FIL_PAGE_PREV);
			right_page_no = mach_read_from_4(page + FIL_PAGE_NEXT);
			ulint is_comp = mach_read_from_2(page + PAGE_HEADER + PAGE_N_HEAP) & 0x8000;
			ulint level = mach_read_from_2(page + PAGE_HEADER + PAGE_LEVEL);
			ulint garbage = mach_read_from_2(page + PAGE_HEADER + PAGE_GARBAGE);


			data_bytes = (ulint)(mach_read_from_2(page + PAGE_HEADER + PAGE_HEAP_TOP)
				- (is_comp
					? PAGE_NEW_SUPREMUM_END
					: PAGE_OLD_SUPREMUM_END)
				- garbage);

			is_leaf = (!*(const uint16*) (page + (PAGE_HEADER + PAGE_LEVEL)));

			if (page_type_dump) {
				fprintf(file, "#::%llu\t\t|\t\tIndex page\t\t\t|"
					"\tindex id=%llu,", cur_page_num, id);

				fprintf(file,
					" page level=" ULINTPF
					", No. of records=" ULINTPF
					", garbage=" ULINTPF ", %s\n",
					level, n_recs, garbage, str);
			}

			size_range_id = (data_bytes * SIZE_RANGES_FOR_PAGE
				+ page_size.logical() - 1) /
				page_size.logical();

			if (size_range_id > SIZE_RANGES_FOR_PAGE + 1) {
				/* data_bytes is bigger than logical_page_size */
				size_range_id = SIZE_RANGES_FOR_PAGE + 1;
			}
			if (per_page_details) {
				printf("index id=%llu page " ULINTPF " leaf %d n_recs " ULINTPF " data_bytes " ULINTPF
					"\n", id, page_no, is_leaf, n_recs, data_bytes);
			}
			/* update per-index statistics */
			{
				if (index_ids.count(id) == 0) {
					index_ids[id] = per_index_stats();
				}
				std::map<unsigned long long, per_index_stats>::iterator it;
				it = index_ids.find(id);
				per_index_stats &index = (it->second);
				const byte* des = xdes + XDES_ARR_OFFSET
					+ XDES_SIZE * ((page_no & (page_size.physical() - 1))
						/ FSP_EXTENT_SIZE);
				if (xdes_get_bit(des, XDES_FREE_BIT,
						page_no % FSP_EXTENT_SIZE)) {
					index.free_pages++;
					return;
				}

				index.pages++;

				if (is_leaf) {
					index.leaf_pages++;
					if (data_bytes > index.max_data_size) {
						index.max_data_size = data_bytes;
					}
					struct per_page_stats pp(n_recs, data_bytes,
						left_page_no, right_page_no);

					index.leaves[page_no] = pp;

					if (left_page_no == ULINT32_UNDEFINED) {
						index.first_leaf_page = page_no;
						index.count++;
					}
				}

				index.total_n_recs += n_recs;
				index.total_data_bytes += data_bytes;
				index.pages_in_size_range[size_range_id] ++;
			}
		} else {
			fprintf(file, "#::%llu\t\t|\t\tEncrypted Index page\t\t\t|"
				"\tkey_version %u,%s\n", cur_page_num, key_version, str);
		}

		break;
	}
	case FIL_PAGE_UNDO_LOG:
		page_type.n_fil_page_undo_log++;
		undo_page_type = mach_read_from_2(page +
				     TRX_UNDO_PAGE_HDR + TRX_UNDO_PAGE_TYPE);
		if (page_type_dump) {
			fprintf(file, "#::%llu\t\t|\t\tUndo log page\t\t\t|",
				cur_page_num);
		}
		if (undo_page_type == TRX_UNDO_INSERT) {
			page_type.n_undo_insert++;
			if (page_type_dump) {
				fprintf(file, "\t%s",
					"Insert Undo log page");
			}

		} else if (undo_page_type == TRX_UNDO_UPDATE) {
			page_type.n_undo_update++;
			if (page_type_dump) {
				fprintf(file, "\t%s",
					"Update undo log page");
			}
		}

		undo_page_type = mach_read_from_2(page + TRX_UNDO_SEG_HDR +
						  TRX_UNDO_STATE);
		switch (undo_page_type) {
			case TRX_UNDO_ACTIVE:
				page_type.n_undo_state_active++;
				if (page_type_dump) {
					fprintf(file, ", %s", "Undo log of "
						"an active transaction");
				}
				break;

			case TRX_UNDO_CACHED:
				page_type.n_undo_state_cached++;
				if (page_type_dump) {
					fprintf(file, ", %s", "Page is "
						"cached for quick reuse");
				}
				break;

			case TRX_UNDO_TO_FREE:
				page_type.n_undo_state_to_free++;
				if (page_type_dump) {
					fprintf(file, ", %s", "Insert undo "
						"segment that can be freed");
				}
				break;

			case TRX_UNDO_TO_PURGE:
				page_type.n_undo_state_to_purge++;
				if (page_type_dump) {
					fprintf(file, ", %s", "Will be "
						"freed in purge when all undo"
					"data in it is removed");
				}
				break;

			case TRX_UNDO_PREPARED:
				page_type.n_undo_state_prepared++;
				if (page_type_dump) {
					fprintf(file, ", %s", "Undo log of "
						"an prepared transaction");
				}
				break;

			default:
				page_type.n_undo_state_other++;
				break;
		}
		if(page_type_dump) {
			fprintf(file, ", %s\n", str);
		}
		break;

	case FIL_PAGE_INODE:
		page_type.n_fil_page_inode++;
		if (page_type_dump) {
			fprintf(file, "#::%llu\t\t|\t\tInode page\t\t\t|"
				"\t%s\n",cur_page_num, str);
		}
		break;

	case FIL_PAGE_IBUF_FREE_LIST:
		page_type.n_fil_page_ibuf_free_list++;
		if (page_type_dump) {
			fprintf(file, "#::%llu\t\t|\t\tInsert buffer free list"
				" page\t|\t%s\n", cur_page_num, str);
		}
		break;

	case FIL_PAGE_TYPE_ALLOCATED:
		page_type.n_fil_page_type_allocated++;
		if (page_type_dump) {
			fprintf(file, "#::%llu\t\t|\t\tFreshly allocated "
				"page\t\t|\t%s\n", cur_page_num, str);
		}
		break;

	case FIL_PAGE_IBUF_BITMAP:
		page_type.n_fil_page_ibuf_bitmap++;
		if (page_type_dump) {
			fprintf(file, "#::%llu\t\t|\t\tInsert Buffer "
				"Bitmap\t\t|\t%s\n", cur_page_num, str);
		}
		break;

	case FIL_PAGE_TYPE_SYS:
		page_type.n_fil_page_type_sys++;
		if (page_type_dump) {
			fprintf(file, "#::%llu\t\t|\t\tSystem page\t\t\t|"
				"\t%s\n",cur_page_num, str);
		}
		break;

	case FIL_PAGE_TYPE_TRX_SYS:
		page_type.n_fil_page_type_trx_sys++;
		if (page_type_dump) {
			fprintf(file, "#::%llu\t\t|\t\tTransaction system "
				"page\t\t|\t%s\n", cur_page_num, str);
		}
		break;

	case FIL_PAGE_TYPE_FSP_HDR:
		page_type.n_fil_page_type_fsp_hdr++;
		memcpy(xdes, page, page_size.physical());
		if (page_type_dump) {
			fprintf(file, "#::%llu\t\t|\t\tFile Space "
				"Header\t\t|\t%s\n", cur_page_num, str);
		}
		break;

	case FIL_PAGE_TYPE_XDES:
		page_type.n_fil_page_type_xdes++;
		memcpy(xdes, page, page_size.physical());
		if (page_type_dump) {
			fprintf(file, "#::%llu\t\t|\t\tExtent descriptor "
				"page\t\t|\t%s\n", cur_page_num, str);
		}
		break;

	case FIL_PAGE_TYPE_BLOB:
		page_type.n_fil_page_type_blob++;
		if (page_type_dump) {
			fprintf(file, "#::%llu\t\t|\t\tBLOB page\t\t\t|\t%s\n",
				cur_page_num, str);
		}
		break;

	case FIL_PAGE_TYPE_ZBLOB:
		page_type.n_fil_page_type_zblob++;
		if (page_type_dump) {
			fprintf(file, "#::%llu\t\t|\t\tCompressed BLOB "
				"page\t\t|\t%s\n", cur_page_num, str);
		}
		break;

	case FIL_PAGE_TYPE_ZBLOB2:
		page_type.n_fil_page_type_zblob2++;
		if (page_type_dump) {
			fprintf(file, "#::%llu\t\t|\t\tSubsequent Compressed "
				"BLOB page\t|\t%s\n", cur_page_num, str);
		}
			break;

	case FIL_PAGE_PAGE_COMPRESSED:
		page_type.n_fil_page_type_page_compressed++;
		if (page_type_dump) {
			fprintf(file, "#::%llu\t\t|\t\tPage compressed "
				"page\t|\t%s\n", cur_page_num, str);
		}
		break;

	case FIL_PAGE_PAGE_COMPRESSED_ENCRYPTED:
		page_type.n_fil_page_type_page_compressed_encrypted++;
		if (page_type_dump) {
			fprintf(file, "#::%llu\t\t|\t\tPage compressed encrypted "
				"page\t|\t%s\n", cur_page_num, str);
		}
		break;
	default:
		page_type.n_fil_page_type_other++;
		break;
	}
}
/**
@param [in/out] file_name	name of the filename

@retval FILE pointer if successfully created else NULL when error occured.
*/
FILE*
create_file(
	char*	file_name)
{
	FILE*	file = NULL;

#ifndef _WIN32
	file = fopen(file_name, "wb");
	if (file == NULL) {
		fprintf(stderr, "Failed to create file: %s: %s\n",
			file_name, strerror(errno));
		return(NULL);
	}
#else
	HANDLE		hFile;		/* handle to open file. */
	int fd = 0;
	hFile = CreateFile((LPCTSTR) file_name,
			  GENERIC_READ | GENERIC_WRITE,
			  FILE_SHARE_READ | FILE_SHARE_DELETE,
			  NULL, CREATE_NEW, NULL, NULL);

	if (hFile == INVALID_HANDLE_VALUE) {
		/* print the error message. */
		fprintf(stderr, "Filename::%s %s\n",
			file_name,
			error_message(GetLastError()));

			return(NULL);
		}

	/* get the file descriptor. */
	fd= _open_osfhandle((intptr_t)hFile, _O_RDWR | _O_BINARY);
	file = fdopen(fd, "wb");
#endif /* _WIN32 */

	return(file);
}

/*
 Print the page type count of a tablespace.
 @param [in] fil_out	stream where the output goes.
*/
void
print_summary(
	FILE*	fil_out)
{
	fprintf(fil_out, "\n================PAGE TYPE SUMMARY==============\n");
	fprintf(fil_out, "#PAGE_COUNT\tPAGE_TYPE");
	fprintf(fil_out, "\n===============================================\n");
	fprintf(fil_out, "%8d\tIndex page\n",
		page_type.n_fil_page_index);
	fprintf(fil_out, "%8d\tUndo log page\n",
		page_type.n_fil_page_undo_log);
	fprintf(fil_out, "%8d\tInode page\n",
		page_type.n_fil_page_inode);
	fprintf(fil_out, "%8d\tInsert buffer free list page\n",
		page_type.n_fil_page_ibuf_free_list);
	fprintf(fil_out, "%8d\tFreshly allocated page\n",
		page_type.n_fil_page_type_allocated);
	fprintf(fil_out, "%8d\tInsert buffer bitmap\n",
		page_type.n_fil_page_ibuf_bitmap);
	fprintf(fil_out, "%8d\tSystem page\n",
		page_type.n_fil_page_type_sys);
	fprintf(fil_out, "%8d\tTransaction system page\n",
		page_type.n_fil_page_type_trx_sys);
	fprintf(fil_out, "%8d\tFile Space Header\n",
		page_type.n_fil_page_type_fsp_hdr);
	fprintf(fil_out, "%8d\tExtent descriptor page\n",
		page_type.n_fil_page_type_xdes);
	fprintf(fil_out, "%8d\tBLOB page\n",
		page_type.n_fil_page_type_blob);
	fprintf(fil_out, "%8d\tCompressed BLOB page\n",
		page_type.n_fil_page_type_zblob);
	fprintf(fil_out, "%8d\tPage compressed page\n",
		page_type.n_fil_page_type_page_compressed);
	fprintf(fil_out, "%8d\tPage compressed encrypted page\n",
		page_type.n_fil_page_type_page_compressed_encrypted);
	fprintf(fil_out, "%8d\tOther type of page\n",
		page_type.n_fil_page_type_other);

	fprintf(fil_out, "\n===============================================\n");
	fprintf(fil_out, "Additional information:\n");
	fprintf(fil_out, "Undo page type: %d insert, %d update, %d other\n",
		page_type.n_undo_insert,
		page_type.n_undo_update,
		page_type.n_undo_other);
	fprintf(fil_out, "Undo page state: %d active, %d cached, %d to_free, %d"
		" to_purge, %d prepared, %d other\n",
		page_type.n_undo_state_active,
		page_type.n_undo_state_cached,
		page_type.n_undo_state_to_free,
		page_type.n_undo_state_to_purge,
		page_type.n_undo_state_prepared,
		page_type.n_undo_state_other);

	fprintf(fil_out, "index_id\t#pages\t\t#leaf_pages\t#recs_per_page"
		"\t#bytes_per_page\n");

	for (std::map<unsigned long long, per_index_stats>::const_iterator it = index_ids.begin();
	     it != index_ids.end(); it++) {
		const per_index_stats& index = it->second;
		fprintf(fil_out, "%lld\t\t%lld\t\t%lld\t\t%lld\t\t%lld\n",
			it->first, index.pages, index.leaf_pages,
			index.total_n_recs / index.pages,
			index.total_data_bytes / index.pages);
	}

	fprintf(fil_out, "\n");
	fprintf(fil_out, "index_id\tpage_data_bytes_histgram(empty,...,oversized)\n");

	for (std::map<unsigned long long, per_index_stats>::const_iterator it = index_ids.begin();
	     it != index_ids.end(); it++) {
		fprintf(fil_out, "%lld\t", it->first);
		const per_index_stats& index = it->second;
		for (ulint i = 0; i < SIZE_RANGES_FOR_PAGE+2; i++) {
			fprintf(fil_out, "\t%lld", index.pages_in_size_range[i]);
		}
		fprintf(fil_out, "\n");
	}

	if (do_leaf) {
		print_leaf_stats(fil_out);
	}
}

/* command line argument for innochecksum tool. */
static struct my_option innochecksum_options[] = {
  {"help", '?', "Displays this help and exits.",
    0, 0, 0, GET_NO_ARG, NO_ARG, 0, 0, 0, 0, 0, 0},
  {"info", 'I', "Synonym for --help.",
    0, 0, 0, GET_NO_ARG, NO_ARG, 0, 0, 0, 0, 0, 0},
  {"version", 'V', "Displays version information and exits.",
    0, 0, 0, GET_NO_ARG, NO_ARG, 0, 0, 0, 0, 0, 0},
  {"verbose", 'v', "Verbose (prints progress every 5 seconds).",
    &verbose, &verbose, 0, GET_BOOL, NO_ARG, 0, 0, 0, 0, 0, 0},
#ifndef DBUG_OFF
  {"debug", '#', "Output debug log. See https://mariadb.com/kb/en/library/creating-a-trace-file/",
    &dbug_setting, &dbug_setting, 0, GET_STR, OPT_ARG, 0, 0, 0, 0, 0, 0},
#endif /* !DBUG_OFF */
  {"count", 'c', "Print the count of pages in the file and exits.",
    &just_count, &just_count, 0, GET_BOOL, NO_ARG, 0, 0, 0, 0, 0, 0},
  {"start_page", 's', "Start on this page number (0 based).",
    &start_page, &start_page, 0, GET_ULL, REQUIRED_ARG,
    0, 0, ULLONG_MAX, 0, 1, 0},
  {"end_page", 'e', "End at this page number (0 based).",
    &end_page, &end_page, 0, GET_ULL, REQUIRED_ARG,
    0, 0, ULLONG_MAX, 0, 1, 0},
  {"page", 'p', "Check only this page (0 based).",
    &do_page, &do_page, 0, GET_ULL, REQUIRED_ARG,
    0, 0, ULLONG_MAX, 0, 1, 0},
  {"strict-check", 'C', "Specify the strict checksum algorithm by the user.",
    &strict_check, &strict_check, &innochecksum_algorithms_typelib,
    GET_ENUM, REQUIRED_ARG, 0, 0, 0, 0, 0, 0},
  {"no-check", 'n', "Ignore the checksum verification.",
    &no_check, &no_check, 0, GET_BOOL, NO_ARG, 0, 0, 0, 0, 0, 0},
  {"allow-mismatches", 'a', "Maximum checksum mismatch allowed.",
    &allow_mismatches, &allow_mismatches, 0,
    GET_ULL, REQUIRED_ARG, 0, 0, ULLONG_MAX, 0, 1, 0},
  {"write", 'w', "Rewrite the checksum algorithm by the user.",
    &write_check, &write_check, &innochecksum_algorithms_typelib,
    GET_ENUM, REQUIRED_ARG, 0, 0, 0, 0, 0, 0},
  {"page-type-summary", 'S', "Display a count of each page type "
   "in a tablespace.", &page_type_summary, &page_type_summary, 0,
   GET_BOOL, NO_ARG, 0, 0, 0, 0, 0, 0},
  {"page-type-dump", 'D', "Dump the page type info for each page in a "
   "tablespace.", &page_dump_filename, &page_dump_filename, 0,
   GET_STR, REQUIRED_ARG, 0, 0, 0, 0, 0, 0},
  {"per-page-details", 'i', "Print out per-page detail information.",
   &per_page_details, &per_page_details, 0, GET_BOOL, NO_ARG, 0, 0, 0, 0, 0, 0},
   {"log", 'l', "log output.",
     &log_filename, &log_filename, 0,
      GET_STR, REQUIRED_ARG, 0, 0, 0, 0, 0, 0},
  {"leaf", 'f', "Examine leaf index pages",
    &do_leaf, &do_leaf, 0, GET_BOOL, NO_ARG, 0, 0, 0, 0, 0, 0},
  {"merge", 'm', "leaf page count if merge given number of consecutive pages",
   &n_merge, &n_merge, 0, GET_ULONG, REQUIRED_ARG, 0, 0, (longlong)10L, 0, 1, 0},

  {0, 0, 0, 0, 0, 0, GET_NO_ARG, NO_ARG, 0, 0, 0, 0, 0, 0}
};

/* Print out the Innodb version and machine information. */
static void print_version(void)
{
#ifdef DBUG_OFF
	printf("%s Ver %s, for %s (%s)\n",
		my_progname, INNODB_VERSION_STR,
		SYSTEM_TYPE, MACHINE_TYPE);
#else
	printf("%s-debug Ver %s, for %s (%s)\n",
		my_progname, INNODB_VERSION_STR,
		SYSTEM_TYPE, MACHINE_TYPE);
#endif /* DBUG_OFF */
}

static void usage(void)
{
	print_version();
	puts(ORACLE_WELCOME_COPYRIGHT_NOTICE("2000"));
	printf("InnoDB offline file checksum utility.\n");
	printf("Usage: %s [-c] [-s <start page>] [-e <end page>] "
		"[-p <page>] [-i] [-v]  [-a <allow mismatches>] [-n] "
		"[-C <strict-check>] [-w <write>] [-S] [-D <page type dump>] "
		"[-l <log>] [-l] [-m <merge pages>] <filename or [-]>\n", my_progname);
	printf("See https://mariadb.com/kb/en/library/innochecksum/"
	       " for usage hints.\n");
	my_print_help(innochecksum_options);
	my_print_variables(innochecksum_options);
}

extern "C" my_bool
innochecksum_get_one_option(
	int			optid,
	const struct my_option	*opt MY_ATTRIBUTE((unused)),
	char			*argument MY_ATTRIBUTE((unused)))
{
	switch (optid) {
#ifndef DBUG_OFF
	case '#':
		dbug_setting = argument
			? argument
			: IF_WIN("d:O,innochecksum.trace",
				 "d:o,/tmp/innochecksum.trace");
		DBUG_PUSH(dbug_setting);
		break;
#endif /* !DBUG_OFF */
	case 'e':
		use_end_page = true;
		break;
	case 'p':
		end_page = start_page = do_page;
		use_end_page = true;
		do_one_page = true;
		break;
	case 'V':
		print_version();
		my_end(0);
		exit(EXIT_SUCCESS);
		break;
	case 'C':
		strict_verify = true;
		switch ((srv_checksum_algorithm_t) strict_check) {

		case SRV_CHECKSUM_ALGORITHM_STRICT_CRC32:
		case SRV_CHECKSUM_ALGORITHM_CRC32:
			srv_checksum_algorithm =
				SRV_CHECKSUM_ALGORITHM_STRICT_CRC32;
			break;

		case SRV_CHECKSUM_ALGORITHM_STRICT_INNODB:
		case SRV_CHECKSUM_ALGORITHM_INNODB:
			srv_checksum_algorithm =
				SRV_CHECKSUM_ALGORITHM_STRICT_INNODB;
			break;

		case SRV_CHECKSUM_ALGORITHM_STRICT_NONE:
		case SRV_CHECKSUM_ALGORITHM_NONE:
			srv_checksum_algorithm =
				SRV_CHECKSUM_ALGORITHM_STRICT_NONE;
			break;
		default:
			return(true);
		}
		break;
	case 'n':
		no_check = true;
		break;
	case 'a':
	case 'S':
		break;
	case 'w':
		do_write = true;
		break;
	case 'D':
		page_type_dump = true;
		break;
	case 'l':
		is_log_enabled = true;
		break;
	case 'I':
	case '?':
		usage();
		my_end(0);
		exit(EXIT_SUCCESS);
		break;
	}

	return(false);
}

static
bool
get_options(
	int	*argc,
	char	***argv)
{
	if (handle_options(argc, argv, innochecksum_options,
			innochecksum_get_one_option)) {
		my_end(0);
		exit(true);
	}

	/* The next arg must be the filename */
	if (!*argc) {
		usage();
		my_end(0);
		return (true);
	}

	return (false);
}

/** Check from page 0 if table is encrypted.
@param[in]	filename	Filename
@param[in]	page_size	page size
@param[in]	page		Page 0
@retval true if tablespace is encrypted, false if not
*/
static
bool check_encryption(
	const char* filename,
	const page_size_t& page_size,
	byte * page)
{
	ulint offset = (FSP_HEADER_OFFSET + (XDES_ARR_OFFSET + XDES_SIZE *
			(page_size.physical()) / FSP_EXTENT_SIZE));

	if (memcmp(page + offset, CRYPT_MAGIC, MAGIC_SZ) != 0) {
		return false;
	}

	ulint type = mach_read_from_1(page + offset + MAGIC_SZ + 0);

	if (! (type == CRYPT_SCHEME_UNENCRYPTED ||
	       type == CRYPT_SCHEME_1)) {
		return false;
	}

	ulint iv_length = mach_read_from_1(page + offset + MAGIC_SZ + 1);

	if (iv_length != CRYPT_SCHEME_1_IV_LEN) {
		return false;
	}

	uint min_key_version = mach_read_from_4
		(page + offset + MAGIC_SZ + 2 + iv_length);

	uint key_id = mach_read_from_4
		(page + offset + MAGIC_SZ + 2 + iv_length + 4);

	if (type == CRYPT_SCHEME_1 && is_log_enabled) {
		fprintf(log_file,"Tablespace %s encrypted key_version %u key_id %u\n",
			filename, min_key_version, key_id);
	}

	return (type == CRYPT_SCHEME_1);
}

/**
Verify page checksum.
@param[in] buf			page to verify
@param[in] page_size		page size
@param[in] is_encrypted		true if tablespace is encrypted
@param[in] is_compressed	true if tablespace is page compressed
@param[in,out] mismatch_count	Number of pages failed in checksum verify
@retval 0 if page checksum matches or 1 if it does not match
*/
static
int verify_checksum(
	byte* buf,
	const page_size_t& page_size,
	bool is_encrypted,
	bool is_compressed,
	unsigned long long* mismatch_count)
{
	int exit_status = 0;
	bool is_corrupted = false;

	is_corrupted = is_page_corrupted(
		buf, page_size, is_encrypted, is_compressed);

	if (is_corrupted) {
		fprintf(stderr, "Fail: page::%llu invalid\n",
			cur_page_num);

		(*mismatch_count)++;

		if (*mismatch_count > allow_mismatches) {
			fprintf(stderr,
				"Exceeded the "
				"maximum allowed "
				"checksum mismatch "
				"count::%llu current::%llu\n",
				*mismatch_count,
				allow_mismatches);

			exit_status = 1;
		}
	}

	return (exit_status);
}

/** Rewrite page checksum if needed.
@param[in]	filename	File name
@param[in]	fil_in		File pointer
@param[in]	buf		page
@param[in]	page_size	page size
@param[in]	pos		File position
@param[in]	is_encrypted	true if tablespace is encrypted
@param[in]	is_compressed	true if tablespace is page compressed
@retval 0 if checksum rewrite was successful, 1 if error was detected */
static
int
rewrite_checksum(
	const char*	filename,
	FILE*		fil_in,
	byte*		buf,
	const page_size_t& page_size,
	fpos_t*		pos,
	bool is_encrypted,
	bool is_compressed)
{
	int exit_status = 0;
	/* Rewrite checksum. Note that for encrypted and
	page compressed tables this is not currently supported. */
	if (do_write &&
		!is_encrypted &&
		!is_compressed
		&& !write_file(filename, fil_in, buf,
			page_size.is_compressed(), pos,
			static_cast<ulong>(page_size.physical()))) {

		exit_status = 1;
	}

	return (exit_status);
}

int main(
	int	argc,
	char	**argv)
{
	/* our input file. */
	FILE*		fil_in = NULL;
	/* our input filename. */
	char*		filename;
	/* Buffer to store pages read. */
	byte*		buf_ptr = NULL;
	byte*		xdes_ptr = NULL;
	byte*		buf = NULL;
	byte*		xdes = NULL;
	/* bytes read count */
	ulint		bytes;
	/* current time */
	time_t		now;
	/* last time */
	time_t		lastt;
	/* stat, to get file size. */
#ifdef _WIN32
	struct _stat64	st;
#else
	struct stat	st;
#endif /* _WIN32 */

	int exit_status = 0;

	/* size of file (has to be 64 bits) */
	unsigned long long int	size		= 0;
	/* number of pages in file */
	ulint		pages;

	off_t		offset			= 0;
	/* count the no. of page corrupted. */
	unsigned long long   mismatch_count		= 0;

	bool		partial_page_read	= false;
	/* Enabled when read from stdin is done. */
	bool		read_from_stdin		= false;
	FILE*		fil_page_type		= NULL;
	fpos_t		pos;

	/* enable when space_id of given file is zero. */
	bool		is_system_tablespace = false;

	ut_crc32_init();
	MY_INIT(argv[0]);
	DBUG_ENTER("main");
	DBUG_PROCESS(argv[0]);

	if (get_options(&argc,&argv)) {
		exit_status = 1;
		goto my_exit;
	}

	if (strict_verify && no_check) {
		fprintf(stderr, "Error: --strict-check option cannot be used "
			"together with --no-check option.\n");
		exit_status = 1;
		goto my_exit;
	}

	if (no_check && !do_write) {
		fprintf(stderr, "Error: --no-check must be associated with "
			"--write option.\n");
		exit_status = 1;
		goto my_exit;
	}

	if (page_type_dump) {
		fil_page_type = create_file(page_dump_filename);
		if (!fil_page_type) {
			exit_status = 1;
			goto my_exit;
		}
	}

	if (is_log_enabled) {
		log_file = create_file(log_filename);
		if (!log_file) {
			exit_status = 1;
			goto my_exit;
		}
		fprintf(log_file, "InnoDB File Checksum Utility.\n");
	}

	if (verbose) {
		my_print_variables(innochecksum_options);
	}


	buf_ptr = (byte*) malloc(UNIV_PAGE_SIZE_MAX * 2);
	xdes_ptr = (byte*)malloc(UNIV_PAGE_SIZE_MAX * 2);
	buf = (byte *) ut_align(buf_ptr, UNIV_PAGE_SIZE_MAX);
	xdes = (byte *) ut_align(xdes_ptr, UNIV_PAGE_SIZE_MAX);

	/* The file name is not optional. */
	for (int i = 0; i < argc; ++i) {

		/* Reset parameters for each file. */
		filename = argv[i];
		memset(&page_type, 0, sizeof(innodb_page_type));
		partial_page_read = false;
		skip_page = false;

		if (is_log_enabled) {
			fprintf(log_file, "Filename = %s\n", filename);
		}

		if (*filename == '-') {
			/* read from stdin. */
			fil_in = stdin;
			read_from_stdin = true;

		}

		/* stat the file to get size and page count. */
		if (!read_from_stdin &&
#ifdef _WIN32
			_stat64(filename, &st)) {
#else
			stat(filename, &st)) {
#endif /* _WIN32 */
			fprintf(stderr, "Error: %s cannot be found\n",
				filename);

			exit_status = 1;
			goto my_exit;
		}

		if (!read_from_stdin) {
			size = st.st_size;
			fil_in = open_file(filename);
			/*If fil_in is NULL, terminate as some error encountered */
			if(fil_in == NULL) {
				exit_status = 1;
				goto my_exit;
			}
			/* Save the current file pointer in pos variable.*/
			if (0 != fgetpos(fil_in, &pos)) {
				perror("fgetpos");
				exit_status = 1;
				goto my_exit;
			}
		}

		/* Read the minimum page size. */
		bytes = fread(buf, 1, UNIV_ZIP_SIZE_MIN, fil_in);
		partial_page_read = true;

		if (bytes != UNIV_ZIP_SIZE_MIN) {
			fprintf(stderr, "Error: Was not able to read the "
				"minimum page size ");
			fprintf(stderr, "of %d bytes.  Bytes read was " ULINTPF "\n",
				UNIV_ZIP_SIZE_MIN, bytes);

			exit_status = 1;
			goto my_exit;
		}

		/* enable variable is_system_tablespace when space_id of given
		file is zero. Use to skip the checksum verification and rewrite
		for doublewrite pages. */
		cur_space = mach_read_from_4(buf + FIL_PAGE_SPACE_ID);
		cur_page_num = mach_read_from_4(buf + FIL_PAGE_OFFSET);

		/* Determine page size, zip_size and page compression
		from fsp_flags and encryption metadata from page 0 */
		const page_size_t&	page_size = get_page_size(buf);

		ulint flags = mach_read_from_4(FSP_HEADER_OFFSET + FSP_SPACE_FLAGS + buf);
		ulint zip_size = page_size.is_compressed() ? page_size.logical() : 0;
		logical_page_size = page_size.is_compressed() ? zip_size : 0;
		physical_page_size = page_size.physical();
		srv_page_size = page_size.logical();
		bool is_compressed = FSP_FLAGS_HAS_PAGE_COMPRESSION(flags);

		if (physical_page_size == UNIV_ZIP_SIZE_MIN) {
			partial_page_read = false;
		} else {
			/* Read rest of the page 0 to determine crypt_data */
			bytes = ulong(read_file(buf, partial_page_read, page_size.physical(), fil_in));

			if (bytes != page_size.physical()) {
				fprintf(stderr, "Error: Was not able to read the "
					"rest of the page ");
				fprintf(stderr, "of " ULINTPF " bytes.  Bytes read was " ULINTPF "\n",
					page_size.physical() - UNIV_ZIP_SIZE_MIN, bytes);

				exit_status = 1;
				goto my_exit;
			}
			partial_page_read = false;
		}


		/* Now that we have full page 0 in buffer, check encryption */
		bool is_encrypted = check_encryption(filename, page_size, buf);

		/* Verify page 0 contents. Note that we can't allow
		checksum mismatch on page 0, because that would mean we
		could not trust it content. */
		if (!no_check) {
			unsigned long long tmp_allow_mismatches = allow_mismatches;
			allow_mismatches = 0;

			exit_status = verify_checksum(
				buf, page_size, is_encrypted,
				is_compressed, &mismatch_count);

			if (exit_status) {
				fprintf(stderr, "Error: Page 0 checksum mismatch, can't continue. \n");
				goto my_exit;
			}
			allow_mismatches = tmp_allow_mismatches;
		}

		if ((exit_status = rewrite_checksum(filename, fil_in, buf,
					page_size, &pos, is_encrypted, is_compressed))) {
			goto my_exit;
		}

		if (page_type_dump) {
			fprintf(fil_page_type,
				"\n\nFilename::%s\n", filename);
			fprintf(fil_page_type,
				"========================================"
				"======================================\n");
			fprintf(fil_page_type,
				"\tPAGE_NO\t\t|\t\tPAGE_TYPE\t\t"
				"\t|\tEXTRA INFO\n");
			fprintf(fil_page_type,
				"========================================"
				"======================================\n");
		}

		if (per_page_details) {
			printf("page %llu ", cur_page_num);
		}

		if (page_type_summary || page_type_dump) {
			parse_page(buf, xdes, fil_page_type, page_size, is_encrypted);
		}

		pages = (ulint) (size / page_size.physical());

		if (just_count) {
			if (read_from_stdin) {
				fprintf(stderr, "Number of pages:" ULINTPF "\n", pages);
			} else {
				printf("Number of pages:" ULINTPF "\n", pages);
			}
			continue;
		} else if (verbose && !read_from_stdin) {
			if (is_log_enabled) {
				fprintf(log_file, "file %s = %llu bytes "
					"(" ULINTPF " pages)\n", filename, size, pages);
				if (do_one_page) {
					fprintf(log_file, "Innochecksum: "
						"checking page::%llu;\n",
						do_page);
				}
			}
		} else {
			if (is_log_enabled) {
				fprintf(log_file, "Innochecksum: checking "
					"pages in range::%llu to %llu\n",
					start_page, use_end_page ?
					end_page : (pages - 1));
			}
		}

		off_t cur_offset = 0;
		/* Find the first non all-zero page and fetch the
		space id from there. */
		while (is_page_all_zeroes(buf, physical_page_size)) {
			bytes = ulong(read_file(
					buf, false, physical_page_size,
					fil_in));

			if (feof(fil_in)) {
				fprintf(stderr, "All are "
					"zero-filled pages.");
				goto my_exit;
			}

			cur_offset++;
		}

		cur_space = mach_read_from_4(buf + FIL_PAGE_SPACE_ID);
		is_system_tablespace = (cur_space == 0);

		if (cur_offset > 0) {
			/* Re-read the non-zero page to check the
			checksum. So move the file pointer to
			previous position and reset the page number too. */
			cur_page_num = mach_read_from_4(buf + FIL_PAGE_OFFSET);
			if (!start_page) {
				goto first_non_zero;
			}
		}

		/* seek to the necessary position */
		if (start_page) {
			if (!read_from_stdin) {
				/* If read is not from stdin, we can use
				fseeko() to position the file pointer to
				the desired page. */
				partial_page_read = false;

				offset = (off_t) start_page
					* (off_t) page_size.physical();
#ifdef _WIN32
				if (_fseeki64(fil_in, offset, SEEK_SET)) {
#else
				if (fseeko(fil_in, offset, SEEK_SET)) {
#endif /* _WIN32 */
					perror("Error: Unable to seek to "
						"necessary offset");

					exit_status = 1;
					goto my_exit;
				}
				/* Save the current file pointer in
				pos variable. */
				if (0 != fgetpos(fil_in, &pos)) {
					perror("fgetpos");

					exit_status = 1;
					goto my_exit;
				}
			} else {

				ulong count = 0;

				while (!feof(fil_in)) {
					if (start_page == count) {
						break;
					}
					/* We read a part of page to find the
					minimum page size. We cannot reset
					the file pointer to the beginning of
					the page if we are reading from stdin
					(fseeko() on stdin doesn't work). So
					read only the remaining part of page,
					if partial_page_read is enable. */
					bytes = read_file(buf,
							  partial_page_read,
							  static_cast<ulong>(
								  page_size.physical()),
							  fil_in);

					partial_page_read = false;
					count++;

					if (!bytes || feof(fil_in)) {
						fprintf(stderr, "Error: Unable "
							"to seek to necessary "
							"offset");

						exit_status = 1;
						goto my_exit;
					}
				}
			}
		}

		/* main checksumming loop */
		cur_page_num = start_page ? start_page : cur_page_num + 1;

		lastt = 0;
		while (!feof(fil_in)) {

			bytes = read_file(buf, partial_page_read,
					  static_cast<ulong>(
						  page_size.physical()), fil_in);
			partial_page_read = false;

			if (!bytes && feof(fil_in)) {
				break;
			}

			if (ferror(fil_in)) {
				fprintf(stderr, "Error reading " ULINTPF " bytes",
					page_size.physical());
				perror(" ");

				exit_status = 1;
				goto my_exit;
			}

			if (bytes != page_size.physical()) {
				fprintf(stderr, "Error: bytes read (" ULINTPF ") "
					"doesn't match page size (" ULINTPF ")\n",
					bytes, page_size.physical());
				exit_status = 1;
				goto my_exit;
			}

first_non_zero:
			if (is_system_tablespace) {
				/* enable when page is double write buffer.*/
				skip_page = is_page_doublewritebuffer(buf);
			} else {
				skip_page = false;
			}

			ulint cur_page_type = mach_read_from_2(buf+FIL_PAGE_TYPE);

			/* FIXME: Page compressed or Page compressed and encrypted
			pages do not contain checksum. */
			if (cur_page_type == FIL_PAGE_PAGE_COMPRESSED ||
			    cur_page_type == FIL_PAGE_PAGE_COMPRESSED_ENCRYPTED) {
				skip_page = true;
			}

			/* If no-check is enabled, skip the
			checksum verification.*/
			if (!no_check
			    && !skip_page
			    && (exit_status = verify_checksum(
						buf, page_size,
						is_encrypted, is_compressed,
						&mismatch_count))) {
				goto my_exit;
			}

			if ((exit_status = rewrite_checksum(filename, fil_in, buf,
						page_size, &pos, is_encrypted, is_compressed))) {
				goto my_exit;
			}

			/* end if this was the last page we were supposed to check */
			if (use_end_page && (cur_page_num >= end_page)) {
				break;
			}

			if (per_page_details) {
				printf("page %llu ", cur_page_num);
			}

			if (page_type_summary || page_type_dump) {
				parse_page(buf, xdes, fil_page_type, page_size, is_encrypted);
			}

			/* do counter increase and progress printing */
			cur_page_num++;

			if (verbose && !read_from_stdin) {
				if ((cur_page_num % 64) == 0) {
					now = time(0);
					if (!lastt) {
						lastt= now;
					}
					if (now - lastt >= 1
					    && is_log_enabled) {
						fprintf(log_file, "page::%llu "
							"okay: %.3f%% done\n",
							(cur_page_num - 1),
							(float) cur_page_num / pages * 100);
						lastt = now;
					}
				}
			}
		}

		if (!read_from_stdin) {
			/* flcose() will flush the data and release the lock if
			any acquired. */
			fclose(fil_in);
		}

		/* Enabled for page type summary. */
		if (page_type_summary) {
			if (!read_from_stdin) {
				fprintf(stdout, "\nFile::%s",filename);
				print_summary(stdout);
			} else {
				print_summary(stderr);
			}
		}
	}

	if (is_log_enabled) {
		fclose(log_file);
	}

	free(buf_ptr);
	free(xdes_ptr);

	my_end(exit_status);
	DBUG_RETURN(exit_status);

my_exit:
	if (buf_ptr) {
		free(buf_ptr);
	}

	if (xdes_ptr) {
		free(xdes_ptr);
	}

	if (!read_from_stdin && fil_in) {
		fclose(fil_in);
	}

	if (log_file) {
		fclose(log_file);
	}

	my_end(exit_status);
	DBUG_RETURN(exit_status);
}<|MERGE_RESOLUTION|>--- conflicted
+++ resolved
@@ -567,14 +567,9 @@
 								page_size);
 		if (is_corrupted && log_file) {
 			fprintf(log_file,
-<<<<<<< HEAD
-				"Page " ULINTPF ":%llu may be corrupted;"
-				" key_version=%u\n",
-=======
 				"[page id: space=" ULINTPF
 				", page_number=%llu] may be corrupted;"
-				" key_version=" ULINTPF "\n",
->>>>>>> 15c1ab52
+				" key_version=%u\n",
 				space_id, cur_page_num,
 				mach_read_from_4(
 					FIL_PAGE_FILE_FLUSH_LSN_OR_KEY_VERSION
