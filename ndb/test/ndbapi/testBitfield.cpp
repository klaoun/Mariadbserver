--- conflicted
+++ resolved
@@ -48,15 +48,10 @@
   load_defaults("my",load_default_groups,&argc,&argv);
   int ho_error;
 
-<<<<<<< HEAD
   if ((ho_error=handle_options(&argc, &argv, my_long_options,
 			       ndb_std_get_one_option)))
     return NDBT_ProgramExit(NDBT_WRONGARGS);
 
-=======
-  argc--;
-  argv++;
-
   int res = NDBT_FAILED;
 
   /* Run cluster-independent tests */
@@ -66,7 +61,6 @@
       return NDBT_ProgramExit(res);
   }
   
->>>>>>> dc2d659e
   Ndb_cluster_connection con(opt_connect_str);
   if(con.connect(12, 5, 1))
   {
