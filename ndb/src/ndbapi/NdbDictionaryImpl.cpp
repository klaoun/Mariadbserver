--- conflicted
+++ resolved
@@ -143,17 +143,18 @@
     m_length = 4;
     m_cs = default_cs;
     break;
-<<<<<<< HEAD
-  case Bit:
-=======
   case Time:
->>>>>>> fe906b47
     m_precision = 0;
     m_scale = 0;
     m_length = 1;
     m_cs = NULL;
     break;
-<<<<<<< HEAD
+  case Bit:
+    m_precision = 0;
+    m_scale = 0;
+    m_length = 1;
+    m_cs = NULL;
+    break;
   case Longvarchar:
     m_precision = 0;
     m_scale = 0;
@@ -166,8 +167,6 @@
     m_length = 1; // legal
     m_cs = NULL;
     break;
-=======
->>>>>>> fe906b47
   case Undefined:
     assert(false);
     break;
