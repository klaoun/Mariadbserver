--- conflicted
+++ resolved
@@ -110,11 +110,7 @@
 
   tMaxNoOfTransactions = aMaxNoOfTransactions;
   theMaxNoOfTransactions = tMaxNoOfTransactions;
-<<<<<<< HEAD
-  
-=======
   theRemainingStartTransactions= tMaxNoOfTransactions;  
->>>>>>> 9b71605d
   thePreparedTransactionsArray = new NdbTransaction* [tMaxNoOfTransactions];
   theSentTransactionsArray = new NdbTransaction* [tMaxNoOfTransactions];
   theCompletedTransactionsArray = new NdbTransaction* [tMaxNoOfTransactions];
