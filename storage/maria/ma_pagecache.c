--- conflicted
+++ resolved
@@ -178,11 +178,7 @@
   "EMPTY",
   "PLAIN",
   "LSN",
-<<<<<<< HEAD
   "READ_UNKNOWN"
-=======
-  "UNKNOWN"
->>>>>>> 38812255
 };
 
 static const char *page_cache_page_write_mode_str[]=
