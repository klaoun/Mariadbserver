/*
   Copyright (c) 2012, Monty Program Ab

   This program is free software; you can redistribute it and/or modify
   it under the terms of the GNU General Public License as published by
   the Free Software Foundation; version 2 of the License.

   This program is distributed in the hope that it will be useful,
   but WITHOUT ANY WARRANTY; without even the implied warranty of
   MERCHANTABILITY or FITNESS FOR A PARTICULAR PURPOSE.  See the
   GNU General Public License for more details.

   You should have received a copy of the GNU General Public License
   along with this program; if not, write to the Free Software
   Foundation, Inc., 59 Temple Place, Suite 330, Boston, MA  02111-1307  USA */

#ifdef USE_PRAGMA_IMPLEMENTATION
#pragma implementation // gcc: Class implementation
#endif

#define MYSQL_SERVER 1

/* For use of 'PRIu64': */
#define __STDC_FORMAT_MACROS

#include <my_config.h>

#include <inttypes.h>

/* The C++ file's header */
#include "./ha_rocksdb.h"

/* C++ standard header files */
#include <algorithm>
#include <limits>
#include <map>
#include <queue>
#include <set>
#include <string>
#include <vector>

/* MySQL includes */
#include "./debug_sync.h"
#include "./my_bit.h"
#include "./my_stacktrace.h"
#include "./my_sys.h"
#include "./sql_audit.h"
#include "./sql_table.h"
#include "./sql_hset.h"
#include <mysql/psi/mysql_table.h>
#ifdef MARIAROCKS_NOT_YET
#include <mysql/thread_pool_priv.h>
#endif
#include <mysys_err.h>

// Both MySQL and RocksDB define the same constant. To avoid compilation errors
// till we make the fix in RocksDB, we'll temporary undefine it here.
#undef CACHE_LINE_SIZE

/* RocksDB includes */
#include "monitoring/histogram.h"
#include "rocksdb/compaction_filter.h"
#include "rocksdb/env.h"
#include "rocksdb/persistent_cache.h"
#include "rocksdb/rate_limiter.h"
#include "rocksdb/slice_transform.h"
#include "rocksdb/thread_status.h"
#include "rocksdb/utilities/checkpoint.h"
#include "rocksdb/utilities/convenience.h"
#include "rocksdb/utilities/memory_util.h"
#include "rocksdb/utilities/sim_cache.h"
#include "util/stop_watch.h"
#include "./rdb_source_revision.h"

/* MyRocks includes */
#include "./event_listener.h"
#include "./ha_rocksdb_proto.h"
#include "./logger.h"
#include "./rdb_cf_manager.h"
#include "./rdb_cf_options.h"
#include "./rdb_datadic.h"
#include "./rdb_i_s.h"
#include "./rdb_index_merge.h"
#include "./rdb_mutex_wrapper.h"
#include "./rdb_psi.h"
#include "./rdb_threads.h"
#include "./rdb_mariadb_server_port.h"

// Internal MySQL APIs not exposed in any header.
extern "C" {
/**
  Mark transaction to rollback and mark error as fatal to a sub-statement.
  @param  thd   Thread handle
  @param  all   TRUE <=> rollback main transaction.
*/
void thd_mark_transaction_to_rollback(MYSQL_THD thd, bool all);

/**
 *   Get the user thread's binary logging format
 *   @param thd  user thread
 *   @return Value to be used as index into the binlog_format_names array
*/
int thd_binlog_format(const MYSQL_THD thd);

/**
 *   Check if binary logging is filtered for thread's current db.
 *   @param  thd   Thread handle
 *   @retval 1 the query is not filtered, 0 otherwise.
*/
bool thd_binlog_filter_ok(const MYSQL_THD thd);
}

MYSQL_PLUGIN_IMPORT bool my_disable_leak_check;

// Needed in rocksdb_init_func
void ignore_db_dirs_append(const char *dirname_arg);


namespace myrocks {

static st_global_stats global_stats;
static st_export_stats export_stats;
static st_memory_stats memory_stats;
static st_io_stall_stats io_stall_stats;

const std::string DEFAULT_CF_NAME("default");
const std::string DEFAULT_SYSTEM_CF_NAME("__system__");
const std::string PER_INDEX_CF_NAME("$per_index_cf");

/**
  Updates row counters based on the table type and operation type.
*/
void ha_rocksdb::update_row_stats(const operation_type &type) {
  DBUG_ASSERT(type < ROWS_MAX);
  // Find if we are modifying system databases.
  if (table->s && m_tbl_def->m_is_mysql_system_table)
    global_stats.system_rows[type].inc();
  else
    global_stats.rows[type].inc();
}

void dbug_dump_database(rocksdb::DB *db);
static handler *rocksdb_create_handler(my_core::handlerton *hton,
                                       my_core::TABLE_SHARE *table_arg,
                                       my_core::MEM_ROOT *mem_root);

static rocksdb::CompactRangeOptions getCompactRangeOptions() {
  rocksdb::CompactRangeOptions compact_range_options;
  compact_range_options.bottommost_level_compaction =
      rocksdb::BottommostLevelCompaction::kForce;
  compact_range_options.exclusive_manual_compaction = false;
  return compact_range_options;
}

///////////////////////////////////////////////////////////
// Parameters and settings
///////////////////////////////////////////////////////////
static char *rocksdb_default_cf_options = nullptr;
static char *rocksdb_override_cf_options = nullptr;
static char *rocksdb_update_cf_options = nullptr;

///////////////////////////////////////////////////////////
// Globals
///////////////////////////////////////////////////////////
handlerton *rocksdb_hton;

rocksdb::TransactionDB *rdb = nullptr;
rocksdb::HistogramImpl *commit_latency_stats = nullptr;

static std::shared_ptr<rocksdb::Statistics> rocksdb_stats;
static std::unique_ptr<rocksdb::Env> flashcache_aware_env;
static std::shared_ptr<Rdb_tbl_prop_coll_factory> properties_collector_factory;

Rdb_dict_manager dict_manager;
Rdb_cf_manager cf_manager;
Rdb_ddl_manager ddl_manager;
Rdb_binlog_manager binlog_manager;

#if !defined(_WIN32) && !defined(__APPLE__)
Rdb_io_watchdog *io_watchdog = nullptr;
#endif
/**
  MyRocks background thread control
  N.B. This is besides RocksDB's own background threads
       (@see rocksdb::CancelAllBackgroundWork())
*/

static Rdb_background_thread rdb_bg_thread;

// List of table names (using regex) that are exceptions to the strict
// collation check requirement.
Regex_list_handler *rdb_collation_exceptions;

static const char **rdb_get_error_messages(int nr);

static void rocksdb_flush_all_memtables() {
  const Rdb_cf_manager &cf_manager = rdb_get_cf_manager();
  for (const auto &cf_handle : cf_manager.get_all_cf()) {
    rdb->Flush(rocksdb::FlushOptions(), cf_handle);
  }
}

static void rocksdb_compact_column_family_stub(
    THD *const thd, struct st_mysql_sys_var *const var, void *const var_ptr,
    const void *const save) {}

static int rocksdb_compact_column_family(THD *const thd,
                                         struct st_mysql_sys_var *const var,
                                         void *const var_ptr,
                                         struct st_mysql_value *const value) {
  char buff[STRING_BUFFER_USUAL_SIZE];
  int len = sizeof(buff);

  DBUG_ASSERT(value != nullptr);

  if (const char *const cf = value->val_str(value, buff, &len)) {
    auto cfh = cf_manager.get_cf(cf);
    if (cfh != nullptr && rdb != nullptr) {
      sql_print_verbose_info("RocksDB: Manual compaction of column family: %s\n",
                             cf);
      rdb->CompactRange(getCompactRangeOptions(), cfh, nullptr, nullptr);
    }
  }
  return HA_EXIT_SUCCESS;
}

///////////////////////////////////////////////////////////
// Hash map: table name => open table handler
///////////////////////////////////////////////////////////

namespace // anonymous namespace = not visible outside this source file
{

const ulong TABLE_HASH_SIZE = 32;
typedef Hash_set<Rdb_table_handler> Rdb_table_set;

struct Rdb_open_tables_map {
  /* Hash table used to track the handlers of open tables */
  Rdb_table_set m_hash;
  /* The mutex used to protect the hash table */
  mutable mysql_mutex_t m_mutex;

  static uchar *get_hash_key(const Rdb_table_handler *const table_handler,
                             size_t *const length,
                             my_bool not_used MY_ATTRIBUTE((__unused__)));

  Rdb_table_handler *get_table_handler(const char *const table_name);
  void release_table_handler(Rdb_table_handler *const table_handler);

  Rdb_open_tables_map() : m_hash(get_hash_key, system_charset_info) { }

  std::vector<std::string> get_table_names(void) const;
};

} // anonymous namespace

static Rdb_open_tables_map rdb_open_tables;

static std::string rdb_normalize_dir(std::string dir) {
  while (dir.size() > 0 && dir.back() == '/') {
    dir.resize(dir.size() - 1);
  }
  return dir;
}

static int rocksdb_create_checkpoint(
    THD *const thd MY_ATTRIBUTE((__unused__)),
    struct st_mysql_sys_var *const var MY_ATTRIBUTE((__unused__)),
    void *const save MY_ATTRIBUTE((__unused__)),
    struct st_mysql_value *const value) {
  char buf[FN_REFLEN];
  int len = sizeof(buf);
  const char *const checkpoint_dir_raw = value->val_str(value, buf, &len);
  if (checkpoint_dir_raw) {
    if (rdb != nullptr) {
      std::string checkpoint_dir = rdb_normalize_dir(checkpoint_dir_raw);
      // NO_LINT_DEBUG
      sql_print_information("RocksDB: creating checkpoint in directory : %s\n",
                            checkpoint_dir.c_str());
      rocksdb::Checkpoint *checkpoint;
      auto status = rocksdb::Checkpoint::Create(rdb, &checkpoint);
      // We can only return HA_EXIT_FAILURE/HA_EXIT_SUCCESS here which is why
      // the return code is ignored, but by calling into rdb_error_to_mysql,
      // it will call my_error for us, which will propogate up to the client.
      int rc __attribute__((__unused__));
      if (status.ok()) {
        status = checkpoint->CreateCheckpoint(checkpoint_dir.c_str());
        delete checkpoint;
        if (status.ok()) {
          sql_print_information(
              "RocksDB: created checkpoint in directory : %s\n",
              checkpoint_dir.c_str());
          return HA_EXIT_SUCCESS;
        } else {
          rc = ha_rocksdb::rdb_error_to_mysql(status);
        }
      } else {
        rc = ha_rocksdb::rdb_error_to_mysql(status);
      }
    }
  }
  return HA_EXIT_FAILURE;
}

/* This method is needed to indicate that the
   ROCKSDB_CREATE_CHECKPOINT command is not read-only */
static void rocksdb_create_checkpoint_stub(THD *const thd,
                                           struct st_mysql_sys_var *const var,
                                           void *const var_ptr,
                                           const void *const save) {}

static void rocksdb_force_flush_memtable_now_stub(
    THD *const thd, struct st_mysql_sys_var *const var, void *const var_ptr,
    const void *const save) {}

static int rocksdb_force_flush_memtable_now(
    THD *const thd, struct st_mysql_sys_var *const var, void *const var_ptr,
    struct st_mysql_value *const value) {
  sql_print_information("RocksDB: Manual memtable flush.");
  rocksdb_flush_all_memtables();
  return HA_EXIT_SUCCESS;
}

static void rocksdb_force_flush_memtable_and_lzero_now_stub(
    THD *const thd, struct st_mysql_sys_var *const var, void *const var_ptr,
    const void *const save) {}

static int rocksdb_force_flush_memtable_and_lzero_now(
    THD *const thd, struct st_mysql_sys_var *const var, void *const var_ptr,
    struct st_mysql_value *const value) {
  sql_print_information("RocksDB: Manual memtable and L0 flush.");
  rocksdb_flush_all_memtables();

  const Rdb_cf_manager &cf_manager = rdb_get_cf_manager();
  rocksdb::CompactionOptions c_options = rocksdb::CompactionOptions();
  rocksdb::ColumnFamilyMetaData metadata;
  rocksdb::ColumnFamilyDescriptor cf_descr;

  for (const auto &cf_handle : cf_manager.get_all_cf()) {
    rdb->GetColumnFamilyMetaData(cf_handle, &metadata);
    cf_handle->GetDescriptor(&cf_descr);
    c_options.output_file_size_limit = cf_descr.options.target_file_size_base;

    DBUG_ASSERT(metadata.levels[0].level == 0);
    std::vector<std::string> file_names;
    for (auto &file : metadata.levels[0].files) {
      file_names.emplace_back(file.db_path + file.name);
    }

    if (!file_names.empty()) {
      rocksdb::Status s;
      s = rdb->CompactFiles(c_options, cf_handle, file_names, 1);

      if (!s.ok() && !s.IsAborted()) {
        rdb_handle_io_error(s, RDB_IO_ERROR_GENERAL);
        return HA_EXIT_FAILURE;
      }
    }
  }

  return HA_EXIT_SUCCESS;
}

static void rocksdb_drop_index_wakeup_thread(
    my_core::THD *const thd MY_ATTRIBUTE((__unused__)),
    struct st_mysql_sys_var *const var MY_ATTRIBUTE((__unused__)),
    void *const var_ptr MY_ATTRIBUTE((__unused__)), const void *const save);

static my_bool rocksdb_pause_background_work = 0;
static mysql_mutex_t rdb_sysvars_mutex;

static void rocksdb_set_pause_background_work(
    my_core::THD *const thd MY_ATTRIBUTE((__unused__)),
    struct st_mysql_sys_var *const var MY_ATTRIBUTE((__unused__)),
    void *const var_ptr MY_ATTRIBUTE((__unused__)), const void *const save) {
  RDB_MUTEX_LOCK_CHECK(rdb_sysvars_mutex);
  const bool pause_requested = *static_cast<const bool *>(save);
  if (rocksdb_pause_background_work != pause_requested) {
    if (pause_requested) {
      rdb->PauseBackgroundWork();
    } else {
      rdb->ContinueBackgroundWork();
    }
    rocksdb_pause_background_work = pause_requested;
  }
  RDB_MUTEX_UNLOCK_CHECK(rdb_sysvars_mutex);
}

static void rocksdb_set_compaction_options(THD *thd,
                                           struct st_mysql_sys_var *var,
                                           void *var_ptr, const void *save);

static void rocksdb_set_table_stats_sampling_pct(THD *thd,
                                                 struct st_mysql_sys_var *var,
                                                 void *var_ptr,
                                                 const void *save);

static void rocksdb_set_rate_limiter_bytes_per_sec(THD *thd,
                                                   struct st_mysql_sys_var *var,
                                                   void *var_ptr,
                                                   const void *save);

static void rocksdb_set_sst_mgr_rate_bytes_per_sec(THD *thd,
                                                   struct st_mysql_sys_var *var,
                                                   void *var_ptr,
                                                   const void *save);

static void rocksdb_set_delayed_write_rate(THD *thd,
                                           struct st_mysql_sys_var *var,
                                           void *var_ptr, const void *save);

static void rocksdb_set_max_latest_deadlocks(THD *thd,
                                             struct st_mysql_sys_var *var,
                                             void *var_ptr, const void *save);

static void rdb_set_collation_exception_list(const char *exception_list);
static void rocksdb_set_collation_exception_list(THD *thd,
                                                 struct st_mysql_sys_var *var,
                                                 void *var_ptr,
                                                 const void *save);

static int rocksdb_validate_update_cf_options(THD *thd,
                                              struct st_mysql_sys_var *var,
                                              void *save,
                                              st_mysql_value *value);

static void rocksdb_set_update_cf_options(THD *thd,
                                          struct st_mysql_sys_var *var,
                                          void *var_ptr, const void *save);

static int rocksdb_check_bulk_load(THD *const thd,
                                   struct st_mysql_sys_var *var
                                       MY_ATTRIBUTE((__unused__)),
                                   void *save,
                                   struct st_mysql_value *value);

static int rocksdb_check_bulk_load_allow_unsorted(
    THD *const thd, struct st_mysql_sys_var *var MY_ATTRIBUTE((__unused__)),
    void *save, struct st_mysql_value *value);

static void rocksdb_set_max_background_jobs(THD *thd,
                                            struct st_mysql_sys_var *const var,
                                            void *const var_ptr,
                                            const void *const save);
static void rocksdb_set_bytes_per_sync(THD *thd,
                                       struct st_mysql_sys_var *const var,
                                       void *const var_ptr,
                                       const void *const save);
static void rocksdb_set_wal_bytes_per_sync(THD *thd,
                                           struct st_mysql_sys_var *const var,
                                           void *const var_ptr,
                                           const void *const save);
//////////////////////////////////////////////////////////////////////////////
// Options definitions
//////////////////////////////////////////////////////////////////////////////
static long long rocksdb_block_cache_size;
static long long rocksdb_sim_cache_size;
static my_bool rocksdb_use_clock_cache;
/* Use unsigned long long instead of uint64_t because of MySQL compatibility */
static unsigned long long  // NOLINT(runtime/int)
    rocksdb_rate_limiter_bytes_per_sec;
static unsigned long long  // NOLINT(runtime/int)
    rocksdb_sst_mgr_rate_bytes_per_sec;
static unsigned long long rocksdb_delayed_write_rate;
static uint32_t rocksdb_max_latest_deadlocks;
static unsigned long  // NOLINT(runtime/int)
    rocksdb_persistent_cache_size_mb;
static ulong rocksdb_info_log_level;
static char *rocksdb_wal_dir;
static char *rocksdb_persistent_cache_path;
static ulong rocksdb_index_type;
static uint32_t rocksdb_flush_log_at_trx_commit;
static uint32_t rocksdb_debug_optimizer_n_rows;
static my_bool rocksdb_force_compute_memtable_stats;
static uint32_t rocksdb_force_compute_memtable_stats_cachetime;
static my_bool rocksdb_debug_optimizer_no_zero_cardinality;
static uint32_t rocksdb_wal_recovery_mode;
static uint32_t rocksdb_access_hint_on_compaction_start;
static char *rocksdb_compact_cf_name;
static char *rocksdb_checkpoint_name;
static my_bool rocksdb_signal_drop_index_thread;
static my_bool rocksdb_strict_collation_check = 1;
static my_bool rocksdb_ignore_unknown_options = 1;
static my_bool rocksdb_enable_2pc = 0;
static char *rocksdb_strict_collation_exceptions;
static my_bool rocksdb_collect_sst_properties = 1;
static my_bool rocksdb_force_flush_memtable_now_var = 0;
static my_bool rocksdb_force_flush_memtable_and_lzero_now_var = 0;
static my_bool rocksdb_enable_ttl = 1;
static my_bool rocksdb_enable_ttl_read_filtering = 1;
static int rocksdb_debug_ttl_rec_ts = 0;
static int rocksdb_debug_ttl_snapshot_ts = 0;
static int rocksdb_debug_ttl_read_filter_ts = 0;
static my_bool rocksdb_debug_ttl_ignore_pk = 0;
static my_bool rocksdb_reset_stats = 0;
static uint32_t rocksdb_io_write_timeout_secs = 0;
static uint32_t rocksdb_seconds_between_stat_computes = 3600;
static long long rocksdb_compaction_sequential_deletes = 0l;
static long long rocksdb_compaction_sequential_deletes_window = 0l;
static long long rocksdb_compaction_sequential_deletes_file_size = 0l;
static uint32_t rocksdb_validate_tables = 1;
static char *rocksdb_datadir;
static uint32_t rocksdb_table_stats_sampling_pct;
static my_bool rocksdb_enable_bulk_load_api = 1;
static my_bool rocksdb_print_snapshot_conflict_queries = 0;
static my_bool rocksdb_large_prefix = 0;
static my_bool rocksdb_allow_to_start_after_corruption = 0;
static char* rocksdb_git_hash;

char *compression_types_val=
  const_cast<char*>(get_rocksdb_supported_compression_types());

std::atomic<uint64_t> rocksdb_row_lock_deadlocks(0);
std::atomic<uint64_t> rocksdb_row_lock_wait_timeouts(0);
std::atomic<uint64_t> rocksdb_snapshot_conflict_errors(0);
std::atomic<uint64_t> rocksdb_wal_group_syncs(0);

static std::unique_ptr<rocksdb::DBOptions> rdb_init_rocksdb_db_options(void) {
  auto o = std::unique_ptr<rocksdb::DBOptions>(new rocksdb::DBOptions());

  o->create_if_missing = true;
  o->listeners.push_back(std::make_shared<Rdb_event_listener>(&ddl_manager));
  o->info_log_level = rocksdb::InfoLogLevel::INFO_LEVEL;
  o->max_subcompactions = DEFAULT_SUBCOMPACTIONS;
  o->max_open_files = -2; // auto-tune to 50% open_files_limit

  o->two_write_queues = true;
  o->manual_wal_flush = true;
  return o;
}

/* DBOptions contains Statistics and needs to be destructed last */
static std::unique_ptr<rocksdb::BlockBasedTableOptions> rocksdb_tbl_options =
    std::unique_ptr<rocksdb::BlockBasedTableOptions>(
        new rocksdb::BlockBasedTableOptions());
static std::unique_ptr<rocksdb::DBOptions> rocksdb_db_options =
    rdb_init_rocksdb_db_options();

static std::shared_ptr<rocksdb::RateLimiter> rocksdb_rate_limiter;

/* This enum needs to be kept up to date with rocksdb::InfoLogLevel */
static const char *info_log_level_names[] = {"debug_level", "info_level",
                                             "warn_level",  "error_level",
                                             "fatal_level", NullS};

static TYPELIB info_log_level_typelib = {
    array_elements(info_log_level_names) - 1, "info_log_level_typelib",
    info_log_level_names, nullptr};

static void rocksdb_set_rocksdb_info_log_level(
    THD *const thd, struct st_mysql_sys_var *const var, void *const var_ptr,
    const void *const save) {
  DBUG_ASSERT(save != nullptr);

  RDB_MUTEX_LOCK_CHECK(rdb_sysvars_mutex);
  rocksdb_info_log_level = *static_cast<const uint64_t *>(save);
  rocksdb_db_options->info_log->SetInfoLogLevel(
      static_cast<const rocksdb::InfoLogLevel>(rocksdb_info_log_level));
  RDB_MUTEX_UNLOCK_CHECK(rdb_sysvars_mutex);
}

static void rocksdb_set_reset_stats(
    my_core::THD *const /* unused */,
    my_core::st_mysql_sys_var *const var MY_ATTRIBUTE((__unused__)),
    void *const var_ptr, const void *const save) {
  DBUG_ASSERT(save != nullptr);
  DBUG_ASSERT(rdb != nullptr);
  DBUG_ASSERT(rocksdb_stats != nullptr);

  RDB_MUTEX_LOCK_CHECK(rdb_sysvars_mutex);

  *static_cast<bool *>(var_ptr) = *static_cast<const bool *>(save);

  if (rocksdb_reset_stats) {
    rocksdb::Status s = rdb->ResetStats();

    // RocksDB will always return success. Let's document this assumption here
    // as well so that we'll get immediately notified when contract changes.
    DBUG_ASSERT(s == rocksdb::Status::OK());

    s = rocksdb_stats->Reset();
    DBUG_ASSERT(s == rocksdb::Status::OK());
  }

  RDB_MUTEX_UNLOCK_CHECK(rdb_sysvars_mutex);
}

static void rocksdb_set_io_write_timeout(
    my_core::THD *const thd MY_ATTRIBUTE((__unused__)),
    my_core::st_mysql_sys_var *const var MY_ATTRIBUTE((__unused__)),
    void *const var_ptr MY_ATTRIBUTE((__unused__)), const void *const save) {
  DBUG_ASSERT(save != nullptr);
  DBUG_ASSERT(rdb != nullptr);
#if !defined(_WIN32) && !defined(__APPLE__)
  DBUG_ASSERT(io_watchdog != nullptr);
#endif

  RDB_MUTEX_LOCK_CHECK(rdb_sysvars_mutex);

  const uint32_t new_val = *static_cast<const uint32_t *>(save);

  rocksdb_io_write_timeout_secs = new_val;
#if !defined(_WIN32) && !defined(__APPLE__)
  io_watchdog->reset_timeout(rocksdb_io_write_timeout_secs);
#endif
  RDB_MUTEX_UNLOCK_CHECK(rdb_sysvars_mutex);
}

enum rocksdb_flush_log_at_trx_commit_type : unsigned int {
  FLUSH_LOG_NEVER = 0,
  FLUSH_LOG_SYNC,
  FLUSH_LOG_BACKGROUND,
  FLUSH_LOG_MAX /* must be last */
};

static int rocksdb_validate_flush_log_at_trx_commit(
    THD *const thd,
    struct st_mysql_sys_var *const var, /* in: pointer to system variable */
    void *var_ptr, /* out: immediate result for update function */
    struct st_mysql_value *const value /* in: incoming value */) {
  long long new_value;

  /* value is NULL */
  if (value->val_int(value, &new_value)) {
    return HA_EXIT_FAILURE;
  }

  if (rocksdb_db_options->allow_mmap_writes && new_value != FLUSH_LOG_NEVER) {
    return HA_EXIT_FAILURE;
  }

  *static_cast<uint32_t *>(var_ptr) = static_cast<uint32_t>(new_value);
  return HA_EXIT_SUCCESS;
}

static const char *index_type_names[] = {"kBinarySearch", "kHashSearch", NullS};

static TYPELIB index_type_typelib = {array_elements(index_type_names) - 1,
                                     "index_type_typelib", index_type_names,
                                     nullptr};

const ulong RDB_MAX_LOCK_WAIT_SECONDS = 1024 * 1024 * 1024;
const ulong RDB_MAX_ROW_LOCKS = 1024 * 1024;
const ulong RDB_DEFAULT_BULK_LOAD_SIZE = 1000;
const ulong RDB_MAX_BULK_LOAD_SIZE = 1024 * 1024 * 1024;
const size_t RDB_DEFAULT_MERGE_BUF_SIZE = 64 * 1024 * 1024;
const size_t RDB_MIN_MERGE_BUF_SIZE = 100;
const size_t RDB_DEFAULT_MERGE_COMBINE_READ_SIZE = 1024 * 1024 * 1024;
const size_t RDB_MIN_MERGE_COMBINE_READ_SIZE = 100;
const size_t RDB_DEFAULT_MERGE_TMP_FILE_REMOVAL_DELAY = 0;
const size_t RDB_MIN_MERGE_TMP_FILE_REMOVAL_DELAY = 0;
const int64 RDB_DEFAULT_BLOCK_CACHE_SIZE = 512 * 1024 * 1024;
const int64 RDB_MIN_BLOCK_CACHE_SIZE = 1024;
const int RDB_MAX_CHECKSUMS_PCT = 100;
const ulong RDB_DEADLOCK_DETECT_DEPTH = 50;

// TODO: 0 means don't wait at all, and we don't support it yet?
static MYSQL_THDVAR_ULONG(lock_wait_timeout, PLUGIN_VAR_RQCMDARG,
                          "Number of seconds to wait for lock", nullptr,
                          nullptr, /*default*/ 1, /*min*/ 1,
                          /*max*/ RDB_MAX_LOCK_WAIT_SECONDS, 0);

static MYSQL_THDVAR_BOOL(deadlock_detect, PLUGIN_VAR_RQCMDARG,
                         "Enables deadlock detection", nullptr, nullptr, FALSE);

static MYSQL_THDVAR_ULONG(deadlock_detect_depth, PLUGIN_VAR_RQCMDARG,
                          "Number of transactions deadlock detection will "
                          "traverse through before assuming deadlock",
                          nullptr, nullptr,
                          /*default*/ RDB_DEADLOCK_DETECT_DEPTH,
                          /*min*/ 2,
                          /*max*/ ULONG_MAX, 0);

static MYSQL_THDVAR_BOOL(
    trace_sst_api, PLUGIN_VAR_RQCMDARG,
    "Generate trace output in the log for each call to the SstFileWriter",
    nullptr, nullptr, FALSE);

static MYSQL_THDVAR_BOOL(
    bulk_load, PLUGIN_VAR_RQCMDARG,
    "Use bulk-load mode for inserts. This disables "
    "unique_checks and enables rocksdb_commit_in_the_middle.",
    rocksdb_check_bulk_load, nullptr, FALSE);

static MYSQL_THDVAR_BOOL(bulk_load_allow_unsorted, PLUGIN_VAR_RQCMDARG,
                         "Allow unsorted input during bulk-load. "
                         "Can be changed only when bulk load is disabled.",
                         rocksdb_check_bulk_load_allow_unsorted, nullptr,
                         FALSE);

static MYSQL_SYSVAR_BOOL(enable_bulk_load_api, rocksdb_enable_bulk_load_api,
                         PLUGIN_VAR_RQCMDARG | PLUGIN_VAR_READONLY,
                         "Enables using SstFileWriter for bulk loading",
                         nullptr, nullptr, rocksdb_enable_bulk_load_api);

static MYSQL_SYSVAR_STR(git_hash, rocksdb_git_hash,
                        PLUGIN_VAR_RQCMDARG | PLUGIN_VAR_READONLY,
                        "Git revision of the RocksDB library used by MyRocks",
                        nullptr, nullptr, ROCKSDB_GIT_HASH);

static MYSQL_THDVAR_STR(tmpdir, PLUGIN_VAR_OPCMDARG | PLUGIN_VAR_MEMALLOC,
                        "Directory for temporary files during DDL operations.",
                        nullptr, nullptr, "");

static MYSQL_THDVAR_STR(
    skip_unique_check_tables, PLUGIN_VAR_RQCMDARG | PLUGIN_VAR_MEMALLOC,
    "Skip unique constraint checking for the specified tables", nullptr,
    nullptr, ".*");

static MYSQL_THDVAR_BOOL(
    commit_in_the_middle, PLUGIN_VAR_RQCMDARG,
    "Commit rows implicitly every rocksdb_bulk_load_size, on bulk load/insert, "
    "update and delete",
    nullptr, nullptr, FALSE);

static MYSQL_THDVAR_BOOL(
    blind_delete_primary_key, PLUGIN_VAR_RQCMDARG,
    "Deleting rows by primary key lookup, without reading rows (Blind Deletes)."
    " Blind delete is disabled if the table has secondary key",
    nullptr, nullptr, FALSE);

static MYSQL_THDVAR_STR(
    read_free_rpl_tables, PLUGIN_VAR_RQCMDARG | PLUGIN_VAR_MEMALLOC,
    "List of tables that will use read-free replication on the slave "
    "(i.e. not lookup a row during replication)",
    nullptr, nullptr, "");

static MYSQL_THDVAR_BOOL(skip_bloom_filter_on_read, PLUGIN_VAR_RQCMDARG,
                         "Skip using bloom filter for reads", nullptr, nullptr,
                         FALSE);

static MYSQL_THDVAR_ULONG(max_row_locks, PLUGIN_VAR_RQCMDARG,
                          "Maximum number of locks a transaction can have",
                          nullptr, nullptr,
                          /*default*/ RDB_MAX_ROW_LOCKS,
                          /*min*/ 1,
                          /*max*/ RDB_MAX_ROW_LOCKS, 0);

static MYSQL_THDVAR_ULONGLONG(
    write_batch_max_bytes, PLUGIN_VAR_RQCMDARG,
    "Maximum size of write batch in bytes. 0 means no limit.", nullptr, nullptr,
    /* default */ 0, /* min */ 0, /* max */ SIZE_T_MAX, 1);

static MYSQL_THDVAR_BOOL(
    lock_scanned_rows, PLUGIN_VAR_RQCMDARG,
    "Take and hold locks on rows that are scanned but not updated", nullptr,
    nullptr, FALSE);

static MYSQL_THDVAR_ULONG(bulk_load_size, PLUGIN_VAR_RQCMDARG,
                          "Max #records in a batch for bulk-load mode", nullptr,
                          nullptr,
                          /*default*/ RDB_DEFAULT_BULK_LOAD_SIZE,
                          /*min*/ 1,
                          /*max*/ RDB_MAX_BULK_LOAD_SIZE, 0);

static MYSQL_THDVAR_ULONGLONG(
    merge_buf_size, PLUGIN_VAR_RQCMDARG,
    "Size to allocate for merge sort buffers written out to disk "
    "during inplace index creation.",
    nullptr, nullptr,
    /* default (64MB) */ RDB_DEFAULT_MERGE_BUF_SIZE,
    /* min (100B) */ RDB_MIN_MERGE_BUF_SIZE,
    /* max */ SIZE_T_MAX, 1);

static MYSQL_THDVAR_ULONGLONG(
    merge_combine_read_size, PLUGIN_VAR_RQCMDARG,
    "Size that we have to work with during combine (reading from disk) phase "
    "of "
    "external sort during fast index creation.",
    nullptr, nullptr,
    /* default (1GB) */ RDB_DEFAULT_MERGE_COMBINE_READ_SIZE,
    /* min (100B) */ RDB_MIN_MERGE_COMBINE_READ_SIZE,
    /* max */ SIZE_T_MAX, 1);

static MYSQL_THDVAR_ULONGLONG(
    merge_tmp_file_removal_delay_ms, PLUGIN_VAR_RQCMDARG,
    "Fast index creation creates a large tmp file on disk during index "
    "creation.  Removing this large file all at once when index creation is "
    "complete can cause trim stalls on Flash.  This variable specifies a "
    "duration to sleep (in milliseconds) between calling chsize() to truncate "
    "the file in chunks.  The chunk size is  the same as merge_buf_size.",
    nullptr, nullptr,
    /* default (0ms) */ RDB_DEFAULT_MERGE_TMP_FILE_REMOVAL_DELAY,
    /* min (0ms) */ RDB_MIN_MERGE_TMP_FILE_REMOVAL_DELAY,
    /* max */ SIZE_T_MAX, 1);

static MYSQL_SYSVAR_BOOL(
    create_if_missing,
    *reinterpret_cast<my_bool *>(&rocksdb_db_options->create_if_missing),
    PLUGIN_VAR_RQCMDARG | PLUGIN_VAR_READONLY,
    "DBOptions::create_if_missing for RocksDB", nullptr, nullptr,
    rocksdb_db_options->create_if_missing);

static MYSQL_SYSVAR_BOOL(
    two_write_queues,
    *reinterpret_cast<my_bool *>(&rocksdb_db_options->two_write_queues),
    PLUGIN_VAR_RQCMDARG | PLUGIN_VAR_READONLY,
    "DBOptions::two_write_queues for RocksDB", nullptr, nullptr,
    rocksdb_db_options->two_write_queues);

static MYSQL_SYSVAR_BOOL(
    manual_wal_flush,
    *reinterpret_cast<my_bool *>(&rocksdb_db_options->manual_wal_flush),
    PLUGIN_VAR_RQCMDARG | PLUGIN_VAR_READONLY,
    "DBOptions::manual_wal_flush for RocksDB", nullptr, nullptr,
    rocksdb_db_options->manual_wal_flush);

static MYSQL_SYSVAR_BOOL(
    create_missing_column_families,
    *reinterpret_cast<my_bool *>(
        &rocksdb_db_options->create_missing_column_families),
    PLUGIN_VAR_RQCMDARG | PLUGIN_VAR_READONLY,
    "DBOptions::create_missing_column_families for RocksDB", nullptr, nullptr,
    rocksdb_db_options->create_missing_column_families);

static MYSQL_SYSVAR_BOOL(
    error_if_exists,
    *reinterpret_cast<my_bool *>(&rocksdb_db_options->error_if_exists),
    PLUGIN_VAR_RQCMDARG | PLUGIN_VAR_READONLY,
    "DBOptions::error_if_exists for RocksDB", nullptr, nullptr,
    rocksdb_db_options->error_if_exists);

static MYSQL_SYSVAR_BOOL(
    paranoid_checks,
    *reinterpret_cast<my_bool *>(&rocksdb_db_options->paranoid_checks),
    PLUGIN_VAR_RQCMDARG | PLUGIN_VAR_READONLY,
    "DBOptions::paranoid_checks for RocksDB", nullptr, nullptr,
    rocksdb_db_options->paranoid_checks);

static MYSQL_SYSVAR_ULONGLONG(
    rate_limiter_bytes_per_sec, rocksdb_rate_limiter_bytes_per_sec,
    PLUGIN_VAR_RQCMDARG, "DBOptions::rate_limiter bytes_per_sec for RocksDB",
    nullptr, rocksdb_set_rate_limiter_bytes_per_sec, /* default */ 0L,
    /* min */ 0L, /* max */ MAX_RATE_LIMITER_BYTES_PER_SEC, 0);

static MYSQL_SYSVAR_ULONGLONG(
    sst_mgr_rate_bytes_per_sec, rocksdb_sst_mgr_rate_bytes_per_sec,
    PLUGIN_VAR_RQCMDARG,
    "DBOptions::sst_file_manager rate_bytes_per_sec for RocksDB", nullptr,
    rocksdb_set_sst_mgr_rate_bytes_per_sec,
    /* default */ DEFAULT_SST_MGR_RATE_BYTES_PER_SEC,
    /* min */ 0L, /* max */ UINT64_MAX, 0);

static MYSQL_SYSVAR_ULONGLONG(delayed_write_rate, rocksdb_delayed_write_rate,
                              PLUGIN_VAR_RQCMDARG,
                              "DBOptions::delayed_write_rate", nullptr,
                              rocksdb_set_delayed_write_rate,
                              rocksdb_db_options->delayed_write_rate, 0,
                              UINT64_MAX, 0);

static MYSQL_SYSVAR_UINT(max_latest_deadlocks, rocksdb_max_latest_deadlocks,
                         PLUGIN_VAR_RQCMDARG,
                         "Maximum number of recent "
                         "deadlocks to store",
                         nullptr, rocksdb_set_max_latest_deadlocks,
                         rocksdb::kInitialMaxDeadlocks, 0, UINT32_MAX, 0);

static MYSQL_SYSVAR_ENUM(
    info_log_level, rocksdb_info_log_level, PLUGIN_VAR_RQCMDARG,
    "Filter level for info logs to be written mysqld error log. "
    "Valid values include 'debug_level', 'info_level', 'warn_level'"
    "'error_level' and 'fatal_level'.",
    nullptr, rocksdb_set_rocksdb_info_log_level,
    rocksdb::InfoLogLevel::ERROR_LEVEL, &info_log_level_typelib);

static MYSQL_THDVAR_INT(
    perf_context_level, PLUGIN_VAR_RQCMDARG,
    "Perf Context Level for rocksdb internal timer stat collection", nullptr,
    nullptr,
    /* default */ rocksdb::PerfLevel::kUninitialized,
    /* min */ rocksdb::PerfLevel::kUninitialized,
    /* max */ rocksdb::PerfLevel::kOutOfBounds - 1, 0);

static MYSQL_SYSVAR_UINT(
    wal_recovery_mode, rocksdb_wal_recovery_mode, PLUGIN_VAR_RQCMDARG,
    "DBOptions::wal_recovery_mode for RocksDB. Default is kAbsoluteConsistency",
    nullptr, nullptr,
    /* default */ (uint)rocksdb::WALRecoveryMode::kAbsoluteConsistency,
    /* min */ (uint)rocksdb::WALRecoveryMode::kTolerateCorruptedTailRecords,
    /* max */ (uint)rocksdb::WALRecoveryMode::kSkipAnyCorruptedRecords, 0);

static MYSQL_SYSVAR_SIZE_T(compaction_readahead_size,
                          rocksdb_db_options->compaction_readahead_size,
                          PLUGIN_VAR_RQCMDARG,
                          "DBOptions::compaction_readahead_size for RocksDB",
                          nullptr, nullptr,
                          rocksdb_db_options->compaction_readahead_size,
                          /* min */ 0L, /* max */ SIZE_T_MAX, 0);

static MYSQL_SYSVAR_BOOL(
    new_table_reader_for_compaction_inputs,
    *reinterpret_cast<my_bool *>(
        &rocksdb_db_options->new_table_reader_for_compaction_inputs),
    PLUGIN_VAR_RQCMDARG | PLUGIN_VAR_READONLY,
    "DBOptions::new_table_reader_for_compaction_inputs for RocksDB", nullptr,
    nullptr, rocksdb_db_options->new_table_reader_for_compaction_inputs);

static MYSQL_SYSVAR_UINT(
    access_hint_on_compaction_start, rocksdb_access_hint_on_compaction_start,
    PLUGIN_VAR_RQCMDARG | PLUGIN_VAR_READONLY,
    "DBOptions::access_hint_on_compaction_start for RocksDB", nullptr, nullptr,
    /* default */ (uint)rocksdb::Options::AccessHint::NORMAL,
    /* min */ (uint)rocksdb::Options::AccessHint::NONE,
    /* max */ (uint)rocksdb::Options::AccessHint::WILLNEED, 0);

static MYSQL_SYSVAR_BOOL(
    allow_concurrent_memtable_write,
    *reinterpret_cast<my_bool *>(
        &rocksdb_db_options->allow_concurrent_memtable_write),
    PLUGIN_VAR_RQCMDARG | PLUGIN_VAR_READONLY,
    "DBOptions::allow_concurrent_memtable_write for RocksDB", nullptr, nullptr,
    false);

static MYSQL_SYSVAR_BOOL(
    enable_write_thread_adaptive_yield,
    *reinterpret_cast<my_bool *>(
        &rocksdb_db_options->enable_write_thread_adaptive_yield),
    PLUGIN_VAR_RQCMDARG | PLUGIN_VAR_READONLY,
    "DBOptions::enable_write_thread_adaptive_yield for RocksDB", nullptr,
    nullptr, false);

static MYSQL_SYSVAR_INT(max_open_files, rocksdb_db_options->max_open_files,
                        PLUGIN_VAR_RQCMDARG | PLUGIN_VAR_READONLY,
                        "DBOptions::max_open_files for RocksDB", nullptr,
                        nullptr, rocksdb_db_options->max_open_files,
                        /* min */ -2, /* max */ INT_MAX, 0);

static MYSQL_SYSVAR_UINT64_T(max_total_wal_size,
                          rocksdb_db_options->max_total_wal_size,
                          PLUGIN_VAR_RQCMDARG | PLUGIN_VAR_READONLY,
                          "DBOptions::max_total_wal_size for RocksDB", nullptr,
                          nullptr, rocksdb_db_options->max_total_wal_size,
                          /* min */ 0, /* max */ LONGLONG_MAX, 0);

static MYSQL_SYSVAR_BOOL(
    use_fsync, *reinterpret_cast<my_bool *>(&rocksdb_db_options->use_fsync),
    PLUGIN_VAR_RQCMDARG | PLUGIN_VAR_READONLY,
    "DBOptions::use_fsync for RocksDB", nullptr, nullptr,
    rocksdb_db_options->use_fsync);

static MYSQL_SYSVAR_STR(wal_dir, rocksdb_wal_dir,
                        PLUGIN_VAR_RQCMDARG | PLUGIN_VAR_READONLY,
                        "DBOptions::wal_dir for RocksDB", nullptr, nullptr,
                        rocksdb_db_options->wal_dir.c_str());

static MYSQL_SYSVAR_STR(
    persistent_cache_path, rocksdb_persistent_cache_path,
    PLUGIN_VAR_RQCMDARG | PLUGIN_VAR_READONLY,
    "Path for BlockBasedTableOptions::persistent_cache for RocksDB", nullptr,
    nullptr, "");

static MYSQL_SYSVAR_ULONG(
    persistent_cache_size_mb, rocksdb_persistent_cache_size_mb,
    PLUGIN_VAR_RQCMDARG | PLUGIN_VAR_READONLY,
    "Size of cache in MB for BlockBasedTableOptions::persistent_cache "
    "for RocksDB", nullptr, nullptr, rocksdb_persistent_cache_size_mb,
    /* min */ 0L, /* max */ ULONG_MAX, 0);

static MYSQL_SYSVAR_UINT64_T(
    delete_obsolete_files_period_micros,
    rocksdb_db_options->delete_obsolete_files_period_micros,
    PLUGIN_VAR_RQCMDARG | PLUGIN_VAR_READONLY,
    "DBOptions::delete_obsolete_files_period_micros for RocksDB", nullptr,
    nullptr, rocksdb_db_options->delete_obsolete_files_period_micros,
  /* min */ 0, /* max */ LONGLONG_MAX, 0);

static MYSQL_SYSVAR_INT(max_background_jobs,
                        rocksdb_db_options->max_background_jobs,
                        PLUGIN_VAR_RQCMDARG,
                        "DBOptions::max_background_jobs for RocksDB", nullptr,
                        rocksdb_set_max_background_jobs,
                        rocksdb_db_options->max_background_jobs,
                        /* min */ -1, /* max */ MAX_BACKGROUND_JOBS, 0);

static MYSQL_SYSVAR_UINT(max_subcompactions,
                         rocksdb_db_options->max_subcompactions,
                         PLUGIN_VAR_RQCMDARG | PLUGIN_VAR_READONLY,
                         "DBOptions::max_subcompactions for RocksDB", nullptr,
                         nullptr, rocksdb_db_options->max_subcompactions,
                         /* min */ 1, /* max */ MAX_SUBCOMPACTIONS, 0);

static MYSQL_SYSVAR_SIZE_T(max_log_file_size,
                          rocksdb_db_options->max_log_file_size,
                          PLUGIN_VAR_RQCMDARG | PLUGIN_VAR_READONLY,
                          "DBOptions::max_log_file_size for RocksDB", nullptr,
                          nullptr, rocksdb_db_options->max_log_file_size,
                          /* min */ 0L, /* max */ SIZE_T_MAX, 0);

static MYSQL_SYSVAR_SIZE_T(log_file_time_to_roll,
                          rocksdb_db_options->log_file_time_to_roll,
                          PLUGIN_VAR_RQCMDARG | PLUGIN_VAR_READONLY,
                          "DBOptions::log_file_time_to_roll for RocksDB",
                          nullptr, nullptr,
                          rocksdb_db_options->log_file_time_to_roll,
                          /* min */ 0L, /* max */ SIZE_T_MAX, 0);

static MYSQL_SYSVAR_SIZE_T(keep_log_file_num,
                          rocksdb_db_options->keep_log_file_num,
                          PLUGIN_VAR_RQCMDARG | PLUGIN_VAR_READONLY,
                          "DBOptions::keep_log_file_num for RocksDB", nullptr,
                          nullptr, rocksdb_db_options->keep_log_file_num,
                          /* min */ 0L, /* max */ SIZE_T_MAX, 0);

static MYSQL_SYSVAR_UINT64_T(max_manifest_file_size,
                          rocksdb_db_options->max_manifest_file_size,
                          PLUGIN_VAR_RQCMDARG | PLUGIN_VAR_READONLY,
                          "DBOptions::max_manifest_file_size for RocksDB",
                          nullptr, nullptr,
                          rocksdb_db_options->max_manifest_file_size,
                          /* min */ 0L, /* max */ ULONGLONG_MAX, 0);

static MYSQL_SYSVAR_INT(table_cache_numshardbits,
                        rocksdb_db_options->table_cache_numshardbits,
                        PLUGIN_VAR_RQCMDARG | PLUGIN_VAR_READONLY,
                        "DBOptions::table_cache_numshardbits for RocksDB",
                        nullptr, nullptr,
                        rocksdb_db_options->table_cache_numshardbits,
                        /* min */ 0, /* max */ INT_MAX, 0);

static MYSQL_SYSVAR_UINT64_T(wal_ttl_seconds, rocksdb_db_options->WAL_ttl_seconds,
                          PLUGIN_VAR_RQCMDARG | PLUGIN_VAR_READONLY,
                          "DBOptions::WAL_ttl_seconds for RocksDB", nullptr,
                          nullptr, rocksdb_db_options->WAL_ttl_seconds,
                          /* min */ 0L, /* max */ LONGLONG_MAX, 0);

static MYSQL_SYSVAR_UINT64_T(wal_size_limit_mb,
                          rocksdb_db_options->WAL_size_limit_MB,
                          PLUGIN_VAR_RQCMDARG | PLUGIN_VAR_READONLY,
                          "DBOptions::WAL_size_limit_MB for RocksDB", nullptr,
                          nullptr, rocksdb_db_options->WAL_size_limit_MB,
                          /* min */ 0L, /* max */ LONGLONG_MAX, 0);

static MYSQL_SYSVAR_SIZE_T(manifest_preallocation_size,
                          rocksdb_db_options->manifest_preallocation_size,
                          PLUGIN_VAR_RQCMDARG | PLUGIN_VAR_READONLY,
                          "DBOptions::manifest_preallocation_size for RocksDB",
                          nullptr, nullptr,
                          rocksdb_db_options->manifest_preallocation_size,
                          /* min */ 0L, /* max */ SIZE_T_MAX, 0);

static MYSQL_SYSVAR_BOOL(
    use_direct_reads,
    *reinterpret_cast<my_bool *>(&rocksdb_db_options->use_direct_reads),
    PLUGIN_VAR_RQCMDARG | PLUGIN_VAR_READONLY,
    "DBOptions::use_direct_reads for RocksDB", nullptr, nullptr,
    rocksdb_db_options->use_direct_reads);

static MYSQL_SYSVAR_BOOL(
    use_direct_io_for_flush_and_compaction,
    *reinterpret_cast<my_bool *>(&rocksdb_db_options->use_direct_io_for_flush_and_compaction),
    PLUGIN_VAR_RQCMDARG | PLUGIN_VAR_READONLY,
    "DBOptions::use_direct_io_for_flush_and_compaction for RocksDB", nullptr, nullptr,
    rocksdb_db_options->use_direct_io_for_flush_and_compaction);

static MYSQL_SYSVAR_BOOL(
    allow_mmap_reads,
    *reinterpret_cast<my_bool *>(&rocksdb_db_options->allow_mmap_reads),
    PLUGIN_VAR_RQCMDARG | PLUGIN_VAR_READONLY,
    "DBOptions::allow_mmap_reads for RocksDB", nullptr, nullptr,
    rocksdb_db_options->allow_mmap_reads);

static MYSQL_SYSVAR_BOOL(
    allow_mmap_writes,
    *reinterpret_cast<my_bool *>(&rocksdb_db_options->allow_mmap_writes),
    PLUGIN_VAR_RQCMDARG | PLUGIN_VAR_READONLY,
    "DBOptions::allow_mmap_writes for RocksDB", nullptr, nullptr,
    rocksdb_db_options->allow_mmap_writes);

static MYSQL_SYSVAR_BOOL(
    is_fd_close_on_exec,
    *reinterpret_cast<my_bool *>(&rocksdb_db_options->is_fd_close_on_exec),
    PLUGIN_VAR_RQCMDARG | PLUGIN_VAR_READONLY,
    "DBOptions::is_fd_close_on_exec for RocksDB", nullptr, nullptr,
    rocksdb_db_options->is_fd_close_on_exec);

static MYSQL_SYSVAR_UINT(stats_dump_period_sec,
                         rocksdb_db_options->stats_dump_period_sec,
                         PLUGIN_VAR_RQCMDARG | PLUGIN_VAR_READONLY,
                         "DBOptions::stats_dump_period_sec for RocksDB",
                         nullptr, nullptr,
                         rocksdb_db_options->stats_dump_period_sec,
                         /* min */ 0, /* max */ INT_MAX, 0);

static MYSQL_SYSVAR_BOOL(
    advise_random_on_open,
    *reinterpret_cast<my_bool *>(&rocksdb_db_options->advise_random_on_open),
    PLUGIN_VAR_RQCMDARG | PLUGIN_VAR_READONLY,
    "DBOptions::advise_random_on_open for RocksDB", nullptr, nullptr,
    rocksdb_db_options->advise_random_on_open);

static MYSQL_SYSVAR_SIZE_T(db_write_buffer_size,
                          rocksdb_db_options->db_write_buffer_size,
                          PLUGIN_VAR_RQCMDARG | PLUGIN_VAR_READONLY,
                          "DBOptions::db_write_buffer_size for RocksDB",
                          nullptr, nullptr,
                          rocksdb_db_options->db_write_buffer_size,
                          /* min */ 0L, /* max */ SIZE_T_MAX, 0);

static MYSQL_SYSVAR_BOOL(
    use_adaptive_mutex,
    *reinterpret_cast<my_bool *>(&rocksdb_db_options->use_adaptive_mutex),
    PLUGIN_VAR_RQCMDARG | PLUGIN_VAR_READONLY,
    "DBOptions::use_adaptive_mutex for RocksDB", nullptr, nullptr,
    rocksdb_db_options->use_adaptive_mutex);

static MYSQL_SYSVAR_UINT64_T(bytes_per_sync, rocksdb_db_options->bytes_per_sync,
                          PLUGIN_VAR_RQCMDARG,
                          "DBOptions::bytes_per_sync for RocksDB", nullptr,
                          rocksdb_set_bytes_per_sync,
                          rocksdb_db_options->bytes_per_sync,
                          /* min */ 0L, /* max */ ULONGLONG_MAX, 0);

static MYSQL_SYSVAR_UINT64_T(wal_bytes_per_sync,
                          rocksdb_db_options->wal_bytes_per_sync,
                          PLUGIN_VAR_RQCMDARG,
                          "DBOptions::wal_bytes_per_sync for RocksDB", nullptr,
                          rocksdb_set_wal_bytes_per_sync,
                          rocksdb_db_options->wal_bytes_per_sync,
                          /* min */ 0L, /* max */ ULONGLONG_MAX, 0);

static MYSQL_SYSVAR_BOOL(
    enable_thread_tracking,
    *reinterpret_cast<my_bool *>(&rocksdb_db_options->enable_thread_tracking),
    PLUGIN_VAR_RQCMDARG | PLUGIN_VAR_READONLY,
    "DBOptions::enable_thread_tracking for RocksDB", nullptr, nullptr, true);

static MYSQL_SYSVAR_LONGLONG(block_cache_size, rocksdb_block_cache_size,
                             PLUGIN_VAR_RQCMDARG | PLUGIN_VAR_READONLY,
                             "block_cache size for RocksDB", nullptr, nullptr,
                             /* default */ RDB_DEFAULT_BLOCK_CACHE_SIZE,
                             /* min */ RDB_MIN_BLOCK_CACHE_SIZE,
                             /* max */ LONGLONG_MAX,
                             /* Block size */ RDB_MIN_BLOCK_CACHE_SIZE);

static MYSQL_SYSVAR_LONGLONG(sim_cache_size, rocksdb_sim_cache_size,
                             PLUGIN_VAR_RQCMDARG | PLUGIN_VAR_READONLY,
                             "Simulated cache size for RocksDB", nullptr,
                             nullptr,
                             /* default */ 0,
                             /* min */ 0,
                             /* max */ LONGLONG_MAX,
                             /* Block size */ 0);

static MYSQL_SYSVAR_BOOL(
    use_clock_cache,
    rocksdb_use_clock_cache,
    PLUGIN_VAR_RQCMDARG | PLUGIN_VAR_READONLY,
    "Use ClockCache instead of default LRUCache for RocksDB",
    nullptr, nullptr, false);

static MYSQL_SYSVAR_BOOL(
    cache_index_and_filter_blocks,
    *reinterpret_cast<my_bool *>(
        &rocksdb_tbl_options->cache_index_and_filter_blocks),
    PLUGIN_VAR_RQCMDARG | PLUGIN_VAR_READONLY,
    "BlockBasedTableOptions::cache_index_and_filter_blocks for RocksDB",
    nullptr, nullptr, true);

// When pin_l0_filter_and_index_blocks_in_cache is true, RocksDB will  use the
// LRU cache, but will always keep the filter & idndex block's handle checked
// out (=won't call ShardedLRUCache::Release), plus the parsed out objects
// the LRU cache will never push flush them out, hence they're pinned.
//
// This fixes the mutex contention between :ShardedLRUCache::Lookup and
// ShardedLRUCache::Release which reduced the QPS ratio (QPS using secondary
// index / QPS using PK).
static MYSQL_SYSVAR_BOOL(
    pin_l0_filter_and_index_blocks_in_cache,
    *reinterpret_cast<my_bool *>(
        &rocksdb_tbl_options->pin_l0_filter_and_index_blocks_in_cache),
    PLUGIN_VAR_RQCMDARG | PLUGIN_VAR_READONLY,
    "pin_l0_filter_and_index_blocks_in_cache for RocksDB", nullptr, nullptr,
    true);

static MYSQL_SYSVAR_ENUM(index_type, rocksdb_index_type,
                         PLUGIN_VAR_RQCMDARG | PLUGIN_VAR_READONLY,
                         "BlockBasedTableOptions::index_type for RocksDB",
                         nullptr, nullptr,
                         (ulong)rocksdb_tbl_options->index_type,
                         &index_type_typelib);

static MYSQL_SYSVAR_BOOL(
    hash_index_allow_collision,
    *reinterpret_cast<my_bool *>(
        &rocksdb_tbl_options->hash_index_allow_collision),
    PLUGIN_VAR_RQCMDARG | PLUGIN_VAR_READONLY,
    "BlockBasedTableOptions::hash_index_allow_collision for RocksDB", nullptr,
    nullptr, rocksdb_tbl_options->hash_index_allow_collision);

static MYSQL_SYSVAR_BOOL(
    no_block_cache,
    *reinterpret_cast<my_bool *>(&rocksdb_tbl_options->no_block_cache),
    PLUGIN_VAR_RQCMDARG | PLUGIN_VAR_READONLY,
    "BlockBasedTableOptions::no_block_cache for RocksDB", nullptr, nullptr,
    rocksdb_tbl_options->no_block_cache);

static MYSQL_SYSVAR_SIZE_T(block_size, rocksdb_tbl_options->block_size,
                          PLUGIN_VAR_RQCMDARG | PLUGIN_VAR_READONLY,
                          "BlockBasedTableOptions::block_size for RocksDB",
                          nullptr, nullptr, rocksdb_tbl_options->block_size,
                          /* min */ 1L, /* max */ SIZE_T_MAX, 0);

static MYSQL_SYSVAR_INT(
    block_size_deviation, rocksdb_tbl_options->block_size_deviation,
    PLUGIN_VAR_RQCMDARG | PLUGIN_VAR_READONLY,
    "BlockBasedTableOptions::block_size_deviation for RocksDB", nullptr,
    nullptr, rocksdb_tbl_options->block_size_deviation,
    /* min */ 0, /* max */ INT_MAX, 0);

static MYSQL_SYSVAR_INT(
    block_restart_interval, rocksdb_tbl_options->block_restart_interval,
    PLUGIN_VAR_RQCMDARG | PLUGIN_VAR_READONLY,
    "BlockBasedTableOptions::block_restart_interval for RocksDB", nullptr,
    nullptr, rocksdb_tbl_options->block_restart_interval,
    /* min */ 1, /* max */ INT_MAX, 0);

static MYSQL_SYSVAR_BOOL(
    whole_key_filtering,
    *reinterpret_cast<my_bool *>(&rocksdb_tbl_options->whole_key_filtering),
    PLUGIN_VAR_RQCMDARG | PLUGIN_VAR_READONLY,
    "BlockBasedTableOptions::whole_key_filtering for RocksDB", nullptr, nullptr,
    rocksdb_tbl_options->whole_key_filtering);

static MYSQL_SYSVAR_STR(default_cf_options, rocksdb_default_cf_options,
                        PLUGIN_VAR_RQCMDARG | PLUGIN_VAR_READONLY,
                        "default cf options for RocksDB", nullptr, nullptr, "");

static MYSQL_SYSVAR_STR(override_cf_options, rocksdb_override_cf_options,
                        PLUGIN_VAR_RQCMDARG | PLUGIN_VAR_READONLY,
                        "option overrides per cf for RocksDB", nullptr, nullptr,
                        "");

static MYSQL_SYSVAR_STR(update_cf_options, rocksdb_update_cf_options,
                        PLUGIN_VAR_RQCMDARG | PLUGIN_VAR_MEMALLOC 
                        /* psergey-merge: need this? :  PLUGIN_VAR_ALLOCATED*/,
                        "Option updates per column family for RocksDB",
                        rocksdb_validate_update_cf_options,
                        rocksdb_set_update_cf_options, nullptr);

static MYSQL_SYSVAR_UINT(flush_log_at_trx_commit,
                         rocksdb_flush_log_at_trx_commit, PLUGIN_VAR_RQCMDARG,
                         "Sync on transaction commit. Similar to "
                         "innodb_flush_log_at_trx_commit. 1: sync on commit, "
                         "0,2: not sync on commit",
                         rocksdb_validate_flush_log_at_trx_commit, nullptr,
                         /* default */ FLUSH_LOG_SYNC,
                         /* min */ FLUSH_LOG_NEVER,
                         /* max */ FLUSH_LOG_BACKGROUND, 0);

static MYSQL_THDVAR_BOOL(write_disable_wal, PLUGIN_VAR_RQCMDARG,
                         "WriteOptions::disableWAL for RocksDB", nullptr,
                         nullptr, rocksdb::WriteOptions().disableWAL);

static MYSQL_THDVAR_BOOL(
    write_ignore_missing_column_families, PLUGIN_VAR_RQCMDARG,
    "WriteOptions::ignore_missing_column_families for RocksDB", nullptr,
    nullptr, rocksdb::WriteOptions().ignore_missing_column_families);

static MYSQL_THDVAR_BOOL(skip_fill_cache, PLUGIN_VAR_RQCMDARG,
                         "Skip filling block cache on read requests", nullptr,
                         nullptr, FALSE);

static MYSQL_THDVAR_BOOL(
    unsafe_for_binlog, PLUGIN_VAR_RQCMDARG,
    "Allowing statement based binary logging which may break consistency",
    nullptr, nullptr, FALSE);

static MYSQL_THDVAR_UINT(records_in_range, PLUGIN_VAR_RQCMDARG,
                         "Used to override the result of records_in_range(). "
                         "Set to a positive number to override",
                         nullptr, nullptr, 0,
                         /* min */ 0, /* max */ INT_MAX, 0);

static MYSQL_THDVAR_UINT(force_index_records_in_range, PLUGIN_VAR_RQCMDARG,
                         "Used to override the result of records_in_range() "
                         "when FORCE INDEX is used.",
                         nullptr, nullptr, 0,
                         /* min */ 0, /* max */ INT_MAX, 0);

static MYSQL_SYSVAR_UINT(
    debug_optimizer_n_rows, rocksdb_debug_optimizer_n_rows,
    PLUGIN_VAR_RQCMDARG | PLUGIN_VAR_READONLY | PLUGIN_VAR_NOSYSVAR,
    "Test only to override rocksdb estimates of table size in a memtable",
    nullptr, nullptr, 0, /* min */ 0, /* max */ INT_MAX, 0);

static MYSQL_SYSVAR_BOOL(force_compute_memtable_stats,
    rocksdb_force_compute_memtable_stats,
    PLUGIN_VAR_RQCMDARG,
    "Force to always compute memtable stats",
    nullptr, nullptr, TRUE);

static MYSQL_SYSVAR_UINT(force_compute_memtable_stats_cachetime,
                         rocksdb_force_compute_memtable_stats_cachetime,
                         PLUGIN_VAR_RQCMDARG,
                         "Time in usecs to cache memtable estimates", nullptr,
                         nullptr, /* default */ 60 * 1000 * 1000,
                         /* min */ 0, /* max */ INT_MAX, 0);

static MYSQL_SYSVAR_BOOL(
    debug_optimizer_no_zero_cardinality,
    rocksdb_debug_optimizer_no_zero_cardinality, PLUGIN_VAR_RQCMDARG,
    "In case if cardinality is zero, overrides it with some value", nullptr,
    nullptr, TRUE);

static MYSQL_SYSVAR_STR(compact_cf, rocksdb_compact_cf_name,
                        PLUGIN_VAR_RQCMDARG, "Compact column family",
                        rocksdb_compact_column_family,
                        rocksdb_compact_column_family_stub, "");

static MYSQL_SYSVAR_STR(create_checkpoint, rocksdb_checkpoint_name,
                        PLUGIN_VAR_RQCMDARG, "Checkpoint directory",
                        rocksdb_create_checkpoint,
                        rocksdb_create_checkpoint_stub, "");

static MYSQL_SYSVAR_BOOL(signal_drop_index_thread,
                         rocksdb_signal_drop_index_thread, PLUGIN_VAR_RQCMDARG,
                         "Wake up drop index thread", nullptr,
                         rocksdb_drop_index_wakeup_thread, FALSE);

static MYSQL_SYSVAR_BOOL(pause_background_work, rocksdb_pause_background_work,
                         PLUGIN_VAR_RQCMDARG,
                         "Disable all rocksdb background operations", nullptr,
                         rocksdb_set_pause_background_work, FALSE);

static MYSQL_SYSVAR_BOOL(
    enable_ttl, rocksdb_enable_ttl, PLUGIN_VAR_RQCMDARG,
    "Enable expired TTL records to be dropped during compaction.", nullptr,
    nullptr, TRUE);

static MYSQL_SYSVAR_BOOL(
    enable_ttl_read_filtering, rocksdb_enable_ttl_read_filtering,
    PLUGIN_VAR_RQCMDARG,
    "For tables with TTL, expired records are skipped/filtered out during "
    "processing and in query results. Disabling this will allow these records "
    "to be seen, but as a result rows may disappear in the middle of "
    "transactions as they are dropped during compaction. Use with caution.",
    nullptr, nullptr, TRUE);

static MYSQL_SYSVAR_INT(
    debug_ttl_rec_ts, rocksdb_debug_ttl_rec_ts, PLUGIN_VAR_RQCMDARG,
    "For debugging purposes only.  Overrides the TTL of records to "
    "now() + debug_ttl_rec_ts.  The value can be +/- to simulate "
    "a record inserted in the past vs a record inserted in the 'future'. "
    "A value of 0 denotes that the variable is not set. This variable is a "
    "no-op in non-debug builds.",
    nullptr, nullptr, 0, /* min */ -3600, /* max */ 3600, 0);

static MYSQL_SYSVAR_INT(
    debug_ttl_snapshot_ts, rocksdb_debug_ttl_snapshot_ts, PLUGIN_VAR_RQCMDARG,
    "For debugging purposes only.  Sets the snapshot during compaction to "
    "now() + debug_set_ttl_snapshot_ts.  The value can be +/- to simulate "
    "a snapshot in the past vs a snapshot created in the 'future'. "
    "A value of 0 denotes that the variable is not set. This variable is a "
    "no-op in non-debug builds.",
    nullptr, nullptr, 0, /* min */ -3600, /* max */ 3600, 0);

static MYSQL_SYSVAR_INT(
    debug_ttl_read_filter_ts, rocksdb_debug_ttl_read_filter_ts,
    PLUGIN_VAR_RQCMDARG,
    "For debugging purposes only.  Overrides the TTL read filtering time to "
    "time + debug_ttl_read_filter_ts. A value of 0 denotes that the variable "
    "is not set. This variable is a no-op in non-debug builds.",
    nullptr, nullptr, 0, /* min */ -3600, /* max */ 3600, 0);

static MYSQL_SYSVAR_BOOL(
    debug_ttl_ignore_pk, rocksdb_debug_ttl_ignore_pk, PLUGIN_VAR_RQCMDARG,
    "For debugging purposes only. If true, compaction filtering will not occur "
    "on PK TTL data. This variable is a no-op in non-debug builds.",
    nullptr, nullptr, FALSE);

static MYSQL_SYSVAR_BOOL(
    reset_stats, rocksdb_reset_stats, PLUGIN_VAR_RQCMDARG,
    "Reset the RocksDB internal statistics without restarting the DB.", nullptr,
    rocksdb_set_reset_stats, FALSE);

static MYSQL_SYSVAR_UINT(io_write_timeout, rocksdb_io_write_timeout_secs,
                         PLUGIN_VAR_RQCMDARG,
                         "Timeout for experimental I/O watchdog.", nullptr,
                         rocksdb_set_io_write_timeout, /* default */ 0,
                         /* min */ 0L,
                         /* max */ UINT_MAX, 0);

static MYSQL_SYSVAR_BOOL(enable_2pc, rocksdb_enable_2pc, PLUGIN_VAR_RQCMDARG,
                         "Enable two phase commit for MyRocks", nullptr,
                         nullptr, TRUE);

static MYSQL_SYSVAR_BOOL(ignore_unknown_options, rocksdb_ignore_unknown_options,
                         PLUGIN_VAR_OPCMDARG | PLUGIN_VAR_READONLY,
                         "Enable ignoring unknown options passed to RocksDB",
                         nullptr, nullptr, TRUE);

static MYSQL_SYSVAR_BOOL(strict_collation_check, rocksdb_strict_collation_check,
                         PLUGIN_VAR_RQCMDARG,
                         "Enforce case sensitive collation for MyRocks indexes",
                         nullptr, nullptr, TRUE);

static MYSQL_SYSVAR_STR(strict_collation_exceptions,
                        rocksdb_strict_collation_exceptions,
                        PLUGIN_VAR_RQCMDARG | PLUGIN_VAR_MEMALLOC,
                        "List of tables (using regex) that are excluded "
                        "from the case sensitive collation enforcement",
                        nullptr, rocksdb_set_collation_exception_list, "");

static MYSQL_SYSVAR_BOOL(collect_sst_properties, rocksdb_collect_sst_properties,
                         PLUGIN_VAR_RQCMDARG | PLUGIN_VAR_READONLY,
                         "Enables collecting SST file properties on each flush",
                         nullptr, nullptr, rocksdb_collect_sst_properties);

static MYSQL_SYSVAR_BOOL(
    force_flush_memtable_now, rocksdb_force_flush_memtable_now_var,
    PLUGIN_VAR_RQCMDARG,
    "Forces memstore flush which may block all write requests so be careful",
    rocksdb_force_flush_memtable_now, rocksdb_force_flush_memtable_now_stub,
    FALSE);

static MYSQL_SYSVAR_BOOL(
    force_flush_memtable_and_lzero_now,
    rocksdb_force_flush_memtable_and_lzero_now_var, PLUGIN_VAR_RQCMDARG,
    "Acts similar to force_flush_memtable_now, but also compacts all L0 files.",
    rocksdb_force_flush_memtable_and_lzero_now,
    rocksdb_force_flush_memtable_and_lzero_now_stub, FALSE);

static MYSQL_SYSVAR_UINT(
    seconds_between_stat_computes, rocksdb_seconds_between_stat_computes,
    PLUGIN_VAR_RQCMDARG,
    "Sets a number of seconds to wait between optimizer stats recomputation. "
    "Only changed indexes will be refreshed.",
    nullptr, nullptr, rocksdb_seconds_between_stat_computes,
    /* min */ 0L, /* max */ UINT_MAX, 0);

static MYSQL_SYSVAR_LONGLONG(compaction_sequential_deletes,
                             rocksdb_compaction_sequential_deletes,
                             PLUGIN_VAR_RQCMDARG,
                             "RocksDB will trigger compaction for the file if "
                             "it has more than this number sequential deletes "
                             "per window",
                             nullptr, rocksdb_set_compaction_options,
                             DEFAULT_COMPACTION_SEQUENTIAL_DELETES,
                             /* min */ 0L,
                             /* max */ MAX_COMPACTION_SEQUENTIAL_DELETES, 0);

static MYSQL_SYSVAR_LONGLONG(
    compaction_sequential_deletes_window,
    rocksdb_compaction_sequential_deletes_window, PLUGIN_VAR_RQCMDARG,
    "Size of the window for counting rocksdb_compaction_sequential_deletes",
    nullptr, rocksdb_set_compaction_options,
    DEFAULT_COMPACTION_SEQUENTIAL_DELETES_WINDOW,
    /* min */ 0L, /* max */ MAX_COMPACTION_SEQUENTIAL_DELETES_WINDOW, 0);

static MYSQL_SYSVAR_LONGLONG(
    compaction_sequential_deletes_file_size,
    rocksdb_compaction_sequential_deletes_file_size, PLUGIN_VAR_RQCMDARG,
    "Minimum file size required for compaction_sequential_deletes", nullptr,
    rocksdb_set_compaction_options, 0L,
    /* min */ -1L, /* max */ LONGLONG_MAX, 0);

static MYSQL_SYSVAR_BOOL(
    compaction_sequential_deletes_count_sd,
    rocksdb_compaction_sequential_deletes_count_sd, PLUGIN_VAR_RQCMDARG,
    "Counting SingleDelete as rocksdb_compaction_sequential_deletes", nullptr,
    nullptr, rocksdb_compaction_sequential_deletes_count_sd);

static MYSQL_SYSVAR_BOOL(
    print_snapshot_conflict_queries, rocksdb_print_snapshot_conflict_queries,
    PLUGIN_VAR_RQCMDARG,
    "Logging queries that got snapshot conflict errors into *.err log", nullptr,
    nullptr, rocksdb_print_snapshot_conflict_queries);

static MYSQL_THDVAR_INT(checksums_pct, PLUGIN_VAR_RQCMDARG,
                        "How many percentages of rows to be checksummed",
                        nullptr, nullptr, RDB_MAX_CHECKSUMS_PCT,
                        /* min */ 0, /* max */ RDB_MAX_CHECKSUMS_PCT, 0);

static MYSQL_THDVAR_BOOL(store_row_debug_checksums, PLUGIN_VAR_RQCMDARG,
                         "Include checksums when writing index/table records",
                         nullptr, nullptr, false /* default value */);

static MYSQL_THDVAR_BOOL(verify_row_debug_checksums, PLUGIN_VAR_RQCMDARG,
                         "Verify checksums when reading index/table records",
                         nullptr, nullptr, false /* default value */);

static MYSQL_THDVAR_BOOL(master_skip_tx_api, PLUGIN_VAR_RQCMDARG,
                         "Skipping holding any lock on row access. "
                         "Not effective on slave.",
                         nullptr, nullptr, false);

static MYSQL_SYSVAR_UINT(
    validate_tables, rocksdb_validate_tables,
    PLUGIN_VAR_RQCMDARG | PLUGIN_VAR_READONLY,
    "Verify all .frm files match all RocksDB tables (0 means no verification, "
    "1 means verify and fail on error, and 2 means verify but continue",
    nullptr, nullptr, 1 /* default value */, 0 /* min value */,
    2 /* max value */, 0);

static MYSQL_SYSVAR_STR(datadir, rocksdb_datadir,
                        PLUGIN_VAR_OPCMDARG | PLUGIN_VAR_READONLY,
                        "RocksDB data directory", nullptr, nullptr,
                        "./#rocksdb");

static MYSQL_SYSVAR_STR(supported_compression_types,
  compression_types_val,
  PLUGIN_VAR_NOCMDOPT | PLUGIN_VAR_READONLY,
  "Compression algorithms supported by RocksDB",
  nullptr, nullptr,
  compression_types_val);

static MYSQL_SYSVAR_UINT(
    table_stats_sampling_pct, rocksdb_table_stats_sampling_pct,
    PLUGIN_VAR_RQCMDARG,
    "Percentage of entries to sample when collecting statistics about table "
    "properties. Specify either 0 to sample everything or percentage "
    "[" STRINGIFY_ARG(RDB_TBL_STATS_SAMPLE_PCT_MIN) ".." STRINGIFY_ARG(
        RDB_TBL_STATS_SAMPLE_PCT_MAX) "]. "
                                      "By default " STRINGIFY_ARG(
                                          RDB_DEFAULT_TBL_STATS_SAMPLE_PCT) "% "
                                                                            "of"
                                                                            " e"
                                                                            "nt"
                                                                            "ri"
                                                                            "es"
                                                                            " a"
                                                                            "re"
                                                                            " "
                                                                            "sa"
                                                                            "mp"
                                                                            "le"
                                                                            "d"
                                                                            ".",
    nullptr, rocksdb_set_table_stats_sampling_pct, /* default */
    RDB_DEFAULT_TBL_STATS_SAMPLE_PCT, /* everything */ 0,
    /* max */ RDB_TBL_STATS_SAMPLE_PCT_MAX, 0);

static MYSQL_SYSVAR_BOOL(
    large_prefix, rocksdb_large_prefix, PLUGIN_VAR_RQCMDARG,
    "Support large index prefix length of 3072 bytes. If off, the maximum "
    "index prefix length is 767.",
    nullptr, nullptr, FALSE);

static MYSQL_SYSVAR_BOOL(
    allow_to_start_after_corruption, rocksdb_allow_to_start_after_corruption,
    PLUGIN_VAR_OPCMDARG | PLUGIN_VAR_READONLY,
    "Allow server still to start successfully even if RocksDB corruption is "
    "detected.",
    nullptr, nullptr, FALSE);

static const int ROCKSDB_ASSUMED_KEY_VALUE_DISK_SIZE = 100;

static struct st_mysql_sys_var *rocksdb_system_variables[] = {
    MYSQL_SYSVAR(lock_wait_timeout),
    MYSQL_SYSVAR(deadlock_detect),
    MYSQL_SYSVAR(deadlock_detect_depth),
    MYSQL_SYSVAR(max_row_locks),
    MYSQL_SYSVAR(write_batch_max_bytes),
    MYSQL_SYSVAR(lock_scanned_rows),
    MYSQL_SYSVAR(bulk_load),
    MYSQL_SYSVAR(bulk_load_allow_unsorted),
    MYSQL_SYSVAR(skip_unique_check_tables),
    MYSQL_SYSVAR(trace_sst_api),
    MYSQL_SYSVAR(commit_in_the_middle),
    MYSQL_SYSVAR(blind_delete_primary_key),
    MYSQL_SYSVAR(read_free_rpl_tables),
    MYSQL_SYSVAR(bulk_load_size),
    MYSQL_SYSVAR(merge_buf_size),
    MYSQL_SYSVAR(enable_bulk_load_api),
    MYSQL_SYSVAR(tmpdir),
    MYSQL_SYSVAR(merge_combine_read_size),
    MYSQL_SYSVAR(merge_tmp_file_removal_delay_ms),
    MYSQL_SYSVAR(skip_bloom_filter_on_read),

    MYSQL_SYSVAR(create_if_missing),
    MYSQL_SYSVAR(two_write_queues),
    MYSQL_SYSVAR(manual_wal_flush),
    MYSQL_SYSVAR(create_missing_column_families),
    MYSQL_SYSVAR(error_if_exists),
    MYSQL_SYSVAR(paranoid_checks),
    MYSQL_SYSVAR(rate_limiter_bytes_per_sec),
    MYSQL_SYSVAR(sst_mgr_rate_bytes_per_sec),
    MYSQL_SYSVAR(delayed_write_rate),
    MYSQL_SYSVAR(max_latest_deadlocks),
    MYSQL_SYSVAR(info_log_level),
    MYSQL_SYSVAR(max_open_files),
    MYSQL_SYSVAR(max_total_wal_size),
    MYSQL_SYSVAR(use_fsync),
    MYSQL_SYSVAR(wal_dir),
    MYSQL_SYSVAR(persistent_cache_path),
    MYSQL_SYSVAR(persistent_cache_size_mb),
    MYSQL_SYSVAR(delete_obsolete_files_period_micros),
    MYSQL_SYSVAR(max_background_jobs),
    MYSQL_SYSVAR(max_log_file_size),
    MYSQL_SYSVAR(max_subcompactions),
    MYSQL_SYSVAR(log_file_time_to_roll),
    MYSQL_SYSVAR(keep_log_file_num),
    MYSQL_SYSVAR(max_manifest_file_size),
    MYSQL_SYSVAR(table_cache_numshardbits),
    MYSQL_SYSVAR(wal_ttl_seconds),
    MYSQL_SYSVAR(wal_size_limit_mb),
    MYSQL_SYSVAR(manifest_preallocation_size),
    MYSQL_SYSVAR(use_direct_reads),
    MYSQL_SYSVAR(use_direct_io_for_flush_and_compaction),
    MYSQL_SYSVAR(allow_mmap_reads),
    MYSQL_SYSVAR(allow_mmap_writes),
    MYSQL_SYSVAR(is_fd_close_on_exec),
    MYSQL_SYSVAR(stats_dump_period_sec),
    MYSQL_SYSVAR(advise_random_on_open),
    MYSQL_SYSVAR(db_write_buffer_size),
    MYSQL_SYSVAR(use_adaptive_mutex),
    MYSQL_SYSVAR(bytes_per_sync),
    MYSQL_SYSVAR(wal_bytes_per_sync),
    MYSQL_SYSVAR(enable_thread_tracking),
    MYSQL_SYSVAR(perf_context_level),
    MYSQL_SYSVAR(wal_recovery_mode),
    MYSQL_SYSVAR(access_hint_on_compaction_start),
    MYSQL_SYSVAR(new_table_reader_for_compaction_inputs),
    MYSQL_SYSVAR(compaction_readahead_size),
    MYSQL_SYSVAR(allow_concurrent_memtable_write),
    MYSQL_SYSVAR(enable_write_thread_adaptive_yield),

    MYSQL_SYSVAR(block_cache_size),
    MYSQL_SYSVAR(sim_cache_size),
    MYSQL_SYSVAR(use_clock_cache),
    MYSQL_SYSVAR(cache_index_and_filter_blocks),
    MYSQL_SYSVAR(pin_l0_filter_and_index_blocks_in_cache),
    MYSQL_SYSVAR(index_type),
    MYSQL_SYSVAR(hash_index_allow_collision),
    MYSQL_SYSVAR(no_block_cache),
    MYSQL_SYSVAR(block_size),
    MYSQL_SYSVAR(block_size_deviation),
    MYSQL_SYSVAR(block_restart_interval),
    MYSQL_SYSVAR(whole_key_filtering),

    MYSQL_SYSVAR(default_cf_options),
    MYSQL_SYSVAR(override_cf_options),
    MYSQL_SYSVAR(update_cf_options),

    MYSQL_SYSVAR(flush_log_at_trx_commit),
    MYSQL_SYSVAR(write_disable_wal),
    MYSQL_SYSVAR(write_ignore_missing_column_families),

    MYSQL_SYSVAR(skip_fill_cache),
    MYSQL_SYSVAR(unsafe_for_binlog),

    MYSQL_SYSVAR(records_in_range),
    MYSQL_SYSVAR(force_index_records_in_range),
    MYSQL_SYSVAR(debug_optimizer_n_rows),
    MYSQL_SYSVAR(force_compute_memtable_stats),
    MYSQL_SYSVAR(force_compute_memtable_stats_cachetime),
    MYSQL_SYSVAR(debug_optimizer_no_zero_cardinality),

    MYSQL_SYSVAR(compact_cf),
    MYSQL_SYSVAR(signal_drop_index_thread),
    MYSQL_SYSVAR(pause_background_work),
    MYSQL_SYSVAR(enable_2pc),
    MYSQL_SYSVAR(ignore_unknown_options),
    MYSQL_SYSVAR(strict_collation_check),
    MYSQL_SYSVAR(strict_collation_exceptions),
    MYSQL_SYSVAR(collect_sst_properties),
    MYSQL_SYSVAR(force_flush_memtable_now),
    MYSQL_SYSVAR(force_flush_memtable_and_lzero_now),
    MYSQL_SYSVAR(enable_ttl),
    MYSQL_SYSVAR(enable_ttl_read_filtering),
    MYSQL_SYSVAR(debug_ttl_rec_ts),
    MYSQL_SYSVAR(debug_ttl_snapshot_ts),
    MYSQL_SYSVAR(debug_ttl_read_filter_ts),
    MYSQL_SYSVAR(debug_ttl_ignore_pk),
    MYSQL_SYSVAR(reset_stats),
    MYSQL_SYSVAR(io_write_timeout),
    MYSQL_SYSVAR(seconds_between_stat_computes),

    MYSQL_SYSVAR(compaction_sequential_deletes),
    MYSQL_SYSVAR(compaction_sequential_deletes_window),
    MYSQL_SYSVAR(compaction_sequential_deletes_file_size),
    MYSQL_SYSVAR(compaction_sequential_deletes_count_sd),
    MYSQL_SYSVAR(print_snapshot_conflict_queries),

    MYSQL_SYSVAR(datadir),
  MYSQL_SYSVAR(supported_compression_types),
    MYSQL_SYSVAR(create_checkpoint),

    MYSQL_SYSVAR(checksums_pct),
    MYSQL_SYSVAR(store_row_debug_checksums),
    MYSQL_SYSVAR(verify_row_debug_checksums),
    MYSQL_SYSVAR(master_skip_tx_api),

    MYSQL_SYSVAR(validate_tables),
    MYSQL_SYSVAR(table_stats_sampling_pct),

    MYSQL_SYSVAR(large_prefix),
    MYSQL_SYSVAR(allow_to_start_after_corruption),
    MYSQL_SYSVAR(git_hash),
    nullptr};

static rocksdb::WriteOptions
rdb_get_rocksdb_write_options(my_core::THD *const thd) {
  rocksdb::WriteOptions opt;

  opt.sync = (rocksdb_flush_log_at_trx_commit == FLUSH_LOG_SYNC);
  opt.disableWAL = THDVAR(thd, write_disable_wal);
  opt.ignore_missing_column_families =
      THDVAR(thd, write_ignore_missing_column_families);

  return opt;
}

///////////////////////////////////////////////////////////////////////////////////////////

/**
  @brief
  Function we use in the creation of our hash to get key.
*/

uchar *
Rdb_open_tables_map::get_hash_key(const Rdb_table_handler *const table_handler,
                                  size_t *const length,
                                  my_bool not_used MY_ATTRIBUTE((__unused__))) {
  *length = table_handler->m_table_name_length;
  return reinterpret_cast<uchar *>(table_handler->m_table_name);
}

/*
  Drop index thread's control
*/

static Rdb_drop_index_thread rdb_drop_idx_thread;

static void rocksdb_drop_index_wakeup_thread(
    my_core::THD *const thd MY_ATTRIBUTE((__unused__)),
    struct st_mysql_sys_var *const var MY_ATTRIBUTE((__unused__)),
    void *const var_ptr MY_ATTRIBUTE((__unused__)), const void *const save) {
  if (*static_cast<const bool *>(save)) {
    rdb_drop_idx_thread.signal();
  }
}

static inline uint32_t rocksdb_perf_context_level(THD *const thd) {
  DBUG_ASSERT(thd != nullptr);

  const int session_perf_context_level = THDVAR(thd, perf_context_level);
  if (session_perf_context_level > rocksdb::PerfLevel::kUninitialized) {
    return session_perf_context_level;
  }

  /*
    Fallback to global thdvar, if session specific one was not set to a valid
    value.
  */

  const int global_perf_context_level = THDVAR(nullptr, perf_context_level);
  if (global_perf_context_level > rocksdb::PerfLevel::kUninitialized) {
    return global_perf_context_level;
  }

  return rocksdb::PerfLevel::kDisable;
}

/*
  Very short (functor-like) interface to be passed to
  Rdb_transaction::walk_tx_list()
*/

interface Rdb_tx_list_walker {
  virtual ~Rdb_tx_list_walker() {}
  virtual void process_tran(const Rdb_transaction *const) = 0;
};

/*
  This is a helper class that is passed to RocksDB to get notifications when
  a snapshot gets created.
*/

class Rdb_snapshot_notifier : public rocksdb::TransactionNotifier {
  Rdb_transaction *m_owning_tx;

  void SnapshotCreated(const rocksdb::Snapshot *snapshot) override;

public:
  Rdb_snapshot_notifier(const Rdb_snapshot_notifier &) = delete;
  Rdb_snapshot_notifier &operator=(const Rdb_snapshot_notifier &) = delete;

  explicit Rdb_snapshot_notifier(Rdb_transaction *const owning_tx)
      : m_owning_tx(owning_tx) {}

  // If the owning Rdb_transaction gets destructed we need to not reference
  // it anymore.
  void detach() { m_owning_tx = nullptr; }
};


#ifdef MARIAROCKS_NOT_YET
// ER_LOCK_WAIT_TIMEOUT error also has a reason in facebook/mysql-5.6
#endif
String timeout_message(const char *command, const char *name1,
                       const char *name2)
{
    String msg;
    msg.append("Timeout on ");
    msg.append(command);
    msg.append(": ");
    msg.append(name1);
    if (name2 && name2[0])
    {
      msg.append(".");
      msg.append(name2);
    }
    return msg;
}


/* This is the base class for transactions when interacting with rocksdb.
*/
class Rdb_transaction {
protected:
  ulonglong m_write_count = 0;
  ulonglong m_insert_count = 0;
  ulonglong m_update_count = 0;
  ulonglong m_delete_count = 0;
  ulonglong m_lock_count = 0;
  std::unordered_map<GL_INDEX_ID, ulonglong> m_auto_incr_map;

  bool m_is_delayed_snapshot = false;
  bool m_is_two_phase = false;

private:
  /* Number of RockDB savepoints taken */
  int m_n_savepoints;
  /*
    Number of write operations this transaction had when we took the last
    savepoint (the idea is not to take another savepoint if we haven't made
    any changes)
  */
  ulonglong m_writes_at_last_savepoint;

protected:
  THD *m_thd = nullptr;

  rocksdb::ReadOptions m_read_opts;

  static std::multiset<Rdb_transaction *> s_tx_list;
  static mysql_mutex_t s_tx_list_mutex;

  Rdb_io_perf *m_tbl_io_perf;

  bool m_tx_read_only = false;

  int m_timeout_sec; /* Cached value of @@rocksdb_lock_wait_timeout */

  /* Maximum number of locks the transaction can have */
  ulonglong m_max_row_locks;

  bool m_is_tx_failed = false;
  bool m_rollback_only = false;

  std::shared_ptr<Rdb_snapshot_notifier> m_notifier;

  // This should be used only when updating binlog information.
  virtual rocksdb::WriteBatchBase *get_write_batch() = 0;
  virtual bool commit_no_binlog() = 0;
  virtual rocksdb::Iterator *
  get_iterator(const rocksdb::ReadOptions &options,
               rocksdb::ColumnFamilyHandle *column_family) = 0;
 
protected:
  /*
    The following two are helper functions to be overloaded by child classes.
    They should provide RocksDB's savepoint semantics.
  */
  virtual void do_set_savepoint() = 0;
  virtual void do_rollback_to_savepoint() = 0;

  /*
    @detail
      This function takes in the WriteBatch of the transaction to add
      all the AUTO_INCREMENT merges. It does so by iterating through
      m_auto_incr_map and then constructing key/value pairs to call merge upon.

    @param wb
   */
  rocksdb::Status merge_auto_incr_map(rocksdb::WriteBatchBase *const wb) {
    DBUG_EXECUTE_IF("myrocks_autoinc_upgrade", return rocksdb::Status::OK(););

    // Iterate through the merge map merging all keys into data dictionary.
    rocksdb::Status s;
    for (auto &it : m_auto_incr_map) {
      s = dict_manager.put_auto_incr_val(wb, it.first, it.second);
      if (!s.ok()) {
        return s;
      }
    }
    m_auto_incr_map.clear();
    return s;
  }

 public:
  const char *m_mysql_log_file_name;
  my_off_t m_mysql_log_offset;
#ifdef MARIAROCKS_NOT_YET
  // TODO: MariaDB probably doesn't need these at all:
  const char *m_mysql_gtid;
  const char *m_mysql_max_gtid;
#endif
  String m_detailed_error;
  int64_t m_snapshot_timestamp = 0;
  bool m_ddl_transaction;

  /*
    Tracks the number of tables in use through external_lock.
    This should not be reset during start_tx().
  */
  int64_t m_n_mysql_tables_in_use = 0;

  /*
    MariaDB's group commit:
  */
  bool commit_ordered_done;
  bool commit_ordered_res;

  /*
    for distinction between rdb_transaction_impl and rdb_writebatch_impl
    when using walk tx list
  */
  virtual bool is_writebatch_trx() const = 0;

  static void init_mutex() {
    mysql_mutex_init(key_mutex_tx_list, &s_tx_list_mutex, MY_MUTEX_INIT_FAST);
  }

  static void term_mutex() {
    DBUG_ASSERT(s_tx_list.size() == 0);
    mysql_mutex_destroy(&s_tx_list_mutex);
  }

  static void walk_tx_list(Rdb_tx_list_walker *walker) {
    DBUG_ASSERT(walker != nullptr);

    RDB_MUTEX_LOCK_CHECK(s_tx_list_mutex);

    for (auto it : s_tx_list)
      walker->process_tran(it);

    RDB_MUTEX_UNLOCK_CHECK(s_tx_list_mutex);
  }

  int set_status_error(THD *const thd, const rocksdb::Status &s,
                       const Rdb_key_def &kd, Rdb_tbl_def *const tbl_def,
                       Rdb_table_handler *const table_handler) {
    DBUG_ASSERT(!s.ok());
    DBUG_ASSERT(tbl_def != nullptr);

    if (s.IsTimedOut()) {
      /*
        SQL layer has weird expectations. If we return an error when
        doing a read in DELETE IGNORE, it will ignore the error ("because it's
        an IGNORE command!) but then will fail an assert, because "error code
        was returned, but no error happened".  Do what InnoDB's
        convert_error_code_to_mysql() does: force a statement
        rollback before returning HA_ERR_LOCK_WAIT_TIMEOUT:
        */
      my_core::thd_mark_transaction_to_rollback(thd, false /*just statement*/);
      m_detailed_error.copy(timeout_message(
          "index", tbl_def->full_tablename().c_str(), kd.get_name().c_str()));
      table_handler->m_lock_wait_timeout_counter.inc();
      rocksdb_row_lock_wait_timeouts++;

      return HA_ERR_LOCK_WAIT_TIMEOUT;
    }

    if (s.IsDeadlock()) {
      my_core::thd_mark_transaction_to_rollback(thd,
                                                false /* just statement */);
      m_detailed_error = String();
      table_handler->m_deadlock_counter.inc();
      rocksdb_row_lock_deadlocks++;
      return HA_ERR_LOCK_DEADLOCK;
    } else if (s.IsBusy()) {
      rocksdb_snapshot_conflict_errors++;
      if (rocksdb_print_snapshot_conflict_queries) {
        char user_host_buff[MAX_USER_HOST_SIZE + 1];
        make_user_name(thd, user_host_buff);
        // NO_LINT_DEBUG
        sql_print_warning("Got snapshot conflict errors: User: %s "
                          "Query: %s",
                          user_host_buff, thd->query());
      }
      m_detailed_error = String(" (snapshot conflict)", system_charset_info);
      table_handler->m_deadlock_counter.inc();
      return HA_ERR_LOCK_DEADLOCK;
    }

    if (s.IsIOError() || s.IsCorruption()) {
      rdb_handle_io_error(s, RDB_IO_ERROR_GENERAL);
    }

    return ha_rocksdb::rdb_error_to_mysql(s);
  }

  THD *get_thd() const { return m_thd; }

  /* Used for tracking io_perf counters */
  void io_perf_start(Rdb_io_perf *const io_perf) {
    /*
      Since perf_context is tracked per thread, it is difficult and expensive
      to maintain perf_context on a per table basis. Therefore, roll all
      perf_context data into the first table used in a query. This works well
      for single table queries and is probably good enough for queries that hit
      multiple tables.

      perf_context stats gathering is started when the table lock is acquired
      or when ha_rocksdb::start_stmt is called in case of LOCK TABLES. They
      are recorded when the table lock is released, or when commit/rollback
      is called on the transaction, whichever comes first. Table lock release
      and commit/rollback can happen in different orders. In the case where
      the lock is released before commit/rollback is called, an extra step to
      gather stats during commit/rollback is needed.
    */
    if (m_tbl_io_perf == nullptr &&
        io_perf->start(rocksdb_perf_context_level(m_thd))) {
      m_tbl_io_perf = io_perf;
    }
  }

  void io_perf_end_and_record(void) {
    if (m_tbl_io_perf != nullptr) {
      m_tbl_io_perf->end_and_record(rocksdb_perf_context_level(m_thd));
      m_tbl_io_perf = nullptr;
    }
  }

  void io_perf_end_and_record(Rdb_io_perf *const io_perf) {
    if (m_tbl_io_perf == io_perf) {
      io_perf_end_and_record();
    }
  }

  void update_bytes_written(ulonglong bytes_written) {
    if (m_tbl_io_perf != nullptr) {
      m_tbl_io_perf->update_bytes_written(rocksdb_perf_context_level(m_thd),
                                          bytes_written);
    }
  }

  void set_params(int timeout_sec_arg, int max_row_locks_arg) {
    m_timeout_sec = timeout_sec_arg;
    m_max_row_locks = max_row_locks_arg;
    set_lock_timeout(timeout_sec_arg);
  }

  virtual void set_lock_timeout(int timeout_sec_arg) = 0;

  ulonglong get_write_count() const { return m_write_count; }

  ulonglong get_insert_count() const { return m_insert_count; }

  ulonglong get_update_count() const { return m_update_count; }

  ulonglong get_delete_count() const { return m_delete_count; }

  void incr_insert_count() { ++m_insert_count; }

  void incr_update_count() { ++m_update_count; }

  void incr_delete_count() { ++m_delete_count; }

  int get_timeout_sec() const { return m_timeout_sec; }

  ulonglong get_lock_count() const { return m_lock_count; }

  virtual void set_sync(bool sync) = 0;

  virtual void release_lock(rocksdb::ColumnFamilyHandle *const column_family,
                            const std::string &rowkey) = 0;

  virtual bool prepare(const rocksdb::TransactionName &name) = 0;

  bool commit_or_rollback() {
    bool res;
    if (m_is_tx_failed) {
      rollback();
      res = false;
    } else
      res = commit();
    return res;
  }

  bool commit() {
    if (get_write_count() == 0) {
      rollback();
      return false;
    } else if (m_rollback_only) {
      /*
        Transactions marked as rollback_only are expected to be rolled back at
        prepare(). But there are some exceptions like below that prepare() is
        never called and commit() is called instead.
         1. Binlog is disabled
         2. No modification exists in binlog cache for the transaction (#195)
        In both cases, rolling back transaction is safe. Nothing is written to
        binlog.
       */
      my_error(ER_ROLLBACK_ONLY, MYF(0));
      rollback();
      return true;
    } else {
#ifdef MARIAROCKS_NOT_YET
      /*
        Storing binlog position inside MyRocks is needed only for restoring
        MyRocks from backups. This feature is not supported yet.
      */
      mysql_bin_log_commit_pos(m_thd, &m_mysql_log_offset,
                               &m_mysql_log_file_name);
      binlog_manager.update(m_mysql_log_file_name, m_mysql_log_offset,
                            get_write_batch());
#endif
      return commit_no_binlog();
    }
  }

  virtual void rollback() = 0;

  void snapshot_created(const rocksdb::Snapshot *const snapshot) {
    DBUG_ASSERT(snapshot != nullptr);

    m_read_opts.snapshot = snapshot;
    rdb->GetEnv()->GetCurrentTime(&m_snapshot_timestamp);
    m_is_delayed_snapshot = false;
  }

  virtual void acquire_snapshot(bool acquire_now) = 0;
  virtual void release_snapshot() = 0;

  bool has_snapshot() const { return m_read_opts.snapshot != nullptr; }

private:
  // The Rdb_sst_info structures we are currently loading.  In a partitioned
  // table this can have more than one entry
  std::vector<std::shared_ptr<Rdb_sst_info>> m_curr_bulk_load;
  std::string m_curr_bulk_load_tablename;

  /* External merge sorts for bulk load: key ID -> merge sort instance */
  std::unordered_map<GL_INDEX_ID, Rdb_index_merge> m_key_merge;

public:
  int get_key_merge(GL_INDEX_ID kd_gl_id, rocksdb::ColumnFamilyHandle *cf,
                    Rdb_index_merge **key_merge) {
    int res;
    auto it = m_key_merge.find(kd_gl_id);
    if (it == m_key_merge.end()) {
      m_key_merge.emplace(
          std::piecewise_construct, std::make_tuple(kd_gl_id),
          std::make_tuple(
              get_rocksdb_tmpdir(), THDVAR(get_thd(), merge_buf_size),
              THDVAR(get_thd(), merge_combine_read_size),
              THDVAR(get_thd(), merge_tmp_file_removal_delay_ms), cf));
      it = m_key_merge.find(kd_gl_id);
      if ((res = it->second.init()) != 0) {
        return res;
      }
    }
    *key_merge = &it->second;
    return HA_EXIT_SUCCESS;
  }

  int finish_bulk_load(int print_client_error = true) {
    int rc = 0, rc2;

    std::vector<std::shared_ptr<Rdb_sst_info>>::iterator it;
    for (it = m_curr_bulk_load.begin(); it != m_curr_bulk_load.end(); it++) {
      rc2 = (*it)->commit(print_client_error);
      if (rc2 != 0 && rc == 0) {
        rc = rc2;
      }
    }
    m_curr_bulk_load.clear();
    m_curr_bulk_load_tablename.clear();
    DBUG_ASSERT(m_curr_bulk_load.size() == 0);

    // Flush the index_merge sort buffers
    if (!m_key_merge.empty()) {
      rocksdb::Slice merge_key;
      rocksdb::Slice merge_val;
      for (auto it = m_key_merge.begin(); it != m_key_merge.end(); it++) {
        GL_INDEX_ID index_id = it->first;
        std::shared_ptr<const Rdb_key_def> keydef =
            ddl_manager.safe_find(index_id);
        std::string table_name = ddl_manager.safe_get_table_name(index_id);

        // Unable to find key definition or table name since the
        // table could have been dropped.
        // TODO(herman): there is a race here between dropping the table
        // and detecting a drop here. If the table is dropped while bulk
        // loading is finishing, these keys being added here may
        // be missed by the compaction filter and not be marked for
        // removal. It is unclear how to lock the sql table from the storage
        // engine to prevent modifications to it while bulk load is occurring.
        if (keydef == nullptr || table_name.empty()) {
          rc2 = HA_ERR_ROCKSDB_BULK_LOAD;
          break;
        }
        const std::string &index_name = keydef->get_name();
        Rdb_index_merge &rdb_merge = it->second;

        // Rdb_sst_info expects a denormalized table name in the form of
        // "./database/table"
        std::replace(table_name.begin(), table_name.end(), '.', '/');
        table_name = "./" + table_name;
        Rdb_sst_info sst_info(rdb, table_name, index_name, rdb_merge.get_cf(),
                              *rocksdb_db_options,
                              THDVAR(get_thd(), trace_sst_api));

        while ((rc2 = rdb_merge.next(&merge_key, &merge_val)) == 0) {
          if ((rc2 = sst_info.put(merge_key, merge_val)) != 0) {
            break;
          }
        }

        // rc2 == -1 => finished ok; rc2 > 0 => error
        if (rc2 > 0 || (rc2 = sst_info.commit(print_client_error)) != 0) {
          if (rc == 0) {
            rc = rc2;
          }
          break;
        }
      }
      m_key_merge.clear();

      /*
        Explicitly tell jemalloc to clean up any unused dirty pages at this
        point.
        See https://reviews.facebook.net/D63723 for more details.
      */
      purge_all_jemalloc_arenas();
    }
    return rc;
  }

  int start_bulk_load(ha_rocksdb *const bulk_load,
                       std::shared_ptr<Rdb_sst_info> sst_info) {
    /*
     If we already have an open bulk load of a table and the name doesn't
     match the current one, close out the currently running one.  This allows
     multiple bulk loads to occur on a partitioned table, but then closes
     them all out when we switch to another table.
    */
    DBUG_ASSERT(bulk_load != nullptr);

    if (!m_curr_bulk_load.empty() &&
        bulk_load->get_table_basename() != m_curr_bulk_load_tablename) {
      const auto res = finish_bulk_load();
      if (res != HA_EXIT_SUCCESS) {
        m_curr_bulk_load.clear();
        m_curr_bulk_load_tablename.clear();
        return res;
      }
    }

    /*
     This used to track ha_rocksdb handler objects, but those can be
     freed by the table cache while this was referencing them. Instead
     of tracking ha_rocksdb handler objects, this now tracks the
     Rdb_sst_info allocated, and both the ha_rocksdb handler and the
     Rdb_transaction both have shared pointers to them.

     On transaction complete, it will commit each Rdb_sst_info structure found.
     If the ha_rocksdb object is freed, etc., it will also commit
     the Rdb_sst_info. The Rdb_sst_info commit path needs to be idempotent.
    */
    m_curr_bulk_load.push_back(sst_info);
    m_curr_bulk_load_tablename = bulk_load->get_table_basename();
    return HA_EXIT_SUCCESS;
  }

  int num_ongoing_bulk_load() const { return m_curr_bulk_load.size(); }

  const char *get_rocksdb_tmpdir() const {
    const char *tmp_dir = THDVAR(get_thd(), tmpdir);

    /*
      We want to treat an empty string as nullptr, in these cases DDL operations
      will use the default --tmpdir passed to mysql instead.
    */
    if (tmp_dir != nullptr && *tmp_dir == '\0') {
      tmp_dir = nullptr;
    }
    return (tmp_dir);
  }

  /*
    Flush the data accumulated so far. This assumes we're doing a bulk insert.

    @detail
      This should work like transaction commit, except that we don't
      synchronize with the binlog (there is no API that would allow to have
      binlog flush the changes accumulated so far and return its current
      position)

    @todo
      Add test coverage for what happens when somebody attempts to do bulk
      inserts while inside a multi-statement transaction.
  */
  bool flush_batch() {
    if (get_write_count() == 0)
      return false;

    /* Commit the current transaction */
    if (commit_no_binlog())
      return true;

    /* Start another one */
    start_tx();
    return false;
  }

  void set_auto_incr(const GL_INDEX_ID &gl_index_id, ulonglong curr_id) {
    m_auto_incr_map[gl_index_id] =
        std::max(m_auto_incr_map[gl_index_id], curr_id);
  }

#ifndef NDEBUG
  ulonglong get_auto_incr(const GL_INDEX_ID &gl_index_id) {
    if (m_auto_incr_map.count(gl_index_id) > 0) {
      return m_auto_incr_map[gl_index_id];
    }
    return 0;
  }
#endif

  virtual rocksdb::Status put(rocksdb::ColumnFamilyHandle *const column_family,
                              const rocksdb::Slice &key,
                              const rocksdb::Slice &value) = 0;
  virtual rocksdb::Status
  delete_key(rocksdb::ColumnFamilyHandle *const column_family,
             const rocksdb::Slice &key) = 0;
  virtual rocksdb::Status
  single_delete(rocksdb::ColumnFamilyHandle *const column_family,
                const rocksdb::Slice &key) = 0;

  virtual bool has_modifications() const = 0;

  virtual rocksdb::WriteBatchBase *get_indexed_write_batch() = 0;
  /*
    Return a WriteBatch that one can write to. The writes will skip any
    transaction locking. The writes will NOT be visible to the transaction.
  */
  rocksdb::WriteBatchBase *get_blind_write_batch() {
    return get_indexed_write_batch()->GetWriteBatch();
  }

  virtual rocksdb::Status get(rocksdb::ColumnFamilyHandle *const column_family,
                              const rocksdb::Slice &key,
                              rocksdb::PinnableSlice *const value) const = 0;
  virtual rocksdb::Status
  get_for_update(rocksdb::ColumnFamilyHandle *const column_family,
                 const rocksdb::Slice &key, rocksdb::PinnableSlice *const value,
                 bool exclusive) = 0;

  rocksdb::Iterator *
  get_iterator(rocksdb::ColumnFamilyHandle *const column_family,
               bool skip_bloom_filter, bool fill_cache,
               const rocksdb::Slice &eq_cond_lower_bound,
               const rocksdb::Slice &eq_cond_upper_bound,
               bool read_current = false, bool create_snapshot = true) {
    // Make sure we are not doing both read_current (which implies we don't
    // want a snapshot) and create_snapshot which makes sure we create
    // a snapshot
    DBUG_ASSERT(column_family != nullptr);
    DBUG_ASSERT(!read_current || !create_snapshot);

    if (create_snapshot)
      acquire_snapshot(true);

    rocksdb::ReadOptions options = m_read_opts;

    if (skip_bloom_filter) {
      options.total_order_seek = true;
      options.iterate_lower_bound = &eq_cond_lower_bound;
      options.iterate_upper_bound = &eq_cond_upper_bound;
    } else {
      // With this option, Iterator::Valid() returns false if key
      // is outside of the prefix bloom filter range set at Seek().
      // Must not be set to true if not using bloom filter.
      options.prefix_same_as_start = true;
    }
    options.fill_cache = fill_cache;
    if (read_current) {
      options.snapshot = nullptr;
    }
    return get_iterator(options, column_family);
  }

  virtual bool is_tx_started() const = 0;
  virtual void start_tx() = 0;
  virtual void start_stmt() = 0;

  void set_initial_savepoint() {
    /*
      Set the initial savepoint. If the first statement in the transaction
      fails, we need something to roll back to, without rolling back the
      entire transaction.
    */
    do_set_savepoint();
    m_n_savepoints= 1;
    m_writes_at_last_savepoint= m_write_count;
  }

  /*
    Called when a "top-level" statement inside a transaction completes
    successfully and its changes become part of the transaction's changes.
  */
  void make_stmt_savepoint_permanent() {

    // Take another RocksDB savepoint only if we had changes since the last
    // one. This is very important for long transactions doing lots of
    // SELECTs.
    if (m_writes_at_last_savepoint != m_write_count)
    {
      do_set_savepoint();
      m_writes_at_last_savepoint= m_write_count;
      m_n_savepoints++;
    }
  }


  /*
    Rollback to the savepoint we've set before the last statement
  */
  void rollback_to_stmt_savepoint() {
    if (m_writes_at_last_savepoint != m_write_count) {
      do_rollback_to_savepoint();
      if (!--m_n_savepoints) {
        do_set_savepoint();
        m_n_savepoints= 1;
      }
      m_writes_at_last_savepoint= m_write_count;
    }
  }

  virtual void rollback_stmt() = 0;

  void set_tx_failed(bool failed_arg) { m_is_tx_failed = failed_arg; }

  bool can_prepare() const {
    if (m_rollback_only) {
      my_error(ER_ROLLBACK_ONLY, MYF(0));
      return false;
    }
    return true;
  }

  int rollback_to_savepoint(void *const savepoint) {
    if (has_modifications()) {
      my_error(ER_ROLLBACK_TO_SAVEPOINT, MYF(0));
      m_rollback_only = true;
      return HA_EXIT_FAILURE;
    }
    return HA_EXIT_SUCCESS;
  }

  /*
    This is used by transactions started with "START TRANSACTION WITH "
    "CONSISTENT [ROCKSDB] SNAPSHOT". When tx_read_only is turned on,
    snapshot has to be created via DB::GetSnapshot(), not via Transaction
    API.
  */
  bool is_tx_read_only() const { return m_tx_read_only; }

  bool is_two_phase() const { return m_is_two_phase; }

  void set_tx_read_only(bool val) { m_tx_read_only = val; }

  explicit Rdb_transaction(THD *const thd)
      : m_thd(thd), m_tbl_io_perf(nullptr) {
    RDB_MUTEX_LOCK_CHECK(s_tx_list_mutex);
    s_tx_list.insert(this);
    RDB_MUTEX_UNLOCK_CHECK(s_tx_list_mutex);
  }

  virtual ~Rdb_transaction() {
    RDB_MUTEX_LOCK_CHECK(s_tx_list_mutex);
    s_tx_list.erase(this);
    RDB_MUTEX_UNLOCK_CHECK(s_tx_list_mutex);
  }
};

/*
  This is a rocksdb transaction. Its members represent the current transaction,
  which consists of:
  - the snapshot
  - the changes we've made but are not seeing yet.

  The changes are made to individual tables, which store them here and then
  this object commits them on commit.
*/
class Rdb_transaction_impl : public Rdb_transaction {
  rocksdb::Transaction *m_rocksdb_tx = nullptr;
  rocksdb::Transaction *m_rocksdb_reuse_tx = nullptr;

public:
  void set_lock_timeout(int timeout_sec_arg) override {
    if (m_rocksdb_tx)
      m_rocksdb_tx->SetLockTimeout(rdb_convert_sec_to_ms(m_timeout_sec));
  }

  void set_sync(bool sync) override {
    if (m_rocksdb_tx)
      m_rocksdb_tx->GetWriteOptions()->sync = sync;
  }

  void release_lock(rocksdb::ColumnFamilyHandle *const column_family,
                    const std::string &rowkey) override {
    if (!THDVAR(m_thd, lock_scanned_rows)) {
      m_rocksdb_tx->UndoGetForUpdate(column_family, rocksdb::Slice(rowkey));
    }
  }

  virtual bool is_writebatch_trx() const override { return false; }

private:
  void release_tx(void) {
    // We are done with the current active transaction object.  Preserve it
    // for later reuse.
    DBUG_ASSERT(m_rocksdb_reuse_tx == nullptr);
    m_rocksdb_reuse_tx = m_rocksdb_tx;
    m_rocksdb_tx = nullptr;
  }

  bool prepare(const rocksdb::TransactionName &name) override {
    rocksdb::Status s;
    s = m_rocksdb_tx->SetName(name);
    if (!s.ok()) {
      rdb_handle_io_error(s, RDB_IO_ERROR_TX_COMMIT);
      return false;
    }

    s = merge_auto_incr_map(m_rocksdb_tx->GetWriteBatch()->GetWriteBatch());
    if (!s.ok()) {
      rdb_handle_io_error(s, RDB_IO_ERROR_TX_COMMIT);
      return false;
    }

    s = m_rocksdb_tx->Prepare();
    if (!s.ok()) {
      rdb_handle_io_error(s, RDB_IO_ERROR_TX_COMMIT);
      return false;
    }
    return true;
  }

  bool commit_no_binlog() override {
    bool res = false;
    rocksdb::Status s;

    s = merge_auto_incr_map(m_rocksdb_tx->GetWriteBatch()->GetWriteBatch());
    if (!s.ok()) {
      rdb_handle_io_error(s, RDB_IO_ERROR_TX_COMMIT);
      res = true;
      goto error;
    }

    release_snapshot();
    s = m_rocksdb_tx->Commit();
    if (!s.ok()) {
      rdb_handle_io_error(s, RDB_IO_ERROR_TX_COMMIT);
      res = true;
      goto error;
    }

error:
    /* Save the transaction object to be reused */
    release_tx();

    m_write_count = 0;
    m_insert_count = 0;
    m_update_count = 0;
    m_delete_count = 0;
    m_lock_count = 0;
    set_tx_read_only(false);
    m_rollback_only = false;
    return res;
  }

public:
  void rollback() override {
    m_write_count = 0;
    m_insert_count = 0;
    m_update_count = 0;
    m_delete_count = 0;
    m_lock_count = 0;
    m_auto_incr_map.clear();
    m_ddl_transaction = false;
    if (m_rocksdb_tx) {
      release_snapshot();
      /* This will also release all of the locks: */
      m_rocksdb_tx->Rollback();

      /* Save the transaction object to be reused */
      release_tx();

      set_tx_read_only(false);
      m_rollback_only = false;
    }
  }

  void acquire_snapshot(bool acquire_now) override {
    if (m_read_opts.snapshot == nullptr) {
      if (is_tx_read_only()) {
        snapshot_created(rdb->GetSnapshot());
      } else if (acquire_now) {
        m_rocksdb_tx->SetSnapshot();
        snapshot_created(m_rocksdb_tx->GetSnapshot());
      } else if (!m_is_delayed_snapshot) {
        m_rocksdb_tx->SetSnapshotOnNextOperation(m_notifier);
        m_is_delayed_snapshot = true;
      }
    }
  }

  void release_snapshot() override {
    bool need_clear = m_is_delayed_snapshot;

    if (m_read_opts.snapshot != nullptr) {
      m_snapshot_timestamp = 0;
      if (is_tx_read_only()) {
        rdb->ReleaseSnapshot(m_read_opts.snapshot);
        need_clear = false;
      } else {
        need_clear = true;
      }
      m_read_opts.snapshot = nullptr;
    }

    if (need_clear && m_rocksdb_tx != nullptr)
      m_rocksdb_tx->ClearSnapshot();
  }

  bool has_snapshot() { return m_read_opts.snapshot != nullptr; }

  rocksdb::Status put(rocksdb::ColumnFamilyHandle *const column_family,
                      const rocksdb::Slice &key,
                      const rocksdb::Slice &value) override {
    ++m_write_count;
    ++m_lock_count;
    if (m_write_count > m_max_row_locks || m_lock_count > m_max_row_locks)
      return rocksdb::Status::Aborted(rocksdb::Status::kLockLimit);
    return m_rocksdb_tx->Put(column_family, key, value);
  }

  rocksdb::Status delete_key(rocksdb::ColumnFamilyHandle *const column_family,
                             const rocksdb::Slice &key) override {
    ++m_write_count;
    ++m_lock_count;
    if (m_write_count > m_max_row_locks || m_lock_count > m_max_row_locks)
      return rocksdb::Status::Aborted(rocksdb::Status::kLockLimit);
    return m_rocksdb_tx->Delete(column_family, key);
  }

  rocksdb::Status
  single_delete(rocksdb::ColumnFamilyHandle *const column_family,
                const rocksdb::Slice &key) override {
    ++m_write_count;
    ++m_lock_count;
    if (m_write_count > m_max_row_locks || m_lock_count > m_max_row_locks)
      return rocksdb::Status::Aborted(rocksdb::Status::kLockLimit);
    return m_rocksdb_tx->SingleDelete(column_family, key);
  }

  bool has_modifications() const override {
    return m_rocksdb_tx->GetWriteBatch() &&
           m_rocksdb_tx->GetWriteBatch()->GetWriteBatch() &&
           m_rocksdb_tx->GetWriteBatch()->GetWriteBatch()->Count() > 0;
  }

  rocksdb::WriteBatchBase *get_write_batch() override {
    if (is_two_phase()) {
      return m_rocksdb_tx->GetCommitTimeWriteBatch();
    }
    return m_rocksdb_tx->GetWriteBatch()->GetWriteBatch();
  }

  /*
    Return a WriteBatch that one can write to. The writes will skip any
    transaction locking. The writes WILL be visible to the transaction.
  */
  rocksdb::WriteBatchBase *get_indexed_write_batch() override {
    ++m_write_count;
    return m_rocksdb_tx->GetWriteBatch();
  }

  rocksdb::Status get(rocksdb::ColumnFamilyHandle *const column_family,
                      const rocksdb::Slice &key,
                      rocksdb::PinnableSlice *const value) const override {
    // clean PinnableSlice right begfore Get() for multiple gets per statement
    // the resources after the last Get in a statement are cleared in
    // handler::reset call
    value->Reset();
    global_stats.queries[QUERIES_POINT].inc();
    return m_rocksdb_tx->Get(m_read_opts, column_family, key, value);
  }

  rocksdb::Status
  get_for_update(rocksdb::ColumnFamilyHandle *const column_family,
                 const rocksdb::Slice &key, rocksdb::PinnableSlice *const value,
                 bool exclusive) override {
    if (++m_lock_count > m_max_row_locks)
      return rocksdb::Status::Aborted(rocksdb::Status::kLockLimit);

    if (value != nullptr) {
      value->Reset();
    }
    return m_rocksdb_tx->GetForUpdate(m_read_opts, column_family, key, value,
                                      exclusive);
  }

  rocksdb::Iterator *
  get_iterator(const rocksdb::ReadOptions &options,
               rocksdb::ColumnFamilyHandle *const column_family) override {
    global_stats.queries[QUERIES_RANGE].inc();
    return m_rocksdb_tx->GetIterator(options, column_family);
  }

  const rocksdb::Transaction *get_rdb_trx() const { return m_rocksdb_tx; }

  bool is_tx_started() const override { return (m_rocksdb_tx != nullptr); }

  void start_tx() override {
    rocksdb::TransactionOptions tx_opts;
    rocksdb::WriteOptions write_opts;
    tx_opts.set_snapshot = false;
    tx_opts.lock_timeout = rdb_convert_sec_to_ms(m_timeout_sec);
    tx_opts.deadlock_detect = THDVAR(m_thd, deadlock_detect);
    tx_opts.deadlock_detect_depth = THDVAR(m_thd, deadlock_detect_depth);
    tx_opts.max_write_batch_size = THDVAR(m_thd, write_batch_max_bytes);

    write_opts.sync = (rocksdb_flush_log_at_trx_commit == FLUSH_LOG_SYNC);
    write_opts.disableWAL = THDVAR(m_thd, write_disable_wal);
    write_opts.ignore_missing_column_families =
        THDVAR(m_thd, write_ignore_missing_column_families);
    m_is_two_phase = rocksdb_enable_2pc;

    commit_ordered_done= false;

    /*
      If m_rocksdb_reuse_tx is null this will create a new transaction object.
      Otherwise it will reuse the existing one.
    */
    m_rocksdb_tx =
        rdb->BeginTransaction(write_opts, tx_opts, m_rocksdb_reuse_tx);
    m_rocksdb_reuse_tx = nullptr;

    m_read_opts = rocksdb::ReadOptions();

    set_initial_savepoint();

    m_ddl_transaction = false;
  }

  /* Implementations of do_*savepoint based on rocksdB::Transaction savepoints */
  void do_set_savepoint() override {
    m_rocksdb_tx->SetSavePoint();
  }

  void do_rollback_to_savepoint() override {
    m_rocksdb_tx->RollbackToSavePoint();
  }

  /*
    Start a statement inside a multi-statement transaction.

    @todo: are we sure this is called once (and not several times) per
    statement start?

    For hooking to start of statement that is its own transaction, see
    ha_rocksdb::external_lock().
  */
  void start_stmt() override {
    // Set the snapshot to delayed acquisition (SetSnapshotOnNextOperation)
    acquire_snapshot(false);
  }

  /*
    This must be called when last statement is rolled back, but the transaction
    continues
  */
  void rollback_stmt() override {
    /* TODO: here we must release the locks taken since the start_stmt() call */
    if (m_rocksdb_tx) {
      const rocksdb::Snapshot *const org_snapshot = m_rocksdb_tx->GetSnapshot();
      rollback_to_stmt_savepoint();

      const rocksdb::Snapshot *const cur_snapshot = m_rocksdb_tx->GetSnapshot();
      if (org_snapshot != cur_snapshot) {
        if (org_snapshot != nullptr)
          m_snapshot_timestamp = 0;

        m_read_opts.snapshot = cur_snapshot;
        if (cur_snapshot != nullptr)
          rdb->GetEnv()->GetCurrentTime(&m_snapshot_timestamp);
        else
          m_is_delayed_snapshot = true;
      }
    }
  }

  explicit Rdb_transaction_impl(THD *const thd)
      : Rdb_transaction(thd), m_rocksdb_tx(nullptr) {
    // Create a notifier that can be called when a snapshot gets generated.
    m_notifier = std::make_shared<Rdb_snapshot_notifier>(this);
  }

  virtual ~Rdb_transaction_impl() {
    rollback();

    // Theoretically the notifier could outlive the Rdb_transaction_impl
    // (because of the shared_ptr), so let it know it can't reference
    // the transaction anymore.
    m_notifier->detach();

    // Free any transaction memory that is still hanging around.
    delete m_rocksdb_reuse_tx;
    DBUG_ASSERT(m_rocksdb_tx == nullptr);
  }
};

/* This is a rocksdb write batch. This class doesn't hold or wait on any
   transaction locks (skips rocksdb transaction API) thus giving better
   performance. The commit is done through rdb->GetBaseDB()->Commit().

   Currently this is only used for replication threads which are guaranteed
   to be non-conflicting. Any further usage of this class should completely
   be thought thoroughly.
*/
class Rdb_writebatch_impl : public Rdb_transaction {
  rocksdb::WriteBatchWithIndex *m_batch;
  rocksdb::WriteOptions write_opts;
  // Called after commit/rollback.
  void reset() {
    m_batch->Clear();
    m_read_opts = rocksdb::ReadOptions();
    m_ddl_transaction = false;
  }

private:
  bool prepare(const rocksdb::TransactionName &name) override { return true; }

  bool commit_no_binlog() override {
    bool res = false;
    rocksdb::Status s;

    s = merge_auto_incr_map(m_batch->GetWriteBatch());
    if (!s.ok()) {
      rdb_handle_io_error(s, RDB_IO_ERROR_TX_COMMIT);
      res = true;
      goto error;
    }

    release_snapshot();

    s = rdb->GetBaseDB()->Write(write_opts, m_batch->GetWriteBatch());
    if (!s.ok()) {
      rdb_handle_io_error(s, RDB_IO_ERROR_TX_COMMIT);
      res = true;
      goto error;
    }
error:
    reset();

    m_write_count = 0;
    m_insert_count = 0;
    m_update_count = 0;
    m_delete_count = 0;
    set_tx_read_only(false);
    m_rollback_only = false;
    return res;
  }

protected:
  /* Implementations of do_*savepoint based on rocksdB::WriteBatch savepoints */
  void do_set_savepoint() override {
    m_batch->SetSavePoint();
  }

  void do_rollback_to_savepoint() override {
    m_batch->RollbackToSavePoint();
  }

public:
  bool is_writebatch_trx() const override { return true; }

  void set_lock_timeout(int timeout_sec_arg) override {
    // Nothing to do here.
  }

  void set_sync(bool sync) override { write_opts.sync = sync; }

  void release_lock(rocksdb::ColumnFamilyHandle *const column_family,
                    const std::string &rowkey) override {
    // Nothing to do here since we don't hold any row locks.
  }

  void rollback() override {
    m_write_count = 0;
    m_insert_count = 0;
    m_update_count = 0;
    m_delete_count = 0;
    m_lock_count = 0;
    release_snapshot();

    reset();
    set_tx_read_only(false);
    m_rollback_only = false;
  }

  void acquire_snapshot(bool acquire_now) override {
    if (m_read_opts.snapshot == nullptr)
      snapshot_created(rdb->GetSnapshot());
  }

  void release_snapshot() override {
    if (m_read_opts.snapshot != nullptr) {
      rdb->ReleaseSnapshot(m_read_opts.snapshot);
      m_read_opts.snapshot = nullptr;
    }
  }

  rocksdb::Status put(rocksdb::ColumnFamilyHandle *const column_family,
                      const rocksdb::Slice &key,
                      const rocksdb::Slice &value) override {
    ++m_write_count;
    m_batch->Put(column_family, key, value);
    // Note Put/Delete in write batch doesn't return any error code. We simply
    // return OK here.
    return rocksdb::Status::OK();
  }

  rocksdb::Status delete_key(rocksdb::ColumnFamilyHandle *const column_family,
                             const rocksdb::Slice &key) override {
    ++m_write_count;
    m_batch->Delete(column_family, key);
    return rocksdb::Status::OK();
  }

  rocksdb::Status
  single_delete(rocksdb::ColumnFamilyHandle *const column_family,
                const rocksdb::Slice &key) override {
    ++m_write_count;
    m_batch->SingleDelete(column_family, key);
    return rocksdb::Status::OK();
  }

  bool has_modifications() const override {
    return m_batch->GetWriteBatch()->Count() > 0;
  }

  rocksdb::WriteBatchBase *get_write_batch() override { return m_batch; }

  rocksdb::WriteBatchBase *get_indexed_write_batch() override {
    ++m_write_count;
    return m_batch;
  }

  rocksdb::Status get(rocksdb::ColumnFamilyHandle *const column_family,
                      const rocksdb::Slice &key,
                      rocksdb::PinnableSlice *const value) const override {
    value->Reset();
    return m_batch->GetFromBatchAndDB(rdb, m_read_opts, column_family, key,
                                      value);
  }

  rocksdb::Status
  get_for_update(rocksdb::ColumnFamilyHandle *const column_family,
                 const rocksdb::Slice &key, rocksdb::PinnableSlice *const value,
                 bool exclusive) override {
    return get(column_family, key, value);
  }

  rocksdb::Iterator *
  get_iterator(const rocksdb::ReadOptions &options,
               rocksdb::ColumnFamilyHandle *const column_family) override {
    const auto it = rdb->NewIterator(options);
    return m_batch->NewIteratorWithBase(it);
  }

  bool is_tx_started() const override { return (m_batch != nullptr); }

  void start_tx() override {
    commit_ordered_done= false; // Do we need this here?
    reset();
    write_opts.sync = (rocksdb_flush_log_at_trx_commit == FLUSH_LOG_SYNC);
    write_opts.disableWAL = THDVAR(m_thd, write_disable_wal);
    write_opts.ignore_missing_column_families =
        THDVAR(m_thd, write_ignore_missing_column_families);

    set_initial_savepoint();
  }

  void start_stmt() override {}

  void rollback_stmt() override {
    if (m_batch)
      rollback_to_stmt_savepoint();
  }

  explicit Rdb_writebatch_impl(THD *const thd)
      : Rdb_transaction(thd), m_batch(nullptr) {
    m_batch = new rocksdb::WriteBatchWithIndex(rocksdb::BytewiseComparator(), 0,
                                               true);
  }

  virtual ~Rdb_writebatch_impl() {
    rollback();
    delete m_batch;
  }
};

void Rdb_snapshot_notifier::SnapshotCreated(
    const rocksdb::Snapshot *const snapshot) {
  if (m_owning_tx != nullptr) {
    m_owning_tx->snapshot_created(snapshot);
  }
}

std::multiset<Rdb_transaction *> Rdb_transaction::s_tx_list;
mysql_mutex_t Rdb_transaction::s_tx_list_mutex;

static Rdb_transaction *&get_tx_from_thd(THD *const thd) {
  return *reinterpret_cast<Rdb_transaction **>(
      my_core::thd_ha_data(thd, rocksdb_hton));
}

namespace {

class Rdb_perf_context_guard {
  Rdb_io_perf m_io_perf;
  Rdb_io_perf *m_io_perf_ptr;
  Rdb_transaction *m_tx;
  uint m_level;

 public:
  Rdb_perf_context_guard(const Rdb_perf_context_guard &) = delete;
  Rdb_perf_context_guard &operator=(const Rdb_perf_context_guard &) = delete;

  explicit Rdb_perf_context_guard(Rdb_io_perf *io_perf, uint level)
      : m_io_perf_ptr(io_perf), m_tx(nullptr), m_level(level) {
    m_io_perf_ptr->start(m_level);
  }

  explicit Rdb_perf_context_guard(Rdb_transaction *tx, uint level)
      : m_io_perf_ptr(nullptr), m_tx(tx), m_level(level) {
    /*
      if perf_context information is already being recorded, this becomes a
      no-op
    */
    if (tx != nullptr) {
      tx->io_perf_start(&m_io_perf);
    }
  }

  ~Rdb_perf_context_guard() {
    if (m_tx != nullptr) {
      m_tx->io_perf_end_and_record();
    } else if (m_io_perf_ptr != nullptr) {
      m_io_perf_ptr->end_and_record(m_level);
    }
  }
};

} // anonymous namespace

/*
  TODO: maybe, call this in external_lock() and store in ha_rocksdb..
*/

static Rdb_transaction *get_or_create_tx(THD *const thd) {
  Rdb_transaction *&tx = get_tx_from_thd(thd);
  // TODO: this is called too many times.. O(#rows)
  if (tx == nullptr) {
    bool rpl_skip_tx_api= false; // MARIAROCKS_NOT_YET.
    if ((rpl_skip_tx_api && thd->rgi_slave) ||
        false /* MARIAROCKS_NOT_YET: THDVAR(thd, master_skip_tx_api) && !thd->rgi_slave)*/)
    {
      tx = new Rdb_writebatch_impl(thd);
    }
    else
    {
      tx = new Rdb_transaction_impl(thd);
    }
    tx->set_params(THDVAR(thd, lock_wait_timeout), THDVAR(thd, max_row_locks));
    tx->start_tx();
  } else {
    tx->set_params(THDVAR(thd, lock_wait_timeout), THDVAR(thd, max_row_locks));
    if (!tx->is_tx_started()) {
      tx->start_tx();
    }
  }

  return tx;
}

static int rocksdb_close_connection(handlerton *const hton, THD *const thd) {
  Rdb_transaction *&tx = get_tx_from_thd(thd);
  if (tx != nullptr) {
    int rc = tx->finish_bulk_load(false);
    if (rc != 0) {
      // NO_LINT_DEBUG
      sql_print_error("RocksDB: Error %d finalizing last SST file while "
                      "disconnecting",
                      rc);
    }

    delete tx;
    tx = nullptr;
  }
  return HA_EXIT_SUCCESS;
}

/*
 * Serializes an xid to a string so that it can
 * be used as a rocksdb transaction name
 */
static std::string rdb_xid_to_string(const XID &src) {
  DBUG_ASSERT(src.gtrid_length >= 0 && src.gtrid_length <= MAXGTRIDSIZE);
  DBUG_ASSERT(src.bqual_length >= 0 && src.bqual_length <= MAXBQUALSIZE);

  std::string buf;
  buf.reserve(RDB_XIDHDR_LEN + src.gtrid_length + src.bqual_length);

  /*
   * expand formatID to fill 8 bytes if it doesn't already
   * then reinterpret bit pattern as unsigned and store in network order
   */
  uchar fidbuf[RDB_FORMATID_SZ];
  int64 signed_fid8 = src.formatID;
  const uint64 raw_fid8 = *reinterpret_cast<uint64 *>(&signed_fid8);
  rdb_netbuf_store_uint64(fidbuf, raw_fid8);
  buf.append(reinterpret_cast<const char *>(fidbuf), RDB_FORMATID_SZ);

  buf.push_back(src.gtrid_length);
  buf.push_back(src.bqual_length);
  buf.append(src.data, (src.gtrid_length) + (src.bqual_length));
  return buf;
}

#if 0
// MARIAROCKS: MariaDB doesn't have flush_wal method
/**
  Called by hton->flush_logs after MySQL group commit prepares a set of
  transactions.
*/
static bool rocksdb_flush_wal(handlerton* hton __attribute__((__unused__)))
  DBUG_ASSERT(rdb != nullptr);

  rocksdb::Status s;
  /*
    target_lsn is set to 0 when MySQL wants to sync the wal files
  */
  if ((target_lsn == 0 && !rocksdb_db_options->allow_mmap_writes) ||
      rocksdb_flush_log_at_trx_commit != FLUSH_LOG_NEVER) {
    rocksdb_wal_group_syncs++;
    s = rdb->FlushWAL(target_lsn == 0 ||
                      rocksdb_flush_log_at_trx_commit == FLUSH_LOG_SYNC);
  }

  if (!s.ok()) {
    rdb_log_status_error(s);
    return HA_EXIT_FAILURE;
  }
  return HA_EXIT_SUCCESS;
}
#endif

/**
  For a slave, prepare() updates the slave_gtid_info table which tracks the
  replication progress.
*/
static int rocksdb_prepare(handlerton* hton, THD* thd, bool prepare_tx)
{
  bool async=false; // This is "ASYNC_COMMIT" feature which is only present in webscalesql

  Rdb_transaction *&tx = get_tx_from_thd(thd);
  if (!tx->can_prepare()) {
    return HA_EXIT_FAILURE;
  }
  if (prepare_tx ||
      (!my_core::thd_test_options(thd, OPTION_NOT_AUTOCOMMIT | OPTION_BEGIN))) {
    /* We were instructed to prepare the whole transaction, or
    this is an SQL statement end and autocommit is on */

#ifdef MARIAROCKS_NOT_YET
    /*
      Storing binlog position inside MyRocks is needed only for restoring
      MyRocks from backups. This feature is not supported yet.
    */
    std::vector<st_slave_gtid_info> slave_gtid_info;
    my_core::thd_slave_gtid_info(thd, &slave_gtid_info);
    for (const auto &it : slave_gtid_info) {
      rocksdb::WriteBatchBase *const write_batch = tx->get_blind_write_batch();
      binlog_manager.update_slave_gtid_info(it.id, it.db, it.gtid, write_batch);
    }
#endif

    if (tx->is_two_phase()) {

      /*
        MariaDB: the following branch is never taken.
        We always flush at Prepare and rely on RocksDB's internal Group Commit
        to do some grouping.
      */
      if (thd->durability_property == HA_IGNORE_DURABILITY || async) {
        tx->set_sync(false);
      }

      /*
        MariaDB: do not flush logs if we are running in a non-crash-safe mode.
      */
      if (!rocksdb_flush_log_at_trx_commit)
        tx->set_sync(false);

      XID xid;
      thd_get_xid(thd, reinterpret_cast<MYSQL_XID *>(&xid));
      if (!tx->prepare(rdb_xid_to_string(xid))) {
        return HA_EXIT_FAILURE;
      }

      /*
        MariaDB: our Group Commit implementation does not use the
        hton->flush_logs call (at least currently) so the following is not
        needed (TODO: will we need this for binlog rotation?)
      */
#ifdef MARIAROCKS_NOT_YET      
      if (thd->durability_property == HA_IGNORE_DURABILITY )
          (rocksdb_flush_log_at_trx_commit != FLUSH_LOG_NEVER))
          &&
          THDVAR(thd, flush_log_at_trx_commit)) 
#endif          
#ifdef MARIAROCKS_NOT_YET
      {
        // MariaRocks: disable the
        //   "write/sync redo log before flushing binlog cache to file"
        //  feature. See a869c56d361bb44f46c0efeb11a8f03561676247
        /**
          we set the log sequence as '1' just to trigger hton->flush_logs
        */
        thd_store_lsn(thd, 1, DB_TYPE_ROCKSDB);
      }
#endif
    }

    DEBUG_SYNC(thd, "rocksdb.prepared");
  }
  else
    tx->make_stmt_savepoint_permanent();
  return HA_EXIT_SUCCESS;
}

/**
 do nothing for prepare/commit by xid
 this is needed to avoid crashes in XA scenarios
*/
static int rocksdb_commit_by_xid(handlerton *const hton, XID *const xid) {
  DBUG_ENTER_FUNC();

  DBUG_ASSERT(hton != nullptr);
  DBUG_ASSERT(xid != nullptr);
  DBUG_ASSERT(commit_latency_stats != nullptr);

  rocksdb::StopWatchNano timer(rocksdb::Env::Default(), true);

  const auto name = rdb_xid_to_string(*xid);
  DBUG_ASSERT(!name.empty());

  rocksdb::Transaction *const trx = rdb->GetTransactionByName(name);

  if (trx == nullptr) {
    DBUG_RETURN(HA_EXIT_FAILURE);
  }

  const rocksdb::Status s = trx->Commit();

  if (!s.ok()) {
    rdb_log_status_error(s);
    DBUG_RETURN(HA_EXIT_FAILURE);
  }

  delete trx;

  // `Add()` is implemented in a thread-safe manner.
  commit_latency_stats->Add(timer.ElapsedNanos() / 1000);

  DBUG_RETURN(HA_EXIT_SUCCESS);
}

static int
rocksdb_rollback_by_xid(handlerton *const hton MY_ATTRIBUTE((__unused__)),
                        XID *const xid) {
  DBUG_ENTER_FUNC();

  DBUG_ASSERT(hton != nullptr);
  DBUG_ASSERT(xid != nullptr);
  DBUG_ASSERT(rdb != nullptr);

  const auto name = rdb_xid_to_string(*xid);

  rocksdb::Transaction *const trx = rdb->GetTransactionByName(name);

  if (trx == nullptr) {
    DBUG_RETURN(HA_EXIT_FAILURE);
  }

  const rocksdb::Status s = trx->Rollback();

  if (!s.ok()) {
    rdb_log_status_error(s);
    DBUG_RETURN(HA_EXIT_FAILURE);
  }

  delete trx;

  DBUG_RETURN(HA_EXIT_SUCCESS);
}

/**
  Rebuilds an XID from a serialized version stored in a string.
*/
static void rdb_xid_from_string(const std::string &src, XID *const dst) {
  DBUG_ASSERT(dst != nullptr);
  uint offset = 0;
  uint64 raw_fid8 =
      rdb_netbuf_to_uint64(reinterpret_cast<const uchar *>(src.data()));
  const int64 signed_fid8 = *reinterpret_cast<int64 *>(&raw_fid8);
  dst->formatID = signed_fid8;
  offset += RDB_FORMATID_SZ;
  dst->gtrid_length = src.at(offset);
  offset += RDB_GTRID_SZ;
  dst->bqual_length = src.at(offset);
  offset += RDB_BQUAL_SZ;

  DBUG_ASSERT(dst->gtrid_length >= 0 && dst->gtrid_length <= MAXGTRIDSIZE);
  DBUG_ASSERT(dst->bqual_length >= 0 && dst->bqual_length <= MAXBQUALSIZE);

  src.copy(dst->data, (dst->gtrid_length) + (dst->bqual_length),
           RDB_XIDHDR_LEN);
}

/**
  Reading last committed binary log info from RocksDB system row.
  The info is needed for crash safe slave/master to work.
*/
static int rocksdb_recover(handlerton* hton, XID* xid_list, uint len)
#ifdef MARIAROCKS_NOT_YET
                           char* const binlog_file,
                           my_off_t *const binlog_pos,
                           Gtid *const binlog_max_gtid) {
#endif
{
#ifdef MARIAROCKS_NOT_YET
  if (binlog_file && binlog_pos) {
    char file_buf[FN_REFLEN + 1] = {0};
    my_off_t pos;
    char gtid_buf[FN_REFLEN + 1] = {0};
    if (binlog_manager.read(file_buf, &pos, gtid_buf)) {
      if (is_binlog_advanced(binlog_file, *binlog_pos, file_buf, pos)) {
        memcpy(binlog_file, file_buf, FN_REFLEN + 1);
        *binlog_pos = pos;
        fprintf(stderr, "RocksDB: Last binlog file position %llu,"
                        " file name %s\n",
                pos, file_buf);
        if (*gtid_buf) {
          global_sid_lock->rdlock();
          binlog_max_gtid->parse(global_sid_map, gtid_buf);
          global_sid_lock->unlock();
          fprintf(stderr, "RocksDB: Last MySQL Gtid %s\n", gtid_buf);
        }
      }
    }
  }
#endif

  if (len == 0 || xid_list == nullptr) {
    return HA_EXIT_SUCCESS;
  }

  std::vector<rocksdb::Transaction *> trans_list;
  rdb->GetAllPreparedTransactions(&trans_list);

  uint count = 0;
  for (auto &trans : trans_list) {
    if (count >= len) {
      break;
    }
    auto name = trans->GetName();
    rdb_xid_from_string(name, &xid_list[count]);
    count++;
  }
  return count;
}


/*
  Handle a commit checkpoint request from server layer.

  InnoDB does this:
    We put the request in a queue, so that we can notify upper layer about
    checkpoint complete when we have flushed the redo log.
    If we have already flushed all relevant redo log, we notify immediately.

  MariaRocks just flushes everything right away ATM
*/

static void rocksdb_checkpoint_request(handlerton *hton,
                                       void *cookie)
{
  const rocksdb::Status s= rdb->SyncWAL();
  //TODO: what to do on error?
  if (s.ok())
  {
    rocksdb_wal_group_syncs++;
    commit_checkpoint_notify_ha(hton, cookie);
  }
}

/*
  @param all:   TRUE - commit the transaction
                FALSE - SQL statement ended
*/
static void rocksdb_commit_ordered(handlerton *hton, THD* thd, bool all)
{
  // Same assert as InnoDB has
  DBUG_ASSERT(all || (!thd_test_options(thd, OPTION_NOT_AUTOCOMMIT |
                                             OPTION_BEGIN)));
  Rdb_transaction *&tx = get_tx_from_thd(thd);
  if (!tx->is_two_phase()) {
    /*
      ordered_commit is supposedly slower as it is done sequentially
      in order to preserve commit order.

      if we are not required do 2-phase commit with the binlog, do not do
      anything here.
    */
    return;
  }

  tx->set_sync(false);

  /* This will note the master position also */
  tx->commit_ordered_res= tx->commit();
  tx->commit_ordered_done= true;

}


static int rocksdb_commit(handlerton* hton, THD* thd, bool commit_tx)
{
  DBUG_ENTER_FUNC();

  DBUG_ASSERT(hton != nullptr);
  DBUG_ASSERT(thd != nullptr);
  DBUG_ASSERT(commit_latency_stats != nullptr);

  rocksdb::StopWatchNano timer(rocksdb::Env::Default(), true);

  /* note: h->external_lock(F_UNLCK) is called after this function is called) */
  Rdb_transaction *&tx = get_tx_from_thd(thd);

  /* this will trigger saving of perf_context information */
  Rdb_perf_context_guard guard(tx, rocksdb_perf_context_level(thd));

  if (tx != nullptr) {
    if (commit_tx || (!my_core::thd_test_options(thd, OPTION_NOT_AUTOCOMMIT |
                                                          OPTION_BEGIN))) {
      /*
        This will not add anything to commit_latency_stats, and this is correct
        right?
      */
      if (tx->commit_ordered_done)
      {
        thd_wakeup_subsequent_commits(thd, 0);
        DBUG_RETURN((tx->commit_ordered_res? HA_ERR_INTERNAL_ERROR: 0));
      }

      /*
        We get here
         - For a COMMIT statement that finishes a multi-statement transaction
         - For a statement that has its own transaction
      */

      //  First, commit without syncing. This establishes the commit order
      tx->set_sync(false);
      if (tx->commit()) {
        DBUG_RETURN(HA_ERR_ROCKSDB_COMMIT_FAILED);
      }
      thd_wakeup_subsequent_commits(thd, 0);

      if (rocksdb_flush_log_at_trx_commit == FLUSH_LOG_SYNC)
      {
        rocksdb::Status s= rdb->FlushWAL(true);
        if (!s.ok())
          DBUG_RETURN(HA_ERR_INTERNAL_ERROR);
      }
    } else {
      /*
        We get here when committing a statement within a transaction.
      */
      tx->make_stmt_savepoint_permanent();
    }

    if (my_core::thd_tx_isolation(thd) <= ISO_READ_COMMITTED) {
      // For READ_COMMITTED, we release any existing snapshot so that we will
      // see any changes that occurred since the last statement.
      tx->release_snapshot();
    }
  }

  // `Add()` is implemented in a thread-safe manner.
  commit_latency_stats->Add(timer.ElapsedNanos() / 1000);

  DBUG_RETURN(HA_EXIT_SUCCESS);
}


static int rocksdb_rollback(handlerton *const hton, THD *const thd,
                            bool rollback_tx) {
  Rdb_transaction *&tx = get_tx_from_thd(thd);
  Rdb_perf_context_guard guard(tx, rocksdb_perf_context_level(thd));

  if (tx != nullptr) {
    if (rollback_tx) {
      /*
        We get here, when
        - ROLLBACK statement is issued.

        Discard the changes made by the transaction
      */
      tx->rollback();
    } else {
      /*
        We get here when
        - a statement with AUTOCOMMIT=1 is being rolled back (because of some
          error)
        - a statement inside a transaction is rolled back
      */

      tx->rollback_stmt();
      tx->set_tx_failed(true);
    }

    if (my_core::thd_tx_isolation(thd) <= ISO_READ_COMMITTED) {
      // For READ_COMMITTED, we release any existing snapshot so that we will
      // see any changes that occurred since the last statement.
      tx->release_snapshot();
    }
  }
  return HA_EXIT_SUCCESS;
}

static bool print_stats(THD *const thd, std::string const &type,
                        std::string const &name, std::string const &status,
                        stat_print_fn *stat_print) {
  return stat_print(thd, type.c_str(), type.size(), name.c_str(), name.size(),
                    status.c_str(), status.size());
}

static std::string format_string(const char *const format, ...) {
  std::string res;
  va_list args;
  va_list args_copy;
  char static_buff[256];

  DBUG_ASSERT(format != nullptr);

  va_start(args, format);
  va_copy(args_copy, args);

  // Calculate how much space we will need
  int len = vsnprintf(nullptr, 0, format, args);
  va_end(args);

  if (len < 0) {
    res = std::string("<format error>");
  } else if (len == 0) {
    // Shortcut for an empty string
    res = std::string("");
  } else {
    // For short enough output use a static buffer
    char *buff = static_buff;
    std::unique_ptr<char[]> dynamic_buff = nullptr;

    len++; // Add one for null terminator

    // for longer output use an allocated buffer
    if (static_cast<uint>(len) > sizeof(static_buff)) {
      dynamic_buff.reset(new char[len]);
      buff = dynamic_buff.get();
    }

    // Now re-do the vsnprintf with the buffer which is now large enough
    (void)vsnprintf(buff, len, format, args_copy);

    // Convert to a std::string.  Note we could have created a std::string
    // large enough and then converted the buffer to a 'char*' and created
    // the output in place.  This would probably work but feels like a hack.
    // Since this isn't code that needs to be super-performant we are going
    // with this 'safer' method.
    res = std::string(buff);
  }

  va_end(args_copy);

  return res;
}

class Rdb_snapshot_status : public Rdb_tx_list_walker {
private:
  std::string m_data;

  static std::string current_timestamp(void) {
    static const char *const format = "%d-%02d-%02d %02d:%02d:%02d";
    time_t currtime;
    struct tm currtm;

    time(&currtime);

    localtime_r(&currtime, &currtm);

    return format_string(format, currtm.tm_year + 1900, currtm.tm_mon + 1,
                         currtm.tm_mday, currtm.tm_hour, currtm.tm_min,
                         currtm.tm_sec);
  }

  static std::string get_header(void) {
    return "\n============================================================\n" +
           current_timestamp() +
           " ROCKSDB TRANSACTION MONITOR OUTPUT\n"
           "============================================================\n"
           "---------\n"
           "SNAPSHOTS\n"
           "---------\n"
           "LIST OF SNAPSHOTS FOR EACH SESSION:\n";
  }

  static std::string get_footer(void) {
    return "-----------------------------------------\n"
           "END OF ROCKSDB TRANSACTION MONITOR OUTPUT\n"
           "=========================================\n";
  }

  static Rdb_deadlock_info::Rdb_dl_trx_info
  get_dl_txn_info(const rocksdb::DeadlockInfo &txn,
                  const GL_INDEX_ID &gl_index_id) {
    Rdb_deadlock_info::Rdb_dl_trx_info txn_data;

    txn_data.trx_id = txn.m_txn_id;

    txn_data.table_name = ddl_manager.safe_get_table_name(gl_index_id);
    if (txn_data.table_name.empty()) {
      txn_data.table_name =
          "NOT FOUND; INDEX_ID: " + std::to_string(gl_index_id.index_id);
    }

    auto kd = ddl_manager.safe_find(gl_index_id);
    txn_data.index_name =
        (kd) ? kd->get_name()
             : "NOT FOUND; INDEX_ID: " + std::to_string(gl_index_id.index_id);

    rocksdb::ColumnFamilyHandle *cfh = cf_manager.get_cf(txn.m_cf_id);
    txn_data.cf_name = cfh->GetName();

    txn_data.waiting_key =
        rdb_hexdump(txn.m_waiting_key.c_str(), txn.m_waiting_key.length());

    txn_data.exclusive_lock = txn.m_exclusive;

    return txn_data;
  }

  static Rdb_deadlock_info
  get_dl_path_trx_info(const rocksdb::DeadlockPath &path_entry) {
    Rdb_deadlock_info deadlock_info;

    for (auto it = path_entry.path.begin(); it != path_entry.path.end();
           it++) {
      auto txn = *it;
      const GL_INDEX_ID gl_index_id = {
          txn.m_cf_id, rdb_netbuf_to_uint32(reinterpret_cast<const uchar *>(
                           txn.m_waiting_key.c_str()))};
      deadlock_info.path.push_back(get_dl_txn_info(txn, gl_index_id));
    }
    DBUG_ASSERT_IFF(path_entry.limit_exceeded, path_entry.path.empty());
    /* print the first txn in the path to display the full deadlock cycle */
    if (!path_entry.path.empty() && !path_entry.limit_exceeded) {
      auto deadlocking_txn = *(path_entry.path.end() - 1);
      deadlock_info.victim_trx_id = deadlocking_txn.m_txn_id;
    }
    return deadlock_info;
  }

 public:
  Rdb_snapshot_status() : m_data(get_header()) {}

  std::string getResult() { return m_data + get_footer(); }

  /* Implement Rdb_transaction interface */
  /* Create one row in the snapshot status table */
  void process_tran(const Rdb_transaction *const tx) override {
    DBUG_ASSERT(tx != nullptr);

    /* Calculate the duration the snapshot has existed */
    int64_t snapshot_timestamp = tx->m_snapshot_timestamp;
    if (snapshot_timestamp != 0) {
      int64_t curr_time;
      rdb->GetEnv()->GetCurrentTime(&curr_time);

      char buffer[1024];
#ifdef MARIAROCKS_NOT_YET
      thd_security_context(tx->get_thd(), buffer, sizeof buffer, 0);
#endif
      m_data += format_string(
          "---SNAPSHOT, ACTIVE %lld sec\n"
                              "%s\n"
          "lock count %llu, write count %llu\n"
          "insert count %llu, update count %llu, delete count %llu\n",
          (longlong)(curr_time - snapshot_timestamp), buffer, tx->get_lock_count(),
          tx->get_write_count(), tx->get_insert_count(), tx->get_update_count(),
          tx->get_delete_count());
    }
  }

  void populate_deadlock_buffer() {
    auto dlock_buffer = rdb->GetDeadlockInfoBuffer();
    m_data += "----------LATEST DETECTED DEADLOCKS----------\n";

    for (auto path_entry : dlock_buffer) {
      std::string path_data;
      if (path_entry.limit_exceeded) {
        path_data += "\n-------DEADLOCK EXCEEDED MAX DEPTH-------\n";
      } else {
        path_data += "\n*** DEADLOCK PATH\n"
                     "=========================================\n";
        const auto dl_info = get_dl_path_trx_info(path_entry);
        for (auto it = dl_info.path.begin(); it != dl_info.path.end(); it++) {
          const auto trx_info = *it;
          path_data += format_string(
              "TRANSACTION ID: %u\n"
              "COLUMN FAMILY NAME: %s\n"
              "WAITING KEY: %s\n"
              "LOCK TYPE: %s\n"
              "INDEX NAME: %s\n"
              "TABLE NAME: %s\n",
              trx_info.trx_id, trx_info.cf_name.c_str(),
              trx_info.waiting_key.c_str(),
              trx_info.exclusive_lock ? "EXCLUSIVE" : "SHARED",
              trx_info.index_name.c_str(), trx_info.table_name.c_str());
          if (it != dl_info.path.end() - 1) {
            path_data += "---------------WAITING FOR---------------\n";
          }
        }
        path_data +=
            format_string("\n--------TRANSACTION ID: %u GOT DEADLOCK---------\n",
                          dl_info.victim_trx_id);
      }
      m_data += path_data;
    }
  }

  std::vector<Rdb_deadlock_info> get_deadlock_info() {
    std::vector<Rdb_deadlock_info> deadlock_info;
    auto dlock_buffer = rdb->GetDeadlockInfoBuffer();
    for (auto path_entry : dlock_buffer) {
      if (!path_entry.limit_exceeded) {
        deadlock_info.push_back(get_dl_path_trx_info(path_entry));
      }
    }
    return deadlock_info;
  }
};

/**
 * @brief
 * walks through all non-replication transactions and copies
 * out relevant information for information_schema.rocksdb_trx
 */
class Rdb_trx_info_aggregator : public Rdb_tx_list_walker {
private:
  std::vector<Rdb_trx_info> *m_trx_info;

public:
  explicit Rdb_trx_info_aggregator(std::vector<Rdb_trx_info> *const trx_info)
      : m_trx_info(trx_info) {}

  void process_tran(const Rdb_transaction *const tx) override {
    static const std::map<int, std::string> state_map = {
        {rocksdb::Transaction::STARTED, "STARTED"},
        {rocksdb::Transaction::AWAITING_PREPARE, "AWAITING_PREPARE"},
        {rocksdb::Transaction::PREPARED, "PREPARED"},
        {rocksdb::Transaction::AWAITING_COMMIT, "AWAITING_COMMIT"},
        {rocksdb::Transaction::COMMITED, "COMMITED"},
        {rocksdb::Transaction::AWAITING_ROLLBACK, "AWAITING_ROLLBACK"},
        {rocksdb::Transaction::ROLLEDBACK, "ROLLEDBACK"},
    };

    DBUG_ASSERT(tx != nullptr);

    THD *const thd = tx->get_thd();
    ulong thread_id = thd_get_thread_id(thd);

    if (tx->is_writebatch_trx()) {
      const auto wb_impl = static_cast<const Rdb_writebatch_impl *>(tx);
      DBUG_ASSERT(wb_impl);
      m_trx_info->push_back(
          {"",                            /* name */
           0,                             /* trx_id */
           wb_impl->get_write_count(), 0, /* lock_count */
           0,                             /* timeout_sec */
           "",                            /* state */
           "",                            /* waiting_key */
           0,                             /* waiting_cf_id */
           1,                             /*is_replication */
           1,                             /* skip_trx_api */
           wb_impl->is_tx_read_only(), 0, /* deadlock detection */
           wb_impl->num_ongoing_bulk_load(), thread_id, "" /* query string */});
    } else {
      const auto tx_impl = static_cast<const Rdb_transaction_impl *>(tx);
      DBUG_ASSERT(tx_impl);
      const rocksdb::Transaction *rdb_trx = tx_impl->get_rdb_trx();

      if (rdb_trx == nullptr) {
        return;
      }

      char query_buf[NAME_LEN+1];
      thd_query_safe(thd, query_buf, sizeof(query_buf));
      std::string query_str(query_buf);

      const auto state_it = state_map.find(rdb_trx->GetState());
      DBUG_ASSERT(state_it != state_map.end());
      const int is_replication = (thd->rgi_slave != nullptr);
      uint32_t waiting_cf_id;
      std::string waiting_key;
      rdb_trx->GetWaitingTxns(&waiting_cf_id, &waiting_key),

          m_trx_info->push_back(
              {rdb_trx->GetName(), rdb_trx->GetID(), tx_impl->get_write_count(),
               tx_impl->get_lock_count(), tx_impl->get_timeout_sec(),
               state_it->second, waiting_key, waiting_cf_id, is_replication,
               0, /* skip_trx_api */
               tx_impl->is_tx_read_only(), rdb_trx->IsDeadlockDetect(),
               tx_impl->num_ongoing_bulk_load(), thread_id, query_str});
    }
  }
};

/*
  returns a vector of info for all non-replication threads
  for use by information_schema.rocksdb_trx
*/
std::vector<Rdb_trx_info> rdb_get_all_trx_info() {
  std::vector<Rdb_trx_info> trx_info;
  Rdb_trx_info_aggregator trx_info_agg(&trx_info);
  Rdb_transaction::walk_tx_list(&trx_info_agg);
  return trx_info;
}


/*
  returns a vector of info of recent deadlocks
  for use by information_schema.rocksdb_deadlock
*/
std::vector<Rdb_deadlock_info> rdb_get_deadlock_info() {
  Rdb_snapshot_status showStatus;
  Rdb_transaction::walk_tx_list(&showStatus);
  return showStatus.get_deadlock_info();
}

#ifdef MARIAROCKS_NOT_YET
/* Generate the snapshot status table */
static bool rocksdb_show_snapshot_status(handlerton *const hton, THD *const thd,
                                         stat_print_fn *const stat_print) {
  Rdb_snapshot_status showStatus;

  Rdb_transaction::walk_tx_list(&showStatus);
  showStatus.populate_deadlock_buffer();

  /* Send the result data back to MySQL */
  return print_stats(thd, "rocksdb", "", showStatus.getResult(), stat_print);
}
#endif

/*
  This is called for SHOW ENGINE ROCKSDB STATUS | LOGS | etc.

  For now, produce info about live files (which gives an imprecise idea about
  what column families are there).
*/
static bool rocksdb_show_status(handlerton *const hton, THD *const thd,
                                stat_print_fn *const stat_print,
                                enum ha_stat_type stat_type) {
  DBUG_ASSERT(hton != nullptr);
  DBUG_ASSERT(thd != nullptr);
  DBUG_ASSERT(stat_print != nullptr);

  bool res = false;
  char buf[100] = {'\0'};

  if (stat_type == HA_ENGINE_STATUS) {
    DBUG_ASSERT(rdb != nullptr);

    std::string str;

    /* Global DB Statistics */
    if (rocksdb_stats) {
      str = rocksdb_stats->ToString();

      // Use the same format as internal RocksDB statistics entries to make
      // sure that output will look unified.
      DBUG_ASSERT(commit_latency_stats != nullptr);

      snprintf(buf, sizeof(buf), "rocksdb.commit_latency statistics "
                                 "Percentiles :=> 50 : %.2f 95 : %.2f "
                                 "99 : %.2f 100 : %.2f\n",
               commit_latency_stats->Percentile(50),
               commit_latency_stats->Percentile(95),
               commit_latency_stats->Percentile(99),
               commit_latency_stats->Percentile(100));
      str.append(buf);

      uint64_t v = 0;

      // Retrieve additional stalling related numbers from RocksDB and append
      // them to the buffer meant for displaying detailed statistics. The intent
      // here is to avoid adding another row to the query output because of
      // just two numbers.
      //
      // NB! We're replacing hyphens with underscores in output to better match
      // the existing naming convention.
      if (rdb->GetIntProperty("rocksdb.is-write-stopped", &v)) {
        snprintf(buf, sizeof(buf), "rocksdb.is_write_stopped COUNT : %llu\n", (ulonglong)v);
        str.append(buf);
      }

      if (rdb->GetIntProperty("rocksdb.actual-delayed-write-rate", &v)) {
        snprintf(buf, sizeof(buf), "rocksdb.actual_delayed_write_rate "
                                   "COUNT : %llu\n",
                 (ulonglong)v);
        str.append(buf);
      }

      res |= print_stats(thd, "STATISTICS", "rocksdb", str, stat_print);
    }

    /* Per DB stats */
    if (rdb->GetProperty("rocksdb.dbstats", &str)) {
      res |= print_stats(thd, "DBSTATS", "rocksdb", str, stat_print);
    }

    /* Per column family stats */
    for (const auto &cf_name : cf_manager.get_cf_names()) {
      rocksdb::ColumnFamilyHandle *cfh = cf_manager.get_cf(cf_name);
      if (cfh == nullptr) {
        continue;
      }

      if (!rdb->GetProperty(cfh, "rocksdb.cfstats", &str)) {
        continue;
      }

      res |= print_stats(thd, "CF_COMPACTION", cf_name, str, stat_print);
    }

    /* Memory Statistics */
    std::vector<rocksdb::DB *> dbs;
    std::unordered_set<const rocksdb::Cache *> cache_set;
    size_t internal_cache_count = 0;
    size_t kDefaultInternalCacheSize = 8 * 1024 * 1024;

    dbs.push_back(rdb);
    cache_set.insert(rocksdb_tbl_options->block_cache.get());

    for (const auto &cf_handle : cf_manager.get_all_cf()) {
      rocksdb::ColumnFamilyDescriptor cf_desc;
      cf_handle->GetDescriptor(&cf_desc);
      auto *const table_factory = cf_desc.options.table_factory.get();

      if (table_factory != nullptr) {
        std::string tf_name = table_factory->Name();

        if (tf_name.find("BlockBasedTable") != std::string::npos) {
          const rocksdb::BlockBasedTableOptions *const bbt_opt =
              reinterpret_cast<rocksdb::BlockBasedTableOptions *>(
                  table_factory->GetOptions());

          if (bbt_opt != nullptr) {
            if (bbt_opt->block_cache.get() != nullptr) {
              cache_set.insert(bbt_opt->block_cache.get());
            } else {
              internal_cache_count++;
            }
            cache_set.insert(bbt_opt->block_cache_compressed.get());
          }
        }
      }
    }

    std::map<rocksdb::MemoryUtil::UsageType, uint64_t> temp_usage_by_type;
    str.clear();
    rocksdb::MemoryUtil::GetApproximateMemoryUsageByType(dbs, cache_set,
                                                         &temp_usage_by_type);
    snprintf(buf, sizeof(buf), "\nMemTable Total: %llu",
             (ulonglong)temp_usage_by_type[rocksdb::MemoryUtil::kMemTableTotal]);
    str.append(buf);
    snprintf(buf, sizeof(buf), "\nMemTable Unflushed: %llu",
             (ulonglong)temp_usage_by_type[rocksdb::MemoryUtil::kMemTableUnFlushed]);
    str.append(buf);
    snprintf(buf, sizeof(buf), "\nTable Readers Total: %llu",
             (ulonglong)temp_usage_by_type[rocksdb::MemoryUtil::kTableReadersTotal]);
    str.append(buf);
    snprintf(buf, sizeof(buf), "\nCache Total: %llu",
             (ulonglong)temp_usage_by_type[rocksdb::MemoryUtil::kCacheTotal]);
    str.append(buf);
    snprintf(buf, sizeof(buf), "\nDefault Cache Capacity: %llu",
             (ulonglong)internal_cache_count * kDefaultInternalCacheSize);
    str.append(buf);
    res |= print_stats(thd, "MEMORY_STATS", "rocksdb", str, stat_print);
#ifdef MARIAROCKS_NOT_YET
    /* Show the background thread status */
    std::vector<rocksdb::ThreadStatus> thread_list;
    rocksdb::Status s = rdb->GetEnv()->GetThreadList(&thread_list);

    if (!s.ok()) {
      sql_print_error("RocksDB: Returned error (%s) from GetThreadList.\n",
                      s.ToString().c_str());
      res |= true;
    } else {
      /* For each background thread retrieved, print out its information */
      for (auto &it : thread_list) {
        /* Only look at background threads. Ignore user threads, if any. */
        if (it.thread_type > rocksdb::ThreadStatus::LOW_PRIORITY) {
          continue;
        }

        str = "\nthread_type: " + it.GetThreadTypeName(it.thread_type) +
              "\ncf_name: " + it.cf_name +
              "\noperation_type: " + it.GetOperationName(it.operation_type) +
              "\noperation_stage: " +
              it.GetOperationStageName(it.operation_stage) +
              "\nelapsed_time_ms: " +
              it.MicrosToString(it.op_elapsed_micros);

        for (auto &it_props :
          it.InterpretOperationProperties(it.operation_type,
                                          it.op_properties)) {
          str += "\n" + it_props.first + ": " + std::to_string(it_props.second);
        }

        str += "\nstate_type: " + it.GetStateName(it.state_type);

        res |= print_stats(thd, "BG_THREADS", std::to_string(it.thread_id),
                           str, stat_print);
      }
    }
#endif

#ifdef MARIAROCKS_NOT_YET
  } else if (stat_type == HA_ENGINE_TRX) {
    /* Handle the SHOW ENGINE ROCKSDB TRANSACTION STATUS command */
    res |= rocksdb_show_snapshot_status(hton, thd, stat_print);
#endif
  }
  return res;
}

static inline void rocksdb_register_tx(handlerton *const hton, THD *const thd,
                                       Rdb_transaction *const tx) {
  DBUG_ASSERT(tx != nullptr);

  trans_register_ha(thd, FALSE, rocksdb_hton);
  if (my_core::thd_test_options(thd, OPTION_NOT_AUTOCOMMIT | OPTION_BEGIN)) {
    tx->start_stmt();
    trans_register_ha(thd, TRUE, rocksdb_hton);
  }
}

static const char *ha_rocksdb_exts[] = {NullS};

/*
    Supporting START TRANSACTION WITH CONSISTENT [ROCKSDB] SNAPSHOT

    Features:
    1. Supporting START TRANSACTION WITH CONSISTENT SNAPSHOT
    2. Getting current binlog position in addition to #1.

    The second feature is done by START TRANSACTION WITH
    CONSISTENT ROCKSDB SNAPSHOT. This is Facebook's extension, and
    it works like existing START TRANSACTION WITH CONSISTENT INNODB SNAPSHOT.

    - When not setting engine, START TRANSACTION WITH CONSISTENT SNAPSHOT
    takes both InnoDB and RocksDB snapshots, and both InnoDB and RocksDB
    participate in transaction. When executing COMMIT, both InnoDB and
    RocksDB modifications are committed. Remember that XA is not supported yet,
    so mixing engines is not recommended anyway.

    - When setting engine, START TRANSACTION WITH CONSISTENT.. takes
    snapshot for the specified engine only. But it starts both
    InnoDB and RocksDB transactions.
*/
static int rocksdb_start_tx_and_assign_read_view(
    handlerton *const hton,          /*!< in: RocksDB handlerton */
        THD*            thd)            /*!< in: MySQL thread handle of the
                                     user for whom the transaction should
                                     be committed */
{
  ulong const tx_isolation = my_core::thd_tx_isolation(thd);

  if (tx_isolation != ISO_REPEATABLE_READ) {
    my_error(ER_ISOLATION_LEVEL_WITH_CONSISTENT_SNAPSHOT, MYF(0));
    return HA_EXIT_FAILURE;
  }
  /*
    MariaDB: there is no need to call mysql_bin_log_lock_commits and then
    unlock back.
    SQL layer calls start_consistent_snapshot() for all engines, including the
    binlog under LOCK_commit_ordered mutex.
    The mutex prevents binlog commits from happening (right?) while the storage
    engine(s) allocate read snapshots. That way, each storage engine is
    synchronized with current binlog position.
  */
  mysql_mutex_assert_owner(&LOCK_commit_ordered);

  Rdb_transaction *const tx = get_or_create_tx(thd);
  Rdb_perf_context_guard guard(tx, rocksdb_perf_context_level(thd));

  DBUG_ASSERT(!tx->has_snapshot());
  tx->set_tx_read_only(true);
  rocksdb_register_tx(hton, thd, tx);
  tx->acquire_snapshot(true);

  return HA_EXIT_SUCCESS;
}

/* Dummy SAVEPOINT support. This is needed for long running transactions
 * like mysqldump (https://bugs.mysql.com/bug.php?id=71017).
 * Current SAVEPOINT does not correctly handle ROLLBACK and does not return
 * errors. This needs to be addressed in future versions (Issue#96).
 */
static int rocksdb_savepoint(handlerton *const hton, THD *const thd,
                             void *const savepoint) {
  return HA_EXIT_SUCCESS;
}

static int rocksdb_rollback_to_savepoint(handlerton *const hton, THD *const thd,
                                         void *const savepoint) {
  Rdb_transaction *&tx = get_tx_from_thd(thd);
  return tx->rollback_to_savepoint(savepoint);
}

static bool
rocksdb_rollback_to_savepoint_can_release_mdl(handlerton *const hton,
                                              THD *const thd) {
  return true;
}

#ifdef MARIAROCKS_NOT_YET
/*
  This is called for INFORMATION_SCHEMA
*/
static void rocksdb_update_table_stats(
    /* per-table stats callback */
    void (*cb)(const char *db, const char *tbl, bool is_partition,
               my_io_perf_t *r, my_io_perf_t *w, my_io_perf_t *r_blob,
               my_io_perf_t *r_primary, my_io_perf_t *r_secondary,
               page_stats_t *page_stats, comp_stats_t *comp_stats,
               int n_lock_wait, int n_lock_wait_timeout, int n_lock_deadlock,
               const char *engine)) {
  my_io_perf_t io_perf_read;
  my_io_perf_t io_perf_write;
  my_io_perf_t io_perf;
  page_stats_t page_stats;
  comp_stats_t comp_stats;
  uint lock_wait_timeout_stats;
  uint deadlock_stats;
  uint lock_wait_stats;
  std::vector<std::string> tablenames;

  /*
    Most of these are for innodb, so setting them to 0.
    TODO: possibly separate out primary vs. secondary index reads
   */
  memset(&io_perf, 0, sizeof(io_perf));
  memset(&page_stats, 0, sizeof(page_stats));
  memset(&comp_stats, 0, sizeof(comp_stats));
  memset(&io_perf_write, 0, sizeof(io_perf_write));

  tablenames = rdb_open_tables.get_table_names();

  for (const auto &it : tablenames) {
    Rdb_table_handler *table_handler;
    std::string str, dbname, tablename, partname;
    char dbname_sys[NAME_LEN + 1];
    char tablename_sys[NAME_LEN + 1];
    bool is_partition;

    if (rdb_normalize_tablename(it, &str) != HA_EXIT_SUCCESS) {
      /* Function needs to return void because of the interface and we've
       * detected an error which shouldn't happen. There's no way to let
       * caller know that something failed.
      */
      SHIP_ASSERT(false);
      return;
    }

    if (rdb_split_normalized_tablename(str, &dbname, &tablename, &partname)) {
      continue;
    }

    is_partition = (partname.size() != 0);

    table_handler = rdb_open_tables.get_table_handler(it.c_str());
    if (table_handler == nullptr) {
      continue;
    }

    io_perf_read.bytes = table_handler->m_io_perf_read.bytes.load();
    io_perf_read.requests = table_handler->m_io_perf_read.requests.load();
    io_perf_write.bytes = table_handler->m_io_perf_write.bytes.load();
    io_perf_write.requests = table_handler->m_io_perf_write.requests.load();
    lock_wait_timeout_stats = table_handler->m_lock_wait_timeout_counter.load();
    deadlock_stats = table_handler->m_deadlock_counter.load();
    lock_wait_stats =
        table_handler->m_table_perf_context.m_value[PC_KEY_LOCK_WAIT_COUNT]
            .load();

    /*
      Convert from rocksdb timer to mysql timer. RocksDB values are
      in nanoseconds, but table statistics expect the value to be
      in my_timer format.
     */
    io_perf_read.svc_time = my_core::microseconds_to_my_timer(
        table_handler->m_io_perf_read.svc_time.load() / 1000);
    io_perf_read.svc_time_max = my_core::microseconds_to_my_timer(
        table_handler->m_io_perf_read.svc_time_max.load() / 1000);
    io_perf_read.wait_time = my_core::microseconds_to_my_timer(
        table_handler->m_io_perf_read.wait_time.load() / 1000);
    io_perf_read.wait_time_max = my_core::microseconds_to_my_timer(
        table_handler->m_io_perf_read.wait_time_max.load() / 1000);
    io_perf_read.slow_ios = table_handler->m_io_perf_read.slow_ios.load();
    rdb_open_tables.release_table_handler(table_handler);

    /*
      Table stats expects our database and table name to be in system encoding,
      not filename format. Convert before calling callback.
     */
    my_core::filename_to_tablename(dbname.c_str(), dbname_sys,
                                   sizeof(dbname_sys));
    my_core::filename_to_tablename(tablename.c_str(), tablename_sys,
                                   sizeof(tablename_sys));
    (*cb)(dbname_sys, tablename_sys, is_partition, &io_perf_read,
          &io_perf_write, &io_perf, &io_perf, &io_perf, &page_stats,
          &comp_stats, lock_wait_stats, lock_wait_timeout_stats, deadlock_stats,
          rocksdb_hton_name);
  }
}
#endif
static rocksdb::Status check_rocksdb_options_compatibility(
    const char *const dbpath, const rocksdb::Options &main_opts,
    const std::vector<rocksdb::ColumnFamilyDescriptor> &cf_descr) {
  DBUG_ASSERT(rocksdb_datadir != nullptr);

  rocksdb::DBOptions loaded_db_opt;
  std::vector<rocksdb::ColumnFamilyDescriptor> loaded_cf_descs;
  rocksdb::Status status =
      LoadLatestOptions(dbpath, rocksdb::Env::Default(), &loaded_db_opt,
                        &loaded_cf_descs, rocksdb_ignore_unknown_options);

  // If we're starting from scratch and there are no options saved yet then this
  // is a valid case. Therefore we can't compare the current set of options to
  // anything.
  if (status.IsNotFound()) {
    return rocksdb::Status::OK();
  }

  if (!status.ok()) {
    return status;
  }

  if (loaded_cf_descs.size() != cf_descr.size()) {
    return rocksdb::Status::NotSupported("Mismatched size of column family "
                                         "descriptors.");
  }

  // Please see RocksDB documentation for more context about why we need to set
  // user-defined functions and pointer-typed options manually.
  for (size_t i = 0; i < loaded_cf_descs.size(); i++) {
    loaded_cf_descs[i].options.compaction_filter =
        cf_descr[i].options.compaction_filter;
    loaded_cf_descs[i].options.compaction_filter_factory =
        cf_descr[i].options.compaction_filter_factory;
    loaded_cf_descs[i].options.comparator = cf_descr[i].options.comparator;
    loaded_cf_descs[i].options.memtable_factory =
        cf_descr[i].options.memtable_factory;
    loaded_cf_descs[i].options.merge_operator =
        cf_descr[i].options.merge_operator;
    loaded_cf_descs[i].options.prefix_extractor =
        cf_descr[i].options.prefix_extractor;
    loaded_cf_descs[i].options.table_factory =
        cf_descr[i].options.table_factory;
  }

  // This is the essence of the function - determine if it's safe to open the
  // database or not.
  status = CheckOptionsCompatibility(dbpath, rocksdb::Env::Default(), main_opts,
                                     loaded_cf_descs,
                                     rocksdb_ignore_unknown_options);

  return status;
}

bool prevent_myrocks_loading= false;


/*
  Storage Engine initialization function, invoked when plugin is loaded.
*/

static int rocksdb_init_func(void *const p) {

  DBUG_ENTER_FUNC();

<<<<<<< HEAD
  if (prevent_myrocks_loading)
  {
    my_error(ER_INTERNAL_ERROR, MYF(0),
             "Loading MyRocks plugin after it has been unloaded is not "
             "supported. Please restart mysqld");
    DBUG_RETURN(1);
=======
  if (rdb_check_rocksdb_corruption()) {
    sql_print_error("RocksDB: There was a corruption detected in RockDB files. "
                    "Check error log emitted earlier for more details.");
    if (rocksdb_allow_to_start_after_corruption) {
      sql_print_information(
          "RocksDB: Remove rocksdb_allow_to_start_after_corruption to prevent "
          "server operating if RocksDB corruption is detected.");
    } else {
      sql_print_error("RocksDB: The server will exit normally and stop restart "
                      "attempts. Remove %s file from data directory and "
                      "start mysqld manually.",
                      rdb_corruption_marker_file_name().c_str());
      exit(0);
    }
>>>>>>> 03edf2ed
  }

  // Validate the assumption about the size of ROCKSDB_SIZEOF_HIDDEN_PK_COLUMN.
  static_assert(sizeof(longlong) == 8, "Assuming that longlong is 8 bytes.");

  init_rocksdb_psi_keys();

  rocksdb_hton = (handlerton *)p;
  mysql_mutex_init(rdb_psi_open_tbls_mutex_key, &rdb_open_tables.m_mutex,
                   MY_MUTEX_INIT_FAST);
#ifdef HAVE_PSI_INTERFACE
  rdb_bg_thread.init(rdb_signal_bg_psi_mutex_key, rdb_signal_bg_psi_cond_key);
  rdb_drop_idx_thread.init(rdb_signal_drop_idx_psi_mutex_key,
                           rdb_signal_drop_idx_psi_cond_key);
#else
  rdb_bg_thread.init();
  rdb_drop_idx_thread.init();
#endif
  mysql_mutex_init(rdb_collation_data_mutex_key, &rdb_collation_data_mutex,
                   MY_MUTEX_INIT_FAST);
  mysql_mutex_init(rdb_mem_cmp_space_mutex_key, &rdb_mem_cmp_space_mutex,
                   MY_MUTEX_INIT_FAST);

  const char* initial_rocksdb_datadir_for_ignore_dirs= rocksdb_datadir;
  if (!strncmp(rocksdb_datadir, "./", 2))
    initial_rocksdb_datadir_for_ignore_dirs += 2;
  ignore_db_dirs_append(initial_rocksdb_datadir_for_ignore_dirs);

#if defined(HAVE_PSI_INTERFACE)
  rdb_collation_exceptions =
      new Regex_list_handler(key_rwlock_collation_exception_list);
#else
  rdb_collation_exceptions = new Regex_list_handler();
#endif

  mysql_mutex_init(rdb_sysvars_psi_mutex_key, &rdb_sysvars_mutex,
                   MY_MUTEX_INIT_FAST);
  Rdb_transaction::init_mutex();

  rocksdb_hton->state = SHOW_OPTION_YES;
  rocksdb_hton->create = rocksdb_create_handler;
  rocksdb_hton->close_connection = rocksdb_close_connection;

  rocksdb_hton->prepare = rocksdb_prepare;
  rocksdb_hton->prepare_ordered = NULL; // Do not need it

  rocksdb_hton->commit_by_xid = rocksdb_commit_by_xid;
  rocksdb_hton->rollback_by_xid = rocksdb_rollback_by_xid;
  rocksdb_hton->recover = rocksdb_recover;

  rocksdb_hton->commit_ordered= rocksdb_commit_ordered;
  rocksdb_hton->commit = rocksdb_commit;

  rocksdb_hton->commit_checkpoint_request= rocksdb_checkpoint_request;

  rocksdb_hton->rollback = rocksdb_rollback;
  rocksdb_hton->show_status = rocksdb_show_status;
  rocksdb_hton->start_consistent_snapshot =
      rocksdb_start_tx_and_assign_read_view;
  rocksdb_hton->savepoint_set = rocksdb_savepoint;
  rocksdb_hton->savepoint_rollback = rocksdb_rollback_to_savepoint;
  rocksdb_hton->savepoint_rollback_can_release_mdl =
      rocksdb_rollback_to_savepoint_can_release_mdl;
#ifdef MARIAROCKS_NOT_YET
  rocksdb_hton->update_table_stats = rocksdb_update_table_stats;
#endif // MARIAROCKS_NOT_YET
  
  /*
  Not needed in MariaDB:
  rocksdb_hton->flush_logs = rocksdb_flush_wal;
  */

  rocksdb_hton->flags = HTON_TEMPORARY_NOT_SUPPORTED |
                        HTON_SUPPORTS_EXTENDED_KEYS | HTON_CAN_RECREATE;

  rocksdb_hton->tablefile_extensions= ha_rocksdb_exts;
  DBUG_ASSERT(!mysqld_embedded);

  if (rocksdb_db_options->max_open_files > (long)open_files_limit) {
    sql_print_information("RocksDB: rocksdb_max_open_files should not be "
                          "greater than the open_files_limit, effective value "
                          "of rocksdb_max_open_files is being set to "
                          "open_files_limit / 2.");
    rocksdb_db_options->max_open_files = open_files_limit / 2;
  } else if (rocksdb_db_options->max_open_files == -2) {
    rocksdb_db_options->max_open_files = open_files_limit / 2;
  }

  rocksdb_stats = rocksdb::CreateDBStatistics();
  rocksdb_db_options->statistics = rocksdb_stats;

  if (rocksdb_rate_limiter_bytes_per_sec != 0) {
    rocksdb_rate_limiter.reset(
        rocksdb::NewGenericRateLimiter(rocksdb_rate_limiter_bytes_per_sec));
    rocksdb_db_options->rate_limiter = rocksdb_rate_limiter;
  }

  rocksdb_db_options->delayed_write_rate = rocksdb_delayed_write_rate;

  std::shared_ptr<Rdb_logger> myrocks_logger = std::make_shared<Rdb_logger>();
  rocksdb::Status s = rocksdb::CreateLoggerFromOptions(
      rocksdb_datadir, *rocksdb_db_options, &rocksdb_db_options->info_log);
  if (s.ok()) {
    myrocks_logger->SetRocksDBLogger(rocksdb_db_options->info_log);
  }

  rocksdb_db_options->info_log = myrocks_logger;
  myrocks_logger->SetInfoLogLevel(
      static_cast<rocksdb::InfoLogLevel>(rocksdb_info_log_level));
  rocksdb_db_options->wal_dir = rocksdb_wal_dir;

  rocksdb_db_options->wal_recovery_mode =
      static_cast<rocksdb::WALRecoveryMode>(rocksdb_wal_recovery_mode);

  rocksdb_db_options->access_hint_on_compaction_start =
      static_cast<rocksdb::Options::AccessHint>(
          rocksdb_access_hint_on_compaction_start);

  if (rocksdb_db_options->allow_mmap_reads &&
      rocksdb_db_options->use_direct_reads) {
    // allow_mmap_reads implies !use_direct_reads and RocksDB will not open if
    // mmap_reads and direct_reads are both on.   (NO_LINT_DEBUG)
    sql_print_error("RocksDB: Can't enable both use_direct_reads "
                    "and allow_mmap_reads\n");
    DBUG_RETURN(HA_EXIT_FAILURE);
  }

  if (rocksdb_db_options->allow_mmap_writes &&
      rocksdb_db_options->use_direct_io_for_flush_and_compaction) {
    // See above comment for allow_mmap_reads. (NO_LINT_DEBUG)
    sql_print_error("RocksDB: Can't enable both "
                    "use_direct_io_for_flush_and_compaction and "
                    "allow_mmap_writes\n");
    DBUG_RETURN(HA_EXIT_FAILURE);
  }

  if (rocksdb_db_options->allow_mmap_writes &&
      rocksdb_flush_log_at_trx_commit != FLUSH_LOG_NEVER) {
    // NO_LINT_DEBUG
    sql_print_error("RocksDB: rocksdb_flush_log_at_trx_commit needs to be 0 "
                    "to use allow_mmap_writes");
    DBUG_RETURN(HA_EXIT_FAILURE);
  }

  // sst_file_manager will move deleted rocksdb sst files to trash_dir
  // to be deleted in a background thread.
  std::string trash_dir = std::string(rocksdb_datadir) + "/trash";
  rocksdb_db_options->sst_file_manager.reset(NewSstFileManager(
      rocksdb_db_options->env, myrocks_logger, trash_dir,
      rocksdb_sst_mgr_rate_bytes_per_sec, true /* delete_existing_trash */));

  std::vector<std::string> cf_names;
  rocksdb::Status status;
  status = rocksdb::DB::ListColumnFamilies(*rocksdb_db_options, rocksdb_datadir,
                                           &cf_names);
  if (!status.ok()) {
    /*
      When we start on an empty datadir, ListColumnFamilies returns IOError,
      and RocksDB doesn't provide any way to check what kind of error it was.
      Checking system errno happens to work right now.
    */
    if (status.IsIOError() 
#ifndef _WIN32
      && errno == ENOENT
#endif
      ) {
      sql_print_information("RocksDB: Got ENOENT when listing column families");
      sql_print_information(
          "RocksDB:   assuming that we're creating a new database");
    } else {
      rdb_log_status_error(status, "Error listing column families");
      DBUG_RETURN(HA_EXIT_FAILURE);
    }
  } else
    sql_print_information("RocksDB: %ld column families found",
                          cf_names.size());

  std::vector<rocksdb::ColumnFamilyDescriptor> cf_descr;
  std::vector<rocksdb::ColumnFamilyHandle *> cf_handles;

  rocksdb_tbl_options->index_type =
      (rocksdb::BlockBasedTableOptions::IndexType)rocksdb_index_type;

  if (!rocksdb_tbl_options->no_block_cache) {
    std::shared_ptr<rocksdb::Cache> block_cache = rocksdb_use_clock_cache
      ? rocksdb::NewClockCache(rocksdb_block_cache_size)
      : rocksdb::NewLRUCache(rocksdb_block_cache_size);
    if (rocksdb_sim_cache_size > 0) {
      // Simulated cache enabled
      // Wrap block cache inside a simulated cache and pass it to RocksDB
      rocksdb_tbl_options->block_cache =
          rocksdb::NewSimCache(block_cache, rocksdb_sim_cache_size, 6);
    } else {
      // Pass block cache to RocksDB
      rocksdb_tbl_options->block_cache = block_cache;
    }
  }
  // Using newer BlockBasedTable format version for better compression
  // and better memory allocation.
  // See:
  // https://github.com/facebook/rocksdb/commit/9ab5adfc59a621d12357580c94451d9f7320c2dd
  rocksdb_tbl_options->format_version = 2;

  if (rocksdb_collect_sst_properties) {
    properties_collector_factory =
        std::make_shared<Rdb_tbl_prop_coll_factory>(&ddl_manager);

    rocksdb_set_compaction_options(nullptr, nullptr, nullptr, nullptr);

    RDB_MUTEX_LOCK_CHECK(rdb_sysvars_mutex);

    DBUG_ASSERT(rocksdb_table_stats_sampling_pct <=
                RDB_TBL_STATS_SAMPLE_PCT_MAX);
    properties_collector_factory->SetTableStatsSamplingPct(
        rocksdb_table_stats_sampling_pct);

    RDB_MUTEX_UNLOCK_CHECK(rdb_sysvars_mutex);
  }

  if (rocksdb_persistent_cache_size_mb > 0) {
    std::shared_ptr<rocksdb::PersistentCache> pcache;
    uint64_t cache_size_bytes= rocksdb_persistent_cache_size_mb * 1024 * 1024;
    status = rocksdb::NewPersistentCache(
        rocksdb::Env::Default(), std::string(rocksdb_persistent_cache_path),
        cache_size_bytes, myrocks_logger, true, &pcache);
    if (!status.ok()) {
      // NO_LINT_DEBUG
      sql_print_error("RocksDB: Persistent cache returned error: (%s)",
                      status.getState());
      DBUG_RETURN(HA_EXIT_FAILURE);
    }
    rocksdb_tbl_options->persistent_cache = pcache;
  } else if (strlen(rocksdb_persistent_cache_path)) {
    sql_print_error("RocksDB: Must specify rocksdb_persistent_cache_size_mb");
    DBUG_RETURN(HA_EXIT_FAILURE);
  }

  std::unique_ptr<Rdb_cf_options> cf_options_map(new Rdb_cf_options());
  if (!cf_options_map->init(*rocksdb_tbl_options, properties_collector_factory,
                            rocksdb_default_cf_options,
                            rocksdb_override_cf_options)) {
    // NO_LINT_DEBUG
    sql_print_error("RocksDB: Failed to initialize CF options map.");
    DBUG_RETURN(HA_EXIT_FAILURE);
  }

  /*
    If there are no column families, we're creating the new database.
    Create one column family named "default".
  */
  if (cf_names.size() == 0)
    cf_names.push_back(DEFAULT_CF_NAME);

  std::vector<int> compaction_enabled_cf_indices;
  sql_print_information("RocksDB: Column Families at start:");
  for (size_t i = 0; i < cf_names.size(); ++i) {
    rocksdb::ColumnFamilyOptions opts;
    cf_options_map->get_cf_options(cf_names[i], &opts);

    sql_print_information("  cf=%s", cf_names[i].c_str());
    sql_print_information("    write_buffer_size=%ld", opts.write_buffer_size);
    sql_print_information("    target_file_size_base=%" PRIu64,
                          opts.target_file_size_base);

    /*
      Temporarily disable compactions to prevent a race condition where
      compaction starts before compaction filter is ready.
    */
    if (!opts.disable_auto_compactions) {
      compaction_enabled_cf_indices.push_back(i);
      opts.disable_auto_compactions = true;
    }
    cf_descr.push_back(rocksdb::ColumnFamilyDescriptor(cf_names[i], opts));
  }

  rocksdb::Options main_opts(*rocksdb_db_options,
                             cf_options_map->get_defaults());

  rocksdb::TransactionDBOptions tx_db_options;
  tx_db_options.transaction_lock_timeout = 2; // 2 seconds
  tx_db_options.custom_mutex_factory = std::make_shared<Rdb_mutex_factory>();

  status =
      check_rocksdb_options_compatibility(rocksdb_datadir, main_opts, cf_descr);

  // We won't start if we'll determine that there's a chance of data corruption
  // because of incompatible options.
  if (!status.ok()) {
    rdb_log_status_error(
        status, "Compatibility check against existing database options failed");
    DBUG_RETURN(HA_EXIT_FAILURE);
  }

  status = rocksdb::TransactionDB::Open(
      main_opts, tx_db_options, rocksdb_datadir, cf_descr, &cf_handles, &rdb);

  if (!status.ok()) {
    rdb_log_status_error(status, "Error opening instance");
    DBUG_RETURN(HA_EXIT_FAILURE);
  }
  cf_manager.init(std::move(cf_options_map), &cf_handles);

  if (dict_manager.init(rdb->GetBaseDB(), &cf_manager)) {
    // NO_LINT_DEBUG
    sql_print_error("RocksDB: Failed to initialize data dictionary.");
    DBUG_RETURN(HA_EXIT_FAILURE);
  }

  if (binlog_manager.init(&dict_manager)) {
    // NO_LINT_DEBUG
    sql_print_error("RocksDB: Failed to initialize binlog manager.");
    DBUG_RETURN(HA_EXIT_FAILURE);
  }

  if (ddl_manager.init(&dict_manager, &cf_manager, rocksdb_validate_tables)) {
    // NO_LINT_DEBUG
    sql_print_error("RocksDB: Failed to initialize DDL manager.");
    DBUG_RETURN(HA_EXIT_FAILURE);
  }

  Rdb_sst_info::init(rdb);

  /*
    Enable auto compaction, things needed for compaction filter are finished
    initializing
  */
  std::vector<rocksdb::ColumnFamilyHandle *> compaction_enabled_cf_handles;
  compaction_enabled_cf_handles.reserve(compaction_enabled_cf_indices.size());
  for (const auto &index : compaction_enabled_cf_indices) {
    compaction_enabled_cf_handles.push_back(cf_handles[index]);
  }

  status = rdb->EnableAutoCompaction(compaction_enabled_cf_handles);

  if (!status.ok()) {
    rdb_log_status_error(status, "Error enabling compaction");
    DBUG_RETURN(HA_EXIT_FAILURE);
  }

  auto err = rdb_bg_thread.create_thread(BG_THREAD_NAME
#ifdef HAVE_PSI_INTERFACE
                                         ,
                                         rdb_background_psi_thread_key
#endif
                                         );
  if (err != 0) {
    sql_print_error("RocksDB: Couldn't start the background thread: (errno=%d)",
                    err);
    DBUG_RETURN(HA_EXIT_FAILURE);
  }

  err = rdb_drop_idx_thread.create_thread(INDEX_THREAD_NAME
#ifdef HAVE_PSI_INTERFACE
                                          ,
                                          rdb_drop_idx_psi_thread_key
#endif
                                          );
  if (err != 0) {
    sql_print_error("RocksDB: Couldn't start the drop index thread: (errno=%d)",
                    err);
    DBUG_RETURN(HA_EXIT_FAILURE);
  }

  rdb_set_collation_exception_list(rocksdb_strict_collation_exceptions);

  if (rocksdb_pause_background_work) {
    rdb->PauseBackgroundWork();
  }

  // NO_LINT_DEBUG
  sql_print_information("RocksDB: global statistics using %s indexer",
                        STRINGIFY_ARG(RDB_INDEXER));
#if defined(HAVE_SCHED_GETCPU)
  if (sched_getcpu() == -1) {
    // NO_LINT_DEBUG
    sql_print_information(
        "RocksDB: sched_getcpu() failed - "
        "global statistics will use thread_id_indexer_t instead");
  }
#endif

  /**
    Rocksdb does not always shutdown its threads, when
    plugin is shut down. Disable server's leak check
    at exit to avoid crash.
  */
  my_disable_leak_check = true;

  err = my_error_register(rdb_get_error_messages, HA_ERR_ROCKSDB_FIRST,
                          HA_ERR_ROCKSDB_LAST);
  if (err != 0) {
    // NO_LINT_DEBUG
    sql_print_error("RocksDB: Couldn't initialize error messages");
    rdb_open_tables.m_hash.~Rdb_table_set();
    DBUG_RETURN(HA_EXIT_FAILURE);
  }



  // Creating an instance of HistogramImpl should only happen after RocksDB
  // has been successfully initialized.
  commit_latency_stats = new rocksdb::HistogramImpl();

  // Construct a list of directories which will be monitored by I/O watchdog
  // to make sure that we won't lose write access to them.
  std::vector<std::string> directories;

  // 1. Data directory.
  directories.push_back(mysql_real_data_home);

  // 2. Transaction logs.
  if (myrocks::rocksdb_wal_dir && *myrocks::rocksdb_wal_dir) {
    directories.push_back(myrocks::rocksdb_wal_dir);
  }

#if !defined(_WIN32) && !defined(__APPLE__)
  io_watchdog = new Rdb_io_watchdog(directories);
  io_watchdog->reset_timeout(rocksdb_io_write_timeout_secs);
#endif

  // NO_LINT_DEBUG
  sql_print_information("MyRocks storage engine plugin has been successfully "
                        "initialized.");

  DBUG_RETURN(HA_EXIT_SUCCESS);
}

/*
  Storage Engine deinitialization function, invoked when plugin is unloaded.
*/

static int rocksdb_done_func(void *const p) {
  DBUG_ENTER_FUNC();

  int error = 0;

  // signal the drop index thread to stop
  rdb_drop_idx_thread.signal(true);

  // Flush all memtables for not losing data, even if WAL is disabled.
  rocksdb_flush_all_memtables();

  // Stop all rocksdb background work
  CancelAllBackgroundWork(rdb->GetBaseDB(), true);

  // Signal the background thread to stop and to persist all stats collected
  // from background flushes and compactions. This will add more keys to a new
  // memtable, but since the memtables were just flushed, it should not trigger
  // a flush that can stall due to background threads being stopped. As long
  // as these keys are stored in a WAL file, they can be retrieved on restart.
  rdb_bg_thread.signal(true);

  // Wait for the background thread to finish.
  auto err = rdb_bg_thread.join();
  if (err != 0) {
    // We'll log the message and continue because we're shutting down and
    // continuation is the optimal strategy.
    // NO_LINT_DEBUG
    sql_print_error("RocksDB: Couldn't stop the background thread: (errno=%d)",
                    err);
  }

  // Wait for the drop index thread to finish.
  err = rdb_drop_idx_thread.join();
  if (err != 0) {
    // NO_LINT_DEBUG
    sql_print_error("RocksDB: Couldn't stop the index thread: (errno=%d)", err);
  }

  if (rdb_open_tables.m_hash.size()) {
    // Looks like we are getting unloaded and yet we have some open tables
    // left behind.
    error = 1;
  }

  /*
    MariaDB: When the plugin is unloaded with UNINSTALL SONAME command, some
    connections may still have Rdb_transaction objects.

    These objects are not genuine transactions (as SQL layer makes sure that
    a plugin that is being unloaded has no open tables), they are empty
    Rdb_transaction objects that were left there to save on object
    creation/deletion.

    Go through the list and delete them.
  */
  {
    class Rdb_trx_deleter: public Rdb_tx_list_walker {
    public:
      std::set<Rdb_transaction*> rdb_trxs;

      void process_tran(const Rdb_transaction *const tx) override {
        /*
          Check if the transaction is really empty. We only check
          non-WriteBatch-based transactions, because there is no easy way to
          check WriteBatch-based transactions.
        */
        if (!tx->is_writebatch_trx()) {
          const auto tx_impl = static_cast<const Rdb_transaction_impl *>(tx);
          DBUG_ASSERT(tx_impl);
          if (tx_impl->get_rdb_trx())
            DBUG_ASSERT(0);
        }
        rdb_trxs.insert((Rdb_transaction*)tx);
      };
    } deleter;

    Rdb_transaction::walk_tx_list(&deleter);

    for (std::set<Rdb_transaction*>::iterator it= deleter.rdb_trxs.begin();
         it != deleter.rdb_trxs.end();
         ++it)
    {
      // When a transaction is deleted, it removes itself from s_tx_list.
      delete *it;
    }
  }

  /*
    destructors for static objects can be called at _exit(),
    but we want to free the memory at dlclose()
  */
  rdb_open_tables.m_hash.~Rdb_table_set();
  mysql_mutex_destroy(&rdb_open_tables.m_mutex);
  mysql_mutex_destroy(&rdb_sysvars_mutex);


  delete rdb_collation_exceptions;

  mysql_mutex_destroy(&rdb_collation_data_mutex);
  mysql_mutex_destroy(&rdb_mem_cmp_space_mutex);

  Rdb_transaction::term_mutex();

  for (auto &it : rdb_collation_data) {
    delete it;
    it = nullptr;
  }

  ddl_manager.cleanup();
  binlog_manager.cleanup();
  dict_manager.cleanup();
  cf_manager.cleanup();

  delete rdb;
  rdb = nullptr;

  delete commit_latency_stats;
  commit_latency_stats = nullptr;

#if !defined(_WIN32) && !defined(__APPLE__)
  delete io_watchdog;
  io_watchdog = nullptr;
#endif

// Disown the cache data since we're shutting down.
// This results in memory leaks but it improved the shutdown time.
// Don't disown when running under valgrind
#ifndef HAVE_purify
  if (rocksdb_tbl_options->block_cache) {
    rocksdb_tbl_options->block_cache->DisownData();
  }
#endif /* HAVE_purify */

  /*
    MariaDB: don't clear rocksdb_db_options and rocksdb_tbl_options.
    MyRocks' plugin variables refer to them.

    The plugin cannot be loaded again (see prevent_myrocks_loading) but plugin
    variables are processed before myrocks::rocksdb_init_func is invoked, so
    they must point to valid memory.
  */
  //rocksdb_db_options = nullptr;
  rocksdb_db_options->statistics = nullptr;
  //rocksdb_tbl_options = nullptr;
  rocksdb_stats = nullptr;

  my_error_unregister(HA_ERR_ROCKSDB_FIRST, HA_ERR_ROCKSDB_LAST);

  /*
    Prevent loading the plugin after it has been loaded and then unloaded. This
    doesn't work currently.
  */
  prevent_myrocks_loading= true;

  DBUG_RETURN(error);
}

static inline void rocksdb_smart_seek(bool seek_backward,
                                      rocksdb::Iterator *const iter,
                                      const rocksdb::Slice &key_slice) {
  if (seek_backward) {
    iter->SeekForPrev(key_slice);
  } else {
    iter->Seek(key_slice);
  }
}

static inline void rocksdb_smart_next(bool seek_backward,
                                      rocksdb::Iterator *const iter) {
  if (seek_backward) {
    iter->Prev();
  } else {
    iter->Next();
  }
}

#ifndef NDEBUG
// simulate that RocksDB has reported corrupted data
static void dbug_change_status_to_corrupted(rocksdb::Status *status) {
  *status = rocksdb::Status::Corruption();
}
#endif

// If the iterator is not valid it might be because of EOF but might be due
// to IOError or corruption. The good practice is always check it.
// https://github.com/facebook/rocksdb/wiki/Iterator#error-handling
static inline bool is_valid(rocksdb::Iterator *scan_it) {
  if (scan_it->Valid()) {
    return true;
  } else {
    rocksdb::Status s = scan_it->status();
    DBUG_EXECUTE_IF("rocksdb_return_status_corrupted",
                    dbug_change_status_to_corrupted(&s););
    if (s.IsIOError() || s.IsCorruption()) {
      if (s.IsCorruption()) {
        rdb_persist_corruption_marker();
      }
      rdb_handle_io_error(s, RDB_IO_ERROR_GENERAL);
    }
    return false;
  }
}

/**
  @brief
  Example of simple lock controls. The "table_handler" it creates is a
  structure we will pass to each ha_rocksdb handler. Do you have to have
  one of these? Well, you have pieces that are used for locking, and
  they are needed to function.
*/

Rdb_table_handler *
Rdb_open_tables_map::get_table_handler(const char *const table_name) {
  Rdb_table_handler *table_handler;
  uint length;
  char *tmp_name;

  DBUG_ASSERT(table_name != nullptr);
  length = (uint)strlen(table_name);

  // First, look up the table in the hash map.
  RDB_MUTEX_LOCK_CHECK(m_mutex);
  if (!m_hash.size() || !(table_handler = m_hash.find(table_name, length))) {
    // Since we did not find it in the hash map, attempt to create and add it
    // to the hash map.
    if (!(table_handler = reinterpret_cast<Rdb_table_handler *>(my_multi_malloc(
              MYF(MY_WME | MY_ZEROFILL), &table_handler, sizeof(*table_handler),
              &tmp_name, length + 1, NullS)))) {
      // Allocating a new Rdb_table_handler and a new table name failed.
      RDB_MUTEX_UNLOCK_CHECK(m_mutex);
      return nullptr;
    }

    table_handler->m_ref_count = 0;
    table_handler->m_table_name_length = length;
    table_handler->m_table_name = tmp_name;
    strmov(table_handler->m_table_name, table_name);

    if (m_hash.insert(table_handler)) {
      // Inserting into the hash map failed.
      RDB_MUTEX_UNLOCK_CHECK(m_mutex);
      my_free(table_handler);
      return nullptr;
    }

    thr_lock_init(&table_handler->m_thr_lock);
#ifdef MARIAROCKS_NOT_YET
    table_handler->m_io_perf_read.init();
    table_handler->m_io_perf_write.init();
#endif
  }
  DBUG_ASSERT(table_handler->m_ref_count >= 0);
  table_handler->m_ref_count++;

  RDB_MUTEX_UNLOCK_CHECK(m_mutex);

  return table_handler;
}

std::vector<std::string> rdb_get_open_table_names(void) {
  return rdb_open_tables.get_table_names();
}

std::vector<std::string> Rdb_open_tables_map::get_table_names(void) const {
  size_t i;
  const Rdb_table_handler *table_handler;
  std::vector<std::string> names;

  RDB_MUTEX_LOCK_CHECK(m_mutex);
  for (i = 0; (table_handler = m_hash.at(i)); i++) {
    DBUG_ASSERT(table_handler != nullptr);
    names.push_back(table_handler->m_table_name);
  }
  DBUG_ASSERT(i == m_hash.size());
  RDB_MUTEX_UNLOCK_CHECK(m_mutex);

  return names;
}

/*
  Inspired by innobase_get_int_col_max_value from InnoDB. This returns the
  maximum value a type can take on.
*/
static ulonglong rdb_get_int_col_max_value(const Field *field) {
  ulonglong max_value = 0;
  switch (field->key_type()) {
  case HA_KEYTYPE_BINARY:
    max_value = 0xFFULL;
    break;
  case HA_KEYTYPE_INT8:
    max_value = 0x7FULL;
    break;
  case HA_KEYTYPE_USHORT_INT:
    max_value = 0xFFFFULL;
    break;
  case HA_KEYTYPE_SHORT_INT:
    max_value = 0x7FFFULL;
    break;
  case HA_KEYTYPE_UINT24:
    max_value = 0xFFFFFFULL;
    break;
  case HA_KEYTYPE_INT24:
    max_value = 0x7FFFFFULL;
    break;
  case HA_KEYTYPE_ULONG_INT:
    max_value = 0xFFFFFFFFULL;
    break;
  case HA_KEYTYPE_LONG_INT:
    max_value = 0x7FFFFFFFULL;
    break;
  case HA_KEYTYPE_ULONGLONG:
    max_value = 0xFFFFFFFFFFFFFFFFULL;
    break;
  case HA_KEYTYPE_LONGLONG:
    max_value = 0x7FFFFFFFFFFFFFFFULL;
    break;
  default:
    abort();
  }

  return max_value;
}

void ha_rocksdb::load_auto_incr_value() {
  ulonglong auto_incr = 0;
  bool validate_last = false, use_datadic = true;
#ifndef NDEBUG
  DBUG_EXECUTE_IF("myrocks_autoinc_upgrade", use_datadic = false;);
  validate_last = true;
#endif

  if (use_datadic && dict_manager.get_auto_incr_val(
                         m_tbl_def->get_autoincr_gl_index_id(), &auto_incr)) {
    update_auto_incr_val(auto_incr);
  }

  // If we find nothing in the data dictionary, or if we are in debug mode,
  // then call index_last to get the last value.
  //
  // This is needed when upgrading from a server that did not support
  // persistent auto_increment, of if the table is empty.
  //
  // For debug mode, we are just verifying that the data dictionary value is
  // greater than or equal to the maximum value in the table.
  if (auto_incr == 0 || validate_last) {
    auto_incr = load_auto_incr_value_from_index();
    update_auto_incr_val(auto_incr);
  }

  // If we failed to find anything from the data dictionary and index, then
  // initialize auto_increment to 1.
  if (m_tbl_def->m_auto_incr_val == 0) {
    update_auto_incr_val(1);
  }
}

ulonglong ha_rocksdb::load_auto_incr_value_from_index() {
  const int save_active_index = active_index;
  active_index = table->s->next_number_index;
  const uint8 save_table_status = table->status;
  ulonglong last_val = 0;

  Rdb_transaction *const tx = get_or_create_tx(table->in_use);
  const bool is_new_snapshot = !tx->has_snapshot();
  if (is_new_snapshot) {
    tx->acquire_snapshot(true);
  }

  // Do a lookup. We only need index column, so it should be index-only.
  // (another reason to make it index-only is that table->read_set is not set
  // appropriately and non-index-only lookup will not read the value)
  const bool save_keyread_only = m_keyread_only;
  m_keyread_only = true;
  m_key_requested = true;

  if (!index_last(table->record[0])) {
    Field *field =
        table->key_info[table->s->next_number_index].key_part[0].field;
    ulonglong max_val = rdb_get_int_col_max_value(field);
    my_bitmap_map *const old_map =
        dbug_tmp_use_all_columns(table, table->read_set);
    last_val = field->val_int();
    if (last_val != max_val) {
      last_val++;
    }
#ifndef NDEBUG
    ulonglong dd_val;
    if (last_val <= max_val) {
      const auto &gl_index_id = m_tbl_def->get_autoincr_gl_index_id();
      if (dict_manager.get_auto_incr_val(gl_index_id, &dd_val) &&
          tx->get_auto_incr(gl_index_id) == 0) {
        DBUG_ASSERT(dd_val >= last_val);
      }
    }
#endif
    dbug_tmp_restore_column_map(table->read_set, old_map);
  }

  m_keyread_only = save_keyread_only;
  if (is_new_snapshot) {
    tx->release_snapshot();
  }

  table->status = save_table_status;
  active_index = save_active_index;

  /*
    Do what ha_rocksdb::index_end() does.
    (Why don't we use index_init/index_end? class handler defines index_init
    as private, for some reason).
    */
  release_scan_iterator();

  return last_val;
}

void ha_rocksdb::update_auto_incr_val(ulonglong val) {
  ulonglong auto_incr_val = m_tbl_def->m_auto_incr_val;
  while (
      auto_incr_val < val &&
      !m_tbl_def->m_auto_incr_val.compare_exchange_weak(auto_incr_val, val)) {
    // Do nothing - just loop until auto_incr_val is >= val or we successfully
    // set it
  }
}

void ha_rocksdb::update_auto_incr_val_from_field() {
  Field *field;
  ulonglong new_val, max_val;
  field = table->key_info[table->s->next_number_index].key_part[0].field;
  max_val = rdb_get_int_col_max_value(field);

  my_bitmap_map *const old_map =
      dbug_tmp_use_all_columns(table, table->read_set);
  new_val = field->val_int();
  // don't increment if we would wrap around
  if (new_val != max_val) {
    new_val++;
  }

  dbug_tmp_restore_column_map(table->read_set, old_map);

  // Only update if positive value was set for auto_incr column.
  if (new_val <= max_val) {
    Rdb_transaction *const tx = get_or_create_tx(table->in_use);
    tx->set_auto_incr(m_tbl_def->get_autoincr_gl_index_id(), new_val);

    // Update the in memory auto_incr value in m_tbl_def.
    update_auto_incr_val(new_val);
  }
}

int ha_rocksdb::load_hidden_pk_value() {
  const int save_active_index = active_index;
  active_index = m_tbl_def->m_key_count - 1;
  const uint8 save_table_status = table->status;

  Rdb_transaction *const tx = get_or_create_tx(table->in_use);
  const bool is_new_snapshot = !tx->has_snapshot();

  longlong hidden_pk_id = 1;
  // Do a lookup.
  if (!index_last(table->record[0])) {
    /*
      Decode PK field from the key
    */
    auto err = read_hidden_pk_id_from_rowkey(&hidden_pk_id);
    if (err) {
      if (is_new_snapshot) {
        tx->release_snapshot();
      }
      return err;
    }

    hidden_pk_id++;
  }

  longlong old = m_tbl_def->m_hidden_pk_val;
  while (old < hidden_pk_id &&
         !m_tbl_def->m_hidden_pk_val.compare_exchange_weak(old, hidden_pk_id)) {
  }

  if (is_new_snapshot) {
    tx->release_snapshot();
  }

  table->status = save_table_status;
  active_index = save_active_index;

  release_scan_iterator();

  return HA_EXIT_SUCCESS;
}

/* Get PK value from m_tbl_def->m_hidden_pk_info. */
longlong ha_rocksdb::update_hidden_pk_val() {
  DBUG_ASSERT(has_hidden_pk(table));
  const longlong new_val = m_tbl_def->m_hidden_pk_val++;
  return new_val;
}

/* Get the id of the hidden pk id from m_last_rowkey */
int ha_rocksdb::read_hidden_pk_id_from_rowkey(longlong *const hidden_pk_id) {
  DBUG_ASSERT(hidden_pk_id != nullptr);
  DBUG_ASSERT(table != nullptr);
  DBUG_ASSERT(has_hidden_pk(table));

  rocksdb::Slice rowkey_slice(m_last_rowkey.ptr(), m_last_rowkey.length());

  // Get hidden primary key from old key slice
  Rdb_string_reader reader(&rowkey_slice);
  if ((!reader.read(Rdb_key_def::INDEX_NUMBER_SIZE)))
    return HA_ERR_ROCKSDB_CORRUPT_DATA;

  const int length= 8; /* was Field_longlong::PACK_LENGTH in FB MySQL tree */
  const uchar *from = reinterpret_cast<const uchar *>(reader.read(length));
  if (from == nullptr) {
    /* Mem-comparable image doesn't have enough bytes */
    return HA_ERR_ROCKSDB_CORRUPT_DATA;
  }

  *hidden_pk_id = rdb_netbuf_read_uint64(&from);
  return HA_EXIT_SUCCESS;
}

/**
  @brief
  Free lock controls. We call this whenever we close a table. If the table had
  the last reference to the table_handler, then we free the memory associated
  with it.
*/

void Rdb_open_tables_map::release_table_handler(
    Rdb_table_handler *const table_handler) {
  RDB_MUTEX_LOCK_CHECK(m_mutex);

  DBUG_ASSERT(table_handler != nullptr);
  DBUG_ASSERT(table_handler->m_ref_count > 0);
  if (!--table_handler->m_ref_count) {
    // Last reference was released. Tear down the hash entry.
    const auto ret MY_ATTRIBUTE((__unused__)) = m_hash.remove(table_handler);
    DBUG_ASSERT(!ret); // the hash entry must actually be found and deleted
    my_core::thr_lock_delete(&table_handler->m_thr_lock);
    my_free(table_handler);
  }

  RDB_MUTEX_UNLOCK_CHECK(m_mutex);
}

static handler *rocksdb_create_handler(my_core::handlerton *const hton,
                                       my_core::TABLE_SHARE *const table_arg,
                                       my_core::MEM_ROOT *const mem_root) {
  return new (mem_root) ha_rocksdb(hton, table_arg);
}

ha_rocksdb::ha_rocksdb(my_core::handlerton *const hton,
                       my_core::TABLE_SHARE *const table_arg)
    : handler(hton, table_arg), m_table_handler(nullptr), m_scan_it(nullptr),
      m_scan_it_skips_bloom(false), m_scan_it_snapshot(nullptr),
      m_tbl_def(nullptr), m_pk_descr(nullptr), m_key_descr_arr(nullptr),
      m_pk_can_be_decoded(false), m_maybe_unpack_info(false),
      m_pk_tuple(nullptr), m_pk_packed_tuple(nullptr),
      m_sk_packed_tuple(nullptr), m_end_key_packed_tuple(nullptr),
      m_sk_match_prefix(nullptr), m_sk_match_prefix_buf(nullptr),
      m_sk_packed_tuple_old(nullptr), m_dup_sk_packed_tuple(nullptr),
      m_dup_sk_packed_tuple_old(nullptr), m_eq_cond_lower_bound(nullptr),
      m_eq_cond_upper_bound(nullptr), m_pack_buffer(nullptr),
      m_lock_rows(RDB_LOCK_NONE), m_keyread_only(FALSE), m_encoder_arr(nullptr),
      m_row_checksums_checked(0), m_in_rpl_delete_rows(false),
      m_in_rpl_update_rows(false), m_force_skip_unique_check(false) {}


const std::string &ha_rocksdb::get_table_basename() const {
  return m_tbl_def->base_tablename();
}

/**
  @return
    false  OK
    other  Error inpacking the data
*/
bool ha_rocksdb::init_with_fields() {
  DBUG_ENTER_FUNC();

  const uint pk = table_share->primary_key;
  if (pk != MAX_KEY) {
    const uint key_parts = table_share->key_info[pk].user_defined_key_parts;
    check_keyread_allowed(pk /*PK*/, key_parts - 1, true);
  } else
    m_pk_can_be_decoded = false;

  cached_table_flags = table_flags();

  DBUG_RETURN(false); /* Ok */
}

/*
  If the key is a TTL key, we may need to filter it out.

  The purpose of read filtering for tables with TTL is to ensure that
  during a transaction a key which has expired already but not removed by
  compaction yet is not returned to the user.

  Without this the user might be hit with problems such as disappearing
  rows within a transaction, etc, because the compaction filter ignores
  snapshots when filtering keys.
*/
bool ha_rocksdb::should_hide_ttl_rec(const Rdb_key_def &kd,
                                     const rocksdb::Slice &ttl_rec_val,
                                     const int64_t curr_ts) {
  DBUG_ASSERT(kd.has_ttl());
  DBUG_ASSERT(kd.m_ttl_rec_offset != UINT_MAX);

  /*
    Curr_ts can only be 0 if there are no snapshots open.
    should_hide_ttl_rec can only be called when there is >=1 snapshots, unless
    we are filtering on the write path (single INSERT/UPDATE) in which case
    we are passed in the current time as curr_ts.

    In the event curr_ts is 0, we always decide not to filter the record. We
    also log a warning and increment a diagnostic counter.
  */
  if (curr_ts == 0) {
    update_row_stats(ROWS_HIDDEN_NO_SNAPSHOT);
    return false;
  }

  if (!rdb_is_ttl_read_filtering_enabled() || !rdb_is_ttl_enabled()) {
    return false;
  }

  Rdb_string_reader reader(&ttl_rec_val);

  /*
    Find where the 8-byte ttl is for each record in this index.
  */
  uint64 ts;
  if (!reader.read(kd.m_ttl_rec_offset) || reader.read_uint64(&ts)) {
    /*
      This condition should never be reached since all TTL records have an
      8 byte ttl field in front. Don't filter the record out, and log an error.
    */
    std::string buf;
    buf = rdb_hexdump(ttl_rec_val.data(), ttl_rec_val.size(),
                      RDB_MAX_HEXDUMP_LEN);
    const GL_INDEX_ID gl_index_id = kd.get_gl_index_id();
    // NO_LINT_DEBUG
    sql_print_error("Decoding ttl from PK value failed, "
                    "for index (%u,%u), val: %s",
                    gl_index_id.cf_id, gl_index_id.index_id, buf.c_str());
    DBUG_ASSERT(0);
    return false;
  }

  /* Hide record if it has expired before the current snapshot time. */
  uint64 read_filter_ts = 0;
#ifndef NDEBUG
  read_filter_ts += rdb_dbug_set_ttl_read_filter_ts();
#endif
  bool is_hide_ttl =
      ts + kd.m_ttl_duration + read_filter_ts <= static_cast<uint64>(curr_ts);
  if (is_hide_ttl) {
    update_row_stats(ROWS_FILTERED);
  }
  return is_hide_ttl;
}

void ha_rocksdb::rocksdb_skip_expired_records(const Rdb_key_def &kd,
                                              rocksdb::Iterator *const iter,
                                              bool seek_backward) {
  if (kd.has_ttl()) {
    while (iter->Valid() &&
           should_hide_ttl_rec(
               kd, iter->value(),
               get_or_create_tx(table->in_use)->m_snapshot_timestamp)) {
      rocksdb_smart_next(seek_backward, iter);
    }
  }
}

/**
  Convert record from table->record[0] form into a form that can be written
  into rocksdb.

  @param pk_packed_slice      Packed PK tuple. We need it in order to compute
                              and store its CRC.
  @param packed_rec      OUT  Data slice with record data.
*/

int ha_rocksdb::convert_record_to_storage_format(
    const struct update_row_info &row_info, rocksdb::Slice *const packed_rec) {
  DBUG_ASSERT_IMP(m_maybe_unpack_info, row_info.new_pk_unpack_info);
  DBUG_ASSERT(m_pk_descr != nullptr);

  const rocksdb::Slice &pk_packed_slice = row_info.new_pk_slice;
  Rdb_string_writer *const pk_unpack_info = row_info.new_pk_unpack_info;
  bool has_ttl = m_pk_descr->has_ttl();
  bool has_ttl_column = !m_pk_descr->m_ttl_column.empty();
  bool ttl_in_pk = has_ttl_column && (row_info.ttl_pk_offset != UINT_MAX);

  m_storage_record.length(0);

  if (has_ttl) {
    /* If it's a TTL record, reserve space for 8 byte TTL value in front. */
    m_storage_record.fill(ROCKSDB_SIZEOF_TTL_RECORD + m_null_bytes_in_rec, 0);
    m_ttl_bytes_updated = false;

    /*
      If the TTL is contained within the key, we use the offset to find the
      TTL value and place it in the beginning of the value record.
    */
    if (ttl_in_pk) {
      Rdb_string_reader reader(&pk_packed_slice);
      const char *ts;
      if (!reader.read(row_info.ttl_pk_offset) ||
          !(ts = reader.read(ROCKSDB_SIZEOF_TTL_RECORD))) {
        std::string buf;
        buf = rdb_hexdump(pk_packed_slice.data(), pk_packed_slice.size(),
                          RDB_MAX_HEXDUMP_LEN);
        const GL_INDEX_ID gl_index_id = m_pk_descr->get_gl_index_id();
        // NO_LINT_DEBUG
        sql_print_error("Decoding ttl from PK failed during insert, "
                        "for index (%u,%u), key: %s",
                        gl_index_id.cf_id, gl_index_id.index_id, buf.c_str());
        return HA_EXIT_FAILURE;
      }

      char *const data = const_cast<char *>(m_storage_record.ptr());
      memcpy(data, ts, ROCKSDB_SIZEOF_TTL_RECORD);
#ifndef NDEBUG
      // Adjust for test case if needed
      rdb_netbuf_store_uint64(
          reinterpret_cast<uchar *>(data),
          rdb_netbuf_to_uint64(reinterpret_cast<const uchar *>(data)) +
              rdb_dbug_set_ttl_rec_ts());
#endif
      // Also store in m_ttl_bytes to propagate to update_sk
      memcpy(m_ttl_bytes, data, ROCKSDB_SIZEOF_TTL_RECORD);
    } else if (!has_ttl_column) {
      /*
        For implicitly generated TTL records we need to copy over the old
        TTL value from the old record in the event of an update. It was stored
        in m_ttl_bytes.

        Otherwise, generate a timestamp using the current time.
      */
      if (!row_info.old_pk_slice.empty()) {
        char *const data = const_cast<char *>(m_storage_record.ptr());
        memcpy(data, m_ttl_bytes, sizeof(uint64));
      } else {
        uint64 ts = static_cast<uint64>(std::time(nullptr));
#ifndef NDEBUG
        ts += rdb_dbug_set_ttl_rec_ts();
#endif
        char *const data = const_cast<char *>(m_storage_record.ptr());
        rdb_netbuf_store_uint64(reinterpret_cast<uchar *>(data), ts);
        // Also store in m_ttl_bytes to propagate to update_sk
        memcpy(m_ttl_bytes, data, ROCKSDB_SIZEOF_TTL_RECORD);
      }
    }
  } else {
    /* All NULL bits are initially 0 */
    m_storage_record.fill(m_null_bytes_in_rec, 0);
  }

  // If a primary key may have non-empty unpack_info for certain values,
  // (m_maybe_unpack_info=TRUE), we write the unpack_info block. The block
  // itself was prepared in Rdb_key_def::pack_record.
  if (m_maybe_unpack_info) {
    m_storage_record.append(reinterpret_cast<char *>(pk_unpack_info->ptr()),
                            pk_unpack_info->get_current_pos());
  }

  for (uint i = 0; i < table->s->fields; i++) {
    /* Don't pack decodable PK key parts */
    if (m_encoder_arr[i].m_storage_type != Rdb_field_encoder::STORE_ALL) {
      continue;
    }

    Field *const field = table->field[i];
    if (m_encoder_arr[i].maybe_null()) {
      char *data = const_cast<char *>(m_storage_record.ptr());
      if (has_ttl) {
        data += ROCKSDB_SIZEOF_TTL_RECORD;
      }

      if (field->is_null()) {
        data[m_encoder_arr[i].m_null_offset] |= m_encoder_arr[i].m_null_mask;
        /* Don't write anything for NULL values */
        continue;
      }
    }

    if (m_encoder_arr[i].m_field_type == MYSQL_TYPE_BLOB) {
      my_core::Field_blob *blob = (my_core::Field_blob *)field;
      /* Get the number of bytes needed to store length*/
      const uint length_bytes = blob->pack_length() - portable_sizeof_char_ptr;

      /* Store the length of the value */
      m_storage_record.append(reinterpret_cast<char *>(blob->ptr),
                              length_bytes);

      /* Store the blob value itself */
      char *data_ptr;
      memcpy(&data_ptr, blob->ptr + length_bytes, sizeof(uchar **));
      m_storage_record.append(data_ptr, blob->get_length());
    } else if (m_encoder_arr[i].m_field_type == MYSQL_TYPE_VARCHAR) {
      Field_varstring *const field_var = (Field_varstring *)field;
      uint data_len;
      /* field_var->length_bytes is 1 or 2 */
      if (field_var->length_bytes == 1) {
        data_len = field_var->ptr[0];
      } else {
        DBUG_ASSERT(field_var->length_bytes == 2);
        data_len = uint2korr(field_var->ptr);
      }
      m_storage_record.append(reinterpret_cast<char *>(field_var->ptr),
                              field_var->length_bytes + data_len);
    } else {
      /* Copy the field data */
      const uint len = field->pack_length_in_rec();
      m_storage_record.append(reinterpret_cast<char *>(field->ptr), len);

      /*
        Check if this is the TTL field within the table, if so store the TTL
        in the front of the record as well here.
      */
      if (has_ttl && has_ttl_column &&
          i == m_pk_descr->get_ttl_field_offset()) {
        DBUG_ASSERT(len == ROCKSDB_SIZEOF_TTL_RECORD);
        DBUG_ASSERT(field->real_type() == MYSQL_TYPE_LONGLONG);
        DBUG_ASSERT(m_pk_descr->get_ttl_field_offset() != UINT_MAX);

        char *const data = const_cast<char *>(m_storage_record.ptr());
        uint64 ts = uint8korr(field->ptr);
#ifndef NDEBUG
        ts += rdb_dbug_set_ttl_rec_ts();
#endif
        rdb_netbuf_store_uint64(reinterpret_cast<uchar *>(data), ts);

        // If this is an update and the timestamp has been updated, take note
        // so we can avoid updating SKs unnecessarily.
        if (!row_info.old_pk_slice.empty()) {
          m_ttl_bytes_updated =
              memcmp(m_ttl_bytes, data, ROCKSDB_SIZEOF_TTL_RECORD);
        }
        // Store timestamp in m_ttl_bytes to propagate to update_sk
        memcpy(m_ttl_bytes, data, ROCKSDB_SIZEOF_TTL_RECORD);
      }
    }
  }

  if (should_store_row_debug_checksums()) {
    const uint32_t key_crc32 = my_core::crc32(
        0, rdb_slice_to_uchar_ptr(&pk_packed_slice), pk_packed_slice.size());
    const uint32_t val_crc32 =
        my_core::crc32(0, rdb_mysql_str_to_uchar_str(&m_storage_record),
                       m_storage_record.length());
    uchar key_crc_buf[RDB_CHECKSUM_SIZE];
    uchar val_crc_buf[RDB_CHECKSUM_SIZE];
    rdb_netbuf_store_uint32(key_crc_buf, key_crc32);
    rdb_netbuf_store_uint32(val_crc_buf, val_crc32);
    m_storage_record.append((const char *)&RDB_CHECKSUM_DATA_TAG, 1);
    m_storage_record.append((const char *)key_crc_buf, RDB_CHECKSUM_SIZE);
    m_storage_record.append((const char *)val_crc_buf, RDB_CHECKSUM_SIZE);
  }

  *packed_rec =
      rocksdb::Slice(m_storage_record.ptr(), m_storage_record.length());

  return HA_EXIT_SUCCESS;
}

/*
  @brief
    Setup which fields will be unpacked when reading rows

  @detail
    Three special cases when we still unpack all fields:
    - When this table is being updated (m_lock_rows==RDB_LOCK_WRITE).
    - When @@rocksdb_verify_row_debug_checksums is ON (In this mode, we need to
  read all fields to find whether there is a row checksum at the end. We could
  skip the fields instead of decoding them, but currently we do decoding.)
    - On index merge as bitmap is cleared during that operation

  @seealso
    ha_rocksdb::setup_field_converters()
    ha_rocksdb::convert_record_from_storage_format()
*/
void ha_rocksdb::setup_read_decoders() {
  m_decoders_vect.clear();
  m_key_requested = false;

  int last_useful = 0;
  int skip_size = 0;

  for (uint i = 0; i < table->s->fields; i++) {
    // bitmap is cleared on index merge, but it still needs to decode columns
    const bool field_requested =
        m_lock_rows == RDB_LOCK_WRITE || m_verify_row_debug_checksums ||
        bitmap_is_clear_all(table->read_set) ||
        bitmap_is_set(table->read_set, table->field[i]->field_index);

    // We only need the decoder if the whole record is stored.
    if (m_encoder_arr[i].m_storage_type != Rdb_field_encoder::STORE_ALL) {
      // the field potentially needs unpacking
      if (field_requested) {
        // the field is in the read set
        m_key_requested = true;
      }
      continue;
    }

    if (field_requested) {
      // We will need to decode this field
      m_decoders_vect.push_back({&m_encoder_arr[i], true, skip_size});
      last_useful = m_decoders_vect.size();
      skip_size = 0;
    } else {
      if (m_encoder_arr[i].uses_variable_len_encoding() ||
          m_encoder_arr[i].maybe_null()) {
        // For variable-length field, we need to read the data and skip it
        m_decoders_vect.push_back({&m_encoder_arr[i], false, skip_size});
        skip_size = 0;
      } else {
        // Fixed-width field can be skipped without looking at it.
        // Add appropriate skip_size to the next field.
        skip_size += m_encoder_arr[i].m_pack_length_in_rec;
      }
    }
  }

  // It could be that the last few elements are varchars that just do
  // skipping. Remove them.
  m_decoders_vect.erase(m_decoders_vect.begin() + last_useful,
                        m_decoders_vect.end());
}

#ifndef NDEBUG
void dbug_append_garbage_at_end(rocksdb::PinnableSlice *on_disk_rec) {
  std::string str(on_disk_rec->data(), on_disk_rec->size());
  on_disk_rec->Reset();
  str.append("abc");
  on_disk_rec->PinSelf(rocksdb::Slice(str));
}

void dbug_truncate_record(rocksdb::PinnableSlice *on_disk_rec) {
  on_disk_rec->remove_suffix(on_disk_rec->size());
}

void dbug_modify_rec_varchar12(rocksdb::PinnableSlice *on_disk_rec) {
  std::string res;
  // The record is NULL-byte followed by VARCHAR(10).
  // Put the NULL-byte
  res.append("\0", 1);
  // Then, add a valid VARCHAR(12) value.
  res.append("\xC", 1);
  res.append("123456789ab", 12);

  on_disk_rec->Reset();
  on_disk_rec->PinSelf(rocksdb::Slice(res));
}

void dbug_modify_key_varchar8(String &on_disk_rec) {
  std::string res;
  // The key starts with index number
  res.append(on_disk_rec.ptr(), Rdb_key_def::INDEX_NUMBER_SIZE);

  // Then, a mem-comparable form of a varchar(8) value.
  res.append("ABCDE\0\0\0\xFC", 9);
  on_disk_rec.length(0);
  on_disk_rec.append(res.data(), res.size());
}

void dbug_create_err_inplace_alter() {
  my_printf_error(ER_UNKNOWN_ERROR,
                  "Intentional failure in inplace alter occurred.", MYF(0));
}
#endif

int ha_rocksdb::convert_record_from_storage_format(
    const rocksdb::Slice *const key, uchar *const buf) {

  DBUG_EXECUTE_IF("myrocks_simulate_bad_row_read1",
                  dbug_append_garbage_at_end(&m_retrieved_record););
  DBUG_EXECUTE_IF("myrocks_simulate_bad_row_read2",
                  dbug_truncate_record(&m_retrieved_record););
  DBUG_EXECUTE_IF("myrocks_simulate_bad_row_read3",
                  dbug_modify_rec_varchar12(&m_retrieved_record););

  return convert_record_from_storage_format(key, &m_retrieved_record, buf);
}

int ha_rocksdb::convert_blob_from_storage_format(
  my_core::Field_blob *const blob,
  Rdb_string_reader *const   reader,
  bool                       decode)
{
  /* Get the number of bytes needed to store length*/
  const uint length_bytes = blob->pack_length() - portable_sizeof_char_ptr;

  const char *data_len_str;
  if (!(data_len_str = reader->read(length_bytes))) {
    return HA_ERR_ROCKSDB_CORRUPT_DATA;
  }

  memcpy(blob->ptr, data_len_str, length_bytes);

  const uint32 data_len = blob->get_length(
      reinterpret_cast<const uchar*>(data_len_str), length_bytes);
  const char *blob_ptr;
  if (!(blob_ptr = reader->read(data_len))) {
    return HA_ERR_ROCKSDB_CORRUPT_DATA;
  }

  if (decode) {
    // set 8-byte pointer to 0, like innodb does (relevant for 32-bit
    // platforms)
    memset(blob->ptr + length_bytes, 0, 8);
    memcpy(blob->ptr + length_bytes, &blob_ptr, sizeof(uchar **));
  }

  return HA_EXIT_SUCCESS;
}

int ha_rocksdb::convert_varchar_from_storage_format(
  my_core::Field_varstring *const field_var,
  Rdb_string_reader *const        reader,
  bool                            decode)
{
  const char *data_len_str;
  if (!(data_len_str = reader->read(field_var->length_bytes)))
    return HA_ERR_ROCKSDB_CORRUPT_DATA;

  uint data_len;
  /* field_var->length_bytes is 1 or 2 */
  if (field_var->length_bytes == 1) {
    data_len = (uchar)data_len_str[0];
  } else {
    DBUG_ASSERT(field_var->length_bytes == 2);
    data_len = uint2korr(data_len_str);
  }

  if (data_len > field_var->field_length) {
    /* The data on disk is longer than table DDL allows? */
    return HA_ERR_ROCKSDB_CORRUPT_DATA;
  }

  if (!reader->read(data_len)) {
    return HA_ERR_ROCKSDB_CORRUPT_DATA;
  }

  if (decode) {
    memcpy(field_var->ptr, data_len_str, field_var->length_bytes + data_len);
  }

  return HA_EXIT_SUCCESS;
}

int ha_rocksdb::convert_field_from_storage_format(
  my_core::Field *const    field,
  Rdb_string_reader *const reader,
  bool                     decode,
  uint                     len)
{
  const char *data_bytes;
  if (len > 0) {
    if ((data_bytes = reader->read(len)) == nullptr) {
      return HA_ERR_ROCKSDB_CORRUPT_DATA;
    }

    if (decode)
      memcpy(field->ptr, data_bytes, len);
  }

  return HA_EXIT_SUCCESS;
}

/*
  @brief
  Unpack the record in this->m_retrieved_record and this->m_last_rowkey from
  storage format into buf (which can be table->record[0] or table->record[1]).

  @param  key   Table record's key in mem-comparable form.
  @param  buf   Store record in table->record[0] format here

  @detail
    If the table has blobs, the unpacked data in buf may keep pointers to the
    data in this->m_retrieved_record.

    The key is only needed to check its checksum value (the checksum is in
    m_retrieved_record).

  @seealso
    ha_rocksdb::setup_read_decoders()  Sets up data structures which tell which
    columns to decode.

  @return
    0      OK
    other  Error inpacking the data
*/

int ha_rocksdb::convert_record_from_storage_format(
    const rocksdb::Slice *const key, const rocksdb::Slice *const value,
    uchar *const buf) {
  DBUG_ASSERT(key != nullptr);
  DBUG_ASSERT(buf != nullptr);

  Rdb_string_reader reader(value);

  /*
    Decode PK fields from the key
  */
  DBUG_EXECUTE_IF("myrocks_simulate_bad_pk_read1",
                  dbug_modify_key_varchar8(m_last_rowkey););

  const rocksdb::Slice rowkey_slice(m_last_rowkey.ptr(),
                                    m_last_rowkey.length());
  const char *unpack_info = nullptr;
  uint16 unpack_info_len = 0;
  rocksdb::Slice unpack_slice;

  /* If it's a TTL record, skip the 8 byte TTL value */
  const char *ttl_bytes;
  if (m_pk_descr->has_ttl()) {
    if ((ttl_bytes = reader.read(ROCKSDB_SIZEOF_TTL_RECORD))) {
      memcpy(m_ttl_bytes, ttl_bytes, ROCKSDB_SIZEOF_TTL_RECORD);
    } else {
      return HA_ERR_ROCKSDB_CORRUPT_DATA;
    }
  }

  /* Other fields are decoded from the value */
  const char *null_bytes = nullptr;
  if (m_null_bytes_in_rec && !(null_bytes = reader.read(m_null_bytes_in_rec))) {
    return HA_ERR_ROCKSDB_CORRUPT_DATA;
  }

  if (m_maybe_unpack_info) {
    unpack_info = reader.get_current_ptr();
    if (!unpack_info || !Rdb_key_def::is_unpack_data_tag(unpack_info[0]) ||
        !reader.read(Rdb_key_def::get_unpack_header_size(unpack_info[0]))) {
      return HA_ERR_ROCKSDB_CORRUPT_DATA;
    }

    unpack_info_len =
        rdb_netbuf_to_uint16(reinterpret_cast<const uchar *>(unpack_info + 1));
    unpack_slice = rocksdb::Slice(unpack_info, unpack_info_len);

    reader.read(unpack_info_len -
                Rdb_key_def::get_unpack_header_size(unpack_info[0]));
  }

  int err = HA_EXIT_SUCCESS;
  if (m_key_requested) {
    err = m_pk_descr->unpack_record(table, buf, &rowkey_slice,
                                    unpack_info ? &unpack_slice : nullptr,
                                    false /* verify_checksum */);
  }

  if (err != HA_EXIT_SUCCESS) {
    return err;
  }

  for (auto it = m_decoders_vect.begin(); it != m_decoders_vect.end(); it++) {
    const Rdb_field_encoder *const field_dec = it->m_field_enc;
    const bool decode = it->m_decode;
    const bool isNull =
        field_dec->maybe_null() &&
        ((null_bytes[field_dec->m_null_offset] & field_dec->m_null_mask) != 0);

    Field *const field = table->field[field_dec->m_field_index];

    /* Skip the bytes we need to skip */
    if (it->m_skip && !reader.read(it->m_skip)) {
      return HA_ERR_ROCKSDB_CORRUPT_DATA;
    }

    uint field_offset = field->ptr - table->record[0];
    uint null_offset = field->null_offset();
    bool maybe_null = field->real_maybe_null();
    field->move_field(buf + field_offset,
                      maybe_null ? buf + null_offset : nullptr,
                      field->null_bit);
    // WARNING! - Don't return before restoring field->ptr and field->null_ptr!

    if (isNull) {
      if (decode) {
        /* This sets the NULL-bit of this record */
        field->set_null();
        /*
          Besides that, set the field value to default value. CHECKSUM TABLE
          depends on this.
        */
        memcpy(field->ptr, table->s->default_values + field_offset,
               field->pack_length());
      }
    } else {
      if (decode) {
        field->set_notnull();
      }

      if (field_dec->m_field_type == MYSQL_TYPE_BLOB) {
        err = convert_blob_from_storage_format(
            (my_core::Field_blob *) field, &reader, decode);
      } else if (field_dec->m_field_type == MYSQL_TYPE_VARCHAR) {
        err = convert_varchar_from_storage_format(
            (my_core::Field_varstring *) field, &reader, decode);
      } else {
        err = convert_field_from_storage_format(
            field, &reader, decode, field_dec->m_pack_length_in_rec);
      }
    }

    // Restore field->ptr and field->null_ptr
    field->move_field(table->record[0] + field_offset,
                      maybe_null ? table->record[0] + null_offset : nullptr,
                      field->null_bit);

    if (err != HA_EXIT_SUCCESS) {
      return err;
    }
  }

  if (m_verify_row_debug_checksums) {
    if (reader.remaining_bytes() == RDB_CHECKSUM_CHUNK_SIZE &&
        reader.read(1)[0] == RDB_CHECKSUM_DATA_TAG) {
      uint32_t stored_key_chksum =
          rdb_netbuf_to_uint32((const uchar *)reader.read(RDB_CHECKSUM_SIZE));
      uint32_t stored_val_chksum =
          rdb_netbuf_to_uint32((const uchar *)reader.read(RDB_CHECKSUM_SIZE));

      const uint32_t computed_key_chksum =
          my_core::crc32(0, rdb_slice_to_uchar_ptr(key), key->size());
      const uint32_t computed_val_chksum =
          my_core::crc32(0, rdb_slice_to_uchar_ptr(value),
                         value->size() - RDB_CHECKSUM_CHUNK_SIZE);

      DBUG_EXECUTE_IF("myrocks_simulate_bad_pk_checksum1",
                      stored_key_chksum++;);

      if (stored_key_chksum != computed_key_chksum) {
        m_pk_descr->report_checksum_mismatch(true, key->data(), key->size());
        return HA_ERR_ROCKSDB_CHECKSUM_MISMATCH;
      }

      DBUG_EXECUTE_IF("myrocks_simulate_bad_pk_checksum2",
                      stored_val_chksum++;);
      if (stored_val_chksum != computed_val_chksum) {
        m_pk_descr->report_checksum_mismatch(false, value->data(),
                                             value->size());
        return HA_ERR_ROCKSDB_CHECKSUM_MISMATCH;
      }

      m_row_checksums_checked++;
    }
    if (reader.remaining_bytes())
      return HA_ERR_ROCKSDB_CORRUPT_DATA;
  }

  return HA_EXIT_SUCCESS;
}

void ha_rocksdb::get_storage_type(Rdb_field_encoder *const encoder,
                                  const uint &kp) {
  // STORE_SOME uses unpack_info.
  if (m_pk_descr->has_unpack_info(kp)) {
    DBUG_ASSERT(m_pk_descr->can_unpack(kp));
    encoder->m_storage_type = Rdb_field_encoder::STORE_SOME;
    m_maybe_unpack_info = true;
  } else if (m_pk_descr->can_unpack(kp)) {
    encoder->m_storage_type = Rdb_field_encoder::STORE_NONE;
  }
}

/*
  Setup data needed to convert table->record[] to and from record storage
  format.

  @seealso
     ha_rocksdb::convert_record_to_storage_format,
     ha_rocksdb::convert_record_from_storage_format
*/

void ha_rocksdb::setup_field_converters() {
  uint i;
  uint null_bytes = 0;
  uchar cur_null_mask = 0x1;

  DBUG_ASSERT(m_encoder_arr == nullptr);
  m_encoder_arr = static_cast<Rdb_field_encoder *>(
      my_malloc(table->s->fields * sizeof(Rdb_field_encoder), MYF(0)));
  if (m_encoder_arr == nullptr) {
    return;
  }

  for (i = 0; i < table->s->fields; i++) {
    Field *const field = table->field[i];
    m_encoder_arr[i].m_storage_type = Rdb_field_encoder::STORE_ALL;

    /*
      Check if this field is
      - a part of primary key, and
      - it can be decoded back from its key image.
      If both hold, we don't need to store this field in the value part of
      RocksDB's key-value pair.

      If hidden pk exists, we skip this check since the field will never be
      part of the hidden pk.
    */
    if (!has_hidden_pk(table)) {
      KEY *const pk_info = &table->key_info[table->s->primary_key];
      for (uint kp = 0; kp < pk_info->user_defined_key_parts; kp++) {
        /* key_part->fieldnr is counted from 1 */
        if (field->field_index + 1 == pk_info->key_part[kp].fieldnr) {
          get_storage_type(&m_encoder_arr[i], kp);
          break;
        }
      }
    }

    m_encoder_arr[i].m_field_type = field->real_type();
    m_encoder_arr[i].m_field_index = i;
    m_encoder_arr[i].m_pack_length_in_rec = field->pack_length_in_rec();

    if (field->real_maybe_null()) {
      m_encoder_arr[i].m_null_mask = cur_null_mask;
      m_encoder_arr[i].m_null_offset = null_bytes;
      if (cur_null_mask == 0x80) {
        cur_null_mask = 0x1;
        null_bytes++;
      } else
        cur_null_mask = cur_null_mask << 1;
    } else {
      m_encoder_arr[i].m_null_mask = 0;
    }
  }

  /* Count the last, unfinished NULL-bits byte */
  if (cur_null_mask != 0x1)
    null_bytes++;

  m_null_bytes_in_rec = null_bytes;
}

int ha_rocksdb::alloc_key_buffers(const TABLE *const table_arg,
                                  const Rdb_tbl_def *const tbl_def_arg,
                                  bool alloc_alter_buffers) {
  DBUG_ENTER_FUNC();

  DBUG_ASSERT(m_pk_tuple == nullptr);
  DBUG_ASSERT(tbl_def_arg != nullptr);

  std::shared_ptr<Rdb_key_def> *const kd_arr = tbl_def_arg->m_key_descr_arr;

  uint key_len = 0;
  uint max_packed_sk_len = 0;
  uint pack_key_len = 0;

  m_pk_descr = kd_arr[pk_index(table_arg, tbl_def_arg)];
  if (has_hidden_pk(table_arg)) {
    m_pk_key_parts = 1;
  } else {
    m_pk_key_parts =
        table->key_info[table->s->primary_key].user_defined_key_parts;
    key_len = table->key_info[table->s->primary_key].key_length;
  }

  // move this into get_table_handler() ??
  m_pk_descr->setup(table_arg, tbl_def_arg);

  m_pk_tuple = reinterpret_cast<uchar *>(my_malloc(key_len, MYF(0)));

  pack_key_len = m_pk_descr->max_storage_fmt_length();
  m_pk_packed_tuple =
      reinterpret_cast<uchar *>(my_malloc(pack_key_len, MYF(0)));

  /* Sometimes, we may use m_sk_packed_tuple for storing packed PK */
  max_packed_sk_len = pack_key_len;
  for (uint i = 0; i < table_arg->s->keys; i++) {
    if (i == table_arg->s->primary_key) /* Primary key was processed above */
      continue;

    // TODO: move this into get_table_handler() ??
    kd_arr[i]->setup(table_arg, tbl_def_arg);

    const uint packed_len = kd_arr[i]->max_storage_fmt_length();
    if (packed_len > max_packed_sk_len) {
      max_packed_sk_len = packed_len;
    }
  }

  m_sk_packed_tuple =
      reinterpret_cast<uchar *>(my_malloc(max_packed_sk_len, MYF(0)));
  m_sk_match_prefix_buf =
      reinterpret_cast<uchar *>(my_malloc(max_packed_sk_len, MYF(0)));
  m_sk_packed_tuple_old =
      reinterpret_cast<uchar *>(my_malloc(max_packed_sk_len, MYF(0)));
  m_end_key_packed_tuple =
      reinterpret_cast<uchar *>(my_malloc(max_packed_sk_len, MYF(0)));
  m_pack_buffer =
      reinterpret_cast<uchar *>(my_malloc(max_packed_sk_len, MYF(0)));

  m_eq_cond_upper_bound =
      reinterpret_cast<uchar *>(my_malloc(max_packed_sk_len, MYF(0)));
  m_eq_cond_lower_bound =
      reinterpret_cast<uchar *>(my_malloc(max_packed_sk_len, MYF(0)));

  /*
    If inplace alter is happening, allocate special buffers for unique
    secondary index duplicate checking.
  */
  if (alloc_alter_buffers) {
    m_dup_sk_packed_tuple =
        reinterpret_cast<uchar *>(my_malloc(max_packed_sk_len, MYF(0)));
    m_dup_sk_packed_tuple_old =
        reinterpret_cast<uchar *>(my_malloc(max_packed_sk_len, MYF(0)));
  }

  if (m_pk_tuple == nullptr || m_pk_packed_tuple == nullptr ||
      m_sk_packed_tuple == nullptr || m_sk_packed_tuple_old == nullptr ||
      m_end_key_packed_tuple == nullptr || m_pack_buffer == nullptr ||
      m_eq_cond_upper_bound == nullptr || m_eq_cond_lower_bound == nullptr ||
      (alloc_alter_buffers && (m_dup_sk_packed_tuple == nullptr ||
                               m_dup_sk_packed_tuple_old == nullptr))) {
    // One or more of the above allocations failed.  Clean up and exit
    free_key_buffers();

    DBUG_RETURN(HA_ERR_OUT_OF_MEM);
  }

  DBUG_RETURN(HA_EXIT_SUCCESS);
}

void ha_rocksdb::free_key_buffers() {
  my_free(m_pk_tuple);
  m_pk_tuple = nullptr;

  my_free(m_pk_packed_tuple);
  m_pk_packed_tuple = nullptr;

  my_free(m_sk_packed_tuple);
  m_sk_packed_tuple = nullptr;

  my_free(m_sk_match_prefix_buf);
  m_sk_match_prefix_buf = nullptr;

  my_free(m_sk_packed_tuple_old);
  m_sk_packed_tuple_old = nullptr;

  my_free(m_end_key_packed_tuple);
  m_end_key_packed_tuple = nullptr;

  my_free(m_pack_buffer);
  m_pack_buffer = nullptr;

  my_free(m_dup_sk_packed_tuple);
  m_dup_sk_packed_tuple = nullptr;

  my_free(m_dup_sk_packed_tuple_old);
  m_dup_sk_packed_tuple_old = nullptr;

  my_free(m_eq_cond_upper_bound);
  m_eq_cond_upper_bound = nullptr;

  my_free(m_eq_cond_lower_bound);
  m_eq_cond_lower_bound = nullptr;
}

#ifdef MARIAROCKS_NOT_YET
void ha_rocksdb::set_use_read_free_rpl(const char *const whitelist) {
  DBUG_ASSERT(whitelist != nullptr);

#if defined(HAVE_PSI_INTERFACE)
  Regex_list_handler regex_handler(key_rwlock_read_free_rpl_tables);
#else
  Regex_list_handler regex_handler;
#endif

  if (!regex_handler.set_patterns(whitelist)) {
    warn_about_bad_patterns(&regex_handler, "read_free_rpl_tables");
  }

  m_use_read_free_rpl = regex_handler.matches(m_tbl_def->base_tablename());
}
#endif

void ha_rocksdb::set_skip_unique_check_tables(const char *const whitelist) {
  DBUG_ASSERT(whitelist != nullptr);

#if defined(HAVE_PSI_INTERFACE)
  Regex_list_handler regex_handler(key_rwlock_skip_unique_check_tables);
#else
  Regex_list_handler regex_handler;
#endif

  if (!regex_handler.set_patterns(whitelist)) {
    warn_about_bad_patterns(&regex_handler, "skip_unique_check_tables");
  }

  m_skip_unique_check = regex_handler.matches(m_tbl_def->base_tablename());
}

/**
  @return
    HA_EXIT_SUCCESS  OK
    other            HA_ERR error code (can be SE-specific)
*/
int ha_rocksdb::open(const char *const name, int mode, uint test_if_locked) {
  DBUG_ENTER_FUNC();

  int err = close();
  if (err) {
    DBUG_RETURN(err);
  }

  m_table_handler = rdb_open_tables.get_table_handler(name);

  if (m_table_handler == nullptr) {
    DBUG_RETURN(HA_ERR_OUT_OF_MEM);
  }

  my_core::thr_lock_data_init(&m_table_handler->m_thr_lock, &m_db_lock,
                              nullptr);
  m_io_perf.init(&m_table_handler->m_table_perf_context,
                 &m_table_handler->m_io_perf_read,
                 &m_table_handler->m_io_perf_write, &stats);
  Rdb_perf_context_guard guard(&m_io_perf,
                               rocksdb_perf_context_level(ha_thd()));

  std::string fullname;
  err = rdb_normalize_tablename(name, &fullname);
  if (err != HA_EXIT_SUCCESS) {
    DBUG_RETURN(err);
  }

  m_tbl_def = ddl_manager.find(fullname);
  if (m_tbl_def == nullptr) {
    my_error(ER_INTERNAL_ERROR, MYF(0),
             "Attempt to open a table that is not present in RocksDB-SE data "
             "dictionary");
    DBUG_RETURN(HA_ERR_ROCKSDB_INVALID_TABLE);
  }
  m_lock_rows = RDB_LOCK_NONE;

  m_key_descr_arr = m_tbl_def->m_key_descr_arr;

  /*
    Full table scan actually uses primary key
    (UPDATE needs to know this, otherwise it will go into infinite loop on
    queries like "UPDATE tbl SET pk=pk+100")
  */
  key_used_on_scan = table->s->primary_key;

  // close() above has already called free_key_buffers(). No need to do it here.
  err = alloc_key_buffers(table, m_tbl_def);

  if (err) {
    DBUG_RETURN(err);
  }

  /*
    init_with_fields() is used to initialize table flags based on the field
    definitions in table->field[].
    It is called by open_binary_frm(), but that function calls the method for
    a temporary ha_rocksdb object which is later destroyed.

    If we are here in ::open(), then init_with_fields() has not been called
    for this object. Call it ourselves, we want all member variables to be
    properly initialized.
  */
  init_with_fields();

  setup_field_converters();

  /*
    MariaDB: adjust field->part_of_key for PK columns. We can only do it here
    because SE API is just relying on the HA_PRIMARY_KEY_IN_READ_INDEX which
    does not allow to distinguish between unpack'able and non-unpack'able
    columns. 
    Upstream uses handler->init_with_fields() but we don't have that call.
  */
  {
    if (!has_hidden_pk(table)) {
      KEY *const pk_info = &table->key_info[table->s->primary_key];
      for (uint kp = 0; kp < pk_info->user_defined_key_parts; kp++) {
        if (!m_pk_descr->can_unpack(kp)) {
          //
          uint field_index= pk_info->key_part[kp].field->field_index;
          table->field[field_index]->part_of_key.clear_all();
          table->field[field_index]->part_of_key.set_bit(table->s->primary_key);
        }
      }
    }

    for (uint key= 0; key < table->s->keys; key++) {
      KEY *const key_info = &table->key_info[key];
      if (key ==  table->s->primary_key)
        continue;
      for (uint kp = 0; kp < key_info->usable_key_parts; kp++) {
        uint field_index= key_info->key_part[kp].field->field_index;
        if (m_key_descr_arr[key]->can_unpack(kp)) {
          table->field[field_index]->part_of_key.set_bit(key);
        } else {
          table->field[field_index]->part_of_key.clear_bit(key);
        }
      }
    }
  }

  info(HA_STATUS_NO_LOCK | HA_STATUS_VARIABLE | HA_STATUS_CONST);

  /*
    The following load_XXX code calls row decode functions, and they do
    that without having done ::external_lock() or index_init()/rnd_init().
    (Note: this also means we're doing a read when there was no
    setup_field_converters() call)

    Initialize the necessary variables for them:
  */
  m_verify_row_debug_checksums = false;

  /* Load auto_increment value only once on first use. */
  if (table->found_next_number_field && m_tbl_def->m_auto_incr_val == 0) {
    load_auto_incr_value();
  }

  /* Load hidden pk only once on first use. */
  if (has_hidden_pk(table) && m_tbl_def->m_hidden_pk_val == 0 &&
      (err = load_hidden_pk_value()) != HA_EXIT_SUCCESS) {
    free_key_buffers();
    DBUG_RETURN(err);
  }

  /* Index block size in MyRocks: used by MySQL in query optimization */
  stats.block_size = rocksdb_tbl_options->block_size;

#ifdef MARIAROCKS_NOT_YET // MDEV-10976
  /* Determine at open whether we can use Read Free Replication or not */
  set_use_read_free_rpl(THDVAR(ha_thd(), read_free_rpl_tables));
#endif

  /* Determine at open whether we should skip unique checks for this table */
  set_skip_unique_check_tables(THDVAR(ha_thd(), skip_unique_check_tables));

  DBUG_RETURN(HA_EXIT_SUCCESS);
}

int ha_rocksdb::close(void) {
  DBUG_ENTER_FUNC();

  m_pk_descr = nullptr;
  m_key_descr_arr = nullptr;

  free_key_buffers();

  my_free(m_encoder_arr);
  m_encoder_arr = nullptr;

  if (m_table_handler != nullptr) {
    rdb_open_tables.release_table_handler(m_table_handler);
    m_table_handler = nullptr;
  }

  // These are needed to suppress valgrind errors in rocksdb.partition
  m_storage_record.free();
  m_last_rowkey.free();
  m_sk_tails.free();
  m_sk_tails_old.free();
  m_pk_unpack_info.free();

  DBUG_RETURN(HA_EXIT_SUCCESS);
}

static const char *rdb_error_messages[] = {
    "Table must have a PRIMARY KEY.",
    "Specifying DATA DIRECTORY for an individual table is not supported.",
    "Specifying INDEX DIRECTORY for an individual table is not supported.",
    "RocksDB commit failed.",
    "Failure during bulk load operation.",
    "Found data corruption.",
    "CRC checksum mismatch.",
    "Invalid table.",
    "Could not access RocksDB properties.",
    "File I/O error during merge/sort operation.",
    "RocksDB status: not found.",
    "RocksDB status: corruption.",
    "RocksDB status: invalid argument.",
    "RocksDB status: io error.",
    "RocksDB status: no space.",
    "RocksDB status: merge in progress.",
    "RocksDB status: incomplete.",
    "RocksDB status: shutdown in progress.",
    "RocksDB status: timed out.",
    "RocksDB status: aborted.",
    "RocksDB status: lock limit reached.",
    "RocksDB status: busy.",
    "RocksDB status: deadlock.",
    "RocksDB status: expired.",
    "RocksDB status: try again.",
};

static_assert((sizeof(rdb_error_messages) / sizeof(rdb_error_messages[0])) ==
                  ((HA_ERR_ROCKSDB_LAST - HA_ERR_ROCKSDB_FIRST) + 1),
              "Number of error messages doesn't match number of error codes");

//psergey-merge: do we need this in MariaDB: we have get_error_messages
//below...
#if 0
static const char *rdb_get_error_message(int nr) {
  return rdb_error_messages[nr - HA_ERR_ROCKSDB_FIRST];
}
#endif

static const char **rdb_get_error_messages(int nr) { return rdb_error_messages; }

bool ha_rocksdb::get_error_message(const int error, String *const buf) {
  DBUG_ENTER_FUNC();

  static_assert(HA_ERR_ROCKSDB_LAST > HA_ERR_FIRST,
                "HA_ERR_ROCKSDB_LAST > HA_ERR_FIRST");
  static_assert(HA_ERR_ROCKSDB_LAST > HA_ERR_LAST,
                "HA_ERR_ROCKSDB_LAST > HA_ERR_LAST");

  DBUG_ASSERT(buf != nullptr);

  if (error == HA_ERR_LOCK_WAIT_TIMEOUT || error == HA_ERR_LOCK_DEADLOCK) {
    Rdb_transaction *const tx = get_tx_from_thd(ha_thd());
    DBUG_ASSERT(tx != nullptr);
    buf->append(tx->m_detailed_error);
    DBUG_RETURN(true);
  }

  if (error >= HA_ERR_ROCKSDB_FIRST && error <= HA_ERR_ROCKSDB_LAST) {
    buf->append(rdb_error_messages[error - HA_ERR_ROCKSDB_FIRST]);
  }

  // We can be called with the values which are < HA_ERR_FIRST because most
  // MySQL internal functions will just return HA_EXIT_FAILURE in case of
  // an error.

  DBUG_RETURN(false);
}

/*
  Generalized way to convert RocksDB status errors into MySQL error code, and
  print error message.

  Each error code below maps to a RocksDB status code found in:
  rocksdb/include/rocksdb/status.h
*/
int ha_rocksdb::rdb_error_to_mysql(const rocksdb::Status &s,
                                   const char *opt_msg) {
  DBUG_ASSERT(!s.ok());

  int err;
  switch (s.code()) {
  case rocksdb::Status::Code::kOk:
    err = HA_EXIT_SUCCESS;
    break;
  case rocksdb::Status::Code::kNotFound:
    err = HA_ERR_ROCKSDB_STATUS_NOT_FOUND;
    break;
  case rocksdb::Status::Code::kCorruption:
    err = HA_ERR_ROCKSDB_STATUS_CORRUPTION;
    break;
  case rocksdb::Status::Code::kNotSupported:
    err = HA_ERR_ROCKSDB_STATUS_NOT_SUPPORTED;
    break;
  case rocksdb::Status::Code::kInvalidArgument:
    err = HA_ERR_ROCKSDB_STATUS_INVALID_ARGUMENT;
    break;
  case rocksdb::Status::Code::kIOError:
    err = (s.IsNoSpace()) ? HA_ERR_ROCKSDB_STATUS_NO_SPACE
                          : HA_ERR_ROCKSDB_STATUS_IO_ERROR;
    break;
  case rocksdb::Status::Code::kMergeInProgress:
    err = HA_ERR_ROCKSDB_STATUS_MERGE_IN_PROGRESS;
    break;
  case rocksdb::Status::Code::kIncomplete:
    err = HA_ERR_ROCKSDB_STATUS_INCOMPLETE;
    break;
  case rocksdb::Status::Code::kShutdownInProgress:
    err = HA_ERR_ROCKSDB_STATUS_SHUTDOWN_IN_PROGRESS;
    break;
  case rocksdb::Status::Code::kTimedOut:
    err = HA_ERR_ROCKSDB_STATUS_TIMED_OUT;
    break;
  case rocksdb::Status::Code::kAborted:
    err = (s.IsLockLimit()) ? HA_ERR_ROCKSDB_STATUS_LOCK_LIMIT
                            : HA_ERR_ROCKSDB_STATUS_ABORTED;
    break;
  case rocksdb::Status::Code::kBusy:
    err = (s.IsDeadlock()) ? HA_ERR_ROCKSDB_STATUS_DEADLOCK
                           : HA_ERR_ROCKSDB_STATUS_BUSY;
    break;
  case rocksdb::Status::Code::kExpired:
    err = HA_ERR_ROCKSDB_STATUS_EXPIRED;
    break;
  case rocksdb::Status::Code::kTryAgain:
    err = HA_ERR_ROCKSDB_STATUS_TRY_AGAIN;
    break;
  default:
    DBUG_ASSERT(0);
    return -1;
  }

  if (opt_msg) {
    my_error(ER_RDB_STATUS_MSG, MYF(0), opt_msg, s.code(),
             s.ToString().c_str());
  } else {
    my_error(ER_RDB_STATUS_GENERAL, MYF(0), s.code(), s.ToString().c_str());
  }

  return err;
}

/* MyRocks supports only the following collations for indexed columns */
static const std::set<uint> RDB_INDEX_COLLATIONS = {
    COLLATION_BINARY, COLLATION_UTF8_BIN, COLLATION_LATIN1_BIN};

static bool
rdb_is_index_collation_supported(const my_core::Field *const field) {
  const my_core::enum_field_types type = field->real_type();
  /* Handle [VAR](CHAR|BINARY) or TEXT|BLOB */
  if (type == MYSQL_TYPE_VARCHAR || type == MYSQL_TYPE_STRING ||
      type == MYSQL_TYPE_BLOB)  {

    return (RDB_INDEX_COLLATIONS.find(field->charset()->number) !=
            RDB_INDEX_COLLATIONS.end()) ||
            rdb_is_collation_supported(field->charset());
  }
  return true;
}


static bool
rdb_field_uses_nopad_collation(const my_core::Field *const field) {
  const my_core::enum_field_types type = field->real_type();
  /* Handle [VAR](CHAR|BINARY) or TEXT|BLOB */
  if (type == MYSQL_TYPE_VARCHAR || type == MYSQL_TYPE_STRING ||
      type == MYSQL_TYPE_BLOB) {

    /*
      This is technically a NOPAD collation but it's a binary collation
      that we can handle.
    */
    if (RDB_INDEX_COLLATIONS.find(field->charset()->number) !=
           RDB_INDEX_COLLATIONS.end())
      return false;

    return (field->charset()->state & MY_CS_NOPAD);
  }
  return false;
}


/*
  Create structures needed for storing data in rocksdb. This is called when the
  table is created. The structures will be shared by all TABLE* objects.

  @param
    table_arg        Table with definition
    db_table         "dbname.tablename"
    len              strlen of the above
    tbl_def_arg      tbl_def whose key_descr is being created/populated
    old_tbl_def_arg  tbl_def from which keys are being copied over from
                     (for use during inplace alter)

  @return
    0      - Ok
    other  - error, either given table ddl is not supported by rocksdb or OOM.
*/
int ha_rocksdb::create_key_defs(
    const TABLE *const table_arg, Rdb_tbl_def *const tbl_def_arg,
    const TABLE *const old_table_arg /* = nullptr */,
    const Rdb_tbl_def *const old_tbl_def_arg
    /* = nullptr */) const {
  DBUG_ENTER_FUNC();

  DBUG_ASSERT(table_arg != nullptr);
  DBUG_ASSERT(table_arg->s != nullptr);

  uint i;

  /*
    These need to be one greater than MAX_INDEXES since the user can create
    MAX_INDEXES secondary keys and no primary key which would cause us
    to generate a hidden one.
  */
  std::array<key_def_cf_info, MAX_INDEXES + 1> cfs;

  /*
    NOTE: All new column families must be created before new index numbers are
    allocated to each key definition. See below for more details.
    http://github.com/MySQLOnRocksDB/mysql-5.6/issues/86#issuecomment-138515501
  */
  if (create_cfs(table_arg, tbl_def_arg, &cfs)) {
    DBUG_RETURN(HA_EXIT_FAILURE);
  }

  if (!old_tbl_def_arg) {
    /*
      old_tbl_def doesn't exist. this means we are in the process of creating
      a new table.

      Get the index numbers (this will update the next_index_number)
      and create Rdb_key_def structures.
    */
    for (i = 0; i < tbl_def_arg->m_key_count; i++) {
      if (create_key_def(table_arg, i, tbl_def_arg, &m_key_descr_arr[i],
                         cfs[i])) {
        DBUG_RETURN(HA_EXIT_FAILURE);
      }
    }
  } else {
    /*
      old_tbl_def exists.  This means we are creating a new tbl_def as part of
      in-place alter table.  Copy over existing keys from the old_tbl_def and
      generate the necessary new key definitions if any.
    */
    if (create_inplace_key_defs(table_arg, tbl_def_arg, old_table_arg,
                                old_tbl_def_arg, cfs)) {
      DBUG_RETURN(HA_EXIT_FAILURE);
    }
  }

  DBUG_RETURN(HA_EXIT_SUCCESS);
}

/*
  Checks index parameters and creates column families needed for storing data
  in rocksdb if necessary.

  @param in
    table_arg     Table with definition
    db_table      Table name
    tbl_def_arg   Table def structure being populated

  @param out
    cfs           CF info for each key definition in 'key_info' order

  @return
    0      - Ok
    other  - error
*/
int ha_rocksdb::create_cfs(
    const TABLE *const table_arg, Rdb_tbl_def *const tbl_def_arg,
    std::array<struct key_def_cf_info, MAX_INDEXES + 1> *const cfs) const {
  DBUG_ENTER_FUNC();

  DBUG_ASSERT(table_arg != nullptr);
  DBUG_ASSERT(table_arg->s != nullptr);
  DBUG_ASSERT(tbl_def_arg != nullptr);

  char tablename_sys[NAME_LEN + 1];
  bool tsys_set= false;

  /*
    The first loop checks the index parameters and creates
    column families if necessary.
  */
  for (uint i = 0; i < tbl_def_arg->m_key_count; i++) {
    rocksdb::ColumnFamilyHandle *cf_handle;

    if (!is_hidden_pk(i, table_arg, tbl_def_arg) &&
        tbl_def_arg->base_tablename().find(tmp_file_prefix) != 0) {
      if (!tsys_set)
      {
        tsys_set= true;
        my_core::filename_to_tablename(tbl_def_arg->base_tablename().c_str(),
                                   tablename_sys, sizeof(tablename_sys));
      }

      for (uint part = 0; part < table_arg->key_info[i].ext_key_parts; 
           part++)
      {
        /* MariaDB: disallow NOPAD collations */
        if (rdb_field_uses_nopad_collation(
              table_arg->key_info[i].key_part[part].field))
        {
          my_error(ER_MYROCKS_CANT_NOPAD_COLLATION, MYF(0));
          DBUG_RETURN(HA_EXIT_FAILURE);
        }

        if (rocksdb_strict_collation_check &&
            !rdb_is_index_collation_supported(
                table_arg->key_info[i].key_part[part].field) &&
            !rdb_collation_exceptions->matches(tablename_sys)) {

          char buf[1024];
          my_snprintf(buf, sizeof(buf),
                      "Indexed column %s.%s uses a collation that does not "
                      "allow index-only access in secondary key and has "
                      "reduced disk space efficiency in primary key.",
                       tbl_def_arg->full_tablename().c_str(),
                       table_arg->key_info[i].key_part[part].field->field_name);

          my_error(ER_INTERNAL_ERROR, MYF(ME_JUST_WARNING), buf);
        }
      }
    }

    // Internal consistency check to make sure that data in TABLE and
    // Rdb_tbl_def structures matches. Either both are missing or both are
    // specified. Yes, this is critical enough to make it into SHIP_ASSERT.
    SHIP_ASSERT(IF_PARTITIONING(!table_arg->part_info,true) == tbl_def_arg->base_partition().empty());

    // Generate the name for the column family to use.
    bool per_part_match_found = false;
    std::string cf_name = generate_cf_name(i, table_arg, tbl_def_arg,
      &per_part_match_found);

    // Prevent create from using the system column family.
    if (cf_name == DEFAULT_SYSTEM_CF_NAME) {
      my_error(ER_WRONG_ARGUMENTS, MYF(0),
               "column family not valid for storing index data.");
      DBUG_RETURN(HA_EXIT_FAILURE);
    }

    // Here's how `get_or_create_cf` will use the input parameters:
    //
    // `cf_name` - will be used as a CF name.
    cf_handle = cf_manager.get_or_create_cf(rdb, cf_name);

    if (!cf_handle) {
      DBUG_RETURN(HA_EXIT_FAILURE);
    }

    auto &cf = (*cfs)[i];

    cf.cf_handle = cf_handle;
    cf.is_reverse_cf = Rdb_cf_manager::is_cf_name_reverse(cf_name.c_str());
    cf.is_per_partition_cf = per_part_match_found;
  }

  DBUG_RETURN(HA_EXIT_SUCCESS);
}

/*
  Create key definition needed for storing data in rocksdb during ADD index
  inplace operations.

  @param in
    table_arg         Table with definition
    tbl_def_arg       New table def structure being populated
    old_tbl_def_arg   Old(current) table def structure
    cfs               Struct array which contains column family information

  @return
    0      - Ok
    other  - error, either given table ddl is not supported by rocksdb or OOM.
*/
int ha_rocksdb::create_inplace_key_defs(
    const TABLE *const table_arg, Rdb_tbl_def *const tbl_def_arg,
    const TABLE *const old_table_arg, const Rdb_tbl_def *const old_tbl_def_arg,
    const std::array<key_def_cf_info, MAX_INDEXES + 1> &cfs) const {
  DBUG_ENTER_FUNC();

  DBUG_ASSERT(table_arg != nullptr);
  DBUG_ASSERT(tbl_def_arg != nullptr);
  DBUG_ASSERT(old_tbl_def_arg != nullptr);

  std::shared_ptr<Rdb_key_def> *const old_key_descr =
      old_tbl_def_arg->m_key_descr_arr;
  std::shared_ptr<Rdb_key_def> *const new_key_descr =
      tbl_def_arg->m_key_descr_arr;
  const std::unordered_map<std::string, uint> old_key_pos =
      get_old_key_positions(table_arg, tbl_def_arg, old_table_arg,
                            old_tbl_def_arg);

  uint i;
  for (i = 0; i < tbl_def_arg->m_key_count; i++) {
    const auto &it = old_key_pos.find(get_key_name(i, table_arg, tbl_def_arg));

    if (it != old_key_pos.end()) {
      /*
        Found matching index in old table definition, so copy it over to the
        new one created.
      */
      const Rdb_key_def &okd = *old_key_descr[it->second];

      const GL_INDEX_ID gl_index_id = okd.get_gl_index_id();
      struct Rdb_index_info index_info;
      if (!dict_manager.get_index_info(gl_index_id, &index_info)) {
        // NO_LINT_DEBUG
        sql_print_error("RocksDB: Could not get index information "
                        "for Index Number (%u,%u), table %s",
                        gl_index_id.cf_id, gl_index_id.index_id,
                        old_tbl_def_arg->full_tablename().c_str());
        DBUG_RETURN(HA_EXIT_FAILURE);
      }

      uint32 ttl_rec_offset =
          Rdb_key_def::has_index_flag(index_info.m_index_flags,
                                      Rdb_key_def::TTL_FLAG)
              ? Rdb_key_def::calculate_index_flag_offset(
                    index_info.m_index_flags, Rdb_key_def::TTL_FLAG)
              : UINT_MAX;

      /*
        We can't use the copy constructor because we need to update the
        keynr within the pack_info for each field and the keyno of the keydef
        itself.
      */
      new_key_descr[i] = std::make_shared<Rdb_key_def>(
          okd.get_index_number(), i, okd.get_cf(),
          index_info.m_index_dict_version, index_info.m_index_type,
          index_info.m_kv_version, okd.m_is_reverse_cf,
          okd.m_is_per_partition_cf, okd.m_name.c_str(),
          dict_manager.get_stats(gl_index_id), index_info.m_index_flags,
          ttl_rec_offset, index_info.m_ttl_duration);
    } else if (create_key_def(table_arg, i, tbl_def_arg, &new_key_descr[i],
                              cfs[i])) {
      DBUG_RETURN(HA_EXIT_FAILURE);
    }

    DBUG_ASSERT(new_key_descr[i] != nullptr);
    new_key_descr[i]->setup(table_arg, tbl_def_arg);
  }

  DBUG_RETURN(HA_EXIT_SUCCESS);
}

std::unordered_map<std::string, uint> ha_rocksdb::get_old_key_positions(
    const TABLE *const table_arg, const Rdb_tbl_def *const tbl_def_arg,
    const TABLE *const old_table_arg,
    const Rdb_tbl_def *const old_tbl_def_arg) const {
  DBUG_ENTER_FUNC();

  DBUG_ASSERT(table_arg != nullptr);
  DBUG_ASSERT(old_table_arg != nullptr);
  DBUG_ASSERT(tbl_def_arg != nullptr);
  DBUG_ASSERT(old_tbl_def_arg != nullptr);

  std::shared_ptr<Rdb_key_def> *const old_key_descr =
      old_tbl_def_arg->m_key_descr_arr;
  std::unordered_map<std::string, uint> old_key_pos;
  std::unordered_map<std::string, uint> new_key_pos;
  uint i;

  for (i = 0; i < tbl_def_arg->m_key_count; i++) {
    new_key_pos[get_key_name(i, table_arg, tbl_def_arg)] = i;
  }

  for (i = 0; i < old_tbl_def_arg->m_key_count; i++) {
    if (is_hidden_pk(i, old_table_arg, old_tbl_def_arg)) {
      old_key_pos[old_key_descr[i]->m_name] = i;
      continue;
    }

    /*
      In case of matching key name, need to check key parts of keys as well,
      in case a simultaneous drop + add is performed, where the key name is the
      same but the key parts are different.

      Example:
      CREATE TABLE t1 (a INT, b INT, KEY ka(a)) ENGINE=RocksDB;
      ALTER TABLE t1 DROP INDEX ka, ADD INDEX ka(b), ALGORITHM=INPLACE;
    */
    const KEY *const old_key = &old_table_arg->key_info[i];
    const auto &it = new_key_pos.find(old_key->name);
    if (it == new_key_pos.end()) {
      continue;
    }

    KEY *const new_key = &table_arg->key_info[it->second];

    /*
      Check that the key is identical between old and new tables.
      If not, we still need to create a new index.

      The exception is if there is an index changed from unique to non-unique,
      in these cases we don't need to rebuild as they are stored the same way in
      RocksDB.
    */
    bool unique_to_non_unique =
        ((old_key->flags ^ new_key->flags) == HA_NOSAME) &&
        (old_key->flags & HA_NOSAME);

    if (compare_keys(old_key, new_key) && !unique_to_non_unique) {
      continue;
    }

    /* Check to make sure key parts match. */
    if (compare_key_parts(old_key, new_key)) {
      continue;
    }

    old_key_pos[old_key->name] = i;
  }

  DBUG_RETURN(old_key_pos);
}

/* Check to see if two keys are identical. */
int ha_rocksdb::compare_keys(const KEY *const old_key,
                             const KEY *const new_key) const {
  DBUG_ENTER_FUNC();

  DBUG_ASSERT(old_key != nullptr);
  DBUG_ASSERT(new_key != nullptr);

  /* Check index name. */
  if (strcmp(old_key->name, new_key->name) != 0) {
    DBUG_RETURN(HA_EXIT_FAILURE);
  }

  /* If index algorithms are different then keys are different. */
  if (old_key->algorithm != new_key->algorithm) {
    DBUG_RETURN(HA_EXIT_FAILURE);
  }

  /* Check that the key is identical between old and new tables.  */
  if ((old_key->flags ^ new_key->flags) & HA_KEYFLAG_MASK) {
    DBUG_RETURN(HA_EXIT_FAILURE);
  }

  /* Check index comment. (for column family changes) */
  std::string old_comment(old_key->comment.str, old_key->comment.length);
  std::string new_comment(new_key->comment.str, new_key->comment.length);
  if (old_comment.compare(new_comment) != 0) {
    DBUG_RETURN(HA_EXIT_FAILURE);
  }

  DBUG_RETURN(HA_EXIT_SUCCESS);
}

/* Check two keys to ensure that key parts within keys match */
int ha_rocksdb::compare_key_parts(const KEY *const old_key,
                                  const KEY *const new_key) const {
  DBUG_ENTER_FUNC();

  DBUG_ASSERT(old_key != nullptr);
  DBUG_ASSERT(new_key != nullptr);

  /* Skip if key parts do not match, as it is a different key */
  if (new_key->user_defined_key_parts != old_key->user_defined_key_parts) {
    DBUG_RETURN(HA_EXIT_FAILURE);
  }

  /* Check to see that key parts themselves match */
  for (uint i = 0; i < old_key->user_defined_key_parts; i++) {
    if (strcmp(old_key->key_part[i].field->field_name,
               new_key->key_part[i].field->field_name) != 0) {
      DBUG_RETURN(HA_EXIT_FAILURE);
    }

    /* Check if prefix index key part length has changed */
    if (old_key->key_part[i].length != new_key->key_part[i].length) {
      DBUG_RETURN(HA_EXIT_FAILURE);
    }
  }

  DBUG_RETURN(HA_EXIT_SUCCESS);
}

/*
  Create key definition needed for storing data in rocksdb.
  This can be called either during CREATE table or doing ADD index operations.

  @param in
    table_arg     Table with definition
    i             Position of index being created inside table_arg->key_info
    tbl_def_arg   Table def structure being populated
    cf_info       Struct which contains column family information

  @param out
    new_key_def  Newly created index definition.

  @return
    0      - Ok
    other  - error, either given table ddl is not supported by rocksdb or OOM.
*/
int ha_rocksdb::create_key_def(const TABLE *const table_arg, const uint &i,
                               const Rdb_tbl_def *const tbl_def_arg,
                               std::shared_ptr<Rdb_key_def> *const new_key_def,
                               const struct key_def_cf_info &cf_info) const {
  DBUG_ENTER_FUNC();

  DBUG_ASSERT(new_key_def != nullptr);
  DBUG_ASSERT(*new_key_def == nullptr);

  uint64 ttl_duration = 0;
  std::string ttl_column;
  uint ttl_field_offset;

  uint err;
  if ((err = Rdb_key_def::extract_ttl_duration(table_arg, tbl_def_arg,
                                               &ttl_duration))) {
    DBUG_RETURN(err);
  }

  if ((err = Rdb_key_def::extract_ttl_col(table_arg, tbl_def_arg, &ttl_column,
                                          &ttl_field_offset))) {
    DBUG_RETURN(err);
  }

  /* We don't currently support TTL on tables with hidden primary keys. */
  if (ttl_duration > 0 && is_hidden_pk(i, table_arg, tbl_def_arg)) {
    my_error(ER_RDB_TTL_UNSUPPORTED, MYF(0));
    DBUG_RETURN(HA_EXIT_FAILURE);
  }

  /*
    If TTL duration is not specified but TTL column was specified, throw an
    error because TTL column requires duration.
  */
  if (ttl_duration == 0 && !ttl_column.empty()) {
    my_error(ER_RDB_TTL_COL_FORMAT, MYF(0), ttl_column.c_str());
    DBUG_RETURN(HA_EXIT_FAILURE);
  }

  const uint index_id = ddl_manager.get_and_update_next_number(&dict_manager);
  const uint16_t index_dict_version = Rdb_key_def::INDEX_INFO_VERSION_LATEST;
  uchar index_type;
  uint16_t kv_version;

  if (is_hidden_pk(i, table_arg, tbl_def_arg)) {
    index_type = Rdb_key_def::INDEX_TYPE_HIDDEN_PRIMARY;
    kv_version = Rdb_key_def::PRIMARY_FORMAT_VERSION_LATEST;
  } else if (i == table_arg->s->primary_key) {
    index_type = Rdb_key_def::INDEX_TYPE_PRIMARY;
    uint16 pk_latest_version = Rdb_key_def::PRIMARY_FORMAT_VERSION_LATEST;
    kv_version = pk_latest_version;
  } else {
    index_type = Rdb_key_def::INDEX_TYPE_SECONDARY;
    uint16 sk_latest_version = Rdb_key_def::SECONDARY_FORMAT_VERSION_LATEST;
    kv_version = sk_latest_version;
  }

  // Use PRIMARY_FORMAT_VERSION_UPDATE1 here since it is the same value as
  // SECONDARY_FORMAT_VERSION_UPDATE1 so it doesn't matter if this is a
  // primary key or secondary key.
  DBUG_EXECUTE_IF("MYROCKS_LEGACY_VARBINARY_FORMAT", {
    kv_version = Rdb_key_def::PRIMARY_FORMAT_VERSION_UPDATE1;
  });

  DBUG_EXECUTE_IF("MYROCKS_NO_COVERED_BITMAP_FORMAT", {
    if (index_type == Rdb_key_def::INDEX_TYPE_SECONDARY) {
      kv_version = Rdb_key_def::SECONDARY_FORMAT_VERSION_UPDATE2;
    }
  });

  uint32 index_flags = (ttl_duration > 0 ? Rdb_key_def::TTL_FLAG : 0);

  uint32 ttl_rec_offset =
      Rdb_key_def::has_index_flag(index_flags, Rdb_key_def::TTL_FLAG)
          ? Rdb_key_def::calculate_index_flag_offset(index_flags,
                                                     Rdb_key_def::TTL_FLAG)
          : UINT_MAX;

  const char *const key_name = get_key_name(i, table_arg, m_tbl_def);
  *new_key_def = std::make_shared<Rdb_key_def>(
      index_id, i, cf_info.cf_handle, index_dict_version, index_type,
      kv_version, cf_info.is_reverse_cf, cf_info.is_per_partition_cf, key_name,
      Rdb_index_stats(), index_flags, ttl_rec_offset, ttl_duration);

  if (!ttl_column.empty()) {
    (*new_key_def)->m_ttl_column = ttl_column;
  }

  DBUG_RETURN(HA_EXIT_SUCCESS);
}

int rdb_normalize_tablename(const std::string &tablename,
                            std::string *const strbuf) {
  DBUG_ASSERT(strbuf != nullptr);

  if (tablename.size() < 2 || tablename[0] != '.' || tablename[1] != FN_LIBCHAR) {
    DBUG_ASSERT(0); // We were not passed table name?
    return HA_ERR_ROCKSDB_INVALID_TABLE;
  }

  size_t pos = tablename.find_first_of(FN_LIBCHAR, 2);
  if (pos == std::string::npos) {
    DBUG_ASSERT(0); // We were not passed table name?
    return HA_ERR_ROCKSDB_INVALID_TABLE;
  }

  *strbuf = tablename.substr(2, pos - 2) + "." + tablename.substr(pos + 1);

  return HA_EXIT_SUCCESS;
}

/*
  Check to see if the user's original statement includes foreign key
  references
*/
bool ha_rocksdb::contains_foreign_key(THD *const thd) {
  bool success;
  const char *str = thd_query_string(thd)->str;

  DBUG_ASSERT(str != nullptr);

  while (*str != '\0') {
    // Scan from our current pos looking for 'FOREIGN'
    str = rdb_find_in_string(str, "FOREIGN", &success);
    if (!success) {
      return false;
    }

    // Skip past the found "FOREIGN'
    str = rdb_check_next_token(&my_charset_bin, str, "FOREIGN", &success);
    DBUG_ASSERT(success);

    if (!my_isspace(&my_charset_bin, *str)) {
      return false;
    }

    // See if the next token is 'KEY'
    str = rdb_check_next_token(&my_charset_bin, str, "KEY", &success);
    if (!success) {
      continue;
    }

    // See if the next token is '('
    str = rdb_check_next_token(&my_charset_bin, str, "(", &success);
    if (!success) {
      // There is an optional index id after 'FOREIGN KEY', skip it
      str = rdb_skip_id(&my_charset_bin, str);

      // Now check for '(' again
      str = rdb_check_next_token(&my_charset_bin, str, "(", &success);
    }

    // If we have found 'FOREIGN KEY [<word>] (' we can be confident we have
    // a foreign key clause.
    return success;
  }

  // We never found a valid foreign key clause
  return false;
}

/**
  @brief
  splits the normalized table name of <dbname>.<tablename>#P#<part_no> into
  the <dbname>, <tablename> and <part_no> components.

  @param dbbuf returns database name/table_schema
  @param tablebuf returns tablename
  @param partitionbuf returns partition suffix if there is one
  @return HA_EXIT_SUCCESS on success, non-zero on failure to split
*/
int rdb_split_normalized_tablename(const std::string &fullname,
                                   std::string *const db,
                                   std::string *const table,
                                   std::string *const partition) {
  DBUG_ASSERT(!fullname.empty());

#define RDB_PARTITION_STR "#P#"

  /* Normalize returns dbname.tablename. */
  size_t dotpos = fullname.find('.');

  /* Invalid table name? */
  if (dotpos == std::string::npos) {
    return HA_ERR_ROCKSDB_INVALID_TABLE;
  }

  // Table must have a database name associated with it.
  DBUG_ASSERT(dotpos > 0);

  if (db != nullptr) {
    *db = fullname.substr(0, dotpos);
  }

  dotpos++;

  const size_t partpos =
      fullname.find(RDB_PARTITION_STR, dotpos, strlen(RDB_PARTITION_STR));

  if (partpos != std::string::npos) {
    DBUG_ASSERT(partpos >= dotpos);

    if (table != nullptr) {
      *table = fullname.substr(dotpos, partpos - dotpos);
    }

    if (partition != nullptr) {
      *partition = fullname.substr(partpos + strlen(RDB_PARTITION_STR));
    }
  } else if (table != nullptr) {
    *table = fullname.substr(dotpos);
  }

  return HA_EXIT_SUCCESS;
}

/**
  @brief
  create() is called to create a database. The variable name will have the name
  of the table.

  @details
  When create() is called you do not need to worry about
  opening the table. Also, the .frm file will have already been
  created so adjusting create_info is not necessary. You can overwrite
  the .frm file at this point if you wish to change the table
  definition, but there are no methods currently provided for doing
  so.

  Called from handle.cc by ha_create_table().

  @return
    HA_EXIT_SUCCESS  OK
    other            HA_ERR error code (can be SE-specific)

  @see
  ha_create_table() in handle.cc
*/

int ha_rocksdb::create(const char *const name, TABLE *const table_arg,
                       HA_CREATE_INFO *const create_info) {
  DBUG_ENTER_FUNC();

  DBUG_ASSERT(table_arg != nullptr);
  DBUG_ASSERT(create_info != nullptr);

  if (create_info->data_file_name) {
    // DATA DIRECTORY is used to create tables under a specific location
    // outside the MySQL data directory. We don't support this for MyRocks.
    // The `rocksdb_datadir` setting should be used to configure RocksDB data
    // directory.
    print_error(HA_ERR_ROCKSDB_TABLE_DATA_DIRECTORY_NOT_SUPPORTED,
                MYF(ME_JUST_WARNING));
    DBUG_RETURN(HA_WRONG_CREATE_OPTION);
  }

  if (create_info->index_file_name) {
    // Similar check for INDEX DIRECTORY as well.
    print_error(HA_ERR_ROCKSDB_TABLE_INDEX_DIRECTORY_NOT_SUPPORTED,
                MYF(ME_JUST_WARNING));
    DBUG_RETURN(HA_WRONG_CREATE_OPTION);
  }

  std::string str;
  int err;

  THD *const thd = my_core::thd_get_current_thd();

  if (get_table_if_exists(name)) {
    if (thd->lex->sql_command == SQLCOM_TRUNCATE) {
      err = delete_table(name);
      if (err != HA_EXIT_SUCCESS) {
        DBUG_RETURN(err);
      }
    } else {
      err = rdb_normalize_tablename(name, &str);
      if (err != HA_EXIT_SUCCESS) {
        DBUG_RETURN(err);
      }
      my_error(ER_METADATA_INCONSISTENCY, MYF(0), str.c_str(), name);
      DBUG_RETURN(HA_ERR_ROCKSDB_CORRUPT_DATA);
    }
  }

  /*
    Construct dbname.tablename ourselves, because parititioning
    passes strings like "./test/t14#P#p0" for individual partitions,
    while table_arg->s->table_name has none of that.
  */
  err = rdb_normalize_tablename(name, &str);
  if (err != HA_EXIT_SUCCESS) {
    DBUG_RETURN(err);
  }

  if (contains_foreign_key(thd)) {
    my_error(ER_NOT_SUPPORTED_YET, MYF(0),
             "FOREIGN KEY for the RocksDB storage engine");
    DBUG_RETURN(HA_ERR_UNSUPPORTED);
  }

  const std::unique_ptr<rocksdb::WriteBatch> wb = dict_manager.begin();
  rocksdb::WriteBatch *const batch = wb.get();

  /* Create table/key descriptions and put them into the data dictionary */
  m_tbl_def = new Rdb_tbl_def(str);

  uint n_keys = table_arg->s->keys;

  /*
    If no primary key found, create a hidden PK and place it inside table
    definition
  */
  if (has_hidden_pk(table_arg)) {
    n_keys += 1;
  }

  m_key_descr_arr = new std::shared_ptr<Rdb_key_def>[n_keys];
  m_tbl_def->m_key_count = n_keys;
  m_tbl_def->m_key_descr_arr = m_key_descr_arr;

  err = create_key_defs(table_arg, m_tbl_def);
  if (err != HA_EXIT_SUCCESS) {
    goto error;
  }

  m_pk_descr = m_key_descr_arr[pk_index(table_arg, m_tbl_def)];

  if (create_info->auto_increment_value) {
    bool autoinc_upgrade_test = false;
    m_tbl_def->m_auto_incr_val = create_info->auto_increment_value;
    DBUG_EXECUTE_IF("myrocks_autoinc_upgrade", autoinc_upgrade_test = true;);
    if (!autoinc_upgrade_test) {
      auto s = dict_manager.put_auto_incr_val(
          batch, m_tbl_def->get_autoincr_gl_index_id(),
          m_tbl_def->m_auto_incr_val);
      if (!s.ok()) {
        goto error;
      }
    }
  }

  dict_manager.lock();
  err = ddl_manager.put_and_write(m_tbl_def, batch);
  if (err != HA_EXIT_SUCCESS) {
    dict_manager.unlock();
    goto error;
  }

  err = dict_manager.commit(batch);
  if (err != HA_EXIT_SUCCESS) {
    dict_manager.unlock();
    goto error;
  }

  dict_manager.unlock();

  DBUG_RETURN(HA_EXIT_SUCCESS);

error:
  /* Delete what we have allocated so far */
  delete m_tbl_def;
  m_tbl_def = nullptr;
  m_key_descr_arr = nullptr;

  DBUG_RETURN(err);
}

/**
  @note
  This function is used only when the table has not yet been opened, and
  keyread_allowed bitmap doesn't have the correct values yet.

  See comment in ha_rocksdb::index_flags() for details.
*/

bool ha_rocksdb::check_keyread_allowed(uint inx, uint part,
                                       bool all_parts) const {
  bool res = true;
  KEY *const key_info = &table_share->key_info[inx];

  Rdb_field_packing dummy1;
  res = dummy1.setup(nullptr, key_info->key_part[part].field, inx, part,
                     key_info->key_part[part].length);

  if (res && all_parts) {
    for (uint i = 0; i < part; i++) {
      Field *field;
      if ((field = key_info->key_part[i].field)) {
        Rdb_field_packing dummy;
        if (!dummy.setup(nullptr, field, inx, i,
                         key_info->key_part[i].length)) {
          /* Cannot do index-only reads for this column */
          res = false;
          break;
        }
      }
    }
  }

  const uint pk = table_share->primary_key;
  if (inx == pk && all_parts &&
      part + 1 == table_share->key_info[pk].user_defined_key_parts) {
    m_pk_can_be_decoded = res;
  }

  return res;
}

int ha_rocksdb::read_key_exact(const Rdb_key_def &kd,
                               rocksdb::Iterator *const iter,
                               const bool &full_key_match,
                               const rocksdb::Slice &key_slice,
                               const int64_t ttl_filter_ts) {
  DBUG_ASSERT(iter != nullptr);

  /*
    We are looking for the first record such that
      index_tuple= lookup_tuple.
    lookup_tuple may be a prefix of the index.
  */
  rocksdb_smart_seek(kd.m_is_reverse_cf, iter, key_slice);

  while (iter->Valid() && kd.value_matches_prefix(iter->key(), key_slice)) {
    /*
      If TTL is enabled we need to check if the given key has already expired
      from the POV of the current transaction.  If it has, try going to the next
      key.
    */
    if (kd.has_ttl() && should_hide_ttl_rec(kd, iter->value(), ttl_filter_ts)) {
      rocksdb_smart_next(kd.m_is_reverse_cf, iter);
      continue;
    }

    return HA_EXIT_SUCCESS;
  }

  /*
    Got a record that is not equal to the lookup value, or even a record
    from another table.index.
  */
  return HA_ERR_KEY_NOT_FOUND;
}

int ha_rocksdb::read_before_key(const Rdb_key_def &kd,
                                const bool &full_key_match,
                                const rocksdb::Slice &key_slice,
                                const int64_t ttl_filter_ts) {
  /*
    We are looking for record with the biggest t.key such that
    t.key < lookup_tuple.
  */
  rocksdb_smart_seek(!kd.m_is_reverse_cf, m_scan_it, key_slice);

  while (is_valid(m_scan_it)) {
    /*
      We are using full key and we've hit an exact match, or...

      If TTL is enabled we need to check if the given key has already expired
      from the POV of the current transaction.  If it has, try going to the next
      key.
    */
    if ((full_key_match &&
         kd.value_matches_prefix(m_scan_it->key(), key_slice)) ||
        (kd.has_ttl() &&
         should_hide_ttl_rec(kd, m_scan_it->value(), ttl_filter_ts))) {
      rocksdb_smart_next(!kd.m_is_reverse_cf, m_scan_it);
      continue;
    }

    return HA_EXIT_SUCCESS;
  }

  return HA_ERR_KEY_NOT_FOUND;
}

int ha_rocksdb::read_after_key(const Rdb_key_def &kd,
                               const rocksdb::Slice &key_slice,
                               const int64_t ttl_filter_ts) {
  /*
    We are looking for the first record such that

      index_tuple $GT lookup_tuple

    with HA_READ_AFTER_KEY, $GT = '>',
    with HA_READ_KEY_OR_NEXT, $GT = '>='
  */
  rocksdb_smart_seek(kd.m_is_reverse_cf, m_scan_it, key_slice);

  /*
    If TTL is enabled we need to check if the given key has already expired
    from the POV of the current transaction.  If it has, try going to the next
    key.
  */
  while (is_valid(m_scan_it) && kd.has_ttl() &&
         should_hide_ttl_rec(kd, m_scan_it->value(), ttl_filter_ts)) {
    rocksdb_smart_next(kd.m_is_reverse_cf, m_scan_it);
  }

  return is_valid(m_scan_it) ? HA_EXIT_SUCCESS : HA_ERR_KEY_NOT_FOUND;
}

int ha_rocksdb::position_to_correct_key(
    const Rdb_key_def &kd, const enum ha_rkey_function &find_flag,
    const bool &full_key_match, const uchar *const key,
    const key_part_map &keypart_map, const rocksdb::Slice &key_slice,
    bool *const move_forward, const int64_t ttl_filter_ts) {
  int rc = 0;

  *move_forward = true;

  switch (find_flag) {
  case HA_READ_KEY_EXACT:
    rc =
        read_key_exact(kd, m_scan_it, full_key_match, key_slice, ttl_filter_ts);
    break;
  case HA_READ_BEFORE_KEY:
    *move_forward = false;
    rc = read_before_key(kd, full_key_match, key_slice, ttl_filter_ts);
    if (rc == 0 && !kd.covers_key(m_scan_it->key())) {
      /* The record we've got is not from this index */
      rc = HA_ERR_KEY_NOT_FOUND;
    }
    break;
  case HA_READ_AFTER_KEY:
  case HA_READ_KEY_OR_NEXT:
    rc = read_after_key(kd, key_slice, ttl_filter_ts);
    if (rc == 0 && !kd.covers_key(m_scan_it->key())) {
      /* The record we've got is not from this index */
      rc = HA_ERR_KEY_NOT_FOUND;
    }
    break;
  case HA_READ_KEY_OR_PREV:
  case HA_READ_PREFIX:
    /* This flag is not used by the SQL layer, so we don't support it yet. */
    rc = HA_ERR_UNSUPPORTED;
    break;
  case HA_READ_PREFIX_LAST:
  case HA_READ_PREFIX_LAST_OR_PREV:
    *move_forward = false;
    /*
      Find the last record with the specified index prefix lookup.
      - HA_READ_PREFIX_LAST requires that the record has the
        prefix=lookup (if there are no such records,
        HA_ERR_KEY_NOT_FOUND should be returned).
      - HA_READ_PREFIX_LAST_OR_PREV has no such requirement. If there are no
        records with prefix=lookup, we should return the last record
        before that.
    */
    rc = read_before_key(kd, full_key_match, key_slice, ttl_filter_ts);
    if (rc == 0) {
      const rocksdb::Slice &rkey = m_scan_it->key();
      if (!kd.covers_key(rkey)) {
        /* The record we've got is not from this index */
        rc = HA_ERR_KEY_NOT_FOUND;
      } else if (find_flag == HA_READ_PREFIX_LAST) {
        uint size = kd.pack_index_tuple(table, m_pack_buffer, m_sk_packed_tuple,
                                        key, keypart_map);
        rocksdb::Slice lookup_tuple(reinterpret_cast<char *>(m_sk_packed_tuple),
                                    size);

        // We need to compare the key we've got with the original search prefix.
        if (!kd.value_matches_prefix(rkey, lookup_tuple)) {
          rc = HA_ERR_KEY_NOT_FOUND;
        }
      }
    }
    break;
  default:
    DBUG_ASSERT(0);
    break;
  }

  return rc;
}

int ha_rocksdb::calc_eq_cond_len(const Rdb_key_def &kd,
                                 const enum ha_rkey_function &find_flag,
                                 const rocksdb::Slice &slice,
                                 const int &bytes_changed_by_succ,
                                 const key_range *const end_key,
                                 uint *const end_key_packed_size) {
  if (find_flag == HA_READ_KEY_EXACT)
    return slice.size();

  if (find_flag == HA_READ_PREFIX_LAST) {
    /*
      We have made the kd.successor(m_sk_packed_tuple) call above.

      The slice is at least Rdb_key_def::INDEX_NUMBER_SIZE bytes long.
    */
    return slice.size() - bytes_changed_by_succ;
  }

  if (end_key) {
    *end_key_packed_size =
        kd.pack_index_tuple(table, m_pack_buffer, m_end_key_packed_tuple,
                            end_key->key, end_key->keypart_map);

    /*
      Calculating length of the equal conditions here. 4 byte index id is
      included.
      Example1: id1 BIGINT, id2 INT, id3 BIGINT, PRIMARY KEY (id1, id2, id3)
       WHERE id1=1 AND id2=1 AND id3>=2 => eq_cond_len= 4+8+4= 16
       WHERE id1=1 AND id2>=1 AND id3>=2 => eq_cond_len= 4+8= 12
      Example2: id1 VARCHAR(30), id2 INT, PRIMARY KEY (id1, id2)
       WHERE id1 = 'AAA' and id2 < 3; => eq_cond_len=13 (varchar used 9 bytes)
    */
    rocksdb::Slice end_slice(reinterpret_cast<char *>(m_end_key_packed_tuple),
                             *end_key_packed_size);
    return slice.difference_offset(end_slice);
  }

  /*
    On range scan without any end key condition, there is no
    eq cond, and eq cond length is the same as index_id size (4 bytes).
    Example1: id1 BIGINT, id2 INT, id3 BIGINT, PRIMARY KEY (id1, id2, id3)
     WHERE id1>=1 AND id2 >= 2 and id2 <= 5 => eq_cond_len= 4
  */
  return Rdb_key_def::INDEX_NUMBER_SIZE;
}

int ha_rocksdb::read_row_from_primary_key(uchar *const buf) {
  DBUG_ASSERT(buf != nullptr);

  int rc;
  const rocksdb::Slice &rkey = m_scan_it->key();
  const uint pk_size = rkey.size();
  const char *pk_data = rkey.data();

  memcpy(m_pk_packed_tuple, pk_data, pk_size);
  m_last_rowkey.copy(pk_data, pk_size, &my_charset_bin);

  if (m_lock_rows != RDB_LOCK_NONE) {
    /* We need to put a lock and re-read */
    rc = get_row_by_rowid(buf, m_pk_packed_tuple, pk_size);
  } else {
    /* Unpack from the row we've read */
    const rocksdb::Slice &value = m_scan_it->value();
    rc = convert_record_from_storage_format(&rkey, &value, buf);
  }

  return rc;
}

int ha_rocksdb::read_row_from_secondary_key(uchar *const buf,
                                            const Rdb_key_def &kd,
                                            bool move_forward) {
  DBUG_ASSERT(buf != nullptr);

  int rc = 0;
  uint pk_size;

  /* Get the key columns and primary key value */
  const rocksdb::Slice &rkey = m_scan_it->key();
  const rocksdb::Slice &value = m_scan_it->value();

  bool covered_lookup =
      m_keyread_only || kd.covers_lookup(table, &value, &m_lookup_bitmap);
  if (covered_lookup && m_lock_rows == RDB_LOCK_NONE) {
    pk_size =
        kd.get_primary_key_tuple(table, *m_pk_descr, &rkey, m_pk_packed_tuple);
    if (pk_size == RDB_INVALID_KEY_LEN) {
      rc = HA_ERR_ROCKSDB_CORRUPT_DATA;
    } else {
      rc = kd.unpack_record(table, buf, &rkey, &value,
                            m_verify_row_debug_checksums);
      global_stats.covered_secondary_key_lookups.inc();
    }
  } else {
    if (kd.m_is_reverse_cf)
      move_forward = !move_forward;

    rc = find_icp_matching_index_rec(move_forward, buf);
    if (!rc) {
      const rocksdb::Slice &rkey = m_scan_it->key();
      pk_size = kd.get_primary_key_tuple(table, *m_pk_descr, &rkey,
                                         m_pk_packed_tuple);
      if (pk_size == RDB_INVALID_KEY_LEN) {
        rc = HA_ERR_ROCKSDB_CORRUPT_DATA;
      } else {
        rc = get_row_by_rowid(buf, m_pk_packed_tuple, pk_size);
      }
    }
  }

  if (!rc) {
    m_last_rowkey.copy((const char *)m_pk_packed_tuple, pk_size,
                       &my_charset_bin);
  }

  return rc;
}

/**
  @note
    The problem with this function is that SQL layer calls it, when
     - the table has not been yet opened (no ::open() call done)
     - this->table_share already exists, but it is in the process of being
       filled, so some of fields are still NULL.
     - In particular, table_share->key_info[inx].key_part[] is filled only up
       to part #part. Subsequent key parts are not yet filled.

    To complicate things further, SQL layer will call index_flags() with
    all_parts=TRUE. Essentially, we're asked to provide flags for reading
    keyparts whose datatype is not yet known.

    We walk around this problem by using check_keyread_allowed(), which uses
    table_share object and is careful not to step on unitialized data.

    When we get a call with all_parts=TRUE, we try to analyze all parts but
    ignore those that have key_part->field==nullptr (these are not initialized
    yet).
*/

ulong ha_rocksdb::index_flags(uint inx, uint part, bool all_parts) const {
  DBUG_ENTER_FUNC();

  ulong base_flags = HA_READ_NEXT | // doesn't seem to be used
                     HA_READ_ORDER | HA_READ_RANGE | HA_READ_PREV;

  if (check_keyread_allowed(inx, part, all_parts))
    base_flags |= HA_KEYREAD_ONLY;

  if (inx == table_share->primary_key) {
    /*
      Index-only reads on primary key are the same as table scan for us. Still,
      we need to explicitly "allow" them, otherwise SQL layer will miss some
      plans.
    */
    base_flags |= HA_KEYREAD_ONLY | HA_CLUSTERED_INDEX;
  } else {
    /*
      We can Index Condition Pushdown any key except the primary. With primary
      key, we get (pk, record) pair immediately, there is no place to put the
      ICP check.
    */
    base_flags |= HA_DO_INDEX_COND_PUSHDOWN;
  }

  DBUG_RETURN(base_flags);
}

/**
  @brief
  Read next index tuple through the secondary index.

  @details
  m_scan_it points at the index key-value pair that we should read the (pk,row)
  pair for.
*/
int ha_rocksdb::secondary_index_read(const int keyno, uchar *const buf) {
  DBUG_ASSERT(buf != nullptr);
  DBUG_ASSERT(table != nullptr);
#ifdef MARIAROCKS_NOT_YET
  stats.rows_requested++;
#endif
  /* Use STATUS_NOT_FOUND when record not found or some error occurred */
  table->status = STATUS_NOT_FOUND;

  if (is_valid(m_scan_it)) {
    rocksdb::Slice key = m_scan_it->key();

    /* Check if we've ran out of records of this index */
    if (m_key_descr_arr[keyno]->covers_key(key)) {
      int rc = 0;

      // TODO: We could here check if we have ran out of range we're scanning
      const uint size = m_key_descr_arr[keyno]->get_primary_key_tuple(
          table, *m_pk_descr, &key, m_pk_packed_tuple);
      if (size == RDB_INVALID_KEY_LEN) {
        return HA_ERR_ROCKSDB_CORRUPT_DATA;
      }

      m_last_rowkey.copy((const char *)m_pk_packed_tuple, size,
                         &my_charset_bin);

      rocksdb::Slice value = m_scan_it->value();
      bool covered_lookup =
          m_keyread_only || m_key_descr_arr[keyno]->covers_lookup(
                                table, &value, &m_lookup_bitmap);
      if (covered_lookup && m_lock_rows == RDB_LOCK_NONE) {
        rc = m_key_descr_arr[keyno]->unpack_record(
            table, buf, &key, &value, m_verify_row_debug_checksums);
        global_stats.covered_secondary_key_lookups.inc();
      } else {
        rc = get_row_by_rowid(buf, m_pk_packed_tuple, size);
      }

      if (!rc) {
        table->status = 0;
#ifdef MARIAROCKS_NOT_YET
        stats.rows_read++;
        stats.rows_index_next++;
#endif
        update_row_stats(ROWS_READ);
      }
      return rc;
    }
  }
  return HA_ERR_END_OF_FILE;
}

bool ha_rocksdb::is_using_full_key(key_part_map keypart_map,
                                   uint actual_key_parts)
{
  return (keypart_map == HA_WHOLE_KEY) ||
         (keypart_map == ((key_part_map(1) << actual_key_parts)
                        - 1));
}

/*
  ha_rocksdb::read_range_first overrides handler::read_range_first.
  The only difference from handler::read_range_first is that
  ha_rocksdb::read_range_first passes end_key to
  ha_rocksdb::index_read_map_impl function.

  @return
    HA_EXIT_SUCCESS  OK
    other            HA_ERR error code (can be SE-specific)
*/
int ha_rocksdb::read_range_first(const key_range *const start_key,
                                 const key_range *const end_key,
                                 bool eq_range_arg, bool sorted) {
  DBUG_ENTER_FUNC();

  int result;

  eq_range = eq_range_arg;

  /* MariaDB: Pass RANGE_SCAN_ASC when we support ICP on backwards scans */
  set_end_range(end_key);

  range_key_part = table->key_info[active_index].key_part;

  if (!start_key) // Read first record
    result = ha_index_first(table->record[0]);
  else {
#ifdef MARIAROCKS_NOT_YET
    if (is_using_prohibited_gap_locks(
            is_using_full_unique_key(active_index, start_key->keypart_map,
                                     start_key->flag))) {
      DBUG_RETURN(HA_ERR_LOCK_DEADLOCK);
    }
#endif
    increment_statistics(&SSV::ha_read_key_count);

    MYSQL_TABLE_IO_WAIT(m_psi, PSI_TABLE_FETCH_ROW, active_index, 0, {
      result =
          index_read_map_impl(table->record[0], start_key->key,
                              start_key->keypart_map, start_key->flag, end_key);
    })
  }
  if (result)
    DBUG_RETURN((result == HA_ERR_KEY_NOT_FOUND) ? HA_ERR_END_OF_FILE : result);

  if (compare_key(end_range) <= 0) {
    DBUG_RETURN(HA_EXIT_SUCCESS);
  } else {
    /*
      The last read row does not fall in the range. So request
      storage engine to release row lock if possible.
    */
    unlock_row();
    DBUG_RETURN(HA_ERR_END_OF_FILE);
  }
}

int ha_rocksdb::prepare_index_scan()
{
  range_key_part= table->key_info[active_index].key_part;
  set_end_range(NULL);
  return 0;
}


int ha_rocksdb::prepare_range_scan(const key_range *start_key,
                                    const key_range *end_key)
{
  range_key_part= table->key_info[active_index].key_part;
  set_end_range(end_key);
  return 0;
}


/**
   @return
    HA_EXIT_SUCCESS  OK
    other            HA_ERR error code (can be SE-specific)
*/

int ha_rocksdb::index_read_map(uchar *const buf, const uchar *const key,
                               key_part_map keypart_map,
                               enum ha_rkey_function find_flag) {
  DBUG_ENTER_FUNC();

  DBUG_RETURN(index_read_map_impl(buf, key, keypart_map, find_flag, nullptr));
}

/*
   See storage/rocksdb/rocksdb-range-access.txt for description of how MySQL
   index navigation commands are converted into RocksDB lookup commands.

   This function takes end_key as an argument, and it is set on range scan.
   MyRocks needs to decide whether prefix bloom filter can be used or not.
   To decide to use prefix bloom filter or not, calculating equal condition
   length
   is needed. On equal lookups (find_flag == HA_READ_KEY_EXACT), equal
   condition length is the same as rocksdb::Slice.size() of the start key.
   On range scan, equal condition length is MIN(start_key, end_key) of the
   rocksdb::Slice expression.

   @return
    HA_EXIT_SUCCESS  OK
    other            HA_ERR error code (can be SE-specific)
*/
int ha_rocksdb::index_read_map_impl(uchar *const buf, const uchar *const key,
                                    key_part_map keypart_map,
                                    enum ha_rkey_function find_flag,
                                    const key_range *end_key) {
  DBUG_ENTER_FUNC();

  int rc = 0;

  const Rdb_key_def &kd = *m_key_descr_arr[active_index];
  const uint actual_key_parts = kd.get_key_parts();
  bool using_full_key = is_using_full_key(keypart_map, actual_key_parts);

  if (!end_key)
    end_key = end_range;

  /* By default, we don't need the retrieved records to match the prefix */
  m_sk_match_prefix = nullptr;
#ifdef MARIAROCKS_NOT_YET
  stats.rows_requested++;
#endif
  if (active_index == table->s->primary_key && find_flag == HA_READ_KEY_EXACT &&
      using_full_key) {
    /*
      Equality lookup over primary key, using full tuple.
      This is a special case, use DB::Get.
    */
    const uint size = kd.pack_index_tuple(table, m_pack_buffer,
                                          m_pk_packed_tuple, key, keypart_map);
    bool skip_lookup = is_blind_delete_enabled();

    rc = get_row_by_rowid(buf, m_pk_packed_tuple, size,
                          skip_lookup, false);

    if (!rc && !skip_lookup) {
#ifdef MARIAROCKS_NOT_YET    
      stats.rows_read++;
      stats.rows_index_first++;
#endif
      update_row_stats(ROWS_READ);
    }
    DBUG_RETURN(rc);
  }

  /*
    Unique secondary index performs lookups without the extended key fields
  */
  uint packed_size;
  if (active_index != table->s->primary_key &&
      table->key_info[active_index].flags & HA_NOSAME &&
      find_flag == HA_READ_KEY_EXACT && using_full_key) {
    key_part_map tmp_map = (key_part_map(1) << table->key_info[active_index]
                                                   .user_defined_key_parts) -
                           1;
    packed_size = kd.pack_index_tuple(table, m_pack_buffer, m_sk_packed_tuple,
                                      key, tmp_map);
    if (table->key_info[active_index].user_defined_key_parts !=
        kd.get_key_parts())
      using_full_key = false;
  } else {
    packed_size = kd.pack_index_tuple(table, m_pack_buffer, m_sk_packed_tuple,
                                      key, keypart_map);
  }

  if ((pushed_idx_cond && pushed_idx_cond_keyno == active_index) &&
      (find_flag == HA_READ_KEY_EXACT || find_flag == HA_READ_PREFIX_LAST)) {
    /*
      We are doing a point index lookup, and ICP is enabled. It is possible
      that this call will be followed by ha_rocksdb->index_next_same() call.

      Do what InnoDB does: save the lookup tuple now. We will need it in
      index_next_same/find_icp_matching_index_rec in order to stop scanning
      as soon as index record doesn't match the lookup tuple.

      When not using ICP, handler::index_next_same() will make sure that rows
      that don't match the lookup prefix are not returned.
      row matches the lookup prefix.
    */
    m_sk_match_prefix = m_sk_match_prefix_buf;
    m_sk_match_length = packed_size;
    memcpy(m_sk_match_prefix, m_sk_packed_tuple, packed_size);
  }

  int bytes_changed_by_succ = 0;
  if (find_flag == HA_READ_PREFIX_LAST_OR_PREV ||
      find_flag == HA_READ_PREFIX_LAST || find_flag == HA_READ_AFTER_KEY) {
    /* See below */
    bytes_changed_by_succ = kd.successor(m_sk_packed_tuple, packed_size);
  }

  rocksdb::Slice slice(reinterpret_cast<const char *>(m_sk_packed_tuple),
                       packed_size);

  uint end_key_packed_size = 0;
  const uint eq_cond_len =
      calc_eq_cond_len(kd, find_flag, slice, bytes_changed_by_succ, end_key,
                       &end_key_packed_size);

  bool use_all_keys = false;
  if (find_flag == HA_READ_KEY_EXACT &&
      my_count_bits(keypart_map) == kd.get_key_parts())
    use_all_keys = true;

  Rdb_transaction *const tx = get_or_create_tx(table->in_use);
  const bool is_new_snapshot = !tx->has_snapshot();
  // Loop as long as we get a deadlock error AND we end up creating the
  // snapshot here (i.e. it did not exist prior to this)
  for (;;) {
    /*
      This will open the iterator and position it at a record that's equal or
      greater than the lookup tuple.
    */
    setup_scan_iterator(kd, &slice, use_all_keys, eq_cond_len);

    /*
      Once we are positioned on from above, move to the position we really
      want: See storage/rocksdb/rocksdb-range-access.txt
    */
    bool move_forward;
    rc =
        position_to_correct_key(kd, find_flag, using_full_key, key, keypart_map,
                                slice, &move_forward, tx->m_snapshot_timestamp);

    if (rc) {
      /* This status is returned on any error */
      table->status = STATUS_NOT_FOUND;
      DBUG_RETURN(rc);
    }

    m_skip_scan_it_next_call = false;

    /*
      Now get the data for the row into 'buf'.  If we were using a primary key
      then we have all the rows we need.  For a secondary key we now need to
      lookup the primary key.
    */
    if (active_index == table->s->primary_key)
      rc = read_row_from_primary_key(buf);
    else
      rc = read_row_from_secondary_key(buf, kd, move_forward);

    if (rc != HA_ERR_LOCK_DEADLOCK || !is_new_snapshot)
      break; /* Exit the loop */

    // release the snapshot and iterator so they will be regenerated
    tx->release_snapshot();
    release_scan_iterator();
  }

  if (rc) {
    /* the only possible error condition is record-not-found */
    table->status = STATUS_NOT_FOUND;
  } else {
    table->status = 0;
#ifdef MARIAROCKS_NOT_YET
    stats.rows_read++;
    stats.rows_index_first++;
#endif
    update_row_stats(ROWS_READ);
  }

  DBUG_RETURN(rc);
}

/*
  @brief
  Scan the secondary index until we find an index record that satisfies ICP

  @param move_forward   TRUE  <=> move m_scan_it forward
                        FALSE <=> move m_scan_it backward
  @param buf            Record buffer (must be the same buffer that
                        pushed index condition points to, in practice
                        it is table->record[0])

  @detail
  Move the current iterator m_scan_it until we get an index tuple that
  satisfies the pushed Index Condition.
  (if there is no pushed index condition, return right away)

  @return
    0     - Index tuple satisfies ICP, can do index read.
    other - error code
*/

int ha_rocksdb::find_icp_matching_index_rec(const bool &move_forward,
                                            uchar *const buf) {
  DBUG_ASSERT(buf != nullptr);

  if (pushed_idx_cond && pushed_idx_cond_keyno == active_index) {
    const Rdb_key_def &kd = *m_key_descr_arr[active_index];

    while (1) {
      rocksdb_skip_expired_records(kd, m_scan_it, !move_forward);

      if (!is_valid(m_scan_it)) {
        table->status = STATUS_NOT_FOUND;
        return HA_ERR_END_OF_FILE;
      }
      const rocksdb::Slice rkey = m_scan_it->key();

      if (!kd.covers_key(rkey)) {
        table->status = STATUS_NOT_FOUND;
        return HA_ERR_END_OF_FILE;
      }

      if (m_sk_match_prefix) {
        const rocksdb::Slice prefix((const char *)m_sk_match_prefix,
                                    m_sk_match_length);
        if (!kd.value_matches_prefix(rkey, prefix)) {
          table->status = STATUS_NOT_FOUND;
          return HA_ERR_END_OF_FILE;
        }
      }

      const rocksdb::Slice value = m_scan_it->value();
      int err = kd.unpack_record(table, buf, &rkey, &value,
                                 m_verify_row_debug_checksums);
      if (err != HA_EXIT_SUCCESS) {
        return err;
      }

      const enum icp_result icp_status= handler_index_cond_check(this);
      if (icp_status == ICP_NO_MATCH) {
        rocksdb_smart_next(!move_forward, m_scan_it);
        continue; /* Get the next (or prev) index tuple */
      }
      else if (icp_status == ICP_OUT_OF_RANGE || icp_status == ICP_ABORTED_BY_USER) {
        /* We have walked out of range we are scanning */
        table->status = STATUS_NOT_FOUND;
        return HA_ERR_END_OF_FILE;
      } 
      else /* icp_status == ICP_MATCH */
      {
        /* Index Condition is satisfied. We have rc==0, proceed to fetch the
         * row. */
        break;
      }
      /*
        TODO: should we have this here, or RockDB handles this internally?
        if (my_core::thd_killed(current_thd))
        {
          rc= HA_ERR_INTERNAL_ERROR; // doesn't matter
          break;
        }
      */
    }
  }
  return HA_EXIT_SUCCESS;
}

/**
   @return
    HA_EXIT_SUCCESS  OK
    other            HA_ERR error code (can be SE-specific)
*/

/**
   @return
    HA_ADMIN_OK      OK
    other            HA_ADMIN error code
*/
int ha_rocksdb::check(THD *const thd, HA_CHECK_OPT *const check_opt) {
  DBUG_ENTER_FUNC();

  DBUG_ASSERT(thd != nullptr);
  DBUG_ASSERT(check_opt != nullptr);

  const uint pk = pk_index(table, m_tbl_def);
  String rowkey_copy;
  String sec_key_copy;
  const char *const table_name = table->s->table_name.str;

  // Only when debugging: don't use snapshot when reading
  // Rdb_transaction *tx= get_or_create_tx(table->in_use);
  // tx->snapshot= nullptr;

  const bool save_verify_row_debug_checksums = m_verify_row_debug_checksums;
  m_verify_row_debug_checksums = true;

  /* For each secondary index, check that we can get a PK value from it */
  // NO_LINT_DEBUG
  sql_print_verbose_info("CHECKTABLE %s: Checking table %s", table_name,
                         table_name);
  ha_rows UNINIT_VAR(row_checksums_at_start); // set/used iff first_index==true
  ha_rows row_checksums = ha_rows(-1);
  bool first_index = true;

  for (uint keyno = 0; keyno < table->s->keys; keyno++) {
    if (keyno != pk) {
      extra(HA_EXTRA_KEYREAD);
      ha_index_init(keyno, true);
      ha_rows rows = 0;
      ha_rows checksums = 0;
      if (first_index)
        row_checksums_at_start = m_row_checksums_checked;
      int res;
      // NO_LINT_DEBUG
      sql_print_verbose_info("CHECKTABLE %s:   Checking index %s", table_name,
                             table->key_info[keyno].name);
      while (1) {
        if (!rows)
          res = index_first(table->record[0]);
        else
          res = index_next(table->record[0]);

        if (res == HA_ERR_END_OF_FILE)
          break;
        if (res) {
          // error
          // NO_LINT_DEBUG
          sql_print_error("CHECKTABLE %s:   .. row %lld: index scan error %d",
                          table_name, rows, res);
          goto error;
        }
        rocksdb::Slice key = m_scan_it->key();
        sec_key_copy.copy(key.data(), key.size(), &my_charset_bin);
        rowkey_copy.copy(m_last_rowkey.ptr(), m_last_rowkey.length(),
                         &my_charset_bin);

        if (m_key_descr_arr[keyno]->unpack_info_has_checksum(
                m_scan_it->value())) {
          checksums++;
        }

        if ((res = get_row_by_rowid(table->record[0], rowkey_copy.ptr(),
                                    rowkey_copy.length()))) {
          // NO_LINT_DEBUG
          sql_print_error("CHECKTABLE %s:   .. row %lld: "
                          "failed to fetch row by rowid",
                          table_name, rows);
          goto error;
        }

        longlong hidden_pk_id = 0;
        if (has_hidden_pk(table) &&
            read_hidden_pk_id_from_rowkey(&hidden_pk_id))
          goto error;

        /* Check if we get the same PK value */
        uint packed_size = m_pk_descr->pack_record(
            table, m_pack_buffer, table->record[0], m_pk_packed_tuple, nullptr,
            false, hidden_pk_id);
        if (packed_size != rowkey_copy.length() ||
            memcmp(m_pk_packed_tuple, rowkey_copy.ptr(), packed_size)) {
          // NO_LINT_DEBUG
          sql_print_error("CHECKTABLE %s:   .. row %lld: PK value mismatch",
                          table_name, rows);
          goto print_and_error;
        }

        /* Check if we get the same secondary key value */
        packed_size = m_key_descr_arr[keyno]->pack_record(
            table, m_pack_buffer, table->record[0], m_sk_packed_tuple,
            &m_sk_tails, false, hidden_pk_id);
        if (packed_size != sec_key_copy.length() ||
            memcmp(m_sk_packed_tuple, sec_key_copy.ptr(), packed_size)) {
          // NO_LINT_DEBUG
          sql_print_error("CHECKTABLE %s:   .. row %lld: "
                          "secondary index value mismatch",
                          table_name, rows);
          goto print_and_error;
        }
        rows++;
        continue;

      print_and_error : {
        std::string buf;
        buf = rdb_hexdump(rowkey_copy.ptr(), rowkey_copy.length(),
                          RDB_MAX_HEXDUMP_LEN);
        // NO_LINT_DEBUG
        sql_print_error("CHECKTABLE %s:   rowkey: %s", table_name, buf.c_str());

        buf = rdb_hexdump(m_retrieved_record.data(), m_retrieved_record.size(),
                          RDB_MAX_HEXDUMP_LEN);
        // NO_LINT_DEBUG
        sql_print_error("CHECKTABLE %s:   record: %s", table_name, buf.c_str());

        buf = rdb_hexdump(sec_key_copy.ptr(), sec_key_copy.length(),
                          RDB_MAX_HEXDUMP_LEN);
        // NO_LINT_DEBUG
        sql_print_error("CHECKTABLE %s:   index: %s", table_name, buf.c_str());

        goto error;
      }
      }
      // NO_LINT_DEBUG
      sql_print_verbose_info("CHECKTABLE %s:   ... %lld index entries checked "
                             "(%lld had checksums)",
                             table_name, rows, checksums);

      if (first_index) {
        row_checksums = m_row_checksums_checked - row_checksums_at_start;
        first_index = false;
      }
      ha_index_end();
    }
  }
  if (row_checksums != ha_rows(-1)) {
    // NO_LINT_DEBUG
    sql_print_verbose_info("CHECKTABLE %s:   %lld table records had checksums",
                           table_name, row_checksums);
  }
  extra(HA_EXTRA_NO_KEYREAD);

  m_verify_row_debug_checksums = save_verify_row_debug_checksums;
  /*
    TODO: we should check also for PK records that are missing in the secondary
    indexes.
    For that, need to walk through the PK and check that every PK record has a
    proper counterpart in each secondary index.
  */
  DBUG_RETURN(HA_ADMIN_OK);
error:
  m_verify_row_debug_checksums = save_verify_row_debug_checksums;
  ha_index_or_rnd_end();
  extra(HA_EXTRA_NO_KEYREAD);

  DBUG_RETURN(HA_ADMIN_CORRUPT);
}

static void dbug_dump_str(FILE *const out, const char *const str, int len) {
  fprintf(out, "\"");
  for (int i = 0; i < len; i++) {
    if (str[i] > 32)
      fprintf(out, "%c", str[i]);
    else
      fprintf(out, "\\%d", str[i]);
  }
  fprintf(out, "\"");
}

/*
  Debugging help: dump the whole database into a human-readable file.
  Usage:
    dbug_dump_database(rdb);
*/

void dbug_dump_database(rocksdb::DB *const db) {
  FILE *const out = fopen("/tmp/rocksdb.dump", "wt");
  if (!out)
    return;

  rocksdb::Iterator *it = db->NewIterator(rocksdb::ReadOptions());
  for (it->SeekToFirst(); it->Valid(); it->Next()) {
    rocksdb::Slice key = it->key();
    rocksdb::Slice val = it->value();
    dbug_dump_str(out, key.data(), key.size());
    fprintf(out, " -> ");
    dbug_dump_str(out, val.data(), val.size());
    fprintf(out, "\n");
  }

  delete it;
  fclose(out);
}

rocksdb::Status ha_rocksdb::get_for_update(
    Rdb_transaction *const tx, rocksdb::ColumnFamilyHandle *const column_family,
    const rocksdb::Slice &key, rocksdb::PinnableSlice *const value) const {
  DBUG_ASSERT(m_lock_rows != RDB_LOCK_NONE);
  const bool exclusive = m_lock_rows != RDB_LOCK_READ;

  rocksdb::Status s = tx->get_for_update(column_family, key, value, exclusive);

  // If we have a lock conflict and we are running in READ COMMITTTED mode
  // release and reacquire the snapshot and then retry the get_for_update().
  if (s.IsBusy() && !s.IsDeadlock() &&
      my_core::thd_tx_isolation(ha_thd()) == ISO_READ_COMMITTED) {
    tx->release_snapshot();
    tx->acquire_snapshot(false);

    s = tx->get_for_update(column_family, key, value, exclusive);
  }

  return s;
}

bool ha_rocksdb::is_blind_delete_enabled()
{
  THD *thd = ha_thd();
  return (THDVAR(thd, blind_delete_primary_key) &&
          thd->lex->sql_command == SQLCOM_DELETE &&
          thd->lex->table_count == 1 &&
          table->s->keys == 1 &&
          !has_hidden_pk(table) &&
          !thd->rgi_slave);
}

/*
  Given a rowid (i.e. packed PK) as a parameter, get the record.

  @return
    HA_EXIT_SUCCESS  OK
    other            HA_ERR error code (can be SE-specific)
*/

int ha_rocksdb::get_row_by_rowid(uchar *const buf, const char *const rowid,
                                 const uint rowid_size, const bool skip_lookup,
                                 const bool skip_ttl_check) {
  DBUG_ENTER_FUNC();

  DBUG_ASSERT(buf != nullptr);
  DBUG_ASSERT(rowid != nullptr);
  DBUG_ASSERT(table != nullptr);

  int rc;

  rocksdb::Slice key_slice(rowid, rowid_size);

  Rdb_transaction *const tx = get_or_create_tx(table->in_use);
  DBUG_ASSERT(tx != nullptr);

  DEBUG_SYNC(ha_thd(), "rocksdb.get_row_by_rowid");
  DBUG_EXECUTE_IF("dbug.rocksdb.get_row_by_rowid", {
    THD *thd = ha_thd();
    const char act[] = "now signal Reached "
                       "wait_for signal.rocksdb.get_row_by_rowid_let_running";
    DBUG_ASSERT(opt_debug_sync_timeout > 0);
    DBUG_ASSERT(!debug_sync_set_action(thd, STRING_WITH_LEN(act)));
  };);

  bool found;
  rocksdb::Status s;

  /* Pretend row found without looking up */
  if (skip_lookup)
  {
#ifdef MARIAROCKS_NOT_YET
    stats.rows_deleted_blind++;
#endif
    update_row_stats(ROWS_DELETED_BLIND);
    m_last_rowkey.copy((const char *)rowid, rowid_size, &my_charset_bin);
    table->status = 0;
    DBUG_RETURN(0);
  }

  if (m_lock_rows == RDB_LOCK_NONE) {
    tx->acquire_snapshot(true);
    s = tx->get(m_pk_descr->get_cf(), key_slice, &m_retrieved_record);
  } else {
    s = get_for_update(tx, m_pk_descr->get_cf(), key_slice,
                       &m_retrieved_record);
  }

  DBUG_EXECUTE_IF("rocksdb_return_status_corrupted",
                  dbug_change_status_to_corrupted(&s););

  if (!s.IsNotFound() && !s.ok()) {
    DBUG_RETURN(tx->set_status_error(table->in_use, s, *m_pk_descr, m_tbl_def,
                                     m_table_handler));
  }
  found = !s.IsNotFound();

  table->status = STATUS_NOT_FOUND;
  if (found) {
    /* If we found the record, but it's expired, pretend we didn't find it.  */
    if (!skip_ttl_check && m_pk_descr->has_ttl() &&
        should_hide_ttl_rec(*m_pk_descr, m_retrieved_record,
                            tx->m_snapshot_timestamp)) {
      DBUG_RETURN(HA_ERR_KEY_NOT_FOUND);
    }

    m_last_rowkey.copy((const char *)rowid, rowid_size, &my_charset_bin);
    rc = convert_record_from_storage_format(&key_slice, buf);

    if (!rc) {
      table->status = 0;
    }
  } else {
    /*
      Note: we don't need to unlock the row. It is intentional that we keep
      locks on rows that don't exist.
    */
    rc = HA_ERR_KEY_NOT_FOUND;
  }

  DBUG_RETURN(rc);
}

/**
  @return
    HA_EXIT_SUCCESS  OK
    other            HA_ERR error code (can be SE-specific)
*/
int ha_rocksdb::index_next(uchar *const buf) {
  DBUG_ENTER_FUNC();

  bool moves_forward = true;
  if (m_key_descr_arr[active_index]->m_is_reverse_cf) {
    moves_forward = false;
  }

  int rc = index_next_with_direction(buf, moves_forward);
  if (rc == HA_ERR_KEY_NOT_FOUND)
    rc = HA_ERR_END_OF_FILE;

  DBUG_RETURN(rc);
}

/**
  @return
    HA_EXIT_SUCCESS  OK
    other            HA_ERR error code (can be SE-specific)
*/
int ha_rocksdb::index_prev(uchar *const buf) {
  DBUG_ENTER_FUNC();

  bool moves_forward = false;
  if (m_key_descr_arr[active_index]->m_is_reverse_cf) {
    moves_forward = true;
  }

  int rc = index_next_with_direction(buf, moves_forward);
  if (rc == HA_ERR_KEY_NOT_FOUND)
    rc = HA_ERR_END_OF_FILE;

  DBUG_RETURN(rc);
}

int ha_rocksdb::index_next_with_direction(uchar *const buf, bool move_forward) {
  DBUG_ENTER_FUNC();

  int rc;

  if (active_index == pk_index(table, m_tbl_def)) {
    rc = rnd_next_with_direction(buf, move_forward);
  } else {
    if (m_skip_scan_it_next_call) {
      m_skip_scan_it_next_call = false;
    } else {
      if (move_forward)
        m_scan_it->Next(); /* this call cannot fail */
      else
        m_scan_it->Prev();
    }
    rocksdb_skip_expired_records(*m_key_descr_arr[active_index], m_scan_it,
                                 !move_forward);
    rc = find_icp_matching_index_rec(move_forward, buf);
    if (!rc)
      rc = secondary_index_read(active_index, buf);
  }

  DBUG_RETURN(rc);
}

/**
  @return
    HA_EXIT_SUCCESS  OK
    other            HA_ERR error code (can be SE-specific)
*/
int ha_rocksdb::index_first(uchar *const buf) {
  DBUG_ENTER_FUNC();

  m_sk_match_prefix = nullptr;
  int rc = m_key_descr_arr[active_index]->m_is_reverse_cf
               ? index_last_intern(buf)
               : index_first_intern(buf);
  if (rc == HA_ERR_KEY_NOT_FOUND)
    rc = HA_ERR_END_OF_FILE;

  DBUG_RETURN(rc);
}

/**
  @return
    HA_EXIT_SUCCESS  OK
    other            HA_ERR error code (can be SE-specific)
*/
int ha_rocksdb::index_last(uchar *const buf) {
  DBUG_ENTER_FUNC();

  m_sk_match_prefix = nullptr;
  int rc = m_key_descr_arr[active_index]->m_is_reverse_cf
               ? index_first_intern(buf)
               : index_last_intern(buf);
  if (rc == HA_ERR_KEY_NOT_FOUND)
    rc = HA_ERR_END_OF_FILE;

  DBUG_RETURN(rc);
}

/*
  Start scanning from the "first" value.

  The 'first' here means "the first from start of the key space".
  For reverse-ordered key spaces, the first value will be the biggest, 'zzzz'.

  An picture of a forward-ordered keyspace (remember, the keys have form
  'indexnr-keyval'. Suppose the index we are at has number n)

      (n-1) - ...
      ( n )          <--- 1. (n) doesn't exist in the db but it would be here.
      ( n ) - aaa       <--- 2. Seek("n") will put us here on the first index
      ( n ) - bbb               record.
      ( n ) - cc

  So, need to do: Seek(n);

  A backward-ordered keyspace:

      (n+1) - bbb
      (n+1) - aaa
      (n+1)        <--- (n+1) doesn't exist in the db but would be here.
      ( n ) - ccc       <--- 1. We need to be here.
      ( n ) - bbb
      ( n ) - aaa
      ( n )

  So, need to: Seek(n+1);

*/

int ha_rocksdb::index_first_intern(uchar *const buf) {
  DBUG_ENTER_FUNC();

  DBUG_ASSERT(buf != nullptr);

  uchar *key;
  uint key_size;
  int rc;

  if (is_pk(active_index, table, m_tbl_def)) {
    key = m_pk_packed_tuple;
  } else {
    key = m_sk_packed_tuple;
  }

  DBUG_ASSERT(key != nullptr);

  const Rdb_key_def &kd = *m_key_descr_arr[active_index];
  int key_start_matching_bytes = kd.get_first_key(key, &key_size);

  rocksdb::Slice index_key((const char *)key, key_size);

  Rdb_transaction *const tx = get_or_create_tx(table->in_use);
  DBUG_ASSERT(tx != nullptr);

  const bool is_new_snapshot = !tx->has_snapshot();
  // Loop as long as we get a deadlock error AND we end up creating the
  // snapshot here (i.e. it did not exist prior to this)
  for (;;) {
    setup_scan_iterator(kd, &index_key, false, key_start_matching_bytes);
    m_scan_it->Seek(index_key);
    m_skip_scan_it_next_call = true;

    rc = index_next_with_direction(buf, true);
    if (rc != HA_ERR_LOCK_DEADLOCK || !is_new_snapshot)
      break; // exit the loop

    // release the snapshot and iterator so they will be regenerated
    tx->release_snapshot();
    release_scan_iterator();
  }

  if (!rc) {
    /*
      index_next is always incremented on success, so decrement if it is
      index_first instead
     */
#ifdef MARIAROCKS_NOT_YET
    stats.rows_index_first++;
    stats.rows_index_next--;
#endif
  }

  DBUG_RETURN(rc);
}

/**
  @details
  Start scanning from the "last" value

  The 'last' here means "the last from start of the key space".
  For reverse-ordered key spaces, we will actually read the smallest value.

  An picture of a forward-ordered keyspace (remember, the keys have form
  'indexnr-keyval'. Suppose the we are at a key that has number n)

     (n-1)-something
     ( n )-aaa
     ( n )-bbb
     ( n )-ccc            <----------- Need to seek to here.
     (n+1)      <---- Doesn't exist, but would be here.
     (n+1)-smth, or no value at all

   RocksDB's Iterator::SeekForPrev($val) seeks to "at $val or last value that's
   smaller". We can't seek to "(n)-ccc" directly, because we don't know what
   is the value of 'ccc' (the biggest record with prefix (n)). Instead, we seek
   to "(n+1)", which is the least possible value that's greater than any value
   in index #n.

   So, need to:  it->SeekForPrev(n+1)

   A backward-ordered keyspace:

      (n+1)-something
      ( n ) - ccc
      ( n ) - bbb
      ( n ) - aaa       <---------------- (*) Need to seek here.
      ( n ) <--- Doesn't exist, but would be here.
      (n-1)-smth, or no value at all

   So, need to:  it->SeekForPrev(n)
*/

int ha_rocksdb::index_last_intern(uchar *const buf) {
  DBUG_ENTER_FUNC();

  DBUG_ASSERT(buf != nullptr);

  uchar *key;
  uint key_size;
  int rc;

  if (is_pk(active_index, table, m_tbl_def)) {
    key = m_pk_packed_tuple;
  } else {
    key = m_sk_packed_tuple;
  }

  DBUG_ASSERT(key != nullptr);

  const Rdb_key_def &kd = *m_key_descr_arr[active_index];
  if (kd.m_is_reverse_cf) {
    kd.get_infimum_key(key, &key_size);
  } else {
    kd.get_supremum_key(key, &key_size);
  }

  rocksdb::Slice index_key((const char *)key, key_size);

  Rdb_transaction *const tx = get_or_create_tx(table->in_use);
  DBUG_ASSERT(tx != nullptr);

  bool is_new_snapshot = !tx->has_snapshot();
  // Loop as long as we get a deadlock error AND we end up creating the
  // snapshot here (i.e. it did not exist prior to this)
  for (;;) {
    setup_scan_iterator(kd, &index_key, false, Rdb_key_def::INDEX_NUMBER_SIZE);
    m_scan_it->SeekForPrev(index_key);
    m_skip_scan_it_next_call = false;

    if (is_pk(active_index, table, m_tbl_def)) {
      m_skip_scan_it_next_call = true;
      rc = rnd_next_with_direction(buf, false);
    } else {
      rc = find_icp_matching_index_rec(false /*move_forward*/, buf);
      if (!rc)
        rc = secondary_index_read(active_index, buf);
    }

    if (rc != HA_ERR_LOCK_DEADLOCK || !is_new_snapshot)
      break; /* exit the loop */

    // release the snapshot and iterator so they will be regenerated
    tx->release_snapshot();
    release_scan_iterator();
  }

  if (!rc) {
    /*
      index_next is always incremented on success, so decrement if it is
      index_first instead
     */
#ifdef MARIAROCKS_NOT_YET
    stats.rows_index_first++;
    stats.rows_index_next--;
#endif
  }

  DBUG_RETURN(rc);
}

void ha_rocksdb::unlock_row() {
  DBUG_ENTER_FUNC();

  if (m_lock_rows != RDB_LOCK_NONE) {
    Rdb_transaction *const tx = get_or_create_tx(table->in_use);
    tx->release_lock(m_pk_descr->get_cf(),
                     std::string(m_last_rowkey.ptr(), m_last_rowkey.length()));
  }

  DBUG_VOID_RETURN;
}

/*
  Returning true if SingleDelete can be used.
  - Secondary Indexes can always use SingleDelete.
  - If the index is PRIMARY KEY, and if all of the columns of the table
    are covered by the PRIMARY KEY, SingleDelete can be used.
*/
bool ha_rocksdb::can_use_single_delete(const uint &index) const {
  return (index != pk_index(table, m_tbl_def) ||
          (!has_hidden_pk(table) &&
           table->key_info[index].ext_key_parts == table->s->fields));
}

bool ha_rocksdb::skip_unique_check() const {
  /*
    We want to skip unique checks if:
      1) bulk_load is on
      2) this table is in the whitelist of tables to skip and the replication
         lag has reached a large enough value (see unique_check_lag_threshold
         and unique_check_lage_reset_threshold)
      3) the user set unique_checks option to 0, and the table does not have
         any indexes. If the table has secondary keys, then those might becomes
         inconsisted/corrupted
  */
  return THDVAR(table->in_use, bulk_load) ||
         (m_force_skip_unique_check && m_skip_unique_check) ||
         (my_core::thd_test_options(table->in_use,
                                    OPTION_RELAXED_UNIQUE_CHECKS) &&
          m_tbl_def->m_key_count == 1);
}

#ifdef MARIAROCKS_NOT_YET // MDEV-10975
void ha_rocksdb::set_force_skip_unique_check(bool skip) {
  DBUG_ENTER_FUNC();

  m_force_skip_unique_check = skip;

  DBUG_VOID_RETURN;
}
#endif

bool ha_rocksdb::commit_in_the_middle() {
  return THDVAR(table->in_use, bulk_load) ||
         THDVAR(table->in_use, commit_in_the_middle);
}

/*
  Executing bulk commit if it should.
  @retval true if bulk commit failed
  @retval false if bulk commit was skipped or succeeded
*/
bool ha_rocksdb::do_bulk_commit(Rdb_transaction *const tx) {
  DBUG_ASSERT(tx != nullptr);
  return commit_in_the_middle() &&
         tx->get_write_count() >= THDVAR(table->in_use, bulk_load_size) &&
         tx->flush_batch();
}

/*
  If table was created without primary key, SQL layer represents the primary
  key number as MAX_INDEXES.  Hence, this function returns true if the table
  does not contain a primary key. (In which case we generate a hidden
  'auto-incremented' pk.)
*/
bool ha_rocksdb::has_hidden_pk(const TABLE *const table) const {
  DBUG_ASSERT(table != nullptr);
  return Rdb_key_def::table_has_hidden_pk(table);
}

/*
  Returns true if given index number is a hidden_pk.
  - This is used when a table is created with no primary key.
*/
bool ha_rocksdb::is_hidden_pk(const uint index, const TABLE *const table_arg,
                              const Rdb_tbl_def *const tbl_def_arg) {
  DBUG_ASSERT(table_arg != nullptr);
  DBUG_ASSERT(table_arg->s != nullptr);
  DBUG_ASSERT(tbl_def_arg != nullptr);

  return (table_arg->s->primary_key == MAX_INDEXES &&
          index == tbl_def_arg->m_key_count - 1);
}

/* Returns index of primary key */
uint ha_rocksdb::pk_index(const TABLE *const table_arg,
                          const Rdb_tbl_def *const tbl_def_arg) {
  DBUG_ASSERT(table_arg != nullptr);
  DBUG_ASSERT(table_arg->s != nullptr);
  DBUG_ASSERT(tbl_def_arg != nullptr);

  return table_arg->s->primary_key == MAX_INDEXES ? tbl_def_arg->m_key_count - 1
                                                  : table_arg->s->primary_key;
}

/* Returns true if given index number is a primary key */
bool ha_rocksdb::is_pk(const uint index, const TABLE *const table_arg,
                       const Rdb_tbl_def *const tbl_def_arg) {
  DBUG_ASSERT(table_arg != nullptr);
  DBUG_ASSERT(table_arg->s != nullptr);
  DBUG_ASSERT(tbl_def_arg != nullptr);

  return index == table_arg->s->primary_key ||
         is_hidden_pk(index, table_arg, tbl_def_arg);
}

uint ha_rocksdb::max_supported_key_part_length() const {
  DBUG_ENTER_FUNC();
  DBUG_RETURN(rocksdb_large_prefix ? MAX_INDEX_COL_LEN_LARGE
                                   : MAX_INDEX_COL_LEN_SMALL);
}

const char *ha_rocksdb::get_key_name(const uint index,
                                     const TABLE *const table_arg,
                                     const Rdb_tbl_def *const tbl_def_arg) {
  DBUG_ASSERT(table_arg != nullptr);
  DBUG_ASSERT(tbl_def_arg != nullptr);

  if (is_hidden_pk(index, table_arg, tbl_def_arg)) {
    return HIDDEN_PK_NAME;
  }

  DBUG_ASSERT(table_arg->key_info != nullptr);
  DBUG_ASSERT(table_arg->key_info[index].name != nullptr);

  return table_arg->key_info[index].name;
}

const char *ha_rocksdb::get_key_comment(const uint index,
                                        const TABLE *const table_arg,
                                        const Rdb_tbl_def *const tbl_def_arg) {
  DBUG_ASSERT(table_arg != nullptr);
  DBUG_ASSERT(tbl_def_arg != nullptr);

  if (is_hidden_pk(index, table_arg, tbl_def_arg)) {
    return nullptr;
  }

  DBUG_ASSERT(table_arg->key_info != nullptr);

  return table_arg->key_info[index].comment.str;
}

const std::string ha_rocksdb::generate_cf_name(const uint index,
                                        const TABLE *const table_arg,
                                        const Rdb_tbl_def *const tbl_def_arg,
                                        bool  *per_part_match_found) {
  DBUG_ASSERT(table_arg != nullptr);
  DBUG_ASSERT(tbl_def_arg != nullptr);
  DBUG_ASSERT(per_part_match_found != nullptr);

  // When creating CF-s the caller needs to know if there was a custom CF name
  // specified for a given paritition.
  *per_part_match_found = false;

  // Index comment is used to define the column family name specification(s).
  // If there was no comment, we get an emptry string, and it means "use the
  // default column family".
  const char *const comment = get_key_comment(index, table_arg, tbl_def_arg);

  // `get_key_comment` can return `nullptr`, that's why this.
  std::string key_comment = comment ? comment : "";

  std::string cf_name = Rdb_key_def::parse_comment_for_qualifier(
      key_comment, table_arg, tbl_def_arg, per_part_match_found,
      RDB_CF_NAME_QUALIFIER);

  if (IF_PARTITIONING(table_arg->part_info,nullptr) != nullptr && !*per_part_match_found) {
    // At this point we tried to search for a custom CF name for a partition,
    // but none was specified. Therefore default one will be used.
    return "";
  }

  // If we didn't find any partitioned/non-partitioned qualifiers, return the
  // comment itself.  NOTE: this currently handles returning the cf name
  // specified in the index comment in the case of no partitions, which doesn't
  // use any qualifiers at the moment. (aka its a special case)
  if (cf_name.empty() && !key_comment.empty()) {
    return key_comment;
  }

  return cf_name;
}

const std::string ha_rocksdb::get_table_comment(const TABLE *const table_arg) {
  DBUG_ASSERT(table_arg != nullptr);
  DBUG_ASSERT(table_arg->s != nullptr);

  return table_arg->s->comment.str;
}

/**
  @return
    HA_EXIT_SUCCESS  OK
    other            HA_ERR error code (can be SE-specific)
*/
int ha_rocksdb::write_row(uchar *const buf) {
  DBUG_ENTER_FUNC();

  DBUG_ASSERT(buf != nullptr);
  DBUG_ASSERT(buf == table->record[0]);
  DBUG_ASSERT(m_lock_rows == RDB_LOCK_WRITE);

  /*
    Note: "buf == table->record[0]" is copied from innodb. I am not aware of
    any use cases where this condition is not true.
  */
  if (table->next_number_field && buf == table->record[0]) {
    int err;
    if ((err = update_auto_increment())) {
      DBUG_RETURN(err);
    }
  }

  const int rv = update_write_row(nullptr, buf, skip_unique_check());

  if (rv == 0) {
#ifdef MARIAROCKS_NOT_YET
    stats.rows_inserted++;
#endif
    update_row_stats(ROWS_INSERTED);
  }

  DBUG_RETURN(rv);
}

/**
  Constructing m_last_rowkey (MyRocks key expression) from
  before_update|delete image (MySQL row expression).
  m_last_rowkey is normally set during lookup phase, such as
  rnd_next_with_direction() and rnd_pos(). With Read Free Replication,
  these read functions are skipped and update_rows(), delete_rows() are
  called without setting m_last_rowkey. This function sets m_last_rowkey
  for Read Free Replication.
*/
void ha_rocksdb::set_last_rowkey(const uchar *const old_data) {
#ifdef MARIAROCKS_NOT_YET
  if (old_data && use_read_free_rpl()) {
    const int old_pk_size = m_pk_descr->pack_record(
        table, m_pack_buffer, old_data, m_pk_packed_tuple, nullptr, false);
    m_last_rowkey.copy((const char *)m_pk_packed_tuple, old_pk_size,
                       &my_charset_bin);
  }
#endif
}

int ha_rocksdb::get_pk_for_update(struct update_row_info *const row_info) {
  int size;

  /*
    Get new row key for any insert, and any update where the pk is not hidden.
    Row key for updates with hidden pk is handled below.
  */
  if (!has_hidden_pk(table)) {
    row_info->hidden_pk_id = 0;

    row_info->new_pk_unpack_info = &m_pk_unpack_info;

    size =
        m_pk_descr->pack_record(table, m_pack_buffer, row_info->new_data,
                                m_pk_packed_tuple, row_info->new_pk_unpack_info,
                                false, 0, 0, nullptr, &row_info->ttl_pk_offset);
  } else if (row_info->old_data == nullptr) {
    row_info->hidden_pk_id = update_hidden_pk_val();
    size =
        m_pk_descr->pack_hidden_pk(row_info->hidden_pk_id, m_pk_packed_tuple);
  } else {
    /*
      If hidden primary key, rowkey for new record will always be the same as
      before
    */
    size = row_info->old_pk_slice.size();
    memcpy(m_pk_packed_tuple, row_info->old_pk_slice.data(), size);
    int err = read_hidden_pk_id_from_rowkey(&row_info->hidden_pk_id);
    if (err) {
      return err;
    }
  }

  row_info->new_pk_slice =
      rocksdb::Slice((const char *)m_pk_packed_tuple, size);

  return HA_EXIT_SUCCESS;
}

int ha_rocksdb::check_and_lock_unique_pk(const uint &key_id,
                                         const struct update_row_info &row_info,
                                         bool *const found,
                                         bool *const pk_changed) {
  DBUG_ASSERT(found != nullptr);
  DBUG_ASSERT(pk_changed != nullptr);

  *pk_changed = false;

  /*
    For UPDATEs, if the key has changed, we need to obtain a lock. INSERTs
    always require locking.
  */
  if (row_info.old_pk_slice.size() > 0) {
    /*
      If the keys are the same, then no lock is needed
    */
    if (!Rdb_pk_comparator::bytewise_compare(row_info.new_pk_slice,
                                             row_info.old_pk_slice)) {
      *found = false;
      return HA_EXIT_SUCCESS;
    }

    *pk_changed = true;
  }

  /*
    Perform a read to determine if a duplicate entry exists. For primary
    keys, a point lookup will be sufficient.

    note: we intentionally don't set options.snapshot here. We want to read
    the latest committed data.
  */

  /*
    To prevent race conditions like below, it is necessary to
    take a lock for a target row. get_for_update() holds a gap lock if
    target key does not exist, so below conditions should never
    happen.

    1) T1 Get(empty) -> T2 Get(empty) -> T1 Put(insert) -> T1 commit
       -> T2 Put(overwrite) -> T2 commit
    2) T1 Get(empty) -> T1 Put(insert, not committed yet) -> T2 Get(empty)
       -> T2 Put(insert, blocked) -> T1 commit -> T2 commit(overwrite)
  */
  const rocksdb::Status s =
      get_for_update(row_info.tx, m_pk_descr->get_cf(), row_info.new_pk_slice,
                     &m_retrieved_record);
  if (!s.ok() && !s.IsNotFound()) {
    return row_info.tx->set_status_error(
        table->in_use, s, *m_key_descr_arr[key_id], m_tbl_def, m_table_handler);
  }

  *found = !s.IsNotFound();
  return HA_EXIT_SUCCESS;
}

int ha_rocksdb::check_and_lock_sk(const uint &key_id,
                                  const struct update_row_info &row_info,
                                  bool *const found) {
  DBUG_ASSERT(found != nullptr);
  *found = false;

  /*
    Can skip checking this key if none of the key fields have changed.
  */
  if (row_info.old_data != nullptr && !m_update_scope.is_set(key_id)) {
    return HA_EXIT_SUCCESS;
  }

  KEY *key_info = nullptr;
  uint n_null_fields = 0;
  uint user_defined_key_parts = 1;

  key_info = &table->key_info[key_id];
  user_defined_key_parts = key_info->user_defined_key_parts;
  /*
    If there are no uniqueness requirements, there's no need to obtain a
    lock for this key.
  */
  if (!(key_info->flags & HA_NOSAME)) {
    return HA_EXIT_SUCCESS;
  }

  const Rdb_key_def &kd = *m_key_descr_arr[key_id];

  /*
    Calculate the new key for obtaining the lock

    For unique secondary indexes, the key used for locking does not
    include the extended fields.
  */
  int size =
      kd.pack_record(table, m_pack_buffer, row_info.new_data, m_sk_packed_tuple,
                     nullptr, false, 0, user_defined_key_parts, &n_null_fields);
  if (n_null_fields > 0) {
    /*
      If any fields are marked as NULL this will never match another row as
      to NULL never matches anything else including another NULL.
     */
    return HA_EXIT_SUCCESS;
  }

  const rocksdb::Slice new_slice =
      rocksdb::Slice((const char *)m_sk_packed_tuple, size);

  /*
    For UPDATEs, if the key has changed, we need to obtain a lock. INSERTs
    always require locking.
  */
  if (row_info.old_data != nullptr) {
    size = kd.pack_record(table, m_pack_buffer, row_info.old_data,
                          m_sk_packed_tuple_old, nullptr, false, 0,
                          user_defined_key_parts);
    const rocksdb::Slice old_slice =
        rocksdb::Slice((const char *)m_sk_packed_tuple_old, size);

    /*
      For updates, if the keys are the same, then no lock is needed

      Also check to see if the key has any fields set to NULL. If it does, then
      this key is unique since NULL is not equal to each other, so no lock is
      needed.
    */
    if (!Rdb_pk_comparator::bytewise_compare(new_slice, old_slice)) {
      return HA_EXIT_SUCCESS;
    }
  }

  /*
    Perform a read to determine if a duplicate entry exists - since this is
    a secondary indexes a range scan is needed.

    note: we intentionally don't set options.snapshot here. We want to read
    the latest committed data.
  */

  const bool all_parts_used = (user_defined_key_parts == kd.get_key_parts());

  /*
    This iterator seems expensive since we need to allocate and free
    memory for each unique index.

    If this needs to be optimized, for keys without NULL fields, the
    extended primary key fields can be migrated to the value portion of the
    key. This enables using Get() instead of Seek() as in the primary key
    case.

    The bloom filter may need to be disabled for this lookup.
  */
  const bool total_order_seek = !check_bloom_and_set_bounds(
      ha_thd(), kd, new_slice, all_parts_used);
  const bool fill_cache = !THDVAR(ha_thd(), skip_fill_cache);

  const rocksdb::Status s =
      get_for_update(row_info.tx, kd.get_cf(), new_slice, nullptr);
  if (!s.ok() && !s.IsNotFound()) {
    return row_info.tx->set_status_error(table->in_use, s, kd, m_tbl_def,
                                         m_table_handler);
  }

  rocksdb::Iterator *const iter = row_info.tx->get_iterator(
      kd.get_cf(), total_order_seek, fill_cache,
      m_eq_cond_lower_bound_slice, m_eq_cond_upper_bound_slice,
      true /* read current data */,
      false /* acquire snapshot */);
  /*
    Need to scan the transaction to see if there is a duplicate key.
    Also need to scan RocksDB and verify the key has not been deleted
    in the transaction.
  */
  iter->Seek(new_slice);
  *found = !read_key_exact(kd, iter, all_parts_used, new_slice,
                           row_info.tx->m_snapshot_timestamp);
  delete iter;

  return HA_EXIT_SUCCESS;
}

int ha_rocksdb::check_uniqueness_and_lock(
    const struct update_row_info &row_info, bool *const pk_changed) {
  /*
    Go through each index and determine if the index has uniqueness
    requirements. If it does, then try to obtain a row lock on the new values.
    Once all locks have been obtained, then perform the changes needed to
    update/insert the row.
  */
  for (uint key_id = 0; key_id < m_tbl_def->m_key_count; key_id++) {
    bool found;
    int rc;

    if (is_pk(key_id, table, m_tbl_def)) {
      rc = check_and_lock_unique_pk(key_id, row_info, &found, pk_changed);
    } else {
      rc = check_and_lock_sk(key_id, row_info, &found);
    }

    if (rc != HA_EXIT_SUCCESS) {
      return rc;
    }

    /*
      If the pk key has ttl, we may need to pretend the row wasn't
      found if it is already expired. The pk record is read into
      m_retrieved_record by check_and_lock_unique_pk().
    */
    if (is_pk(key_id, table, m_tbl_def) && found && m_pk_descr->has_ttl() &&
        should_hide_ttl_rec(*m_pk_descr, m_retrieved_record,
                            (row_info.tx->m_snapshot_timestamp
                                 ? row_info.tx->m_snapshot_timestamp
                                 : static_cast<int64_t>(std::time(nullptr))))) {
      found = false;
    }

    if (found) {
      /* There is a row with this key already, so error out. */
      errkey = key_id;
      m_dupp_errkey = errkey;
      return HA_ERR_FOUND_DUPP_KEY;
    }
  }

  return HA_EXIT_SUCCESS;
}

int ha_rocksdb::check_duplicate_sk(const TABLE *table_arg,
                                   const Rdb_key_def &index,
                                   const rocksdb::Slice *key,
                                   struct unique_sk_buf_info *sk_info) {
  uint n_null_fields = 0;
  const rocksdb::Comparator *index_comp = index.get_cf()->GetComparator();

  /* Get proper SK buffer. */
  uchar *sk_buf = sk_info->swap_and_get_sk_buf();

  /* Get memcmp form of sk without extended pk tail */
  uint sk_memcmp_size =
      index.get_memcmp_sk_parts(table_arg, *key, sk_buf, &n_null_fields);

  sk_info->sk_memcmp_key =
      rocksdb::Slice(reinterpret_cast<char *>(sk_buf), sk_memcmp_size);

  if (sk_info->sk_memcmp_key_old.size() > 0 && n_null_fields == 0 &&
      index_comp->Compare(sk_info->sk_memcmp_key, sk_info->sk_memcmp_key_old) ==
          0) {
    return 1;
  }

  sk_info->sk_memcmp_key_old = sk_info->sk_memcmp_key;
  return 0;
}

int ha_rocksdb::bulk_load_key(Rdb_transaction *const tx, const Rdb_key_def &kd,
                              const rocksdb::Slice &key,
                              const rocksdb::Slice &value, bool sort) {
  DBUG_ENTER_FUNC();
  int res;
  rocksdb::ColumnFamilyHandle *cf = kd.get_cf();

  // In the case of unsorted inserts, m_sst_info allocated here is not
  // used to store the keys. It is still used to indicate when tables
  // are switched.
  if (m_sst_info == nullptr || m_sst_info->is_committed()) {
    m_sst_info.reset(new Rdb_sst_info(rdb, m_table_handler->m_table_name,
                                      kd.get_name(), cf, *rocksdb_db_options,
                                      THDVAR(ha_thd(), trace_sst_api)));
    res = tx->start_bulk_load(this, m_sst_info);
    if (res != HA_EXIT_SUCCESS) {
      DBUG_RETURN(res);
    }
  }
  DBUG_ASSERT(m_sst_info);

  if (sort) {
    Rdb_index_merge *key_merge;
    DBUG_ASSERT(cf != nullptr);

    res = tx->get_key_merge(kd.get_gl_index_id(), cf, &key_merge);
    if (res == HA_EXIT_SUCCESS) {
      res = key_merge->add(key, value);
    }
  } else {
    res = m_sst_info->put(key, value);
  }

  DBUG_RETURN(res);
}

int ha_rocksdb::finalize_bulk_load(bool print_client_error) {
  DBUG_ENTER_FUNC();

  int res = HA_EXIT_SUCCESS;

  /* Skip if there are no possible ongoing bulk loads */
  if (m_sst_info) {
    res = m_sst_info->commit(print_client_error);
    m_sst_info.reset();
  }
  DBUG_RETURN(res);
}

int ha_rocksdb::update_pk(const Rdb_key_def &kd,
                          const struct update_row_info &row_info,
                          const bool &pk_changed) {
  const uint key_id = kd.get_keyno();
  const bool hidden_pk = is_hidden_pk(key_id, table, m_tbl_def);
  ulonglong bytes_written = 0;

  /*
    If the PK has changed, or if this PK uses single deletes and this is an
    update, the old key needs to be deleted. In the single delete case, it
    might be possible to have this sequence of keys: PUT(X), PUT(X), SD(X),
    resulting in the first PUT(X) showing up.
  */
  if (!hidden_pk && (pk_changed || ((row_info.old_pk_slice.size() > 0) &&
                                    can_use_single_delete(key_id)))) {
    const rocksdb::Status s = delete_or_singledelete(
        key_id, row_info.tx, kd.get_cf(), row_info.old_pk_slice);
    if (!s.ok()) {
      return row_info.tx->set_status_error(table->in_use, s, kd, m_tbl_def,
                                           m_table_handler);
    } else {
      bytes_written = row_info.old_pk_slice.size();
    }
  }

  if (table->next_number_field) {
    update_auto_incr_val_from_field();
  }

  int rc = HA_EXIT_SUCCESS;
  rocksdb::Slice value_slice;
  /* Prepare the new record to be written into RocksDB */
  if ((rc = convert_record_to_storage_format(row_info, &value_slice))) {
    return rc;
  }

  const auto cf = m_pk_descr->get_cf();
  if (rocksdb_enable_bulk_load_api && THDVAR(table->in_use, bulk_load) &&
      !hidden_pk) {
    /*
      Write the primary key directly to an SST file using an SstFileWriter
     */
    rc = bulk_load_key(row_info.tx, kd, row_info.new_pk_slice, value_slice,
                       THDVAR(table->in_use, bulk_load_allow_unsorted));
  } else if (row_info.skip_unique_check || row_info.tx->m_ddl_transaction) {
    /*
      It is responsibility of the user to make sure that the data being
      inserted doesn't violate any unique keys.
    */
    row_info.tx->get_indexed_write_batch()->Put(cf, row_info.new_pk_slice,
                                                value_slice);
  } else {
    const auto s = row_info.tx->put(cf, row_info.new_pk_slice, value_slice);
    if (!s.ok()) {
      if (s.IsBusy()) {
        errkey = table->s->primary_key;
        m_dupp_errkey = errkey;
        rc = HA_ERR_FOUND_DUPP_KEY;
      } else {
        rc = row_info.tx->set_status_error(table->in_use, s, *m_pk_descr,
                                           m_tbl_def, m_table_handler);
      }
    }
  }

  if (rc == HA_EXIT_SUCCESS) {
    row_info.tx->update_bytes_written(
        bytes_written + row_info.new_pk_slice.size() + value_slice.size());
  }
  return rc;
}

int ha_rocksdb::update_sk(const TABLE *const table_arg, const Rdb_key_def &kd,
                          const struct update_row_info &row_info) {
  int new_packed_size;
  int old_packed_size;

  rocksdb::Slice new_key_slice;
  rocksdb::Slice new_value_slice;
  rocksdb::Slice old_key_slice;

  const uint key_id = kd.get_keyno();

  ulonglong bytes_written = 0;

  /*
    Can skip updating this key if none of the key fields have changed and, if
    this table has TTL, the TTL timestamp has not changed.
  */
  if (row_info.old_data != nullptr && !m_update_scope.is_set(key_id) &&
      (!kd.has_ttl() || !m_ttl_bytes_updated)) {
    return HA_EXIT_SUCCESS;
  }

  const bool store_row_debug_checksums = should_store_row_debug_checksums();

  new_packed_size =
      kd.pack_record(table_arg, m_pack_buffer, row_info.new_data,
                     m_sk_packed_tuple, &m_sk_tails, store_row_debug_checksums,
                     row_info.hidden_pk_id, 0, nullptr, nullptr, m_ttl_bytes);

  if (row_info.old_data != nullptr) {
    // The old value
    old_packed_size = kd.pack_record(
        table_arg, m_pack_buffer, row_info.old_data, m_sk_packed_tuple_old,
        &m_sk_tails_old, store_row_debug_checksums, row_info.hidden_pk_id, 0,
        nullptr, nullptr, m_ttl_bytes);

    /*
      Check if we are going to write the same value. This can happen when
      one does
        UPDATE tbl SET col='foo'
      and we are looking at the row that already has col='foo'.

      We also need to compare the unpack info. Suppose, the collation is
      case-insensitive, and unpack info contains information about whether
      the letters were uppercase and lowercase.  Then, both 'foo' and 'FOO'
      will have the same key value, but different data in unpack_info.

      (note: anyone changing bytewise_compare should take this code into
      account)
    */
    if (old_packed_size == new_packed_size &&
        m_sk_tails_old.get_current_pos() == m_sk_tails.get_current_pos() &&
        !(kd.has_ttl() && m_ttl_bytes_updated) &&
        memcmp(m_sk_packed_tuple_old, m_sk_packed_tuple, old_packed_size) ==
            0 &&
        memcmp(m_sk_tails_old.ptr(), m_sk_tails.ptr(),
               m_sk_tails.get_current_pos()) == 0) {
      return HA_EXIT_SUCCESS;
    }

    /*
      Deleting entries from secondary index should skip locking, but
      be visible to the transaction.
      (also note that DDL statements do not delete rows, so this is not a DDL
       statement)
    */
    old_key_slice = rocksdb::Slice(
        reinterpret_cast<const char *>(m_sk_packed_tuple_old), old_packed_size);

    row_info.tx->get_indexed_write_batch()->SingleDelete(kd.get_cf(),
                                                         old_key_slice);

    bytes_written = old_key_slice.size();
  }

  new_key_slice = rocksdb::Slice(
      reinterpret_cast<const char *>(m_sk_packed_tuple), new_packed_size);
  new_value_slice =
      rocksdb::Slice(reinterpret_cast<const char *>(m_sk_tails.ptr()),
                     m_sk_tails.get_current_pos());

  row_info.tx->get_indexed_write_batch()->Put(kd.get_cf(), new_key_slice,
                                              new_value_slice);

  row_info.tx->update_bytes_written(bytes_written + new_key_slice.size() +
                                    new_value_slice.size());

  return HA_EXIT_SUCCESS;
}

int ha_rocksdb::update_indexes(const struct update_row_info &row_info,
                               const bool &pk_changed) {
  int rc;

  // The PK must be updated first to pull out the TTL value.
  rc = update_pk(*m_pk_descr, row_info, pk_changed);
  if (rc != HA_EXIT_SUCCESS) {
    return rc;
  }

  // Update the remaining indexes.
  for (uint key_id = 0; key_id < m_tbl_def->m_key_count; key_id++) {
    if (is_pk(key_id, table, m_tbl_def)) {
      continue;
    }

    rc = update_sk(table, *m_key_descr_arr[key_id], row_info);
    if (rc != HA_EXIT_SUCCESS) {
      return rc;
    }
  }

  return HA_EXIT_SUCCESS;
}

int ha_rocksdb::update_write_row(const uchar *const old_data,
                                 const uchar *const new_data,
                                 const bool skip_unique_check) {
  DBUG_ENTER_FUNC();

  bool pk_changed = false;
  struct update_row_info row_info;

  row_info.old_data = old_data;
  row_info.new_data = new_data;
  row_info.skip_unique_check = skip_unique_check;
  row_info.new_pk_unpack_info = nullptr;

  set_last_rowkey(old_data);

  row_info.tx = get_or_create_tx(table->in_use);

  if (old_data != nullptr) {
    row_info.old_pk_slice =
        rocksdb::Slice(m_last_rowkey.ptr(), m_last_rowkey.length());

    /* Determine which indexes need updating. */
    calc_updated_indexes();
  }

  /*
    Get the new row key into row_info.new_pk_slice
   */
  int rc = get_pk_for_update(&row_info);
  if (rc != HA_EXIT_SUCCESS) {
    DBUG_RETURN(rc);
  }

  if (!skip_unique_check) {
    /*
      Check to see if we are going to have failures because of unique
      keys.  Also lock the appropriate key values.
    */
    rc = check_uniqueness_and_lock(row_info, &pk_changed);
    if (rc != HA_EXIT_SUCCESS) {
      DBUG_RETURN(rc);
    }
  }

  DEBUG_SYNC(ha_thd(), "rocksdb.update_write_row_after_unique_check");

  /*
    At this point, all locks have been obtained, and all checks for duplicate
    keys have been performed. No further errors can be allowed to occur from
    here because updates to the transaction will be made and those updates
    cannot be easily removed without rolling back the entire transaction.
  */
  rc = update_indexes(row_info, pk_changed);
  if (rc != HA_EXIT_SUCCESS) {
    DBUG_RETURN(rc);
  }

  if (old_data != nullptr) {
    row_info.tx->incr_update_count();
  } else {
    row_info.tx->incr_insert_count();
  }

  if (do_bulk_commit(row_info.tx)) {
    DBUG_RETURN(HA_ERR_ROCKSDB_BULK_LOAD);
  }

  DBUG_RETURN(HA_EXIT_SUCCESS);
}

/*
 Setting iterator upper/lower bounds for Seek/SeekForPrev.
 This makes RocksDB to avoid scanning tombstones outside of
 the given key ranges, when prefix_same_as_start=true was not passed
 (when prefix bloom filter can not be used).
 Inversing upper/lower bound is necessary on reverse order CF.
 This covers HA_READ_PREFIX_LAST* case as well. For example,
 if given query eq condition was 12 bytes and condition was
 0x0000b3eb003f65c5e78858b8, and if doing HA_READ_PREFIX_LAST,
 eq_cond_len was 11 (see calc_eq_cond_len() for details).
 If the index was reverse order, upper bound would be
 0x0000b3eb003f65c5e78857, and lower bound would be
 0x0000b3eb003f65c5e78859. These cover given eq condition range.
*/
void ha_rocksdb::setup_iterator_bounds(const Rdb_key_def &kd,
                                       const rocksdb::Slice &eq_cond) {
  uint eq_cond_len = eq_cond.size();
  memcpy(m_eq_cond_upper_bound, eq_cond.data(), eq_cond_len);
  kd.successor(m_eq_cond_upper_bound, eq_cond_len);
  memcpy(m_eq_cond_lower_bound, eq_cond.data(), eq_cond_len);
  kd.predecessor(m_eq_cond_lower_bound, eq_cond_len);

  if (kd.m_is_reverse_cf) {
    m_eq_cond_upper_bound_slice =
        rocksdb::Slice((const char *)m_eq_cond_lower_bound, eq_cond_len);
    m_eq_cond_lower_bound_slice =
        rocksdb::Slice((const char *)m_eq_cond_upper_bound, eq_cond_len);
  } else {
    m_eq_cond_upper_bound_slice =
        rocksdb::Slice((const char *)m_eq_cond_upper_bound, eq_cond_len);
    m_eq_cond_lower_bound_slice =
        rocksdb::Slice((const char *)m_eq_cond_lower_bound, eq_cond_len);
  }
}

/*
  Open a cursor
*/

void ha_rocksdb::setup_scan_iterator(const Rdb_key_def &kd,
                                     rocksdb::Slice *const slice,
                                     const bool use_all_keys,
                                     const uint eq_cond_len) {
  DBUG_ASSERT(slice != nullptr);
  DBUG_ASSERT(slice->size() >= eq_cond_len);

  Rdb_transaction *const tx = get_or_create_tx(table->in_use);

  bool skip_bloom = true;

  const rocksdb::Slice eq_cond(slice->data(), eq_cond_len);
  if (check_bloom_and_set_bounds(ha_thd(), kd, eq_cond, use_all_keys)) {
    skip_bloom = false;
  }

  /*
    In some cases, setup_scan_iterator() is called multiple times from
    the same query but bloom filter can not always be used.
    Suppose the following query example. id2 is VARCHAR(30) and PRIMARY KEY
    (id1, id2).
     select count(*) from t2 WHERE id1=100 and id2 IN ('00000000000000000000',
    '100');
    In this case, setup_scan_iterator() is called twice, the first time is for
    (id1, id2)=(100, '00000000000000000000') and the second time is for (100,
    '100').
    If prefix bloom filter length is 24 bytes, prefix bloom filter can be used
    for the
    first condition but not for the second condition.
    If bloom filter condition is changed, currently it is necessary to destroy
    and
    re-create Iterator.
  */
  if (m_scan_it_skips_bloom != skip_bloom) {
    release_scan_iterator();
  }

  /*
    SQL layer can call rnd_init() multiple times in a row.
    In that case, re-use the iterator, but re-position it at the table start.
  */
  if (!m_scan_it) {
    const bool fill_cache = !THDVAR(ha_thd(), skip_fill_cache);
    if (commit_in_the_middle()) {
      DBUG_ASSERT(m_scan_it_snapshot == nullptr);
      m_scan_it_snapshot = rdb->GetSnapshot();

      auto read_opts = rocksdb::ReadOptions();
      read_opts.total_order_seek = true; // TODO: set based on WHERE conditions
      read_opts.snapshot = m_scan_it_snapshot;
      m_scan_it = rdb->NewIterator(read_opts, kd.get_cf());
    } else {
      m_scan_it = tx->get_iterator(kd.get_cf(), skip_bloom, fill_cache,
                                   m_eq_cond_lower_bound_slice,
                                   m_eq_cond_upper_bound_slice);
    }
    m_scan_it_skips_bloom = skip_bloom;
  }
}

void ha_rocksdb::release_scan_iterator() {
  delete m_scan_it;
  m_scan_it = nullptr;

  if (m_scan_it_snapshot) {
    rdb->ReleaseSnapshot(m_scan_it_snapshot);
    m_scan_it_snapshot = nullptr;
  }
}

void ha_rocksdb::setup_iterator_for_rnd_scan() {
  uint key_size;

  int key_start_matching_bytes = m_pk_descr->get_first_key(m_pk_packed_tuple, &key_size);

  rocksdb::Slice table_key((const char *)m_pk_packed_tuple, key_size);

  setup_scan_iterator(*m_pk_descr, &table_key, false,
                      key_start_matching_bytes);
  m_scan_it->Seek(table_key);
  m_skip_scan_it_next_call = true;
}

/**
  @return
    HA_EXIT_SUCCESS  OK
    other            HA_ERR error code (can be SE-specific)
*/
int ha_rocksdb::rnd_init(bool scan) {
  DBUG_ENTER_FUNC();

  Rdb_transaction *const tx = get_or_create_tx(table->in_use);
  setup_read_decoders();

  if (scan) {
    m_rnd_scan_is_new_snapshot = !tx->has_snapshot();
    setup_iterator_for_rnd_scan();
  } else {
    /* We don't need any preparations for rnd_pos() calls. */
  }

  // If m_lock_rows is on then we will be doing a get_for_update when accessing
  // the index, so don't acquire the snapshot right away.  Otherwise acquire
  // the snapshot immediately.
  tx->acquire_snapshot(m_lock_rows == RDB_LOCK_NONE);

  DBUG_RETURN(HA_EXIT_SUCCESS);
}

/**
  @return
    HA_EXIT_SUCCESS  OK
    other            HA_ERR error code (can be SE-specific)
*/
int ha_rocksdb::rnd_next(uchar *const buf) {
  DBUG_ENTER_FUNC();

  int rc;
  for (;;) {
    rc = rnd_next_with_direction(buf, true);
    if (rc != HA_ERR_LOCK_DEADLOCK || !m_rnd_scan_is_new_snapshot)
      break; /* exit the loop */

    // release the snapshot and iterator and then regenerate them
    Rdb_transaction *tx = get_or_create_tx(table->in_use);
    tx->release_snapshot();
    release_scan_iterator();
    setup_iterator_for_rnd_scan();
  }

  m_rnd_scan_is_new_snapshot = false;

  if (rc == HA_ERR_KEY_NOT_FOUND)
    rc = HA_ERR_END_OF_FILE;

  DBUG_RETURN(rc);
}

/*
  See also secondary_index_read().
*/
int ha_rocksdb::rnd_next_with_direction(uchar *const buf, bool move_forward) {
  DBUG_ENTER_FUNC();

  int rc;

  table->status = STATUS_NOT_FOUND;
#ifdef MARIAROCKS_NOT_YET
  stats.rows_requested++;
#endif
  if (!m_scan_it || !is_valid(m_scan_it)) {
    /*
      We can get here when SQL layer has called

        h->index_init(PRIMARY);
        h->index_read_map(full index tuple, HA_READ_KEY_EXACT);

      In this case, we should return EOF.
    */
    DBUG_RETURN(HA_ERR_END_OF_FILE);
  }

  for (;;) {
    if (m_skip_scan_it_next_call) {
      m_skip_scan_it_next_call = false;
    } else {
      if (move_forward)
        m_scan_it->Next(); /* this call cannot fail */
      else
        m_scan_it->Prev(); /* this call cannot fail */
    }

    if (!is_valid(m_scan_it)) {
      rc = HA_ERR_END_OF_FILE;
      break;
    }

    /* check if we're out of this table */
    const rocksdb::Slice key = m_scan_it->key();
    if (!m_pk_descr->covers_key(key)) {
      rc = HA_ERR_END_OF_FILE;
      break;
    }

    if (m_lock_rows != RDB_LOCK_NONE) {
      /*
        Lock the row we've just read.

        Now we call get_for_update which will 1) Take a lock and 2) Will fail
        if the row was deleted since the snapshot was taken.
      */
      Rdb_transaction *const tx = get_or_create_tx(table->in_use);
      DEBUG_SYNC(ha_thd(), "rocksdb_concurrent_delete");

      if (m_pk_descr->has_ttl() &&
          should_hide_ttl_rec(*m_pk_descr, m_scan_it->value(),
                              tx->m_snapshot_timestamp)) {
        continue;
      }

      const rocksdb::Status s =
          get_for_update(tx, m_pk_descr->get_cf(), key, &m_retrieved_record);
      if (s.IsNotFound() &&
          my_core::thd_tx_isolation(ha_thd()) == ISO_READ_COMMITTED) {
        // This occurs if we accessed a row, tried to lock it, failed,
        // released and reacquired the snapshot (because of READ COMMITTED
        // mode) and the row was deleted by someone else in the meantime.
        // If so, we just want to move on to the next row.
        continue;
      }

      if (!s.ok()) {
        DBUG_RETURN(tx->set_status_error(table->in_use, s, *m_pk_descr,
                                         m_tbl_def, m_table_handler));
      }

      // If we called get_for_update() use the value from that call not from
      // the iterator as it may be stale since we don't have a snapshot
      // when m_lock_rows is not RDB_LOCK_NONE.
      m_last_rowkey.copy(key.data(), key.size(), &my_charset_bin);
      rc = convert_record_from_storage_format(&key, buf);
    } else {
      // Use the value from the iterator
      rocksdb::Slice value = m_scan_it->value();

      if (m_pk_descr->has_ttl() &&
          should_hide_ttl_rec(
              *m_pk_descr, value,
              get_or_create_tx(table->in_use)->m_snapshot_timestamp)) {
        continue;
      }

      m_last_rowkey.copy(key.data(), key.size(), &my_charset_bin);
      rc = convert_record_from_storage_format(&key, &value, buf);
    }

    table->status = 0;
    break;
  }

  if (!rc) {
#ifdef MARIAROCKS_NOT_YET
    stats.rows_read++;
    stats.rows_index_next++;
#endif
    update_row_stats(ROWS_READ);
  }

  DBUG_RETURN(rc);
}

int ha_rocksdb::rnd_end() {
  DBUG_ENTER_FUNC();

  release_scan_iterator();

  DBUG_RETURN(HA_EXIT_SUCCESS);
}

/**
  @return
    HA_EXIT_SUCCESS  OK
    other            HA_ERR error code (can be SE-specific)
*/
int ha_rocksdb::index_init(uint idx, bool sorted) {
  DBUG_ENTER_FUNC();

  Rdb_transaction *const tx = get_or_create_tx(table->in_use);
  DBUG_ASSERT(tx != nullptr);

  setup_read_decoders();

  if (!m_keyread_only) {
    m_key_descr_arr[idx]->get_lookup_bitmap(table, &m_lookup_bitmap);
  }

  // If m_lock_rows is not RDB_LOCK_NONE then we will be doing a get_for_update
  // when accessing the index, so don't acquire the snapshot right away.
  // Otherwise acquire the snapshot immediately.
  tx->acquire_snapshot(m_lock_rows == RDB_LOCK_NONE);

  active_index = idx;

  DBUG_RETURN(HA_EXIT_SUCCESS);
}

/**
  @return
    HA_EXIT_SUCCESS      OK
*/
int ha_rocksdb::index_end() {
  DBUG_ENTER_FUNC();

  release_scan_iterator();

  bitmap_free(&m_lookup_bitmap);

  active_index = MAX_KEY;
  in_range_check_pushed_down = FALSE;

  DBUG_RETURN(HA_EXIT_SUCCESS);
}

/**
  @return
    HA_EXIT_SUCCESS  OK
    other            HA_ERR error code (can be SE-specific)
*/
int ha_rocksdb::truncate() {
  DBUG_ENTER_FUNC();

  DBUG_ASSERT(m_tbl_def != nullptr);

  m_tbl_def->m_auto_incr_val = 1;
  m_tbl_def->m_hidden_pk_val = 1;

  DBUG_RETURN(remove_rows(m_tbl_def));
}

/*
  Delete the row we've last read. The row is also passed as parameter.

  @detail
    The caller guarantees table buf points to the row that was just read.
    The row is either table->record[0] or table->record[1].
    (Check out InnoDB: row_update_for_mysql() has "UT_NOT_USED(mysql_rec)"

  @return
    HA_EXIT_SUCCESS  OK
    other            HA_ERR error code (can be SE-specific)
*/
int ha_rocksdb::delete_row(const uchar *const buf) {
  DBUG_ENTER_FUNC();

  DBUG_ASSERT(buf != nullptr);

  set_last_rowkey(buf);

  rocksdb::Slice key_slice(m_last_rowkey.ptr(), m_last_rowkey.length());
  Rdb_transaction *const tx = get_or_create_tx(table->in_use);
  ulonglong bytes_written = 0;

  const uint index = pk_index(table, m_tbl_def);
  rocksdb::Status s =
      delete_or_singledelete(index, tx, m_pk_descr->get_cf(), key_slice);
  if (!s.ok()) {
    DBUG_RETURN(tx->set_status_error(table->in_use, s, *m_pk_descr, m_tbl_def,
                                     m_table_handler));
  } else {
    bytes_written = key_slice.size();
  }

  longlong hidden_pk_id = 0;
  if (m_tbl_def->m_key_count > 1 && has_hidden_pk(table)) {
    int err = read_hidden_pk_id_from_rowkey(&hidden_pk_id);
    if (err) {
      DBUG_RETURN(err);
    }
  }

  // Delete the record for every secondary index
  for (uint i = 0; i < m_tbl_def->m_key_count; i++) {
    if (!is_pk(i, table, m_tbl_def)) {
      int packed_size;
      const Rdb_key_def &kd = *m_key_descr_arr[i];
      packed_size = kd.pack_record(table, m_pack_buffer, buf, m_sk_packed_tuple,
                                   nullptr, false, hidden_pk_id);
      rocksdb::Slice secondary_key_slice(
          reinterpret_cast<const char *>(m_sk_packed_tuple), packed_size);
      /* Deleting on secondary key doesn't need any locks: */
      tx->get_indexed_write_batch()->SingleDelete(kd.get_cf(),
                                                  secondary_key_slice);
      bytes_written += secondary_key_slice.size();
    }
  }

  tx->incr_delete_count();

  if (do_bulk_commit(tx)) {
    DBUG_RETURN(HA_ERR_ROCKSDB_BULK_LOAD);
  }
#ifdef MARIAROCKS_NOT_YET
  stats.rows_deleted++;
#endif
  update_row_stats(ROWS_DELETED);
  tx->update_bytes_written(bytes_written);

  DBUG_RETURN(HA_EXIT_SUCCESS);
}

rocksdb::Status ha_rocksdb::delete_or_singledelete(
    uint index, Rdb_transaction *const tx,
    rocksdb::ColumnFamilyHandle *const column_family,
    const rocksdb::Slice &key) {
  if (can_use_single_delete(index))
    return tx->single_delete(column_family, key);
  return tx->delete_key(column_family, key);
}

void ha_rocksdb::update_stats(void) {
  DBUG_ENTER_FUNC();

  stats.records = 0;
  stats.index_file_length = 0ul;
  stats.data_file_length = 0ul;
  stats.mean_rec_length = 0;

  for (uint i = 0; i < m_tbl_def->m_key_count; i++) {
    if (is_pk(i, table, m_tbl_def)) {
      stats.data_file_length = m_pk_descr->m_stats.m_actual_disk_size;
      stats.records = m_pk_descr->m_stats.m_rows;
    } else {
      stats.index_file_length += m_key_descr_arr[i]->m_stats.m_actual_disk_size;
    }
  }

  DBUG_VOID_RETURN;
}

/**
  @return
    HA_EXIT_SUCCESS  OK
    HA_EXIT_FAILURE  Error
*/
int ha_rocksdb::info(uint flag) {
  DBUG_ENTER_FUNC();

  if (!table)
    DBUG_RETURN(HA_EXIT_FAILURE);

  if (flag & HA_STATUS_VARIABLE) {
    /*
      Test only to simulate corrupted stats
    */
    DBUG_EXECUTE_IF("myrocks_simulate_negative_stats",
                    m_pk_descr->m_stats.m_actual_disk_size =
                        -m_pk_descr->m_stats.m_actual_disk_size;);

    update_stats();

    /*
      If any stats are negative due to bad cached stats, re-run analyze table
      and re-retrieve the stats.
    */
    if (static_cast<longlong>(stats.data_file_length) < 0 ||
        static_cast<longlong>(stats.index_file_length) < 0 ||
        static_cast<longlong>(stats.records) < 0) {
      if (analyze(nullptr, nullptr)) {
        DBUG_RETURN(HA_EXIT_FAILURE);
      }

      update_stats();
    }

    // if number of records is hardcoded, we do not want to force computation
    // of memtable cardinalities
    if (stats.records == 0 ||
        (rocksdb_force_compute_memtable_stats &&
         rocksdb_debug_optimizer_n_rows == 0))
    {
      // First, compute SST files stats
      uchar buf[Rdb_key_def::INDEX_NUMBER_SIZE * 2];
      auto r = get_range(pk_index(table, m_tbl_def), buf);
      uint64_t sz = 0;
      uint8_t include_flags = rocksdb::DB::INCLUDE_FILES;
      // recompute SST files stats only if records count is 0
      if (stats.records == 0) {
        rdb->GetApproximateSizes(m_pk_descr->get_cf(), &r, 1, &sz,
                                 include_flags);
        stats.records+= sz/ROCKSDB_ASSUMED_KEY_VALUE_DISK_SIZE;
        stats.data_file_length+= sz;
      }
      // Second, compute memtable stats. This call is expensive, so cache
      // values computed for some time.
      uint64_t cachetime = rocksdb_force_compute_memtable_stats_cachetime;
      uint64_t time = (cachetime == 0) ? 0 : my_interval_timer() / 1000;
      if (cachetime == 0 ||
          time > m_table_handler->m_mtcache_last_update + cachetime) {
        uint64_t memtableCount;
        uint64_t memtableSize;

        // the stats below are calculated from skiplist wich is a probablistic
        // data structure, so the results vary between test runs
        // it also can return 0 for quite a large tables which means that
        // cardinality for memtable only indxes will be reported as 0
        rdb->GetApproximateMemTableStats(m_pk_descr->get_cf(), r,
                                         &memtableCount, &memtableSize);

        // Atomically update all of these fields at the same time
        if (cachetime > 0) {
          if (m_table_handler->m_mtcache_lock.fetch_add(
                  1, std::memory_order_acquire) == 0) {
            m_table_handler->m_mtcache_count = memtableCount;
            m_table_handler->m_mtcache_size = memtableSize;
            m_table_handler->m_mtcache_last_update = time;
          }
          m_table_handler->m_mtcache_lock.fetch_sub(1,
                                                    std::memory_order_release);
        }

        stats.records += memtableCount;
        stats.data_file_length += memtableSize;
      } else {
        // Cached data is still valid, so use it instead
        stats.records += m_table_handler->m_mtcache_count;
        stats.data_file_length += m_table_handler->m_mtcache_size;
      }

      if (rocksdb_debug_optimizer_n_rows > 0)
        stats.records = rocksdb_debug_optimizer_n_rows;
    }

    if (stats.records != 0)
      stats.mean_rec_length = stats.data_file_length / stats.records;
  }
  if (flag & HA_STATUS_CONST) {
    ref_length = m_pk_descr->max_storage_fmt_length();

    for (uint i = 0; i < m_tbl_def->m_key_count; i++) {
      if (is_hidden_pk(i, table, m_tbl_def)) {
        continue;
      }
      KEY *const k = &table->key_info[i];
      for (uint j = 0; j < k->ext_key_parts; j++) {
        const Rdb_index_stats &k_stats = m_key_descr_arr[i]->m_stats;
        uint x = k_stats.m_distinct_keys_per_prefix.size() > j &&
                         k_stats.m_distinct_keys_per_prefix[j] > 0
                     ? k_stats.m_rows / k_stats.m_distinct_keys_per_prefix[j]
                     : 0;
        if (x > stats.records)
          x = stats.records;
        if ((x == 0 && rocksdb_debug_optimizer_no_zero_cardinality) ||
            rocksdb_debug_optimizer_n_rows > 0) {
          // Fake cardinality implementation. For example, (idx1, idx2, idx3)
          // index
          /*
            Make MariaRocks behave the same way as MyRocks does:
            1. SQL layer thinks that unique secondary indexes are not extended
               with PK columns (both in MySQL and MariaDB)
            2. MariaDB also thinks that indexes with partially-covered columns
               are not extended with PK columns. Use the same number of
               keyparts that MyRocks would use.
          */
          uint ext_key_parts2;
          if (k->flags & HA_NOSAME)
            ext_key_parts2= k->ext_key_parts;  // This is #1
          else
            ext_key_parts2= m_key_descr_arr[i]->get_key_parts(); // This is #2.

          // will have rec_per_key for (idx1)=4, (idx1,2)=2, and (idx1,2,3)=1.
          // rec_per_key for the whole index is 1, and multiplied by 2^n if
          // n suffix columns of the index are not used.
          x = 1 << (ext_key_parts2 - j - 1);
        }
        k->rec_per_key[j] = x;
      }
    }
  }

  if (flag & HA_STATUS_ERRKEY) {
    /*
      Currently we support only primary keys so we know which key had a
      uniqueness violation.
    */
    errkey = m_dupp_errkey;
    dup_ref = m_pk_tuple; // TODO(?): this should store packed PK.
  }

  if (flag & HA_STATUS_AUTO) {
    stats.auto_increment_value = m_tbl_def->m_auto_incr_val;
  }

  DBUG_RETURN(HA_EXIT_SUCCESS);
}

void ha_rocksdb::position(const uchar *const record) {
  DBUG_ENTER_FUNC();

  longlong hidden_pk_id = 0;
  if (has_hidden_pk(table) && read_hidden_pk_id_from_rowkey(&hidden_pk_id))
    DBUG_ASSERT(false); // should never reach here

  /*
    Get packed primary key value from the record.

    (Note: m_last_rowkey has the packed PK of last-read-row, which allows to
    handle most cases, but there is an exception to this: when slave applies
    RBR events, it fills the record and then calls position(); rnd_pos())

    Also note that we *can* rely on PK column values being available. This is
    because table_flags() includes HA_PRIMARY_KEY_REQUIRED_FOR_POSITION bit.
    When that is true, table->prepare_for_position() adds PK columns into the
    read set (this may potentially disable index-only access when PK column
    cannot be restored from its mem-comparable form in the secondary indexes).
  */
  const uint packed_size = m_pk_descr->pack_record(
      table, m_pack_buffer, record, ref, nullptr, false, hidden_pk_id);

  /*
    It could be that mem-comparable form of PK occupies less than ref_length
    bytes. Fill the remainder with zeros.
  */
  if (ref_length > packed_size)
    memset(ref + packed_size, 0, ref_length - packed_size);

  DBUG_VOID_RETURN;
}

/**
  @return
    HA_EXIT_SUCCESS  OK
    other            HA_ERR error code (can be SE-specific)
*/
int ha_rocksdb::rnd_pos(uchar *const buf, uchar *const pos) {
  DBUG_ENTER_FUNC();

  int rc;
  size_t len;

#ifdef MARIAROCKS_NOT_YET
  stats.rows_requested++;
#endif
  len = m_pk_descr->key_length(table,
                               rocksdb::Slice((const char *)pos, ref_length));
  if (len == size_t(-1)) {
    DBUG_RETURN(HA_ERR_ROCKSDB_CORRUPT_DATA); /* Data corruption? */
  }

  rc = get_row_by_rowid(buf, pos, len);

  if (!rc) {
#ifdef MARIAROCKS_NOT_YET
    stats.rows_read++;
#endif
    update_row_stats(ROWS_READ);
  }

  DBUG_RETURN(rc);
}

/*
  @brief
    Calculate (if needed) the bitmap of indexes that are modified by the
    current query

  @detail
    The calculation done by checking index definitions against the
  table->write_set
    column bitmap.
*/

void ha_rocksdb::calc_updated_indexes() {
  if (!m_update_scope_is_valid) {
    m_update_scope_is_valid = true;
    m_update_scope.clear_all();

    for (uint keynr = 0; keynr < table->s->keys; keynr++) {
      const Rdb_key_def &kd = *m_key_descr_arr[keynr];
      /* Walk over all key parts, including the "extended key" suffix */
      const uint key_parts = kd.get_key_parts();
      for (uint kp = 0; kp < key_parts; kp++) {
        if (has_hidden_pk(table) && kp + 1 == key_parts)
          break;

        Field *const field = kd.get_table_field_for_part_no(table, kp);
        if (bitmap_is_set(table->write_set, field->field_index)) {
          m_update_scope.set_bit(keynr);
          break;
        }
      }
    }
  }
}

/**
  @return
    HA_EXIT_SUCCESS  OK
    other            HA_ERR error code (can be SE-specific)
*/
int ha_rocksdb::update_row(const uchar *const old_data, uchar *const new_data) {
  DBUG_ENTER_FUNC();

  DBUG_ASSERT(old_data != nullptr);
  DBUG_ASSERT(new_data != nullptr);
  DBUG_ASSERT(m_lock_rows == RDB_LOCK_WRITE);
  /*
    old_data points to record we're updating. It is the same as the record
    we've just read (for multi-table UPDATE, too, because SQL layer will make
    an rnd_pos() call to re-read the record before calling update_row())
  */
  DBUG_ASSERT(new_data == table->record[0]);

  const int rv = update_write_row(old_data, new_data, false);

  if (rv == 0) {
#ifdef MARIAROCKS_NOT_YET
    stats.rows_updated++;
#endif
    update_row_stats(ROWS_UPDATED);
  }

  DBUG_RETURN(rv);
}

/*
  MariaDB's temporary: MyRocks has this function in sql/handler.cc:
*/

bool can_hold_read_locks_on_select(THD *thd, thr_lock_type lock_type)
{
  return (lock_type == TL_READ_WITH_SHARED_LOCKS
          || lock_type == TL_READ_NO_INSERT
          || (lock_type != TL_IGNORE
            && thd->lex->sql_command != SQLCOM_SELECT));
}


/* The following function was copied from ha_blackhole::store_lock: */
THR_LOCK_DATA **ha_rocksdb::store_lock(THD *const thd, THR_LOCK_DATA **to,
                                       enum thr_lock_type lock_type) {
  DBUG_ENTER_FUNC();

  DBUG_ASSERT(thd != nullptr);
  DBUG_ASSERT(to != nullptr);

  bool in_lock_tables = my_core::thd_in_lock_tables(thd);

  /* First, make a decision about MyRocks's internal locking */
  if (lock_type >= TL_WRITE_ALLOW_WRITE) {
    m_lock_rows = RDB_LOCK_WRITE;
  } else if (lock_type == TL_READ_WITH_SHARED_LOCKS) {
    m_lock_rows = RDB_LOCK_READ;
  } else {
    m_lock_rows = RDB_LOCK_NONE;
    if (THDVAR(thd, lock_scanned_rows)) {
      /*
        The following logic was copied directly from
        ha_innobase::store_lock_with_x_type() in
        storage/innobase/handler/ha_innodb.cc and causes MyRocks to leave
        locks in place on rows that are in a table that is not being updated.
      */
      const uint sql_command = my_core::thd_sql_command(thd);
      if ((lock_type == TL_READ && in_lock_tables) ||
          (lock_type == TL_READ_HIGH_PRIORITY && in_lock_tables) ||
          can_hold_read_locks_on_select(thd, lock_type)) {
        ulong tx_isolation = my_core::thd_tx_isolation(thd);
        if (sql_command != SQLCOM_CHECKSUM &&
            ((my_core::thd_test_options(thd, OPTION_BIN_LOG) &&
              tx_isolation > ISO_READ_COMMITTED) ||
             tx_isolation == ISO_SERIALIZABLE ||
             (lock_type != TL_READ && lock_type != TL_READ_NO_INSERT) ||
             (sql_command != SQLCOM_INSERT_SELECT &&
              sql_command != SQLCOM_REPLACE_SELECT &&
              sql_command != SQLCOM_UPDATE && sql_command != SQLCOM_DELETE &&
              sql_command != SQLCOM_CREATE_TABLE))) {
          m_lock_rows = RDB_LOCK_READ;
        }
      }
    }
  }

  /* Then, tell the SQL layer what kind of locking it should use: */
  if (lock_type != TL_IGNORE && m_db_lock.type == TL_UNLOCK) {
    /*
      Here is where we get into the guts of a row level lock.
      If TL_UNLOCK is set
      If we are not doing a LOCK TABLE or DISCARD/IMPORT
      TABLESPACE, then allow multiple writers
    */

    if ((lock_type >= TL_WRITE_CONCURRENT_INSERT && lock_type <= TL_WRITE) &&
        !in_lock_tables && !my_core::thd_tablespace_op(thd)) {
      lock_type = TL_WRITE_ALLOW_WRITE;
    }

    /*
      In queries of type INSERT INTO t1 SELECT ... FROM t2 ...
      MySQL would use the lock TL_READ_NO_INSERT on t2, and that
      would conflict with TL_WRITE_ALLOW_WRITE, blocking all inserts
      to t2. Convert the lock to a normal read lock to allow
      concurrent inserts to t2.
    */

    if (lock_type == TL_READ_NO_INSERT && !in_lock_tables) {
      lock_type = TL_READ;
    }

    m_db_lock.type = lock_type;
  }

  *to++ = &m_db_lock;

  DBUG_RETURN(to);
}

void ha_rocksdb::read_thd_vars(THD *const thd) {
  m_store_row_debug_checksums = THDVAR(thd, store_row_debug_checksums);
  m_verify_row_debug_checksums = THDVAR(thd, verify_row_debug_checksums);
  m_checksums_pct = THDVAR(thd, checksums_pct);
}


/**
  @return
    HA_EXIT_SUCCESS  OK
    other            HA_ERR error code (cannot be SE-specific)
*/
int ha_rocksdb::external_lock(THD *const thd, int lock_type) {
  DBUG_ENTER_FUNC();

  DBUG_ASSERT(thd != nullptr);

  int res = HA_EXIT_SUCCESS;
  int binlog_format = my_core::thd_binlog_format(thd);
  bool unsafe_for_binlog = THDVAR(ha_thd(), unsafe_for_binlog);

  /*
    A note about (*) below: In fb/mysql, LOCK TABLE myrocks_table WRITE
    - produces an error when @@binlog_format='ROW'.
    - does not produce an error with @@binlog_format='STATEMENT'

    We cannot easily provide this behavior in MariaDB, because LOCK ROWS
    changes @@binlog_format for the duration of the statement.

    Instead we will make the check in ha_rocksdb::start_stmt and will produce
    an error in the first DML statement done under LOCK TABLE

    (**) - The same happens for other "DDL-type" commands, so allow them here
    as well.
  */
  if (lock_type == F_WRLCK && !thd->rgi_slave && !unsafe_for_binlog &&
      binlog_format != BINLOG_FORMAT_ROW &&
      binlog_format != BINLOG_FORMAT_UNSPEC &&
      thd->lex->sql_command != SQLCOM_LOCK_TABLES &&  // (*)
      thd->lex->sql_command != SQLCOM_ANALYZE &&   // (**)
      thd->lex->sql_command != SQLCOM_OPTIMIZE &&  // (**)
      thd->lex->sql_command != SQLCOM_FLUSH &&  // (**)
      my_core::thd_binlog_filter_ok(thd)) {
    my_error(ER_REQUIRE_ROW_BINLOG_FORMAT, MYF(0));
    DBUG_RETURN(HA_ERR_UNSUPPORTED);
  }

  if (lock_type == F_UNLCK) {
    Rdb_transaction *const tx = get_tx_from_thd(thd);

    if (tx) {
      tx->io_perf_end_and_record(&m_io_perf);
      tx->m_n_mysql_tables_in_use--;
      if (tx->m_n_mysql_tables_in_use == 0 &&
          !my_core::thd_test_options(thd, OPTION_NOT_AUTOCOMMIT | OPTION_BEGIN)) {
        /*
          Do like InnoDB: when we get here, it's time to commit a
          single-statement transaction.

          If the statement involved multiple tables, this code will be executed
          for each of them, but that's ok because non-first tx->commit() calls
          will be no-ops.
        */
        if (tx->commit_or_rollback()) {
          res = HA_ERR_INTERNAL_ERROR;
        }
      }
    }
  } else {
    if (my_core::thd_tx_isolation(thd) < ISO_READ_COMMITTED ||
        my_core::thd_tx_isolation(thd) > ISO_REPEATABLE_READ) {
      my_error(ER_ISOLATION_MODE_NOT_SUPPORTED, MYF(0),
               tx_isolation_names[my_core::thd_tx_isolation(thd)]);
      DBUG_RETURN(HA_ERR_UNSUPPORTED);
    }
    /*
      It's nice to do the following on start of every statement. The problem
      is, handler->start_stmt() is not called for INSERTs.
      So, we put this code here.
    */
    Rdb_transaction *const tx = get_or_create_tx(thd);
    read_thd_vars(thd);

    m_update_scope_is_valid = false;

    if (skip_unique_check()) {
      if ((thd->lex->sql_command == SQLCOM_INSERT ||
           thd->lex->sql_command == SQLCOM_LOAD ||
           thd->lex->sql_command == SQLCOM_REPLACE) &&
          (thd->lex->duplicates == DUP_REPLACE ||
           thd->lex->duplicates == DUP_UPDATE)) {
        my_error(ER_ON_DUPLICATE_DISABLED, MYF(0), thd->query());
        DBUG_RETURN(HA_ERR_UNSUPPORTED);
      }
    }

    if (lock_type == F_WRLCK) {
      if (tx->is_tx_read_only()) {
        my_error(ER_UPDATES_WITH_CONSISTENT_SNAPSHOT, MYF(0));
        DBUG_RETURN(HA_ERR_UNSUPPORTED);
      }

      /*
        SQL layer signals us to take a write lock. It does so when starting DML
        statement. We should put locks on the rows we're reading.

        Note: sometimes, external_lock() can be called without a prior
        ::store_lock call.  That's why we need to set lock_* members here, too.
      */
      m_lock_rows = RDB_LOCK_WRITE;

      if (thd->lex->sql_command == SQLCOM_CREATE_INDEX ||
          thd->lex->sql_command == SQLCOM_DROP_INDEX ||
          thd->lex->sql_command == SQLCOM_ALTER_TABLE) {
        tx->m_ddl_transaction = true;
      }
    }
    tx->m_n_mysql_tables_in_use++;
    rocksdb_register_tx(rocksdb_hton, thd, tx);
    tx->io_perf_start(&m_io_perf);
  }

  DBUG_RETURN(res);
}

/**
  @note
  A quote from ha_innobase::start_stmt():
  <quote>
  MySQL calls this function at the start of each SQL statement inside LOCK
  TABLES. Inside LOCK TABLES the ::external_lock method does not work to
  mark SQL statement borders.
  </quote>

  @return
    HA_EXIT_SUCCESS  OK
*/

int ha_rocksdb::start_stmt(THD *const thd, thr_lock_type lock_type) {
  DBUG_ENTER_FUNC();

  /*
    MariaDB: the following is a copy of the check in ha_rocksdb::external_lock:
  */
  int binlog_format = my_core::thd_binlog_format(thd);
  bool unsafe_for_binlog = THDVAR(ha_thd(), unsafe_for_binlog);
  if (lock_type >= TL_WRITE_ALLOW_WRITE &&
      !thd->rgi_slave && !unsafe_for_binlog &&
      binlog_format != BINLOG_FORMAT_ROW &&
      binlog_format != BINLOG_FORMAT_UNSPEC &&
      my_core::thd_binlog_filter_ok(thd)) {
    my_error(ER_REQUIRE_ROW_BINLOG_FORMAT, MYF(0));
    DBUG_RETURN(HA_ERR_UNSUPPORTED);
  }

  DBUG_ASSERT(thd != nullptr);

  Rdb_transaction *const tx = get_or_create_tx(thd);
  read_thd_vars(thd);
  rocksdb_register_tx(ht, thd, tx);
  tx->io_perf_start(&m_io_perf);

  DBUG_RETURN(HA_EXIT_SUCCESS);
}

rocksdb::Range get_range(uint32_t i,
                         uchar buf[Rdb_key_def::INDEX_NUMBER_SIZE * 2],
                         int offset1, int offset2) {
  uchar *buf_begin = buf;
  uchar *buf_end = buf + Rdb_key_def::INDEX_NUMBER_SIZE;
  rdb_netbuf_store_index(buf_begin, i + offset1);
  rdb_netbuf_store_index(buf_end, i + offset2);

  return rocksdb::Range(
      rocksdb::Slice((const char *)buf_begin, Rdb_key_def::INDEX_NUMBER_SIZE),
      rocksdb::Slice((const char *)buf_end, Rdb_key_def::INDEX_NUMBER_SIZE));
}

static rocksdb::Range get_range(const Rdb_key_def &kd,
                                uchar buf[Rdb_key_def::INDEX_NUMBER_SIZE * 2],
                                int offset1, int offset2) {
  return get_range(kd.get_index_number(), buf, offset1, offset2);
}

rocksdb::Range get_range(const Rdb_key_def &kd,
                         uchar buf[Rdb_key_def::INDEX_NUMBER_SIZE * 2]) {
  if (kd.m_is_reverse_cf) {
    return myrocks::get_range(kd, buf, 1, 0);
  } else {
    return myrocks::get_range(kd, buf, 0, 1);
  }
}

rocksdb::Range
ha_rocksdb::get_range(const int &i,
                      uchar buf[Rdb_key_def::INDEX_NUMBER_SIZE * 2]) const {
  return myrocks::get_range(*m_key_descr_arr[i], buf);
}

/*
 This function is called with total_order_seek=true, but
 upper/lower bound setting is not necessary.
 Boundary set is useful when there is no matching key,
 but in drop_index_thread's case, it means index is marked as removed,
 so no further seek will happen for the index id.
*/
static bool is_myrocks_index_empty(
  rocksdb::ColumnFamilyHandle *cfh, const bool is_reverse_cf,
  const rocksdb::ReadOptions &read_opts,
  const uint index_id)
{
  bool index_removed = false;
  uchar key_buf[Rdb_key_def::INDEX_NUMBER_SIZE] = {0};
  rdb_netbuf_store_uint32(key_buf, index_id);
  const rocksdb::Slice key =
      rocksdb::Slice(reinterpret_cast<char *>(key_buf), sizeof(key_buf));
  std::unique_ptr<rocksdb::Iterator> it(rdb->NewIterator(read_opts, cfh));
  rocksdb_smart_seek(is_reverse_cf, it.get(), key);
  if (!it->Valid()) {
    index_removed = true;
  } else {
    if (memcmp(it->key().data(), key_buf,
        Rdb_key_def::INDEX_NUMBER_SIZE)) {
      // Key does not have same prefix
      index_removed = true;
    }
  }
  return index_removed;
}

/*
  Drop index thread's main logic
*/

void Rdb_drop_index_thread::run() {
  RDB_MUTEX_LOCK_CHECK(m_signal_mutex);

  for (;;) {
    // The stop flag might be set by shutdown command
    // after drop_index_thread releases signal_mutex
    // (i.e. while executing expensive Seek()). To prevent drop_index_thread
    // from entering long cond_timedwait, checking if stop flag
    // is true or not is needed, with drop_index_interrupt_mutex held.
    if (m_stop) {
      break;
    }

    timespec ts;
    int sec= dict_manager.is_drop_index_empty()
                     ? 24 * 60 * 60 // no filtering
                     : 60;          // filtering
    set_timespec(ts,sec);

    const auto ret MY_ATTRIBUTE((__unused__)) =
        mysql_cond_timedwait(&m_signal_cond, &m_signal_mutex, &ts);
    if (m_stop) {
      break;
    }
    // make sure, no program error is returned
    DBUG_ASSERT(ret == 0 || ret == ETIMEDOUT);
    RDB_MUTEX_UNLOCK_CHECK(m_signal_mutex);

    std::unordered_set<GL_INDEX_ID> indices;
    dict_manager.get_ongoing_drop_indexes(&indices);
    if (!indices.empty()) {
      std::unordered_set<GL_INDEX_ID> finished;
      rocksdb::ReadOptions read_opts;
      read_opts.total_order_seek = true; // disable bloom filter

      for (const auto d : indices) {
        uint32 cf_flags = 0;
        if (!dict_manager.get_cf_flags(d.cf_id, &cf_flags)) {
          sql_print_error("RocksDB: Failed to get column family flags "
                          "from cf id %u. MyRocks data dictionary may "
                          "get corrupted.",
                          d.cf_id);
          abort();
        }
        rocksdb::ColumnFamilyHandle *cfh = cf_manager.get_cf(d.cf_id);
        DBUG_ASSERT(cfh);
        const bool is_reverse_cf = cf_flags & Rdb_key_def::REVERSE_CF_FLAG;

        if (is_myrocks_index_empty(cfh, is_reverse_cf, read_opts, d.index_id))
        {
          finished.insert(d);
          continue;
        }
        uchar buf[Rdb_key_def::INDEX_NUMBER_SIZE * 2];
        rocksdb::Range range = get_range(d.index_id, buf, is_reverse_cf ? 1 : 0,
                                         is_reverse_cf ? 0 : 1);
        rocksdb::Status status = DeleteFilesInRange(rdb->GetBaseDB(), cfh,
                                                    &range.start, &range.limit);
        if (!status.ok()) {
          if (status.IsShutdownInProgress()) {
            break;
          }
          rdb_handle_io_error(status, RDB_IO_ERROR_BG_THREAD);
        }
        status = rdb->CompactRange(getCompactRangeOptions(), cfh, &range.start,
                                   &range.limit);
        if (!status.ok()) {
          if (status.IsShutdownInProgress()) {
            break;
          }
          rdb_handle_io_error(status, RDB_IO_ERROR_BG_THREAD);
        }
        if (is_myrocks_index_empty(cfh, is_reverse_cf, read_opts, d.index_id))
        {
          finished.insert(d);
        }
      }

      if (!finished.empty()) {
        dict_manager.finish_drop_indexes(finished);
      }
    }
    RDB_MUTEX_LOCK_CHECK(m_signal_mutex);
  }

  RDB_MUTEX_UNLOCK_CHECK(m_signal_mutex);
}

Rdb_tbl_def *ha_rocksdb::get_table_if_exists(const char *const tablename) {
  DBUG_ASSERT(tablename != nullptr);

  std::string str;
  if (rdb_normalize_tablename(tablename, &str) != HA_EXIT_SUCCESS) {
    // We were not passed table name?
    DBUG_ASSERT(0);
    return nullptr;
  }

  return ddl_manager.find(str);
}

/*
  Note: the following function is called when the table is not open. That is,
  this->table==nullptr, pk_key_descr==nullptr, etc.

  tablename points to line in form "./dbname/tablename".

  @return
    HA_EXIT_SUCCESS  OK
    other            HA_ERR error code (can be SE-specific)
*/

int ha_rocksdb::delete_table(const char *const tablename) {
  DBUG_ENTER_FUNC();

  DBUG_ASSERT(tablename != nullptr);

  const std::unique_ptr<rocksdb::WriteBatch> wb = dict_manager.begin();
  rocksdb::WriteBatch *const batch = wb.get();

  /* Find the table in the hash */
  Rdb_tbl_def *const tbl = get_table_if_exists(tablename);
  if (!tbl)
    DBUG_RETURN(HA_ERR_NO_SUCH_TABLE);
  dict_manager.add_drop_table(tbl->m_key_descr_arr, tbl->m_key_count, batch);

  /*
    Remove the table entry in data dictionary (this will also remove it from
    the persistent data dictionary).
  */
  ddl_manager.remove(tbl, batch, true);

  int err = dict_manager.commit(batch);
  if (err) {
    DBUG_RETURN(err);
  }

  rdb_drop_idx_thread.signal();

  DBUG_RETURN(HA_EXIT_SUCCESS);
}

int ha_rocksdb::remove_rows(Rdb_tbl_def *const tbl) {
  const rocksdb::WriteOptions wo =
      rdb_get_rocksdb_write_options(handler::ha_thd());

  rocksdb::ReadOptions opts;
  opts.total_order_seek = true;
  Rdb_transaction *const tx = get_or_create_tx(table->in_use);

  char key_buf[MAX_KEY_LENGTH];
  uint key_len;
  ulonglong bytes_written = 0;
  /*
    Remove all records in each index.
    (This is is not crash-safe, but it doesn't matter, because bulk row
    deletion will be handled on rocksdb side)
  */
  for (uint i = 0; i < tbl->m_key_count; i++) {
    const Rdb_key_def &kd = *tbl->m_key_descr_arr[i];
    kd.get_infimum_key(reinterpret_cast<uchar *>(key_buf), &key_len);
    rocksdb::ColumnFamilyHandle *cf = kd.get_cf();
    const rocksdb::Slice table_key(key_buf, key_len);
    setup_iterator_bounds(kd, table_key);
    opts.iterate_lower_bound = &m_eq_cond_lower_bound_slice;
    opts.iterate_upper_bound = &m_eq_cond_upper_bound_slice;
    std::unique_ptr<rocksdb::Iterator> it(rdb->NewIterator(opts, cf));

    it->Seek(table_key);
    while (it->Valid()) {
      const rocksdb::Slice key = it->key();
      if (!kd.covers_key(key)) {
        break;
      }

      rocksdb::Status s;
      if (can_use_single_delete(i)) {
        s = rdb->SingleDelete(wo, cf, key);
      } else {
        s = rdb->Delete(wo, cf, key);
      }

      if (!s.ok()) {
        return tx->set_status_error(table->in_use, s, *m_pk_descr, m_tbl_def,
                                    m_table_handler);
      }
      bytes_written += key.size();
      it->Next();
    }
  }

  tx->update_bytes_written(bytes_written);

  return HA_EXIT_SUCCESS;
}

/**
  @return
    HA_EXIT_SUCCESS  OK
    other            HA_ERR error code (cannot be SE-specific)
*/
int ha_rocksdb::rename_table(const char *const from, const char *const to) {
  DBUG_ENTER_FUNC();

  DBUG_ASSERT(from != nullptr);
  DBUG_ASSERT(to != nullptr);

  std::string from_str;
  std::string to_str;
  std::string from_db;
  std::string to_db;

  int rc = rdb_normalize_tablename(from, &from_str);
  if (rc != HA_EXIT_SUCCESS) {
    DBUG_RETURN(rc);
  }

  rc = rdb_split_normalized_tablename(from_str, &from_db);
  if (rc != HA_EXIT_SUCCESS) {
    DBUG_RETURN(rc);
  }

  rc = rdb_normalize_tablename(to, &to_str);
  if (rc != HA_EXIT_SUCCESS) {
    DBUG_RETURN(rc);
  }

  rc = rdb_split_normalized_tablename(to_str, &to_db);
  if (rc != HA_EXIT_SUCCESS) {
    DBUG_RETURN(rc);
  }

  // If the user changed the database part of the name then validate that the
  // 'to' database exists.
  if (from_db != to_db && !rdb_database_exists(to_db)) {
    // If we return a RocksDB specific error code here we get
    // "error: 206 - Unknown error 206".  InnoDB gets
    // "error -1 - Unknown error -1" so let's match them.
    DBUG_RETURN(-1);
  }

  DBUG_EXECUTE_IF("gen_sql_table_name", to_str = to_str + "#sql-test";);

  const std::unique_ptr<rocksdb::WriteBatch> wb = dict_manager.begin();
  rocksdb::WriteBatch *const batch = wb.get();
  dict_manager.lock();

  if (ddl_manager.rename(from_str, to_str, batch)) {
    rc = HA_ERR_NO_SUCH_TABLE;
  } else {
    rc = dict_manager.commit(batch);
  }
  dict_manager.unlock();

  DBUG_RETURN(rc);
}

/**
  check_if_incompatible_data() called if ALTER TABLE can't detect otherwise
  if new and old definition are compatible

  @details If there are no other explicit signs like changed number of
  fields this function will be called by compare_tables()
  (sql/sql_tables.cc) to decide should we rewrite whole table or only .frm
  file.

*/

bool ha_rocksdb::check_if_incompatible_data(HA_CREATE_INFO *const info,
                                            uint table_changes) {
  DBUG_ENTER_FUNC();

  DBUG_ASSERT(info != nullptr);

  // this function is needed only for online alter-table
  DBUG_RETURN(COMPATIBLE_DATA_NO);
}

/**
  @return
    HA_EXIT_SUCCESS  OK
*/
int ha_rocksdb::extra(enum ha_extra_function operation) {
  DBUG_ENTER_FUNC();

  switch (operation) {
  case HA_EXTRA_KEYREAD:
    m_keyread_only = true;
    break;
  case HA_EXTRA_NO_KEYREAD:
    m_keyread_only = false;
    break;
  case HA_EXTRA_FLUSH:
    /*
      If the table has blobs, then they are part of m_retrieved_record.
      This call invalidates them.
    */
    m_retrieved_record.Reset();
    break;
  default:
    break;
  }

  DBUG_RETURN(HA_EXIT_SUCCESS);
}

/*
  Given a starting key and an ending key, estimate the number of rows that
  will exist between the two keys.
*/
ha_rows ha_rocksdb::records_in_range(uint inx, key_range *const min_key,
                                     key_range *const max_key) {
  DBUG_ENTER_FUNC();

  ha_rows ret = THDVAR(ha_thd(), records_in_range);
  if (ret) {
    DBUG_RETURN(ret);
  }
  if (table->force_index) {
    const ha_rows force_rows = THDVAR(ha_thd(), force_index_records_in_range);
    if (force_rows) {
      DBUG_RETURN(force_rows);
    }
  }

  const Rdb_key_def &kd = *m_key_descr_arr[inx];

  uint size1 = 0;
  if (min_key) {
    size1 = kd.pack_index_tuple(table, m_pack_buffer, m_sk_packed_tuple,
                                min_key->key, min_key->keypart_map);
    if (min_key->flag == HA_READ_PREFIX_LAST_OR_PREV ||
        min_key->flag == HA_READ_PREFIX_LAST ||
        min_key->flag == HA_READ_AFTER_KEY) {
      kd.successor(m_sk_packed_tuple, size1);
    }
  } else {
    kd.get_infimum_key(m_sk_packed_tuple, &size1);
  }

  uint size2 = 0;
  if (max_key) {
    size2 = kd.pack_index_tuple(table, m_pack_buffer, m_sk_packed_tuple_old,
                                max_key->key, max_key->keypart_map);
    if (max_key->flag == HA_READ_PREFIX_LAST_OR_PREV ||
        max_key->flag == HA_READ_PREFIX_LAST ||
        max_key->flag == HA_READ_AFTER_KEY) {
      kd.successor(m_sk_packed_tuple_old, size2);
    }
    // pad the upper key with FFFFs to make sure it is more than the lower
    if (size1 > size2) {
      memset(m_sk_packed_tuple_old + size2, 0xff, size1 - size2);
      size2 = size1;
    }
  } else {
    kd.get_supremum_key(m_sk_packed_tuple_old, &size2);
  }

  const rocksdb::Slice slice1((const char *)m_sk_packed_tuple, size1);
  const rocksdb::Slice slice2((const char *)m_sk_packed_tuple_old, size2);

  // slice1 >= slice2 means no row will match
  if (slice1.compare(slice2) >= 0) {
    DBUG_RETURN(HA_EXIT_SUCCESS);
  }

  rocksdb::Range r(kd.m_is_reverse_cf ? slice2 : slice1,
                   kd.m_is_reverse_cf ? slice1 : slice2);

  uint64_t sz = 0;
  auto disk_size = kd.m_stats.m_actual_disk_size;
  if (disk_size == 0)
    disk_size = kd.m_stats.m_data_size;
  auto rows = kd.m_stats.m_rows;
  if (rows == 0 || disk_size == 0) {
    rows = 1;
    disk_size = ROCKSDB_ASSUMED_KEY_VALUE_DISK_SIZE;
  }

  // Getting statistics, including from Memtables
  uint8_t include_flags = rocksdb::DB::INCLUDE_FILES;
  rdb->GetApproximateSizes(kd.get_cf(), &r, 1, &sz, include_flags);
  ret = rows * sz / disk_size;
  uint64_t memTableCount;
  rdb->GetApproximateMemTableStats(kd.get_cf(), r, &memTableCount, &sz);
  ret += memTableCount;

  /*
    GetApproximateSizes() gives estimates so ret might exceed stats.records.
    MySQL then decides to use full index scan rather than range scan, which
    is not efficient for most cases.
    To prevent this, changing estimated records slightly smaller than
    stats.records.
  */
  if (ret >= stats.records) {
    ret = stats.records * 0.99;
  }

  if (rocksdb_debug_optimizer_n_rows > 0) {
    ret = rocksdb_debug_optimizer_n_rows;
  } else if (ret == 0) {
    ret = 1;
  }

  DBUG_RETURN(ret);
}

void ha_rocksdb::update_create_info(HA_CREATE_INFO *const create_info) {
  DBUG_ENTER_FUNC();

  DBUG_ASSERT(create_info != nullptr);

  if (!(create_info->used_fields & HA_CREATE_USED_AUTO)) {
    create_info->auto_increment_value = m_tbl_def->m_auto_incr_val;
  }

  DBUG_VOID_RETURN;
}

/**
  @brief
  Doing manual compaction on OPTIMIZE TABLE in RocksDB.
  Compaction itself is executed by background thread in RocksDB, but
  CompactRange() waits until compaction completes so this function
  may take a long time.
  Since RocksDB dataset is allocated per index id, OPTIMIZE TABLE
  triggers manual compaction for all indexes of the table.
  @details
  Compaction range is from the beginning of the index id to
  the first row of the next index id. When using reverse order
  column family, the first row of the next index id should be
  the last row of the previous index id.

  @return
    HA_ADMIN_OK      OK
    other            HA_ADMIN error code
*/
int ha_rocksdb::optimize(THD *const thd, HA_CHECK_OPT *const check_opt) {
  DBUG_ENTER_FUNC();

  DBUG_ASSERT(thd != nullptr);
  DBUG_ASSERT(check_opt != nullptr);

  for (uint i = 0; i < table->s->keys; i++) {
    uchar buf[Rdb_key_def::INDEX_NUMBER_SIZE * 2];
    auto range = get_range(i, buf);
    const rocksdb::Status s = rdb->CompactRange(getCompactRangeOptions(),
                                                m_key_descr_arr[i]->get_cf(),
                                                &range.start, &range.limit);
    if (!s.ok()) {
      DBUG_RETURN(rdb_error_to_mysql(s));
    }
  }

  DBUG_RETURN(HA_EXIT_SUCCESS);
}

int ha_rocksdb::calculate_stats(const TABLE *const table_arg, THD *const thd,
                                HA_CHECK_OPT *const check_opt) {
  DBUG_ENTER_FUNC();

  // find per column family key ranges which need to be queried
  std::unordered_map<rocksdb::ColumnFamilyHandle *, std::vector<rocksdb::Range>>
      ranges;
  std::unordered_set<GL_INDEX_ID> ids_to_check;
  std::vector<uchar> buf(table_arg->s->keys * 2 *
                         Rdb_key_def::INDEX_NUMBER_SIZE);
  std::unordered_map<GL_INDEX_ID, Rdb_index_stats> stats;
  for (uint i = 0; i < table_arg->s->keys; i++) {
    const auto bufp = &buf[i * 2 * Rdb_key_def::INDEX_NUMBER_SIZE];
    const Rdb_key_def &kd = *m_key_descr_arr[i];
    const GL_INDEX_ID index_id = kd.get_gl_index_id();
    ranges[kd.get_cf()].push_back(get_range(i, bufp));

    ids_to_check.insert(index_id);
    // Initialize the stats to 0. If there are no files that contain
    // this gl_index_id, then 0 should be stored for the cached stats.
    stats[index_id] = Rdb_index_stats(index_id);
    DBUG_ASSERT(kd.get_key_parts() > 0);
    stats[index_id].m_distinct_keys_per_prefix.resize(kd.get_key_parts());
  }

  // get RocksDB table properties for these ranges
  rocksdb::TablePropertiesCollection props;
  for (auto it : ranges) {
    const auto old_size MY_ATTRIBUTE((__unused__)) = props.size();
    const auto status = rdb->GetPropertiesOfTablesInRange(
        it.first, &it.second[0], it.second.size(), &props);
    DBUG_ASSERT(props.size() >= old_size);
    if (!status.ok()) {
      DBUG_RETURN(
          rdb_error_to_mysql(status, "Could not access RocksDB properties"));
    }
  }

  int num_sst = 0;
  for (const auto &it : props) {
    std::vector<Rdb_index_stats> sst_stats;
    Rdb_tbl_prop_coll::read_stats_from_tbl_props(it.second, &sst_stats);
    /*
      sst_stats is a list of index statistics for indexes that have entries
      in the current SST file.
    */
    for (const auto &it1 : sst_stats) {
      /*
        Only update statistics for indexes that belong to this SQL table.

        The reason is: We are walking through all SST files that have
        entries from this table (and so can compute good statistics). For
        other SQL tables, it can be that we're only seeing a small fraction
        of table's entries (and so we can't update statistics based on that).
      */
      if (ids_to_check.find(it1.m_gl_index_id) == ids_to_check.end())
        continue;

      auto kd = ddl_manager.safe_find(it1.m_gl_index_id);
      DBUG_ASSERT(kd != nullptr);
      stats[it1.m_gl_index_id].merge(it1, true, kd->max_storage_fmt_length());
    }
    num_sst++;
  }

  //  calculate memtable cardinality
  Rdb_tbl_card_coll cardinality_collector(rocksdb_table_stats_sampling_pct);
  auto read_opts = rocksdb::ReadOptions();
  read_opts.read_tier = rocksdb::ReadTier::kMemtableTier;
  for (uint i = 0; i < table_arg->s->keys; i++) {
    const Rdb_key_def &kd = *m_key_descr_arr[i];
    Rdb_index_stats &stat = stats[kd.get_gl_index_id()];

    uchar r_buf[Rdb_key_def::INDEX_NUMBER_SIZE * 2];
    auto r = get_range(i, r_buf);
    uint64_t memtableCount;
    uint64_t memtableSize;
    rdb->GetApproximateMemTableStats(kd.get_cf(), r, &memtableCount,
                                     &memtableSize);
    if (memtableCount < (uint64_t)stat.m_rows / 10) {
      // skip tables that already have enough stats from SST files to reduce
      // overhead and avoid degradation of big tables stats by sampling from
      // relatively tiny (less than 10% of full data set) memtable dataset
      continue;
    }

    std::unique_ptr<rocksdb::Iterator> it = std::unique_ptr<rocksdb::Iterator>(
        rdb->NewIterator(read_opts, kd.get_cf()));

    uchar *first_key;
    uint key_size;
    if (is_pk(i, table, m_tbl_def)) {
      first_key = m_pk_packed_tuple;
    } else {
      first_key = m_sk_packed_tuple;
    }
    kd.get_first_key(first_key, &key_size);
    rocksdb::Slice first_index_key((const char *)first_key, key_size);

    cardinality_collector.Reset();
    for (it->Seek(first_index_key); is_valid(it.get()); it->Next()) {
      const rocksdb::Slice key = it->key();
      if (!kd.covers_key(key)) {
        break;  // end of this index
      }
      stat.m_rows++;

      cardinality_collector.ProcessKey(key, &kd, &stat);
    }
    cardinality_collector.AdjustStats(&stat);
  }

  // set and persist new stats
  ddl_manager.set_stats(stats);
  ddl_manager.persist_stats(true);

  DBUG_RETURN(HA_EXIT_SUCCESS);
}

/*
  @return
    HA_ADMIN_OK      OK
    other            HA_ADMIN error code
*/
int ha_rocksdb::analyze(THD *const thd, HA_CHECK_OPT *const check_opt) {
  DBUG_ENTER_FUNC();

  if (table && calculate_stats(table, thd, check_opt) != HA_EXIT_SUCCESS) {
    DBUG_RETURN(HA_ADMIN_FAILED);
  }

  DBUG_RETURN(HA_ADMIN_OK);
}

void ha_rocksdb::get_auto_increment(ulonglong off, ulonglong inc,
                                    ulonglong nb_desired_values,
                                    ulonglong *const first_value,
                                    ulonglong *const nb_reserved_values) {
  /*
    MySQL has a somewhat complicated way of handling the auto-increment value.
    The first time get_auto_increment is called for a statement,
    nb_desired_values is the estimate for how many values will be needed.  The
    engine can then reserve some values, and those will be automatically used
    by MySQL, until a hard-coded value shows up in the insert statement, after
    which MySQL again calls this function to reset its starting value.
   *
    For simplicity we will just ignore nb_desired_values - we aren't going to
    reserve any extra values for a multi-insert statement.  Each row will
    simply acquire the next value as needed and we will always tell MySQL that
    we only reserved 1 value.  Since we are using an atomic value for
    m_auto_incr_val this should be safe - if we had to grab a mutex, doing
    an actual reserve of some values might be a better solution.
   */
  DEBUG_SYNC(ha_thd(), "rocksdb.autoinc_vars");

  if (off > inc) {
    off = 1;
  }

  Field *field;
  ulonglong new_val, max_val;
  field = table->key_info[table->s->next_number_index].key_part[0].field;
  max_val = rdb_get_int_col_max_value(field);

  // Local variable reference to simplify code below
  auto &auto_incr = m_tbl_def->m_auto_incr_val;

  if (inc == 1) {
    DBUG_ASSERT(off == 1);
    // Optimization for the standard case where we are always simply
    // incrementing from the last position

    // Use CAS operation in a loop to make sure automically get the next auto
    // increment value while ensuring that we don't wrap around to a negative
    // number.
    //
    // We set auto_incr to the min of max_val and new_val + 1. This means that
    // if we're at the maximum, we should be returning the same value for
    // multiple rows, resulting in duplicate key errors (as expected).
    //
    // If we return values greater than the max, the SQL layer will "truncate"
    // the value anyway, but it means that we store invalid values into
    // auto_incr that will be visible in SHOW CREATE TABLE.
    new_val = auto_incr;
    while (new_val != std::numeric_limits<ulonglong>::max()) {
      if (auto_incr.compare_exchange_weak(new_val,
                                          std::min(new_val + 1, max_val))) {
        break;
      }
    }
  } else {
    // The next value can be more complicated if either 'inc' or 'off' is not 1
    ulonglong last_val = auto_incr;

    // Loop until we can correctly update the atomic value
    do {
      DBUG_ASSERT(last_val > 0);
      // Calculate the next value in the auto increment series: offset
      // + N * increment where N is 0, 1, 2, ...
      //
      // For further information please visit:
      // http://dev.mysql.com/doc/refman/5.7/en/replication-options-master.html
      //
      // The following is confusing so here is an explanation:
      // To get the next number in the sequence above you subtract out the
      // offset, calculate the next sequence (N * increment) and then add the
      // offset back in.
      //
      // The additions are rearranged to avoid overflow.  The following is
      // equivalent to (last_val - 1 + inc - off) / inc. This uses the fact
      // that (a+b)/c = a/c + b/c + (a%c + b%c)/c. To show why:
      //
      // (a+b)/c
      // = (a - a%c + a%c + b - b%c + b%c) / c
      // = (a - a%c) / c + (b - b%c) / c + (a%c + b%c) / c
      // = a/c + b/c + (a%c + b%c) / c
      //
      // Now, substitute a = last_val - 1, b = inc - off, c = inc to get the
      // following statement.
      ulonglong n =
          (last_val - 1) / inc + ((last_val - 1) % inc + inc - off) / inc;

      // Check if n * inc + off will overflow. This can only happen if we have
      // an UNSIGNED BIGINT field.
      if (n > (std::numeric_limits<ulonglong>::max() - off) / inc) {
        DBUG_ASSERT(max_val == std::numeric_limits<ulonglong>::max());
        // The 'last_val' value is already equal to or larger than the largest
        // value in the sequence.  Continuing would wrap around (technically
        // the behavior would be undefined).  What should we do?
        // We could:
        //   1) set the new value to the last possible number in our sequence
        //      as described above.  The problem with this is that this
        //      number could be smaller than a value in an existing row.
        //   2) set the new value to the largest possible number.  This number
        //      may not be in our sequence, but it is guaranteed to be equal
        //      to or larger than any other value already inserted.
        //
        //  For now I'm going to take option 2.
        //
        //  Returning ULLONG_MAX from get_auto_increment will cause the SQL
        //  layer to fail with ER_AUTOINC_READ_FAILED. This means that due to
        //  the SE API for get_auto_increment, inserts will fail with
        //  ER_AUTOINC_READ_FAILED if the column is UNSIGNED BIGINT, but
        //  inserts will fail with ER_DUP_ENTRY for other types (or no failure
        //  if the column is in a non-unique SK).
        new_val = std::numeric_limits<ulonglong>::max();
        auto_incr = new_val;  // Store the largest value into auto_incr
        break;
      }

      new_val = n * inc + off;

      // Attempt to store the new value (plus 1 since m_auto_incr_val contains
      // the next available value) into the atomic value.  If the current
      // value no longer matches what we have in 'last_val' this will fail and
      // we will repeat the loop (`last_val` will automatically get updated
      // with the current value).
      //
      // See above explanation for inc == 1 for why we use std::min.
    } while (!auto_incr.compare_exchange_weak(last_val,
                                              std::min(new_val + 1, max_val)));
  }

  *first_value = new_val;
  *nb_reserved_values = 1;
}

#ifndef DBUG_OFF

/* Debugger help function */
static char dbug_item_print_buf[512];

const char *dbug_print_item(Item *const item) {
  char *const buf = dbug_item_print_buf;
  String str(buf, sizeof(dbug_item_print_buf), &my_charset_bin);
  str.length(0);
  if (!item)
    return "(Item*)nullptr";
  item->print(&str, QT_ORDINARY);
  if (str.c_ptr() == buf)
    return buf;
  else
    return "Couldn't fit into buffer";
}

#endif /*DBUG_OFF*/

/**
  SQL layer calls this function to push an index condition.

  @details
    The condition is for index keyno (only one condition can be pushed at a
    time).
    The caller guarantees that condition refers only to index fields; besides
    that, fields must have

      $field->part_of_key.set_bit(keyno)

    which means that

       (handler->index_flags(keyno, $keypart, 0) & HA_KEYREAD_ONLY) == 1

    which means that field value can be restored from the index tuple.

  @return
    Part of condition we couldn't check (always nullptr).
*/

class Item *ha_rocksdb::idx_cond_push(uint keyno, class Item *const idx_cond) {
  DBUG_ENTER_FUNC();

  DBUG_ASSERT(keyno != MAX_KEY);
  DBUG_ASSERT(idx_cond != nullptr);

  pushed_idx_cond = idx_cond;
  pushed_idx_cond_keyno = keyno;
  in_range_check_pushed_down = TRUE;

  /* We will check the whole condition */
  DBUG_RETURN(nullptr);
}

/*
  Checks if inplace alter is supported for a given operation.
*/

my_core::enum_alter_inplace_result ha_rocksdb::check_if_supported_inplace_alter(
    TABLE *altered_table, my_core::Alter_inplace_info *const ha_alter_info) {
  DBUG_ENTER_FUNC();

  DBUG_ASSERT(ha_alter_info != nullptr);

  if (ha_alter_info->handler_flags &
      ~(my_core::Alter_inplace_info::DROP_INDEX |
        my_core::Alter_inplace_info::DROP_UNIQUE_INDEX |
        my_core::Alter_inplace_info::ADD_INDEX |
        my_core::Alter_inplace_info::ALTER_PARTITIONED |
        my_core::Alter_inplace_info::ADD_UNIQUE_INDEX |
        my_core::Alter_inplace_info::CHANGE_CREATE_OPTION)) {
    DBUG_RETURN(my_core::HA_ALTER_INPLACE_NOT_SUPPORTED);
  }

  /* We don't support unique keys on table w/ no primary keys */
  if ((ha_alter_info->handler_flags &
       my_core::Alter_inplace_info::ADD_UNIQUE_INDEX) &&
      has_hidden_pk(altered_table)) {
    DBUG_RETURN(my_core::HA_ALTER_INPLACE_NOT_SUPPORTED);
  }

  /* We only support changing auto_increment for table options. */
  if ((ha_alter_info->handler_flags &
       my_core::Alter_inplace_info::CHANGE_CREATE_OPTION) &&
      !(ha_alter_info->create_info->used_fields & HA_CREATE_USED_AUTO)) {
    DBUG_RETURN(my_core::HA_ALTER_INPLACE_NOT_SUPPORTED);
  }

  DBUG_RETURN(my_core::HA_ALTER_INPLACE_SHARED_LOCK_AFTER_PREPARE);
}

/**
  Allows the storage engine to update internal structures with concurrent
  writes blocked. If check_if_supported_inplace_alter() returns
  HA_ALTER_INPLACE_NO_LOCK_AFTER_PREPARE or
  HA_ALTER_INPLACE_SHARED_AFTER_PREPARE, this function is called with
  exclusive lock otherwise the same level of locking as for
  inplace_alter_table() will be used.

  @note Storage engines are responsible for reporting any errors by
  calling my_error()/print_error()

  @note If this function reports error, commit_inplace_alter_table()
  will be called with commit= false.

  @note For partitioning, failing to prepare one partition, means that
  commit_inplace_alter_table() will be called to roll back changes for
  all partitions. This means that commit_inplace_alter_table() might be
  called without prepare_inplace_alter_table() having been called first
  for a given partition.

  @param    altered_table     TABLE object for new version of table.
  @param    ha_alter_info     Structure describing changes to be done
                              by ALTER TABLE and holding data used
                              during in-place alter.

  @retval   true              Error
  @retval   false             Success
*/
bool ha_rocksdb::prepare_inplace_alter_table(
    TABLE *const altered_table,
    my_core::Alter_inplace_info *const ha_alter_info) {
  DBUG_ENTER_FUNC();

  DBUG_ASSERT(altered_table != nullptr);
  DBUG_ASSERT(ha_alter_info != nullptr);

  Rdb_tbl_def *new_tdef = nullptr;
  std::shared_ptr<Rdb_key_def> *old_key_descr = nullptr;
  std::shared_ptr<Rdb_key_def> *new_key_descr = nullptr;
  uint old_n_keys = m_tbl_def->m_key_count;
  uint new_n_keys = altered_table->s->keys;
  std::unordered_set<std::shared_ptr<Rdb_key_def>> added_indexes;
  std::unordered_set<GL_INDEX_ID> dropped_index_ids;
  uint n_dropped_keys = 0;
  uint n_added_keys = 0;
  ulonglong max_auto_incr = 0;

  if (ha_alter_info->handler_flags &
      (my_core::Alter_inplace_info::DROP_INDEX |
       my_core::Alter_inplace_info::DROP_UNIQUE_INDEX |
       my_core::Alter_inplace_info::ADD_INDEX |
       my_core::Alter_inplace_info::ADD_UNIQUE_INDEX)) {

    if (has_hidden_pk(altered_table)) {
      new_n_keys += 1;
    }

    const TABLE *const old_table = table;
    old_key_descr = m_tbl_def->m_key_descr_arr;
    new_key_descr = new std::shared_ptr<Rdb_key_def>[new_n_keys];

    new_tdef = new Rdb_tbl_def(m_tbl_def->full_tablename());
    new_tdef->m_key_descr_arr = new_key_descr;
    new_tdef->m_key_count = new_n_keys;
    new_tdef->m_auto_incr_val =
        m_tbl_def->m_auto_incr_val.load(std::memory_order_relaxed);
    new_tdef->m_hidden_pk_val =
        m_tbl_def->m_hidden_pk_val.load(std::memory_order_relaxed);

    if (create_key_defs(altered_table, new_tdef, table, m_tbl_def)) {
      /* Delete the new key descriptors */
      delete[] new_key_descr;

      /*
        Explicitly mark as nullptr so we don't accidentally remove entries
        from data dictionary on cleanup (or cause double delete[]).
        */
      new_tdef->m_key_descr_arr = nullptr;
      delete new_tdef;

      my_error(ER_KEY_CREATE_DURING_ALTER, MYF(0));
      DBUG_RETURN(HA_EXIT_FAILURE);
    }

    uint i;
    uint j;

    /* Determine which(if any) key definition(s) need to be dropped */
    for (i = 0; i < ha_alter_info->index_drop_count; i++) {
      const KEY *const dropped_key = ha_alter_info->index_drop_buffer[i];
      for (j = 0; j < old_n_keys; j++) {
        const KEY *const old_key =
            &old_table->key_info[old_key_descr[j]->get_keyno()];

        if (!compare_keys(old_key, dropped_key)) {
          dropped_index_ids.insert(old_key_descr[j]->get_gl_index_id());
          break;
        }
      }
    }

    /* Determine which(if any) key definitions(s) need to be added */
    int identical_indexes_found = 0;
    for (i = 0; i < ha_alter_info->index_add_count; i++) {
      const KEY *const added_key =
          &ha_alter_info->key_info_buffer[ha_alter_info->index_add_buffer[i]];
      for (j = 0; j < new_n_keys; j++) {
        const KEY *const new_key =
            &altered_table->key_info[new_key_descr[j]->get_keyno()];
        if (!compare_keys(new_key, added_key)) {
          /*
            Check for cases where an 'identical' index is being dropped and
            re-added in a single ALTER statement.  Turn this into a no-op as the
            index has not changed.

            E.G. Unique index -> non-unique index requires no change

            Note that cases where the index name remains the same but the
            key-parts are changed is already handled in create_inplace_key_defs.
            In these cases the index needs to be rebuilt.
            */
          if (dropped_index_ids.count(new_key_descr[j]->get_gl_index_id())) {
            dropped_index_ids.erase(new_key_descr[j]->get_gl_index_id());
            identical_indexes_found++;
          } else {
            added_indexes.insert(new_key_descr[j]);
          }

          break;
        }
      }
    }

    n_dropped_keys = ha_alter_info->index_drop_count - identical_indexes_found;
    n_added_keys = ha_alter_info->index_add_count - identical_indexes_found;
    DBUG_ASSERT(dropped_index_ids.size() == n_dropped_keys);
    DBUG_ASSERT(added_indexes.size() == n_added_keys);
    DBUG_ASSERT(new_n_keys == (old_n_keys - n_dropped_keys + n_added_keys));
  }
  if (ha_alter_info->handler_flags &
      my_core::Alter_inplace_info::CHANGE_CREATE_OPTION) {
    if (!new_tdef) {
      new_tdef = m_tbl_def;
    }
    max_auto_incr = load_auto_incr_value_from_index();
  }

  ha_alter_info->handler_ctx = new Rdb_inplace_alter_ctx(
      new_tdef, old_key_descr, new_key_descr, old_n_keys, new_n_keys,
      added_indexes, dropped_index_ids, n_added_keys, n_dropped_keys,
      max_auto_incr);
  DBUG_RETURN(HA_EXIT_SUCCESS);
}

/**
  Alter the table structure in-place with operations specified using
  HA_ALTER_FLAGS and Alter_inplace_info. The level of concurrency allowed
  during this operation depends on the return value from
  check_if_supported_inplace_alter().

  @note Storage engines are responsible for reporting any errors by
  calling my_error()/print_error()

  @note If this function reports error, commit_inplace_alter_table()
  will be called with commit= false.

  @param    altered_table     TABLE object for new version of table.
  @param    ha_alter_info     Structure describing changes to be done
                              by ALTER TABLE and holding data used
                              during in-place alter.

  @retval   true              Error
  @retval   false             Success
*/
bool ha_rocksdb::inplace_alter_table(
    TABLE *const altered_table,
    my_core::Alter_inplace_info *const ha_alter_info) {
  DBUG_ENTER_FUNC();

  DBUG_ASSERT(altered_table != nullptr);
  DBUG_ASSERT(ha_alter_info != nullptr);
  DBUG_ASSERT(ha_alter_info->handler_ctx != nullptr);

  Rdb_inplace_alter_ctx *const ctx =
      static_cast<Rdb_inplace_alter_ctx *>(ha_alter_info->handler_ctx);

  if (ha_alter_info->handler_flags &
      (my_core::Alter_inplace_info::ADD_INDEX |
       my_core::Alter_inplace_info::ADD_UNIQUE_INDEX)) {
    /*
      Buffers need to be set up again to account for new, possibly longer
      secondary keys.
    */
    free_key_buffers();

    DBUG_ASSERT(ctx != nullptr);

    /*
      If adding unique index, allocate special buffers for duplicate checking.
    */
    int err;
    if ((err = alloc_key_buffers(
             altered_table, ctx->m_new_tdef,
             ha_alter_info->handler_flags &
                 my_core::Alter_inplace_info::ADD_UNIQUE_INDEX))) {
      my_error(ER_OUT_OF_RESOURCES, MYF(0));
      DBUG_RETURN(err);
    }

    /* Populate all new secondary keys by scanning the primary key. */
    if ((err = inplace_populate_sk(altered_table, ctx->m_added_indexes))) {
      my_error(ER_SK_POPULATE_DURING_ALTER, MYF(0));
      DBUG_RETURN(HA_EXIT_FAILURE);
    }
  }

  DBUG_EXECUTE_IF("myrocks_simulate_index_create_rollback", {
    dbug_create_err_inplace_alter();
    DBUG_RETURN(HA_EXIT_FAILURE);
  };);

  DBUG_RETURN(HA_EXIT_SUCCESS);
}

/**
 Scan the Primary Key index entries and populate the new secondary keys.
*/
int ha_rocksdb::inplace_populate_sk(
    TABLE *const new_table_arg,
    const std::unordered_set<std::shared_ptr<Rdb_key_def>> &indexes) {
  DBUG_ENTER_FUNC();
  int res = HA_EXIT_SUCCESS;
  const std::unique_ptr<rocksdb::WriteBatch> wb = dict_manager.begin();
  rocksdb::WriteBatch *const batch = wb.get();

  /* Update the data dictionary */
  std::unordered_set<GL_INDEX_ID> create_index_ids;
  for (const auto &index : indexes) {
    create_index_ids.insert(index->get_gl_index_id());
  }
  dict_manager.add_create_index(create_index_ids, batch);
  res = dict_manager.commit(batch);
  if (res != HA_EXIT_SUCCESS) {
    return res;
  }

  /*
    Add uncommitted key definitons to ddl_manager.  We need to do this
    so that the property collector can find this keydef when it needs to
    update stats.  The property collector looks for the keydef in the
    data dictionary, but it won't be there yet since this key definition
    is still in the creation process.
  */
  ddl_manager.add_uncommitted_keydefs(indexes);

  const bool hidden_pk_exists = has_hidden_pk(table);

  Rdb_transaction *tx = get_or_create_tx(table->in_use);

  /*
    There is one specific scenario where m_sst_info may not be nullptr. This
    happens if the handler we're using happens to be the handler where the PK
    bulk load was done on. The sequence of events that lead to this is as
    follows (T1 is PK bulk load, T2 is SK alter table):

    T1: Execute last INSERT statement
    T1: Return TABLE and handler object back to Table_cache_manager
    T1: Close connection
    T2: Execute ALTER statement
    T2: Take same TABLE/handler from Table_cache_manager
    T2: Call closefrm which will call finalize_bulk_load on every other open
        table/handler *except* the one it's on.
    T2: Acquire stale snapshot of PK
    T1: Call finalize_bulk_load

    This is rare because usually, closefrm will call the destructor (and thus
    finalize_bulk_load) on the handler where PK bulk load is done. However, if
    the thread ids of the bulk load thread and the alter thread differ by a
    multiple of table_cache_instances (8 by default), then they hash to the
    same bucket in Table_cache_manager and the alter thread will not not call
    the destructor on the handler it is holding. Thus, its m_sst_info will not
    be nullptr.

    At this point, it is safe to refresh the snapshot because we know all other
    open handlers have been closed at this point, and the one we're on is the
    only one left.
  */
  if (m_sst_info) {
    if ((res = finalize_bulk_load())) {
      DBUG_RETURN(res);
    }
    tx->commit();
  }

  const ulonglong rdb_merge_buf_size = THDVAR(ha_thd(), merge_buf_size);
  const ulonglong rdb_merge_combine_read_size =
      THDVAR(ha_thd(), merge_combine_read_size);
  const ulonglong rdb_merge_tmp_file_removal_delay =
      THDVAR(ha_thd(), merge_tmp_file_removal_delay_ms);

  for (const auto &index : indexes) {
    bool is_unique_index =
        new_table_arg->key_info[index->get_keyno()].flags & HA_NOSAME;

    Rdb_index_merge rdb_merge(tx->get_rocksdb_tmpdir(), rdb_merge_buf_size,
                              rdb_merge_combine_read_size,
                              rdb_merge_tmp_file_removal_delay,
                              index->get_cf());

    if ((res = rdb_merge.init())) {
      DBUG_RETURN(res);
    }

    /*
      Note: We pass in the currently existing table + tbl_def object here,
      as the pk index position may have changed in the case of hidden primary
      keys.
    */
    const uint pk = pk_index(table, m_tbl_def);
    ha_index_init(pk, true);

    /* Scan each record in the primary key in order */
    for (res = index_first(table->record[0]); res == 0;
         res = index_next(table->record[0])) {
      longlong hidden_pk_id = 0;
      if (hidden_pk_exists &&
          (res = read_hidden_pk_id_from_rowkey(&hidden_pk_id))) {
        // NO_LINT_DEBUG
        sql_print_error("Error retrieving hidden pk id.");
        ha_index_end();
        DBUG_RETURN(res);
      }

      /* Create new secondary index entry */
      const int new_packed_size = index->pack_record(
          new_table_arg, m_pack_buffer, table->record[0], m_sk_packed_tuple,
          &m_sk_tails, should_store_row_debug_checksums(), hidden_pk_id, 0,
          nullptr, nullptr, m_ttl_bytes);

      const rocksdb::Slice key = rocksdb::Slice(
          reinterpret_cast<const char *>(m_sk_packed_tuple), new_packed_size);
      const rocksdb::Slice val =
          rocksdb::Slice(reinterpret_cast<const char *>(m_sk_tails.ptr()),
                         m_sk_tails.get_current_pos());

      /*
        Add record to offset tree in preparation for writing out to
        disk in sorted chunks.
      */
      if ((res = rdb_merge.add(key, val))) {
        ha_index_end();
        DBUG_RETURN(res);
      }
    }

    if (res != HA_ERR_END_OF_FILE) {
      // NO_LINT_DEBUG
      sql_print_error("Error retrieving index entry from primary key.");
      ha_index_end();
      DBUG_RETURN(res);
    }

    ha_index_end();

    /*
      Perform an n-way merge of n sorted buffers on disk, then writes all
      results to RocksDB via SSTFileWriter API.
    */
    rocksdb::Slice merge_key;
    rocksdb::Slice merge_val;

    struct unique_sk_buf_info sk_info;
    sk_info.dup_sk_buf = m_dup_sk_packed_tuple;
    sk_info.dup_sk_buf_old = m_dup_sk_packed_tuple_old;

    while ((res = rdb_merge.next(&merge_key, &merge_val)) == 0) {
      /* Perform uniqueness check if needed */
      if (is_unique_index) {
        if (check_duplicate_sk(new_table_arg, *index, &merge_key, &sk_info)) {
          /*
            Duplicate entry found when trying to create unique secondary key.
            We need to unpack the record into new_table_arg->record[0] as it
            is used inside print_keydup_error so that the error message shows
            the duplicate record.
          */
          if (index->unpack_record(new_table_arg, new_table_arg->record[0],
                                   &merge_key, nullptr,
                                   m_verify_row_debug_checksums)) {
            /* Should never reach here */
            DBUG_ASSERT(0);
          }

          print_keydup_error(new_table_arg,
                             &new_table_arg->key_info[index->get_keyno()],
                             MYF(0));
          DBUG_RETURN(ER_DUP_ENTRY);
        }
      }

      /*
        Insert key and slice to SST via SSTFileWriter API.
      */
      if ((res = bulk_load_key(tx, *index, merge_key, merge_val, false))) {
        break;
      }
    }

    /*
      Here, res == -1 means that we are finished, while > 0 means an error
      occurred.
    */
    if (res > 0) {
      // NO_LINT_DEBUG
      sql_print_error("Error while bulk loading keys in external merge sort.");
      DBUG_RETURN(res);
    }

    if ((res = tx->finish_bulk_load())) {
      // NO_LINT_DEBUG
      sql_print_error("Error finishing bulk load.");
      DBUG_RETURN(res);
    }
  }

  /*
    Explicitly tell jemalloc to clean up any unused dirty pages at this point.
    See https://reviews.facebook.net/D63723 for more details.
  */
  purge_all_jemalloc_arenas();

  DBUG_EXECUTE_IF("crash_during_online_index_creation", DBUG_SUICIDE(););
  DBUG_RETURN(res);
}

/**
  Commit or rollback the changes made during prepare_inplace_alter_table()
  and inplace_alter_table() inside the storage engine.
  Note that in case of rollback the allowed level of concurrency during
  this operation will be the same as for inplace_alter_table() and thus
  might be higher than during prepare_inplace_alter_table(). (For example,
  concurrent writes were blocked during prepare, but might not be during
  rollback).

  @note Storage engines are responsible for reporting any errors by
  calling my_error()/print_error()

  @note If this function with commit= true reports error, it will be called
  again with commit= false.

  @note In case of partitioning, this function might be called for rollback
  without prepare_inplace_alter_table() having been called first.
  Also partitioned tables sets ha_alter_info->group_commit_ctx to a NULL
  terminated array of the partitions handlers and if all of them are
  committed as one, then group_commit_ctx should be set to NULL to indicate
  to the partitioning handler that all partitions handlers are committed.
  @see prepare_inplace_alter_table().

  @param    altered_table     TABLE object for new version of table.
  @param    ha_alter_info     Structure describing changes to be done
                              by ALTER TABLE and holding data used
                              during in-place alter.
  @param    commit            True => Commit, False => Rollback.

  @retval   true              Error
  @retval   false             Success
*/
bool ha_rocksdb::commit_inplace_alter_table(
    my_core::TABLE *const altered_table,
    my_core::Alter_inplace_info *const ha_alter_info, bool commit) {
  DBUG_ENTER_FUNC();

  DBUG_ASSERT(altered_table != nullptr);
  DBUG_ASSERT(ha_alter_info != nullptr);

  Rdb_inplace_alter_ctx *const ctx0 =
      static_cast<Rdb_inplace_alter_ctx *>(ha_alter_info->handler_ctx);

  DEBUG_SYNC(ha_thd(), "rocksdb.commit_in_place_alter_table");

  /*
    IMPORTANT: When rollback is requested, mysql will abort with
    an assertion failure. That means every failed commit during inplace alter
    table will result in a fatal error on the server. Indexes ongoing creation
    will be detected when the server restarts, and dropped.

    For partitioned tables, a rollback call to this function (commit == false)
    is done for each partition.  A successful commit call only executes once
    for all partitions.
  */
  if (!commit) {
    /* If ctx has not been created yet, nothing to do here */
    if (!ctx0) {
      DBUG_RETURN(HA_EXIT_SUCCESS);
    }

    /*
      Cannot call destructor for Rdb_tbl_def directly because we don't want to
      erase the mappings inside the ddl_manager, as the old_key_descr is still
      using them.
    */
    if (ctx0->m_new_key_descr) {
      /* Delete the new key descriptors */
      for (uint i = 0; i < ctx0->m_new_tdef->m_key_count; i++) {
        ctx0->m_new_key_descr[i] = nullptr;
      }

      delete[] ctx0->m_new_key_descr;
      ctx0->m_new_key_descr = nullptr;
      ctx0->m_new_tdef->m_key_descr_arr = nullptr;

      delete ctx0->m_new_tdef;
    }

    /* Remove uncommitted key definitons from ddl_manager */
    ddl_manager.remove_uncommitted_keydefs(ctx0->m_added_indexes);

    /* Rollback any partially created indexes */
    dict_manager.rollback_ongoing_index_creation();

    DBUG_RETURN(HA_EXIT_SUCCESS);
  }

  DBUG_ASSERT(ctx0);

  /*
    For partitioned tables, we need to commit all changes to all tables at
    once, unlike in the other inplace alter API methods.
  */
  inplace_alter_handler_ctx **ctx_array;
  inplace_alter_handler_ctx *ctx_single[2];

  if (ha_alter_info->group_commit_ctx) {
    DBUG_EXECUTE_IF("crash_during_index_creation_partition", DBUG_SUICIDE(););
    ctx_array = ha_alter_info->group_commit_ctx;
  } else {
    ctx_single[0] = ctx0;
    ctx_single[1] = nullptr;
    ctx_array = ctx_single;
  }

  DBUG_ASSERT(ctx0 == ctx_array[0]);
  ha_alter_info->group_commit_ctx = nullptr;

  if (ha_alter_info->handler_flags &
      (my_core::Alter_inplace_info::DROP_INDEX |
       my_core::Alter_inplace_info::DROP_UNIQUE_INDEX |
       my_core::Alter_inplace_info::ADD_INDEX |
       my_core::Alter_inplace_info::ADD_UNIQUE_INDEX)) {
    const std::unique_ptr<rocksdb::WriteBatch> wb = dict_manager.begin();
    rocksdb::WriteBatch *const batch = wb.get();
    std::unordered_set<GL_INDEX_ID> create_index_ids;

    m_tbl_def = ctx0->m_new_tdef;
    m_key_descr_arr = m_tbl_def->m_key_descr_arr;
    m_pk_descr = m_key_descr_arr[pk_index(altered_table, m_tbl_def)];

    dict_manager.lock();
    for (inplace_alter_handler_ctx **pctx = ctx_array; *pctx; pctx++) {
      Rdb_inplace_alter_ctx *const ctx =
          static_cast<Rdb_inplace_alter_ctx *>(*pctx);

      /* Mark indexes to be dropped */
      dict_manager.add_drop_index(ctx->m_dropped_index_ids, batch);

      for (const auto &index : ctx->m_added_indexes) {
        create_index_ids.insert(index->get_gl_index_id());
      }

      if (ddl_manager.put_and_write(ctx->m_new_tdef, batch)) {
        /*
          Failed to write new entry into data dictionary, this should never
          happen.
        */
        DBUG_ASSERT(0);
      }

      /*
        Remove uncommitted key definitons from ddl_manager, as they are now
        committed into the data dictionary.
      */
      ddl_manager.remove_uncommitted_keydefs(ctx->m_added_indexes);
    }

    if (dict_manager.commit(batch)) {
      /*
        Should never reach here. We assume MyRocks will abort if commit fails.
      */
      DBUG_ASSERT(0);
    }

    dict_manager.unlock();

    /* Mark ongoing create indexes as finished/remove from data dictionary */
    dict_manager.finish_indexes_operation(
        create_index_ids, Rdb_key_def::DDL_CREATE_INDEX_ONGOING);

    /*
      We need to recalculate the index stats here manually.  The reason is that
      the secondary index does not exist inside
      m_index_num_to_keydef until it is committed to the data dictionary, which
      prevents us from updating the stats normally as the ddl_manager cannot
      find the proper gl_index_ids yet during adjust_stats calls.
    */
    if (calculate_stats(altered_table, nullptr, nullptr)) {
      /* Failed to update index statistics, should never happen */
      DBUG_ASSERT(0);
    }

    rdb_drop_idx_thread.signal();
  }

  if (ha_alter_info->handler_flags &
      (my_core::Alter_inplace_info::CHANGE_CREATE_OPTION)) {
    const std::unique_ptr<rocksdb::WriteBatch> wb = dict_manager.begin();
    rocksdb::WriteBatch *const batch = wb.get();
    std::unordered_set<GL_INDEX_ID> create_index_ids;

    ulonglong auto_incr_val = ha_alter_info->create_info->auto_increment_value;

    for (inplace_alter_handler_ctx **pctx = ctx_array; *pctx; pctx++) {
      Rdb_inplace_alter_ctx *const ctx =
          static_cast<Rdb_inplace_alter_ctx *>(*pctx);
      auto_incr_val = std::max(auto_incr_val, ctx->m_max_auto_incr);
      dict_manager.put_auto_incr_val(
          batch, ctx->m_new_tdef->get_autoincr_gl_index_id(), auto_incr_val,
          true /* overwrite */);
      ctx->m_new_tdef->m_auto_incr_val = auto_incr_val;
    }

    if (dict_manager.commit(batch)) {
      DBUG_ASSERT(0);
    }
  }

  DBUG_RETURN(HA_EXIT_SUCCESS);
}

#define SHOW_FNAME(name) rocksdb_show_##name

#define DEF_SHOW_FUNC(name, key)                                               \
  static int SHOW_FNAME(name)(MYSQL_THD thd, SHOW_VAR * var, char *buff) {     \
    rocksdb_status_counters.name =                                             \
        rocksdb_stats->getTickerCount(rocksdb::key);                           \
    var->type = SHOW_LONGLONG;                                                 \
    var->value = (char *)&rocksdb_status_counters.name;                        \
    return HA_EXIT_SUCCESS;                                                    \
  }

#define DEF_STATUS_VAR(name)                                                   \
  { "rocksdb_" #name, (char *)&SHOW_FNAME(name), SHOW_FUNC }

#define DEF_STATUS_VAR_PTR(name, ptr, option)                                  \
  { "rocksdb_" name, (char *)ptr, option }

#define DEF_STATUS_VAR_FUNC(name, ptr, option)                                 \
  { name, reinterpret_cast<char *>(ptr), option }

struct rocksdb_status_counters_t {
  uint64_t block_cache_miss;
  uint64_t block_cache_hit;
  uint64_t block_cache_add;
  uint64_t block_cache_add_failures;
  uint64_t block_cache_index_miss;
  uint64_t block_cache_index_hit;
  uint64_t block_cache_index_add;
  uint64_t block_cache_index_bytes_insert;
  uint64_t block_cache_index_bytes_evict;
  uint64_t block_cache_filter_miss;
  uint64_t block_cache_filter_hit;
  uint64_t block_cache_filter_add;
  uint64_t block_cache_filter_bytes_insert;
  uint64_t block_cache_filter_bytes_evict;
  uint64_t block_cache_bytes_read;
  uint64_t block_cache_bytes_write;
  uint64_t block_cache_data_bytes_insert;
  uint64_t block_cache_data_miss;
  uint64_t block_cache_data_hit;
  uint64_t block_cache_data_add;
  uint64_t bloom_filter_useful;
  uint64_t memtable_hit;
  uint64_t memtable_miss;
  uint64_t get_hit_l0;
  uint64_t get_hit_l1;
  uint64_t get_hit_l2_and_up;
  uint64_t compaction_key_drop_new;
  uint64_t compaction_key_drop_obsolete;
  uint64_t compaction_key_drop_user;
  uint64_t number_keys_written;
  uint64_t number_keys_read;
  uint64_t number_keys_updated;
  uint64_t bytes_written;
  uint64_t bytes_read;
  uint64_t number_db_seek;
  uint64_t number_db_seek_found;
  uint64_t number_db_next;
  uint64_t number_db_next_found;
  uint64_t number_db_prev;
  uint64_t number_db_prev_found;
  uint64_t iter_bytes_read;
  uint64_t no_file_closes;
  uint64_t no_file_opens;
  uint64_t no_file_errors;
  uint64_t stall_micros;
  uint64_t num_iterators;
  uint64_t number_multiget_get;
  uint64_t number_multiget_keys_read;
  uint64_t number_multiget_bytes_read;
  uint64_t number_deletes_filtered;
  uint64_t number_merge_failures;
  uint64_t bloom_filter_prefix_checked;
  uint64_t bloom_filter_prefix_useful;
  uint64_t number_reseeks_iteration;
  uint64_t getupdatessince_calls;
  uint64_t block_cachecompressed_miss;
  uint64_t block_cachecompressed_hit;
  uint64_t wal_synced;
  uint64_t wal_bytes;
  uint64_t write_self;
  uint64_t write_other;
  uint64_t write_timedout;
  uint64_t write_wal;
  uint64_t flush_write_bytes;
  uint64_t compact_read_bytes;
  uint64_t compact_write_bytes;
  uint64_t number_superversion_acquires;
  uint64_t number_superversion_releases;
  uint64_t number_superversion_cleanups;
  uint64_t number_block_not_compressed;
};

static rocksdb_status_counters_t rocksdb_status_counters;

DEF_SHOW_FUNC(block_cache_miss, BLOCK_CACHE_MISS)
DEF_SHOW_FUNC(block_cache_hit, BLOCK_CACHE_HIT)
DEF_SHOW_FUNC(block_cache_add, BLOCK_CACHE_ADD)
DEF_SHOW_FUNC(block_cache_add_failures, BLOCK_CACHE_ADD_FAILURES)
DEF_SHOW_FUNC(block_cache_index_miss, BLOCK_CACHE_INDEX_MISS)
DEF_SHOW_FUNC(block_cache_index_hit, BLOCK_CACHE_INDEX_HIT)
DEF_SHOW_FUNC(block_cache_index_add, BLOCK_CACHE_INDEX_ADD)
DEF_SHOW_FUNC(block_cache_index_bytes_insert, BLOCK_CACHE_INDEX_BYTES_INSERT)
DEF_SHOW_FUNC(block_cache_index_bytes_evict, BLOCK_CACHE_INDEX_BYTES_EVICT)
DEF_SHOW_FUNC(block_cache_filter_miss, BLOCK_CACHE_FILTER_MISS)
DEF_SHOW_FUNC(block_cache_filter_hit, BLOCK_CACHE_FILTER_HIT)
DEF_SHOW_FUNC(block_cache_filter_add, BLOCK_CACHE_FILTER_ADD)
DEF_SHOW_FUNC(block_cache_filter_bytes_insert, BLOCK_CACHE_FILTER_BYTES_INSERT)
DEF_SHOW_FUNC(block_cache_filter_bytes_evict, BLOCK_CACHE_FILTER_BYTES_EVICT)
DEF_SHOW_FUNC(block_cache_bytes_read, BLOCK_CACHE_BYTES_READ)
DEF_SHOW_FUNC(block_cache_bytes_write, BLOCK_CACHE_BYTES_WRITE)
DEF_SHOW_FUNC(block_cache_data_bytes_insert, BLOCK_CACHE_DATA_BYTES_INSERT)
DEF_SHOW_FUNC(block_cache_data_miss, BLOCK_CACHE_DATA_MISS)
DEF_SHOW_FUNC(block_cache_data_hit, BLOCK_CACHE_DATA_HIT)
DEF_SHOW_FUNC(block_cache_data_add, BLOCK_CACHE_DATA_ADD)
DEF_SHOW_FUNC(bloom_filter_useful, BLOOM_FILTER_USEFUL)
DEF_SHOW_FUNC(memtable_hit, MEMTABLE_HIT)
DEF_SHOW_FUNC(memtable_miss, MEMTABLE_MISS)
DEF_SHOW_FUNC(get_hit_l0, GET_HIT_L0)
DEF_SHOW_FUNC(get_hit_l1, GET_HIT_L1)
DEF_SHOW_FUNC(get_hit_l2_and_up, GET_HIT_L2_AND_UP)
DEF_SHOW_FUNC(compaction_key_drop_new, COMPACTION_KEY_DROP_NEWER_ENTRY)
DEF_SHOW_FUNC(compaction_key_drop_obsolete, COMPACTION_KEY_DROP_OBSOLETE)
DEF_SHOW_FUNC(compaction_key_drop_user, COMPACTION_KEY_DROP_USER)
DEF_SHOW_FUNC(number_keys_written, NUMBER_KEYS_WRITTEN)
DEF_SHOW_FUNC(number_keys_read, NUMBER_KEYS_READ)
DEF_SHOW_FUNC(number_keys_updated, NUMBER_KEYS_UPDATED)
DEF_SHOW_FUNC(bytes_written, BYTES_WRITTEN)
DEF_SHOW_FUNC(bytes_read, BYTES_READ)
DEF_SHOW_FUNC(number_db_seek, NUMBER_DB_SEEK)
DEF_SHOW_FUNC(number_db_seek_found, NUMBER_DB_SEEK_FOUND)
DEF_SHOW_FUNC(number_db_next, NUMBER_DB_NEXT)
DEF_SHOW_FUNC(number_db_next_found, NUMBER_DB_NEXT_FOUND)
DEF_SHOW_FUNC(number_db_prev, NUMBER_DB_PREV)
DEF_SHOW_FUNC(number_db_prev_found, NUMBER_DB_PREV_FOUND)
DEF_SHOW_FUNC(iter_bytes_read, ITER_BYTES_READ)
DEF_SHOW_FUNC(no_file_closes, NO_FILE_CLOSES)
DEF_SHOW_FUNC(no_file_opens, NO_FILE_OPENS)
DEF_SHOW_FUNC(no_file_errors, NO_FILE_ERRORS)
DEF_SHOW_FUNC(stall_micros, STALL_MICROS)
DEF_SHOW_FUNC(num_iterators, NO_ITERATORS)
DEF_SHOW_FUNC(number_multiget_get, NUMBER_MULTIGET_CALLS)
DEF_SHOW_FUNC(number_multiget_keys_read, NUMBER_MULTIGET_KEYS_READ)
DEF_SHOW_FUNC(number_multiget_bytes_read, NUMBER_MULTIGET_BYTES_READ)
DEF_SHOW_FUNC(number_deletes_filtered, NUMBER_FILTERED_DELETES)
DEF_SHOW_FUNC(number_merge_failures, NUMBER_MERGE_FAILURES)
DEF_SHOW_FUNC(bloom_filter_prefix_checked, BLOOM_FILTER_PREFIX_CHECKED)
DEF_SHOW_FUNC(bloom_filter_prefix_useful, BLOOM_FILTER_PREFIX_USEFUL)
DEF_SHOW_FUNC(number_reseeks_iteration, NUMBER_OF_RESEEKS_IN_ITERATION)
DEF_SHOW_FUNC(getupdatessince_calls, GET_UPDATES_SINCE_CALLS)
DEF_SHOW_FUNC(block_cachecompressed_miss, BLOCK_CACHE_COMPRESSED_MISS)
DEF_SHOW_FUNC(block_cachecompressed_hit, BLOCK_CACHE_COMPRESSED_HIT)
DEF_SHOW_FUNC(wal_synced, WAL_FILE_SYNCED)
DEF_SHOW_FUNC(wal_bytes, WAL_FILE_BYTES)
DEF_SHOW_FUNC(write_self, WRITE_DONE_BY_SELF)
DEF_SHOW_FUNC(write_other, WRITE_DONE_BY_OTHER)
DEF_SHOW_FUNC(write_timedout, WRITE_TIMEDOUT)
DEF_SHOW_FUNC(write_wal, WRITE_WITH_WAL)
DEF_SHOW_FUNC(flush_write_bytes, FLUSH_WRITE_BYTES)
DEF_SHOW_FUNC(compact_read_bytes, COMPACT_READ_BYTES)
DEF_SHOW_FUNC(compact_write_bytes, COMPACT_WRITE_BYTES)
DEF_SHOW_FUNC(number_superversion_acquires, NUMBER_SUPERVERSION_ACQUIRES)
DEF_SHOW_FUNC(number_superversion_releases, NUMBER_SUPERVERSION_RELEASES)
DEF_SHOW_FUNC(number_superversion_cleanups, NUMBER_SUPERVERSION_CLEANUPS)
DEF_SHOW_FUNC(number_block_not_compressed, NUMBER_BLOCK_NOT_COMPRESSED)

static void myrocks_update_status() {
  export_stats.rows_deleted = global_stats.rows[ROWS_DELETED];
  export_stats.rows_inserted = global_stats.rows[ROWS_INSERTED];
  export_stats.rows_read = global_stats.rows[ROWS_READ];
  export_stats.rows_updated = global_stats.rows[ROWS_UPDATED];
  export_stats.rows_deleted_blind = global_stats.rows[ROWS_DELETED_BLIND];
  export_stats.rows_expired = global_stats.rows[ROWS_EXPIRED];
  export_stats.rows_filtered = global_stats.rows[ROWS_FILTERED];

  export_stats.system_rows_deleted = global_stats.system_rows[ROWS_DELETED];
  export_stats.system_rows_inserted = global_stats.system_rows[ROWS_INSERTED];
  export_stats.system_rows_read = global_stats.system_rows[ROWS_READ];
  export_stats.system_rows_updated = global_stats.system_rows[ROWS_UPDATED];

  export_stats.queries_point = global_stats.queries[QUERIES_POINT];
  export_stats.queries_range = global_stats.queries[QUERIES_RANGE];

  export_stats.covered_secondary_key_lookups =
      global_stats.covered_secondary_key_lookups;
}

static void myrocks_update_memory_status() {
  std::vector<rocksdb::DB *> dbs;
  std::unordered_set<const rocksdb::Cache *> cache_set;
  dbs.push_back(rdb);
  std::map<rocksdb::MemoryUtil::UsageType, uint64_t> temp_usage_by_type;
  rocksdb::MemoryUtil::GetApproximateMemoryUsageByType(dbs, cache_set,
                                                       &temp_usage_by_type);
  memory_stats.memtable_total =
      temp_usage_by_type[rocksdb::MemoryUtil::kMemTableTotal];
  memory_stats.memtable_unflushed =
      temp_usage_by_type[rocksdb::MemoryUtil::kMemTableUnFlushed];
}

static SHOW_VAR myrocks_status_variables[] = {
    DEF_STATUS_VAR_FUNC("rows_deleted", &export_stats.rows_deleted,
                        SHOW_LONGLONG),
    DEF_STATUS_VAR_FUNC("rows_inserted", &export_stats.rows_inserted,
                        SHOW_LONGLONG),
    DEF_STATUS_VAR_FUNC("rows_read", &export_stats.rows_read, SHOW_LONGLONG),
    DEF_STATUS_VAR_FUNC("rows_updated", &export_stats.rows_updated,
                        SHOW_LONGLONG),
    DEF_STATUS_VAR_FUNC("rows_deleted_blind", &export_stats.rows_deleted_blind,
                        SHOW_LONGLONG),
    DEF_STATUS_VAR_FUNC("rows_expired", &export_stats.rows_expired,
                        SHOW_LONGLONG),
    DEF_STATUS_VAR_FUNC("rows_filtered", &export_stats.rows_filtered,
                        SHOW_LONGLONG),
    DEF_STATUS_VAR_FUNC("system_rows_deleted",
                        &export_stats.system_rows_deleted, SHOW_LONGLONG),
    DEF_STATUS_VAR_FUNC("system_rows_inserted",
                        &export_stats.system_rows_inserted, SHOW_LONGLONG),
    DEF_STATUS_VAR_FUNC("system_rows_read", &export_stats.system_rows_read,
                        SHOW_LONGLONG),
    DEF_STATUS_VAR_FUNC("system_rows_updated",
                        &export_stats.system_rows_updated, SHOW_LONGLONG),
    DEF_STATUS_VAR_FUNC("memtable_total", &memory_stats.memtable_total,
                        SHOW_LONGLONG),
    DEF_STATUS_VAR_FUNC("memtable_unflushed", &memory_stats.memtable_unflushed,
                        SHOW_LONGLONG),
    DEF_STATUS_VAR_FUNC("queries_point", &export_stats.queries_point,
                        SHOW_LONGLONG),
    DEF_STATUS_VAR_FUNC("queries_range", &export_stats.queries_range,
                        SHOW_LONGLONG),
    DEF_STATUS_VAR_FUNC("covered_secondary_key_lookups",
                        &export_stats.covered_secondary_key_lookups,
                        SHOW_LONGLONG),

    {NullS, NullS, SHOW_LONG}};

static void show_myrocks_vars(THD *thd, SHOW_VAR *var, char *buff) {
  myrocks_update_status();
  myrocks_update_memory_status();
  var->type = SHOW_ARRAY;
  var->value = reinterpret_cast<char *>(&myrocks_status_variables);
}

static ulonglong
io_stall_prop_value(const std::map<std::string, std::string> &props,
                    const std::string &key) {
  std::map<std::string, std::string>::const_iterator iter =
      props.find("io_stalls." + key);
  if (iter != props.end()) {
    return std::stoull(iter->second);
  } else {
    DBUG_PRINT("warning",
               ("RocksDB GetMapPropery hasn't returned key=%s", key.c_str()));
    DBUG_ASSERT(0);
    return 0;
  }
}

static void update_rocksdb_stall_status() {
  st_io_stall_stats local_io_stall_stats;
  for (const auto &cf_name : cf_manager.get_cf_names()) {
    rocksdb::ColumnFamilyHandle *cfh = cf_manager.get_cf(cf_name);
    if (cfh == nullptr) {
      continue;
    }

    std::map<std::string, std::string> props;
    if (!rdb->GetMapProperty(cfh, "rocksdb.cfstats", &props)) {
      continue;
    }

    local_io_stall_stats.level0_slowdown +=
        io_stall_prop_value(props, "level0_slowdown");
    local_io_stall_stats.level0_slowdown_with_compaction +=
        io_stall_prop_value(props, "level0_slowdown_with_compaction");
    local_io_stall_stats.level0_numfiles +=
        io_stall_prop_value(props, "level0_numfiles");
    local_io_stall_stats.level0_numfiles_with_compaction +=
        io_stall_prop_value(props, "level0_numfiles_with_compaction");
    local_io_stall_stats.stop_for_pending_compaction_bytes +=
        io_stall_prop_value(props, "stop_for_pending_compaction_bytes");
    local_io_stall_stats.slowdown_for_pending_compaction_bytes +=
        io_stall_prop_value(props, "slowdown_for_pending_compaction_bytes");
    local_io_stall_stats.memtable_compaction +=
        io_stall_prop_value(props, "memtable_compaction");
    local_io_stall_stats.memtable_slowdown +=
        io_stall_prop_value(props, "memtable_slowdown");
    local_io_stall_stats.total_stop += io_stall_prop_value(props, "total_stop");
    local_io_stall_stats.total_slowdown +=
        io_stall_prop_value(props, "total_slowdown");
  }
  io_stall_stats = local_io_stall_stats;
}

static SHOW_VAR rocksdb_stall_status_variables[] = {
    DEF_STATUS_VAR_FUNC("l0_file_count_limit_slowdowns",
                        &io_stall_stats.level0_slowdown, SHOW_LONGLONG),
    DEF_STATUS_VAR_FUNC("locked_l0_file_count_limit_slowdowns",
                        &io_stall_stats.level0_slowdown_with_compaction,
                        SHOW_LONGLONG),
    DEF_STATUS_VAR_FUNC("l0_file_count_limit_stops",
                        &io_stall_stats.level0_numfiles, SHOW_LONGLONG),
    DEF_STATUS_VAR_FUNC("locked_l0_file_count_limit_stops",
                        &io_stall_stats.level0_numfiles_with_compaction,
                        SHOW_LONGLONG),
    DEF_STATUS_VAR_FUNC("pending_compaction_limit_stops",
                        &io_stall_stats.stop_for_pending_compaction_bytes,
                        SHOW_LONGLONG),
    DEF_STATUS_VAR_FUNC("pending_compaction_limit_slowdowns",
                        &io_stall_stats.slowdown_for_pending_compaction_bytes,
                        SHOW_LONGLONG),
    DEF_STATUS_VAR_FUNC("memtable_limit_stops",
                        &io_stall_stats.memtable_compaction, SHOW_LONGLONG),
    DEF_STATUS_VAR_FUNC("memtable_limit_slowdowns",
                        &io_stall_stats.memtable_slowdown, SHOW_LONGLONG),
    DEF_STATUS_VAR_FUNC("total_stops", &io_stall_stats.total_stop,
                        SHOW_LONGLONG),
    DEF_STATUS_VAR_FUNC("total_slowdowns", &io_stall_stats.total_slowdown,
                        SHOW_LONGLONG),
    // end of the array marker
    {NullS, NullS, SHOW_LONG}};

static void show_rocksdb_stall_vars(THD *thd, SHOW_VAR *var, char *buff) {
  update_rocksdb_stall_status();
  var->type = SHOW_ARRAY;
  var->value = reinterpret_cast<char *>(&rocksdb_stall_status_variables);
}

static SHOW_VAR rocksdb_status_vars[] = {
    DEF_STATUS_VAR(block_cache_miss),
    DEF_STATUS_VAR(block_cache_hit),
    DEF_STATUS_VAR(block_cache_add),
    DEF_STATUS_VAR(block_cache_add_failures),
    DEF_STATUS_VAR(block_cache_index_miss),
    DEF_STATUS_VAR(block_cache_index_hit),
    DEF_STATUS_VAR(block_cache_index_add),
    DEF_STATUS_VAR(block_cache_index_bytes_insert),
    DEF_STATUS_VAR(block_cache_index_bytes_evict),
    DEF_STATUS_VAR(block_cache_filter_miss),
    DEF_STATUS_VAR(block_cache_filter_hit),
    DEF_STATUS_VAR(block_cache_filter_add),
    DEF_STATUS_VAR(block_cache_filter_bytes_insert),
    DEF_STATUS_VAR(block_cache_filter_bytes_evict),
    DEF_STATUS_VAR(block_cache_bytes_read),
    DEF_STATUS_VAR(block_cache_bytes_write),
    DEF_STATUS_VAR(block_cache_data_bytes_insert),
    DEF_STATUS_VAR(block_cache_data_miss),
    DEF_STATUS_VAR(block_cache_data_hit),
    DEF_STATUS_VAR(block_cache_data_add),
    DEF_STATUS_VAR(bloom_filter_useful),
    DEF_STATUS_VAR(memtable_hit),
    DEF_STATUS_VAR(memtable_miss),
    DEF_STATUS_VAR(get_hit_l0),
    DEF_STATUS_VAR(get_hit_l1),
    DEF_STATUS_VAR(get_hit_l2_and_up),
    DEF_STATUS_VAR(compaction_key_drop_new),
    DEF_STATUS_VAR(compaction_key_drop_obsolete),
    DEF_STATUS_VAR(compaction_key_drop_user),
    DEF_STATUS_VAR(number_keys_written),
    DEF_STATUS_VAR(number_keys_read),
    DEF_STATUS_VAR(number_keys_updated),
    DEF_STATUS_VAR(bytes_written),
    DEF_STATUS_VAR(bytes_read),
    DEF_STATUS_VAR(number_db_seek),
    DEF_STATUS_VAR(number_db_seek_found),
    DEF_STATUS_VAR(number_db_next),
    DEF_STATUS_VAR(number_db_next_found),
    DEF_STATUS_VAR(number_db_prev),
    DEF_STATUS_VAR(number_db_prev_found),
    DEF_STATUS_VAR(iter_bytes_read),
    DEF_STATUS_VAR(no_file_closes),
    DEF_STATUS_VAR(no_file_opens),
    DEF_STATUS_VAR(no_file_errors),
    DEF_STATUS_VAR(stall_micros),
    DEF_STATUS_VAR(num_iterators),
    DEF_STATUS_VAR(number_multiget_get),
    DEF_STATUS_VAR(number_multiget_keys_read),
    DEF_STATUS_VAR(number_multiget_bytes_read),
    DEF_STATUS_VAR(number_deletes_filtered),
    DEF_STATUS_VAR(number_merge_failures),
    DEF_STATUS_VAR(bloom_filter_prefix_checked),
    DEF_STATUS_VAR(bloom_filter_prefix_useful),
    DEF_STATUS_VAR(number_reseeks_iteration),
    DEF_STATUS_VAR(getupdatessince_calls),
    DEF_STATUS_VAR(block_cachecompressed_miss),
    DEF_STATUS_VAR(block_cachecompressed_hit),
    DEF_STATUS_VAR(wal_synced),
    DEF_STATUS_VAR(wal_bytes),
    DEF_STATUS_VAR(write_self),
    DEF_STATUS_VAR(write_other),
    DEF_STATUS_VAR(write_timedout),
    DEF_STATUS_VAR(write_wal),
    DEF_STATUS_VAR(flush_write_bytes),
    DEF_STATUS_VAR(compact_read_bytes),
    DEF_STATUS_VAR(compact_write_bytes),
    DEF_STATUS_VAR(number_superversion_acquires),
    DEF_STATUS_VAR(number_superversion_releases),
    DEF_STATUS_VAR(number_superversion_cleanups),
    DEF_STATUS_VAR(number_block_not_compressed),
    DEF_STATUS_VAR_PTR("row_lock_deadlocks", &rocksdb_row_lock_deadlocks,
                       SHOW_LONGLONG),
    DEF_STATUS_VAR_PTR("row_lock_wait_timeouts",
                       &rocksdb_row_lock_wait_timeouts, SHOW_LONGLONG),
    DEF_STATUS_VAR_PTR("snapshot_conflict_errors",
                       &rocksdb_snapshot_conflict_errors, SHOW_LONGLONG),
    DEF_STATUS_VAR_PTR("wal_group_syncs", &rocksdb_wal_group_syncs,
                       SHOW_LONGLONG),
    DEF_STATUS_VAR_PTR("number_sst_entry_put", &rocksdb_num_sst_entry_put,
                       SHOW_LONGLONG),
    DEF_STATUS_VAR_PTR("number_sst_entry_delete", &rocksdb_num_sst_entry_delete,
                       SHOW_LONGLONG),
    DEF_STATUS_VAR_PTR("number_sst_entry_singledelete",
                       &rocksdb_num_sst_entry_singledelete, SHOW_LONGLONG),
    DEF_STATUS_VAR_PTR("number_sst_entry_merge", &rocksdb_num_sst_entry_merge,
                       SHOW_LONGLONG),
    DEF_STATUS_VAR_PTR("number_sst_entry_other", &rocksdb_num_sst_entry_other,
                       SHOW_LONGLONG),
    // the variables generated by SHOW_FUNC are sorted only by prefix (first
    // arg in the tuple below), so make sure it is unique to make sorting
    // deterministic as quick sort is not stable
    {"rocksdb", reinterpret_cast<char *>(&show_myrocks_vars), SHOW_FUNC},
    {"rocksdb_stall", reinterpret_cast<char *>(&show_rocksdb_stall_vars),
     SHOW_FUNC},
    {NullS, NullS, SHOW_LONG}};

/*
  Background thread's main logic
*/

void Rdb_background_thread::run() {
  // How many seconds to wait till flushing the WAL next time.
  const int WAKE_UP_INTERVAL = 1;

  timespec ts_next_sync;
  set_timespec(ts_next_sync, WAKE_UP_INTERVAL);

  for (;;) {
    // Wait until the next timeout or until we receive a signal to stop the
    // thread. Request to stop the thread should only be triggered when the
    // storage engine is being unloaded.
    RDB_MUTEX_LOCK_CHECK(m_signal_mutex);
    const auto ret MY_ATTRIBUTE((__unused__)) =
        mysql_cond_timedwait(&m_signal_cond, &m_signal_mutex, &ts_next_sync);

    // Check that we receive only the expected error codes.
    DBUG_ASSERT(ret == 0 || ret == ETIMEDOUT);
    const bool local_stop = m_stop;
    const bool local_save_stats = m_save_stats;
    reset();
    RDB_MUTEX_UNLOCK_CHECK(m_signal_mutex);

    if (local_stop) {
      // If we're here then that's because condition variable was signaled by
      // another thread and we're shutting down. Break out the loop to make
      // sure that shutdown thread can proceed.
      break;
    }

    // This path should be taken only when the timer expired.
    DBUG_ASSERT(ret == ETIMEDOUT);

    if (local_save_stats) {
      ddl_manager.persist_stats();
    }

    // Set the next timestamp for mysql_cond_timedwait() (which ends up calling
    // pthread_cond_timedwait()) to wait on.
    set_timespec(ts_next_sync, WAKE_UP_INTERVAL);

    // Flush the WAL. Sync it for both background and never modes to copy
    // InnoDB's behavior. For mode never, the wal file isn't even written,
    // whereas background writes to the wal file, but issues the syncs in a
    // background thread.
    if (rdb && (rocksdb_flush_log_at_trx_commit != FLUSH_LOG_SYNC) &&
        !rocksdb_db_options->allow_mmap_writes) {
      const rocksdb::Status s = rdb->FlushWAL(true);
      if (!s.ok()) {
        rdb_handle_io_error(s, RDB_IO_ERROR_BG_THREAD);
      }
    }
  }

  // save remaining stats which might've left unsaved
  ddl_manager.persist_stats();
}

bool ha_rocksdb::check_bloom_and_set_bounds(THD *thd, const Rdb_key_def &kd,
                                            const rocksdb::Slice &eq_cond,
                                            const bool use_all_keys) {
  bool can_use_bloom = can_use_bloom_filter(thd, kd, eq_cond, use_all_keys);
  if (!can_use_bloom) {
    setup_iterator_bounds(kd, eq_cond);
  }
  return can_use_bloom;
}

/**
  Deciding if it is possible to use bloom filter or not.

  @detail
   Even if bloom filter exists, it is not always possible
   to use bloom filter. If using bloom filter when you shouldn't,
   false negative may happen -- fewer rows than expected may be returned.
   It is users' responsibility to use bloom filter correctly.

   If bloom filter does not exist, return value does not matter because
   RocksDB does not use bloom filter internally.

  @param kd
  @param eq_cond      Equal condition part of the key. This always includes
                      system index id (4 bytes).
  @param use_all_keys True if all key parts are set with equal conditions.
                      This is aware of extended keys.
*/
bool ha_rocksdb::can_use_bloom_filter(THD *thd, const Rdb_key_def &kd,
                                      const rocksdb::Slice &eq_cond,
                                      const bool use_all_keys) {
  bool can_use = false;

  if (THDVAR(thd, skip_bloom_filter_on_read)) {
    return can_use;
  }

  const rocksdb::SliceTransform *prefix_extractor = kd.get_extractor();
  if (prefix_extractor) {
    /*
      This is an optimized use case for CappedPrefixTransform.
      If eq_cond length >= prefix extractor length and if
      all keys are used for equal lookup, it is
      always possible to use bloom filter.

      Prefix bloom filter can't be used on descending scan with
      prefix lookup (i.e. WHERE id1=1 ORDER BY id2 DESC), because of
      RocksDB's limitation. On ascending (or not sorting) scan,
      keys longer than the capped prefix length will be truncated down
      to the capped length and the resulting key is added to the bloom filter.

      Keys shorter than the capped prefix length will be added to
      the bloom filter. When keys are looked up, key conditionals
      longer than the capped length can be used; key conditionals
      shorter require all parts of the key to be available
      for the short key match.
    */
    if ((use_all_keys && prefix_extractor->InRange(eq_cond))
        || prefix_extractor->SameResultWhenAppended(eq_cond))
      can_use = true;
    else
      can_use = false;
  } else {
    /*
      if prefix extractor is not defined, all key parts have to be
      used by eq_cond.
    */
    if (use_all_keys)
      can_use = true;
    else
      can_use = false;
  }

  return can_use;
}

/* For modules that need access to the global data structures */
rocksdb::TransactionDB *rdb_get_rocksdb_db() { return rdb; }

Rdb_cf_manager &rdb_get_cf_manager() { return cf_manager; }

const rocksdb::BlockBasedTableOptions &rdb_get_table_options() {
  return *rocksdb_tbl_options;
}

bool rdb_is_ttl_enabled() { return rocksdb_enable_ttl; }
bool rdb_is_ttl_read_filtering_enabled() {
  return rocksdb_enable_ttl_read_filtering;
}
#ifndef NDEBUG
int rdb_dbug_set_ttl_rec_ts() { return rocksdb_debug_ttl_rec_ts; }
int rdb_dbug_set_ttl_snapshot_ts() { return rocksdb_debug_ttl_snapshot_ts; }
int rdb_dbug_set_ttl_read_filter_ts() {
  return rocksdb_debug_ttl_read_filter_ts;
}
bool rdb_dbug_set_ttl_ignore_pk() { return rocksdb_debug_ttl_ignore_pk; }
#endif

void rdb_update_global_stats(const operation_type &type, uint count,
                             bool is_system_table) {
  DBUG_ASSERT(type < ROWS_MAX);

  if (count == 0) {
    return;
  }

  if (is_system_table) {
    global_stats.system_rows[type].add(count);
  } else {
    global_stats.rows[type].add(count);
  }
}

int rdb_get_table_perf_counters(const char *const tablename,
                                Rdb_perf_counters *const counters) {
  DBUG_ASSERT(counters != nullptr);
  DBUG_ASSERT(tablename != nullptr);

  Rdb_table_handler *table_handler;
  table_handler = rdb_open_tables.get_table_handler(tablename);
  if (table_handler == nullptr) {
    return HA_ERR_ROCKSDB_INVALID_TABLE;
  }

  counters->load(table_handler->m_table_perf_context);

  rdb_open_tables.release_table_handler(table_handler);
  return HA_EXIT_SUCCESS;
}

const char *get_rdb_io_error_string(const RDB_IO_ERROR_TYPE err_type) {
  // If this assertion fails then this means that a member has been either added
  // to or removed from RDB_IO_ERROR_TYPE enum and this function needs to be
  // changed to return the appropriate value.
  static_assert(RDB_IO_ERROR_LAST == 4, "Please handle all the error types.");

  switch (err_type) {
  case RDB_IO_ERROR_TYPE::RDB_IO_ERROR_TX_COMMIT:
    return "RDB_IO_ERROR_TX_COMMIT";
  case RDB_IO_ERROR_TYPE::RDB_IO_ERROR_DICT_COMMIT:
    return "RDB_IO_ERROR_DICT_COMMIT";
  case RDB_IO_ERROR_TYPE::RDB_IO_ERROR_BG_THREAD:
    return "RDB_IO_ERROR_BG_THREAD";
  case RDB_IO_ERROR_TYPE::RDB_IO_ERROR_GENERAL:
    return "RDB_IO_ERROR_GENERAL";
  default:
    DBUG_ASSERT(false);
    return "(unknown)";
  }
}

// In case of core dump generation we want this function NOT to be optimized
// so that we can capture as much data as possible to debug the root cause
// more efficiently.
#ifdef __GNUC__
#pragma GCC push_options
#pragma GCC optimize("O0")
#endif

void rdb_handle_io_error(const rocksdb::Status status,
                         const RDB_IO_ERROR_TYPE err_type) {
  if (status.IsIOError()) {
    switch (err_type) {
    case RDB_IO_ERROR_TX_COMMIT:
    case RDB_IO_ERROR_DICT_COMMIT: {
      rdb_log_status_error(status, "failed to write to WAL");
      /* NO_LINT_DEBUG */
      sql_print_error("MyRocks: aborting on WAL write error.");
      abort();
      break;
    }
    case RDB_IO_ERROR_BG_THREAD: {
      rdb_log_status_error(status, "BG thread failed to write to RocksDB");
      break;
    }
    case RDB_IO_ERROR_GENERAL: {
      rdb_log_status_error(status, "failed on I/O");
      /* NO_LINT_DEBUG */
      sql_print_error("MyRocks: aborting on I/O error.");
      abort();
      break;
    }
    default:
      DBUG_ASSERT(0);
      break;
    }
  } else if (status.IsCorruption()) {
    rdb_log_status_error(status, "data corruption detected!");
    rdb_persist_corruption_marker();
    /* NO_LINT_DEBUG */
    sql_print_error("MyRocks: aborting because of data corruption.");
    abort();
  } else if (!status.ok()) {
    switch (err_type) {
    case RDB_IO_ERROR_DICT_COMMIT: {
      rdb_log_status_error(status, "Failed to write to WAL (dictionary)");
      /* NO_LINT_DEBUG */
      sql_print_error("MyRocks: aborting on WAL write error.");
      abort();
      break;
    }
    default:
      rdb_log_status_error(status, "Failed to read/write in RocksDB");
      break;
    }
  }
}
#ifdef __GNUC__
#pragma GCC pop_options
#endif

Rdb_dict_manager *rdb_get_dict_manager(void) { return &dict_manager; }

Rdb_ddl_manager *rdb_get_ddl_manager(void) { return &ddl_manager; }

Rdb_binlog_manager *rdb_get_binlog_manager(void) { return &binlog_manager; }

void rocksdb_set_compaction_options(
    my_core::THD *const thd MY_ATTRIBUTE((__unused__)),
    my_core::st_mysql_sys_var *const var MY_ATTRIBUTE((__unused__)),
    void *const var_ptr, const void *const save) {
  if (var_ptr && save) {
    *(uint64_t *)var_ptr = *(const uint64_t *)save;
  }
  const Rdb_compact_params params = {
      (uint64_t)rocksdb_compaction_sequential_deletes,
      (uint64_t)rocksdb_compaction_sequential_deletes_window,
      (uint64_t)rocksdb_compaction_sequential_deletes_file_size};
  if (properties_collector_factory) {
    properties_collector_factory->SetCompactionParams(params);
  }
}

void rocksdb_set_table_stats_sampling_pct(
    my_core::THD *const thd MY_ATTRIBUTE((__unused__)),
    my_core::st_mysql_sys_var *const var MY_ATTRIBUTE((__unused__)),
    void *const var_ptr MY_ATTRIBUTE((__unused__)), const void *const save) {
  RDB_MUTEX_LOCK_CHECK(rdb_sysvars_mutex);

  const uint32_t new_val = *static_cast<const uint32_t *>(save);

  if (new_val != rocksdb_table_stats_sampling_pct) {
    rocksdb_table_stats_sampling_pct = new_val;

    if (properties_collector_factory) {
      properties_collector_factory->SetTableStatsSamplingPct(
          rocksdb_table_stats_sampling_pct);
    }
  }

  RDB_MUTEX_UNLOCK_CHECK(rdb_sysvars_mutex);
}

/*
  This function allows setting the rate limiter's bytes per second value
  but only if the rate limiter is turned on which has to be done at startup.
  If the rate is already 0 (turned off) or we are changing it to 0 (trying
  to turn it off) this function will push a warning to the client and do
  nothing.
  This is similar to the code in innodb_doublewrite_update (found in
  storage/innobase/handler/ha_innodb.cc).
*/
void rocksdb_set_rate_limiter_bytes_per_sec(
    my_core::THD *const thd,
    my_core::st_mysql_sys_var *const var MY_ATTRIBUTE((__unused__)),
    void *const var_ptr MY_ATTRIBUTE((__unused__)), const void *const save) {
  const uint64_t new_val = *static_cast<const uint64_t *>(save);
  if (new_val == 0 || rocksdb_rate_limiter_bytes_per_sec == 0) {
    /*
      If a rate_limiter was not enabled at startup we can't change it nor
      can we disable it if one was created at startup
    */
    push_warning_printf(thd, Sql_condition::WARN_LEVEL_WARN, ER_WRONG_ARGUMENTS,
                        "RocksDB: rocksdb_rate_limiter_bytes_per_sec cannot "
                        "be dynamically changed to or from 0.  Do a clean "
                        "shutdown if you want to change it from or to 0.");
  } else if (new_val != rocksdb_rate_limiter_bytes_per_sec) {
    /* Apply the new value to the rate limiter and store it locally */
    DBUG_ASSERT(rocksdb_rate_limiter != nullptr);
    rocksdb_rate_limiter_bytes_per_sec = new_val;
    rocksdb_rate_limiter->SetBytesPerSecond(new_val);
  }
}

void rocksdb_set_sst_mgr_rate_bytes_per_sec(
    my_core::THD *const thd,
    my_core::st_mysql_sys_var *const var MY_ATTRIBUTE((__unused__)),
    void *const var_ptr MY_ATTRIBUTE((__unused__)), const void *const save) {
  RDB_MUTEX_LOCK_CHECK(rdb_sysvars_mutex);

  const uint64_t new_val = *static_cast<const uint64_t *>(save);

  if (new_val != rocksdb_sst_mgr_rate_bytes_per_sec) {
    rocksdb_sst_mgr_rate_bytes_per_sec = new_val;

    rocksdb_db_options->sst_file_manager->SetDeleteRateBytesPerSecond(
        rocksdb_sst_mgr_rate_bytes_per_sec);
  }

  RDB_MUTEX_UNLOCK_CHECK(rdb_sysvars_mutex);
}

void rocksdb_set_delayed_write_rate(THD *thd, struct st_mysql_sys_var *var,
                                    void *var_ptr, const void *save) {
  RDB_MUTEX_LOCK_CHECK(rdb_sysvars_mutex);
  const uint64_t new_val = *static_cast<const uint64_t *>(save);
  if (rocksdb_delayed_write_rate != new_val) {
    rocksdb_delayed_write_rate = new_val;
    rocksdb::Status s =
        rdb->SetDBOptions({{"delayed_write_rate", std::to_string(new_val)}});

    if (!s.ok()) {
      /* NO_LINT_DEBUG */
      sql_print_warning("MyRocks: failed to update delayed_write_rate. "
                        "status code = %d, status = %s",
                        s.code(), s.ToString().c_str());
    }
  }
  RDB_MUTEX_UNLOCK_CHECK(rdb_sysvars_mutex);
}

void rocksdb_set_max_latest_deadlocks(THD *thd, struct st_mysql_sys_var *var,
                                      void *var_ptr, const void *save) {
  RDB_MUTEX_LOCK_CHECK(rdb_sysvars_mutex);
  const uint32_t new_val = *static_cast<const uint32_t *>(save);
  if (rocksdb_max_latest_deadlocks != new_val) {
    rocksdb_max_latest_deadlocks = new_val;
    rdb->SetDeadlockInfoBufferSize(rocksdb_max_latest_deadlocks);
  }
  RDB_MUTEX_UNLOCK_CHECK(rdb_sysvars_mutex);
}

void rdb_set_collation_exception_list(const char *const exception_list) {
  DBUG_ASSERT(rdb_collation_exceptions != nullptr);

  if (!rdb_collation_exceptions->set_patterns(exception_list)) {
    my_core::warn_about_bad_patterns(rdb_collation_exceptions,
                                     "strict_collation_exceptions");
  }
}

void rocksdb_set_collation_exception_list(THD *const thd,
                                          struct st_mysql_sys_var *const var,
                                          void *const var_ptr,
                                          const void *const save) {
  const char *const val = *static_cast<const char *const *>(save);

  rdb_set_collation_exception_list(val == nullptr ? "" : val);

  //psergey-todo: what is the purpose of the below??
  const char *val_copy= val? my_strdup(val, MYF(0)): nullptr;
  my_free(*static_cast<char**>(var_ptr));
  *static_cast<const char**>(var_ptr) = val_copy;
}

int mysql_value_to_bool(struct st_mysql_value *value, my_bool *return_value) {
  int new_value_type = value->value_type(value);
  if (new_value_type == MYSQL_VALUE_TYPE_STRING) {
    char buf[16];
    int len = sizeof(buf);
    const char *str = value->val_str(value, buf, &len);
    if (str && (my_strcasecmp(system_charset_info, "true", str) == 0 ||
                my_strcasecmp(system_charset_info, "on", str) == 0)) {
      *return_value = TRUE;
    } else if (str && (my_strcasecmp(system_charset_info, "false", str) == 0 ||
                       my_strcasecmp(system_charset_info, "off", str) == 0)) {
      *return_value = FALSE;
    } else {
      return 1;
    }
  } else if (new_value_type == MYSQL_VALUE_TYPE_INT) {
    long long intbuf;
    value->val_int(value, &intbuf);
    if (intbuf > 1)
      return 1;
    *return_value = intbuf > 0 ? TRUE : FALSE;
  } else {
    return 1;
  }

  return 0;
}

int rocksdb_check_bulk_load(
    THD *const thd, struct st_mysql_sys_var *var MY_ATTRIBUTE((__unused__)),
    void *save, struct st_mysql_value *value) {
  my_bool new_value;
  if (mysql_value_to_bool(value, &new_value) != 0) {
    return 1;
  }

  Rdb_transaction *&tx = get_tx_from_thd(thd);
  if (tx != nullptr) {
    const int rc = tx->finish_bulk_load();
    if (rc != 0) {
      // NO_LINT_DEBUG
      sql_print_error("RocksDB: Error %d finalizing last SST file while "
                      "setting bulk loading variable",
                      rc);
      THDVAR(thd, bulk_load) = 0;
      return 1;
    }
  }

  *static_cast<bool *>(save) = new_value;
  return 0;
}

int rocksdb_check_bulk_load_allow_unsorted(
    THD *const thd, struct st_mysql_sys_var *var MY_ATTRIBUTE((__unused__)),
    void *save, struct st_mysql_value *value) {
  my_bool new_value;
  if (mysql_value_to_bool(value, &new_value) != 0) {
    return 1;
  }

  if (THDVAR(thd, bulk_load)) {
    my_error(ER_ERROR_WHEN_EXECUTING_COMMAND, MYF(0), "SET",
             "Cannot change this setting while bulk load is enabled");

    return 1;
  }

  *static_cast<bool *>(save) = new_value;
  return 0;
}

static void rocksdb_set_max_background_jobs(THD *thd,
                                            struct st_mysql_sys_var *const var,
                                            void *const var_ptr,
                                            const void *const save) {
  DBUG_ASSERT(save != nullptr);
  DBUG_ASSERT(rocksdb_db_options != nullptr);
  DBUG_ASSERT(rocksdb_db_options->env != nullptr);

  RDB_MUTEX_LOCK_CHECK(rdb_sysvars_mutex);

  const int new_val = *static_cast<const int *>(save);

  if (rocksdb_db_options->max_background_jobs != new_val) {
    rocksdb_db_options->max_background_jobs = new_val;
    rocksdb::Status s =
        rdb->SetDBOptions({{"max_background_jobs", std::to_string(new_val)}});

    if (!s.ok()) {
      /* NO_LINT_DEBUG */
      sql_print_warning("MyRocks: failed to update max_background_jobs. "
                        "Status code = %d, status = %s.",
                        s.code(), s.ToString().c_str());
    }
  }

  RDB_MUTEX_UNLOCK_CHECK(rdb_sysvars_mutex);
}

static void rocksdb_set_bytes_per_sync(
    THD *thd MY_ATTRIBUTE((__unused__)),
    struct st_mysql_sys_var *const var MY_ATTRIBUTE((__unused__)),
    void *const var_ptr MY_ATTRIBUTE((__unused__)), const void *const save) {
  DBUG_ASSERT(save != nullptr);
  DBUG_ASSERT(rocksdb_db_options != nullptr);
  DBUG_ASSERT(rocksdb_db_options->env != nullptr);

  RDB_MUTEX_LOCK_CHECK(rdb_sysvars_mutex);

  const ulonglong new_val = *static_cast<const ulonglong *>(save);

  if (rocksdb_db_options->bytes_per_sync != new_val) {
    rocksdb_db_options->bytes_per_sync = new_val;
    rocksdb::Status s =
        rdb->SetDBOptions({{"bytes_per_sync", std::to_string(new_val)}});

    if (!s.ok()) {
      /* NO_LINT_DEBUG */
      sql_print_warning("MyRocks: failed to update max_background_jobs. "
                        "Status code = %d, status = %s.",
                        s.code(), s.ToString().c_str());
    }
  }

  RDB_MUTEX_UNLOCK_CHECK(rdb_sysvars_mutex);
}

static void rocksdb_set_wal_bytes_per_sync(
    THD *thd MY_ATTRIBUTE((__unused__)),
    struct st_mysql_sys_var *const var MY_ATTRIBUTE((__unused__)),
    void *const var_ptr MY_ATTRIBUTE((__unused__)), const void *const save) {
  DBUG_ASSERT(save != nullptr);
  DBUG_ASSERT(rocksdb_db_options != nullptr);
  DBUG_ASSERT(rocksdb_db_options->env != nullptr);

  RDB_MUTEX_LOCK_CHECK(rdb_sysvars_mutex);

  const ulonglong new_val = *static_cast<const ulonglong *>(save);

  if (rocksdb_db_options->wal_bytes_per_sync != new_val) {
    rocksdb_db_options->wal_bytes_per_sync = new_val;
    rocksdb::Status s =
        rdb->SetDBOptions({{"wal_bytes_per_sync", std::to_string(new_val)}});

    if (!s.ok()) {
      /* NO_LINT_DEBUG */
      sql_print_warning("MyRocks: failed to update max_background_jobs. "
                        "Status code = %d, status = %s.",
                        s.code(), s.ToString().c_str());
    }
  }

  RDB_MUTEX_UNLOCK_CHECK(rdb_sysvars_mutex);
}

static int
rocksdb_validate_update_cf_options(THD * /* unused */,
                                   struct st_mysql_sys_var * /*unused*/,
                                   void *save, struct st_mysql_value *value) {

  char buff[STRING_BUFFER_USUAL_SIZE];
  const char *str;
  int length;
  length = sizeof(buff);
  str = value->val_str(value, buff, &length);
  *(const char **)save = str;

  if (str == nullptr) {
    return HA_EXIT_SUCCESS;
  }

  Rdb_cf_options::Name_to_config_t option_map;

  // Basic sanity checking and parsing the options into a map. If this fails
  // then there's no point to proceed.
  if (!Rdb_cf_options::parse_cf_options(str, &option_map)) {
    my_error(ER_WRONG_VALUE_FOR_VAR, MYF(0), "rocksdb_update_cf_options", str);
    return HA_EXIT_FAILURE;
  }
  return HA_EXIT_SUCCESS;
}

static void
rocksdb_set_update_cf_options(THD *const /* unused */,
                              struct st_mysql_sys_var *const /* unused */,
                              void *const var_ptr, const void *const save) {
  const char *const val = *static_cast<const char *const *>(save);

  RDB_MUTEX_LOCK_CHECK(rdb_sysvars_mutex);

  if (!val) {
    *reinterpret_cast<char **>(var_ptr) = nullptr;
    RDB_MUTEX_UNLOCK_CHECK(rdb_sysvars_mutex);
    return;
  }

  DBUG_ASSERT(val != nullptr);

  // Reset the pointers regardless of how much success we had with updating
  // the CF options. This will results in consistent behavior and avoids
  // dealing with cases when only a subset of CF-s was successfully updated.
  *reinterpret_cast<char **>(var_ptr) = my_strdup(val, MYF(0));

  // Do the real work of applying the changes.
  Rdb_cf_options::Name_to_config_t option_map;

  // This should never fail, because of rocksdb_validate_update_cf_options
  if (!Rdb_cf_options::parse_cf_options(val, &option_map)) {
    my_free(*reinterpret_cast<char**>(var_ptr));
    RDB_MUTEX_UNLOCK_CHECK(rdb_sysvars_mutex);
    return;
  }

  // For each CF we have, see if we need to update any settings.
  for (const auto &cf_name : cf_manager.get_cf_names()) {
    DBUG_ASSERT(!cf_name.empty());

    rocksdb::ColumnFamilyHandle *cfh = cf_manager.get_cf(cf_name);
    DBUG_ASSERT(cfh != nullptr);

    const auto it = option_map.find(cf_name);
    std::string per_cf_options = (it != option_map.end()) ? it->second : "";

    if (!per_cf_options.empty()) {
      Rdb_cf_options::Name_to_config_t opt_map;
      rocksdb::Status s = rocksdb::StringToMap(per_cf_options, &opt_map);

      if (s != rocksdb::Status::OK()) {
        // NO_LINT_DEBUG
        sql_print_warning("MyRocks: failed to convert the options for column "
                          "family '%s' to a map. %s", cf_name.c_str(),
                          s.ToString().c_str());
      } else {
        DBUG_ASSERT(rdb != nullptr);

        // Finally we can apply the options.
        s = rdb->SetOptions(cfh, opt_map);

        if (s != rocksdb::Status::OK()) {
          // NO_LINT_DEBUG
          sql_print_warning("MyRocks: failed to apply the options for column "
                            "family '%s'. %s", cf_name.c_str(),
                            s.ToString().c_str());
        } else {
          // NO_LINT_DEBUG
          sql_print_information("MyRocks: options for column family '%s' "
                                "have been successfully updated.",
                                cf_name.c_str());

          // Make sure that data is internally consistent as well and update
          // the CF options. This is necessary also to make sure that the CF
          // options will be correctly reflected in the relevant table:
          // ROCKSDB_CF_OPTIONS in INFORMATION_SCHEMA.
          rocksdb::ColumnFamilyOptions cf_options = rdb->GetOptions(cfh);
          std::string updated_options;

          s = rocksdb::GetStringFromColumnFamilyOptions(&updated_options,
                                                        cf_options);

          DBUG_ASSERT(s == rocksdb::Status::OK());
          DBUG_ASSERT(!updated_options.empty());

          cf_manager.update_options_map(cf_name, updated_options);
        }
      }
    }
  }

  // Our caller (`plugin_var_memalloc_global_update`) will call `my_free` to
  // free up resources used before.

  RDB_MUTEX_UNLOCK_CHECK(rdb_sysvars_mutex);
}

void rdb_queue_save_stats_request() { rdb_bg_thread.request_save_stats(); }

#ifdef MARIAROCKS_NOT_YET // MDEV-10976

void ha_rocksdb::rpl_before_delete_rows() {
  DBUG_ENTER_FUNC();

  m_in_rpl_delete_rows = true;

  DBUG_VOID_RETURN;
}

void ha_rocksdb::rpl_after_delete_rows() {
  DBUG_ENTER_FUNC();

  m_in_rpl_delete_rows = false;

  DBUG_VOID_RETURN;
}

void ha_rocksdb::rpl_before_update_rows() {
  DBUG_ENTER_FUNC();

  m_in_rpl_update_rows = true;

  DBUG_VOID_RETURN;
}

void ha_rocksdb::rpl_after_update_rows() {
  DBUG_ENTER_FUNC();

  m_in_rpl_update_rows = false;

  DBUG_VOID_RETURN;
}

/**
  @brief
  Read Free Replication can be used or not. Returning False means
  Read Free Replication can be used. Read Free Replication can be used
  on UPDATE or DELETE row events, and table must have user defined
  primary key.
*/
bool ha_rocksdb::use_read_free_rpl() {
  DBUG_ENTER_FUNC();

  DBUG_RETURN((m_in_rpl_delete_rows || m_in_rpl_update_rows) &&
              !has_hidden_pk(table) && m_use_read_free_rpl);
}
#endif // MARIAROCKS_NOT_YET

double ha_rocksdb::read_time(uint index, uint ranges, ha_rows rows) {
  DBUG_ENTER_FUNC();

  if (index != table->s->primary_key) {
    /* Non covering index range scan */
    DBUG_RETURN(handler::read_time(index, ranges, rows));
  }

  DBUG_RETURN((rows / 20.0) + 1);
}

<<<<<<< HEAD
void sql_print_verbose_info(const char *format, ...)
{
  va_list args;

  if (global_system_variables.log_warnings > 2) {
    va_start(args, format);
    sql_print_information_v(format, args);
    va_end(args);
  }
=======
std::string rdb_corruption_marker_file_name() {
  std::string ret(rocksdb_datadir);
  ret.append("/ROCKSDB_CORRUPTED");
  return ret;
>>>>>>> 03edf2ed
}

} // namespace myrocks


/**
  Construct and emit duplicate key error message using information
  from table's record buffer.

  @sa print_keydup_error(table, key, msg, errflag, thd, org_table_name).
*/

void print_keydup_error(TABLE *table, KEY *key, myf errflag,
                        const THD *thd, const char *org_table_name)
{
  print_keydup_error(table, key, ER(ER_DUP_ENTRY_WITH_KEY_NAME), errflag);
}

/*
  Register the storage engine plugin outside of myrocks namespace
  so that mysql_declare_plugin does not get confused when it does
  its name generation.
*/


struct st_mysql_storage_engine rocksdb_storage_engine = {
    MYSQL_HANDLERTON_INTERFACE_VERSION};

maria_declare_plugin(rocksdb_se){
    MYSQL_STORAGE_ENGINE_PLUGIN,       /* Plugin Type */
    &rocksdb_storage_engine,           /* Plugin Descriptor */
    "ROCKSDB",                         /* Plugin Name */
    "Monty Program Ab",                /* Plugin Author */
    "RocksDB storage engine",          /* Plugin Description */
    PLUGIN_LICENSE_GPL,                /* Plugin Licence */
    myrocks::rocksdb_init_func,        /* Plugin Entry Point */
    myrocks::rocksdb_done_func,        /* Plugin Deinitializer */
    0x0001,                            /* version number (0.1) */
    myrocks::rocksdb_status_vars,      /* status variables */
    myrocks::rocksdb_system_variables, /* system variables */
  "1.0",                                        /* string version */
  myrocks::MYROCKS_MARIADB_PLUGIN_MATURITY_LEVEL
},
    myrocks::rdb_i_s_cfstats, myrocks::rdb_i_s_dbstats,
    myrocks::rdb_i_s_perf_context, myrocks::rdb_i_s_perf_context_global,
    myrocks::rdb_i_s_cfoptions, myrocks::rdb_i_s_compact_stats,
    myrocks::rdb_i_s_global_info, myrocks::rdb_i_s_ddl,
    myrocks::rdb_i_s_index_file_map, myrocks::rdb_i_s_lock_info,
    myrocks::rdb_i_s_trx_info,
    myrocks::rdb_i_s_deadlock_info
maria_declare_plugin_end;<|MERGE_RESOLUTION|>--- conflicted
+++ resolved
@@ -4319,14 +4319,14 @@
 
   DBUG_ENTER_FUNC();
 
-<<<<<<< HEAD
   if (prevent_myrocks_loading)
   {
     my_error(ER_INTERNAL_ERROR, MYF(0),
              "Loading MyRocks plugin after it has been unloaded is not "
              "supported. Please restart mysqld");
     DBUG_RETURN(1);
-=======
+  }
+
   if (rdb_check_rocksdb_corruption()) {
     sql_print_error("RocksDB: There was a corruption detected in RockDB files. "
                     "Check error log emitted earlier for more details.");
@@ -4341,7 +4341,6 @@
                       rdb_corruption_marker_file_name().c_str());
       exit(0);
     }
->>>>>>> 03edf2ed
   }
 
   // Validate the assumption about the size of ROCKSDB_SIZEOF_HIDDEN_PK_COLUMN.
@@ -13386,7 +13385,12 @@
   DBUG_RETURN((rows / 20.0) + 1);
 }
 
-<<<<<<< HEAD
+std::string rdb_corruption_marker_file_name() {
+  std::string ret(rocksdb_datadir);
+  ret.append("/ROCKSDB_CORRUPTED");
+  return ret;
+}
+
 void sql_print_verbose_info(const char *format, ...)
 {
   va_list args;
@@ -13396,12 +13400,6 @@
     sql_print_information_v(format, args);
     va_end(args);
   }
-=======
-std::string rdb_corruption_marker_file_name() {
-  std::string ret(rocksdb_datadir);
-  ret.append("/ROCKSDB_CORRUPTED");
-  return ret;
->>>>>>> 03edf2ed
 }
 
 } // namespace myrocks
