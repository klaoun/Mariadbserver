--- conflicted
+++ resolved
@@ -19,7 +19,6 @@
 # In MariaDB, it will cause an error
 SET rocksdb_bulk_load=0;
 ERROR HY000: Rows inserted during bulk load must not overlap existing rows
-<<<<<<< HEAD
 #
 # Despite the error, bulk load operation is over so the variable value
 # will be 0:
@@ -27,14 +26,6 @@
 @@rocksdb_bulk_load
 0
 call mtr.add_suppression('finalizing last SST file while setting bulk loading variable');
-=======
-SHOW VARIABLES LIKE 'rocksdb_bulk_load';
-Variable_name	Value
-rocksdb_bulk_load	OFF
-SELECT * FROM t1;
-pk
-10
-11
 SET rocksdb_bulk_load=1;
 INSERT INTO t1 VALUES(1);
 INSERT INTO t1 VALUES(2);
@@ -44,7 +35,6 @@
 pk
 10
 11
->>>>>>> 445e518b
 TRUNCATE TABLE t1;
 SET rocksdb_bulk_load_allow_unsorted=1;
 SET rocksdb_bulk_load=1;
