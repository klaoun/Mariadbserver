/* Copyright (C) 2003 MySQL AB, 2009 Sun Microsystems, Inc.

  This program is free software; you can redistribute it and/or modify
  it under the terms of the GNU General Public License as published by
  the Free Software Foundation; version 2 of the License.

  This program is distributed in the hope that it will be useful,
  but WITHOUT ANY WARRANTY; without even the implied warranty of
  MERCHANTABILITY or FITNESS FOR A PARTICULAR PURPOSE.  See the
  GNU General Public License for more details.

  You should have received a copy of the GNU General Public License
  along with this program; if not, write to the Free Software
  Foundation, Inc., 59 Temple Place, Suite 330, Boston, MA  02111-1307  USA */

/**
  @file ha_example.cc

  @brief
  The ha_example engine is a stubbed storage engine for example purposes only;
  it does nothing at this point. Its purpose is to provide a source
  code illustration of how to begin writing new storage engines; see also
  /storage/example/ha_example.h.

  @details
  ha_example will let you create/open/delete tables, but
  nothing further (for example, indexes are not supported nor can data
  be stored in the table). Use this example as a template for
  implementing the same functionality in your own storage engine. You
  can enable the example storage engine in your build by doing the
  following during your build process:<br> ./configure
  --with-example-storage-engine

  Once this is done, MySQL will let you create tables with:<br>
  CREATE TABLE <table name> (...) ENGINE=EXAMPLE;

  The example storage engine is set up to use table locks. It
  implements an example "SHARE" that is inserted into a hash by table
  name. You can use this to store information of state that any
  example handler object will be able to see when it is using that
  table.

  Please read the object definition in ha_example.h before reading the rest
  of this file.

  @note
  When you create an EXAMPLE table, the MySQL Server creates a table .frm
  (format) file in the database directory, using the table name as the file
  name as is customary with MySQL. No other files are created. To get an idea
  of what occurs, here is an example select that would do a scan of an entire
  table:

  @code
  ha_example::store_lock
  ha_example::external_lock
  ha_example::info
  ha_example::rnd_init
  ha_example::extra
  ENUM HA_EXTRA_CACHE        Cache record in HA_rrnd()
  ha_example::rnd_next
  ha_example::rnd_next
  ha_example::rnd_next
  ha_example::rnd_next
  ha_example::rnd_next
  ha_example::rnd_next
  ha_example::rnd_next
  ha_example::rnd_next
  ha_example::rnd_next
  ha_example::extra
  ENUM HA_EXTRA_NO_CACHE     End caching of records (def)
  ha_example::external_lock
  ha_example::extra
  ENUM HA_EXTRA_RESET        Reset database to after open
  @endcode

  Here you see that the example storage engine has 9 rows called before
  rnd_next signals that it has reached the end of its data. Also note that
  the table in question was already opened; had it not been open, a call to
  ha_example::open() would also have been necessary. Calls to
  ha_example::extra() are hints as to what will be occuring to the request.

  A Longer Example can be found called the "Skeleton Engine" which can be 
  found on TangentOrg. It has both an engine and a full build environment
  for building a pluggable storage engine.

  Happy coding!<br>
    -Brian
*/

#ifdef USE_PRAGMA_IMPLEMENTATION
#pragma implementation        // gcc: Class implementation
#endif

#include "sql_priv.h"
#include "sql_class.h"           // MYSQL_HANDLERTON_INTERFACE_VERSION
#include "ha_example.h"
#include "probes_mysql.h"
#include "sql_plugin.h"

static handler *example_create_handler(handlerton *hton,
                                       TABLE_SHARE *table, 
                                       MEM_ROOT *mem_root);

handlerton *example_hton;

/* Variables for example share methods */

/* 
   Hash used to track the number of open tables; variable for example share
   methods
*/
static HASH example_open_tables;

/* The mutex used to init the hash; variable for example share methods */
mysql_mutex_t example_mutex;
<<<<<<< HEAD


/**
  structure for CREATE TABLE options (table options)

  These can be specified in the CREATE TABLE:
  CREATE TABLE ( ... ) {...here...}
*/

struct example_table_options_struct
{
  const char *strparam;
  ulonglong ullparam;
  uint enumparam;
  bool boolparam;
};


/**
  structure for CREATE TABLE options (field options)

  These can be specified in the CREATE TABLE per field:
  CREATE TABLE ( field ... {...here...}, ... )
*/

struct example_field_options_struct
{
  const char *compex_param_to_parse_it_in_engine;
};

/* HA_TOPTION_* macros expect the structure called ha_table_option_struct */
#define ha_table_option_struct example_table_options_struct
ha_create_table_option example_table_option_list[]=
{
  /*
    one numeric option, with the default of UINT_MAX32, valid
    range of values 0..UINT_MAX32, and a "block size" of 10
    (any value must be divisible by 10).
  */
  HA_TOPTION_NUMBER("ULL", ullparam, UINT_MAX32, 0, UINT_MAX32, 10),
  /*
    one option that takes an arbitrary string
  */
  HA_TOPTION_STRING("STR", strparam),
  /*
    one enum option. a valid values are strings ONE and TWO.
    A default value is 0, that is "one".
  */
  HA_TOPTION_ENUM("one_or_two", enumparam, "one,two", 0),
  /*
    one boolean option, the valid values are YES/NO, ON/OFF, 1/0.
    The default is 1, that is true, yes, on.
  */
  HA_TOPTION_BOOL("YESNO", boolparam, 1),
  HA_TOPTION_END
};

/* HA_FOPTION_* macros expect the structure called ha_field_option_struct */
#define ha_field_option_struct example_field_options_struct
ha_create_table_option example_field_option_list[]=
{
  /*
    If the engine wants something more complex than a string, number, enum,
    or boolean - for example a list - it needs to specify the option
    as a string and parse it internally.
  */
  HA_FOPTION_STRING("COMPLEX", compex_param_to_parse_it_in_engine),
  HA_FOPTION_END
};

=======
>>>>>>> 8e35f7a8

/**
  @brief
  Function we use in the creation of our hash to get key.
*/

static uchar* example_get_key(EXAMPLE_SHARE *share, size_t *length,
                             my_bool not_used __attribute__((unused)))
{
  *length=share->table_name_length;
  return (uchar*) share->table_name;
}

#ifdef HAVE_PSI_INTERFACE
static PSI_mutex_key ex_key_mutex_example, ex_key_mutex_EXAMPLE_SHARE_mutex;

static PSI_mutex_info all_example_mutexes[]=
{
  { &ex_key_mutex_example, "example", PSI_FLAG_GLOBAL},
  { &ex_key_mutex_EXAMPLE_SHARE_mutex, "EXAMPLE_SHARE::mutex", 0}
};

static void init_example_psi_keys()
{
  const char* category= "example";
  int count;

  if (PSI_server == NULL)
    return;

  count= array_elements(all_example_mutexes);
  PSI_server->register_mutex(category, all_example_mutexes, count);
}
#endif


static int example_init_func(void *p)
{
  DBUG_ENTER("example_init_func");

#ifdef HAVE_PSI_INTERFACE
  init_example_psi_keys();
#endif

  example_hton= (handlerton *)p;
  mysql_mutex_init(ex_key_mutex_example, &example_mutex, MY_MUTEX_INIT_FAST);
  (void) my_hash_init(&example_open_tables,system_charset_info,32,0,0,
                      (my_hash_get_key) example_get_key,0,0);

  example_hton->state=   SHOW_OPTION_YES;
  example_hton->create=  example_create_handler;
  example_hton->flags=   HTON_CAN_RECREATE;
  example_hton->table_options= example_table_option_list;
  example_hton->field_options= example_field_option_list;

  DBUG_RETURN(0);
}


static int example_done_func(void *p)
{
  int error= 0;
  DBUG_ENTER("example_done_func");

  if (example_open_tables.records)
    error= 1;
  my_hash_free(&example_open_tables);
  mysql_mutex_destroy(&example_mutex);

  DBUG_RETURN(error);
}


/**
  @brief
  Example of simple lock controls. The "share" it creates is a
  structure we will pass to each example handler. Do you have to have
  one of these? Well, you have pieces that are used for locking, and
  they are needed to function.
*/

static EXAMPLE_SHARE *get_share(const char *table_name, TABLE *table)
{
  EXAMPLE_SHARE *share;
  uint length;
  char *tmp_name;

  mysql_mutex_lock(&example_mutex);
  length=(uint) strlen(table_name);

  if (!(share=(EXAMPLE_SHARE*) my_hash_search(&example_open_tables,
                                              (uchar*) table_name,
                                              length)))
  {
    if (!(share=(EXAMPLE_SHARE *)
          my_multi_malloc(MYF(MY_WME | MY_ZEROFILL),
                          &share, sizeof(*share),
                          &tmp_name, length+1,
                          NullS)))
    {
      mysql_mutex_unlock(&example_mutex);
      return NULL;
    }

    share->use_count=0;
    share->table_name_length=length;
    share->table_name=tmp_name;
    strmov(share->table_name,table_name);
    if (my_hash_insert(&example_open_tables, (uchar*) share))
      goto error;
    thr_lock_init(&share->lock);
    mysql_mutex_init(ex_key_mutex_EXAMPLE_SHARE_mutex,
                     &share->mutex, MY_MUTEX_INIT_FAST);
  }
  share->use_count++;
  mysql_mutex_unlock(&example_mutex);

  return share;

error:
  mysql_mutex_destroy(&share->mutex);
  my_free(share);

  return NULL;
}


/**
  @brief
  Free lock controls. We call this whenever we close a table. If the table had
  the last reference to the share, then we free memory associated with it.
*/

static int free_share(EXAMPLE_SHARE *share)
{
  mysql_mutex_lock(&example_mutex);
  if (!--share->use_count)
  {
    my_hash_delete(&example_open_tables, (uchar*) share);
    thr_lock_delete(&share->lock);
    mysql_mutex_destroy(&share->mutex);
    my_free(share);
  }
  mysql_mutex_unlock(&example_mutex);

  return 0;
}

static handler* example_create_handler(handlerton *hton,
                                       TABLE_SHARE *table, 
                                       MEM_ROOT *mem_root)
{
  return new (mem_root) ha_example(hton, table);
}

ha_example::ha_example(handlerton *hton, TABLE_SHARE *table_arg)
  :handler(hton, table_arg)
{}


/**
  @brief
  If frm_error() is called then we will use this to determine
  the file extensions that exist for the storage engine. This is also
  used by the default rename_table and delete_table method in
  handler.cc.

  For engines that have two file name extentions (separate meta/index file
  and data file), the order of elements is relevant. First element of engine
  file name extentions array should be meta/index file extention. Second
  element - data file extention. This order is assumed by
  prepare_for_repair() when REPAIR TABLE ... USE_FRM is issued.

  @see
  rename_table method in handler.cc and
  delete_table method in handler.cc
*/

static const char *ha_example_exts[] = {
  NullS
};

const char **ha_example::bas_ext() const
{
  return ha_example_exts;
}


/**
  @brief
  Used for opening tables. The name will be the name of the file.

  @details
  A table is opened when it needs to be opened; e.g. when a request comes in
  for a SELECT on the table (tables are not open and closed for each request,
  they are cached).

  Called from handler.cc by handler::ha_open(). The server opens all tables by
  calling ha_open() which then calls the handler specific open().

  @see
  handler::ha_open() in handler.cc
*/

int ha_example::open(const char *name, int mode, uint test_if_locked)
{
  DBUG_ENTER("ha_example::open");

  if (!(share = get_share(name, table)))
    DBUG_RETURN(1);
  thr_lock_data_init(&share->lock,&lock,NULL);

#ifndef DBUG_OFF
  example_table_options_struct *options=
    (example_table_options_struct *)table->s->option_struct;

  DBUG_ASSERT(options);
  DBUG_PRINT("info", ("strparam: '%-.64s'  ullparam: %llu  enumparam: %u  "\
                      "boolparam: %u",
                      (options->strparam ? options->strparam : "<NULL>"),
                      options->ullparam, options->enumparam, options->boolparam));
#endif

  DBUG_RETURN(0);
}


/**
  @brief
  Closes a table. We call the free_share() function to free any resources
  that we have allocated in the "shared" structure.

  @details
  Called from sql_base.cc, sql_select.cc, and table.cc. In sql_select.cc it is
  only used to close up temporary tables or during the process where a
  temporary table is converted over to being a myisam table.

  For sql_base.cc look at close_data_tables().

  @see
  sql_base.cc, sql_select.cc and table.cc
*/

int ha_example::close(void)
{
  DBUG_ENTER("ha_example::close");
  DBUG_RETURN(free_share(share));
}


/**
  @brief
  write_row() inserts a row. No extra() hint is given currently if a bulk load
  is happening. buf() is a byte array of data. You can use the field
  information to extract the data from the native byte array type.

  @details
  Example of this would be:
  @code
  for (Field **field=table->field ; *field ; field++)
  {
    ...
  }
  @endcode

  See ha_tina.cc for an example of extracting all of the data as strings.
  ha_berekly.cc has an example of how to store it intact by "packing" it
  for ha_berkeley's own native storage type.

  See the note for update_row() on auto_increments and timestamps. This
  case also applies to write_row().

  Called from item_sum.cc, item_sum.cc, sql_acl.cc, sql_insert.cc,
  sql_insert.cc, sql_select.cc, sql_table.cc, sql_udf.cc, and sql_update.cc.

  @see
  item_sum.cc, item_sum.cc, sql_acl.cc, sql_insert.cc,
  sql_insert.cc, sql_select.cc, sql_table.cc, sql_udf.cc and sql_update.cc
*/

int ha_example::write_row(uchar *buf)
{
  DBUG_ENTER("ha_example::write_row");
  /*
    Example of a successful write_row. We don't store the data
    anywhere; they are thrown away. A real implementation will
    probably need to do something with 'buf'. We report a success
    here, to pretend that the insert was successful.
  */
  DBUG_RETURN(0);
}


/**
  @brief
  Yes, update_row() does what you expect, it updates a row. old_data will have
  the previous row record in it, while new_data will have the newest data in it.
  Keep in mind that the server can do updates based on ordering if an ORDER BY
  clause was used. Consecutive ordering is not guaranteed.

  @details
  Currently new_data will not have an updated auto_increament record, or
  and updated timestamp field. You can do these for example by doing:
  @code
  if (table->timestamp_field_type & TIMESTAMP_AUTO_SET_ON_UPDATE)
    table->timestamp_field->set_time();
  if (table->next_number_field && record == table->record[0])
    update_auto_increment();
  @endcode

  Called from sql_select.cc, sql_acl.cc, sql_update.cc, and sql_insert.cc.

  @see
  sql_select.cc, sql_acl.cc, sql_update.cc and sql_insert.cc
*/
int ha_example::update_row(const uchar *old_data, uchar *new_data)
{

  DBUG_ENTER("ha_example::update_row");
  DBUG_RETURN(HA_ERR_WRONG_COMMAND);
}


/**
  @brief
  This will delete a row. buf will contain a copy of the row to be deleted.
  The server will call this right after the current row has been called (from
  either a previous rnd_nexT() or index call).

  @details
  If you keep a pointer to the last row or can access a primary key it will
  make doing the deletion quite a bit easier. Keep in mind that the server does
  not guarantee consecutive deletions. ORDER BY clauses can be used.

  Called in sql_acl.cc and sql_udf.cc to manage internal table
  information.  Called in sql_delete.cc, sql_insert.cc, and
  sql_select.cc. In sql_select it is used for removing duplicates
  while in insert it is used for REPLACE calls.

  @see
  sql_acl.cc, sql_udf.cc, sql_delete.cc, sql_insert.cc and sql_select.cc
*/

int ha_example::delete_row(const uchar *buf)
{
  DBUG_ENTER("ha_example::delete_row");
  DBUG_RETURN(HA_ERR_WRONG_COMMAND);
}


/**
  @brief
  Positions an index cursor to the index specified in the handle. Fetches the
  row if available. If the key value is null, begin at the first key of the
  index.
*/

int ha_example::index_read_map(uchar *buf, const uchar *key,
                               key_part_map keypart_map __attribute__((unused)),
                               enum ha_rkey_function find_flag
                               __attribute__((unused)))
{
  int rc;
  DBUG_ENTER("ha_example::index_read");
  MYSQL_INDEX_READ_ROW_START(table_share->db.str, table_share->table_name.str);
  rc= HA_ERR_WRONG_COMMAND;
  MYSQL_INDEX_READ_ROW_DONE(rc);
  DBUG_RETURN(rc);
}


/**
  @brief
  Used to read forward through the index.
*/

int ha_example::index_next(uchar *buf)
{
  int rc;
  DBUG_ENTER("ha_example::index_next");
  MYSQL_INDEX_READ_ROW_START(table_share->db.str, table_share->table_name.str);
  rc= HA_ERR_WRONG_COMMAND;
  MYSQL_INDEX_READ_ROW_DONE(rc);
  DBUG_RETURN(rc);
}


/**
  @brief
  Used to read backwards through the index.
*/

int ha_example::index_prev(uchar *buf)
{
  int rc;
  DBUG_ENTER("ha_example::index_prev");
  MYSQL_INDEX_READ_ROW_START(table_share->db.str, table_share->table_name.str);
  rc= HA_ERR_WRONG_COMMAND;
  MYSQL_INDEX_READ_ROW_DONE(rc);
  DBUG_RETURN(rc);
}


/**
  @brief
  index_first() asks for the first key in the index.

  @details
  Called from opt_range.cc, opt_sum.cc, sql_handler.cc, and sql_select.cc.

  @see
  opt_range.cc, opt_sum.cc, sql_handler.cc and sql_select.cc
*/
int ha_example::index_first(uchar *buf)
{
  int rc;
  DBUG_ENTER("ha_example::index_first");
  MYSQL_INDEX_READ_ROW_START(table_share->db.str, table_share->table_name.str);
  rc= HA_ERR_WRONG_COMMAND;
  MYSQL_INDEX_READ_ROW_DONE(rc);
  DBUG_RETURN(rc);
}


/**
  @brief
  index_last() asks for the last key in the index.

  @details
  Called from opt_range.cc, opt_sum.cc, sql_handler.cc, and sql_select.cc.

  @see
  opt_range.cc, opt_sum.cc, sql_handler.cc and sql_select.cc
*/
int ha_example::index_last(uchar *buf)
{
  int rc;
  DBUG_ENTER("ha_example::index_last");
  MYSQL_INDEX_READ_ROW_START(table_share->db.str, table_share->table_name.str);
  rc= HA_ERR_WRONG_COMMAND;
  MYSQL_INDEX_READ_ROW_DONE(rc);
  DBUG_RETURN(rc);
}


/**
  @brief
  rnd_init() is called when the system wants the storage engine to do a table
  scan. See the example in the introduction at the top of this file to see when
  rnd_init() is called.

  @details
  Called from filesort.cc, records.cc, sql_handler.cc, sql_select.cc, sql_table.cc,
  and sql_update.cc.

  @see
  filesort.cc, records.cc, sql_handler.cc, sql_select.cc, sql_table.cc and sql_update.cc
*/
int ha_example::rnd_init(bool scan)
{
  DBUG_ENTER("ha_example::rnd_init");
  DBUG_RETURN(0);
}

int ha_example::rnd_end()
{
  DBUG_ENTER("ha_example::rnd_end");
  DBUG_RETURN(0);
}


/**
  @brief
  This is called for each row of the table scan. When you run out of records
  you should return HA_ERR_END_OF_FILE. Fill buff up with the row information.
  The Field structure for the table is the key to getting data into buf
  in a manner that will allow the server to understand it.

  @details
  Called from filesort.cc, records.cc, sql_handler.cc, sql_select.cc, sql_table.cc,
  and sql_update.cc.

  @see
  filesort.cc, records.cc, sql_handler.cc, sql_select.cc, sql_table.cc and sql_update.cc
*/
int ha_example::rnd_next(uchar *buf)
{
  int rc;
  DBUG_ENTER("ha_example::rnd_next");
  MYSQL_READ_ROW_START(table_share->db.str, table_share->table_name.str,
                       TRUE);
  rc= HA_ERR_END_OF_FILE;
  MYSQL_READ_ROW_DONE(rc);
  DBUG_RETURN(rc);
}


/**
  @brief
  position() is called after each call to rnd_next() if the data needs
  to be ordered. You can do something like the following to store
  the position:
  @code
  my_store_ptr(ref, ref_length, current_position);
  @endcode

  @details
  The server uses ref to store data. ref_length in the above case is
  the size needed to store current_position. ref is just a byte array
  that the server will maintain. If you are using offsets to mark rows, then
  current_position should be the offset. If it is a primary key like in
  BDB, then it needs to be a primary key.

  Called from filesort.cc, sql_select.cc, sql_delete.cc, and sql_update.cc.

  @see
  filesort.cc, sql_select.cc, sql_delete.cc and sql_update.cc
*/
void ha_example::position(const uchar *record)
{
  DBUG_ENTER("ha_example::position");
  DBUG_VOID_RETURN;
}


/**
  @brief
  This is like rnd_next, but you are given a position to use
  to determine the row. The position will be of the type that you stored in
  ref. You can use ha_get_ptr(pos,ref_length) to retrieve whatever key
  or position you saved when position() was called.

  @details
  Called from filesort.cc, records.cc, sql_insert.cc, sql_select.cc, and sql_update.cc.

  @see
  filesort.cc, records.cc, sql_insert.cc, sql_select.cc and sql_update.cc
*/
int ha_example::rnd_pos(uchar *buf, uchar *pos)
{
  int rc;
  DBUG_ENTER("ha_example::rnd_pos");
  MYSQL_READ_ROW_START(table_share->db.str, table_share->table_name.str,
                       TRUE);
  rc= HA_ERR_WRONG_COMMAND;
  MYSQL_READ_ROW_DONE(rc);
  DBUG_RETURN(rc);
}


/**
  @brief
  ::info() is used to return information to the optimizer. See my_base.h for
  the complete description.

  @details
  Currently this table handler doesn't implement most of the fields really needed.
  SHOW also makes use of this data.

  You will probably want to have the following in your code:
  @code
  if (records < 2)
    records = 2;
  @endcode
  The reason is that the server will optimize for cases of only a single
  record. If, in a table scan, you don't know the number of records, it
  will probably be better to set records to two so you can return as many
  records as you need. Along with records, a few more variables you may wish
  to set are:
    records
    deleted
    data_file_length
    index_file_length
    delete_length
    check_time
  Take a look at the public variables in handler.h for more information.

  Called in filesort.cc, ha_heap.cc, item_sum.cc, opt_sum.cc, sql_delete.cc,
  sql_delete.cc, sql_derived.cc, sql_select.cc, sql_select.cc, sql_select.cc,
  sql_select.cc, sql_select.cc, sql_show.cc, sql_show.cc, sql_show.cc, sql_show.cc,
  sql_table.cc, sql_union.cc, and sql_update.cc.

  @see
  filesort.cc, ha_heap.cc, item_sum.cc, opt_sum.cc, sql_delete.cc, sql_delete.cc,
  sql_derived.cc, sql_select.cc, sql_select.cc, sql_select.cc, sql_select.cc,
  sql_select.cc, sql_show.cc, sql_show.cc, sql_show.cc, sql_show.cc, sql_table.cc,
  sql_union.cc and sql_update.cc
*/
int ha_example::info(uint flag)
{
  DBUG_ENTER("ha_example::info");
  DBUG_RETURN(0);
}


/**
  @brief
  extra() is called whenever the server wishes to send a hint to
  the storage engine. The myisam engine implements the most hints.
  ha_innodb.cc has the most exhaustive list of these hints.

    @see
  ha_innodb.cc
*/
int ha_example::extra(enum ha_extra_function operation)
{
  DBUG_ENTER("ha_example::extra");
  DBUG_RETURN(0);
}


/**
  @brief
  Used to delete all rows in a table, including cases of truncate and cases where
  the optimizer realizes that all rows will be removed as a result of an SQL statement.

  @details
  Called from item_sum.cc by Item_func_group_concat::clear(),
  Item_sum_count_distinct::clear(), and Item_func_group_concat::clear().
  Called from sql_delete.cc by mysql_delete().
  Called from sql_select.cc by JOIN::reinit().
  Called from sql_union.cc by st_select_lex_unit::exec().

  @see
  Item_func_group_concat::clear(), Item_sum_count_distinct::clear() and
  Item_func_group_concat::clear() in item_sum.cc;
  mysql_delete() in sql_delete.cc;
  JOIN::reinit() in sql_select.cc and
  st_select_lex_unit::exec() in sql_union.cc.
*/
int ha_example::delete_all_rows()
{
  DBUG_ENTER("ha_example::delete_all_rows");
  DBUG_RETURN(HA_ERR_WRONG_COMMAND);
}


/**
  @brief
  Used for handler specific truncate table.  The table is locked in
  exclusive mode and handler is responsible for reseting the auto-
  increment counter.

  @details
  Called from Truncate_statement::handler_truncate.
  Not used if the handlerton supports HTON_CAN_RECREATE, unless this
  engine can be used as a partition. In this case, it is invoked when
  a particular partition is to be truncated.

  @see
  Truncate_statement in sql_truncate.cc
  Remarks in handler::truncate.
*/
int ha_example::truncate()
{
  DBUG_ENTER("ha_example::truncate");
  DBUG_RETURN(HA_ERR_WRONG_COMMAND);
}


/**
  @brief
  This create a lock on the table. If you are implementing a storage engine
  that can handle transacations look at ha_berkely.cc to see how you will
  want to go about doing this. Otherwise you should consider calling flock()
  here. Hint: Read the section "locking functions for mysql" in lock.cc to understand
  this.

  @details
  Called from lock.cc by lock_external() and unlock_external(). Also called
  from sql_table.cc by copy_data_between_tables().

  @see
  lock.cc by lock_external() and unlock_external() in lock.cc;
  the section "locking functions for mysql" in lock.cc;
  copy_data_between_tables() in sql_table.cc.
*/
int ha_example::external_lock(THD *thd, int lock_type)
{
  DBUG_ENTER("ha_example::external_lock");
  DBUG_RETURN(0);
}


/**
  @brief
  The idea with handler::store_lock() is: The statement decides which locks
  should be needed for the table. For updates/deletes/inserts we get WRITE
  locks, for SELECT... we get read locks.

  @details
  Before adding the lock into the table lock handler (see thr_lock.c),
  mysqld calls store lock with the requested locks. Store lock can now
  modify a write lock to a read lock (or some other lock), ignore the
  lock (if we don't want to use MySQL table locks at all), or add locks
  for many tables (like we do when we are using a MERGE handler).

  Berkeley DB, for example, changes all WRITE locks to TL_WRITE_ALLOW_WRITE
  (which signals that we are doing WRITES, but are still allowing other
  readers and writers).

  When releasing locks, store_lock() is also called. In this case one
  usually doesn't have to do anything.

  In some exceptional cases MySQL may send a request for a TL_IGNORE;
  This means that we are requesting the same lock as last time and this
  should also be ignored. (This may happen when someone does a flush
  table when we have opened a part of the tables, in which case mysqld
  closes and reopens the tables and tries to get the same locks at last
  time). In the future we will probably try to remove this.

  Called from lock.cc by get_lock_data().

  @note
  In this method one should NEVER rely on table->in_use, it may, in fact,
  refer to a different thread! (this happens if get_lock_data() is called
  from mysql_lock_abort_for_thread() function)

  @see
  get_lock_data() in lock.cc
*/
THR_LOCK_DATA **ha_example::store_lock(THD *thd,
                                       THR_LOCK_DATA **to,
                                       enum thr_lock_type lock_type)
{
  if (lock_type != TL_IGNORE && lock.type == TL_UNLOCK)
    lock.type=lock_type;
  *to++= &lock;
  return to;
}


/**
  @brief
  Used to delete a table. By the time delete_table() has been called all
  opened references to this table will have been closed (and your globally
  shared references released). The variable name will just be the name of
  the table. You will need to remove any files you have created at this point.

  @details
  If you do not implement this, the default delete_table() is called from
  handler.cc and it will delete all files with the file extensions returned
  by bas_ext().

  Called from handler.cc by delete_table and ha_create_table(). Only used
  during create if the table_flag HA_DROP_BEFORE_CREATE was specified for
  the storage engine.

  @see
  delete_table and ha_create_table() in handler.cc
*/
int ha_example::delete_table(const char *name)
{
  DBUG_ENTER("ha_example::delete_table");
  /* This is not implemented but we want someone to be able that it works. */
  DBUG_RETURN(0);
}


/**
  @brief
  Given a starting key and an ending key, estimate the number of rows that
  will exist between the two keys.

  @details
  end_key may be empty, in which case determine if start_key matches any rows.

  Called from opt_range.cc by check_quick_keys().

  @see
  check_quick_keys() in opt_range.cc
*/
ha_rows ha_example::records_in_range(uint inx, key_range *min_key,
                                     key_range *max_key)
{
  DBUG_ENTER("ha_example::records_in_range");
  DBUG_RETURN(10);                         // low number to force index usage
}


/**
  @brief
  create() is called to create a database. The variable name will have the name
  of the table.

  @details
  When create() is called you do not need to worry about
  opening the table. Also, the .frm file will have already been
  created so adjusting create_info is not necessary. You can overwrite
  the .frm file at this point if you wish to change the table
  definition, but there are no methods currently provided for doing
  so.

  Called from handle.cc by ha_create_table().

  @see
  ha_create_table() in handle.cc
*/

int ha_example::create(const char *name, TABLE *table_arg,
                       HA_CREATE_INFO *create_info)
{
#ifndef DBUG_OFF
  example_table_options_struct *options=
    (example_table_options_struct *)table_arg->s->option_struct;
  DBUG_ENTER("ha_example::create");
  /*
    This example shows how to support custom engine specific table and field
    options.
  */
  DBUG_ASSERT(options);
  DBUG_PRINT("info", ("strparam: '%-.64s'  ullparam: %llu  enumparam: %u  "\
                      "boolparam: %u",
                      (options->strparam ? options->strparam : "<NULL>"),
                      options->ullparam, options->enumparam, options->boolparam));
  for (Field **field= table_arg->s->field; *field; field++)
  {
    example_field_options_struct *field_options=
      (example_field_options_struct *)(*field)->option_struct;
    DBUG_ASSERT(field_options);
    DBUG_PRINT("info", ("field: %s  complex: '%-.64s'",
                         (*field)->field_name,
                         (field_options->compex_param_to_parse_it_in_engine ?
                          field_options->compex_param_to_parse_it_in_engine :
                          "<NULL>")));
  }
#endif
  DBUG_RETURN(0);
}


/**
  check_if_incompatible_data() called if ALTER TABLE can't detect otherwise
  if new and old definition are compatible

  @details If there are no other explicit signs like changed number of
  fields this function will be called by compare_tables()
  (sql/sql_tables.cc) to decide should we rewrite whole table or only .frm
  file.

*/

bool ha_example::check_if_incompatible_data(HA_CREATE_INFO *info,
                                            uint table_changes)
{
  example_table_options_struct *param_old, *param_new;
  uint i;
  DBUG_ENTER("ha_example::check_if_incompatible_data");
  /*
    This example shows how custom engine specific table and field
    options can be accessed from this function to be compared.
  */
  param_new= (example_table_options_struct *)info->option_struct;
  DBUG_PRINT("info", ("new strparam: '%-.64s'  ullparam: %llu  enumparam: %u  "
                      "boolparam: %u",
                      (param_new->strparam ? param_new->strparam : "<NULL>"),
                      param_new->ullparam, param_new->enumparam,
                      param_new->boolparam));

  param_old= (example_table_options_struct *)table->s->option_struct;
  DBUG_PRINT("info", ("old strparam: '%-.64s'  ullparam: %llu  enumparam: %u  "
                      "boolparam: %u",
                      (param_old->strparam ? param_old->strparam : "<NULL>"),
                      param_old->ullparam, param_old->enumparam,
                      param_old->boolparam));

  /*
    check important parameters:
    for this example engine, we'll assume that changing ullparam or
    boolparam requires a table to be rebuilt, while changing strparam
    or enumparam - does not.
  */
  if (param_new->ullparam != param_old->ullparam ||
      param_new->boolparam != param_old->boolparam)
    DBUG_RETURN(COMPATIBLE_DATA_NO);

  for (i= 0; i < table->s->fields; i++)
  {
    example_field_options_struct *f_old, *f_new;
    f_old= (example_field_options_struct *)table->s->field[i]->option_struct;
    DBUG_ASSERT(f_old);
    DBUG_PRINT("info", ("old field: %u old complex: '%-.64s'", i,
                         (f_old->compex_param_to_parse_it_in_engine ?
                          f_old->compex_param_to_parse_it_in_engine :
                          "<NULL>")));
    if (info->fileds_option_struct[i])
    {
      f_new= (example_field_options_struct *)info->fileds_option_struct[i];
      DBUG_PRINT("info", ("old field: %u  new complex: '%-.64s'", i,
                          (f_new->compex_param_to_parse_it_in_engine ?
                           f_new->compex_param_to_parse_it_in_engine :
                           "<NULL>")));
    }
    else
      DBUG_PRINT("info", ("old field %i did not changed", i));
  }

  DBUG_RETURN(COMPATIBLE_DATA_YES);
}


struct st_mysql_storage_engine example_storage_engine=
{ MYSQL_HANDLERTON_INTERFACE_VERSION };

static ulong srv_enum_var= 0;
static ulong srv_ulong_var= 0;

const char *enum_var_names[]=
{
  "e1", "e2", NullS
};

TYPELIB enum_var_typelib=
{
  array_elements(enum_var_names) - 1, "enum_var_typelib",
  enum_var_names, NULL
};

static MYSQL_SYSVAR_ENUM(
  enum_var,                       // name
  srv_enum_var,                   // varname
  PLUGIN_VAR_RQCMDARG,            // opt
  "Sample ENUM system variable.", // comment
  NULL,                           // check
  NULL,                           // update
  0,                              // def
  &enum_var_typelib);             // typelib

static MYSQL_SYSVAR_ULONG(
  ulong_var,
  srv_ulong_var,
  PLUGIN_VAR_RQCMDARG,
  "0..1000",
  NULL,
  NULL,
  8,
  0,
  1000,
  0);

static struct st_mysql_sys_var* example_system_variables[]= {
  MYSQL_SYSVAR(enum_var),
  MYSQL_SYSVAR(ulong_var),
  NULL
};

// this is an example of SHOW_FUNC and of my_snprintf() service
static int show_func_example(MYSQL_THD thd, struct st_mysql_show_var *var,
                             char *buf)
{
  var->type= SHOW_CHAR;
  var->value= buf; // it's of SHOW_VAR_FUNC_BUFF_SIZE bytes
  my_snprintf(buf, SHOW_VAR_FUNC_BUFF_SIZE,
<<<<<<< HEAD
              "enum_var is %u, ulong_var is %lu, %.6b", // %b is MySQL extension
=======
              "enum_var is %lu, ulong_var is %lu, %.6b", // %b is MySQL extension
>>>>>>> 8e35f7a8
              srv_enum_var, srv_ulong_var, "really");
  return 0;
}

static struct st_mysql_show_var func_status[]=
{
  {"example_func_example",  (char *)show_func_example, SHOW_FUNC},
  {0,0,SHOW_UNDEF}
};

mysql_declare_plugin(example)
{
  MYSQL_STORAGE_ENGINE_PLUGIN,
  &example_storage_engine,
  "EXAMPLE",
  "Brian Aker, MySQL AB",
  "Example storage engine",
  PLUGIN_LICENSE_GPL,
  example_init_func,                            /* Plugin Init */
  example_done_func,                            /* Plugin Deinit */
  0x0001 /* 0.1 */,
  func_status,                                  /* status variables */
  example_system_variables,                     /* system variables */
  NULL                                          /* config options */
}
mysql_declare_plugin_end;
maria_declare_plugin(example)
{
  MYSQL_STORAGE_ENGINE_PLUGIN,
  &example_storage_engine,
  "EXAMPLE",
  "Brian Aker, MySQL AB",
  "Example storage engine",
  PLUGIN_LICENSE_GPL,
  example_init_func,                            /* Plugin Init */
  example_done_func,                            /* Plugin Deinit */
  0x0001 /* 0.1 */,
  func_status,                                  /* status variables */
  example_system_variables,                     /* system variables */
  "0.1",                                        /* string version */
  MariaDB_PLUGIN_MATURITY_EXPERIMENTAL          /* maturity */
}
maria_declare_plugin_end;<|MERGE_RESOLUTION|>--- conflicted
+++ resolved
@@ -113,7 +113,6 @@
 
 /* The mutex used to init the hash; variable for example share methods */
 mysql_mutex_t example_mutex;
-<<<<<<< HEAD
 
 
 /**
@@ -184,8 +183,6 @@
   HA_FOPTION_END
 };
 
-=======
->>>>>>> 8e35f7a8
 
 /**
   @brief
@@ -1139,11 +1136,7 @@
   var->type= SHOW_CHAR;
   var->value= buf; // it's of SHOW_VAR_FUNC_BUFF_SIZE bytes
   my_snprintf(buf, SHOW_VAR_FUNC_BUFF_SIZE,
-<<<<<<< HEAD
-              "enum_var is %u, ulong_var is %lu, %.6b", // %b is MySQL extension
-=======
               "enum_var is %lu, ulong_var is %lu, %.6b", // %b is MySQL extension
->>>>>>> 8e35f7a8
               srv_enum_var, srv_ulong_var, "really");
   return 0;
 }
