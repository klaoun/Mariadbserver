--- conflicted
+++ resolved
@@ -708,14 +708,9 @@
 int TDBDIR::GetMaxSize(PGLOBAL g)
   {
   if (MaxSize < 0) {
-<<<<<<< HEAD
     int n = -1;
-#if defined(__WIN__)
+#if defined(_WIN32)
     int rc;
-=======
-    int rc, n = -1;
-#if defined(_WIN32)
->>>>>>> 1423cf5e
 
     // Start searching files in the target directory.
 		hSearch = FindFirstFile(Path(g), &FileData);
