/* Copyright (C) MariaDB Corporation Ab

  This program is free software; you can redistribute it and/or modify
  it under the terms of the GNU General Public License as published by
  the Free Software Foundation; version 2 of the License.

  This program is distributed in the hope that it will be useful,
  but WITHOUT ANY WARRANTY; without even the implied warranty of
  MERCHANTABILITY or FITNESS FOR A PARTICULAR PURPOSE.  See the
  GNU General Public License for more details.

  You should have received a copy of the GNU General Public License
  along with this program; if not, write to the Free Software
  Foundation, Inc., 51 Franklin Street, Fifth Floor, Boston, MA 02110-1335 USA */

/*************** Mycat CC Program Source Code File (.CC) ***************/
/* PROGRAM NAME: MYCAT                                                 */
/* -------------                                                       */
/*  Version 1.7                                                        */
/*                                                                     */
/*  Author: Olivier Bertrand                       2012 - 2019         */
/*                                                                     */
/* WHAT THIS PROGRAM DOES:                                             */
/* -----------------------                                             */
/*  This program are the DB description related routines.              */
/***********************************************************************/

/***********************************************************************/
/*  Include relevant MariaDB header file.                              */
/***********************************************************************/
#define DONT_DEFINE_VOID
#include <my_global.h>

#if defined(UNIX)
#include <unistd.h>
#include <string.h>
#endif
#include "handler.h"
#undef  OFFSET

/***********************************************************************/
/*  Include application header files                                   */
/*                                                                     */
/*  global.h     is header containing all global declarations.         */
/*  plgdbsem.h   is header containing DB application declarations.     */
/*  tabdos.h     is header containing TDBDOS classes declarations.     */
/*  MYCAT.h      is header containing DB description declarations.     */
/***********************************************************************/
#if defined(UNIX)
#include "osutil.h"
#endif   // UNIX
#include "global.h"
#include "plgdbsem.h"
//#include "reldef.h"
#include "xtable.h"
#include "tabext.h"
#include "tabcol.h"
#include "filamtxt.h"
#include "tabdos.h"
#include "tabfmt.h"
#if defined(VCT_SUPPORT)
#include "tabvct.h"
#endif   // VCT_SUPPORT
#include "tabsys.h"
#if defined(__WIN__)
#include "tabmac.h"
#include "tabwmi.h"
#endif   // __WIN__
//#include "tabtbl.h"
#include "tabxcl.h"
#include "tabtbl.h"
#include "taboccur.h"
#include "tabmul.h"
#include "tabmysql.h"
#if defined(ODBC_SUPPORT)
#define NODBC
#include "tabodbc.h"
#endif   // ODBC_SUPPORT
#if defined(JAVA_SUPPORT)
#define NJDBC
#include "tabjdbc.h"
#endif   // JAVA_SUPPORT
#include "tabpivot.h"
#include "tabvir.h"
#include "tabjson.h"
#include "ha_connect.h"
#if defined(XML_SUPPORT)
#include "tabxml.h"
#endif   // XML_SUPPORT
#if defined(JAVA_SUPPORT) || defined(CMGO_SUPPORT)
#include "mongo.h"
#endif   // JAVA_SUPPORT || CMGO_SUPPORT
#if defined(ZIP_SUPPORT)
#include "tabzip.h"
#endif   // ZIP_SUPPORT
#if defined(REST_SUPPORT)
#include "tabrest.h"
#endif   // Rest_SUPPORT
#include "mycat.h"

/***********************************************************************/
/*  Extern static variables.                                           */
/***********************************************************************/
#if defined(__WIN__)
extern "C" HINSTANCE s_hModule;           // Saved module handle
#endif  // !__WIN__
<<<<<<< HEAD
#if defined(JAVA_SUPPORT) || defined(CMGO_SUPPORT)
bool MongoEnabled(void);
#endif   // JAVA_SUPPORT || CMGO_SUPPORT
=======

>>>>>>> a1454426
PQRYRES OEMColumns(PGLOBAL g, PTOS topt, char *tab, char *db, bool info);

/***********************************************************************/
/*  Get the plugin directory.                                          */
/***********************************************************************/
char *GetPluginDir(void)
{
  return opt_plugin_dir;
} // end of GetPluginDir

/***********************************************************************/
/*  Get a unique enum table type ID.                                   */
/***********************************************************************/
TABTYPE GetTypeID(const char *type)
  {
  return (!type) ? TAB_UNDEF
                 : (!stricmp(type, "DOS"))   ? TAB_DOS
                 : (!stricmp(type, "FIX"))   ? TAB_FIX
                 : (!stricmp(type, "BIN"))   ? TAB_BIN
                 : (!stricmp(type, "CSV"))   ? TAB_CSV
                 : (!stricmp(type, "FMT"))   ? TAB_FMT
                 : (!stricmp(type, "DBF"))   ? TAB_DBF
#if defined(XML_SUPPORT)
                 : (!stricmp(type, "XML"))   ? TAB_XML
#endif
                 : (!stricmp(type, "INI"))   ? TAB_INI
                 : (!stricmp(type, "VEC"))   ? TAB_VEC
#if defined(ODBC_SUPPORT)
                 : (!stricmp(type, "ODBC"))  ? TAB_ODBC
#endif
#if defined(JAVA_SUPPORT)
                 : (!stricmp(type, "JDBC"))  ? TAB_JDBC
#endif
#if defined(JAVA_SUPPORT) || defined(CMGO_SUPPORT)
                 : (!stricmp(type, "MONGO") && MongoEnabled()) ? TAB_MONGO
#endif
                 : (!stricmp(type, "MYSQL")) ? TAB_MYSQL
                 : (!stricmp(type, "MYPRX")) ? TAB_MYSQL
                 : (!stricmp(type, "DIR"))   ? TAB_DIR
#if defined(__WIN__)
                 : (!stricmp(type, "MAC"))   ? TAB_MAC
                 : (!stricmp(type, "WMI"))   ? TAB_WMI
#endif
                 : (!stricmp(type, "TBL"))   ? TAB_TBL
                 : (!stricmp(type, "XCOL"))  ? TAB_XCL
                 : (!stricmp(type, "OCCUR")) ? TAB_OCCUR
                 : (!stricmp(type, "CATLG")) ? TAB_PRX  // Legacy
                 : (!stricmp(type, "PROXY")) ? TAB_PRX
                 : (!stricmp(type, "PIVOT")) ? TAB_PIVOT
                 : (!stricmp(type, "VIR"))   ? TAB_VIR
                 : (!stricmp(type, "JSON"))  ? TAB_JSON
#if defined(ZIP_SUPPORT)
                 : (!stricmp(type, "ZIP"))   ? TAB_ZIP
#endif
                 : (!stricmp(type, "OEM"))   ? TAB_OEM : TAB_NIY;
  } // end of GetTypeID

/***********************************************************************/
/*  Return true for table types based on file.                         */
/***********************************************************************/
bool IsFileType(TABTYPE type)
  {
  bool isfile;

  switch (type) {
    case TAB_DOS:
    case TAB_FIX:
    case TAB_BIN:
    case TAB_CSV:
    case TAB_FMT:
    case TAB_DBF:
    case TAB_XML:
    case TAB_INI:
    case TAB_VEC:
    case TAB_JSON:
    case TAB_REST:
 // case TAB_ZIP:
      isfile= true;
      break;
    default:
      isfile= false;
      break;
    } // endswitch type

  return isfile;
  } // end of IsFileType

/***********************************************************************/
/*  Return true for table types returning exact row count.             */
/***********************************************************************/
bool IsExactType(TABTYPE type)
  {
  bool exact;

  switch (type) {
    case TAB_FIX:
    case TAB_BIN:
    case TAB_DBF:
//  case TAB_XML:     depends on Multiple || Xpand || Coltype
//  case TAB_JSON:    depends on Multiple || Xpand || Coltype
    case TAB_VEC:
    case TAB_VIR:
      exact= true;
      break;
    default:
      exact= false;
      break;
    } // endswitch type

  return exact;
  } // end of IsExactType

/***********************************************************************/
/*  Return true for table types accepting null fields.                 */
/***********************************************************************/
bool IsTypeNullable(TABTYPE type)
  {
  bool nullable;

  switch (type) {
    case TAB_MAC:
    case TAB_DIR:
      nullable= false;
      break;
    default:
      nullable= true;
      break;
    } // endswitch type

  return nullable;
  } // end of IsTypeNullable

/***********************************************************************/
/*  Return true for fixed record length tables.                        */
/***********************************************************************/
bool IsTypeFixed(TABTYPE type)
  {
  bool fix;

  switch (type) {
    case TAB_FIX:
    case TAB_BIN:
    case TAB_VEC:
//  case TAB_DBF:         ???
      fix= true;
      break;
    default:
      fix= false;
      break;
    } // endswitch type

  return fix;
  } // end of IsTypeFixed

/***********************************************************************/
/*  Return true for table indexable by XINDEX.                         */
/***********************************************************************/
bool IsTypeIndexable(TABTYPE type)
  {
  bool idx;

  switch (type) {
    case TAB_DOS:
    case TAB_CSV:
    case TAB_FMT:
    case TAB_FIX:
    case TAB_BIN:
    case TAB_VEC:
    case TAB_DBF:
    case TAB_JSON:
      idx= true;
      break;
    default:
      idx= false;
      break;
    } // endswitch type

  return idx;
  } // end of IsTypeIndexable

/***********************************************************************/
/*  Return index type: 0 NO, 1 XINDEX, 2 REMOTE.                       */
/***********************************************************************/
int GetIndexType(TABTYPE type)
  {
  int xtyp;

  switch (type) {
    case TAB_DOS:
    case TAB_CSV:
    case TAB_FMT:
    case TAB_FIX:
    case TAB_BIN:
    case TAB_VEC:
    case TAB_DBF:
    case TAB_JSON:
      xtyp= 1;
      break;
    case TAB_MYSQL:
    case TAB_ODBC:
    case TAB_JDBC:
    case TAB_MONGO:
      xtyp= 2;
      break;
    case TAB_VIR:
      xtyp= 3;
      break;
    default:
      xtyp= 0;
      break;
    } // endswitch type

  return xtyp;
  } // end of GetIndexType

/***********************************************************************/
/*  Get a unique enum catalog function ID.                             */
/***********************************************************************/
uint GetFuncID(const char *func)
  {
  uint fnc;

  if (!func)
    fnc= FNC_NO;
  else if (!strnicmp(func, "col", 3))
    fnc= FNC_COL;
  else if (!strnicmp(func, "tab", 3))
    fnc= FNC_TABLE;
  else if (!stricmp(func, "dsn") ||
           !strnicmp(func, "datasource", 10) ||
           !strnicmp(func, "source", 6) ||
           !strnicmp(func, "sqldatasource", 13))
    fnc= FNC_DSN;
  else if (!strnicmp(func, "driver", 6) ||
           !strnicmp(func, "sqldriver", 9))
    fnc= FNC_DRIVER;
  else
    fnc= FNC_NIY;

  return fnc;
  } // end of GetFuncID

/***********************************************************************/
/*  OEMColumn: Get table column info for an OEM table.                 */
/***********************************************************************/
PQRYRES OEMColumns(PGLOBAL g, PTOS topt, char *tab, char *db, bool info)
  {
  typedef PQRYRES (__stdcall *XCOLDEF) (PGLOBAL, void*, char*, char*, bool);
  const char *module, *subtype;
  char    c, soname[_MAX_PATH], getname[40] = "Col";
#if defined(__WIN__)
  HANDLE  hdll;               /* Handle to the external DLL            */
#else   // !__WIN__
  void   *hdll;               /* Handle for the loaded shared library  */
#endif  // !__WIN__
  XCOLDEF coldef = NULL;
  PQRYRES qrp = NULL;

  module = topt->module;
  subtype = topt->subtype;

  if (!module || !subtype)
    return NULL;

  /*********************************************************************/
  /*  Ensure that the .dll doesn't have a path.                        */
  /*  This is done to ensure that only approved dll from the system    */
  /*  directories are used (to make this even remotely secure).        */
  /*********************************************************************/
  if (check_valid_path(module, strlen(module))) {
    strcpy(g->Message, "Module cannot contain a path");
    return NULL;
  } else
    PlugSetPath(soname, module, GetPluginDir());

  // The exported name is always in uppercase
  for (int i = 0; ; i++) {
    c = subtype[i];
    getname[i + 3] = toupper(c);
    if (!c) break;
    } // endfor i

#if defined(__WIN__)
  // Load the Dll implementing the table
  if (!(hdll = LoadLibrary(soname))) {
    char  buf[256];
    DWORD rc = GetLastError();

    sprintf(g->Message, MSG(DLL_LOAD_ERROR), rc, soname);
    FormatMessage(FORMAT_MESSAGE_FROM_SYSTEM |
                  FORMAT_MESSAGE_IGNORE_INSERTS, NULL, rc, 0,
                  (LPTSTR)buf, sizeof(buf), NULL);
    strcat(strcat(g->Message, ": "), buf);
    return NULL;
    } // endif hDll

  // Get the function returning an instance of the external DEF class
  if (!(coldef = (XCOLDEF)GetProcAddress((HINSTANCE)hdll, getname))) {
    sprintf(g->Message, MSG(PROCADD_ERROR), GetLastError(), getname);
    FreeLibrary((HMODULE)hdll);
    return NULL;
    } // endif coldef
#else   // !__WIN__
  const char *error = NULL;

  // Load the desired shared library
  if (!(hdll = dlopen(soname, RTLD_LAZY))) {
    error = dlerror();
    sprintf(g->Message, MSG(SHARED_LIB_ERR), soname, SVP(error));
    return NULL;
    } // endif Hdll

  // Get the function returning an instance of the external DEF class
  if (!(coldef = (XCOLDEF)dlsym(hdll, getname))) {
    error = dlerror();
    sprintf(g->Message, MSG(GET_FUNC_ERR), getname, SVP(error));
    dlclose(hdll);
    return NULL;
    } // endif coldef
#endif  // !__WIN__

  // Just in case the external Get function does not set error messages
  sprintf(g->Message, "Error getting column info from %s", subtype);

  // Get the table column definition
  qrp = coldef(g, topt, tab, db, info);

#if defined(__WIN__)
  FreeLibrary((HMODULE)hdll);
#else   // !__WIN__
  dlclose(hdll);
#endif  // !__WIN__

  return qrp;
  } // end of OEMColumns

/* ------------------------- Class CATALOG --------------------------- */

/***********************************************************************/
/*  CATALOG Constructor.                                               */
/***********************************************************************/
CATALOG::CATALOG(void)
  {
#if defined(__WIN__)
//DataPath= ".\\";
#else   // !__WIN__
//DataPath= "./";
#endif  // !__WIN__
  memset(&Ctb, 0, sizeof(CURTAB));
  Cbuf= NULL;
  Cblen= 0;
  DefHuge= false;
  } // end of CATALOG constructor

/* -------------------------- Class MYCAT ---------------------------- */

/***********************************************************************/
/*  MYCAT Constructor.                                                 */
/***********************************************************************/
MYCAT::MYCAT(PHC hc) : CATALOG()
  {
  Hc= hc;
  DefHuge= false;
  } // end of MYCAT constructor

/***********************************************************************/
/*  Nothing to do for CONNECT.                                         */
/***********************************************************************/
void MYCAT::Reset(void)
  {
  } // end of Reset

/***********************************************************************/
/*  GetTableDesc: retrieve a table descriptor.                         */
/*  Look for a table descriptor matching the name and type.            */
/***********************************************************************/
PRELDEF MYCAT::GetTableDesc(PGLOBAL g, PTABLE tablep,
                                       LPCSTR type, PRELDEF *)
{
  PRELDEF tdp= NULL;
<<<<<<< HEAD

  if (trace(1))
    htrc("GetTableDesc: name=%s am=%s\n", tablep->GetName(), SVP(type));

  // If not specified get the type of this table
  //if (!type)
  //  type= Hc->GetStringOption("Type","*");

  tdp= MakeTableDesc(g, tablep, type);

=======

  if (trace(1))
    htrc("GetTableDesc: name=%s am=%s\n", tablep->GetName(), SVP(type));

  // If not specified get the type of this table
  //if (!type)
  //  type= Hc->GetStringOption("Type","*");

  tdp= MakeTableDesc(g, tablep, type);

>>>>>>> a1454426
  if (trace(1))
    htrc("GetTableDesc: tdp=%p\n", tdp);

  return tdp;
} // end of GetTableDesc

/***********************************************************************/
/*  MakeTableDesc: make a table/view description.                      */
/*  Note: caller must check if name already exists before calling it.  */
/***********************************************************************/
PRELDEF MYCAT::MakeTableDesc(PGLOBAL g, PTABLE tablep, LPCSTR am)
  {
  TABTYPE tc;
  LPCSTR  name= (PSZ)PlugDup(g, tablep->GetName());
  LPCSTR  schema= (PSZ)PlugDup(g, tablep->GetSchema());
  PRELDEF tdp= NULL;

  if (trace(1))
    htrc("MakeTableDesc: name=%s schema=%s am=%s\n",
                           name, SVP(schema), SVP(am));

  /*********************************************************************/
  /*  Get a unique enum identifier for types.                          */
  /*********************************************************************/
  if (!am) {
    tc= Hc->GetRealType();
    am= Hc->GetStringOption("Type","*");
  } else
    tc= GetTypeID(am);

  switch (tc) {
    case TAB_FIX:
    case TAB_BIN:
    case TAB_DBF:
    case TAB_DOS: tdp= new(g) DOSDEF;   break;
    case TAB_CSV:
    case TAB_FMT: tdp= new(g) CSVDEF;   break;
    case TAB_INI: tdp= new(g) INIDEF;   break;
    case TAB_DIR: tdp= new(g) DIRDEF;   break;
#if defined(XML_SUPPORT)
    case TAB_XML: tdp= new(g) XMLDEF;   break;
#endif   // XML_SUPPORT
#if defined(VCT_SUPPORT)
    case TAB_VEC: tdp = new(g) VCTDEF;  break;
#endif   // VCT_SUPPORT
#if defined(ODBC_SUPPORT)
    case TAB_ODBC: tdp= new(g) ODBCDEF; break;
#endif   // ODBC_SUPPORT
#if defined(JAVA_SUPPORT)
    case TAB_JDBC: tdp= new(g) JDBCDEF; break;
#endif   // JAVA_SUPPORT
#if defined(__WIN__)
    case TAB_MAC: tdp= new(g) MACDEF;   break;
    case TAB_WMI: tdp= new(g) WMIDEF;   break;
#endif   // __WIN__
    case TAB_OEM: tdp= new(g) OEMDEF;   break;
    case TAB_TBL: tdp= new(g) TBLDEF;   break;
    case TAB_XCL: tdp= new(g) XCLDEF;   break;
    case TAB_PRX: tdp= new(g) PRXDEF;   break;
    case TAB_OCCUR: tdp= new(g) OCCURDEF; break;
    case TAB_MYSQL: tdp= new(g) MYSQLDEF; break;
    case TAB_PIVOT: tdp= new(g) PIVOTDEF; break;
    case TAB_VIR: tdp= new(g) VIRDEF;   break;
    case TAB_JSON: tdp= new(g) JSONDEF; break;
#if defined(ZIP_SUPPORT)
    case TAB_ZIP: tdp = new(g) ZIPDEF;   break;
#endif   // ZIP_SUPPORT
#if defined(REST_SUPPORT)
    case TAB_REST: tdp= new (g) RESTDEF; break;
#endif   // REST_SUPPORT
#if defined(JAVA_SUPPORT) || defined(CMGO_SUPPORT)
    case TAB_MONGO:
      if (MongoEnabled()) {
        tdp = new(g) MGODEF;
        break;
      } // endif enabled
      // fall through
#endif   // JAVA_SUPPORT || CMGO_SUPPORT
    default:
      sprintf(g->Message, MSG(BAD_TABLE_TYPE), am, name);
    } // endswitch

  // Do make the table/view definition
  if (tdp && tdp->Define(g, this, name, schema, am))
    tdp= NULL;

  if (trace(1))
    htrc("Table %s made\n", am);

  return tdp;
  } // end of MakeTableDesc

/***********************************************************************/
/*  Initialize a Table Description Block construction.                 */
/***********************************************************************/
PTDB MYCAT::GetTable(PGLOBAL g, PTABLE tablep, MODE mode, LPCSTR type)
  {
  PRELDEF tdp;
  PTDB    tdbp= NULL;
//  LPCSTR  name= tablep->GetName();

  if (trace(1))
    htrc("GetTableDB: name=%s\n", tablep->GetName());

  // Look for the description of the requested table
  tdp= GetTableDesc(g, tablep, type);

  if (tdp) {
    if (trace(1))
      htrc("tdb=%p type=%s\n", tdp, tdp->GetType());

    if (tablep->GetSchema())
      tdp->Database = SetPath(g, tablep->GetSchema());

    if (trace(2))
      htrc("Going to get table...\n");

    tdbp= tdp->GetTable(g, mode);
    } // endif tdp

  if (tdbp) {
    if (trace(1))
      htrc("tdbp=%p name=%s amtype=%d\n", tdbp, tdbp->GetName(),
                                          tdbp->GetAmType());
    tablep->SetTo_Tdb(tdbp);
    tdbp->SetTable(tablep);
    tdbp->SetMode(mode);
    } // endif tdbp

  return (tdbp);
  } // end of GetTable

/***********************************************************************/
/*  ClearDB: Terminates Database usage.                                */
/***********************************************************************/
void MYCAT::ClearDB(PGLOBAL)
  {
  } // end of ClearDB

/* ------------------------ End of MYCAT --------------------------- */<|MERGE_RESOLUTION|>--- conflicted
+++ resolved
@@ -104,13 +104,7 @@
 #if defined(__WIN__)
 extern "C" HINSTANCE s_hModule;           // Saved module handle
 #endif  // !__WIN__
-<<<<<<< HEAD
-#if defined(JAVA_SUPPORT) || defined(CMGO_SUPPORT)
-bool MongoEnabled(void);
-#endif   // JAVA_SUPPORT || CMGO_SUPPORT
-=======
-
->>>>>>> a1454426
+
 PQRYRES OEMColumns(PGLOBAL g, PTOS topt, char *tab, char *db, bool info);
 
 /***********************************************************************/
@@ -491,7 +485,6 @@
                                        LPCSTR type, PRELDEF *)
 {
   PRELDEF tdp= NULL;
-<<<<<<< HEAD
 
   if (trace(1))
     htrc("GetTableDesc: name=%s am=%s\n", tablep->GetName(), SVP(type));
@@ -502,18 +495,6 @@
 
   tdp= MakeTableDesc(g, tablep, type);
 
-=======
-
-  if (trace(1))
-    htrc("GetTableDesc: name=%s am=%s\n", tablep->GetName(), SVP(type));
-
-  // If not specified get the type of this table
-  //if (!type)
-  //  type= Hc->GetStringOption("Type","*");
-
-  tdp= MakeTableDesc(g, tablep, type);
-
->>>>>>> a1454426
   if (trace(1))
     htrc("GetTableDesc: tdp=%p\n", tdp);
 
