# Copyright (c) 2006, 2010, Oracle and/or its affiliates. All rights reserved.
#
# This program is free software; you can redistribute it and/or modify
# it under the terms of the GNU General Public License as published by
# the Free Software Foundation; version 2 of the License.
#
# This program is distributed in the hope that it will be useful,
# but WITHOUT ANY WARRANTY; without even the implied warranty of
# MERCHANTABILITY or FITNESS FOR A PARTICULAR PURPOSE.  See the
# GNU General Public License for more details.
#
# You should have received a copy of the GNU General Public License
# along with this program; if not, write to the Free Software
# Foundation, Inc., 51 Franklin St, Fifth Floor, Boston, MA  02110-1301 USA

SET(CONNECT_PLUGIN_STATIC  "connect")
SET(CONNECT_PLUGIN_DYNAMIC "connect")

SET(CONNECT_SOURCES
ha_connect.cc connect.cc user_connect.cc mycat.cc
fmdlex.c osutil.c rcmsg.c rcmsg.h
array.cpp blkfil.cpp colblk.cpp csort.cpp
filamap.cpp filamdbf.cpp filamfix.cpp filamgz.cpp filamtxt.cpp filter.cpp
json.cpp jsonudf.cpp maputil.cpp myconn.cpp myutil.cpp plgdbutl.cpp plugutil.cpp
reldef.cpp tabcol.cpp tabdos.cpp tabext.cpp tabfix.cpp tabfmt.cpp tabjson.cpp
table.cpp tabmul.cpp tabmysql.cpp taboccur.cpp tabpivot.cpp tabsys.cpp tabtbl.cpp
tabutil.cpp tabvir.cpp tabxcl.cpp valblk.cpp value.cpp xindex.cpp xobject.cpp

array.h blkfil.h block.h catalog.h checklvl.h colblk.h connect.h csort.h
engmsg.h filamap.h filamdbf.h filamfix.h filamgz.h filamtxt.h
filter.h global.h ha_connect.h inihandl.h json.h jsonudf.h maputil.h msgid.h
mycat.h myconn.h myutil.h os.h osutil.h plgcnx.h plgdbsem.h preparse.h reldef.h
resource.h tabcol.h tabdos.h tabext.h tabfix.h tabfmt.h tabjson.h tabmul.h
tabmysql.h taboccur.h tabpivot.h tabsys.h tabtbl.h tabutil.h tabvir.h tabxcl.h
user_connect.h valblk.h value.h xindex.h xobject.h xtable.h)

#
# Definitions that are shared for all OSes
#
add_definitions( -DMARIADB -DFORCE_INIT_OF_VARS -Dconnect_EXPORTS)
add_definitions( -DNEW_MAR -DHUGE_SUPPORT -DGZ_SUPPORT -DPIVOT_SUPPORT )


#
# OS specific C flags, definitions and source files.
#
IF(UNIX)
  if(CMAKE_CXX_COMPILER_ID MATCHES "GNU|Clang")
  # Bar: -Wfatal-errors removed (does not present in gcc on solaris10)
  if(WITH_WARNINGS)
    add_definitions(-Wall -Wextra -Wmissing-declarations)
    #message(STATUS "CONNECT: GCC: All warnings enabled")
  else()
    add_definitions(-Wall -Wmissing-declarations)
    add_definitions(-Wno-write-strings)
    add_definitions(-Wno-unused-variable)
    # Bar: -Wno-unused-but-set-variables commented (does not present on sol10)
    # add_definitions(-Wno-unused-but-set-variable)
    add_definitions(-Wno-unused-value)
    add_definitions(-Wno-unused-function)
    add_definitions(-Wno-parentheses)
    #add_definitions(-Wno-missing-declarations)
    # Bar: -Wno-int-to-pointer-cast commended (does not present in gcc on sol10)
    # add_definitions(-Wno-int-to-pointer-cast)
    # Bar: -Wno-narrowing commented (does not present in gcc on solaris10)
    # add_definitions(-Wno-narrowing)

# This switch is for pure C only:
#   add_definitions(-Wno-implicit-function-declaration)
# These switches are for C++ only
#   add_definitions(-Wno-reorder)

    #message(STATUS "CONNECT: GCC: Some warnings disabled")
  endif(WITH_WARNINGS)
  endif()

  add_definitions( -DUNIX -DLINUX -DUBUNTU )

  SET(CMAKE_CXX_FLAGS "${CMAKE_CXX_FLAGS} -fpermissive -fexceptions -fPIC ")
  get_property(inc_dirs DIRECTORY PROPERTY INCLUDE_DIRECTORIES)
  SET(CONNECT_SOURCES ${CONNECT_SOURCES} inihandl.c)
  SET(IPHLPAPI_LIBRARY "")
ELSE(NOT UNIX)
  SET(CONNECT_SOURCES ${CONNECT_SOURCES}
  tabwmi.cpp tabwmi.h tabmac.cpp tabmac.h macutil.cpp macutil.h)
  # Add exception handling to the CONNECT project)
  SET(CMAKE_CXX_FLAGS "${CMAKE_CXX_FLAGS} /EHsc")
  SET(IPHLPAPI_LIBRARY iphlpapi.lib)
ENDIF(UNIX)


#
# VCT: the VEC format might be not supported in future versions
#

OPTION(CONNECT_WITH_VCT "Compile CONNECT storage engine with VCT support" ON)

IF(CONNECT_WITH_VCT)
  SET(CONNECT_SOURCES ${CONNECT_SOURCES} filamvct.cpp tabvct.cpp filamvct.h tabvct.h)
  add_definitions(-DVCT_SUPPORT)
ENDIF(CONNECT_WITH_VCT)


#
# XML
#

OPTION(CONNECT_WITH_LIBXML2 "Compile CONNECT storage engine with LIBXML2 support" ON)

IF(CONNECT_WITH_LIBXML2)
  IF(WIN32)
    #
    # NOTE: when switching to static linking of libxml2
    # make sure to define LIBXML_STATIC.
    #
    # Adding some typical places to search in
    SET(PC_LIBXML_INCLUDE_DIRS
        C:/libxml2/include
        C:/libxml/include
        D:/libxml/include)
    SET(PC_LIBXML_LIBRARY_DIRS
        C:/libxml2/lib
        C:/libxml/lib
        D:/libxml/lib)
  ENDIF(WIN32)
  FIND_PACKAGE(LibXml2)
  IF (LIBXML2_FOUND)
    INCLUDE_DIRECTORIES(${LIBXML2_INCLUDE_DIR})
    SET(XML_LIBRARY  ${LIBXML2_LIBRARIES})
    SET(CONNECT_SOURCES ${CONNECT_SOURCES} libdoc.cpp libdoc.h)
    add_definitions(-DLIBXML2_SUPPORT)
  ENDIF(LIBXML2_FOUND)
ENDIF(CONNECT_WITH_LIBXML2)


IF(WIN32)
  # /MP option of the Microsoft compiler does not work well with COM #import
  string(REPLACE "/MP" "" CMAKE_C_FLAGS "${CMAKE_C_FLAGS}")
  string(REPLACE "/MP" "" CMAKE_CXX_FLAGS "${CMAKE_CXX_FLAGS}")

  OPTION(CONNECT_WITH_MSXML "Compile CONNECT storage engine with MSXML support" ON)
  IF(CONNECT_WITH_MSXML)
    add_definitions(-DMSX6 -DDOMDOC_SUPPORT)
    message(STATUS "MSXML library version: msxml6")
    SET(MSXML_FOUND 1)
    SET(CONNECT_SOURCES ${CONNECT_SOURCES} domdoc.cpp domdoc.h)
  ENDIF(CONNECT_WITH_MSXML)
ENDIF(WIN32)

IF(LIBXML2_FOUND OR MSXML_FOUND)
  SET(CONNECT_SOURCES ${CONNECT_SOURCES}
  tabxml.cpp tabxml.h plgxml.cpp plgxml.h)
ENDIF()

#
# MySQL is now included unconditionnally
#

IF(NOT UNIX)
  #
  # TODO: remove this
  # change to use "#include "../../include/mysql.h" in the sources.
  INCLUDE_DIRECTORIES("../../include/mysql")
ENDIF(NOT UNIX)


#
# ODBC
#

OPTION(CONNECT_WITH_ODBC "Compile CONNECT storage engine with ODBC support" ON)

IF(CONNECT_WITH_ODBC)
  if(UNIX)
    # Note, we currently detect unixODBC only on Linux.
    # TODO: detect iODBC as well. Simply adding "iodbc" into NAMES in
    # find_library does not work on machines with both unixODBC and iODBC
    # installed, because it finds headers from unixODBC while libraries
    # from iODBC. We could search for 'isql.h' instead of 'sql.h' so
    # the library 'libodbc' gets compiled with 'isql.h' and
    # the library 'libiodbc' gets compiled with 'sql'h.
    # This will also need changes in the sources (e.g. #include <isql.h>).

    find_path(ODBC_INCLUDE_DIR sql.h
    /usr/include
    /usr/include/odbc
    /usr/local/include
    /usr/local/include/odbc
    /usr/local/odbc/include
    #"C:/Program Files/ODBC/include"
    #"C:/Program Files/Microsoft SDKs/Windows/v7.0A/include"
    #"C:/Program Files/Microsoft SDKs/Windows/v6.0a/include"
    #"C:/Program Files (x86)/Microsoft SDKs/Windows/v7.0A/include"
    DOC "Specify the directory containing sql.h."
    )

    find_library(ODBC_LIBRARY
    NAMES odbc odbcinst odbc32
    PATHS
    /usr/lib
    /usr/lib/odbc
    /usr/local/lib
    /usr/local/lib/odbc
    /usr/local/odbc/lib
    #"C:/Program Files/ODBC/lib"
    #"C:/ODBC/lib/debug"
    #"C:/Program Files/Microsoft SDKs/Windows/v7.0A/Lib"
    #"C:/Program Files/Microsoft SDKs/Windows/v6.0A/Lib"
    #"C:/Program Files (x86)/Microsoft SDKs/Windows/v7.0A/Lib"
    DOC "Specify the ODBC driver manager library here."
    )

    mark_as_advanced(ODBC_LIBRARY ODBC_INCLUDE_DIR)

    IF(ODBC_INCLUDE_DIR AND ODBC_LIBRARY)
      set(CMAKE_REQUIRED_LIBRARIES ${ODBC_LIBRARY})
      set(CMAKE_REQUIRED_INCLUDES ${ODBC_INCLUDE_DIR})
      CHECK_CXX_SOURCE_COMPILES(
"
#include <stdio.h>
#include <sql.h>
#include <sqlext.h>
typedef long BOOL;   /* this fails with iODBC */
int main() {
  SQLULEN rowofs= 0; /* this fails on older unixODBC */
  SQLExtendedFetch(NULL, 0, 0, &rowofs, NULL);
  return 0;
}
" ODBC_OK)
    ENDIF()

    IF(ODBC_OK)
      INCLUDE_DIRECTORIES(${ODBC_INCLUDE_DIR})
      add_definitions(-DODBC_SUPPORT)
      SET(CONNECT_SOURCES ${CONNECT_SOURCES} tabodbc.cpp odbconn.cpp)
    ELSE()
      SET(ODBC_LIBRARY "")
    ENDIF()
  ELSE(NOT UNIX)
    add_definitions(-DODBC_SUPPORT)
    SET(ODBC_LIBRARY odbc32.lib odbccp32.lib)
    SET(CONNECT_SOURCES ${CONNECT_SOURCES}
    tabodbc.cpp tabodbc.h odbccat.h odbconn.cpp odbconn.h)
  ENDIF(UNIX)
ENDIF(CONNECT_WITH_ODBC)

#
# JDBC with MongoDB Java Driver included but disabled
#
OPTION(CONNECT_WITH_MONGO "Compile CONNECT storage engine with MONGO support" ON)
OPTION(CONNECT_WITH_JDBC "Compile CONNECT storage engine with JDBC support" ON)

IF(CONNECT_WITH_JDBC)
  FIND_PACKAGE(Java 1.6)
  FIND_PACKAGE(JNI)
  IF (JAVA_FOUND AND JNI_FOUND)
    INCLUDE(UseJava)
    INCLUDE_DIRECTORIES(${JAVA_INCLUDE_PATH})
    INCLUDE_DIRECTORIES(${JAVA_INCLUDE_PATH2})
    # SET(JDBC_LIBRARY ${JAVA_JVM_LIBRARY}) will be dynamically linked
    SET(CONNECT_SOURCES ${CONNECT_SOURCES}
    javaconn.cpp jdbconn.cpp tabjdbc.cpp
    jdbccat.h javaconn.h jdbconn.h tabjdbc.h
    JdbcInterface.java ApacheInterface.java MariadbInterface.java
    MysqlInterface.java OracleInterface.java PostgresqlInterface.java
    JavaWrappers.jar)
    add_definitions(-DJDBC_SUPPORT)
    IF(CONNECT_WITH_MONGO)
      SET(CONNECT_SOURCES ${CONNECT_SOURCES}
      jmgfam.cpp jmgoconn.cpp mongo.cpp tabjmg.cpp
      jmgfam.h jmgoconn.h mongo.h tabjmg.h
      Mongo2Interface.java Mongo3Interface.java)
      add_definitions(-DMONGO_SUPPORT -DMONGO_ENABLED=0)
    ENDIF()
  ELSE()
    SET(JDBC_LIBRARY "")
  ENDIF()
ENDIF(CONNECT_WITH_JDBC)

#
# ZIP
#

OPTION(CONNECT_WITH_ZIP "Compile CONNECT storage engine with ZIP support" ON)

IF(CONNECT_WITH_ZIP)
  SET(CONNECT_SOURCES ${CONNECT_SOURCES} filamzip.cpp tabzip.cpp unzip.c ioapi.c zip.c
    filamzip.h tabzip.h ioapi.h unzip.h zip.h)
  add_definitions(-DZIP_SUPPORT -DNOCRYPT)
ENDIF(CONNECT_WITH_ZIP)

#
# MONGO C Driver
#

IF(CONNECT_WITH_MONGO)
  IF(WIN32)
    # Adding some typical places to search in
    SET(PC_MONGO_INCLUDE_DIRS
        C:/mongo-c-driver/include
        D:/mongo-c-driver/include)
    SET(PC_MONGO_LIBRARY_DIRS
        C:/mongo-c-driver/lib
        D:/mongo-c-driver/lib)
  ENDIF(WIN32)
  FIND_PACKAGE(libmongoc-1.0 1.7)
  IF (libmongoc-1.0_FOUND)
    INCLUDE_DIRECTORIES(${MONGOC_INCLUDE_DIRS})
    SET(MONGOC_LIBRARY  ${MONGOC_LIBRARIES})
    SET(CONNECT_SOURCES ${CONNECT_SOURCES}
    cmgoconn.cpp cmgfam.cpp tabcmg.cpp
    cmgoconn.h cmgfam.h tabcmg.h)
    add_definitions(-DCMGO_SUPPORT)
    IF (NOT JAVA_FOUND AND JNI_FOUND)
      SET(CONNECT_SOURCES ${CONNECT_SOURCES} mongo.cpp mongo.h)
      add_definitions(-DMONGO_SUPPORT -DMONGO_ENABLED=1)
    ELSE ()
      remove_definitions(-DMONGO_ENABLED=0)
      add_definitions(-DMONGO_ENABLED=1)
    ENDIF (NOT JAVA_FOUND AND JNI_FOUND)
  ENDIF(libmongoc-1.0_FOUND)
ENDIF(CONNECT_WITH_MONGO)


#
# XMAP
#

OPTION(CONNECT_WITH_XMAP "Compile CONNECT storage engine with index file mapping support" ON)

IF(CONNECT_WITH_XMAP)
  add_definitions(-DXMAP)
ENDIF(CONNECT_WITH_XMAP)

#
# Plugin definition
#

MYSQL_ADD_PLUGIN(connect ${CONNECT_SOURCES}
  STORAGE_ENGINE
  COMPONENT connect-engine
  RECOMPILE_FOR_EMBEDDED
  LINK_LIBRARIES ${ZLIB_LIBRARY} ${XML_LIBRARY} ${ICONV_LIBRARY}
    ${ODBC_LIBRARY} ${JDBC_LIBRARY} ${MONGOC_LIBRARY} ${IPHLPAPI_LIBRARY})

IF(NOT TARGET connect)
  RETURN()
ENDIF()

# Install some extra files that belong to connect engine
IF(WIN32)
  # install ha_connect.lib
  GET_TARGET_PROPERTY(CONNECT_LOCATION connect LOCATION)
  STRING(REPLACE "dll" "lib" CONNECT_LIB ${CONNECT_LOCATION})
  IF(CMAKE_CONFIGURATION_TYPES)
    STRING(REPLACE "${CMAKE_CFG_INTDIR}" "\${CMAKE_INSTALL_CONFIG_NAME}"
      CONNECT_LIB ${CONNECT_LIB})
  ENDIF()
  INSTALL(FILES ${CONNECT_LIB}
    DESTINATION ${INSTALL_PLUGINDIR} COMPONENT connect-engine)
ENDIF(WIN32)

<<<<<<< HEAD
IF(NOT TARGET connect)
  RETURN()
ENDIF()

# Install some extra files that belong to connect engine
IF(WIN32)
  # install ha_connect.lib
  GET_TARGET_PROPERTY(CONNECT_LOCATION connect LOCATION)
  STRING(REPLACE "dll" "lib" CONNECT_LIB ${CONNECT_LOCATION})
  IF(CMAKE_CONFIGURATION_TYPES)
    STRING(REPLACE "${CMAKE_CFG_INTDIR}" "\${CMAKE_INSTALL_CONFIG_NAME}"
      CONNECT_LIB ${CONNECT_LIB})
  ENDIF()
  INSTALL(FILES ${CONNECT_LIB}
    DESTINATION ${INSTALL_PLUGINDIR} COMPONENT connect-engine)
ENDIF(WIN32)

=======
>>>>>>> bf34e9db
IF(CONNECT_WITH_JDBC AND JAVA_FOUND AND JNI_FOUND)
  # TODO: Find how to compile and install the java wrapper classes
  # Find required libraries and include directories
  SET (JAVA_SOURCES JdbcInterface.java)
  add_jar(JdbcInterface ${JAVA_SOURCES})
  INSTALL(FILES
    ${CMAKE_CURRENT_SOURCE_DIR}/JavaWrappers.jar
    ${CMAKE_CURRENT_BINARY_DIR}/JdbcInterface.jar
    DESTINATION ${INSTALL_PLUGINDIR} COMPONENT connect-engine)
ENDIF()
<|MERGE_RESOLUTION|>--- conflicted
+++ resolved
@@ -360,7 +360,6 @@
     DESTINATION ${INSTALL_PLUGINDIR} COMPONENT connect-engine)
 ENDIF(WIN32)
 
-<<<<<<< HEAD
 IF(NOT TARGET connect)
   RETURN()
 ENDIF()
@@ -378,8 +377,6 @@
     DESTINATION ${INSTALL_PLUGINDIR} COMPONENT connect-engine)
 ENDIF(WIN32)
 
-=======
->>>>>>> bf34e9db
 IF(CONNECT_WITH_JDBC AND JAVA_FOUND AND JNI_FOUND)
   # TODO: Find how to compile and install the java wrapper classes
   # Find required libraries and include directories
@@ -389,4 +386,4 @@
     ${CMAKE_CURRENT_SOURCE_DIR}/JavaWrappers.jar
     ${CMAKE_CURRENT_BINARY_DIR}/JdbcInterface.jar
     DESTINATION ${INSTALL_PLUGINDIR} COMPONENT connect-engine)
-ENDIF()
+ENDIF()