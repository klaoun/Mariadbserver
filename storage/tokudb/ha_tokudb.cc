/* -*- mode: C++; c-basic-offset: 4; indent-tabs-mode: nil -*- */
// vim: ft=cpp:expandtab:ts=8:sw=4:softtabstop=4:
#ident "$Id$"
/*
COPYING CONDITIONS NOTICE:

  This program is free software; you can redistribute it and/or modify
  it under the terms of version 2 of the GNU General Public License as
  published by the Free Software Foundation, and provided that the
  following conditions are met:

      * Redistributions of source code must retain this COPYING
        CONDITIONS NOTICE, the COPYRIGHT NOTICE (below), the
        DISCLAIMER (below), the UNIVERSITY PATENT NOTICE (below), the
        PATENT MARKING NOTICE (below), and the PATENT RIGHTS
        GRANT (below).

      * Redistributions in binary form must reproduce this COPYING
        CONDITIONS NOTICE, the COPYRIGHT NOTICE (below), the
        DISCLAIMER (below), the UNIVERSITY PATENT NOTICE (below), the
        PATENT MARKING NOTICE (below), and the PATENT RIGHTS
        GRANT (below) in the documentation and/or other materials
        provided with the distribution.

  You should have received a copy of the GNU General Public License
  along with this program; if not, write to the Free Software
  Foundation, Inc., 51 Franklin Street, Fifth Floor, Boston, MA
  02110-1301, USA.

COPYRIGHT NOTICE:

  TokuDB, Tokutek Fractal Tree Indexing Library.
  Copyright (C) 2007-2013 Tokutek, Inc.

DISCLAIMER:

  This program is distributed in the hope that it will be useful, but
  WITHOUT ANY WARRANTY; without even the implied warranty of
  MERCHANTABILITY or FITNESS FOR A PARTICULAR PURPOSE.  See the GNU
  General Public License for more details.

UNIVERSITY PATENT NOTICE:

  The technology is licensed by the Massachusetts Institute of
  Technology, Rutgers State University of New Jersey, and the Research
  Foundation of State University of New York at Stony Brook under
  United States of America Serial No. 11/760379 and to the patents
  and/or patent applications resulting from it.

PATENT MARKING NOTICE:

  This software is covered by US Patent No. 8,185,551.
  This software is covered by US Patent No. 8,489,638.

PATENT RIGHTS GRANT:

  "THIS IMPLEMENTATION" means the copyrightable works distributed by
  Tokutek as part of the Fractal Tree project.

  "PATENT CLAIMS" means the claims of patents that are owned or
  licensable by Tokutek, both currently or in the future; and that in
  the absence of this license would be infringed by THIS
  IMPLEMENTATION or by using or running THIS IMPLEMENTATION.

  "PATENT CHALLENGE" shall mean a challenge to the validity,
  patentability, enforceability and/or non-infringement of any of the
  PATENT CLAIMS or otherwise opposing any of the PATENT CLAIMS.

  Tokutek hereby grants to you, for the term and geographical scope of
  the PATENT CLAIMS, a non-exclusive, no-charge, royalty-free,
  irrevocable (except as stated in this section) patent license to
  make, have made, use, offer to sell, sell, import, transfer, and
  otherwise run, modify, and propagate the contents of THIS
  IMPLEMENTATION, where such license applies only to the PATENT
  CLAIMS.  This grant does not include claims that would be infringed
  only as a consequence of further modifications of THIS
  IMPLEMENTATION.  If you or your agent or licensee institute or order
  or agree to the institution of patent litigation against any entity
  (including a cross-claim or counterclaim in a lawsuit) alleging that
  THIS IMPLEMENTATION constitutes direct or contributory patent
  infringement, or inducement of patent infringement, then any rights
  granted to you under this License shall terminate as of the date
  such litigation is filed.  If you or your agent or exclusive
  licensee institute or order or agree to the institution of a PATENT
  CHALLENGE, then Tokutek may terminate any rights granted to you
  under this License.
*/

#ident "Copyright (c) 2007-2013 Tokutek Inc.  All rights reserved."
#ident "The technology is licensed by the Massachusetts Institute of Technology, Rutgers State University of New Jersey, and the Research Foundation of State University of New York at Stony Brook under United States of America Serial No. 11/760379 and to the patents and/or patent applications resulting from it."
#ifdef USE_PRAGMA_IMPLEMENTATION
#pragma implementation          // gcc: Class implementation
#endif

#include <my_global.h> //  must be first!

extern "C" {
#include "stdint.h"
#define __STDC_FORMAT_MACROS
#include "inttypes.h"
#if defined(_WIN32)
#include "misc.h"
#endif
}

#define MYSQL_SERVER 1
#include "mysql_version.h"
#include "sql_table.h"
#include "handler.h"
#include "table.h"
#include "log.h"
#include "sql_class.h"
#include "sql_show.h"
#include "discover.h"

#if (50600 <= MYSQL_VERSION_ID && MYSQL_VERSION_ID <= 50699) || (50700 <= MYSQL_VERSION_ID && MYSQL_VERSION_ID <= 50799)
#include <binlog.h>
#endif

#include "db.h"
#include "toku_os.h"
#include "hatoku_defines.h"
#include "hatoku_cmp.h"

static inline uint get_key_parts(const KEY *key);

#undef PACKAGE
#undef VERSION
#undef HAVE_DTRACE
#undef _DTRACE_VERSION

/* We define DTRACE after mysql_priv.h in case it disabled dtrace in the main server */
#ifdef HAVE_DTRACE
#define _DTRACE_VERSION 1
#else
#endif

#include "tokudb_buffer.h"
#include "tokudb_status.h"
#include "tokudb_card.h"
#include "ha_tokudb.h"
#include "hatoku_hton.h"
#include <mysql/plugin.h>

static const char *ha_tokudb_exts[] = {
    ha_tokudb_ext,
    NullS
};

//
// This offset is calculated starting from AFTER the NULL bytes
//
static inline uint32_t get_fixed_field_size(KEY_AND_COL_INFO* kc_info, TABLE_SHARE* table_share, uint keynr) {
    uint offset = 0;
    for (uint i = 0; i < table_share->fields; i++) {
        if (is_fixed_field(kc_info, i) && !bitmap_is_set(&kc_info->key_filters[keynr],i)) {
            offset += kc_info->field_lengths[i];
        }
    }
    return offset;
}


static inline uint32_t get_len_of_offsets(KEY_AND_COL_INFO* kc_info, TABLE_SHARE* table_share, uint keynr) {
    uint len = 0;
    for (uint i = 0; i < table_share->fields; i++) {
        if (is_variable_field(kc_info, i) && !bitmap_is_set(&kc_info->key_filters[keynr],i)) {
            len += kc_info->num_offset_bytes;
        }
    }
    return len;
}


static int allocate_key_and_col_info ( TABLE_SHARE* table_share, KEY_AND_COL_INFO* kc_info) {
    int error;
    //
    // initialize all of the bitmaps
    //
    for (uint i = 0; i < MAX_KEY + 1; i++) {
        error = bitmap_init(
            &kc_info->key_filters[i],
            NULL,
            table_share->fields,
            false
            );
        if (error) {
            goto exit;
        }
    }
    
    //
    // create the field lengths
    //
    kc_info->multi_ptr = tokudb_my_multi_malloc(MYF(MY_WME+MY_ZEROFILL),
                                                &kc_info->field_types, (uint)(table_share->fields * sizeof (uint8_t)),
                                                &kc_info->field_lengths, (uint)(table_share->fields * sizeof (uint16_t)),
                                                &kc_info->length_bytes, (uint)(table_share->fields * sizeof (uint8_t)),
                                                &kc_info->blob_fields, (uint)(table_share->fields * sizeof (uint32_t)),
                                                NullS);
    if (kc_info->multi_ptr == NULL) {
        error = ENOMEM;
        goto exit;
    }
exit:
    if (error) {
        for (uint i = 0; MAX_KEY + 1; i++) {
            bitmap_free(&kc_info->key_filters[i]);
        }
        tokudb_my_free(kc_info->multi_ptr);
    }
    return error;
}

static void free_key_and_col_info (KEY_AND_COL_INFO* kc_info) {
    for (uint i = 0; i < MAX_KEY+1; i++) {
        bitmap_free(&kc_info->key_filters[i]);
    }
    
    for (uint i = 0; i < MAX_KEY+1; i++) {
        tokudb_my_free(kc_info->cp_info[i]);
        kc_info->cp_info[i] = NULL; // 3144
    }

    tokudb_my_free(kc_info->multi_ptr);
    kc_info->field_types = NULL;
    kc_info->field_lengths = NULL;
    kc_info->length_bytes = NULL;
    kc_info->blob_fields = NULL;
}

void TOKUDB_SHARE::init(void) {
    use_count = 0;
    thr_lock_init(&lock);
    tokudb_pthread_mutex_init(&mutex, MY_MUTEX_INIT_FAST);
    my_rwlock_init(&num_DBs_lock, 0);
    tokudb_pthread_cond_init(&m_openclose_cond, NULL);
    m_state = CLOSED;
}

void TOKUDB_SHARE::destroy(void) {
    assert(m_state == CLOSED);
    thr_lock_delete(&lock);
    tokudb_pthread_mutex_destroy(&mutex);
    rwlock_destroy(&num_DBs_lock);
    tokudb_pthread_cond_destroy(&m_openclose_cond);
}

// MUST have tokudb_mutex locked on input    
static TOKUDB_SHARE *get_share(const char *table_name, TABLE_SHARE* table_share) {
    TOKUDB_SHARE *share = NULL;
    int error = 0;
    uint length;

    length = (uint) strlen(table_name);

    if (!(share = (TOKUDB_SHARE *) my_hash_search(&tokudb_open_tables, (uchar *) table_name, length))) {
        char *tmp_name;

        //
        // create share and fill it with all zeroes
        // hence, all pointers are initialized to NULL
        //
        share = (TOKUDB_SHARE *) tokudb_my_multi_malloc(MYF(MY_WME | MY_ZEROFILL), 
            &share, sizeof(*share),
            &tmp_name, length + 1, 
            NullS
            );
        assert(share);

        share->init();

        share->table_name_length = length;
        share->table_name = tmp_name;
        strmov(share->table_name, table_name);

        error = my_hash_insert(&tokudb_open_tables, (uchar *) share);
        if (error) {
            free_key_and_col_info(&share->kc_info);
            goto exit;
        }
    }

exit:
    if (error) {
        share->destroy();
        tokudb_my_free((uchar *) share);
        share = NULL;
    }
    return share;
}

static int free_share(TOKUDB_SHARE * share) {
    int error, result = 0;

    tokudb_pthread_mutex_lock(&share->mutex);
    DBUG_PRINT("info", ("share->use_count %u", share->use_count));
    if (!--share->use_count) {
        share->m_state = TOKUDB_SHARE::CLOSING;
        tokudb_pthread_mutex_unlock(&share->mutex);

        //
        // number of open DB's may not be equal to number of keys we have because add_index
        // may have added some. So, we loop through entire array and close any non-NULL value
        // It is imperative that we reset a DB to NULL once we are done with it.
        //
        for (uint i = 0; i < sizeof(share->key_file)/sizeof(share->key_file[0]); i++) {
            if (share->key_file[i]) { 
                if (tokudb_debug & TOKUDB_DEBUG_OPEN) {
                    TOKUDB_TRACE("dbclose:%p", share->key_file[i]);
                }
                error = share->key_file[i]->close(share->key_file[i], 0);
                assert(error == 0);
                if (error) {
                    result = error;
                }
                if (share->key_file[i] == share->file)
                    share->file = NULL;
                share->key_file[i] = NULL;
            }
        }

        error = tokudb::close_status(&share->status_block);
        assert(error == 0);

        free_key_and_col_info(&share->kc_info);

        tokudb_pthread_mutex_lock(&tokudb_mutex);
        tokudb_pthread_mutex_lock(&share->mutex);
        share->m_state = TOKUDB_SHARE::CLOSED;
        if (share->use_count > 0) {
            tokudb_pthread_cond_broadcast(&share->m_openclose_cond);
            tokudb_pthread_mutex_unlock(&share->mutex);
            tokudb_pthread_mutex_unlock(&tokudb_mutex);
        } else {

            my_hash_delete(&tokudb_open_tables, (uchar *) share);
            
            tokudb_pthread_mutex_unlock(&share->mutex);
            tokudb_pthread_mutex_unlock(&tokudb_mutex);

            share->destroy();
            tokudb_my_free((uchar *) share);
        }
    } else {
        tokudb_pthread_mutex_unlock(&share->mutex);
    }

    return result;
}


#define HANDLE_INVALID_CURSOR() \
    if (cursor == NULL) { \
        error = last_cursor_error; \
        goto cleanup; \
    }

const char *ha_tokudb::table_type() const {
    extern const char * const tokudb_hton_name;
    return tokudb_hton_name;
} 

const char *ha_tokudb::index_type(uint inx) {
    return "BTREE";
}

/* 
 *  returns NULL terminated file extension string
 */
const char **ha_tokudb::bas_ext() const {
    TOKUDB_HANDLER_DBUG_ENTER("");
    DBUG_RETURN(ha_tokudb_exts);
}

static inline bool is_insert_ignore (THD* thd) {
    //
    // from http://lists.mysql.com/internals/37735
    //
    return thd->lex->ignore && thd->lex->duplicates == DUP_ERROR;
}

static inline bool is_replace_into(THD* thd) {
    return thd->lex->duplicates == DUP_REPLACE;
}

static inline bool do_ignore_flag_optimization(THD* thd, TABLE* table, bool opt_eligible) {
    bool do_opt = false;
    if (opt_eligible) {
        if (is_replace_into(thd) || is_insert_ignore(thd)) {
            uint pk_insert_mode = get_pk_insert_mode(thd);
            if ((!table->triggers && pk_insert_mode < 2) || pk_insert_mode == 0) {
                if (mysql_bin_log.is_open() && thd->variables.binlog_format != BINLOG_FORMAT_STMT) {
                    do_opt = false;
                } else {
                    do_opt = true;
                }
            }
        }
    }
    return do_opt;
}

static inline uint get_key_parts(const KEY *key) {
#if (50609 <= MYSQL_VERSION_ID && MYSQL_VERSION_ID <= 50699) || \
    (50700 <= MYSQL_VERSION_ID && MYSQL_VERSION_ID <= 50799) || \
    (100009 <= MYSQL_VERSION_ID && MYSQL_VERSION_ID <= 100099)
    return key->user_defined_key_parts;
#else
    return key->key_parts;
#endif
}

#if TOKU_INCLUDE_EXTENDED_KEYS
static inline uint get_ext_key_parts(const KEY *key) {
#if (50609 <= MYSQL_VERSION_ID && MYSQL_VERSION_ID <= 50699) || \
    (50700 <= MYSQL_VERSION_ID && MYSQL_VERSION_ID <= 50799)
    return key->actual_key_parts;
#elif defined(MARIADB_BASE_VERSION)
    return key->ext_key_parts;
#else
#error
#endif
}
#endif

ulonglong ha_tokudb::table_flags() const {
    return int_table_flags | HA_BINLOG_ROW_CAPABLE | HA_BINLOG_STMT_CAPABLE;
}

//
// Returns a bit mask of capabilities of the key or its part specified by 
// the arguments. The capabilities are defined in sql/handler.h.
//
ulong ha_tokudb::index_flags(uint idx, uint part, bool all_parts) const {
    TOKUDB_HANDLER_DBUG_ENTER("");
    assert(table_share);
    ulong flags = (HA_READ_NEXT | HA_READ_PREV | HA_READ_ORDER | HA_KEYREAD_ONLY | HA_READ_RANGE);
#if defined(MARIADB_BASE_VERSION) || (50600 <= MYSQL_VERSION_ID && MYSQL_VERSION_ID <= 50699)
    flags |= HA_DO_INDEX_COND_PUSHDOWN;
#endif
    if (key_is_clustering(&table_share->key_info[idx])) {
        flags |= HA_CLUSTERED_INDEX;
    }
    DBUG_RETURN(flags);
}


//
// struct that will be used as a context for smart DBT callbacks
// contains parameters needed to complete the smart DBT cursor call
//
typedef struct smart_dbt_info {
    ha_tokudb* ha; //instance to ha_tokudb needed for reading the row
    uchar* buf; // output buffer where row will be written
    uint keynr; // index into share->key_file that represents DB we are currently operating on
} *SMART_DBT_INFO;

typedef struct smart_dbt_bf_info {
    ha_tokudb* ha;
    bool need_val;
    int direction;
    THD* thd;
    uchar* buf;
    DBT* key_to_compare;
} *SMART_DBT_BF_INFO;

typedef struct index_read_info {
    struct smart_dbt_info smart_dbt_info;
    int cmp;
    DBT* orig_key;
} *INDEX_READ_INFO;

static int ai_poll_fun(void *extra, float progress) {
    LOADER_CONTEXT context = (LOADER_CONTEXT)extra;
    if (thd_killed(context->thd)) {
        sprintf(context->write_status_msg, "The process has been killed, aborting add index.");
        return ER_ABORTING_CONNECTION;
    }
    float percentage = progress * 100;
    sprintf(context->write_status_msg, "Adding of indexes about %.1f%% done", percentage);
    thd_proc_info(context->thd, context->write_status_msg);
#ifdef HA_TOKUDB_HAS_THD_PROGRESS
    thd_progress_report(context->thd, (unsigned long long) percentage, 100);
#endif
    return 0;
}

static int loader_poll_fun(void *extra, float progress) {
    LOADER_CONTEXT context = (LOADER_CONTEXT)extra;
    if (thd_killed(context->thd)) {
        sprintf(context->write_status_msg, "The process has been killed, aborting bulk load.");
        return ER_ABORTING_CONNECTION;
    }
    float percentage = progress * 100;
    sprintf(context->write_status_msg, "Loading of data about %.1f%% done", percentage);
    thd_proc_info(context->thd, context->write_status_msg);
#ifdef HA_TOKUDB_HAS_THD_PROGRESS
    thd_progress_report(context->thd, (unsigned long long) percentage, 100);
#endif
    return 0;
}

static void loader_ai_err_fun(DB *db, int i, int err, DBT *key, DBT *val, void *error_extra) {
    LOADER_CONTEXT context = (LOADER_CONTEXT)error_extra;
    assert(context->ha);
    context->ha->set_loader_error(err);
}

static void loader_dup_fun(DB *db, int i, int err, DBT *key, DBT *val, void *error_extra) {
    LOADER_CONTEXT context = (LOADER_CONTEXT)error_extra;
    assert(context->ha);
    context->ha->set_loader_error(err);
    if (err == DB_KEYEXIST) {
        context->ha->set_dup_value_for_pk(key);
    }
}

//
// smart DBT callback function for optimize
// in optimize, we want to flatten DB by doing
// a full table scan. Therefore, we don't
// want to actually do anything with the data, hence
// callback does nothing
//
static int smart_dbt_do_nothing (DBT const *key, DBT  const *row, void *context) {
  return 0;
}

static int
smart_dbt_callback_rowread_ptquery (DBT const *key, DBT  const *row, void *context) {
    SMART_DBT_INFO info = (SMART_DBT_INFO)context;
    info->ha->extract_hidden_primary_key(info->keynr, key);
    return info->ha->read_row_callback(info->buf,info->keynr,row,key);
}

//
// Smart DBT callback function in case where we have a covering index
//
static int
smart_dbt_callback_keyread(DBT const *key, DBT  const *row, void *context) {
    SMART_DBT_INFO info = (SMART_DBT_INFO)context;
    info->ha->extract_hidden_primary_key(info->keynr, key);
    info->ha->read_key_only(info->buf,info->keynr,key);
    return 0;
}

//
// Smart DBT callback function in case where we do NOT have a covering index
//
static int
smart_dbt_callback_rowread(DBT const *key, DBT  const *row, void *context) {
    int error = 0;
    SMART_DBT_INFO info = (SMART_DBT_INFO)context;
    info->ha->extract_hidden_primary_key(info->keynr, key);
    error = info->ha->read_primary_key(info->buf,info->keynr,row,key);
    return error;
}

//
// Smart DBT callback function in case where we have a covering index
//
static int
smart_dbt_callback_ir_keyread(DBT const *key, DBT  const *row, void *context) {
    INDEX_READ_INFO ir_info = (INDEX_READ_INFO)context;
    ir_info->cmp = ir_info->smart_dbt_info.ha->prefix_cmp_dbts(ir_info->smart_dbt_info.keynr, ir_info->orig_key, key);
    if (ir_info->cmp) {
        return 0;
    }
    return smart_dbt_callback_keyread(key, row, &ir_info->smart_dbt_info);
}

static int
smart_dbt_callback_lookup(DBT const *key, DBT  const *row, void *context) {
    INDEX_READ_INFO ir_info = (INDEX_READ_INFO)context;
    ir_info->cmp = ir_info->smart_dbt_info.ha->prefix_cmp_dbts(ir_info->smart_dbt_info.keynr, ir_info->orig_key, key);
    return 0;
}


//
// Smart DBT callback function in case where we do NOT have a covering index
//
static int
smart_dbt_callback_ir_rowread(DBT const *key, DBT  const *row, void *context) {
    INDEX_READ_INFO ir_info = (INDEX_READ_INFO)context;
    ir_info->cmp = ir_info->smart_dbt_info.ha->prefix_cmp_dbts(ir_info->smart_dbt_info.keynr, ir_info->orig_key, key);
    if (ir_info->cmp) {
        return 0;
    }
    return smart_dbt_callback_rowread(key, row, &ir_info->smart_dbt_info);
}

//
// macro for Smart DBT callback function, 
// so we do not need to put this long line of code in multiple places
//
#define SMART_DBT_CALLBACK(do_key_read) ((do_key_read) ? smart_dbt_callback_keyread : smart_dbt_callback_rowread ) 
#define SMART_DBT_IR_CALLBACK(do_key_read) ((do_key_read) ? smart_dbt_callback_ir_keyread : smart_dbt_callback_ir_rowread ) 

//
// macro that modifies read flag for cursor operations depending on whether
// we have preacquired lock or not
//
#define SET_PRELOCK_FLAG(flg) ((flg) | (range_lock_grabbed ? (use_write_locks ? DB_PRELOCKED_WRITE : DB_PRELOCKED) : 0))

//
// This method retrieves the value of the auto increment column of a record in MySQL format
// This was basically taken from MyISAM
// Parameters:
//              type - the type of the auto increment column (e.g. int, float, double...)
//              offset - offset into the record where the auto increment column is stored
//      [in]    record - MySQL row whose auto increment value we want to extract
// Returns:
//      The value of the auto increment column in record
//
static ulonglong retrieve_auto_increment(uint16 type, uint32 offset,const uchar *record)
{
    const uchar *key;     /* Key */
    ulonglong   unsigned_autoinc = 0;  /* Unsigned auto-increment */
    longlong      signed_autoinc = 0;  /* Signed auto-increment */
    enum { unsigned_type, signed_type } autoinc_type;
    float float_tmp;   /* Temporary variable */
    double double_tmp; /* Temporary variable */

    key = ((uchar *) record) + offset;

    /* Set default autoincrement type */
    autoinc_type = unsigned_type;

    switch (type) {
    case HA_KEYTYPE_INT8:
        signed_autoinc   = (longlong) *(char*)key;
        autoinc_type     = signed_type;
        break;

    case HA_KEYTYPE_BINARY:
        unsigned_autoinc = (ulonglong) *(uchar*) key;
        break;

    case HA_KEYTYPE_SHORT_INT:
        signed_autoinc   = (longlong) sint2korr(key);
        autoinc_type     = signed_type;
        break;

    case HA_KEYTYPE_USHORT_INT:
        unsigned_autoinc = (ulonglong) uint2korr(key);
        break;

    case HA_KEYTYPE_LONG_INT:
        signed_autoinc   = (longlong) sint4korr(key);
        autoinc_type     = signed_type;
        break;

    case HA_KEYTYPE_ULONG_INT:
        unsigned_autoinc = (ulonglong) uint4korr(key);
        break;

    case HA_KEYTYPE_INT24:
        signed_autoinc   = (longlong) sint3korr(key);
        autoinc_type     = signed_type;
        break;

    case HA_KEYTYPE_UINT24:
        unsigned_autoinc = (ulonglong) tokudb_uint3korr(key);
        break;

    case HA_KEYTYPE_LONGLONG:
        signed_autoinc   = sint8korr(key);
        autoinc_type     = signed_type;
        break;

    case HA_KEYTYPE_ULONGLONG:
        unsigned_autoinc = uint8korr(key);
        break;

    /* The remaining two cases should not be used but are included for 
       compatibility */
    case HA_KEYTYPE_FLOAT:                      
        float4get(float_tmp, key);  /* Note: float4get is a macro */
        signed_autoinc   = (longlong) float_tmp;
        autoinc_type     = signed_type;
        break;

    case HA_KEYTYPE_DOUBLE:
        float8get(double_tmp, key); /* Note: float8get is a macro */
        signed_autoinc   = (longlong) double_tmp;
        autoinc_type     = signed_type;
        break;

    default:
        DBUG_ASSERT(0);
        unsigned_autoinc = 0;
    }

    if (signed_autoinc < 0) {
        signed_autoinc = 0;
    }

    return autoinc_type == unsigned_type ?  
           unsigned_autoinc : (ulonglong) signed_autoinc;
}

static inline bool
is_null_field( TABLE* table, Field* field, const uchar* record) {
    uint null_offset;
    bool ret_val;
    if (!field->real_maybe_null()) {
        ret_val = false;
        goto exitpt;
    }
    null_offset = get_null_offset(table,field);
    ret_val = (record[null_offset] & field->null_bit) ? true: false;

exitpt:
    return ret_val;
}

static inline ulong field_offset(Field* field, TABLE* table) {
    return((ulong) (field->ptr - table->record[0]));
}

static inline HA_TOKU_ISO_LEVEL tx_to_toku_iso(ulong tx_isolation) {
    if (tx_isolation == ISO_READ_UNCOMMITTED) {
        return hatoku_iso_read_uncommitted;
    }
    else if (tx_isolation == ISO_READ_COMMITTED) {
        return hatoku_iso_read_committed;
    }
    else if (tx_isolation == ISO_REPEATABLE_READ) {
        return hatoku_iso_repeatable_read;
    }
    else {
        return hatoku_iso_serializable;
    }
}

static inline uint32_t toku_iso_to_txn_flag (HA_TOKU_ISO_LEVEL lvl) {
    if (lvl == hatoku_iso_read_uncommitted) {
        return DB_READ_UNCOMMITTED;
    }
    else if (lvl == hatoku_iso_read_committed) {
        return DB_READ_COMMITTED;
    }
    else if (lvl == hatoku_iso_repeatable_read) {
        return DB_TXN_SNAPSHOT;
    }
    else {
        return 0;
    }
}

static int filter_key_part_compare (const void* left, const void* right) {
    FILTER_KEY_PART_INFO* left_part= (FILTER_KEY_PART_INFO *)left;
    FILTER_KEY_PART_INFO* right_part = (FILTER_KEY_PART_INFO *)right;
    return left_part->offset - right_part->offset;
}

//
// Be very careful with parameters passed to this function. Who knows
// if key, table have proper info set. I had to verify by checking
// in the debugger.
//
void set_key_filter(MY_BITMAP* key_filter, KEY* key, TABLE* table, bool get_offset_from_keypart) {
    FILTER_KEY_PART_INFO parts[MAX_REF_PARTS];
    uint curr_skip_index = 0;

    for (uint i = 0; i < get_key_parts(key); i++) {
        //
        // horrendous hack due to bugs in mysql, basically
        // we cannot always reliably get the offset from the same source
        //
        parts[i].offset = get_offset_from_keypart ? key->key_part[i].offset : field_offset(key->key_part[i].field, table);
        parts[i].part_index = i;
    }
    qsort(
        parts, // start of array
        get_key_parts(key), //num elements
        sizeof(*parts), //size of each element
        filter_key_part_compare
        );

    for (uint i = 0; i < table->s->fields; i++) {
        Field* field = table->field[i];
        uint curr_field_offset = field_offset(field, table);
        if (curr_skip_index < get_key_parts(key)) {
            uint curr_skip_offset = 0;
            curr_skip_offset = parts[curr_skip_index].offset;
            if (curr_skip_offset == curr_field_offset) {
                //
                // we have hit a field that is a portion of the primary key
                //
                uint curr_key_index = parts[curr_skip_index].part_index;
                curr_skip_index++;
                //
                // only choose to continue over the key if the key's length matches the field's length
                // otherwise, we may have a situation where the column is a varchar(10), the
                // key is only the first 3 characters, and we end up losing the last 7 bytes of the
                // column
                //
                TOKU_TYPE toku_type = mysql_to_toku_type(field);
                switch (toku_type) {
                case toku_type_blob:
                    break;
                case toku_type_varbinary:
                case toku_type_varstring:
                case toku_type_fixbinary:
                case toku_type_fixstring:
                    if (key->key_part[curr_key_index].length == field->field_length) {
                        bitmap_set_bit(key_filter,i);
                    }
                    break;
                default:
                    bitmap_set_bit(key_filter,i);
                    break;
                }
            }
        }
    }
}

static inline uchar* pack_fixed_field(
    uchar* to_tokudb,
    const uchar* from_mysql,
    uint32_t num_bytes
    )
{
    switch (num_bytes) {
    case (1):
        memcpy(to_tokudb, from_mysql, 1);
        break;
    case (2):
        memcpy(to_tokudb, from_mysql, 2);
        break;
    case (3):
        memcpy(to_tokudb, from_mysql, 3);
        break;
    case (4):
        memcpy(to_tokudb, from_mysql, 4);
        break;
    case (8):
        memcpy(to_tokudb, from_mysql, 8);
        break;
    default:
        memcpy(to_tokudb, from_mysql, num_bytes);
        break;
    }
    return to_tokudb+num_bytes;
}

static inline const uchar* unpack_fixed_field(
    uchar* to_mysql,
    const uchar* from_tokudb,
    uint32_t num_bytes
    )
{
    switch (num_bytes) {
    case (1):
        memcpy(to_mysql, from_tokudb, 1);
        break;
    case (2):
        memcpy(to_mysql, from_tokudb, 2);
        break;
    case (3):
        memcpy(to_mysql, from_tokudb, 3);
        break;
    case (4):
        memcpy(to_mysql, from_tokudb, 4);
        break;
    case (8):
        memcpy(to_mysql, from_tokudb, 8);
        break;
    default:
        memcpy(to_mysql, from_tokudb, num_bytes);
        break;
    }
    return from_tokudb+num_bytes;
}

static inline uchar* write_var_field(
    uchar* to_tokudb_offset_ptr, //location where offset data is going to be written
    uchar* to_tokudb_data, // location where data is going to be written
    uchar* to_tokudb_offset_start, //location where offset starts, IS THIS A BAD NAME????
    const uchar * data, // the data to write
    uint32_t data_length, // length of data to write
    uint32_t offset_bytes // number of offset bytes
    )
{
    memcpy(to_tokudb_data, data, data_length);
    //
    // for offset, we pack the offset where the data ENDS!
    //
    uint32_t offset = to_tokudb_data + data_length - to_tokudb_offset_start;
    switch(offset_bytes) {
    case (1):
        to_tokudb_offset_ptr[0] = (uchar)offset;
        break;
    case (2):
        int2store(to_tokudb_offset_ptr,offset);
        break;
    default:
        assert(false);
        break;
    }
    return to_tokudb_data + data_length;
}

static inline uint32_t get_var_data_length(
    const uchar * from_mysql, 
    uint32_t mysql_length_bytes 
    ) 
{
    uint32_t data_length;
    switch(mysql_length_bytes) {
    case(1):
        data_length = from_mysql[0];
        break;
    case(2):
        data_length = uint2korr(from_mysql);
        break;
    default:
        assert(false);
        break;
    }
    return data_length;
}

static inline uchar* pack_var_field(
    uchar* to_tokudb_offset_ptr, //location where offset data is going to be written
    uchar* to_tokudb_data, // pointer to where tokudb data should be written
    uchar* to_tokudb_offset_start, //location where data starts, IS THIS A BAD NAME????
    const uchar * from_mysql, // mysql data
    uint32_t mysql_length_bytes, //number of bytes used to store length in from_mysql
    uint32_t offset_bytes //number of offset_bytes used in tokudb row
    )
{
    uint data_length = get_var_data_length(from_mysql, mysql_length_bytes);    
    return write_var_field(
        to_tokudb_offset_ptr,
        to_tokudb_data,
        to_tokudb_offset_start,
        from_mysql + mysql_length_bytes,
        data_length,
        offset_bytes
        );
}

static inline void unpack_var_field(
    uchar* to_mysql,
    const uchar* from_tokudb_data,
    uint32_t from_tokudb_data_len,
    uint32_t mysql_length_bytes
    )
{
    //
    // store the length
    //
    switch (mysql_length_bytes) {
    case(1):
        to_mysql[0] = (uchar)from_tokudb_data_len;
        break;
    case(2):
        int2store(to_mysql, from_tokudb_data_len);
        break;
    default:
        assert(false);
        break;
    }
    //
    // store the data
    //
    memcpy(to_mysql+mysql_length_bytes, from_tokudb_data, from_tokudb_data_len);
}

static uchar* pack_toku_field_blob(
    uchar* to_tokudb,
    const uchar* from_mysql,
    Field* field
    )
{
    uint32_t len_bytes = field->row_pack_length();
    uint32_t length = 0;
    uchar* data_ptr = NULL;
    memcpy(to_tokudb, from_mysql, len_bytes);

    switch (len_bytes) {
    case (1):
        length = (uint32_t)(*from_mysql);
        break;
    case (2):
        length = uint2korr(from_mysql);
        break;
    case (3):
        length = tokudb_uint3korr(from_mysql);
        break;
    case (4):
        length = uint4korr(from_mysql);
        break;
    default:
        assert(false);
    }

    if (length > 0) {
        memcpy((uchar *)(&data_ptr), from_mysql + len_bytes, sizeof(uchar*));
        memcpy(to_tokudb + len_bytes, data_ptr, length);
    }
    return (to_tokudb + len_bytes + length);
}

static int create_tokudb_trx_data_instance(tokudb_trx_data** out_trx) {
    int error;
    tokudb_trx_data* trx = (tokudb_trx_data *) tokudb_my_malloc(sizeof(*trx), MYF(MY_ZEROFILL));
    if (!trx) {
        error = ENOMEM;
        goto cleanup;
    }

    *out_trx = trx;
    error = 0;
cleanup:
    return error;
}


static inline int tokudb_generate_row(
    DB *dest_db, 
    DB *src_db,
    DBT *dest_key, 
    DBT *dest_val,
    const DBT *src_key, 
    const DBT *src_val
    ) 
{
    int error;

    DB* curr_db = dest_db;
    uchar* row_desc = NULL;
    uint32_t desc_size;
    uchar* buff = NULL;
    uint32_t max_key_len = 0;
    
    row_desc = (uchar *)curr_db->descriptor->dbt.data;
    row_desc += (*(uint32_t *)row_desc);
    desc_size = (*(uint32_t *)row_desc) - 4;
    row_desc += 4;
    
    if (is_key_pk(row_desc, desc_size)) {
        if (dest_key->flags == DB_DBT_REALLOC && dest_key->data != NULL) {
            free(dest_key->data);
        }
        if (dest_val != NULL) {
            if (dest_val->flags == DB_DBT_REALLOC && dest_val->data != NULL) {
                free(dest_val->data);
            }
        }
        dest_key->data = src_key->data;
        dest_key->size = src_key->size;
        dest_key->flags = 0;
        if (dest_val != NULL) {
            dest_val->data = src_val->data;
            dest_val->size = src_val->size;
            dest_val->flags = 0;
        }
        error = 0;
        goto cleanup;
    }
    // at this point, we need to create the key/val and set it
    // in the DBTs
    if (dest_key->flags == 0) {
        dest_key->ulen = 0;
        dest_key->size = 0;
        dest_key->data = NULL;
        dest_key->flags = DB_DBT_REALLOC;
    }
    if (dest_key->flags == DB_DBT_REALLOC) {
        max_key_len = max_key_size_from_desc(row_desc, desc_size);
        max_key_len += src_key->size;
        
        if (max_key_len > dest_key->ulen) {
            void* old_ptr = dest_key->data;
            void* new_ptr = NULL;
            new_ptr = realloc(old_ptr, max_key_len);
            assert(new_ptr);
            dest_key->data = new_ptr;
            dest_key->ulen = max_key_len;
        }

        buff = (uchar *)dest_key->data;
        assert(buff != NULL && max_key_len > 0);
    }
    else {
        assert(false);
    }

    dest_key->size = pack_key_from_desc(
        buff,
        row_desc,
        desc_size,
        src_key,
        src_val
        );
    assert(dest_key->ulen >= dest_key->size);
    if (tokudb_debug & TOKUDB_DEBUG_CHECK_KEY && !max_key_len) {
        max_key_len = max_key_size_from_desc(row_desc, desc_size);
        max_key_len += src_key->size;
    }
    if (max_key_len) {
        assert(max_key_len >= dest_key->size);
    }

    row_desc += desc_size;
    desc_size = (*(uint32_t *)row_desc) - 4;
    row_desc += 4;
    if (dest_val != NULL) {
        if (!is_key_clustering(row_desc, desc_size) || src_val->size == 0) {
            dest_val->size = 0;
        }
        else {
            uchar* buff = NULL;
            if (dest_val->flags == 0) {
                dest_val->ulen = 0;
                dest_val->size = 0;
                dest_val->data = NULL;
                dest_val->flags = DB_DBT_REALLOC;
            }
            if (dest_val->flags == DB_DBT_REALLOC){
                if (dest_val->ulen < src_val->size) {
                    void* old_ptr = dest_val->data;
                    void* new_ptr = NULL;
                    new_ptr = realloc(old_ptr, src_val->size);
                    assert(new_ptr);
                    dest_val->data = new_ptr;
                    dest_val->ulen = src_val->size;
                }
                buff = (uchar *)dest_val->data;
                assert(buff != NULL);
            }
            else {
                assert(false);
            }
            dest_val->size = pack_clustering_val_from_desc(
                buff,
                row_desc,
                desc_size,
                src_val
                );
            assert(dest_val->ulen >= dest_val->size);
        }
    }
    error = 0;
cleanup:
    return error;
}

static int generate_row_for_del(
    DB *dest_db, 
    DB *src_db,
    DBT_ARRAY *dest_key_arrays,
    const DBT *src_key, 
    const DBT *src_val
    )
{
    DBT* dest_key = &dest_key_arrays->dbts[0];
    return tokudb_generate_row(
        dest_db,
        src_db,
        dest_key,
        NULL,
        src_key,
        src_val
        );
}


static int generate_row_for_put(
    DB *dest_db, 
    DB *src_db,
    DBT_ARRAY *dest_key_arrays,
    DBT_ARRAY *dest_val_arrays,
    const DBT *src_key, 
    const DBT *src_val
    ) 
{
    DBT* dest_key = &dest_key_arrays->dbts[0];
    DBT *dest_val = (dest_val_arrays == NULL) ? NULL : &dest_val_arrays->dbts[0];
    return tokudb_generate_row(
        dest_db,
        src_db,
        dest_key,
        dest_val,
        src_key,
        src_val
        );
}

ha_tokudb::ha_tokudb(handlerton * hton, TABLE_SHARE * table_arg):handler(hton, table_arg) {
    TOKUDB_HANDLER_DBUG_ENTER("");
    share = NULL;
    int_table_flags = HA_REC_NOT_IN_SEQ  | HA_NULL_IN_KEY | HA_CAN_INDEX_BLOBS | HA_PRIMARY_KEY_IN_READ_INDEX | HA_PRIMARY_KEY_REQUIRED_FOR_POSITION |
        HA_FILE_BASED | HA_AUTO_PART_KEY | HA_TABLE_SCAN_ON_INDEX | HA_CAN_WRITE_DURING_OPTIMIZE;
    alloc_ptr = NULL;
    rec_buff = NULL;
    rec_update_buff = NULL;
    transaction = NULL;
    cursor = NULL;
    fixed_cols_for_query = NULL;
    var_cols_for_query = NULL;
    num_fixed_cols_for_query = 0;
    num_var_cols_for_query = 0;
    unpack_entire_row = true;
    read_blobs = false;
    read_key = false;
    added_rows = 0;
    deleted_rows = 0;
    last_dup_key = UINT_MAX;
    using_ignore = false;
    using_ignore_no_key = false;
    last_cursor_error = 0;
    range_lock_grabbed = false;
    blob_buff = NULL;
    num_blob_bytes = 0;
    delay_updating_ai_metadata = false;
    ai_metadata_update_required = false;
    memset(mult_key_dbt_array, 0, sizeof(mult_key_dbt_array));
    memset(mult_rec_dbt_array, 0, sizeof(mult_rec_dbt_array));
    for (uint32_t i = 0; i < sizeof(mult_key_dbt_array)/sizeof(mult_key_dbt_array[0]); i++) {
        toku_dbt_array_init(&mult_key_dbt_array[i], 1);
    }
    for (uint32_t i = 0; i < sizeof(mult_rec_dbt_array)/sizeof(mult_rec_dbt_array[0]); i++) {
        toku_dbt_array_init(&mult_rec_dbt_array[i], 1);
    }
    loader = NULL;
    abort_loader = false;
    memset(&lc, 0, sizeof(lc));
    lock.type = TL_IGNORE;
    for (uint32_t i = 0; i < MAX_KEY+1; i++) {
        mult_put_flags[i] = 0;
        mult_del_flags[i] = DB_DELETE_ANY;
        mult_dbt_flags[i] = DB_DBT_REALLOC;
    }
    num_DBs_locked_in_bulk = false;
    lock_count = 0;
    use_write_locks = false;
    range_query_buff = NULL;
    size_range_query_buff = 0;
    bytes_used_in_range_query_buff = 0;
    curr_range_query_buff_offset = 0;
    doing_bulk_fetch = false;
    prelocked_left_range_size = 0;
    prelocked_right_range_size = 0;
    tokudb_active_index = MAX_KEY;
    invalidate_icp();
    trx_handler_list.data = this;
    in_rpl_write_rows = in_rpl_delete_rows = in_rpl_update_rows = false;
    TOKUDB_HANDLER_DBUG_VOID_RETURN;
}

ha_tokudb::~ha_tokudb() {
    TOKUDB_HANDLER_DBUG_ENTER("");
    for (uint32_t i = 0; i < sizeof(mult_key_dbt_array)/sizeof(mult_key_dbt_array[0]); i++) {
        toku_dbt_array_destroy(&mult_key_dbt_array[i]);
    }
    for (uint32_t i = 0; i < sizeof(mult_rec_dbt_array)/sizeof(mult_rec_dbt_array[0]); i++) {
        toku_dbt_array_destroy(&mult_rec_dbt_array[i]);
    }
    TOKUDB_HANDLER_DBUG_VOID_RETURN;
}

//
// states if table has an auto increment column, if so, sets index where auto inc column is to index
// Parameters:
//      [out]   index - if auto inc exists, then this param is set to where it exists in table, if not, then unchanged
// Returns:
//      true if auto inc column exists, false otherwise
//
bool ha_tokudb::has_auto_increment_flag(uint* index) {
    //
    // check to see if we have auto increment field
    //
    bool ai_found = false;
    uint ai_index = 0;
    for (uint i = 0; i < table_share->fields; i++, ai_index++) {
        Field* field = table->field[i];
        if (field->flags & AUTO_INCREMENT_FLAG) {
            ai_found = true;
            *index = ai_index;
            break;
        }
    }
    return ai_found;
}

static int open_status_dictionary(DB** ptr, const char* name, DB_TXN* txn) {
    int error;
    char* newname = NULL;
    newname = (char *)tokudb_my_malloc(
        get_max_dict_name_path_length(name), 
        MYF(MY_WME));
    if (newname == NULL) {
        error = ENOMEM;
        goto cleanup;
    }
    make_name(newname, name, "status");
    if (tokudb_debug & TOKUDB_DEBUG_OPEN) {
        TOKUDB_TRACE("open:%s", newname);
    }

    error = tokudb::open_status(db_env, ptr, newname, txn);
cleanup:
    tokudb_my_free(newname);
    return error;
}

int ha_tokudb::open_main_dictionary(const char* name, bool is_read_only, DB_TXN* txn) {
    int error;    
    char* newname = NULL;
    uint open_flags = (is_read_only ? DB_RDONLY : 0) | DB_THREAD;

    assert(share->file == NULL);
    assert(share->key_file[primary_key] == NULL);

    newname = (char *)tokudb_my_malloc(
        get_max_dict_name_path_length(name),
        MYF(MY_WME|MY_ZEROFILL)
        );
    if (newname == NULL) { 
        error = ENOMEM;
        goto exit;
    }
    make_name(newname, name, "main");

    error = db_create(&share->file, db_env, 0);
    if (error) {
        goto exit;
    }
    share->key_file[primary_key] = share->file;

    error = share->file->open(share->file, txn, newname, NULL, DB_BTREE, open_flags, 0);
    if (error) {
        goto exit;
    }
    
    if (tokudb_debug & TOKUDB_DEBUG_OPEN) {
        TOKUDB_HANDLER_TRACE("open:%s:file=%p", newname, share->file);
    }

    error = 0;
exit:
    if (error) {
        if (share->file) {
            int r = share->file->close(
                share->file,
                0
                );
            assert(r==0);
            share->file = NULL;
            share->key_file[primary_key] = NULL;
        }
    }
    tokudb_my_free(newname);
    return error;
}

//
// Open a secondary table, the key will be a secondary index, the data will be a primary key
//
int ha_tokudb::open_secondary_dictionary(DB** ptr, KEY* key_info, const char* name, bool is_read_only, DB_TXN* txn) {
    int error = ENOSYS;
    char dict_name[MAX_DICT_NAME_LEN];
    uint open_flags = (is_read_only ? DB_RDONLY : 0) | DB_THREAD;
    char* newname = NULL;
    uint newname_len = 0;
    
    sprintf(dict_name, "key-%s", key_info->name);

    newname_len = get_max_dict_name_path_length(name);
    newname = (char *)tokudb_my_malloc(newname_len, MYF(MY_WME|MY_ZEROFILL));
    if (newname == NULL) {
        error = ENOMEM;
        goto cleanup;
    }
    make_name(newname, name, dict_name);


    if ((error = db_create(ptr, db_env, 0))) {
        my_errno = error;
        goto cleanup;
    }


    if ((error = (*ptr)->open(*ptr, txn, newname, NULL, DB_BTREE, open_flags, 0))) {
        my_errno = error;
        goto cleanup;
    }
    if (tokudb_debug & TOKUDB_DEBUG_OPEN) {
        TOKUDB_HANDLER_TRACE("open:%s:file=%p", newname, *ptr);
    }
cleanup:
    if (error) {
        if (*ptr) {
            int r = (*ptr)->close(*ptr, 0);
            assert(r==0);
            *ptr = NULL;
        }
    }
    tokudb_my_free(newname);
    return error;
}

static int initialize_col_pack_info(KEY_AND_COL_INFO* kc_info, TABLE_SHARE* table_share, uint keynr) {
    int error = ENOSYS;
    //
    // set up the cp_info
    //
    assert(kc_info->cp_info[keynr] == NULL);
    kc_info->cp_info[keynr] = (COL_PACK_INFO *)tokudb_my_malloc(
        table_share->fields*sizeof(COL_PACK_INFO), 
        MYF(MY_WME | MY_ZEROFILL)
        );
    if (kc_info->cp_info[keynr] == NULL) {
        error = ENOMEM;
        goto exit;
    }
    {
    uint32_t curr_fixed_offset = 0;
    uint32_t curr_var_index = 0;
    for (uint j = 0; j < table_share->fields; j++) {
        COL_PACK_INFO* curr = &kc_info->cp_info[keynr][j];
        //
        // need to set the offsets / indexes
        // offsets are calculated AFTER the NULL bytes
        //
        if (!bitmap_is_set(&kc_info->key_filters[keynr],j)) {
            if (is_fixed_field(kc_info, j)) {
                curr->col_pack_val = curr_fixed_offset;
                curr_fixed_offset += kc_info->field_lengths[j];
            }
            else if (is_variable_field(kc_info, j)) {
                curr->col_pack_val = curr_var_index;
                curr_var_index++;
            }
        }
    }
    
    //
    // set up the mcp_info
    //
    kc_info->mcp_info[keynr].fixed_field_size = get_fixed_field_size(
        kc_info,
        table_share,
        keynr
        );
    kc_info->mcp_info[keynr].len_of_offsets = get_len_of_offsets(
        kc_info,
        table_share,
        keynr
        );

    error = 0;
    }
exit:
    return error;
}

// reset the kc_info state at keynr
static void reset_key_and_col_info(KEY_AND_COL_INFO *kc_info, uint keynr) {
    bitmap_clear_all(&kc_info->key_filters[keynr]);
    tokudb_my_free(kc_info->cp_info[keynr]);
    kc_info->cp_info[keynr] = NULL;
    kc_info->mcp_info[keynr] = (MULTI_COL_PACK_INFO) { 0, 0 };
}

static int initialize_key_and_col_info(TABLE_SHARE* table_share, TABLE* table, KEY_AND_COL_INFO* kc_info, uint hidden_primary_key, uint primary_key) {
    int error = 0;
    uint32_t curr_blob_field_index = 0;
    uint32_t max_var_bytes = 0;
    //
    // fill in the field lengths. 0 means it is a variable sized field length
    // fill in length_bytes, 0 means it is fixed or blob
    //
    for (uint i = 0; i < table_share->fields; i++) {
        Field* field = table_share->field[i];
        TOKU_TYPE toku_type = mysql_to_toku_type(field);
        uint32 pack_length = 0;
        switch (toku_type) {
        case toku_type_int:
        case toku_type_double:
        case toku_type_float:
        case toku_type_fixbinary:
        case toku_type_fixstring:
            pack_length = field->pack_length();
            assert(pack_length < 1<<16);
            kc_info->field_types[i] = KEY_AND_COL_INFO::TOKUDB_FIXED_FIELD;
            kc_info->field_lengths[i] = (uint16_t)pack_length;
            kc_info->length_bytes[i] = 0;
            break;
        case toku_type_blob:
            kc_info->field_types[i] = KEY_AND_COL_INFO::TOKUDB_BLOB_FIELD;
            kc_info->field_lengths[i] = 0;
            kc_info->length_bytes[i] = 0;
            kc_info->blob_fields[curr_blob_field_index] = i;
            curr_blob_field_index++;
            break;
        case toku_type_varstring:
        case toku_type_varbinary:
            kc_info->field_types[i] = KEY_AND_COL_INFO::TOKUDB_VARIABLE_FIELD;
            kc_info->field_lengths[i] = 0;
            kc_info->length_bytes[i] = (uchar)((Field_varstring *)field)->length_bytes;
            max_var_bytes += field->field_length;
            break;
        default:
            assert(false);
        }
    }
    kc_info->num_blobs = curr_blob_field_index;

    //
    // initialize share->num_offset_bytes
    // because MAX_REF_LENGTH is 65536, we
    // can safely set num_offset_bytes to 1 or 2
    //
    if (max_var_bytes < 256) {
        kc_info->num_offset_bytes = 1;
    }
    else {
        kc_info->num_offset_bytes = 2;
    }

    for (uint i = 0; i < table_share->keys + tokudb_test(hidden_primary_key); i++) {
        //
        // do the cluster/primary key filtering calculations
        //
        if (! (i==primary_key && hidden_primary_key) ){        
            if ( i == primary_key ) {
                set_key_filter(
                    &kc_info->key_filters[primary_key],
                    &table_share->key_info[primary_key],
                    table,
                    true
                    );
            }
            else {
                set_key_filter(
                    &kc_info->key_filters[i],
                    &table_share->key_info[i],
                    table,
                    true
                    );
                if (!hidden_primary_key) {
                    set_key_filter(
                        &kc_info->key_filters[i],
                        &table_share->key_info[primary_key],
                        table,
                        true
                        );
                }
            }
        }
        if (i == primary_key || key_is_clustering(&table_share->key_info[i])) {
            error = initialize_col_pack_info(kc_info,table_share,i);
            if (error) {
                goto exit;
            }
        }

    }
exit:
    return error;
}

bool ha_tokudb::can_replace_into_be_fast(TABLE_SHARE* table_share, KEY_AND_COL_INFO* kc_info, uint pk) {
    uint curr_num_DBs = table_share->keys + tokudb_test(hidden_primary_key);
    bool ret_val;
    if (curr_num_DBs == 1) {
        ret_val = true;
        goto exit;
    }
    ret_val = true;
    for (uint curr_index = 0; curr_index < table_share->keys; curr_index++) {
        if (curr_index == pk) continue;
        KEY* curr_key_info = &table_share->key_info[curr_index];
        for (uint i = 0; i < get_key_parts(curr_key_info); i++) {
            uint16 curr_field_index = curr_key_info->key_part[i].field->field_index;
            if (!bitmap_is_set(&kc_info->key_filters[curr_index],curr_field_index)) {
                ret_val = false;
                goto exit;
            }
            if (bitmap_is_set(&kc_info->key_filters[curr_index], curr_field_index) &&
                !bitmap_is_set(&kc_info->key_filters[pk], curr_field_index)) {
                ret_val = false;
                goto exit;
            }
            
        }
    }
exit:
    return ret_val;
}

int ha_tokudb::initialize_share(
    const char* name,
    int mode
    )
{
    int error = 0;
    uint64_t num_rows = 0;
    DB_TXN* txn = NULL;
    bool do_commit = false;
    THD* thd = ha_thd();
    tokudb_trx_data *trx = (tokudb_trx_data *) thd_get_ha_data(ha_thd(), tokudb_hton);
    if (thd_sql_command(thd) == SQLCOM_CREATE_TABLE && trx && trx->sub_sp_level) {
        txn = trx->sub_sp_level;
    }
    else {
        do_commit = true;
        error = txn_begin(db_env, 0, &txn, 0, thd);
        if (error) { goto exit; }
    }

    DBUG_PRINT("info", ("share->use_count %u", share->use_count));
    share->m_initialize_count++;

    error = get_status(txn);
    if (error) {
        goto exit;
    }
    if (share->version != HA_TOKU_VERSION) {
        error = ENOSYS;
        goto exit;
    }

#if defined(MARIADB_BASE_VERSION) && MYSQL_VERSION_ID < 100004
    // a hack to support frm-only ALTER TABLE in MariaDB 5.5
    // in 10.0 there's a proper fix with the new discovery and online alter
    if (thd_sql_command(thd) == SQLCOM_ALTER_TABLE) {
        error = remove_frm_data(share->status_block, txn);
        if (error)
            goto exit;
    }
#endif

#if WITH_PARTITION_STORAGE_ENGINE
    // verify frm data for non-partitioned tables
    if (TOKU_PARTITION_WRITE_FRM_DATA || table->part_info == NULL) {
        error = verify_frm_data(table->s->path.str, txn);
        if (error)
            goto exit;
    } else {
        // remove the frm data for partitions since we are not maintaining it
        error = remove_frm_data(share->status_block, txn);
        if (error)
            goto exit;
    }
#else
    error = verify_frm_data(table->s->path.str, txn);
    if (error)
        goto exit;
#endif

    error = initialize_key_and_col_info(
        table_share,
        table, 
        &share->kc_info,
        hidden_primary_key,
        primary_key
        );
    if (error) { goto exit; }
    
    error = open_main_dictionary(name, mode == O_RDONLY, txn);
    if (error) { goto exit; }

    share->has_unique_keys = false;
    /* Open other keys;  These are part of the share structure */
    for (uint i = 0; i < table_share->keys; i++) {
        if (table_share->key_info[i].flags & HA_NOSAME) {
            share->has_unique_keys = true;
        }
        if (i != primary_key) {
            error = open_secondary_dictionary(
                &share->key_file[i],
                &table_share->key_info[i],
                name,
                mode == O_RDONLY,
                txn
                );
            if (error) {
                goto exit;
            }
        }
    }
    share->replace_into_fast = can_replace_into_be_fast(
        table_share, 
        &share->kc_info, 
        primary_key
        );
        
    share->pk_has_string = false;
    if (!hidden_primary_key) {
        //
        // We need to set the ref_length to start at 5, to account for
        // the "infinity byte" in keys, and for placing the DBT size in the first four bytes
        //
        ref_length = sizeof(uint32_t) + sizeof(uchar);
        KEY_PART_INFO *key_part = table->key_info[primary_key].key_part;
        KEY_PART_INFO *end = key_part + get_key_parts(&table->key_info[primary_key]);
        for (; key_part != end; key_part++) {
            ref_length += key_part->field->max_packed_col_length(key_part->length);
            TOKU_TYPE toku_type = mysql_to_toku_type(key_part->field);
            if (toku_type == toku_type_fixstring ||
                toku_type == toku_type_varstring ||
                toku_type == toku_type_blob
                )
            {
                share->pk_has_string = true;
            }
        }
        share->status |= STATUS_PRIMARY_KEY_INIT;
    }
    share->ref_length = ref_length;

    error = estimate_num_rows(share->file, &num_rows, txn);
    //
    // estimate_num_rows should not fail under normal conditions
    //
    if (error == 0) {
        share->rows = num_rows;
    }
    else {
        goto exit;
    }
    //
    // initialize auto increment data
    //
    share->has_auto_inc = has_auto_increment_flag(&share->ai_field_index);
    if (share->has_auto_inc) {
        init_auto_increment();
    }

    if (may_table_be_empty(txn)) {
        share->try_table_lock = true;
    }
    else {
        share->try_table_lock = false;
    }

    share->num_DBs = table_share->keys + tokudb_test(hidden_primary_key);

    init_hidden_prim_key_info(txn);

    // initialize cardinality info from the status dictionary
    {
        uint total_key_parts = tokudb::compute_total_key_parts(table_share);
        uint64_t rec_per_key[total_key_parts];
        error = tokudb::get_card_from_status(share->status_block, txn, total_key_parts, rec_per_key);
        if (error == 0) {
            tokudb::set_card_in_key_info(table, total_key_parts, rec_per_key);
        } else {
            for (uint i = 0; i < total_key_parts; i++)
                rec_per_key[i] = 0;
            tokudb::set_card_in_key_info(table, total_key_parts, rec_per_key);
        }
    }

    error = 0;
exit:
    if (do_commit && txn) {
        commit_txn(txn,0);
    }
    return error;
}

//
// Creates and opens a handle to a table which already exists in a tokudb
// database.
// Parameters:
//      [in]   name - table name
//             mode - seems to specify if table is read only
//             test_if_locked - unused
// Returns:
//      0 on success
//      1 on error
//
int ha_tokudb::open(const char *name, int mode, uint test_if_locked) {
    TOKUDB_HANDLER_DBUG_ENTER("%s %o %u", name, mode, test_if_locked);
    THD* thd = ha_thd();

    int error = 0;
    int ret_val = 0;

    transaction = NULL;
    cursor = NULL;


    /* Open primary key */
    hidden_primary_key = 0;
    if ((primary_key = table_share->primary_key) >= MAX_KEY) {
        // No primary key
        primary_key = table_share->keys;
        key_used_on_scan = MAX_KEY;
        hidden_primary_key = TOKUDB_HIDDEN_PRIMARY_KEY_LENGTH;
        ref_length = TOKUDB_HIDDEN_PRIMARY_KEY_LENGTH + sizeof(uint32_t);
    } 
    else {
        key_used_on_scan = primary_key;
    }

    /* Need some extra memory in case of packed keys */
    // the "+ 1" is for the first byte that states +/- infinity
    // multiply everything by 2 to account for clustered keys having a key and primary key together
    max_key_length = 2*(table_share->max_key_length + MAX_REF_PARTS * 3 + sizeof(uchar));
    alloc_ptr = tokudb_my_multi_malloc(MYF(MY_WME),
        &key_buff, max_key_length, 
        &key_buff2, max_key_length, 
        &key_buff3, max_key_length,
        &key_buff4, max_key_length,                               
        &prelocked_left_range, max_key_length, 
        &prelocked_right_range, max_key_length, 
        &primary_key_buff, (hidden_primary_key ? 0 : max_key_length),
        &fixed_cols_for_query, table_share->fields*sizeof(uint32_t),
        &var_cols_for_query, table_share->fields*sizeof(uint32_t),
        NullS
        );
    if (alloc_ptr == NULL) {
        ret_val = 1;
        goto exit;
    }

    size_range_query_buff = get_tokudb_read_buf_size(thd);
    range_query_buff = (uchar *)tokudb_my_malloc(size_range_query_buff, MYF(MY_WME));
    if (range_query_buff == NULL) {
        ret_val = 1;
        goto exit;
    }

    alloced_rec_buff_length = table_share->rec_buff_length + table_share->fields;
    rec_buff = (uchar *) tokudb_my_malloc(alloced_rec_buff_length, MYF(MY_WME));
    if (rec_buff == NULL) {
        ret_val = 1;
        goto exit;
    }

    alloced_update_rec_buff_length = alloced_rec_buff_length;
    rec_update_buff = (uchar *) tokudb_my_malloc(alloced_update_rec_buff_length, MYF(MY_WME));
    if (rec_update_buff == NULL) {
        ret_val = 1;
        goto exit;
    }

    // lookup or create share
    tokudb_pthread_mutex_lock(&tokudb_mutex);
    share = get_share(name, table_share);
    assert(share);

    thr_lock_data_init(&share->lock, &lock, NULL);

    tokudb_pthread_mutex_lock(&share->mutex);
    tokudb_pthread_mutex_unlock(&tokudb_mutex);
    share->use_count++;
    while (share->m_state == TOKUDB_SHARE::OPENING || share->m_state == TOKUDB_SHARE::CLOSING) {
        tokudb_pthread_cond_wait(&share->m_openclose_cond, &share->mutex);
    }
    if (share->m_state == TOKUDB_SHARE::CLOSED) {
        share->m_state = TOKUDB_SHARE::OPENING;
        tokudb_pthread_mutex_unlock(&share->mutex);

        ret_val = allocate_key_and_col_info(table_share, &share->kc_info);
        if (ret_val == 0) {
            ret_val = initialize_share(name, mode);
        }

        tokudb_pthread_mutex_lock(&share->mutex);
        if (ret_val == 0) {
            share->m_state = TOKUDB_SHARE::OPENED;
        } else {
            share->m_state = TOKUDB_SHARE::ERROR;
            share->m_error = ret_val;
        }
        tokudb_pthread_cond_broadcast(&share->m_openclose_cond);
    }
    if (share->m_state == TOKUDB_SHARE::ERROR) {
        ret_val = share->m_error;
        tokudb_pthread_mutex_unlock(&share->mutex);
        free_share(share);
        goto exit;
    } else {
        assert(share->m_state == TOKUDB_SHARE::OPENED);
        tokudb_pthread_mutex_unlock(&share->mutex);
    }

    ref_length = share->ref_length;     // If second open
    
    if (tokudb_debug & TOKUDB_DEBUG_OPEN) {
        TOKUDB_HANDLER_TRACE("tokudbopen:%p:share=%p:file=%p:table=%p:table->s=%p:%d", 
                     this, share, share->file, table, table->s, share->use_count);
    }

    key_read = false;
    stats.block_size = 1<<20;    // QQQ Tokudb DB block size

    info(HA_STATUS_NO_LOCK | HA_STATUS_VARIABLE | HA_STATUS_CONST);

exit:
    if (ret_val) {
        tokudb_my_free(range_query_buff);
        range_query_buff = NULL;
        tokudb_my_free(alloc_ptr);
        alloc_ptr = NULL;
        tokudb_my_free(rec_buff);
        rec_buff = NULL;
        tokudb_my_free(rec_update_buff);
        rec_update_buff = NULL;
        
        if (error) {
            my_errno = error;
        }
    }
    TOKUDB_HANDLER_DBUG_RETURN(ret_val);
}

//
// estimate the number of rows in a DB
// Parameters:
//      [in]    db - DB whose number of rows will be estimated
//      [out]   num_rows - number of estimated rows in db
// Returns:
//      0 on success
//      error otherwise
//
int ha_tokudb::estimate_num_rows(DB* db, uint64_t* num_rows, DB_TXN* txn) {
    int error = ENOSYS;
    bool do_commit = false;
    DB_BTREE_STAT64 dict_stats;
    DB_TXN* txn_to_use = NULL;

    if (txn == NULL) {
        error = txn_begin(db_env, 0, &txn_to_use, DB_READ_UNCOMMITTED, ha_thd());
        if (error) goto cleanup;
        do_commit = true;
    }
    else {
        txn_to_use = txn;
    }

    error = db->stat64(db, txn_to_use, &dict_stats);
    if (error) { goto cleanup; }

    *num_rows = dict_stats.bt_ndata;
    error = 0;
cleanup:
    if (do_commit) {
        commit_txn(txn_to_use, 0);
        txn_to_use = NULL;
    }
    return error;
}


int ha_tokudb::write_to_status(DB* db, HA_METADATA_KEY curr_key_data, void* data, uint size, DB_TXN* txn ){
    return write_metadata(db, &curr_key_data, sizeof curr_key_data, data, size, txn);
}

int ha_tokudb::remove_from_status(DB *db, HA_METADATA_KEY curr_key_data, DB_TXN *txn) {
    return remove_metadata(db, &curr_key_data, sizeof curr_key_data, txn);
}

int ha_tokudb::remove_metadata(DB* db, void* key_data, uint key_size, DB_TXN* transaction){
    int error;
    DBT key;
    DB_TXN* txn = NULL;
    bool do_commit = false;
    //
    // transaction to be used for putting metadata into status.tokudb
    //
    if (transaction == NULL) {
        error = txn_begin(db_env, 0, &txn, 0, ha_thd());
        if (error) { 
            goto cleanup;
        }
        do_commit = true;
    }
    else {
        txn = transaction;
    }

    memset(&key, 0, sizeof(key));
    key.data = key_data;
    key.size = key_size;
    error = db->del(db, txn, &key, DB_DELETE_ANY);
    if (error) { 
        goto cleanup; 
    }
    
    error = 0;
cleanup:
    if (do_commit && txn) {
        if (!error) {
            commit_txn(txn, DB_TXN_NOSYNC);
        }
        else {
            abort_txn(txn);
        }
    }
    return error;
}

//
// helper function to write a piece of metadata in to status.tokudb
//
int ha_tokudb::write_metadata(DB* db, void* key_data, uint key_size, void* val_data, uint val_size, DB_TXN* transaction ){
    int error;
    DBT key;
    DBT value;
    DB_TXN* txn = NULL;
    bool do_commit = false;
    //
    // transaction to be used for putting metadata into status.tokudb
    //
    if (transaction == NULL) {
        error = txn_begin(db_env, 0, &txn, 0, ha_thd());
        if (error) { 
            goto cleanup;
        }
        do_commit = true;
    }
    else {
        txn = transaction;
    }

    memset(&key, 0, sizeof(key));
    memset(&value, 0, sizeof(value));
    key.data = key_data;
    key.size = key_size;
    value.data = val_data;
    value.size = val_size;
    error = db->put(db, txn, &key, &value, 0);
    if (error) { 
        goto cleanup; 
    }
    
    error = 0;
cleanup:
    if (do_commit && txn) {
        if (!error) {
            commit_txn(txn, DB_TXN_NOSYNC);
        }
        else {
            abort_txn(txn);
        }
    }
    return error;
}

int ha_tokudb::write_frm_data(DB* db, DB_TXN* txn, const char* frm_name) {
    TOKUDB_HANDLER_DBUG_ENTER("%p %p %s", db, txn, frm_name);

    uchar* frm_data = NULL;
    size_t frm_len = 0;
    int error = 0;

#if 100000 <= MYSQL_VERSION_ID && MYSQL_VERSION_ID <= 100099
    error = table_share->read_frm_image((const uchar**)&frm_data,&frm_len);
    if (error) { goto cleanup; }
#else    
    error = readfrm(frm_name,&frm_data,&frm_len);
    if (error) { goto cleanup; }
#endif
    
    error = write_to_status(db,hatoku_frm_data,frm_data,(uint)frm_len, txn);
    if (error) { goto cleanup; }

    error = 0;
cleanup:
    table_share->free_frm_image(frm_data);
    TOKUDB_HANDLER_DBUG_RETURN(error);
}

int ha_tokudb::remove_frm_data(DB *db, DB_TXN *txn) {
    return remove_from_status(db, hatoku_frm_data, txn);
}

static int smart_dbt_callback_verify_frm (DBT const *key, DBT  const *row, void *context) {
    DBT* stored_frm = (DBT *)context;
    stored_frm->size = row->size;
    stored_frm->data = (uchar *)tokudb_my_malloc(row->size, MYF(MY_WME));
    assert(stored_frm->data);
    memcpy(stored_frm->data, row->data, row->size);
    return 0;
}

int ha_tokudb::verify_frm_data(const char* frm_name, DB_TXN* txn) {
    TOKUDB_HANDLER_DBUG_ENTER("%s", frm_name);
    uchar* mysql_frm_data = NULL;
    size_t mysql_frm_len = 0;
    DBT key = {};
    DBT stored_frm = {};
    int error = 0;
    HA_METADATA_KEY curr_key = hatoku_frm_data;

    // get the frm data from MySQL
#if 100000 <= MYSQL_VERSION_ID && MYSQL_VERSION_ID <= 100099
    error = table_share->read_frm_image((const uchar**)&mysql_frm_data,&mysql_frm_len);
    if (error) { 
        goto cleanup;
    }
#else
    error = readfrm(frm_name,&mysql_frm_data,&mysql_frm_len);
    if (error) { 
        goto cleanup; 
    }
#endif

    key.data = &curr_key;
    key.size = sizeof(curr_key);
    error = share->status_block->getf_set(
        share->status_block, 
        txn,
        0,
        &key, 
        smart_dbt_callback_verify_frm, 
        &stored_frm
        );
    if (error == DB_NOTFOUND) {
        // if not found, write it
        error = write_frm_data(share->status_block, txn, frm_name);
        goto cleanup;
    } else if (error) {
        goto cleanup;
    }

    if (stored_frm.size != mysql_frm_len || memcmp(stored_frm.data, mysql_frm_data, stored_frm.size)) {
        error = HA_ERR_TABLE_DEF_CHANGED;
        goto cleanup;
    }

    error = 0;
cleanup:
    table_share->free_frm_image(mysql_frm_data);
    tokudb_my_free(stored_frm.data);
    TOKUDB_HANDLER_DBUG_RETURN(error);
}

//
// Updates status.tokudb with a new max value used for the auto increment column
// Parameters:
//      [in]    db - this will always be status.tokudb
//              val - value to store
//  Returns:
//      0 on success, error otherwise
//
//
int ha_tokudb::update_max_auto_inc(DB* db, ulonglong val){
    return write_to_status(db,hatoku_max_ai,&val,sizeof(val), NULL);
}

//
// Writes the initial auto increment value, as specified by create table
// so if a user does "create table t1 (a int auto_increment, primary key (a)) auto_increment=100",
// then the value 100 will be stored here in val
// Parameters:
//      [in]    db - this will always be status.tokudb
//              val - value to store
//  Returns:
//      0 on success, error otherwise
//
//
int ha_tokudb::write_auto_inc_create(DB* db, ulonglong val, DB_TXN* txn){
    return write_to_status(db,hatoku_ai_create_value,&val,sizeof(val), txn);
}


//
// Closes a handle to a table. 
//
int ha_tokudb::close(void) {
    TOKUDB_HANDLER_DBUG_ENTER("");
    int r = __close();
    TOKUDB_HANDLER_DBUG_RETURN(r);
}

int ha_tokudb::__close() {
    TOKUDB_HANDLER_DBUG_ENTER("");
    if (tokudb_debug & TOKUDB_DEBUG_OPEN) 
        TOKUDB_HANDLER_TRACE("close:%p", this);
    tokudb_my_free(rec_buff);
    tokudb_my_free(rec_update_buff);
    tokudb_my_free(blob_buff);
    tokudb_my_free(alloc_ptr);
    tokudb_my_free(range_query_buff);
    for (uint32_t i = 0; i < sizeof(mult_key_dbt_array)/sizeof(mult_key_dbt_array[0]); i++) {
        toku_dbt_array_destroy(&mult_key_dbt_array[i]);
    }
    for (uint32_t i = 0; i < sizeof(mult_rec_dbt_array)/sizeof(mult_rec_dbt_array[0]); i++) {
        toku_dbt_array_destroy(&mult_rec_dbt_array[i]);
    }
    rec_buff = NULL;
    rec_update_buff = NULL;
    alloc_ptr = NULL;
    ha_tokudb::reset();
    int retval = free_share(share);
    TOKUDB_HANDLER_DBUG_RETURN(retval);
}

//
// Reallocate record buffer (rec_buff) if needed
// If not needed, does nothing
// Parameters:
//          length - size of buffer required for rec_buff
//
bool ha_tokudb::fix_rec_buff_for_blob(ulong length) {
    if (!rec_buff || (length > alloced_rec_buff_length)) {
        uchar *newptr;
        if (!(newptr = (uchar *) tokudb_my_realloc((void *) rec_buff, length, MYF(MY_ALLOW_ZERO_PTR))))
            return 1;
        rec_buff = newptr;
        alloced_rec_buff_length = length;
    }
    return 0;
}

//
// Reallocate record buffer (rec_buff) if needed
// If not needed, does nothing
// Parameters:
//          length - size of buffer required for rec_buff
//
bool ha_tokudb::fix_rec_update_buff_for_blob(ulong length) {
    if (!rec_update_buff || (length > alloced_update_rec_buff_length)) {
        uchar *newptr;
        if (!(newptr = (uchar *) tokudb_my_realloc((void *) rec_update_buff, length, MYF(MY_ALLOW_ZERO_PTR))))
            return 1;
        rec_update_buff= newptr;
        alloced_update_rec_buff_length = length;
    }
    return 0;
}

/* Calculate max length needed for row */
ulong ha_tokudb::max_row_length(const uchar * buf) {
    ulong length = table_share->reclength + table_share->fields * 2;
    uint *ptr, *end;
    for (ptr = table_share->blob_field, end = ptr + table_share->blob_fields; ptr != end; ptr++) {
        Field_blob *blob = ((Field_blob *) table->field[*ptr]);
        length += blob->get_length((uchar *) (buf + field_offset(blob, table))) + 2;
    }
    return length;
}

/*
*/
//
// take the row passed in as a DBT*, and convert it into a row in MySQL format in record
// Pack a row for storage.
// If the row is of fixed length, just store the  row 'as is'.
// If not, we will generate a packed row suitable for storage.
// This will only fail if we don't have enough memory to pack the row,
// which may only happen in rows with blobs, as the default row length is
// pre-allocated.
// Parameters:
//      [out]   row - row stored in DBT to be converted
//      [out]   buf - buffer where row is packed
//      [in]    record - row in MySQL format
//

int ha_tokudb::pack_row_in_buff(
    DBT * row, 
    const uchar* record,
    uint index,
    uchar* row_buff
    ) 
{
    uchar* fixed_field_ptr = NULL;
    uchar* var_field_offset_ptr = NULL;
    uchar* start_field_data_ptr = NULL;
    uchar* var_field_data_ptr = NULL;
    int r = ENOSYS;
    memset((void *) row, 0, sizeof(*row));

    my_bitmap_map *old_map = dbug_tmp_use_all_columns(table, table->write_set);
    
    // Copy null bytes
    memcpy(row_buff, record, table_share->null_bytes);
    fixed_field_ptr = row_buff + table_share->null_bytes;
    var_field_offset_ptr = fixed_field_ptr + share->kc_info.mcp_info[index].fixed_field_size;
    start_field_data_ptr = var_field_offset_ptr + share->kc_info.mcp_info[index].len_of_offsets;
    var_field_data_ptr = var_field_offset_ptr + share->kc_info.mcp_info[index].len_of_offsets;

    // assert that when the hidden primary key exists, primary_key_offsets is NULL
    for (uint i = 0; i < table_share->fields; i++) {
        Field* field = table->field[i];
        uint curr_field_offset = field_offset(field, table);
        if (bitmap_is_set(&share->kc_info.key_filters[index],i)) {
            continue;
        }
        if (is_fixed_field(&share->kc_info, i)) {
            fixed_field_ptr = pack_fixed_field(
                fixed_field_ptr,
                record + curr_field_offset, 
                share->kc_info.field_lengths[i]
                );
        }
        else if (is_variable_field(&share->kc_info, i)) {
            var_field_data_ptr = pack_var_field(
                var_field_offset_ptr,
                var_field_data_ptr,
                start_field_data_ptr,
                record + curr_field_offset,
                share->kc_info.length_bytes[i],
                share->kc_info.num_offset_bytes
                );
            var_field_offset_ptr += share->kc_info.num_offset_bytes;
        }
    }

    for (uint i = 0; i < share->kc_info.num_blobs; i++) {
        Field* field = table->field[share->kc_info.blob_fields[i]];
        var_field_data_ptr = pack_toku_field_blob(
            var_field_data_ptr,
            record + field_offset(field, table),
            field
            );
    }

    row->data = row_buff;
    row->size = (size_t) (var_field_data_ptr - row_buff);
    r = 0;

    dbug_tmp_restore_column_map(table->write_set, old_map);
    return r;
}


int ha_tokudb::pack_row(
    DBT * row, 
    const uchar* record,
    uint index
    )
{
    return pack_row_in_buff(row,record,index,rec_buff);
}

int ha_tokudb::pack_old_row_for_update(
    DBT * row, 
    const uchar* record,
    uint index
    )
{
    return pack_row_in_buff(row,record,index,rec_update_buff);
}


int ha_tokudb::unpack_blobs(
    uchar* record,
    const uchar* from_tokudb_blob,
    uint32_t num_bytes,
    bool check_bitmap
    )
{
    uint error = 0;
    uchar* ptr = NULL;
    const uchar* buff = NULL;
    //
    // assert that num_bytes > 0 iff share->num_blobs > 0
    //
    assert( !((share->kc_info.num_blobs == 0) && (num_bytes > 0)) );
    if (num_bytes > num_blob_bytes) {
        ptr = (uchar *)tokudb_my_realloc((void *)blob_buff, num_bytes, MYF(MY_ALLOW_ZERO_PTR));
        if (ptr == NULL) {
            error = ENOMEM;
            goto exit;
        }
        blob_buff = ptr;
        num_blob_bytes = num_bytes;
    }
    
    memcpy(blob_buff, from_tokudb_blob, num_bytes);
    buff= blob_buff;
    for (uint i = 0; i < share->kc_info.num_blobs; i++) {
        uint32_t curr_field_index = share->kc_info.blob_fields[i]; 
        bool skip = check_bitmap ? 
            !(bitmap_is_set(table->read_set,curr_field_index) || 
                bitmap_is_set(table->write_set,curr_field_index)) : 
            false;
        Field* field = table->field[curr_field_index];
        uint32_t len_bytes = field->row_pack_length();
        const uchar* end_buff = unpack_toku_field_blob(
            record + field_offset(field, table),
            buff,
            len_bytes,
            skip
            );
        // verify that the pointers to the blobs are all contained within the blob_buff
        if (!(blob_buff <= buff && end_buff <= blob_buff + num_bytes)) {
            error = -3000000;
            goto exit;
        }
        buff = end_buff;
    }
    // verify that the entire blob buffer was parsed
    if (share->kc_info.num_blobs > 0 && !(num_bytes > 0 && buff == blob_buff + num_bytes)) {
        error = -4000000;
        goto exit;
    }

    error = 0;
exit:
    return error;
}

//
// take the row passed in as a DBT*, and convert it into a row in MySQL format in record
// Parameters:
//      [out]   record - row in MySQL format
//      [in]    row - row stored in DBT to be converted
//
int ha_tokudb::unpack_row(
    uchar* record, 
    DBT const *row, 
    DBT const *key,
    uint index
    ) 
{
    //
    // two cases, fixed length row, and variable length row
    // fixed length row is first below
    //
    /* Copy null bits */
    int error = 0;
    const uchar* fixed_field_ptr = (const uchar *) row->data;
    const uchar* var_field_offset_ptr = NULL;
    const uchar* var_field_data_ptr = NULL;
    uint32_t data_end_offset = 0;
    memcpy(record, fixed_field_ptr, table_share->null_bytes);
    fixed_field_ptr += table_share->null_bytes;

    var_field_offset_ptr = fixed_field_ptr + share->kc_info.mcp_info[index].fixed_field_size;
    var_field_data_ptr = var_field_offset_ptr + share->kc_info.mcp_info[index].len_of_offsets;

    //
    // unpack the key, if necessary
    //
    if (!(hidden_primary_key && index == primary_key)) {
        unpack_key(record,key,index);
    }

    uint32_t last_offset = 0;
    //
    // we have two methods of unpacking, one if we need to unpack the entire row
    // the second if we unpack a subset of the entire row
    // first method here is if we unpack the entire row
    //
    if (unpack_entire_row) {
        //
        // fill in parts of record that are not part of the key
        //
        for (uint i = 0; i < table_share->fields; i++) {
            Field* field = table->field[i];
            if (bitmap_is_set(&share->kc_info.key_filters[index],i)) {
                continue;
            }

            if (is_fixed_field(&share->kc_info, i)) {
                fixed_field_ptr = unpack_fixed_field(
                    record + field_offset(field, table),
                    fixed_field_ptr,
                    share->kc_info.field_lengths[i]
                    );
            }
            //
            // here, we DO modify var_field_data_ptr or var_field_offset_ptr
            // as we unpack variable sized fields
            //
            else if (is_variable_field(&share->kc_info, i)) {
                switch (share->kc_info.num_offset_bytes) {
                case (1):
                    data_end_offset = var_field_offset_ptr[0];
                    break;
                case (2):
                    data_end_offset = uint2korr(var_field_offset_ptr);
                    break;
                default:
                    assert(false);
                    break;
                }
                unpack_var_field(
                    record + field_offset(field, table),
                    var_field_data_ptr,
                    data_end_offset - last_offset,
                    share->kc_info.length_bytes[i]
                    );
                var_field_offset_ptr += share->kc_info.num_offset_bytes;
                var_field_data_ptr += data_end_offset - last_offset;
                last_offset = data_end_offset;
            }
        }
        error = unpack_blobs(
            record,
            var_field_data_ptr,
            row->size - (uint32_t)(var_field_data_ptr - (const uchar *)row->data),
            false
            );
        if (error) {
            goto exit;
        }
    }
    //
    // in this case, we unpack only what is specified 
    // in fixed_cols_for_query and var_cols_for_query
    //
    else {
        //
        // first the fixed fields
        //
        for (uint32_t i = 0; i < num_fixed_cols_for_query; i++) {
            uint field_index = fixed_cols_for_query[i];
            Field* field = table->field[field_index];
            unpack_fixed_field(
                record + field_offset(field, table),
                fixed_field_ptr + share->kc_info.cp_info[index][field_index].col_pack_val,
                share->kc_info.field_lengths[field_index]
                );
        }

        //
        // now the var fields
        // here, we do NOT modify var_field_data_ptr or var_field_offset_ptr
        //
        for (uint32_t i = 0; i < num_var_cols_for_query; i++) {
            uint field_index = var_cols_for_query[i];
            Field* field = table->field[field_index];
            uint32_t var_field_index = share->kc_info.cp_info[index][field_index].col_pack_val;
            uint32_t data_start_offset;
            uint32_t field_len;
            
            get_var_field_info(
                &field_len, 
                &data_start_offset, 
                var_field_index, 
                var_field_offset_ptr, 
                share->kc_info.num_offset_bytes
                );

            unpack_var_field(
                record + field_offset(field, table),
                var_field_data_ptr + data_start_offset,
                field_len,
                share->kc_info.length_bytes[field_index]
                );
        }

        if (read_blobs) {
            //
            // now the blobs
            //
            get_blob_field_info(
                &data_end_offset, 
                share->kc_info.mcp_info[index].len_of_offsets,
                var_field_data_ptr, 
                share->kc_info.num_offset_bytes
                );

            var_field_data_ptr += data_end_offset;
            error = unpack_blobs(
                record,
                var_field_data_ptr,
                row->size - (uint32_t)(var_field_data_ptr - (const uchar *)row->data),
                true
                );
            if (error) {
                goto exit;
            }
        }
    }
    error = 0;
exit:
    return error;
}

uint32_t ha_tokudb::place_key_into_mysql_buff(
    KEY* key_info, 
    uchar * record, 
    uchar* data
    ) 
{
    KEY_PART_INFO *key_part = key_info->key_part, *end = key_part + get_key_parts(key_info);
    uchar *pos = data;

    for (; key_part != end; key_part++) {
        if (key_part->field->null_bit) {
            uint null_offset = get_null_offset(table, key_part->field);
            if (*pos++ == NULL_COL_VAL) { // Null value
                //
                // We don't need to reset the record data as we will not access it
                // if the null data is set
                //            
                record[null_offset] |= key_part->field->null_bit;
                continue;
            }
            record[null_offset] &= ~key_part->field->null_bit;
        }
#if !defined(MARIADB_BASE_VERSION)
        //
        // HOPEFULLY TEMPORARY
        //
        assert(table->s->db_low_byte_first);
#endif
        pos = unpack_toku_key_field(
            record + field_offset(key_part->field, table),
            pos,
            key_part->field,
            key_part->length
            );
    }
    return pos-data;
}

//
// Store the key and the primary key into the row
// Parameters:
//      [out]   record - key stored in MySQL format
//      [in]    key - key stored in DBT to be converted
//              index -index into key_file that represents the DB 
//                  unpacking a key of
//
void ha_tokudb::unpack_key(uchar * record, DBT const *key, uint index) {
    uint32_t bytes_read;
    uchar *pos = (uchar *) key->data + 1;
    bytes_read = place_key_into_mysql_buff(
        &table->key_info[index], 
        record, 
        pos
        );
    if( (index != primary_key) && !hidden_primary_key) {
        //
        // also unpack primary key
        //
        place_key_into_mysql_buff(
            &table->key_info[primary_key], 
            record, 
            pos+bytes_read
            );
    }
}

uint32_t ha_tokudb::place_key_into_dbt_buff(
    KEY* key_info, 
    uchar * buff, 
    const uchar * record, 
    bool* has_null, 
    int key_length
    ) 
{
    KEY_PART_INFO *key_part = key_info->key_part;
    KEY_PART_INFO *end = key_part + get_key_parts(key_info);
    uchar* curr_buff = buff;
    *has_null = false;
    for (; key_part != end && key_length > 0; key_part++) {
        //
        // accessing key_part->field->null_bit instead off key_part->null_bit
        // because key_part->null_bit is not set in add_index
        // filed ticket 862 to look into this
        //
        if (key_part->field->null_bit) {
            /* Store 0 if the key part is a NULL part */
            uint null_offset = get_null_offset(table, key_part->field);
            if (record[null_offset] & key_part->field->null_bit) {
                *curr_buff++ = NULL_COL_VAL;
                *has_null = true;
                continue;
            }
            *curr_buff++ = NONNULL_COL_VAL;        // Store NOT NULL marker
        }
#if !defined(MARIADB_BASE_VERSION)
        //
        // HOPEFULLY TEMPORARY
        //
        assert(table->s->db_low_byte_first);
#endif
        //
        // accessing field_offset(key_part->field) instead off key_part->offset
        // because key_part->offset is SET INCORRECTLY in add_index
        // filed ticket 862 to look into this
        //
        curr_buff = pack_toku_key_field(
            curr_buff,
            (uchar *) (record + field_offset(key_part->field, table)),
            key_part->field,
            key_part->length
            );
        key_length -= key_part->length;
    }
    return curr_buff - buff;
}



//
// Create a packed key from a row. This key will be written as such
// to the index tree.  This will never fail as the key buffer is pre-allocated.
// Parameters:
//      [out]   key - DBT that holds the key
//      [in]    key_info - holds data about the key, such as it's length and offset into record
//      [out]   buff - buffer that will hold the data for key (unless 
//                  we have a hidden primary key)
//      [in]    record - row from which to create the key
//              key_length - currently set to MAX_KEY_LENGTH, is it size of buff?
// Returns:
//      the parameter key
//

DBT* ha_tokudb::create_dbt_key_from_key(
    DBT * key,
    KEY* key_info, 
    uchar * buff,
    const uchar * record, 
    bool* has_null,
    bool dont_pack_pk,
    int key_length,
    uint8_t inf_byte
    ) 
{
    uint32_t size = 0;
    uchar* tmp_buff = buff;
    my_bitmap_map *old_map = dbug_tmp_use_all_columns(table, table->write_set);

    key->data = buff;

    //
    // first put the "infinity" byte at beginning. States if missing columns are implicitly
    // positive infinity or negative infinity or zero. For this, because we are creating key
    // from a row, there is no way that columns can be missing, so in practice,
    // this will be meaningless. Might as well put in a value
    //
    *tmp_buff++ = inf_byte;
    size++;
    size += place_key_into_dbt_buff(
        key_info, 
        tmp_buff, 
        record, 
        has_null, 
        key_length
        );
    if (!dont_pack_pk) {
        tmp_buff = buff + size;
        if (hidden_primary_key) {
            memcpy(tmp_buff, current_ident, TOKUDB_HIDDEN_PRIMARY_KEY_LENGTH);
            size += TOKUDB_HIDDEN_PRIMARY_KEY_LENGTH;
        }
        else {
            bool tmp_bool = false;
            size += place_key_into_dbt_buff(
                &table->key_info[primary_key], 
                tmp_buff, 
                record, 
                &tmp_bool, 
                MAX_KEY_LENGTH //this parameter does not matter
                );
        }
    }

    key->size = size;
    DBUG_DUMP("key", (uchar *) key->data, key->size);
    dbug_tmp_restore_column_map(table->write_set, old_map);
    return key;
}


//
// Create a packed key from a row. This key will be written as such
// to the index tree.  This will never fail as the key buffer is pre-allocated.
// Parameters:
//      [out]   key - DBT that holds the key
//              keynr - index for which to create the key
//      [out]   buff - buffer that will hold the data for key (unless 
//                  we have a hidden primary key)
//      [in]    record - row from which to create the key
//      [out]   has_null - says if the key has a NULL value for one of its columns
//              key_length - currently set to MAX_KEY_LENGTH, is it size of buff?
// Returns:
//      the parameter key
//
DBT *ha_tokudb::create_dbt_key_from_table(
    DBT * key, 
    uint keynr, 
    uchar * buff, 
    const uchar * record, 
    bool* has_null, 
    int key_length
    ) 
{
    TOKUDB_HANDLER_DBUG_ENTER("");
    memset((void *) key, 0, sizeof(*key));
    if (hidden_primary_key && keynr == primary_key) {
        key->data = buff;
        memcpy(buff, &current_ident, TOKUDB_HIDDEN_PRIMARY_KEY_LENGTH);
        key->size = TOKUDB_HIDDEN_PRIMARY_KEY_LENGTH;
        *has_null = false;
        DBUG_RETURN(key);
    }
    DBUG_RETURN(create_dbt_key_from_key(key, &table->key_info[keynr],buff,record, has_null, (keynr == primary_key), key_length, COL_ZERO));
}

DBT* ha_tokudb::create_dbt_key_for_lookup(
    DBT * key, 
    KEY* key_info, 
    uchar * buff, 
    const uchar * record, 
    bool* has_null, 
    int key_length
    )
{
    TOKUDB_HANDLER_DBUG_ENTER("");
    // override the infinity byte, needed in case the pk is a string
    // to make sure that the cursor that uses this key properly positions
    // it at the right location. If the table stores "D", but we look up for "d",
    // and the infinity byte is 0, then we will skip the "D", because 
    // in bytes, "d" > "D".
    DBT* ret = create_dbt_key_from_key(key, key_info, buff, record, has_null, true, key_length, COL_NEG_INF);
    DBUG_RETURN(ret);    
}

//
// Create a packed key from from a MySQL unpacked key (like the one that is
// sent from the index_read() This key is to be used to read a row
// Parameters:
//      [out]   key - DBT that holds the key
//              keynr - index for which to pack the key
//      [out]   buff - buffer that will hold the data for key
//      [in]    key_ptr - MySQL unpacked key
//              key_length - length of key_ptr
// Returns:
//      the parameter key
//
DBT *ha_tokudb::pack_key(
    DBT * key, 
    uint keynr, 
    uchar * buff, 
    const uchar * key_ptr, 
    uint key_length, 
    int8_t inf_byte
    ) 
{
    TOKUDB_HANDLER_DBUG_ENTER("key %p %u:%2.2x inf=%d", key_ptr, key_length, key_length > 0 ? key_ptr[0] : 0, inf_byte);
#if TOKU_INCLUDE_EXTENDED_KEYS
    if (keynr != primary_key && !tokudb_test(hidden_primary_key)) {
        DBUG_RETURN(pack_ext_key(key, keynr, buff, key_ptr, key_length, inf_byte));
    }
#endif
    KEY *key_info = &table->key_info[keynr];
    KEY_PART_INFO *key_part = key_info->key_part;
    KEY_PART_INFO *end = key_part + get_key_parts(key_info);
    my_bitmap_map *old_map = dbug_tmp_use_all_columns(table, table->write_set);

    memset((void *) key, 0, sizeof(*key));
    key->data = buff;

    // first put the "infinity" byte at beginning. States if missing columns are implicitly
    // positive infinity or negative infinity
    *buff++ = (uchar)inf_byte;

    for (; key_part != end && (int) key_length > 0; key_part++) {
        uint offset = 0;
        if (key_part->null_bit) {
            if (!(*key_ptr == 0)) {
                *buff++ = NULL_COL_VAL;
                key_length -= key_part->store_length;
                key_ptr += key_part->store_length;
                continue;
            }
            *buff++ = NONNULL_COL_VAL;
            offset = 1;         // Data is at key_ptr+1
        }
#if !defined(MARIADB_BASE_VERSION)
        assert(table->s->db_low_byte_first);
#endif
        buff = pack_key_toku_key_field(
            buff,
            (uchar *) key_ptr + offset,
            key_part->field,
            key_part->length
            );
        
        key_ptr += key_part->store_length;
        key_length -= key_part->store_length;
    }

    key->size = (buff - (uchar *) key->data);
    DBUG_DUMP("key", (uchar *) key->data, key->size);
    dbug_tmp_restore_column_map(table->write_set, old_map);
    DBUG_RETURN(key);
}

#if TOKU_INCLUDE_EXTENDED_KEYS
DBT *ha_tokudb::pack_ext_key(
    DBT * key, 
    uint keynr, 
    uchar * buff, 
    const uchar * key_ptr, 
    uint key_length, 
    int8_t inf_byte
    ) 
{
    TOKUDB_HANDLER_DBUG_ENTER("");

    // build a list of PK parts that are in the SK.  we will use this list to build the
    // extended key if necessary. 
    KEY *pk_key_info = &table->key_info[primary_key];
    uint pk_parts = get_key_parts(pk_key_info);
    uint pk_next = 0;
    struct {
        const uchar *key_ptr;
        KEY_PART_INFO *key_part;
    } pk_info[pk_parts];

    KEY *key_info = &table->key_info[keynr];
    KEY_PART_INFO *key_part = key_info->key_part;
    KEY_PART_INFO *end = key_part + get_key_parts(key_info);
    my_bitmap_map *old_map = dbug_tmp_use_all_columns(table, table->write_set);

    memset((void *) key, 0, sizeof(*key));
    key->data = buff;

    // first put the "infinity" byte at beginning. States if missing columns are implicitly
    // positive infinity or negative infinity
    *buff++ = (uchar)inf_byte;

    for (; key_part != end && (int) key_length > 0; key_part++) {
        // if the SK part is part of the PK, then append it to the list.
        if (key_part->field->part_of_key.is_set(primary_key)) {
            assert(pk_next < pk_parts);
            pk_info[pk_next].key_ptr = key_ptr;
            pk_info[pk_next].key_part = key_part;
            pk_next++;
        }
        uint offset = 0;
        if (key_part->null_bit) {
            if (!(*key_ptr == 0)) {
                *buff++ = NULL_COL_VAL;
                key_length -= key_part->store_length;
                key_ptr += key_part->store_length;
                continue;
            }
            *buff++ = NONNULL_COL_VAL;
            offset = 1;         // Data is at key_ptr+1
        }
#if !defined(MARIADB_BASE_VERSION)
        assert(table->s->db_low_byte_first);
#endif
        buff = pack_key_toku_key_field(
            buff,
            (uchar *) key_ptr + offset,
            key_part->field,
            key_part->length
            );
        
        key_ptr += key_part->store_length;
        key_length -= key_part->store_length;
    }

    if (key_length > 0) {
        assert(key_part == end);
        end = key_info->key_part + get_ext_key_parts(key_info);

        // pack PK in order of PK key parts
        for (uint pk_index = 0; key_part != end && (int) key_length > 0 && pk_index < pk_parts; pk_index++) {
            uint i;
            for (i = 0; i < pk_next; i++) {
                if (pk_info[i].key_part->fieldnr == pk_key_info->key_part[pk_index].fieldnr)
                    break;
            }
            if (i < pk_next) {
                const uchar *this_key_ptr = pk_info[i].key_ptr;
                KEY_PART_INFO *this_key_part = pk_info[i].key_part;
                buff = pack_key_toku_key_field(buff, (uchar *) this_key_ptr, this_key_part->field, this_key_part->length);
            } else {
                buff = pack_key_toku_key_field(buff, (uchar *) key_ptr, key_part->field, key_part->length);
                key_ptr += key_part->store_length;
                key_length -= key_part->store_length;
                key_part++;
            }
        }
    }

    key->size = (buff - (uchar *) key->data);
    DBUG_DUMP("key", (uchar *) key->data, key->size);
    dbug_tmp_restore_column_map(table->write_set, old_map);
    DBUG_RETURN(key);
}
#endif

//
// get max used hidden primary key value
//
void ha_tokudb::init_hidden_prim_key_info(DB_TXN *txn) {
    TOKUDB_HANDLER_DBUG_ENTER("");
    if (!(share->status & STATUS_PRIMARY_KEY_INIT)) {
        int error = 0;
        DBC* c = NULL;        
        error = share->key_file[primary_key]->cursor(share->key_file[primary_key], txn, &c, 0);
        assert(error == 0);
        DBT key,val;        
        memset(&key, 0, sizeof(key));
        memset(&val, 0, sizeof(val));
        error = c->c_get(c, &key, &val, DB_LAST);
        if (error == 0) {
            assert(key.size == TOKUDB_HIDDEN_PRIMARY_KEY_LENGTH);
            share->auto_ident = hpk_char_to_num((uchar *)key.data);
        }
        error = c->c_close(c);
        assert(error == 0);
        share->status |= STATUS_PRIMARY_KEY_INIT;
    }
    TOKUDB_HANDLER_DBUG_VOID_RETURN;
}



/** @brief
    Get metadata info stored in status.tokudb
    */
int ha_tokudb::get_status(DB_TXN* txn) {
    TOKUDB_HANDLER_DBUG_ENTER("");
    DBT key, value;
    HA_METADATA_KEY curr_key;
    int error;

    //
    // open status.tokudb
    //
    if (!share->status_block) {
        error = open_status_dictionary(
            &share->status_block, 
            share->table_name, 
            txn
            );
        if (error) { 
            goto cleanup; 
        }
    }
    
    //
    // transaction to be used for putting metadata into status.tokudb
    //
    memset(&key, 0, sizeof(key));
    memset(&value, 0, sizeof(value));
    key.data = &curr_key;
    key.size = sizeof(curr_key);
    value.flags = DB_DBT_USERMEM;

    assert(share->status_block);
    //
    // get version
    //
    value.ulen = sizeof(share->version);
    value.data = &share->version;
    curr_key = hatoku_new_version;
    error = share->status_block->get(
        share->status_block, 
        txn, 
        &key, 
        &value, 
        0
        );
    if (error == DB_NOTFOUND) {
        //
        // hack to keep handle the issues of going back and forth
        // between 5.0.3 to 5.0.4
        // the problem with going back and forth
        // is with storing the frm file, 5.0.4 stores it, 5.0.3 does not
        // so, if a user goes back and forth and alters the schema
        // the frm stored can get out of sync with the schema of the table
        // This can cause issues.
        // To take care of this, we are doing this versioning work here.
        // We change the key that stores the version. 
        // In 5.0.3, it is hatoku_old_version, in 5.0.4 it is hatoku_new_version
        // When we encounter a table that does not have hatoku_new_version
        // set, we give it the right one, and overwrite the old one with zero.
        // This ensures that 5.0.3 cannot open the table. Once it has been opened by 5.0.4
        //
        uint dummy_version = 0;
        share->version = HA_TOKU_ORIG_VERSION;
        error = write_to_status(
            share->status_block, 
            hatoku_new_version,
            &share->version,
            sizeof(share->version), 
            txn
            );
        if (error) { goto cleanup; }
        error = write_to_status(
            share->status_block, 
            hatoku_old_version,
            &dummy_version,
            sizeof(dummy_version), 
            txn
            );
        if (error) { goto cleanup; }
    }
    else if (error || value.size != sizeof(share->version)) {
        if (error == 0) {
            error = HA_ERR_INTERNAL_ERROR;
        }
        goto cleanup;
    }
    //
    // get capabilities
    //
    curr_key = hatoku_capabilities;
    value.ulen = sizeof(share->capabilities);
    value.data = &share->capabilities;
    error = share->status_block->get(
        share->status_block, 
        txn, 
        &key, 
        &value, 
        0
        );
    if (error == DB_NOTFOUND) {
        share->capabilities= 0;
    }
    else if (error || value.size != sizeof(share->version)) {
        if (error == 0) {
            error = HA_ERR_INTERNAL_ERROR;
        }
        goto cleanup;
    }
    
    error = 0;
cleanup:
    TOKUDB_HANDLER_DBUG_RETURN(error);
}

/** @brief
    Return an estimated of the number of rows in the table.
    Used when sorting to allocate buffers and by the optimizer.
    This is used in filesort.cc. 
*/
ha_rows ha_tokudb::estimate_rows_upper_bound() {
    TOKUDB_HANDLER_DBUG_ENTER("");
    DBUG_RETURN(share->rows + HA_TOKUDB_EXTRA_ROWS);
}

//
// Function that compares two primary keys that were saved as part of rnd_pos
// and ::position
//
int ha_tokudb::cmp_ref(const uchar * ref1, const uchar * ref2) {
    int ret_val = 0;
    bool read_string = false;
    ret_val = tokudb_compare_two_keys(
        ref1 + sizeof(uint32_t),
        *(uint32_t *)ref1,
        ref2 + sizeof(uint32_t),
        *(uint32_t *)ref2,
        (uchar *)share->file->descriptor->dbt.data + 4,
        *(uint32_t *)share->file->descriptor->dbt.data - 4,
        false,
        &read_string
        );
    return ret_val;
}

bool ha_tokudb::check_if_incompatible_data(HA_CREATE_INFO * info, uint table_changes) {
  //
  // This is a horrendous hack for now, as copied by InnoDB.
  // This states that if the auto increment create field has changed,
  // via a "alter table foo auto_increment=new_val", that this
  // change is incompatible, and to rebuild the entire table
  // This will need to be fixed
  //
  if ((info->used_fields & HA_CREATE_USED_AUTO) &&
      info->auto_increment_value != 0) {

    return COMPATIBLE_DATA_NO;
  }
  if (table_changes != IS_EQUAL_YES)
    return COMPATIBLE_DATA_NO;
  return COMPATIBLE_DATA_YES;
}

//
// Method that is called before the beginning of many calls
// to insert rows (ha_tokudb::write_row). There is no guarantee
// that start_bulk_insert is called, however there is a guarantee
// that if start_bulk_insert is called, then end_bulk_insert may be
// called as well.
// Parameters:
//      [in]    rows - an estimate of the number of rows that will be inserted
//                     if number of rows is unknown (such as if doing 
//                     "insert into foo select * from bar), then rows 
//                     will be 0
//
//
// This function returns true if the table MAY be empty.
// It is NOT meant to be a 100% check for emptiness.
// This is used for a bulk load optimization.
//
bool ha_tokudb::may_table_be_empty(DB_TXN *txn) {
    int error;
    bool ret_val = false;
    DBC* tmp_cursor = NULL;
    DB_TXN* tmp_txn = NULL;

    const int empty_scan = THDVAR(ha_thd(), empty_scan);
    if (empty_scan == TOKUDB_EMPTY_SCAN_DISABLED)
        goto cleanup;

    if (txn == NULL) {
        error = txn_begin(db_env, 0, &tmp_txn, 0, ha_thd());
        if (error) {
            goto cleanup;
        }
        txn = tmp_txn;
    }

    error = share->file->cursor(share->file, txn, &tmp_cursor, 0);
    if (error)
        goto cleanup;
    tmp_cursor->c_set_check_interrupt_callback(tmp_cursor, tokudb_killed_thd_callback, ha_thd());
    if (empty_scan == TOKUDB_EMPTY_SCAN_LR)
        error = tmp_cursor->c_getf_next(tmp_cursor, 0, smart_dbt_do_nothing, NULL);
    else
        error = tmp_cursor->c_getf_prev(tmp_cursor, 0, smart_dbt_do_nothing, NULL);
    error = map_to_handler_error(error);
    if (error == DB_NOTFOUND)
        ret_val = true;
    else 
        ret_val = false;
    error = 0;

cleanup:
    if (tmp_cursor) {
        int r = tmp_cursor->c_close(tmp_cursor);
        assert(r == 0);
        tmp_cursor = NULL;
    }
    if (tmp_txn) {
        commit_txn(tmp_txn, 0);
        tmp_txn = NULL;
    }
    return ret_val;
}

#if MYSQL_VERSION_ID >= 100000
void ha_tokudb::start_bulk_insert(ha_rows rows, uint flags) {
    TOKUDB_HANDLER_DBUG_ENTER("%llu %u txn %p", (unsigned long long) rows, flags, transaction);
#else
void ha_tokudb::start_bulk_insert(ha_rows rows) {
    TOKUDB_HANDLER_DBUG_ENTER("%llu txn %p", (unsigned long long) rows, transaction);
#endif
    THD* thd = ha_thd();
    tokudb_trx_data* trx = (tokudb_trx_data *) thd_get_ha_data(thd, tokudb_hton);
    delay_updating_ai_metadata = true;
    ai_metadata_update_required = false;
    abort_loader = false;
    
    rw_rdlock(&share->num_DBs_lock);
    uint curr_num_DBs = table->s->keys + tokudb_test(hidden_primary_key);
    num_DBs_locked_in_bulk = true;
    lock_count = 0;
    
    if ((rows == 0 || rows > 1) && share->try_table_lock) {
        if (get_prelock_empty(thd) && may_table_be_empty(transaction)) {
            if (using_ignore || is_insert_ignore(thd) || thd->lex->duplicates != DUP_ERROR
                || table->s->next_number_key_offset) {
                acquire_table_lock(transaction, lock_write);
            }
            else {
                mult_dbt_flags[primary_key] = 0;
                if (!thd_test_options(thd, OPTION_RELAXED_UNIQUE_CHECKS) && !hidden_primary_key) {
                    mult_put_flags[primary_key] = DB_NOOVERWRITE;
                }
                uint32_t loader_flags = (get_load_save_space(thd)) ? 
                    LOADER_COMPRESS_INTERMEDIATES : 0;

                int error = db_env->create_loader(
                    db_env, 
                    transaction, 
                    &loader, 
                    NULL, // no src_db needed
                    curr_num_DBs, 
                    share->key_file, 
                    mult_put_flags,
                    mult_dbt_flags,
                    loader_flags
                    );
                if (error) { 
                    assert(loader == NULL);
                    goto exit_try_table_lock;
                }

                lc.thd = thd;
                lc.ha = this;
                
                error = loader->set_poll_function(loader, loader_poll_fun, &lc);
                assert(!error);

                error = loader->set_error_callback(loader, loader_dup_fun, &lc);
                assert(!error);

                trx->stmt_progress.using_loader = true;
            }
        }
    exit_try_table_lock:
        tokudb_pthread_mutex_lock(&share->mutex);
        share->try_table_lock = false;
        tokudb_pthread_mutex_unlock(&share->mutex);
    }
    TOKUDB_HANDLER_DBUG_VOID_RETURN;
}

//
// Method that is called at the end of many calls to insert rows
// (ha_tokudb::write_row). If start_bulk_insert is called, then
// this is guaranteed to be called.
//
int ha_tokudb::end_bulk_insert(bool abort) {
    TOKUDB_HANDLER_DBUG_ENTER("");
    int error = 0;
    THD* thd = ha_thd();
    tokudb_trx_data* trx = (tokudb_trx_data *) thd_get_ha_data(thd, tokudb_hton);
    bool using_loader = (loader != NULL);
    if (ai_metadata_update_required) {
        tokudb_pthread_mutex_lock(&share->mutex);
        error = update_max_auto_inc(share->status_block, share->last_auto_increment);
        tokudb_pthread_mutex_unlock(&share->mutex);
        if (error) { goto cleanup; }
    }
    delay_updating_ai_metadata = false;
    ai_metadata_update_required = false;
    loader_error = 0;
    if (loader) {
        if (!abort_loader && !thd_killed(thd)) {
            DBUG_EXECUTE_IF("tokudb_end_bulk_insert_sleep", {
                const char *orig_proc_info = tokudb_thd_get_proc_info(thd);
                thd_proc_info(thd, "DBUG sleep");
                my_sleep(20000000);
                thd_proc_info(thd, orig_proc_info);
            });
            error = loader->close(loader);
            loader = NULL;
            if (error) { 
                if (thd_killed(thd)) {
                    my_error(ER_QUERY_INTERRUPTED, MYF(0));
                }
                goto cleanup; 
            }

            for (uint i = 0; i < table_share->keys; i++) {
                if (table_share->key_info[i].flags & HA_NOSAME) {
                    bool is_unique;
                    if (i == primary_key && !share->pk_has_string) {
                        continue;
                    }
                    error = is_index_unique(&is_unique, transaction, share->key_file[i], &table->key_info[i], 
                                            DB_PRELOCKED_WRITE);
                    if (error) goto cleanup;
                    if (!is_unique) {
                        error = HA_ERR_FOUND_DUPP_KEY;
                        last_dup_key = i;
                        goto cleanup;
                    }
                }
            }
        }
        else {
            error = sprintf(write_status_msg, "aborting bulk load"); 
            thd_proc_info(thd, write_status_msg);
            loader->abort(loader);
            loader = NULL;
            share->try_table_lock = true;
        }
    }

cleanup:
    if (num_DBs_locked_in_bulk) {
        rw_unlock(&share->num_DBs_lock);
    }
    num_DBs_locked_in_bulk = false;
    lock_count = 0;
    if (loader) {
        error = sprintf(write_status_msg, "aborting bulk load"); 
        thd_proc_info(thd, write_status_msg);
        loader->abort(loader);
        loader = NULL;
    }
    abort_loader = false;
    memset(&lc, 0, sizeof(lc));
    if (error || loader_error) {
        my_errno = error ? error : loader_error;
        if (using_loader) {
            share->try_table_lock = true;
        }
    }
    trx->stmt_progress.using_loader = false;
    thd_proc_info(thd, 0);
    TOKUDB_HANDLER_DBUG_RETURN(error ? error : loader_error);
}

int ha_tokudb::end_bulk_insert() {
    return end_bulk_insert( false );
}

int ha_tokudb::is_index_unique(bool* is_unique, DB_TXN* txn, DB* db, KEY* key_info, int lock_flags) {
    int error;
    DBC* tmp_cursor1 = NULL;
    DBC* tmp_cursor2 = NULL;
    DBT key1, key2, val, packed_key1, packed_key2;
    uint64_t cnt = 0;
    char status_msg[MAX_ALIAS_NAME + 200]; //buffer of 200 should be a good upper bound.
    THD* thd = ha_thd();
    const char *orig_proc_info = tokudb_thd_get_proc_info(thd);
    memset(&key1, 0, sizeof(key1));
    memset(&key2, 0, sizeof(key2));
    memset(&val, 0, sizeof(val));
    memset(&packed_key1, 0, sizeof(packed_key1));
    memset(&packed_key2, 0, sizeof(packed_key2));
    *is_unique = true;
    
    error = db->cursor(db, txn, &tmp_cursor1, DB_SERIALIZABLE);
    if (error) { goto cleanup; }

    error = db->cursor(db, txn, &tmp_cursor2, DB_SERIALIZABLE);
    if (error) { goto cleanup; }
    
    error = tmp_cursor1->c_get(tmp_cursor1, &key1, &val, DB_NEXT + lock_flags);
    if (error == DB_NOTFOUND) {
        *is_unique = true;
        error = 0;
        goto cleanup;
    }
    else if (error) { goto cleanup; }
    error = tmp_cursor2->c_get(tmp_cursor2, &key2, &val, DB_NEXT + lock_flags);
    if (error) { goto cleanup; }

    error = tmp_cursor2->c_get(tmp_cursor2, &key2, &val, DB_NEXT + lock_flags);
    if (error == DB_NOTFOUND) {
        *is_unique = true;
        error = 0;
        goto cleanup;
    }
    else if (error) { goto cleanup; }

    while (error != DB_NOTFOUND) {
        bool has_null1;
        bool has_null2;
        int cmp;
        place_key_into_mysql_buff(key_info, table->record[0], (uchar *) key1.data + 1);
        place_key_into_mysql_buff(key_info, table->record[1], (uchar *) key2.data + 1);
        
        create_dbt_key_for_lookup(&packed_key1, key_info, key_buff, table->record[0], &has_null1);
        create_dbt_key_for_lookup(&packed_key2, key_info, key_buff2, table->record[1], &has_null2);

        if (!has_null1 && !has_null2) {
            cmp = tokudb_prefix_cmp_dbt_key(db, &packed_key1, &packed_key2);
            if (cmp == 0) {
                memcpy(key_buff, key1.data, key1.size);
                place_key_into_mysql_buff(key_info, table->record[0], (uchar *) key_buff + 1);
                *is_unique = false;
                break;
            }
        }

        error = tmp_cursor1->c_get(tmp_cursor1, &key1, &val, DB_NEXT + lock_flags);
        if (error) { goto cleanup; }
        error = tmp_cursor2->c_get(tmp_cursor2, &key2, &val, DB_NEXT + lock_flags);
        if (error && (error != DB_NOTFOUND)) { goto cleanup; }

        cnt++;
        if ((cnt % 10000) == 0) {
            sprintf(
                status_msg, 
                "Verifying index uniqueness: Checked %llu of %llu rows in key-%s.", 
                (long long unsigned) cnt, 
                share->rows, 
                key_info->name);
            thd_proc_info(thd, status_msg);
            if (thd_killed(thd)) {
                my_error(ER_QUERY_INTERRUPTED, MYF(0));
                error = ER_QUERY_INTERRUPTED;
                goto cleanup;
            }
        }
    }

    error = 0;

cleanup:
    thd_proc_info(thd, orig_proc_info);
    if (tmp_cursor1) {
        tmp_cursor1->c_close(tmp_cursor1);
        tmp_cursor1 = NULL;
    }
    if (tmp_cursor2) {
        tmp_cursor2->c_close(tmp_cursor2);
        tmp_cursor2 = NULL;
    }
    return error;
}

int ha_tokudb::is_val_unique(bool* is_unique, uchar* record, KEY* key_info, uint dict_index, DB_TXN* txn) {
    int error = 0;
    bool has_null;
    DBC* tmp_cursor = NULL;

    DBT key; memset((void *)&key, 0, sizeof(key));
    create_dbt_key_from_key(&key, key_info, key_buff2, record, &has_null, true, MAX_KEY_LENGTH, COL_NEG_INF);
    if (has_null) {
        error = 0;
        *is_unique = true;
        goto cleanup;
    }
    
    error = share->key_file[dict_index]->cursor(share->key_file[dict_index], txn, &tmp_cursor, DB_SERIALIZABLE | DB_RMW);
    if (error) { 
        goto cleanup; 
    } else {
        // prelock (key,-inf),(key,+inf) so that the subsequent key lookup does not overlock 
        uint flags = 0;
        DBT key_right; memset(&key_right, 0, sizeof key_right);
        create_dbt_key_from_key(&key_right, key_info, key_buff3, record, &has_null, true, MAX_KEY_LENGTH, COL_POS_INF);
        error = tmp_cursor->c_set_bounds(tmp_cursor, &key, &key_right, true, DB_NOTFOUND);
        if (error == 0) {
            flags = DB_PRELOCKED | DB_PRELOCKED_WRITE;
        }

        // lookup key and check unique prefix
        struct smart_dbt_info info;
        info.ha = this;
        info.buf = NULL;
        info.keynr = dict_index;
        
        struct index_read_info ir_info;
        ir_info.orig_key = &key;
        ir_info.smart_dbt_info = info;

        error = tmp_cursor->c_getf_set_range(tmp_cursor, flags, &key, smart_dbt_callback_lookup, &ir_info);
        if (error == DB_NOTFOUND) {
            *is_unique = true;
            error = 0;
            goto cleanup;
        }
        else if (error) {
            error = map_to_handler_error(error);
            goto cleanup;
        }
        if (ir_info.cmp) {
            *is_unique = true;
        }
        else {
            *is_unique = false;
        }
    }
    error = 0;

cleanup:
    if (tmp_cursor) {
        int r = tmp_cursor->c_close(tmp_cursor);
        assert(r==0);
        tmp_cursor = NULL;
    }
    return error;
}

static void maybe_do_unique_checks_delay(THD *thd) {
    if (thd->slave_thread) {
        uint64_t delay_ms = THDVAR(thd, rpl_unique_checks_delay);
        if (delay_ms)
            usleep(delay_ms * 1000);
    }
}

static bool do_unique_checks(THD *thd, bool do_rpl_event) {
    if (do_rpl_event && thd->slave_thread && opt_readonly && !THDVAR(thd, rpl_unique_checks))
        return false;
    else
        return !thd_test_options(thd, OPTION_RELAXED_UNIQUE_CHECKS);
}

int ha_tokudb::do_uniqueness_checks(uchar* record, DB_TXN* txn, THD* thd) {
    int error = 0;
    //
    // first do uniqueness checks
    //
    if (share->has_unique_keys && do_unique_checks(thd, in_rpl_write_rows)) {
        for (uint keynr = 0; keynr < table_share->keys; keynr++) {
            bool is_unique_key = (table->key_info[keynr].flags & HA_NOSAME) || (keynr == primary_key);
            bool is_unique = false;
            //
            // don't need to do check for primary key that don't have strings
            //
            if (keynr == primary_key && !share->pk_has_string) {
                continue;
            }
            if (!is_unique_key) {
                continue;
            }

            maybe_do_unique_checks_delay(thd);

            //
            // if unique key, check uniqueness constraint
            // but, we do not need to check it if the key has a null
            // and we do not need to check it if unique_checks is off
            //
            error = is_val_unique(&is_unique, record, &table->key_info[keynr], keynr, txn);
            if (error) { 
                goto cleanup; 
            }
            if (!is_unique) {
                error = DB_KEYEXIST;
                last_dup_key = keynr;
                goto cleanup;
            }
        }
    }    
cleanup:
    return error;
}

void ha_tokudb::test_row_packing(uchar* record, DBT* pk_key, DBT* pk_val) {
    int error;
    DBT row, key;
    //
    // variables for testing key packing, only used in some debug modes
    //
    uchar* tmp_pk_key_data = NULL;
    uchar* tmp_pk_val_data = NULL;
    DBT tmp_pk_key;
    DBT tmp_pk_val;
    bool has_null;
    int cmp;

    memset(&tmp_pk_key, 0, sizeof(DBT));
    memset(&tmp_pk_val, 0, sizeof(DBT));

    //
    //use for testing the packing of keys
    //
    tmp_pk_key_data = (uchar *)tokudb_my_malloc(pk_key->size, MYF(MY_WME));
    assert(tmp_pk_key_data);
    tmp_pk_val_data = (uchar *)tokudb_my_malloc(pk_val->size, MYF(MY_WME));
    assert(tmp_pk_val_data);
    memcpy(tmp_pk_key_data, pk_key->data, pk_key->size);
    memcpy(tmp_pk_val_data, pk_val->data, pk_val->size);
    tmp_pk_key.data = tmp_pk_key_data;
    tmp_pk_key.size = pk_key->size;
    tmp_pk_val.data = tmp_pk_val_data;
    tmp_pk_val.size = pk_val->size;

    for (uint keynr = 0; keynr < table_share->keys; keynr++) {
        uint32_t tmp_num_bytes = 0;
        uchar* row_desc = NULL;
        uint32_t desc_size = 0;
        
        if (keynr == primary_key) {
            continue;
        }

        create_dbt_key_from_table(&key, keynr, key_buff2, record, &has_null); 

        //
        // TEST
        //
        row_desc = (uchar *)share->key_file[keynr]->descriptor->dbt.data;
        row_desc += (*(uint32_t *)row_desc);
        desc_size = (*(uint32_t *)row_desc) - 4;
        row_desc += 4;
        tmp_num_bytes = pack_key_from_desc(
            key_buff3,
            row_desc,
            desc_size,
            &tmp_pk_key,
            &tmp_pk_val
            );
        assert(tmp_num_bytes == key.size);
        cmp = memcmp(key_buff3,key_buff2,tmp_num_bytes);
        assert(cmp == 0);

        //
        // test key packing of clustering keys
        //
        if (key_is_clustering(&table->key_info[keynr])) {
            error = pack_row(&row, (const uchar *) record, keynr);
            assert(error == 0);
            uchar* tmp_buff = NULL;
            tmp_buff = (uchar *)tokudb_my_malloc(alloced_rec_buff_length,MYF(MY_WME));
            assert(tmp_buff);
            row_desc = (uchar *)share->key_file[keynr]->descriptor->dbt.data;
            row_desc += (*(uint32_t *)row_desc);
            row_desc += (*(uint32_t *)row_desc);
            desc_size = (*(uint32_t *)row_desc) - 4;
            row_desc += 4;
            tmp_num_bytes = pack_clustering_val_from_desc(
                tmp_buff,
                row_desc,
                desc_size,
                &tmp_pk_val
                );
            assert(tmp_num_bytes == row.size);
            cmp = memcmp(tmp_buff,rec_buff,tmp_num_bytes);
            assert(cmp == 0);
            tokudb_my_free(tmp_buff);
        }
    }

    //
    // copy stuff back out
    //
    error = pack_row(pk_val, (const uchar *) record, primary_key);
    assert(pk_val->size == tmp_pk_val.size);
    cmp = memcmp(pk_val->data, tmp_pk_val_data, pk_val->size);    
    assert( cmp == 0);

    tokudb_my_free(tmp_pk_key_data);
    tokudb_my_free(tmp_pk_val_data);
}

// set the put flags for the main dictionary
void ha_tokudb::set_main_dict_put_flags(THD* thd, bool opt_eligible, uint32_t* put_flags) {
    uint32_t old_prelock_flags = 0;
    uint curr_num_DBs = table->s->keys + tokudb_test(hidden_primary_key);
    bool in_hot_index = share->num_DBs > curr_num_DBs;
    bool using_ignore_flag_opt = do_ignore_flag_optimization(thd, table, share->replace_into_fast && !using_ignore_no_key);
    //
    // optimization for "REPLACE INTO..." (and "INSERT IGNORE") command
    // if the command is "REPLACE INTO" and the only table
    // is the main table (or all indexes are a subset of the pk), 
    // then we can simply insert the element
    // with DB_YESOVERWRITE. If the element does not exist,
    // it will act as a normal insert, and if it does exist, it 
    // will act as a replace, which is exactly what REPLACE INTO is supposed
    // to do. We cannot do this if otherwise, because then we lose
    // consistency between indexes
    //
    if (hidden_primary_key) 
    {
        *put_flags = old_prelock_flags;
    }
    else if (!do_unique_checks(thd, in_rpl_write_rows | in_rpl_update_rows) && !is_replace_into(thd) && !is_insert_ignore(thd))
    {
        *put_flags = old_prelock_flags;
    }
    else if (using_ignore_flag_opt && is_replace_into(thd) 
            && !in_hot_index)
    {
        *put_flags = old_prelock_flags;
    }
    else if (opt_eligible && using_ignore_flag_opt && is_insert_ignore(thd) 
            && !in_hot_index)
    {
        *put_flags = DB_NOOVERWRITE_NO_ERROR | old_prelock_flags;
    }
    else 
    {
        *put_flags = DB_NOOVERWRITE | old_prelock_flags;
    }
}

int ha_tokudb::insert_row_to_main_dictionary(uchar* record, DBT* pk_key, DBT* pk_val, DB_TXN* txn) {
    int error = 0;
    uint curr_num_DBs = table->s->keys + tokudb_test(hidden_primary_key);
    assert(curr_num_DBs == 1);

    uint32_t put_flags = mult_put_flags[primary_key];
    THD *thd = ha_thd(); 
    set_main_dict_put_flags(thd, true, &put_flags);

    // for test, make unique checks have a very long duration
    if ((put_flags & DB_OPFLAGS_MASK) == DB_NOOVERWRITE)
        maybe_do_unique_checks_delay(thd);

    error = share->file->put(share->file, txn, pk_key, pk_val, put_flags);
    if (error) {
        last_dup_key = primary_key;
        goto cleanup;
    }

cleanup:
    return error;
}

int ha_tokudb::insert_rows_to_dictionaries_mult(DBT* pk_key, DBT* pk_val, DB_TXN* txn, THD* thd) {
    int error = 0;
    uint curr_num_DBs = share->num_DBs;
    set_main_dict_put_flags(thd, true, &mult_put_flags[primary_key]);
    uint32_t flags = mult_put_flags[primary_key];

    // for test, make unique checks have a very long duration
    if ((flags & DB_OPFLAGS_MASK) == DB_NOOVERWRITE)
        maybe_do_unique_checks_delay(thd);

    // the insert ignore optimization uses DB_NOOVERWRITE_NO_ERROR, 
    // which is not allowed with env->put_multiple. 
    // we have to insert the rows one by one in this case.
    if (flags & DB_NOOVERWRITE_NO_ERROR) {
        DB * src_db = share->key_file[primary_key];
        for (uint32_t i = 0; i < curr_num_DBs; i++) {
            DB * db = share->key_file[i];
            if (i == primary_key) {
                // if it's the primary key, insert the rows
                // as they are.
                error = db->put(db, txn, pk_key, pk_val, flags);
            } else {
                // generate a row for secondary keys.
                // use our multi put key/rec buffers
                // just as the ydb layer would have in
                // env->put_multiple(), except that
                // we will just do a put() right away.
                error = tokudb_generate_row(db, src_db,
                        &mult_key_dbt_array[i].dbts[0], &mult_rec_dbt_array[i].dbts[0], 
                        pk_key, pk_val);
                if (error != 0) {
                    goto out;
                }
                error = db->put(db, txn, &mult_key_dbt_array[i].dbts[0], 
                        &mult_rec_dbt_array[i].dbts[0], flags);
            }
            if (error != 0) {
                goto out;
            }
        }
    } else {
        // not insert ignore, so we can use put multiple
        error = db_env->put_multiple(
            db_env, 
            share->key_file[primary_key], 
            txn, 
            pk_key, 
            pk_val,
            curr_num_DBs, 
            share->key_file, 
            mult_key_dbt_array,
            mult_rec_dbt_array,
            mult_put_flags
            );
    }

out:
    //
    // We break if we hit an error, unless it is a dup key error
    // and MySQL told us to ignore duplicate key errors
    //
    if (error) {
        last_dup_key = primary_key;
    }
    return error;
}

//
// Stores a row in the table, called when handling an INSERT query
// Parameters:
//      [in]    record - a row in MySQL format
// Returns:
//      0 on success
//      error otherwise
//
int ha_tokudb::write_row(uchar * record) {
    TOKUDB_HANDLER_DBUG_ENTER("%p", record);

    DBT row, prim_key;
    int error;
    THD *thd = ha_thd();
    bool has_null;
    DB_TXN* sub_trans = NULL;
    DB_TXN* txn = NULL;
    tokudb_trx_data *trx = NULL;
    uint curr_num_DBs;
    bool create_sub_trans = false;
    bool num_DBs_locked = false;

    //
    // some crap that needs to be done because MySQL does not properly abstract
    // this work away from us, namely filling in auto increment and setting auto timestamp
    //
    ha_statistic_increment(&SSV::ha_write_count);
#if MYSQL_VERSION_ID < 50600
    if (table->timestamp_field_type & TIMESTAMP_AUTO_SET_ON_INSERT) {
        table->timestamp_field->set_time();
    }
#endif
    if (table->next_number_field && record == table->record[0]) {
        error = update_auto_increment();
        if (error)
            goto cleanup;
    }

    //
    // check to see if some value for the auto increment column that is bigger
    // than anything else til now is being used. If so, update the metadata to reflect it
    // the goal here is we never want to have a dup key error due to a bad increment
    // of the auto inc field.
    //
    if (share->has_auto_inc && record == table->record[0]) {
        tokudb_pthread_mutex_lock(&share->mutex);
        ulonglong curr_auto_inc = retrieve_auto_increment(
            table->field[share->ai_field_index]->key_type(), field_offset(table->field[share->ai_field_index], table), record);
        if (curr_auto_inc > share->last_auto_increment) {
            share->last_auto_increment = curr_auto_inc;
            if (delay_updating_ai_metadata) {
                ai_metadata_update_required = true;
            }
            else {
                update_max_auto_inc(share->status_block, share->last_auto_increment);
            }
        }
        tokudb_pthread_mutex_unlock(&share->mutex);
    }

    //
    // grab reader lock on numDBs_lock
    //
    if (!num_DBs_locked_in_bulk) {
        rw_rdlock(&share->num_DBs_lock);
        num_DBs_locked = true;
    }
    else {
        lock_count++;
        if (lock_count >= 2000) {
            rw_unlock(&share->num_DBs_lock);
            rw_rdlock(&share->num_DBs_lock);
            lock_count = 0;
        }
    }
    curr_num_DBs = share->num_DBs;
    
    if (hidden_primary_key) {
        get_auto_primary_key(current_ident);
    }

    if (table_share->blob_fields) {
        if (fix_rec_buff_for_blob(max_row_length(record))) {
            error = HA_ERR_OUT_OF_MEM;
            goto cleanup;
        }
    }

    create_dbt_key_from_table(&prim_key, primary_key, primary_key_buff, record, &has_null);
    if ((error = pack_row(&row, (const uchar *) record, primary_key))){
        goto cleanup;
    }

    create_sub_trans = (using_ignore && !(do_ignore_flag_optimization(thd,table,share->replace_into_fast && !using_ignore_no_key)));
    if (create_sub_trans) {
        error = txn_begin(db_env, transaction, &sub_trans, DB_INHERIT_ISOLATION, thd);
        if (error) {
            goto cleanup;
        }
    }
    
    txn = create_sub_trans ? sub_trans : transaction;

    if (tokudb_debug & TOKUDB_DEBUG_CHECK_KEY) {
        test_row_packing(record,&prim_key,&row);
    }

    if (loader) {
        error = loader->put(loader, &prim_key, &row);
        if (error) {
            abort_loader = true;
            goto cleanup;
        }
    }
    else {
        error = do_uniqueness_checks(record, txn, thd);
        if (error) {
            // for #4633
            // if we have a duplicate key error, let's check the primary key to see
            // if there is a duplicate there. If so, set last_dup_key to the pk
            if (error == DB_KEYEXIST && !tokudb_test(hidden_primary_key) && last_dup_key != primary_key) {
                int r = share->file->getf_set(share->file, txn, DB_SERIALIZABLE, &prim_key, smart_dbt_do_nothing, NULL);
                if (r == 0) {
                    // if we get no error, that means the row
                    // was found and this is a duplicate key,
                    // so we set last_dup_key
                    last_dup_key = primary_key;
                }
                else if (r != DB_NOTFOUND) {
                    // if some other error is returned, return that to the user.
                    error = r;
                }
            }
            goto cleanup; 
        }
        if (curr_num_DBs == 1) {
            error = insert_row_to_main_dictionary(record,&prim_key, &row, txn);
            if (error) { goto cleanup; }
        }
        else {
            error = insert_rows_to_dictionaries_mult(&prim_key, &row, txn, thd);
            if (error) { goto cleanup; }
        }
        if (error == 0) {
            uint64_t full_row_size = prim_key.size + row.size;
            toku_hton_update_primary_key_bytes_inserted(full_row_size);
        }
    }

    trx = (tokudb_trx_data *) thd_get_ha_data(thd, tokudb_hton);
    if (!error) {
        added_rows++;
        trx->stmt_progress.inserted++;
        track_progress(thd);
    }
cleanup:
    if (num_DBs_locked) {
       rw_unlock(&share->num_DBs_lock);
    }
    if (error == DB_KEYEXIST) {
        error = HA_ERR_FOUND_DUPP_KEY;
    }
    if (sub_trans) {
        // no point in recording error value of abort.
        // nothing we can do about it anyway and it is not what
        // we want to return.
        if (error) {
            abort_txn(sub_trans);
        }
        else {
            commit_txn(sub_trans, DB_TXN_NOSYNC);
        }
    }
    TOKUDB_HANDLER_DBUG_RETURN(error);
}

/* Compare if a key in a row has changed */
bool ha_tokudb::key_changed(uint keynr, const uchar * old_row, const uchar * new_row) {
    DBT old_key;
    DBT new_key;
    memset((void *) &old_key, 0, sizeof(old_key));
    memset((void *) &new_key, 0, sizeof(new_key));

    bool has_null;
    create_dbt_key_from_table(&new_key, keynr, key_buff2, new_row, &has_null);
    create_dbt_key_for_lookup(&old_key,&table->key_info[keynr], key_buff3, old_row, &has_null);
    return tokudb_prefix_cmp_dbt_key(share->key_file[keynr], &old_key, &new_key);
}

//
// Updates a row in the table, called when handling an UPDATE query
// Parameters:
//      [in]    old_row - row to be updated, in MySQL format
//      [in]    new_row - new row, in MySQL format
// Returns:
//      0 on success
//      error otherwise
//
int ha_tokudb::update_row(const uchar * old_row, uchar * new_row) {
    TOKUDB_HANDLER_DBUG_ENTER("");
    DBT prim_key, old_prim_key, prim_row, old_prim_row;
    int error;
    bool has_null;
    THD* thd = ha_thd();
    DB_TXN* sub_trans = NULL;
    DB_TXN* txn = NULL;
    tokudb_trx_data* trx = (tokudb_trx_data *) thd_get_ha_data(thd, tokudb_hton);
    uint curr_num_DBs;

    LINT_INIT(error);
    memset((void *) &prim_key, 0, sizeof(prim_key));
    memset((void *) &old_prim_key, 0, sizeof(old_prim_key));
    memset((void *) &prim_row, 0, sizeof(prim_row));
    memset((void *) &old_prim_row, 0, sizeof(old_prim_row));

    ha_statistic_increment(&SSV::ha_update_count);
#if MYSQL_VERSION_ID < 50600
    if (table->timestamp_field_type & TIMESTAMP_AUTO_SET_ON_UPDATE) {
        table->timestamp_field->set_time();
    }
#endif
    //
    // check to see if some value for the auto increment column that is bigger
    // than anything else til now is being used. If so, update the metadata to reflect it
    // the goal here is we never want to have a dup key error due to a bad increment
    // of the auto inc field.
    //
    if (share->has_auto_inc && new_row == table->record[0]) {
        tokudb_pthread_mutex_lock(&share->mutex);
        ulonglong curr_auto_inc = retrieve_auto_increment(
            table->field[share->ai_field_index]->key_type(), 
            field_offset(table->field[share->ai_field_index], table),
            new_row
            );
        if (curr_auto_inc > share->last_auto_increment) {
            error = update_max_auto_inc(share->status_block, curr_auto_inc);
            if (!error) {
                share->last_auto_increment = curr_auto_inc;
            }
        }
        tokudb_pthread_mutex_unlock(&share->mutex);
    }

    //
    // grab reader lock on numDBs_lock
    //
    bool num_DBs_locked = false;
    if (!num_DBs_locked_in_bulk) {
        rw_rdlock(&share->num_DBs_lock);
        num_DBs_locked = true;
    }
    curr_num_DBs = share->num_DBs;

    if (using_ignore) {
        error = txn_begin(db_env, transaction, &sub_trans, DB_INHERIT_ISOLATION, thd);
        if (error) {
            goto cleanup;
        }
    }
    txn = using_ignore ? sub_trans : transaction;

    if (hidden_primary_key) {
        memset((void *) &prim_key, 0, sizeof(prim_key));
        prim_key.data = (void *) current_ident;
        prim_key.size = TOKUDB_HIDDEN_PRIMARY_KEY_LENGTH;
        old_prim_key = prim_key;
    } 
    else {
        create_dbt_key_from_table(&prim_key, primary_key, key_buff, new_row, &has_null);
        create_dbt_key_from_table(&old_prim_key, primary_key, primary_key_buff, old_row, &has_null);
    }

    // do uniqueness checks
    if (share->has_unique_keys && do_unique_checks(thd, in_rpl_update_rows)) {
        for (uint keynr = 0; keynr < table_share->keys; keynr++) {
            bool is_unique_key = (table->key_info[keynr].flags & HA_NOSAME) || (keynr == primary_key);
            if (keynr == primary_key && !share->pk_has_string) {
                continue;
            }
            if (is_unique_key) {
                bool key_ch = key_changed(keynr, old_row, new_row);
                if (key_ch) {
                    bool is_unique;
                    error = is_val_unique(&is_unique, new_row, &table->key_info[keynr], keynr, txn);
                    if (error) goto cleanup;
                    if (!is_unique) {
                        error = DB_KEYEXIST;
                        last_dup_key = keynr;
                        goto cleanup;
                    }
                }
            }
        }
    }
    
    if (table_share->blob_fields) {
        if (fix_rec_buff_for_blob(max_row_length(new_row))) {
            error = HA_ERR_OUT_OF_MEM;
            goto cleanup;
        }
        if (fix_rec_update_buff_for_blob(max_row_length(old_row))) {
            error = HA_ERR_OUT_OF_MEM;
            goto cleanup;
        }
    }

    error = pack_row(&prim_row, new_row, primary_key);
    if (error) { goto cleanup; }

    error = pack_old_row_for_update(&old_prim_row, old_row, primary_key);
    if (error) { goto cleanup; }

    set_main_dict_put_flags(thd, false, &mult_put_flags[primary_key]);

    // for test, make unique checks have a very long duration
    if ((mult_put_flags[primary_key] & DB_OPFLAGS_MASK) == DB_NOOVERWRITE)
        maybe_do_unique_checks_delay(thd);

    error = db_env->update_multiple(
        db_env, 
        share->key_file[primary_key], 
        txn,
        &old_prim_key, 
        &old_prim_row,
        &prim_key, 
        &prim_row,
        curr_num_DBs, 
        share->key_file,
        mult_put_flags,
        2*curr_num_DBs, 
        mult_key_dbt_array,
        curr_num_DBs, 
        mult_rec_dbt_array
        );
    
    if (error == DB_KEYEXIST) {
        last_dup_key = primary_key;
    }    
    else if (!error) {
        trx->stmt_progress.updated++;
        track_progress(thd);
    }


cleanup:
    if (num_DBs_locked) {
        rw_unlock(&share->num_DBs_lock);
    }
    if (error == DB_KEYEXIST) {
        error = HA_ERR_FOUND_DUPP_KEY;
    }
    if (sub_trans) {
        // no point in recording error value of abort.
        // nothing we can do about it anyway and it is not what
        // we want to return.
        if (error) {
            abort_txn(sub_trans);
        }
        else {
            commit_txn(sub_trans, DB_TXN_NOSYNC);
        }
    }
    TOKUDB_HANDLER_DBUG_RETURN(error);
}

//
// Deletes a row in the table, called when handling a DELETE query
// Parameters:
//      [in]    record - row to be deleted, in MySQL format
// Returns:
//      0 on success
//      error otherwise
//
int ha_tokudb::delete_row(const uchar * record) {
    TOKUDB_HANDLER_DBUG_ENTER("");
    int error = ENOSYS;
    DBT row, prim_key;
    bool has_null;
    THD* thd = ha_thd();
    uint curr_num_DBs;
    tokudb_trx_data* trx = (tokudb_trx_data *) thd_get_ha_data(thd, tokudb_hton);;

    ha_statistic_increment(&SSV::ha_delete_count);

    //
    // grab reader lock on numDBs_lock
    //
    bool num_DBs_locked = false;
    if (!num_DBs_locked_in_bulk) {
        rw_rdlock(&share->num_DBs_lock);
        num_DBs_locked = true;
    }
    curr_num_DBs = share->num_DBs;

    create_dbt_key_from_table(&prim_key, primary_key, key_buff, record, &has_null);
    if (table_share->blob_fields) {
        if (fix_rec_buff_for_blob(max_row_length(record))) {
            error = HA_ERR_OUT_OF_MEM;
            goto cleanup;
        }
    }
    if ((error = pack_row(&row, (const uchar *) record, primary_key))){
        goto cleanup;
    }

    error = db_env->del_multiple(
        db_env, 
        share->key_file[primary_key], 
        transaction, 
        &prim_key, 
        &row,
        curr_num_DBs, 
        share->key_file, 
        mult_key_dbt_array,
        mult_del_flags
        );

    if (error) {
        DBUG_PRINT("error", ("Got error %d", error));
    }
    else {
        deleted_rows++;
        trx->stmt_progress.deleted++;
        track_progress(thd);
    }
cleanup:
    if (num_DBs_locked) {
        rw_unlock(&share->num_DBs_lock);
    }
    TOKUDB_HANDLER_DBUG_RETURN(error);
}

//
// takes as input table->read_set and table->write_set
// and puts list of field indexes that need to be read in
// unpack_row in the member variables fixed_cols_for_query
// and var_cols_for_query
//
void ha_tokudb::set_query_columns(uint keynr) {
    uint32_t curr_fixed_col_index = 0;
    uint32_t curr_var_col_index = 0;
    read_key = false;
    read_blobs = false;
    //
    // i know this is probably confusing and will need to be explained better
    //
    uint key_index = 0;

    if (keynr == primary_key || keynr == MAX_KEY) {
        key_index = primary_key;
    }
    else {
        key_index = (key_is_clustering(&table->key_info[keynr]) ? keynr : primary_key);
    }
    for (uint i = 0; i < table_share->fields; i++) {
        if (bitmap_is_set(table->read_set,i) || 
            bitmap_is_set(table->write_set,i)
            ) 
        {
            if (bitmap_is_set(&share->kc_info.key_filters[key_index],i)) {
                read_key = true;
            }
            else {
                //
                // if fixed field length
                //
                if (is_fixed_field(&share->kc_info, i)) {
                    //
                    // save the offset into the list
                    //
                    fixed_cols_for_query[curr_fixed_col_index] = i;
                    curr_fixed_col_index++;
                }
                //
                // varchar or varbinary
                //
                else if (is_variable_field(&share->kc_info, i)) {
                    var_cols_for_query[curr_var_col_index] = i;
                    curr_var_col_index++;
                }
                //
                // it is a blob
                //
                else {
                    read_blobs = true;
                }
            }
        }
    }
    num_fixed_cols_for_query = curr_fixed_col_index;
    num_var_cols_for_query = curr_var_col_index;
}

void ha_tokudb::column_bitmaps_signal() {
    //
    // if we have max number of indexes, then MAX_KEY == primary_key
    //
    if (tokudb_active_index != MAX_KEY || tokudb_active_index == primary_key) {
        set_query_columns(tokudb_active_index);
    }
}

//
// Notification that a scan of entire secondary table is about
// to take place. Will pre acquire table read lock
// Returns:
//      0 on success
//      error otherwise
//
int ha_tokudb::prepare_index_scan() {
    TOKUDB_HANDLER_DBUG_ENTER("");
    int error = 0;
    HANDLE_INVALID_CURSOR();
    error = prelock_range(NULL, NULL);
    if (error) { last_cursor_error = error; goto cleanup; }

    range_lock_grabbed = true;
    error = 0;
cleanup:
    TOKUDB_HANDLER_DBUG_RETURN(error);
}

static bool index_key_is_null(TABLE *table, uint keynr, const uchar *key, uint key_len) {
    bool key_can_be_null = false;
    KEY *key_info = &table->key_info[keynr];
    KEY_PART_INFO *key_part = key_info->key_part;
    KEY_PART_INFO *end = key_part + get_key_parts(key_info);
    for (; key_part != end; key_part++) {
        if (key_part->null_bit) {
            key_can_be_null = true;
            break;
        }
    }
    return key_can_be_null && key_len > 0 && key[0] != 0;
}

// Return true if bulk fetch can be used
static bool tokudb_do_bulk_fetch(THD *thd) {
    switch (thd_sql_command(thd)) {
    case SQLCOM_SELECT:
    case SQLCOM_CREATE_TABLE:
    case SQLCOM_INSERT_SELECT:
    case SQLCOM_REPLACE_SELECT:
    case SQLCOM_DELETE:
        return THDVAR(thd, bulk_fetch) != 0;
    default:
        return false;
    }
}

//
// Notification that a range query getting all elements that equal a key
//  to take place. Will pre acquire read lock
// Returns:
//      0 on success
//      error otherwise
//
int ha_tokudb::prepare_index_key_scan(const uchar * key, uint key_len) {
    TOKUDB_HANDLER_DBUG_ENTER("%p %u", key, key_len);
    int error = 0;
    DBT start_key, end_key;
    THD* thd = ha_thd();
    HANDLE_INVALID_CURSOR();
    pack_key(&start_key, tokudb_active_index, prelocked_left_range, key, key_len, COL_NEG_INF);
    prelocked_left_range_size = start_key.size;
    pack_key(&end_key, tokudb_active_index, prelocked_right_range, key, key_len, COL_POS_INF);
    prelocked_right_range_size = end_key.size;

    error = cursor->c_set_bounds(
        cursor, 
        &start_key, 
        &end_key,
        true,
        (cursor_flags & DB_SERIALIZABLE) != 0 ? DB_NOTFOUND : 0
        );

    if (error){ 
        goto cleanup; 
    }

    range_lock_grabbed = true;
    range_lock_grabbed_null = index_key_is_null(table, tokudb_active_index, key, key_len);
    doing_bulk_fetch = tokudb_do_bulk_fetch(thd);
    bulk_fetch_iteration = 0;
    rows_fetched_using_bulk_fetch = 0;
    error = 0;
cleanup:
    if (error) {
        error = map_to_handler_error(error);
        last_cursor_error = error;
        //
        // cursor should be initialized here, but in case it is not, 
        // we still check
        //
        if (cursor) {
            int r = cursor->c_close(cursor);
            assert(r==0);
            cursor = NULL;
            remove_from_trx_handler_list();
        }
    }
    TOKUDB_HANDLER_DBUG_RETURN(error);
}

void ha_tokudb::invalidate_bulk_fetch() {
    bytes_used_in_range_query_buff= 0;
    curr_range_query_buff_offset = 0;
    icp_went_out_of_range = false;    
}

void ha_tokudb::invalidate_icp() {
    toku_pushed_idx_cond = NULL;
    toku_pushed_idx_cond_keyno = MAX_KEY;
    icp_went_out_of_range = false;    
}

//
// Initializes local cursor on DB with index keynr
// Parameters:
//          keynr - key (index) number
//          sorted - 1 if result MUST be sorted according to index
// Returns:
//      0 on success
//      error otherwise
//
int ha_tokudb::index_init(uint keynr, bool sorted) {
    TOKUDB_HANDLER_DBUG_ENTER("%d %u txn %p", keynr, sorted, transaction);

    int error;
    THD* thd = ha_thd(); 
    DBUG_PRINT("enter", ("table: '%s'  key: %d", table_share->table_name.str, keynr));

    /*
       Under some very rare conditions (like full joins) we may already have
       an active cursor at this point
     */
    if (cursor) {
        DBUG_PRINT("note", ("Closing active cursor"));
        int r = cursor->c_close(cursor);
        assert(r==0);
        remove_from_trx_handler_list();
    }
    active_index = keynr;

    if (active_index < MAX_KEY) {
        DBUG_ASSERT(keynr <= table->s->keys);
    } else {
        DBUG_ASSERT(active_index == MAX_KEY);
        keynr = primary_key;
    }
    tokudb_active_index = keynr;
    
    if (keynr < table->s->keys && table->key_info[keynr].option_struct->clustering)
      key_read = false;

#if TOKU_CLUSTERING_IS_COVERING
    if (keynr < table->s->keys && table->key_info[keynr].option_struct->clustering)
        key_read = false;
#endif

    last_cursor_error = 0;
    range_lock_grabbed = false;
    range_lock_grabbed_null = false;
    DBUG_ASSERT(share->key_file[keynr]);
    cursor_flags = get_cursor_isolation_flags(lock.type, thd);
    if (use_write_locks) {
        cursor_flags |= DB_RMW;
    }
    if (get_disable_prefetching(thd)) {
        cursor_flags |= DBC_DISABLE_PREFETCHING;
    }
    if ((error = share->key_file[keynr]->cursor(share->key_file[keynr], transaction, &cursor, cursor_flags))) {
        if (error == TOKUDB_MVCC_DICTIONARY_TOO_NEW) {
            error = HA_ERR_TABLE_DEF_CHANGED;
            my_error(ER_TABLE_DEF_CHANGED, MYF(0));
        }
        if (error == DB_LOCK_NOTGRANTED) {
            error = HA_ERR_LOCK_WAIT_TIMEOUT;
            my_error(ER_LOCK_WAIT_TIMEOUT, MYF(0));
        }
        table->status = STATUS_NOT_FOUND;
        error = map_to_handler_error(error);
        last_cursor_error = error;
        cursor = NULL;             // Safety
        goto exit;
    }
    cursor->c_set_check_interrupt_callback(cursor, tokudb_killed_thd_callback, thd);
    memset((void *) &last_key, 0, sizeof(last_key));

    add_to_trx_handler_list();

    if (thd_sql_command(thd) == SQLCOM_SELECT) {
        set_query_columns(keynr);
        unpack_entire_row = false;
    }
    else {
        unpack_entire_row = true;
    }
    invalidate_bulk_fetch();
    doing_bulk_fetch = false;
    maybe_index_scan = false;
    error = 0;
exit:
    TOKUDB_HANDLER_DBUG_RETURN(error);
}

//
// closes the local cursor
//
int ha_tokudb::index_end() {
    TOKUDB_HANDLER_DBUG_ENTER("");
    range_lock_grabbed = false;
    range_lock_grabbed_null = false;
    if (cursor) {
        DBUG_PRINT("enter", ("table: '%s'", table_share->table_name.str));
        int r = cursor->c_close(cursor);
        assert(r==0);
        cursor = NULL;
        remove_from_trx_handler_list();
        last_cursor_error = 0;
    }
    active_index = tokudb_active_index = MAX_KEY;

    //
    // reset query variables
    //
    unpack_entire_row = true;
    read_blobs = true;
    read_key = true;
    num_fixed_cols_for_query = 0;
    num_var_cols_for_query = 0;

    invalidate_bulk_fetch();
    invalidate_icp();
    doing_bulk_fetch = false;
    close_dsmrr();
    
    TOKUDB_HANDLER_DBUG_RETURN(0);
}


int ha_tokudb::handle_cursor_error(int error, int err_to_return, uint keynr) {
    TOKUDB_HANDLER_DBUG_ENTER("");
    if (error) {
        error = map_to_handler_error(error);
        last_cursor_error = error;
        table->status = STATUS_NOT_FOUND;
        if (error == DB_NOTFOUND) {
            error = err_to_return;
        }
    }
    TOKUDB_HANDLER_DBUG_RETURN(error);
}


//
// Helper function for read_row and smart_dbt_callback_xxx functions
// When using a hidden primary key, upon reading a row, 
// we set the current_ident field to whatever the primary key we retrieved
// was
//
void ha_tokudb::extract_hidden_primary_key(uint keynr, DBT const *found_key) {
    //
    // extract hidden primary key to current_ident
    //
    if (hidden_primary_key) {
        if (keynr == primary_key) {
            memcpy(current_ident, (char *) found_key->data, TOKUDB_HIDDEN_PRIMARY_KEY_LENGTH);
        }
        //
        // if secondary key, hidden primary key is at end of found_key
        //
        else {
            memcpy(
                current_ident, 
                (char *) found_key->data + found_key->size - TOKUDB_HIDDEN_PRIMARY_KEY_LENGTH, 
                TOKUDB_HIDDEN_PRIMARY_KEY_LENGTH
                );
        }
    }
}


int ha_tokudb::read_row_callback (uchar * buf, uint keynr, DBT const *row, DBT const *found_key) {
    assert(keynr == primary_key);
    return unpack_row(buf, row,found_key, keynr);
}

//
// Reads the contents of row and found_key, DBT's retrieved from the DB associated to keynr, into buf
// This function assumes that we are using a covering index, as a result, if keynr is the primary key,
// we do not read row into buf
// Parameters:
//      [out]   buf - buffer for the row, in MySQL format
//              keynr - index into key_file that represents DB we are currently operating on.
//      [in]    row - the row that has been read from the preceding DB call
//      [in]    found_key - key used to retrieve the row
//
void ha_tokudb::read_key_only(uchar * buf, uint keynr, DBT const *found_key) {
    TOKUDB_HANDLER_DBUG_ENTER("");
    table->status = 0;
    //
    // only case when we do not unpack the key is if we are dealing with the main dictionary
    // of a table with a hidden primary key
    //
    if (!(hidden_primary_key && keynr == primary_key)) {
        unpack_key(buf, found_key, keynr);
    }
    TOKUDB_HANDLER_DBUG_VOID_RETURN;
}

//
// Helper function used to try to retrieve the entire row
// If keynr is associated with the main table, reads contents of found_key and row into buf, otherwise,
// makes copy of primary key and saves it to last_key. This can later be used to retrieve the entire row
// Parameters:
//      [out]   buf - buffer for the row, in MySQL format
//              keynr - index into key_file that represents DB we are currently operating on.
//      [in]    row - the row that has been read from the preceding DB call
//      [in]    found_key - key used to retrieve the row
//
int ha_tokudb::read_primary_key(uchar * buf, uint keynr, DBT const *row, DBT const *found_key) {
    TOKUDB_HANDLER_DBUG_ENTER("");
    int error = 0;
    table->status = 0;
    //
    // case where we read from secondary table that is not clustered
    //
    if (keynr != primary_key && !key_is_clustering(&table->key_info[keynr])) {
        bool has_null;
        //
        // create a DBT that has the same data as row, this is inefficient
        // extract_hidden_primary_key MUST have been called before this
        //
        memset((void *) &last_key, 0, sizeof(last_key));
        if (!hidden_primary_key) {
            unpack_key(buf, found_key, keynr);
        }
        create_dbt_key_from_table(
            &last_key, 
            primary_key,
            key_buff,
            buf,
            &has_null
            );
    }
    //
    // else read from clustered/primary key
    //
    else {
        error = unpack_row(buf, row, found_key, keynr);
        if (error) { goto exit; }
    }
    if (found_key) { DBUG_DUMP("read row key", (uchar *) found_key->data, found_key->size); }
    error = 0;
exit:
    TOKUDB_HANDLER_DBUG_RETURN(error);
}

//
// This function reads an entire row into buf. This function also assumes that
// the key needed to retrieve the row is stored in the member variable last_key
// Parameters:
//      [out]   buf - buffer for the row, in MySQL format
// Returns:
//      0 on success, error otherwise
//
int ha_tokudb::read_full_row(uchar * buf) {
    TOKUDB_HANDLER_DBUG_ENTER("");
    int error = 0;
    struct smart_dbt_info info;
    info.ha = this;
    info.buf = buf;
    info.keynr = primary_key;
    //
    // assumes key is stored in this->last_key
    //

    error = share->file->getf_set(
        share->file, 
        transaction, 
        cursor_flags, 
        &last_key, 
        smart_dbt_callback_rowread_ptquery, 
        &info
        );

    if (error) {
        if (error == DB_LOCK_NOTGRANTED) {
            error = HA_ERR_LOCK_WAIT_TIMEOUT;
        }
        table->status = STATUS_NOT_FOUND;
        TOKUDB_HANDLER_DBUG_RETURN(error == DB_NOTFOUND ? HA_ERR_CRASHED : error);
    }

    TOKUDB_HANDLER_DBUG_RETURN(error);
}


// 
// Reads the next row matching to the key, on success, advances cursor 
// Parameters: 
//      [out]   buf - buffer for the next row, in MySQL format 
//      [in]     key - key value 
//                keylen - length of key 
// Returns: 
//      0 on success 
//      HA_ERR_END_OF_FILE if not found 
//      error otherwise 
// 
int ha_tokudb::index_next_same(uchar * buf, const uchar * key, uint keylen) { 
    TOKUDB_HANDLER_DBUG_ENTER("");
    ha_statistic_increment(&SSV::ha_read_next_count);

    DBT curr_key;
    DBT found_key;
    bool has_null;
    int cmp;
    // create the key that will be used to compare with what is found
    // in order to figure out if we should return an error
    pack_key(&curr_key, tokudb_active_index, key_buff2, key, keylen, COL_ZERO);
    int error = get_next(buf, 1, &curr_key, key_read);
    if (error) {
        goto cleanup;
    }
    //
    // now do the comparison
    //
    create_dbt_key_from_table(&found_key,tokudb_active_index,key_buff3,buf,&has_null);
    cmp = tokudb_prefix_cmp_dbt_key(share->key_file[tokudb_active_index], &curr_key, &found_key);
    if (cmp) {
        error = HA_ERR_END_OF_FILE; 
    }

cleanup:
    error = handle_cursor_error(error, HA_ERR_END_OF_FILE, tokudb_active_index);
    TOKUDB_HANDLER_DBUG_RETURN(error);
} 


//
// According to InnoDB handlerton: Positions an index cursor to the index 
// specified in keynr. Fetches the row if any
// Parameters:
//      [out]       buf - buffer for the  returned row
//      [in]         key - key value, according to InnoDB, if NULL, 
//                              position cursor at start or end of index,
//                              not sure if this is done now
//                    key_len - length of key
//                    find_flag - according to InnoDB, search flags from my_base.h
// Returns:
//      0 on success
//      HA_ERR_KEY_NOT_FOUND if not found (per InnoDB), 
//          we seem to return HA_ERR_END_OF_FILE if find_flag != HA_READ_KEY_EXACT
//          TODO: investigate this for correctness
//      error otherwise
//
int ha_tokudb::index_read(uchar * buf, const uchar * key, uint key_len, enum ha_rkey_function find_flag) {
    TOKUDB_HANDLER_DBUG_ENTER("key %p %u:%2.2x find=%u", key, key_len, key ? key[0] : 0, find_flag);
    invalidate_bulk_fetch();
    if (tokudb_debug & TOKUDB_DEBUG_INDEX_KEY) {
        TOKUDB_DBUG_DUMP("mysql key=", key, key_len);
    }
    DBT row;
    DBT lookup_key;
    int error = 0;    
    uint32_t flags = 0;
    THD* thd = ha_thd();
    tokudb_trx_data* trx = (tokudb_trx_data *) thd_get_ha_data(thd, tokudb_hton);;
    struct smart_dbt_info info;
    struct index_read_info ir_info;

    HANDLE_INVALID_CURSOR();

    // if we locked a non-null key range and we now have a null key, then remove the bounds from the cursor
    if (range_lock_grabbed && !range_lock_grabbed_null && index_key_is_null(table, tokudb_active_index, key, key_len)) {
        range_lock_grabbed = range_lock_grabbed_null = false;
        cursor->c_remove_restriction(cursor);
    }

    ha_statistic_increment(&SSV::ha_read_key_count);
    memset((void *) &row, 0, sizeof(row));

    info.ha = this;
    info.buf = buf;
    info.keynr = tokudb_active_index;

    ir_info.smart_dbt_info = info;
    ir_info.cmp = 0;

    flags = SET_PRELOCK_FLAG(0);
    switch (find_flag) {
    case HA_READ_KEY_EXACT: /* Find first record else error */ {
        pack_key(&lookup_key, tokudb_active_index, key_buff3, key, key_len, COL_NEG_INF);
        DBT lookup_bound;
        pack_key(&lookup_bound, tokudb_active_index, key_buff4, key, key_len, COL_POS_INF);
        if (tokudb_debug & TOKUDB_DEBUG_INDEX_KEY) {
            TOKUDB_DBUG_DUMP("tokudb key=", lookup_key.data, lookup_key.size);
        }
        ir_info.orig_key = &lookup_key;
        error = cursor->c_getf_set_range_with_bound(cursor, flags, &lookup_key, &lookup_bound, SMART_DBT_IR_CALLBACK(key_read), &ir_info);
        if (ir_info.cmp) {
            error = DB_NOTFOUND;
        }
        break;
    }
    case HA_READ_AFTER_KEY: /* Find next rec. after key-record */
        pack_key(&lookup_key, tokudb_active_index, key_buff3, key, key_len, COL_POS_INF);
        error = cursor->c_getf_set_range(cursor, flags, &lookup_key, SMART_DBT_CALLBACK(key_read), &info);
        break;
    case HA_READ_BEFORE_KEY: /* Find next rec. before key-record */
        pack_key(&lookup_key, tokudb_active_index, key_buff3, key, key_len, COL_NEG_INF);
        error = cursor->c_getf_set_range_reverse(cursor, flags, &lookup_key, SMART_DBT_CALLBACK(key_read), &info);
        break;
    case HA_READ_KEY_OR_NEXT: /* Record or next record */
        pack_key(&lookup_key, tokudb_active_index, key_buff3, key, key_len, COL_NEG_INF);
        error = cursor->c_getf_set_range(cursor, flags, &lookup_key, SMART_DBT_CALLBACK(key_read), &info);
        break;
    //
    // This case does not seem to ever be used, it is ok for it to be slow
    //
    case HA_READ_KEY_OR_PREV: /* Record or previous */
        pack_key(&lookup_key, tokudb_active_index, key_buff3, key, key_len, COL_NEG_INF);
        ir_info.orig_key = &lookup_key;
        error = cursor->c_getf_set_range(cursor, flags, &lookup_key, SMART_DBT_IR_CALLBACK(key_read), &ir_info);
        if (error == DB_NOTFOUND) {
            error = cursor->c_getf_last(cursor, flags, SMART_DBT_CALLBACK(key_read), &info);
        }
        else if (ir_info.cmp) {
            error = cursor->c_getf_prev(cursor, flags, SMART_DBT_CALLBACK(key_read), &info);
        }
        break;
    case HA_READ_PREFIX_LAST_OR_PREV: /* Last or prev key with the same prefix */
        pack_key(&lookup_key, tokudb_active_index, key_buff3, key, key_len, COL_POS_INF);
        error = cursor->c_getf_set_range_reverse(cursor, flags, &lookup_key, SMART_DBT_CALLBACK(key_read), &info);
        break;
    case HA_READ_PREFIX_LAST:
        pack_key(&lookup_key, tokudb_active_index, key_buff3, key, key_len, COL_POS_INF);
        ir_info.orig_key = &lookup_key;
        error = cursor->c_getf_set_range_reverse(cursor, flags, &lookup_key, SMART_DBT_IR_CALLBACK(key_read), &ir_info);
        if (ir_info.cmp) {
            error = DB_NOTFOUND;
        }
        break;
    default:
        TOKUDB_HANDLER_TRACE("unsupported:%d", find_flag);
        error = HA_ERR_UNSUPPORTED;
        break;
    }
    error = handle_cursor_error(error,HA_ERR_KEY_NOT_FOUND,tokudb_active_index);
    if (!error && !key_read && tokudb_active_index != primary_key && !key_is_clustering(&table->key_info[tokudb_active_index])) {
        error = read_full_row(buf);
    }
    
    if (error && (tokudb_debug & TOKUDB_DEBUG_ERROR)) {
        TOKUDB_HANDLER_TRACE("error:%d:%d", error, find_flag);
    }
    trx->stmt_progress.queried++;
    track_progress(thd);

cleanup:
    TOKUDB_HANDLER_DBUG_RETURN(error);
}


int ha_tokudb::read_data_from_range_query_buff(uchar* buf, bool need_val, bool do_key_read) {
    // buffer has the next row, get it from there
    int error;
    uchar* curr_pos = range_query_buff+curr_range_query_buff_offset;
    DBT curr_key;
    memset((void *) &curr_key, 0, sizeof(curr_key));
    
    // get key info
    uint32_t key_size = *(uint32_t *)curr_pos;
    curr_pos += sizeof(key_size);
    uchar* curr_key_buff = curr_pos;
    curr_pos += key_size;
    
    curr_key.data = curr_key_buff;
    curr_key.size = key_size;
    
    // if this is a covering index, this is all we need
    if (do_key_read) {
        assert(!need_val);
        extract_hidden_primary_key(tokudb_active_index, &curr_key);
        read_key_only(buf, tokudb_active_index, &curr_key);
        error = 0;
    }
    // we need to get more data
    else {
        DBT curr_val;
        memset((void *) &curr_val, 0, sizeof(curr_val));
        uchar* curr_val_buff = NULL;
        uint32_t val_size = 0;
        // in this case, we don't have a val, we are simply extracting the pk
        if (!need_val) {
            curr_val.data = curr_val_buff;
            curr_val.size = val_size;
            extract_hidden_primary_key(tokudb_active_index, &curr_key);
            error = read_primary_key( buf, tokudb_active_index, &curr_val, &curr_key);
        }
        else {
            extract_hidden_primary_key(tokudb_active_index, &curr_key);
            // need to extract a val and place it into buf
            if (unpack_entire_row) {
                // get val info
                val_size = *(uint32_t *)curr_pos;
                curr_pos += sizeof(val_size);
                curr_val_buff = curr_pos;
                curr_pos += val_size;
                curr_val.data = curr_val_buff;
                curr_val.size = val_size;
                error = unpack_row(buf,&curr_val, &curr_key, tokudb_active_index);
            }
            else {
                if (!(hidden_primary_key && tokudb_active_index == primary_key)) {
                    unpack_key(buf,&curr_key,tokudb_active_index);
                }
                // read rows we care about

                // first the null bytes;
                memcpy(buf, curr_pos, table_share->null_bytes);
                curr_pos += table_share->null_bytes;

                // now the fixed sized rows                
                for (uint32_t i = 0; i < num_fixed_cols_for_query; i++) {
                    uint field_index = fixed_cols_for_query[i];
                    Field* field = table->field[field_index];
                    unpack_fixed_field(
                        buf + field_offset(field, table),
                        curr_pos,
                        share->kc_info.field_lengths[field_index]
                        );
                    curr_pos += share->kc_info.field_lengths[field_index];
                }
                // now the variable sized rows
                for (uint32_t i = 0; i < num_var_cols_for_query; i++) {
                    uint field_index = var_cols_for_query[i];
                    Field* field = table->field[field_index];
                    uint32_t field_len = *(uint32_t *)curr_pos;
                    curr_pos += sizeof(field_len);
                    unpack_var_field(
                        buf + field_offset(field, table),
                        curr_pos,
                        field_len,
                        share->kc_info.length_bytes[field_index]
                        );
                    curr_pos += field_len;
                }
                // now the blobs
                if (read_blobs) {
                    uint32_t blob_size = *(uint32_t *)curr_pos;
                    curr_pos += sizeof(blob_size);
                    error = unpack_blobs(
                        buf,
                        curr_pos,
                        blob_size,
                        true
                        );
                    curr_pos += blob_size;
                    if (error) {
                        invalidate_bulk_fetch();
                        goto exit;
                    }
                }
                error = 0;
            }
        }
    }
    
    curr_range_query_buff_offset = curr_pos - range_query_buff;
exit:
    return error;
}

static int
smart_dbt_bf_callback(DBT const *key, DBT  const *row, void *context) {
    SMART_DBT_BF_INFO info = (SMART_DBT_BF_INFO)context;
    return info->ha->fill_range_query_buf(info->need_val, key, row, info->direction, info->thd, info->buf, info->key_to_compare);
}

#if defined(MARIADB_BASE_VERSION) || (50600 <= MYSQL_VERSION_ID && MYSQL_VERSION_ID <= 50699)
enum icp_result ha_tokudb::toku_handler_index_cond_check(Item* pushed_idx_cond)
{
    enum icp_result res;
    if (end_range ) {
        int cmp;
#ifdef MARIADB_BASE_VERSION
        cmp = compare_key2(end_range);
#else
        cmp = compare_key_icp(end_range);
#endif
        if (cmp > 0) {
            return ICP_OUT_OF_RANGE;
        }
    }  
    res = pushed_idx_cond->val_int() ? ICP_MATCH : ICP_NO_MATCH;
    return res;
}
#endif

// fill in the range query buf for bulk fetch
int ha_tokudb::fill_range_query_buf(
    bool need_val, 
    DBT const *key, 
    DBT  const *row, 
    int direction,
    THD* thd,
    uchar* buf,
    DBT* key_to_compare
    ) {
    int error;
    //
    // first put the value into range_query_buf
    //
    uint32_t size_remaining = size_range_query_buff - bytes_used_in_range_query_buff;
    uint32_t size_needed;
    uint32_t user_defined_size = get_tokudb_read_buf_size(thd);
    uchar* curr_pos = NULL;

    if (key_to_compare) {
        int cmp = tokudb_prefix_cmp_dbt_key(
            share->key_file[tokudb_active_index], 
            key_to_compare, 
            key
            );
        if (cmp) {
            icp_went_out_of_range = true;
            error = 0;
            goto cleanup;
        }
    }

#if defined(MARIADB_BASE_VERSION) || (50600 <= MYSQL_VERSION_ID && MYSQL_VERSION_ID <= 50699)
    // if we have an index condition pushed down, we check it
    if (toku_pushed_idx_cond && (tokudb_active_index == toku_pushed_idx_cond_keyno)) {
        unpack_key(buf, key, tokudb_active_index);
        enum icp_result result = toku_handler_index_cond_check(toku_pushed_idx_cond);
        // If we have reason to stop, we set icp_went_out_of_range and get out
        if (result == ICP_OUT_OF_RANGE || thd_killed(thd)) {
            icp_went_out_of_range = true;
            error = 0;
            goto cleanup;
        }
        // otherwise, if we simply see that the current key is no match,
        // we tell the cursor to continue and don't store
        // the key locally
        else if (result == ICP_NO_MATCH) {
            error = TOKUDB_CURSOR_CONTINUE;
            goto cleanup;
        }
    }
#endif

    // at this point, if ICP is on, we have verified that the key is one
    // we are interested in, so we proceed with placing the data 
    // into the range query buffer
    
    if (need_val) {
        if (unpack_entire_row) {
            size_needed = 2*sizeof(uint32_t) + key->size + row->size;
        }
        else {
            // this is an upper bound
            size_needed = sizeof(uint32_t) + // size of key length
                          key->size + row->size + //key and row
                          num_var_cols_for_query*(sizeof(uint32_t)) + //lengths of varchars stored
                          sizeof(uint32_t); //length of blobs
        }
    }
    else {
        size_needed = sizeof(uint32_t) + key->size;
    }
    if (size_remaining < size_needed) {
        range_query_buff = (uchar *)tokudb_my_realloc(
            (void *)range_query_buff, 
            bytes_used_in_range_query_buff+size_needed, 
            MYF(MY_WME)
            );
        if (range_query_buff == NULL) {
            error = ENOMEM;
            invalidate_bulk_fetch();
            goto cleanup;
        }
        size_range_query_buff = bytes_used_in_range_query_buff+size_needed;
    }
    //
    // now we know we have the size, let's fill the buffer, starting with the key
    //
    curr_pos = range_query_buff + bytes_used_in_range_query_buff;

    *(uint32_t *)curr_pos = key->size;
    curr_pos += sizeof(uint32_t);
    memcpy(curr_pos, key->data, key->size);
    curr_pos += key->size;
    if (need_val) {
        if (unpack_entire_row) {
            *(uint32_t *)curr_pos = row->size;
            curr_pos += sizeof(uint32_t);
            memcpy(curr_pos, row->data, row->size);
            curr_pos += row->size;
        }
        else {
            // need to unpack just the data we care about
            const uchar* fixed_field_ptr = (const uchar *) row->data;
            fixed_field_ptr += table_share->null_bytes;

            const uchar* var_field_offset_ptr = NULL;
            const uchar* var_field_data_ptr = NULL;
            
            var_field_offset_ptr = fixed_field_ptr + share->kc_info.mcp_info[tokudb_active_index].fixed_field_size;
            var_field_data_ptr = var_field_offset_ptr + share->kc_info.mcp_info[tokudb_active_index].len_of_offsets;

            // first the null bytes
            memcpy(curr_pos, row->data, table_share->null_bytes);
            curr_pos += table_share->null_bytes;
            // now the fixed fields
            //
            // first the fixed fields
            //
            for (uint32_t i = 0; i < num_fixed_cols_for_query; i++) {
                uint field_index = fixed_cols_for_query[i];
                memcpy(
                    curr_pos, 
                    fixed_field_ptr + share->kc_info.cp_info[tokudb_active_index][field_index].col_pack_val,
                    share->kc_info.field_lengths[field_index]
                    );
                curr_pos += share->kc_info.field_lengths[field_index];
            }
            
            //
            // now the var fields
            //
            for (uint32_t i = 0; i < num_var_cols_for_query; i++) {
                uint field_index = var_cols_for_query[i];
                uint32_t var_field_index = share->kc_info.cp_info[tokudb_active_index][field_index].col_pack_val;
                uint32_t data_start_offset;
                uint32_t field_len;
                
                get_var_field_info(
                    &field_len, 
                    &data_start_offset, 
                    var_field_index, 
                    var_field_offset_ptr, 
                    share->kc_info.num_offset_bytes
                    );
                memcpy(curr_pos, &field_len, sizeof(field_len));
                curr_pos += sizeof(field_len);
                memcpy(curr_pos, var_field_data_ptr + data_start_offset, field_len);
                curr_pos += field_len;
            }
            
            if (read_blobs) {
                uint32_t blob_offset = 0;
                uint32_t data_size = 0;
                //
                // now the blobs
                //
                get_blob_field_info(
                    &blob_offset, 
                    share->kc_info.mcp_info[tokudb_active_index].len_of_offsets,
                    var_field_data_ptr, 
                    share->kc_info.num_offset_bytes
                    );
                data_size = row->size - blob_offset - (uint32_t)(var_field_data_ptr - (const uchar *)row->data);
                memcpy(curr_pos, &data_size, sizeof(data_size));
                curr_pos += sizeof(data_size);
                memcpy(curr_pos, var_field_data_ptr + blob_offset, data_size);
                curr_pos += data_size;
            }
        }
    }

    bytes_used_in_range_query_buff = curr_pos - range_query_buff;
    assert(bytes_used_in_range_query_buff <= size_range_query_buff);

    //
    // now determine if we should continue with the bulk fetch
    // we want to stop under these conditions:
    //  - we overran the prelocked range
    //  - we are close to the end of the buffer
    //  - we have fetched an exponential amount of rows with
    //  respect to the bulk fetch iteration, which is initialized 
    //  to 0 in index_init() and prelock_range().

    rows_fetched_using_bulk_fetch++;
    // if the iteration is less than the number of possible shifts on
    // a 64 bit integer, check that we haven't exceeded this iterations
    // row fetch upper bound.
    if (bulk_fetch_iteration < HA_TOKU_BULK_FETCH_ITERATION_MAX) {
        uint64_t row_fetch_upper_bound = 1LLU << bulk_fetch_iteration;
        assert(row_fetch_upper_bound > 0);
        if (rows_fetched_using_bulk_fetch >= row_fetch_upper_bound) { 
            error = 0;
            goto cleanup;
        }
    }

    if (bytes_used_in_range_query_buff + table_share->rec_buff_length > user_defined_size) {
        error = 0;
        goto cleanup;
    }
    if (direction > 0) {
        // compare what we got to the right endpoint of prelocked range
        // because we are searching keys in ascending order
        if (prelocked_right_range_size == 0) {
            error = TOKUDB_CURSOR_CONTINUE;
            goto cleanup;
        }
        DBT right_range;
        memset(&right_range, 0, sizeof(right_range));
        right_range.size = prelocked_right_range_size;
        right_range.data = prelocked_right_range;
        int cmp = tokudb_cmp_dbt_key(
            share->key_file[tokudb_active_index], 
            key, 
            &right_range
            );
        error = (cmp > 0) ? 0 : TOKUDB_CURSOR_CONTINUE;
    }
    else {
        // compare what we got to the left endpoint of prelocked range
        // because we are searching keys in descending order
        if (prelocked_left_range_size == 0) {
            error = TOKUDB_CURSOR_CONTINUE;
            goto cleanup;
        }
        DBT left_range;
        memset(&left_range, 0, sizeof(left_range));
        left_range.size = prelocked_left_range_size;
        left_range.data = prelocked_left_range;
        int cmp = tokudb_cmp_dbt_key(
            share->key_file[tokudb_active_index], 
            key, 
            &left_range
            );
        error = (cmp < 0) ? 0 : TOKUDB_CURSOR_CONTINUE;
    }
cleanup:
    return error;
}

int ha_tokudb::get_next(uchar* buf, int direction, DBT* key_to_compare, bool do_key_read) {
    int error = 0;
    HANDLE_INVALID_CURSOR();

    if (maybe_index_scan) {
        maybe_index_scan = false;
        if (!range_lock_grabbed) {
            error = prepare_index_scan();
        }
    }
    
    if (!error) {
        uint32_t flags = SET_PRELOCK_FLAG(0);

        // we need to read the val of what we retrieve if
        // we do NOT have a covering index AND we are using a clustering secondary
        // key
        bool need_val = (do_key_read == 0) && 
            (tokudb_active_index == primary_key || key_is_clustering(&table->key_info[tokudb_active_index]));

        if ((bytes_used_in_range_query_buff - curr_range_query_buff_offset) > 0) {
            error = read_data_from_range_query_buff(buf, need_val, do_key_read);
        }
        else if (icp_went_out_of_range) {
            icp_went_out_of_range = false;
            error = HA_ERR_END_OF_FILE;
        }
        else {
            invalidate_bulk_fetch();
            if (doing_bulk_fetch) {
                struct smart_dbt_bf_info bf_info;
                bf_info.ha = this;
                // you need the val if you have a clustering index and key_read is not 0;
                bf_info.direction = direction;
                bf_info.thd = ha_thd();
                bf_info.need_val = need_val;
                bf_info.buf = buf;
                bf_info.key_to_compare = key_to_compare;
                //
                // call c_getf_next with purpose of filling in range_query_buff
                //
                rows_fetched_using_bulk_fetch = 0;
                // it is expected that we can do ICP in the smart_dbt_bf_callback
                // as a result, it's possible we don't return any data because
                // none of the rows matched the index condition. Therefore, we need
                // this while loop. icp_out_of_range will be set if we hit a row that
                // the index condition states is out of our range. When that hits,
                // we know all the data in the buffer is the last data we will retrieve
                while (bytes_used_in_range_query_buff == 0 && !icp_went_out_of_range && error == 0) {
                    if (direction > 0) {
                        error = cursor->c_getf_next(cursor, flags, smart_dbt_bf_callback, &bf_info);
                    } else {
                        error = cursor->c_getf_prev(cursor, flags, smart_dbt_bf_callback, &bf_info);
                    }
                }
                // if there is no data set and we went out of range, 
                // then there is nothing to return
                if (bytes_used_in_range_query_buff == 0 && icp_went_out_of_range) {
                    icp_went_out_of_range = false;
                    error = HA_ERR_END_OF_FILE;
                }
                if (bulk_fetch_iteration < HA_TOKU_BULK_FETCH_ITERATION_MAX) {
                    bulk_fetch_iteration++;
                }

                error = handle_cursor_error(error, HA_ERR_END_OF_FILE,tokudb_active_index);
                if (error) { goto cleanup; }
            
                //
                // now that range_query_buff is filled, read an element
                //
                error = read_data_from_range_query_buff(buf, need_val, do_key_read);
            }
            else {
                struct smart_dbt_info info;
                info.ha = this;
                info.buf = buf;
                info.keynr = tokudb_active_index;
                
                if (direction > 0) {
                    error = cursor->c_getf_next(cursor, flags, SMART_DBT_CALLBACK(do_key_read), &info);
                } else {
                    error = cursor->c_getf_prev(cursor, flags, SMART_DBT_CALLBACK(do_key_read), &info);
                }
                error = handle_cursor_error(error, HA_ERR_END_OF_FILE, tokudb_active_index);
            }
        }
    }

    //
    // at this point, one of two things has happened
    // either we have unpacked the data into buf, and we 
    // are done, or we have unpacked the primary key
    // into last_key, and we use the code below to
    // read the full row by doing a point query into the 
    // main table.
    //
    if (!error && !do_key_read && (tokudb_active_index != primary_key) && !key_is_clustering(&table->key_info[tokudb_active_index])) {
        error = read_full_row(buf);
    }

    if (!error) {
        tokudb_trx_data* trx = (tokudb_trx_data *) thd_get_ha_data(ha_thd(), tokudb_hton);
        trx->stmt_progress.queried++;
        track_progress(ha_thd());
    }
cleanup:
    return error;
}


//
// Reads the next row from the active index (cursor) into buf, and advances cursor
// Parameters:
//      [out]   buf - buffer for the next row, in MySQL format
// Returns:
//      0 on success
//      HA_ERR_END_OF_FILE if not found
//      error otherwise
//
int ha_tokudb::index_next(uchar * buf) {
    TOKUDB_HANDLER_DBUG_ENTER("");
    ha_statistic_increment(&SSV::ha_read_next_count);
    int error = get_next(buf, 1, NULL, key_read);
    TOKUDB_HANDLER_DBUG_RETURN(error);
}


int ha_tokudb::index_read_last(uchar * buf, const uchar * key, uint key_len) {
    return(index_read(buf, key, key_len, HA_READ_PREFIX_LAST));    
}


//
// Reads the previous row from the active index (cursor) into buf, and advances cursor
// Parameters:
//      [out]   buf - buffer for the next row, in MySQL format
// Returns:
//      0 on success
//      HA_ERR_END_OF_FILE if not found
//      error otherwise
//
int ha_tokudb::index_prev(uchar * buf) {
    TOKUDB_HANDLER_DBUG_ENTER("");
    ha_statistic_increment(&SSV::ha_read_prev_count);
    int error = get_next(buf, -1, NULL, key_read);
    TOKUDB_HANDLER_DBUG_RETURN(error);
}

//
// Reads the first row from the active index (cursor) into buf, and advances cursor
// Parameters:
//      [out]   buf - buffer for the next row, in MySQL format
// Returns:
//      0 on success
//      HA_ERR_END_OF_FILE if not found
//      error otherwise
//
int ha_tokudb::index_first(uchar * buf) {
    TOKUDB_HANDLER_DBUG_ENTER("");
    invalidate_bulk_fetch();
    int error = 0;
    struct smart_dbt_info info;
    uint32_t flags = SET_PRELOCK_FLAG(0);
    THD* thd = ha_thd();
    tokudb_trx_data* trx = (tokudb_trx_data *) thd_get_ha_data(thd, tokudb_hton);;
    HANDLE_INVALID_CURSOR();

    ha_statistic_increment(&SSV::ha_read_first_count);

    info.ha = this;
    info.buf = buf;
    info.keynr = tokudb_active_index;

    error = cursor->c_getf_first(cursor, flags, SMART_DBT_CALLBACK(key_read), &info);
    error = handle_cursor_error(error,HA_ERR_END_OF_FILE,tokudb_active_index);

    //
    // still need to get entire contents of the row if operation done on
    // secondary DB and it was NOT a covering index
    //
    if (!error && !key_read && (tokudb_active_index != primary_key) && !key_is_clustering(&table->key_info[tokudb_active_index])) {
        error = read_full_row(buf);
    }
    if (trx) {
        trx->stmt_progress.queried++;
    }
    track_progress(thd);
    maybe_index_scan = true;    
cleanup:
    TOKUDB_HANDLER_DBUG_RETURN(error);
}

//
// Reads the last row from the active index (cursor) into buf, and advances cursor
// Parameters:
//      [out]   buf - buffer for the next row, in MySQL format
// Returns:
//      0 on success
//      HA_ERR_END_OF_FILE if not found
//      error otherwise
//
int ha_tokudb::index_last(uchar * buf) {
    TOKUDB_HANDLER_DBUG_ENTER("");
    invalidate_bulk_fetch();
    int error = 0;
    struct smart_dbt_info info;
    uint32_t flags = SET_PRELOCK_FLAG(0);
    THD* thd = ha_thd();
    tokudb_trx_data* trx = (tokudb_trx_data *) thd_get_ha_data(thd, tokudb_hton);;
    HANDLE_INVALID_CURSOR();

    ha_statistic_increment(&SSV::ha_read_last_count);

    info.ha = this;
    info.buf = buf;
    info.keynr = tokudb_active_index;

    error = cursor->c_getf_last(cursor, flags, SMART_DBT_CALLBACK(key_read), &info);
    error = handle_cursor_error(error,HA_ERR_END_OF_FILE,tokudb_active_index);
    //
    // still need to get entire contents of the row if operation done on
    // secondary DB and it was NOT a covering index
    //
    if (!error && !key_read && (tokudb_active_index != primary_key) && !key_is_clustering(&table->key_info[tokudb_active_index])) {
        error = read_full_row(buf);
    }

    if (trx) {
        trx->stmt_progress.queried++;
    }
    track_progress(thd);
    maybe_index_scan = true;
cleanup:
    TOKUDB_HANDLER_DBUG_RETURN(error);
}

//
// Initialize a scan of the table (which is why index_init is called on primary_key)
// Parameters:
//          scan - unused
// Returns:
//      0 on success
//      error otherwise
//
int ha_tokudb::rnd_init(bool scan) {
    TOKUDB_HANDLER_DBUG_ENTER("");
    int error = 0;
    range_lock_grabbed = false;
    error = index_init(MAX_KEY, 0);
    if (error) { goto cleanup;}

    if (scan) {
        error = prelock_range(NULL, NULL);
        if (error) { goto cleanup; }

        // only want to set range_lock_grabbed to true after index_init
        // successfully executed for two reasons:
        // 1) index_init will reset it to false anyway
        // 2) if it fails, we don't want prelocking on,
        range_lock_grabbed = true;
    }

    error = 0;
cleanup:
    if (error) { 
        index_end();
        last_cursor_error = error; 
    }
    TOKUDB_HANDLER_DBUG_RETURN(error);
}

//
// End a scan of the table
//
int ha_tokudb::rnd_end() {
    TOKUDB_HANDLER_DBUG_ENTER("");
    range_lock_grabbed = false;
    TOKUDB_HANDLER_DBUG_RETURN(index_end());
}


//
// Read the next row in a table scan
// Parameters:
//      [out]   buf - buffer for the next row, in MySQL format
// Returns:
//      0 on success
//      HA_ERR_END_OF_FILE if not found
//      error otherwise
//
int ha_tokudb::rnd_next(uchar * buf) {
    TOKUDB_HANDLER_DBUG_ENTER("");
    ha_statistic_increment(&SSV::ha_read_rnd_next_count);
    int error = get_next(buf, 1, NULL, false);
    TOKUDB_HANDLER_DBUG_RETURN(error);
}


void ha_tokudb::track_progress(THD* thd) {
    tokudb_trx_data* trx = (tokudb_trx_data *) thd_get_ha_data(thd, tokudb_hton);
    if (trx) {
        ulonglong num_written = trx->stmt_progress.inserted + trx->stmt_progress.updated + trx->stmt_progress.deleted;
        bool update_status = 
            (trx->stmt_progress.queried && tokudb_read_status_frequency && (trx->stmt_progress.queried % tokudb_read_status_frequency) == 0) ||
            (num_written && tokudb_write_status_frequency && (num_written % tokudb_write_status_frequency) == 0);
        if (update_status) {
            char *next_status = write_status_msg;
            bool first = true;
            int r;
            if (trx->stmt_progress.queried) {
                r = sprintf(next_status, "Queried about %llu row%s", trx->stmt_progress.queried, trx->stmt_progress.queried == 1 ? "" : "s"); 
                assert(r >= 0);
                next_status += r;
                first = false;
            }
            if (trx->stmt_progress.inserted) {
                if (trx->stmt_progress.using_loader) {
                    r = sprintf(next_status, "%sFetched about %llu row%s, loading data still remains", first ? "" : ", ", trx->stmt_progress.inserted, trx->stmt_progress.inserted == 1 ? "" : "s"); 
                }
                else {
                    r = sprintf(next_status, "%sInserted about %llu row%s", first ? "" : ", ", trx->stmt_progress.inserted, trx->stmt_progress.inserted == 1 ? "" : "s"); 
                }
                assert(r >= 0);
                next_status += r;
                first = false;
            }
            if (trx->stmt_progress.updated) {
                r = sprintf(next_status, "%sUpdated about %llu row%s", first ? "" : ", ", trx->stmt_progress.updated, trx->stmt_progress.updated == 1 ? "" : "s"); 
                assert(r >= 0);
                next_status += r;
                first = false;
            }
            if (trx->stmt_progress.deleted) {
                r = sprintf(next_status, "%sDeleted about %llu row%s", first ? "" : ", ", trx->stmt_progress.deleted, trx->stmt_progress.deleted == 1 ? "" : "s"); 
                assert(r >= 0);
                next_status += r;
                first = false;
            }
            if (!first)
                thd_proc_info(thd, write_status_msg);
        }
    }
}


DBT *ha_tokudb::get_pos(DBT * to, uchar * pos) {
    TOKUDB_HANDLER_DBUG_ENTER("");
    /* We don't need to set app_data here */
    memset((void *) to, 0, sizeof(*to));
    to->data = pos + sizeof(uint32_t);
    to->size = *(uint32_t *)pos;
    DBUG_DUMP("key", (const uchar *) to->data, to->size);
    DBUG_RETURN(to);
}

// Retrieves a row with based on the primary key saved in pos
// Returns:
//      0 on success
//      HA_ERR_KEY_NOT_FOUND if not found
//      error otherwise
int ha_tokudb::rnd_pos(uchar * buf, uchar * pos) {
    TOKUDB_HANDLER_DBUG_ENTER("");
    DBT db_pos;
    int error = 0;
    struct smart_dbt_info info;
    bool old_unpack_entire_row = unpack_entire_row;
    DBT* key = get_pos(&db_pos, pos); 

    unpack_entire_row = true;
    ha_statistic_increment(&SSV::ha_read_rnd_count);
    tokudb_active_index = MAX_KEY;

    // test rpl slave by inducing a delay before the point query
    THD *thd = ha_thd();
    if (thd->slave_thread && (in_rpl_delete_rows || in_rpl_update_rows)) {
        uint64_t delay_ms = THDVAR(thd, rpl_lookup_rows_delay);
        if (delay_ms)
            usleep(delay_ms * 1000);
    }

    info.ha = this;
    info.buf = buf;
    info.keynr = primary_key;

    error = share->file->getf_set(share->file, transaction, 
            get_cursor_isolation_flags(lock.type, thd),
            key, smart_dbt_callback_rowread_ptquery, &info);

    if (error == DB_NOTFOUND) {
        error = HA_ERR_KEY_NOT_FOUND;
        goto cleanup;
    }
cleanup:
    unpack_entire_row = old_unpack_entire_row;
    TOKUDB_HANDLER_DBUG_RETURN(error);
}

int ha_tokudb::prelock_range(const key_range *start_key, const key_range *end_key) {
    TOKUDB_HANDLER_DBUG_ENTER("%p %p", start_key, end_key);
    THD* thd = ha_thd(); 

    int error = 0;
    DBT start_dbt_key;
    DBT end_dbt_key;
    uchar* start_key_buff  = prelocked_left_range;
    uchar* end_key_buff = prelocked_right_range;

    memset((void *) &start_dbt_key, 0, sizeof(start_dbt_key));
    memset((void *) &end_dbt_key, 0, sizeof(end_dbt_key));

    HANDLE_INVALID_CURSOR();
    if (start_key) {
        switch (start_key->flag) {
        case HA_READ_AFTER_KEY:
            pack_key(&start_dbt_key, tokudb_active_index, start_key_buff, start_key->key, start_key->length, COL_POS_INF);
            break;
        default:
            pack_key(&start_dbt_key, tokudb_active_index, start_key_buff, start_key->key, start_key->length, COL_NEG_INF);
            break;
        }
        prelocked_left_range_size = start_dbt_key.size;
    }
    else {
        prelocked_left_range_size = 0;
    }

    if (end_key) {
        switch (end_key->flag) {
        case HA_READ_BEFORE_KEY:
            pack_key(&end_dbt_key, tokudb_active_index, end_key_buff, end_key->key, end_key->length, COL_NEG_INF);
            break;
        default:
            pack_key(&end_dbt_key, tokudb_active_index, end_key_buff, end_key->key, end_key->length, COL_POS_INF);
            break;
        }        
        prelocked_right_range_size = end_dbt_key.size;
    }
    else {
        prelocked_right_range_size = 0;
    }

    error = cursor->c_set_bounds(
        cursor, 
        start_key ? &start_dbt_key : share->key_file[tokudb_active_index]->dbt_neg_infty(), 
        end_key ? &end_dbt_key : share->key_file[tokudb_active_index]->dbt_pos_infty(),
        true,
        (cursor_flags & DB_SERIALIZABLE) != 0 ? DB_NOTFOUND : 0
        );
    if (error) { 
        error = map_to_handler_error(error);
        last_cursor_error = error;
        //
        // cursor should be initialized here, but in case it is not, we still check
        //
        if (cursor) {
            int r = cursor->c_close(cursor);
            assert(r==0);
            cursor = NULL;
            remove_from_trx_handler_list();
        }
        goto cleanup; 
    }

    // at this point, determine if we will be doing bulk fetch
    doing_bulk_fetch = tokudb_do_bulk_fetch(thd);
    bulk_fetch_iteration = 0;
    rows_fetched_using_bulk_fetch = 0;

cleanup:
    TOKUDB_HANDLER_DBUG_RETURN(error);
}

//
// Prelock range if possible, start_key is leftmost, end_key is rightmost
// whether scanning forward or backward.  This function is called by MySQL
// for backward range queries (in QUICK_SELECT_DESC::get_next). 
// Forward scans use read_range_first()/read_range_next().
//
int ha_tokudb::prepare_range_scan( const key_range *start_key, const key_range *end_key) {
    TOKUDB_HANDLER_DBUG_ENTER("%p %p", start_key, end_key);
    int error = prelock_range(start_key, end_key);
    if (!error) {
        range_lock_grabbed = true;
    }
    TOKUDB_HANDLER_DBUG_RETURN(error);
}

int ha_tokudb::read_range_first(
    const key_range *start_key,
    const key_range *end_key,
    bool eq_range, 
    bool sorted) 
{
    TOKUDB_HANDLER_DBUG_ENTER("%p %p %u %u", start_key, end_key, eq_range, sorted);
    int error = prelock_range(start_key, end_key);
    if (error) { goto cleanup; }
    range_lock_grabbed = true;
    
    error = handler::read_range_first(start_key, end_key, eq_range, sorted);
cleanup:
    TOKUDB_HANDLER_DBUG_RETURN(error);
}

int ha_tokudb::read_range_next()
{
    TOKUDB_HANDLER_DBUG_ENTER("");
    int error;
    error = handler::read_range_next();
    if (error) {
        range_lock_grabbed = false;
    }
    TOKUDB_HANDLER_DBUG_RETURN(error);
}



/*
  Set a reference to the current record in (ref,ref_length).

  SYNOPSIS
  ha_tokudb::position()
  record                      The current record buffer

  DESCRIPTION
  The BDB handler stores the primary key in (ref,ref_length).
  There is either an explicit primary key, or an implicit (hidden)
  primary key.
  During open(), 'ref_length' is calculated as the maximum primary
  key length. When an actual key is shorter than that, the rest of
  the buffer must be cleared out. The row cannot be identified, if
  garbage follows behind the end of the key. There is no length
  field for the current key, so that the whole ref_length is used
  for comparison.

  RETURN
  nothing
*/
void ha_tokudb::position(const uchar * record) {
    TOKUDB_HANDLER_DBUG_ENTER("");
    DBT key;
    if (hidden_primary_key) {
        DBUG_ASSERT(ref_length == (TOKUDB_HIDDEN_PRIMARY_KEY_LENGTH + sizeof(uint32_t)));
        memcpy(ref + sizeof(uint32_t), current_ident, TOKUDB_HIDDEN_PRIMARY_KEY_LENGTH);
        *(uint32_t *)ref = TOKUDB_HIDDEN_PRIMARY_KEY_LENGTH;
    } 
    else {
        bool has_null;
        //
        // save the data
        //
        create_dbt_key_from_table(&key, primary_key, ref + sizeof(uint32_t), record, &has_null);
        //
        // save the size of data in the first four bytes of ref
        //
        memcpy(ref, &key.size, sizeof(uint32_t));
    }
    TOKUDB_HANDLER_DBUG_VOID_RETURN;
}

//
// Per InnoDB: Returns statistics information of the table to the MySQL interpreter,
// in various fields of the handle object. 
// Return:
//      0, always success
//
int ha_tokudb::info(uint flag) {
    TOKUDB_HANDLER_DBUG_ENTER("%d", flag);
    int error = 0;
#if TOKU_CLUSTERING_IS_COVERING
    for (uint i=0; i < table->s->keys; i++)
        if (key_is_clustering(&table->key_info[i]))
            table->covering_keys.set_bit(i);
#endif
    DB_TXN* txn = NULL;
    if (flag & HA_STATUS_VARIABLE) {
        // Just to get optimizations right
        stats.records = share->rows + share->rows_from_locked_table;
        if (stats.records == 0) {
            stats.records++;
        }
        stats.deleted = 0;
        if (!(flag & HA_STATUS_NO_LOCK)) {
            uint64_t num_rows = 0;
            TOKU_DB_FRAGMENTATION_S frag_info;
            memset(&frag_info, 0, sizeof frag_info);

            error = txn_begin(db_env, NULL, &txn, DB_READ_UNCOMMITTED, ha_thd());
            if (error) { goto cleanup; }

            // we should always have a primary key
            assert(share->file != NULL);

            error = estimate_num_rows(share->file,&num_rows, txn);
            if (error == 0) {
                share->rows = num_rows;
                stats.records = num_rows;
                if (stats.records == 0) {
                    stats.records++;
                }
            }
            else {
                goto cleanup;
            }
            error = share->file->get_fragmentation(share->file, &frag_info);
            if (error) { goto cleanup; }
            stats.delete_length = frag_info.unused_bytes;

            DB_BTREE_STAT64 dict_stats;
            error = share->file->stat64(share->file, txn, &dict_stats);
            if (error) { goto cleanup; }
            
            stats.create_time = dict_stats.bt_create_time_sec;
            stats.update_time = dict_stats.bt_modify_time_sec;
            stats.check_time = dict_stats.bt_verify_time_sec;
            stats.data_file_length = dict_stats.bt_dsize;
            if (hidden_primary_key) {
                //
                // in this case, we have a hidden primary key, do not
                // want to report space taken up by the hidden primary key to the user
                //
                uint64_t hpk_space = TOKUDB_HIDDEN_PRIMARY_KEY_LENGTH*dict_stats.bt_ndata;
                stats.data_file_length = (hpk_space > stats.data_file_length) ? 0 : stats.data_file_length - hpk_space;
            }
            else {
                //
                // one infinity byte per key needs to be subtracted
                //
                uint64_t inf_byte_space = dict_stats.bt_ndata;
                stats.data_file_length = (inf_byte_space > stats.data_file_length) ? 0 : stats.data_file_length - inf_byte_space;
            }

            stats.mean_rec_length = stats.records ? (ulong)(stats.data_file_length/stats.records) : 0;
            stats.index_file_length = 0;
            // curr_num_DBs is the number of keys we have, according
            // to the mysql layer. if drop index is running concurrently
            // with info() (it can, because info does not take table locks),
            // then it could be the case that one of the dbs was dropped
            // and set to NULL before mysql was able to set table->s->keys
            // accordingly. 
            //
            // we should just ignore any DB * that is NULL. 
            //
            // this solution is much simpler than trying to maintain an 
            // accurate number of valid keys at the handlerton layer.
            uint curr_num_DBs = table->s->keys + tokudb_test(hidden_primary_key);
            for (uint i = 0; i < curr_num_DBs; i++) {
                // skip the primary key, skip dropped indexes
                if (i == primary_key || share->key_file[i] == NULL) {
                    continue;
                }
                error = share->key_file[i]->stat64(
                    share->key_file[i], 
                    txn, 
                    &dict_stats
                    );
                if (error) { goto cleanup; }
                stats.index_file_length += dict_stats.bt_dsize;

                error = share->file->get_fragmentation(
                    share->file,
                    &frag_info
                    );
                if (error) { goto cleanup; }
                stats.delete_length += frag_info.unused_bytes;
            }
        }
    }
    if ((flag & HA_STATUS_CONST)) {
        stats.max_data_file_length=  9223372036854775807ULL;
    }

    /* Don't return key if we got an error for the internal primary key */
    if (flag & HA_STATUS_ERRKEY && last_dup_key < table_share->keys) {
        errkey = last_dup_key;
    }    

    if (flag & HA_STATUS_AUTO && table->found_next_number_field) {        
        THD *thd= table->in_use;
        struct system_variables *variables= &thd->variables;
        stats.auto_increment_value = share->last_auto_increment + variables->auto_increment_increment;
    }
    error = 0;
cleanup:
    if (txn != NULL) {
        commit_txn(txn, DB_TXN_NOSYNC);
        txn = NULL;
    }
    TOKUDB_HANDLER_DBUG_RETURN(error);
}

//
//  Per InnoDB: Tells something additional to the handler about how to do things.
//
int ha_tokudb::extra(enum ha_extra_function operation) {
    TOKUDB_HANDLER_DBUG_ENTER("%d", operation);
    switch (operation) {
    case HA_EXTRA_RESET_STATE:
        reset();
        break;
    case HA_EXTRA_KEYREAD:
        key_read = true;           // Query satisfied with key
        break;
    case HA_EXTRA_NO_KEYREAD:
        key_read = false;
        break;
    case HA_EXTRA_IGNORE_DUP_KEY:
        using_ignore = true;
        break;
    case HA_EXTRA_NO_IGNORE_DUP_KEY:
        using_ignore = false;
        break;
    case HA_EXTRA_IGNORE_NO_KEY:
        using_ignore_no_key = true;
        break;
    case HA_EXTRA_NO_IGNORE_NO_KEY:
        using_ignore_no_key = false;
        break;
    default:
        break;
    }
    TOKUDB_HANDLER_DBUG_RETURN(0);
}

int ha_tokudb::reset(void) {
    TOKUDB_HANDLER_DBUG_ENTER("");
    key_read = false;
    using_ignore = false;
    using_ignore_no_key = false;
    reset_dsmrr();
    invalidate_icp();
    TOKUDB_HANDLER_DBUG_RETURN(0);
}

//
// helper function that iterates through all DB's 
// and grabs a lock (either read or write, but not both)
// Parameters:
//      [in]    trans - transaction to be used to pre acquire the lock
//              lt - type of lock to get, either lock_read or lock_write
//  Returns:
//      0 on success
//      error otherwise
//
int ha_tokudb::acquire_table_lock (DB_TXN* trans, TABLE_LOCK_TYPE lt) {
    TOKUDB_HANDLER_DBUG_ENTER("%p %s", trans, lt == lock_read ? "r" : "w");
    int error = ENOSYS;
    if (!num_DBs_locked_in_bulk) {
        rw_rdlock(&share->num_DBs_lock);
    }
    uint curr_num_DBs = share->num_DBs;
    if (lt == lock_read) {
        error = 0;
        goto cleanup;
    }
    else if (lt == lock_write) {
        for (uint i = 0; i < curr_num_DBs; i++) {
            DB* db = share->key_file[i];
            error = db->pre_acquire_table_lock(db, trans);
            if (error == EINVAL) 
                TOKUDB_HANDLER_TRACE("%d db=%p trans=%p", i, db, trans);
            if (error) break;
        }
        if (tokudb_debug & TOKUDB_DEBUG_LOCK)
            TOKUDB_HANDLER_TRACE("error=%d", error);
        if (error) goto cleanup;
    }
    else {
        error = ENOSYS;
        goto cleanup;
    }

    error = 0;
cleanup:
    if (!num_DBs_locked_in_bulk) {
        rw_unlock(&share->num_DBs_lock);
    }
    TOKUDB_HANDLER_DBUG_RETURN(error);
}

int ha_tokudb::create_txn(THD* thd, tokudb_trx_data* trx) {
    int error;
    ulong tx_isolation = thd_tx_isolation(thd);
    HA_TOKU_ISO_LEVEL toku_iso_level = tx_to_toku_iso(tx_isolation);
    bool is_autocommit = !thd_test_options(
            thd, OPTION_NOT_AUTOCOMMIT | OPTION_BEGIN);

    /* First table lock, start transaction */
    if (thd_test_options(thd, OPTION_NOT_AUTOCOMMIT | OPTION_BEGIN) && 
         !trx->all &&
         (thd_sql_command(thd) != SQLCOM_CREATE_TABLE) &&
         (thd_sql_command(thd) != SQLCOM_DROP_TABLE) &&
         (thd_sql_command(thd) != SQLCOM_DROP_INDEX) &&
         (thd_sql_command(thd) != SQLCOM_CREATE_INDEX) &&
         (thd_sql_command(thd) != SQLCOM_ALTER_TABLE)) {
        /* QQQ We have to start a master transaction */
        // DBUG_PRINT("trans", ("starting transaction all "));
        uint32_t txn_begin_flags = toku_iso_to_txn_flag(toku_iso_level);
#if 50614 <= MYSQL_VERSION_ID && MYSQL_VERSION_ID <= 50699
        if (thd_tx_is_read_only(thd)) {
            txn_begin_flags |= DB_TXN_READ_ONLY;
        }
#endif
        if ((error = txn_begin(db_env, NULL, &trx->all, txn_begin_flags, thd))) {
            goto cleanup;
        }
        if (tokudb_debug & TOKUDB_DEBUG_TXN) {
            TOKUDB_HANDLER_TRACE("created master %p", trx->all);
        }
        trx->sp_level = trx->all;
        trans_register_ha(thd, true, tokudb_hton);
    }
    DBUG_PRINT("trans", ("starting transaction stmt"));
    if (trx->stmt) { 
        if (tokudb_debug & TOKUDB_DEBUG_TXN) {
            TOKUDB_HANDLER_TRACE("warning:stmt=%p", trx->stmt);
        }
    }
    uint32_t txn_begin_flags;
    if (trx->all == NULL) {
        txn_begin_flags = toku_iso_to_txn_flag(toku_iso_level);
        //
        // if the isolation level that the user has set is serializable,
        // but autocommit is on and this is just a select,
        // then we can go ahead and set the isolation level to
        // be a snapshot read, because we can serialize
        // the transaction to be the point in time at which the snapshot began.
        // 
        if (txn_begin_flags == 0 && is_autocommit && thd_sql_command(thd) == SQLCOM_SELECT) {
            txn_begin_flags = DB_TXN_SNAPSHOT;
        }
        if (is_autocommit && thd_sql_command(thd) == SQLCOM_SELECT && !thd->in_sub_stmt && lock.type <= TL_READ_NO_INSERT && !thd->lex->uses_stored_routines()) {
            txn_begin_flags |= DB_TXN_READ_ONLY;
        }
    }
    else {
        txn_begin_flags = DB_INHERIT_ISOLATION;
    }
    if ((error = txn_begin(db_env, trx->sp_level, &trx->stmt, txn_begin_flags, thd))) {
        /* We leave the possible master transaction open */
        goto cleanup;
    }
    trx->sub_sp_level = trx->stmt;
    if (tokudb_debug & TOKUDB_DEBUG_TXN) {
        TOKUDB_HANDLER_TRACE("created stmt %p sp_level %p", trx->sp_level, trx->stmt);
    }
    reset_stmt_progress(&trx->stmt_progress);
    trans_register_ha(thd, false, tokudb_hton);
cleanup:
    return error;
}

static const char *lock_type_str(int lock_type) {
    if (lock_type == F_RDLCK) return "F_RDLCK";
    if (lock_type == F_WRLCK) return "F_WRLCK";
    if (lock_type == F_UNLCK) return "F_UNLCK";
    return "?";
}

/*
  As MySQL will execute an external lock for every new table it uses
  we can use this to start the transactions.
  If we are in auto_commit mode we just need to start a transaction
  for the statement to be able to rollback the statement.
  If not, we have to start a master transaction if there doesn't exist
  one from before.
*/
//
// Parameters:
//      [in]    thd - handle to the user thread
//              lock_type - the type of lock
// Returns:
//      0 on success
//      error otherwise
//
int ha_tokudb::external_lock(THD * thd, int lock_type) {
    TOKUDB_HANDLER_DBUG_ENTER("cmd %d lock %d %s %s", thd_sql_command(thd), lock_type, lock_type_str(lock_type), share->table_name);
    if (!(tokudb_debug & TOKUDB_DEBUG_ENTER) && (tokudb_debug & TOKUDB_DEBUG_LOCK)) {
        TOKUDB_HANDLER_TRACE("cmd %d lock %d %s %s", thd_sql_command(thd), lock_type, lock_type_str(lock_type), share->table_name);
    }
    if (tokudb_debug & TOKUDB_DEBUG_LOCK) {
        TOKUDB_HANDLER_TRACE("q %s", thd->query());
    }

    int error = 0;
    tokudb_trx_data *trx = (tokudb_trx_data *) thd_get_ha_data(thd, tokudb_hton);
    if (!trx) {
        error = create_tokudb_trx_data_instance(&trx);
        if (error) { goto cleanup; }
        thd_set_ha_data(thd, tokudb_hton, trx);
    }
    if (trx->all == NULL) {
        trx->sp_level = NULL;
    }
    if (lock_type != F_UNLCK) {
        use_write_locks = false;
        if (lock_type == F_WRLCK) {
            use_write_locks = true;
        }
        if (!trx->tokudb_lock_count++) {
            if (trx->stmt) {
                if (tokudb_debug & TOKUDB_DEBUG_TXN) {
                    TOKUDB_HANDLER_TRACE("stmt already set %p %p %p %p", trx->all, trx->stmt, trx->sp_level, trx->sub_sp_level);
                }
            } else {
                assert(trx->stmt == 0);
                transaction = NULL;    // Safety
                error = create_txn(thd, trx);
                if (error) {
                    trx->tokudb_lock_count--;  // We didn't get the lock
                    goto cleanup;
                }
            }
        }
        transaction = trx->sub_sp_level;
    }
    else {
        tokudb_pthread_mutex_lock(&share->mutex);
        // hate dealing with comparison of signed vs unsigned, so doing this
        if (deleted_rows > added_rows && share->rows < (deleted_rows - added_rows)) {
            share->rows = 0;
        }
        else {
            share->rows += (added_rows - deleted_rows);
        }
        tokudb_pthread_mutex_unlock(&share->mutex);
        added_rows = 0;
        deleted_rows = 0;
        share->rows_from_locked_table = 0;
        if (trx->tokudb_lock_count > 0 && !--trx->tokudb_lock_count) {
            if (trx->stmt) {
                /*
                   F_UNLCK is done without a transaction commit / rollback.
                   This happens if the thread didn't update any rows
                   We must in this case commit the work to keep the row locks
                 */
                DBUG_PRINT("trans", ("commiting non-updating transaction"));
                reset_stmt_progress(&trx->stmt_progress);
                commit_txn(trx->stmt, 0);
                trx->stmt = NULL;
                trx->sub_sp_level = NULL;
            }
        }
        transaction = NULL;
    }
cleanup:
    if (tokudb_debug & TOKUDB_DEBUG_LOCK)
        TOKUDB_HANDLER_TRACE("error=%d", error);
    TOKUDB_HANDLER_DBUG_RETURN(error);
}

/*
  When using LOCK TABLE's external_lock is only called when the actual
  TABLE LOCK is done.
  Under LOCK TABLES, each used tables will force a call to start_stmt.
*/
int ha_tokudb::start_stmt(THD * thd, thr_lock_type lock_type) {
    TOKUDB_HANDLER_DBUG_ENTER("cmd %d lock %d %s", thd_sql_command(thd), lock_type, share->table_name);
    if (0)
        TOKUDB_HANDLER_TRACE("q %s", thd->query());

    int error = 0;
    tokudb_trx_data *trx = (tokudb_trx_data *) thd_get_ha_data(thd, tokudb_hton);
    DBUG_ASSERT(trx);

    /*
       note that trx->stmt may have been already initialized as start_stmt()
       is called for *each table* not for each storage engine,
       and there could be many bdb tables referenced in the query
     */
    if (!trx->stmt) {
        error = create_txn(thd, trx);
        if (error) {
            goto cleanup;
        }
        if (tokudb_debug & TOKUDB_DEBUG_TXN) {
            TOKUDB_HANDLER_TRACE("%p %p %p %p %u", trx->all, trx->stmt, trx->sp_level, trx->sub_sp_level, trx->tokudb_lock_count);
        }
    }
    else {
        if (tokudb_debug & TOKUDB_DEBUG_TXN) {
            TOKUDB_HANDLER_TRACE("trx->stmt %p already existed", trx->stmt);
        }
    }
    if (added_rows > deleted_rows) {
        share->rows_from_locked_table = added_rows - deleted_rows;
    }
    transaction = trx->sub_sp_level;
    trans_register_ha(thd, false, tokudb_hton);
cleanup:
    TOKUDB_HANDLER_DBUG_RETURN(error);
}


uint32_t ha_tokudb::get_cursor_isolation_flags(enum thr_lock_type lock_type, THD* thd) {
    uint sql_command = thd_sql_command(thd);
    bool in_lock_tables = thd_in_lock_tables(thd);

    //
    // following InnoDB's lead and having checksum command use a snapshot read if told
    //
    if (sql_command == SQLCOM_CHECKSUM) {
        return 0;
    }
    else if ((lock_type == TL_READ && in_lock_tables) || 
             (lock_type == TL_READ_HIGH_PRIORITY && in_lock_tables) || 
             sql_command != SQLCOM_SELECT ||
             (sql_command == SQLCOM_SELECT && lock_type >= TL_WRITE_ALLOW_WRITE)) { // select for update 
      ulong tx_isolation = thd_tx_isolation(thd);
      // pattern matched from InnoDB
      if ( (tx_isolation == ISO_READ_COMMITTED || tx_isolation == ISO_READ_UNCOMMITTED) &&
	   (lock_type == TL_READ || lock_type == TL_READ_NO_INSERT) &&
	   (sql_command == SQLCOM_INSERT_SELECT
              || sql_command == SQLCOM_REPLACE_SELECT
              || sql_command == SQLCOM_UPDATE
	    || sql_command == SQLCOM_CREATE_TABLE) ) 
        {
	  return 0;
        }
      else {
	return DB_SERIALIZABLE;
      }            
    }
    else {
        return 0;
    }
}

/*
  The idea with handler::store_lock() is the following:

  The statement decided which locks we should need for the table
  for updates/deletes/inserts we get WRITE locks, for SELECT... we get
  read locks.

  Before adding the lock into the table lock handler (see thr_lock.c)
  mysqld calls store lock with the requested locks.  Store lock can now
  modify a write lock to a read lock (or some other lock), ignore the
  lock (if we don't want to use MySQL table locks at all) or add locks
  for many tables (like we do when we are using a MERGE handler).

  TokuDB changes all WRITE locks to TL_WRITE_ALLOW_WRITE (which
  signals that we are doing WRITES, but we are still allowing other
  reader's and writer's.

  When releasing locks, store_lock() are also called. In this case one
  usually doesn't have to do anything.

  In some exceptional cases MySQL may send a request for a TL_IGNORE;
  This means that we are requesting the same lock as last time and this
  should also be ignored. (This may happen when someone does a flush
  table when we have opened a part of the tables, in which case mysqld
  closes and reopens the tables and tries to get the same locks at last
  time).  In the future we will probably try to remove this.
*/

THR_LOCK_DATA **ha_tokudb::store_lock(THD * thd, THR_LOCK_DATA ** to, enum thr_lock_type lock_type) {
    TOKUDB_HANDLER_DBUG_ENTER("lock_type=%d cmd=%d", lock_type, thd_sql_command(thd));
    if (tokudb_debug & TOKUDB_DEBUG_LOCK) {
        TOKUDB_HANDLER_TRACE("lock_type=%d cmd=%d", lock_type, thd_sql_command(thd));
    }

    if (lock_type != TL_IGNORE && lock.type == TL_UNLOCK) {
        enum_sql_command sql_command = (enum_sql_command) thd_sql_command(thd);
        if (!thd->in_lock_tables) {
            if (sql_command == SQLCOM_CREATE_INDEX && get_create_index_online(thd)) {
                // hot indexing
                rw_rdlock(&share->num_DBs_lock);
                if (share->num_DBs == (table->s->keys + tokudb_test(hidden_primary_key))) {
                    lock_type = TL_WRITE_ALLOW_WRITE;
                }
                rw_unlock(&share->num_DBs_lock);
            } else if ((lock_type >= TL_WRITE_CONCURRENT_INSERT && lock_type <= TL_WRITE) && 
                       sql_command != SQLCOM_TRUNCATE && !thd_tablespace_op(thd)) {
                // allow concurrent writes
                lock_type = TL_WRITE_ALLOW_WRITE;
            } else if (sql_command == SQLCOM_OPTIMIZE && lock_type == TL_READ_NO_INSERT) {
                // hot optimize table
                lock_type = TL_READ;
            }
        }
        lock.type = lock_type;
    }
    *to++ = &lock;
    if (tokudb_debug & TOKUDB_DEBUG_LOCK)
        TOKUDB_HANDLER_TRACE("lock_type=%d", lock_type);
    DBUG_RETURN(to);
}

static toku_compression_method get_compression_method(DB *file) {
    enum toku_compression_method method;
    int r = file->get_compression_method(file, &method);
    assert(r == 0);
    return method;
}

static int create_sub_table(
    const char *table_name, 
    DBT* row_descriptor, 
    DB_TXN* txn, 
    uint32_t block_size, 
    uint32_t read_block_size,
    toku_compression_method compression_method,
    bool is_hot_index
    ) 
{
    TOKUDB_DBUG_ENTER("");
    int error;
    DB *file = NULL;
    uint32_t create_flags;
    
    
    error = db_create(&file, db_env, 0);
    if (error) {
        DBUG_PRINT("error", ("Got error: %d when creating table", error));
        my_errno = error;
        goto exit;
    }
        

    if (block_size != 0) {
        error = file->set_pagesize(file, block_size);
        if (error != 0) {
            DBUG_PRINT("error", ("Got error: %d when setting block size %u for table '%s'", error, block_size, table_name));
            goto exit;
        }
    }
    if (read_block_size != 0) {
        error = file->set_readpagesize(file, read_block_size);
        if (error != 0) {
            DBUG_PRINT("error", ("Got error: %d when setting read block size %u for table '%s'", error, read_block_size, table_name));
            goto exit;
        }
    }
    error = file->set_compression_method(file, compression_method);
    if (error != 0) {
        DBUG_PRINT("error", ("Got error: %d when setting compression type %u for table '%s'", error, compression_method, table_name));
        goto exit;
    }

    create_flags = DB_THREAD | DB_CREATE | DB_EXCL | (is_hot_index ? DB_IS_HOT_INDEX : 0);    
    error = file->open(file, txn, table_name, NULL, DB_BTREE, create_flags, my_umask);
    if (error) {
        DBUG_PRINT("error", ("Got error: %d when opening table '%s'", error, table_name));
        goto exit;
    } 

    error = file->change_descriptor(file, txn, row_descriptor, (is_hot_index ? DB_IS_HOT_INDEX | DB_UPDATE_CMP_DESCRIPTOR : DB_UPDATE_CMP_DESCRIPTOR));
    if (error) {
        DBUG_PRINT("error", ("Got error: %d when setting row descriptor for table '%s'", error, table_name));
        goto exit;
    }

    error = 0;
exit:
    if (file) {
        int r = file->close(file, 0);
        assert(r==0);
    }
    TOKUDB_DBUG_RETURN(error);
}

void ha_tokudb::update_create_info(HA_CREATE_INFO* create_info) {
    if (share->has_auto_inc) {
        info(HA_STATUS_AUTO);
        if (!(create_info->used_fields & HA_CREATE_USED_AUTO) ||
            create_info->auto_increment_value < stats.auto_increment_value) {
            create_info->auto_increment_value = stats.auto_increment_value;
        }
    }
}

//
// removes key name from status.tokudb.
// needed for when we are dropping indexes, so that 
// during drop table, we do not attempt to remove already dropped
// indexes because we did not keep status.tokudb in sync with list of indexes.
//
int ha_tokudb::remove_key_name_from_status(DB* status_block, char* key_name, DB_TXN* txn) {
    int error;
    uchar status_key_info[FN_REFLEN + sizeof(HA_METADATA_KEY)];
    HA_METADATA_KEY md_key = hatoku_key_name;
    memcpy(status_key_info, &md_key, sizeof(HA_METADATA_KEY));
    //
    // put index name in status.tokudb
    // 
    memcpy(
        status_key_info + sizeof(HA_METADATA_KEY), 
        key_name, 
        strlen(key_name) + 1
        );
    error = remove_metadata(
        status_block,
        status_key_info,
        sizeof(HA_METADATA_KEY) + strlen(key_name) + 1,
        txn
        );
    return error;
}

//
// writes the key name in status.tokudb, so that we may later delete or rename
// the dictionary associated with key_name
//
int ha_tokudb::write_key_name_to_status(DB* status_block, char* key_name, DB_TXN* txn) {
    int error;
    uchar status_key_info[FN_REFLEN + sizeof(HA_METADATA_KEY)];
    HA_METADATA_KEY md_key = hatoku_key_name;
    memcpy(status_key_info, &md_key, sizeof(HA_METADATA_KEY));
    //
    // put index name in status.tokudb
    // 
    memcpy(
        status_key_info + sizeof(HA_METADATA_KEY), 
        key_name, 
        strlen(key_name) + 1
        );
    error = write_metadata(
        status_block,
        status_key_info,
        sizeof(HA_METADATA_KEY) + strlen(key_name) + 1,
        NULL,
        0,
        txn
        );
    return error;
}

//
// some tracing moved out of ha_tokudb::create, because ::create was getting cluttered
//
void ha_tokudb::trace_create_table_info(const char *name, TABLE * form) {
    uint i;
    //
    // tracing information about what type of table we are creating
    //
    if (tokudb_debug & TOKUDB_DEBUG_OPEN) {
        for (i = 0; i < form->s->fields; i++) {
            Field *field = form->s->field[i];
            TOKUDB_HANDLER_TRACE("field:%d:%s:type=%d:flags=%x", i, field->field_name, field->type(), field->flags);
        }
        for (i = 0; i < form->s->keys; i++) {
            KEY *key = &form->s->key_info[i];
            TOKUDB_HANDLER_TRACE("key:%d:%s:%d", i, key->name, get_key_parts(key));
            uint p;
            for (p = 0; p < get_key_parts(key); p++) {
                KEY_PART_INFO *key_part = &key->key_part[p];
                Field *field = key_part->field;
                TOKUDB_HANDLER_TRACE("key:%d:%d:length=%d:%s:type=%d:flags=%x",
                             i, p, key_part->length, field->field_name, field->type(), field->flags);
            }
        }
    }
}

static uint32_t get_max_desc_size(KEY_AND_COL_INFO* kc_info, TABLE* form) {
    uint32_t max_row_desc_buff_size;
    max_row_desc_buff_size = 2*(form->s->fields * 6)+10; // upper bound of key comparison descriptor
    max_row_desc_buff_size += get_max_secondary_key_pack_desc_size(kc_info); // upper bound for sec. key part
    max_row_desc_buff_size += get_max_clustering_val_pack_desc_size(form->s); // upper bound for clustering val part
    return max_row_desc_buff_size;
}

static uint32_t create_secondary_key_descriptor(
    uchar* buf,
    KEY* key_info,
    KEY* prim_key,
    uint hpk,
    TABLE* form,
    uint primary_key,
    uint32_t keynr,
    KEY_AND_COL_INFO* kc_info    
    ) 
{
    uchar* ptr = NULL;

    ptr = buf;
    ptr += create_toku_key_descriptor(
        ptr,
        false,
        key_info,
        hpk,
        prim_key
        );

    ptr += create_toku_secondary_key_pack_descriptor(
        ptr,
        hpk,
        primary_key,
        form->s,
        form,
        kc_info,
        key_info,
        prim_key
        );

    ptr += create_toku_clustering_val_pack_descriptor(
        ptr,
        primary_key,
        form->s,
        kc_info,
        keynr,
        key_is_clustering(key_info)
        );
    return ptr - buf;
}


//
// creates dictionary for secondary index, with key description key_info, all using txn
//
int ha_tokudb::create_secondary_dictionary(
    const char* name, TABLE* form, 
    KEY* key_info, 
    DB_TXN* txn, 
    KEY_AND_COL_INFO* kc_info, 
    uint32_t keynr,
    bool is_hot_index,
    toku_compression_method compression_method
    ) 
{
    int error;
    DBT row_descriptor;
    uchar* row_desc_buff = NULL;
    char* newname = NULL;
    KEY* prim_key = NULL;
    char dict_name[MAX_DICT_NAME_LEN];
    uint32_t max_row_desc_buff_size;
    uint hpk= (form->s->primary_key >= MAX_KEY) ? TOKUDB_HIDDEN_PRIMARY_KEY_LENGTH : 0;
    uint32_t block_size;
    uint32_t read_block_size;
    THD* thd = ha_thd();

    memset(&row_descriptor, 0, sizeof(row_descriptor));
    
    max_row_desc_buff_size = get_max_desc_size(kc_info,form);

    row_desc_buff = (uchar *)tokudb_my_malloc(max_row_desc_buff_size, MYF(MY_WME));
    if (row_desc_buff == NULL){ error = ENOMEM; goto cleanup;}

    newname = (char *)tokudb_my_malloc(get_max_dict_name_path_length(name),MYF(MY_WME));
    if (newname == NULL){ error = ENOMEM; goto cleanup;}

    sprintf(dict_name, "key-%s", key_info->name);
    make_name(newname, name, dict_name);

    prim_key = (hpk) ? NULL : &form->s->key_info[primary_key];

    //
    // setup the row descriptor
    //
    row_descriptor.data = row_desc_buff;
    //
    // save data necessary for key comparisons
    //
    row_descriptor.size = create_secondary_key_descriptor(
        row_desc_buff,
        key_info,
        prim_key,
        hpk,
        form,
        primary_key,
        keynr,
        kc_info    
        );
    assert(row_descriptor.size <= max_row_desc_buff_size);

    block_size = get_tokudb_block_size(thd);
    read_block_size = get_tokudb_read_block_size(thd);

    error = create_sub_table(newname, &row_descriptor, txn, block_size, read_block_size, compression_method, is_hot_index);
cleanup:    
    tokudb_my_free(newname);
    tokudb_my_free(row_desc_buff);
    return error;
}


static uint32_t create_main_key_descriptor(
    uchar* buf,
    KEY* prim_key,
    uint hpk,
    uint primary_key,
    TABLE* form,
    KEY_AND_COL_INFO* kc_info
    ) 
{
    uchar* ptr = buf;
    ptr += create_toku_key_descriptor(
        ptr, 
        hpk,
        prim_key,
        false,
        NULL
        );
    
    ptr += create_toku_main_key_pack_descriptor(
        ptr
        );

    ptr += create_toku_clustering_val_pack_descriptor(
        ptr,
        primary_key,
        form->s,
        kc_info,
        primary_key,
        false
        );
    return ptr - buf;
}

//
// create and close the main dictionarr with name of "name" using table form, all within
// transaction txn.
//
int ha_tokudb::create_main_dictionary(const char* name, TABLE* form, DB_TXN* txn, KEY_AND_COL_INFO* kc_info, toku_compression_method compression_method) {
    int error;
    DBT row_descriptor;
    uchar* row_desc_buff = NULL;
    char* newname = NULL;
    KEY* prim_key = NULL;
    uint32_t max_row_desc_buff_size;
    uint hpk= (form->s->primary_key >= MAX_KEY) ? TOKUDB_HIDDEN_PRIMARY_KEY_LENGTH : 0;
    uint32_t block_size;
    uint32_t read_block_size;
    THD* thd = ha_thd();

    memset(&row_descriptor, 0, sizeof(row_descriptor));
    max_row_desc_buff_size = get_max_desc_size(kc_info, form);

    row_desc_buff = (uchar *)tokudb_my_malloc(max_row_desc_buff_size, MYF(MY_WME));
    if (row_desc_buff == NULL){ error = ENOMEM; goto cleanup;}

    newname = (char *)tokudb_my_malloc(get_max_dict_name_path_length(name),MYF(MY_WME));
    if (newname == NULL){ error = ENOMEM; goto cleanup;}

    make_name(newname, name, "main");

    prim_key = (hpk) ? NULL : &form->s->key_info[primary_key];

    //
    // setup the row descriptor
    //
    row_descriptor.data = row_desc_buff;
    //
    // save data necessary for key comparisons
    //
    row_descriptor.size = create_main_key_descriptor(
        row_desc_buff,
        prim_key,
        hpk,
        primary_key,
        form,
        kc_info
        );
    assert(row_descriptor.size <= max_row_desc_buff_size);

    block_size = get_tokudb_block_size(thd);
    read_block_size = get_tokudb_read_block_size(thd);

    /* Create the main table that will hold the real rows */
    error = create_sub_table(newname, &row_descriptor, txn, block_size, read_block_size, compression_method, false);
cleanup:    
    tokudb_my_free(newname);
    tokudb_my_free(row_desc_buff);
    return error;
}

//
// Creates a new table
// Parameters:
//      [in]    name - table name
//      [in]    form - info on table, columns and indexes
//      [in]    create_info - more info on table, CURRENTLY UNUSED
// Returns:
//      0 on success
//      error otherwise
//
int ha_tokudb::create(const char *name, TABLE * form, HA_CREATE_INFO * create_info) {
    TOKUDB_HANDLER_DBUG_ENTER("%s", name);

    int error;
    DB *status_block = NULL;
    uint version;
    uint capabilities;
    DB_TXN* txn = NULL;
    bool do_commit = false;
    char* newname = NULL;
    KEY_AND_COL_INFO kc_info;
    tokudb_trx_data *trx = NULL;
    THD* thd = ha_thd();

    memset(&kc_info, 0, sizeof(kc_info));

<<<<<<< HEAD
=======
#if 100000 <= MYSQL_VERSION_ID && MYSQL_VERSION_ID <= 100999
>>>>>>> 50556e7e
    // TokuDB does not support discover_table_names() and writes no files
    // in the database directory, so automatic filename-based
    // discover_table_names() doesn't work either. So, it must force .frm
    // file to disk.
    form->s->write_frm_image();
<<<<<<< HEAD
=======
#endif
>>>>>>> 50556e7e

#if TOKU_INCLUDE_OPTION_STRUCTS
    const srv_row_format_t row_format = (srv_row_format_t) form->s->option_struct->row_format;
#else
    const srv_row_format_t row_format = (create_info->used_fields & HA_CREATE_USED_ROW_FORMAT)
        ? row_type_to_row_format(create_info->row_type)
        : get_row_format(thd);
#endif
    const toku_compression_method compression_method = row_format_to_toku_compression_method(row_format);

    bool create_from_engine= (create_info->table_options & HA_OPTION_CREATE_FROM_ENGINE);
    if (create_from_engine) {
        // table already exists, nothing to do
        error = 0;
        goto cleanup;
    }
    
    // validate the fields in the table. If the table has fields
    // we do not support that came from an old version of MySQL,
    // gracefully return an error
    for (uint32_t i = 0; i < form->s->fields; i++) {
        Field* field = table_share->field[i];
        if (!field_valid_for_tokudb_table(field)) {
            sql_print_error("Table %s has an invalid field %s, that was created "
                "with an old version of MySQL. This field is no longer supported. "
                "This is probably due to an alter table engine=TokuDB. To load this "
                "table, do a dump and load",
                name,
                field->field_name
                );
            error = HA_ERR_UNSUPPORTED;
            goto cleanup;
        }
    }

    newname = (char *)tokudb_my_malloc(get_max_dict_name_path_length(name),MYF(MY_WME));
    if (newname == NULL){ error = ENOMEM; goto cleanup;}

    trx = (tokudb_trx_data *) thd_get_ha_data(ha_thd(), tokudb_hton);
    if (trx && trx->sub_sp_level && thd_sql_command(thd) == SQLCOM_CREATE_TABLE) {
        txn = trx->sub_sp_level;
    }
    else {
        do_commit = true;
        error = txn_begin(db_env, 0, &txn, 0, thd);
        if (error) { goto cleanup; }        
    }
    
    primary_key = form->s->primary_key;
    hidden_primary_key = (primary_key  >= MAX_KEY) ? TOKUDB_HIDDEN_PRIMARY_KEY_LENGTH : 0;
    if (hidden_primary_key) {
        primary_key = form->s->keys;
    }

    /* do some tracing */
    trace_create_table_info(name,form);

    /* Create status.tokudb and save relevant metadata */
    make_name(newname, name, "status");

    error = tokudb::create_status(db_env, &status_block, newname, txn);
    if (error) { goto cleanup; }

    version = HA_TOKU_VERSION;    
    error = write_to_status(status_block, hatoku_new_version,&version,sizeof(version), txn);
    if (error) { goto cleanup; }

    capabilities = HA_TOKU_CAP;
    error = write_to_status(status_block, hatoku_capabilities,&capabilities,sizeof(capabilities), txn);
    if (error) { goto cleanup; }

    error = write_auto_inc_create(status_block, create_info->auto_increment_value, txn);
    if (error) { goto cleanup; }

#if WITH_PARTITION_STORAGE_ENGINE
    if (TOKU_PARTITION_WRITE_FRM_DATA || form->part_info == NULL) {
        error = write_frm_data(status_block, txn, form->s->path.str);
        if (error) { goto cleanup; }
    }
#else
    error = write_frm_data(status_block, txn, form->s->path.str);
    if (error) { goto cleanup; }
#endif

    error = allocate_key_and_col_info(form->s, &kc_info);
    if (error) { goto cleanup; }

    error = initialize_key_and_col_info(
        form->s, 
        form,
        &kc_info,
        hidden_primary_key,
        primary_key
        );
    if (error) { goto cleanup; }

    error = create_main_dictionary(name, form, txn, &kc_info, compression_method);
    if (error) {
        goto cleanup;
    }


    for (uint i = 0; i < form->s->keys; i++) {
        if (i != primary_key) {
            error = create_secondary_dictionary(name, form, &form->key_info[i], txn, &kc_info, i, false, compression_method);
            if (error) {
                goto cleanup;
            }

            error = write_key_name_to_status(status_block, form->s->key_info[i].name, txn);
            if (error) { goto cleanup; }
        }
    }

    error = 0;
cleanup:
    if (status_block != NULL) {
        int r = tokudb::close_status(&status_block); 
        assert(r==0);
    }
    free_key_and_col_info(&kc_info);
    if (do_commit && txn) {
        if (error) {
            abort_txn(txn);
        }
        else {
            commit_txn(txn,0);
        }
    }
    tokudb_my_free(newname);
    TOKUDB_HANDLER_DBUG_RETURN(error);
}

int ha_tokudb::discard_or_import_tablespace(my_bool discard) {
    /*
    if (discard) {
        my_errno=HA_ERR_WRONG_COMMAND;
        return my_errno;
    }
    return add_table_to_metadata(share->table_name);
    */
    my_errno=HA_ERR_WRONG_COMMAND;
    return my_errno;
}


//
// deletes from_name or renames from_name to to_name, all using transaction txn.
// is_delete specifies which we are doing
// is_key specifies if it is a secondary index (and hence a "key-" needs to be prepended) or
// if it is not a secondary index
//
int ha_tokudb::delete_or_rename_dictionary( const char* from_name, const char* to_name, const char* secondary_name, bool is_key, DB_TXN* txn, bool is_delete) {
    int error;
    char dict_name[MAX_DICT_NAME_LEN];
    char* new_from_name = NULL;
    char* new_to_name = NULL;
    assert(txn);
    
    new_from_name = (char *)tokudb_my_malloc(
        get_max_dict_name_path_length(from_name), 
        MYF(MY_WME)
        );
    if (new_from_name == NULL) {
        error = ENOMEM;
        goto cleanup;
    }
    if (!is_delete) {
        assert(to_name);
        new_to_name = (char *)tokudb_my_malloc(
            get_max_dict_name_path_length(to_name), 
            MYF(MY_WME)
            );
        if (new_to_name == NULL) {
            error = ENOMEM;
            goto cleanup;
        }
    }
    
    if (is_key) {
        sprintf(dict_name, "key-%s", secondary_name);
        make_name(new_from_name, from_name, dict_name);
    }
    else {
        make_name(new_from_name, from_name, secondary_name);
    }
    if (!is_delete) {
        if (is_key) {
            sprintf(dict_name, "key-%s", secondary_name);
            make_name(new_to_name, to_name, dict_name);
        }
        else {
            make_name(new_to_name, to_name, secondary_name);
        }
    }

    if (is_delete) {    
        error = db_env->dbremove(db_env, txn, new_from_name, NULL, 0);
    }
    else {
        error = db_env->dbrename(db_env, txn, new_from_name, NULL, new_to_name, 0);
    }
    if (error) { goto cleanup; }

cleanup:
    tokudb_my_free(new_from_name);
    tokudb_my_free(new_to_name);
    return error;
}


//
// deletes or renames a table. if is_delete is true, then we delete, and to_name can be NULL
// if is_delete is false, then to_name must be non-NULL, as we are renaming the table.
//
int ha_tokudb::delete_or_rename_table (const char* from_name, const char* to_name, bool is_delete) {
    THD *thd = ha_thd();
    int error;
    DB* status_db = NULL;
    DBC* status_cursor = NULL;
    DB_TXN* txn = NULL;
    DBT curr_key;
    DBT curr_val;
    memset(&curr_key, 0, sizeof(curr_key));
    memset(&curr_val, 0, sizeof(curr_val));

    DB_TXN *parent_txn = NULL;
    tokudb_trx_data *trx = NULL;
    trx = (tokudb_trx_data *) thd_get_ha_data(thd, tokudb_hton);
    if (thd_sql_command(ha_thd()) == SQLCOM_CREATE_TABLE && trx && trx->sub_sp_level) {
        parent_txn = trx->sub_sp_level;
    }

    error = txn_begin(db_env, parent_txn, &txn, 0, thd);
    if (error) { goto cleanup; }

    //
    // open status db,
    // create cursor,
    // for each name read out of there, create a db and delete or rename it
    //
    error = open_status_dictionary(&status_db, from_name, txn);
    if (error) { goto cleanup; }

    error = status_db->cursor(status_db, txn, &status_cursor, 0);
    if (error) { goto cleanup; }
    status_cursor->c_set_check_interrupt_callback(status_cursor, tokudb_killed_thd_callback, thd);

    while (error != DB_NOTFOUND) {
        error = status_cursor->c_get(status_cursor, &curr_key, &curr_val, DB_NEXT);
        if (error && error != DB_NOTFOUND) {
            error = map_to_handler_error(error);
            goto cleanup;
        }
        if (error == DB_NOTFOUND) {
            break;
        }
        HA_METADATA_KEY mk = *(HA_METADATA_KEY *)curr_key.data;
        if (mk != hatoku_key_name) {
            continue;
        }
        error = delete_or_rename_dictionary(from_name, to_name, (char *)((char *)curr_key.data + sizeof(HA_METADATA_KEY)), true, txn, is_delete);
        if (error) { goto cleanup; }
    }

    //
    // delete or rename main.tokudb
    //
    error = delete_or_rename_dictionary(from_name, to_name, "main", false, txn, is_delete);
    if (error) { goto cleanup; }

    error = status_cursor->c_close(status_cursor);
    assert(error==0);
    status_cursor = NULL;
    if (error) { goto cleanup; }

    error = status_db->close(status_db, 0);
    assert(error == 0);
    status_db = NULL;
    
    //
    // delete or rename status.tokudb
    //
    error = delete_or_rename_dictionary(from_name, to_name, "status", false, txn, is_delete);
    if (error) { goto cleanup; }

    my_errno = error;
cleanup:
    if (status_cursor) {
        int r = status_cursor->c_close(status_cursor);
        assert(r==0);
    }
    if (status_db) {
        int r = status_db->close(status_db, 0);
        assert(r==0);
    }
    if (txn) {
        if (error) {
            abort_txn(txn);
        }
        else {
            commit_txn(txn, 0);
        }
    }
    return error;
}


//
// Drops table
// Parameters:
//      [in]    name - name of table to be deleted
// Returns:
//      0 on success
//      error otherwise
//
int ha_tokudb::delete_table(const char *name) {
    TOKUDB_HANDLER_DBUG_ENTER("%s", name);
    int error;
    error = delete_or_rename_table(name, NULL, true);
    if (error == DB_LOCK_NOTGRANTED && ((tokudb_debug & TOKUDB_DEBUG_HIDE_DDL_LOCK_ERRORS) == 0)) {
        sql_print_error("Could not delete table %s because \
another transaction has accessed the table. \
To drop the table, make sure no transactions touch the table.", name);
    }
    TOKUDB_HANDLER_DBUG_RETURN(error);
}


//
// renames table from "from" to "to"
// Parameters:
//      [in]    name - old name of table
//      [in]    to - new name of table
// Returns:
//      0 on success
//      error otherwise
//
int ha_tokudb::rename_table(const char *from, const char *to) {
    TOKUDB_HANDLER_DBUG_ENTER("%s %s", from, to);
    int error;
    error = delete_or_rename_table(from, to, false);
    if (error == DB_LOCK_NOTGRANTED && ((tokudb_debug & TOKUDB_DEBUG_HIDE_DDL_LOCK_ERRORS) == 0)) {
        sql_print_error("Could not rename table from %s to %s because \
another transaction has accessed the table. \
To rename the table, make sure no transactions touch the table.", from, to);
    }
    TOKUDB_HANDLER_DBUG_RETURN(error);
}


/*
  Returns estimate on number of seeks it will take to read through the table
  This is to be comparable to the number returned by records_in_range so
  that we can decide if we should scan the table or use keys.
*/
/// QQQ why divide by 3
double ha_tokudb::scan_time() {
    TOKUDB_HANDLER_DBUG_ENTER("");
    double ret_val = (double)stats.records / 3;
    DBUG_RETURN(ret_val);
}

double ha_tokudb::keyread_time(uint index, uint ranges, ha_rows rows)
{
    TOKUDB_HANDLER_DBUG_ENTER("");
    double ret_val;
    if (index == primary_key || key_is_clustering(&table->key_info[index])) {
        ret_val = read_time(index, ranges, rows);
        DBUG_RETURN(ret_val);
    }
    /*
      It is assumed that we will read trough the whole key range and that all
      key blocks are half full (normally things are much better). It is also
      assumed that each time we read the next key from the index, the handler
      performs a random seek, thus the cost is proportional to the number of
      blocks read. This model does not take into account clustered indexes -
      engines that support that (e.g. InnoDB) may want to overwrite this method.
    */
    double keys_per_block= (stats.block_size/2.0/
                            (table->key_info[index].key_length +
                             ref_length) + 1);
    ret_val = (rows + keys_per_block - 1)/ keys_per_block;
    DBUG_RETURN(ret_val);
}

//
// Calculate the time it takes to read a set of ranges through an index
// This enables us to optimize reads for clustered indexes.
// Implementation pulled from InnoDB
// Parameters:
//          index - index to use
//          ranges - number of ranges
//          rows - estimated number of rows in the range
// Returns:
//      estimated time measured in disk seeks
//
double ha_tokudb::read_time(
    uint    index,
    uint    ranges,
    ha_rows rows
    )
{
    TOKUDB_HANDLER_DBUG_ENTER("");
    double total_scan;
    double ret_val; 
    bool is_primary = (index == primary_key);
    bool is_clustering;

    //
    // in case for hidden primary key, this is called
    //
    if (index >= table_share->keys) {
        ret_val = handler::read_time(index, ranges, rows);
        goto cleanup;
    }
    
    is_clustering = key_is_clustering(&table->key_info[index]);


    //
    // if it is not the primary key, and it is not a clustering key, then return handler::read_time
    //
    if (!(is_primary || is_clustering)) {
        ret_val = handler::read_time(index, ranges, rows);
        goto cleanup;
    }

    //
    // for primary key and for clustered keys, return a fraction of scan_time()
    //
    total_scan = scan_time();

    if (stats.records < rows) {
        ret_val = is_clustering ? total_scan + 0.00001 : total_scan;
        goto cleanup;
    }

    //
    // one disk seek per range plus the proportional scan time of the rows
    //
    ret_val = (ranges + (double) rows / (double) stats.records * total_scan);
    ret_val = is_clustering ? ret_val + 0.00001 : ret_val;
    
cleanup:
    DBUG_RETURN(ret_val);
}

double ha_tokudb::index_only_read_time(uint keynr, double records) {
    TOKUDB_HANDLER_DBUG_ENTER("");
    double ret_val = keyread_time(keynr, 1, (ha_rows)records);
    DBUG_RETURN(ret_val);
}

//
// Estimates the number of index records in a range. In case of errors, return
//   HA_TOKUDB_RANGE_COUNT instead of HA_POS_ERROR. This was behavior
//   when we got the handlerton from MySQL.
// Parameters:
//              keynr -index to use 
//      [in]    start_key - low end of the range
//      [in]    end_key - high end of the range
// Returns:
//      0 - There are no matching keys in the given range
//      number > 0 - There are approximately number matching rows in the range
//      HA_POS_ERROR - Something is wrong with the index tree
//
ha_rows ha_tokudb::records_in_range(uint keynr, key_range* start_key, key_range* end_key) {
    TOKUDB_HANDLER_DBUG_ENTER("");
    DBT *pleft_key, *pright_key;
    DBT left_key, right_key;
    ha_rows ret_val = HA_TOKUDB_RANGE_COUNT;
    DB *kfile = share->key_file[keynr];
    uint64_t rows = 0;
    int error;

    // get start_rows and end_rows values so that we can estimate range
    // when calling key_range64, the only value we can trust is the value for less
    // The reason is that the key being passed in may be a prefix of keys in the DB
    // As a result, equal may be 0 and greater may actually be equal+greater
    // So, we call key_range64 on the key, and the key that is after it.
    if (!start_key && !end_key) {
        error = estimate_num_rows(kfile, &rows, transaction);
        if (error) {
            ret_val = HA_TOKUDB_RANGE_COUNT;
            goto cleanup;
        }
        ret_val = (rows <= 1) ? 1 : rows;
        goto cleanup;
    }
    if (start_key) {
        uchar inf_byte = (start_key->flag == HA_READ_KEY_EXACT) ? COL_NEG_INF : COL_POS_INF;
        pack_key(&left_key, keynr, key_buff, start_key->key, start_key->length, inf_byte);
        pleft_key = &left_key;
    } else {
        pleft_key = NULL;
    }
    if (end_key) {
        uchar inf_byte = (end_key->flag == HA_READ_BEFORE_KEY) ? COL_NEG_INF : COL_POS_INF;
        pack_key(&right_key, keynr, key_buff2, end_key->key, end_key->length, inf_byte);
        pright_key = &right_key;
    } else {
        pright_key = NULL;
    }
    // keys_range64 can not handle a degenerate range (left_key > right_key), so we filter here
    if (pleft_key && pright_key && tokudb_cmp_dbt_key(kfile, pleft_key, pright_key) > 0) {
        rows = 0;
    } else {
        uint64_t less, equal1, middle, equal2, greater;
        bool is_exact;
        error = kfile->keys_range64(kfile, transaction, pleft_key, pright_key, 
                                    &less, &equal1, &middle, &equal2, &greater, &is_exact);
        if (error) {
            ret_val = HA_TOKUDB_RANGE_COUNT;
            goto cleanup;
        }
        rows = middle;
    }

    // MySQL thinks a return value of 0 means there are exactly 0 rows
    // Therefore, always return non-zero so this assumption is not made
    ret_val = (ha_rows) (rows <= 1 ? 1 : rows);

cleanup:
    DBUG_RETURN(ret_val);
}


//
// Initializes the auto-increment data in the local "share" object to the
// greater of two values: what's stored in the metadata or the last inserted
// auto-increment field (if auto-increment field is the first field of a key).
//
void ha_tokudb::init_auto_increment() {
    int error;
    DB_TXN* txn = NULL;

    error = txn_begin(db_env, 0, &txn, 0, ha_thd());
    if (error) {
        share->last_auto_increment = 0;    
    } else {
        HA_METADATA_KEY key_val;
        DBT key; 
        memset(&key, 0, sizeof(key));
        key.data = &key_val;
        key.size = sizeof(key_val);
        DBT value; 
        memset(&value, 0, sizeof(value));
        value.flags = DB_DBT_USERMEM;

        // Retrieve the initial auto increment value, as specified by create table
        // so if a user does "create table t1 (a int auto_increment, primary key (a)) auto_increment=100",
        // then the value 100 should be stored here
        key_val = hatoku_ai_create_value;
        value.ulen = sizeof(share->auto_inc_create_value);
        value.data = &share->auto_inc_create_value;
        error = share->status_block->get(share->status_block, txn, &key, &value, 0);
        
        if (error || value.size != sizeof(share->auto_inc_create_value)) {
            share->auto_inc_create_value = 0;
        }

        // Retrieve hatoku_max_ai, which is max value used by auto increment
        // column so far, the max value could have been auto generated (e.g. insert (NULL))
        // or it could have been manually inserted by user (e.g. insert (345))
        key_val = hatoku_max_ai;
        value.ulen = sizeof(share->last_auto_increment);
        value.data = &share->last_auto_increment;
        error = share->status_block->get(share->status_block, txn, &key, &value, 0);
        
        if (error || value.size != sizeof(share->last_auto_increment)) {
            if (share->auto_inc_create_value)
                share->last_auto_increment = share->auto_inc_create_value - 1;
            else
                share->last_auto_increment = 0;
        }

        commit_txn(txn, 0);
    }
    if (tokudb_debug & TOKUDB_DEBUG_AUTO_INCREMENT) {
        TOKUDB_HANDLER_TRACE("init auto increment:%lld", share->last_auto_increment);
    }
}

void ha_tokudb::get_auto_increment(ulonglong offset, ulonglong increment, ulonglong nb_desired_values, ulonglong * first_value, ulonglong * nb_reserved_values) {
    TOKUDB_HANDLER_DBUG_ENTER("");
    ulonglong nr;
    bool over;

    if (table->s->next_number_key_offset)
    {
      handler::get_auto_increment(offset, increment, nb_desired_values, first_value, nb_reserved_values);
      DBUG_VOID_RETURN;
    }

    tokudb_pthread_mutex_lock(&share->mutex);

    if (share->auto_inc_create_value > share->last_auto_increment) {
        nr = share->auto_inc_create_value;
        over = false;
        share->last_auto_increment = share->auto_inc_create_value;
    }
    else {
        nr = share->last_auto_increment + increment;
        over = nr < share->last_auto_increment;
        if (over)
            nr = ULONGLONG_MAX;
    }
    if (!over) {
        share->last_auto_increment = nr + (nb_desired_values - 1)*increment;
        if (delay_updating_ai_metadata) {
            ai_metadata_update_required = true;
        }
        else {
            update_max_auto_inc(share->status_block, share->last_auto_increment);
        }
    }
        
    if (tokudb_debug & TOKUDB_DEBUG_AUTO_INCREMENT) {
        TOKUDB_HANDLER_TRACE("get_auto_increment(%lld,%lld,%lld):got:%lld:%lld",
                     offset, increment, nb_desired_values, nr, nb_desired_values);
    }
    *first_value = nr;
    *nb_reserved_values = nb_desired_values;
    tokudb_pthread_mutex_unlock(&share->mutex);
    TOKUDB_HANDLER_DBUG_VOID_RETURN;
}

bool ha_tokudb::is_optimize_blocking() {
    return false;
}

bool ha_tokudb::is_auto_inc_singleton(){
    return false;
}


// Internal function called by ha_tokudb::add_index and ha_tokudb::alter_table_phase2
// With a transaction, drops dictionaries associated with indexes in key_num
//
//
// Adds indexes to the table. Takes the array of KEY passed in key_info, and creates
// DB's that will go at the end of share->key_file. THE IMPLICIT ASSUMPTION HERE is
// that the table will be modified and that these added keys will be appended to the end
// of the array table->key_info
// Parameters:
//      [in]    table_arg - table that is being modified, seems to be identical to this->table
//      [in]    key_info - array of KEY's to be added
//              num_of_keys - number of keys to be added, number of elements in key_info
//  Returns:
//      0 on success, error otherwise
//
int ha_tokudb::tokudb_add_index(
    TABLE *table_arg, 
    KEY *key_info, 
    uint num_of_keys, 
    DB_TXN* txn, 
    bool* inc_num_DBs,
    bool* modified_DBs
    ) 
{
    TOKUDB_HANDLER_DBUG_ENTER("");
    assert(txn);

    int error;
    uint curr_index = 0;
    DBC* tmp_cursor = NULL;
    int cursor_ret_val = 0;
    DBT curr_pk_key, curr_pk_val;
    THD* thd = ha_thd();
    DB_LOADER* loader = NULL;
    DB_INDEXER* indexer = NULL;
    bool loader_save_space = get_load_save_space(thd);
    bool use_hot_index = (lock.type == TL_WRITE_ALLOW_WRITE);
    uint32_t loader_flags = loader_save_space ? LOADER_COMPRESS_INTERMEDIATES : 0;
    uint32_t indexer_flags = 0;
    uint32_t mult_db_flags[MAX_KEY + 1] = {0};
    uint32_t mult_put_flags[MAX_KEY + 1];
    uint32_t mult_dbt_flags[MAX_KEY + 1];
    bool creating_hot_index = false;
    struct loader_context lc;
    memset(&lc, 0, sizeof lc);
    lc.thd = thd;
    lc.ha = this;
    loader_error = 0;
    bool rw_lock_taken = false;
    *inc_num_DBs = false;
    *modified_DBs = false;
    invalidate_bulk_fetch();
    unpack_entire_row = true; // for bulk fetching rows
    for (uint32_t i = 0; i < MAX_KEY+1; i++) {
        mult_put_flags[i] = 0;
        mult_dbt_flags[i] = DB_DBT_REALLOC;
    }
    //
    // number of DB files we have open currently, before add_index is executed
    //
    uint curr_num_DBs = table_arg->s->keys + tokudb_test(hidden_primary_key);

    //
    // get the row type to use for the indexes we're adding
    //
    toku_compression_method compression_method = get_compression_method(share->file);

    //
    // status message to be shown in "show process list"
    //
    const char *orig_proc_info = tokudb_thd_get_proc_info(thd);
    char status_msg[MAX_ALIAS_NAME + 200]; //buffer of 200 should be a good upper bound.
    ulonglong num_processed = 0; //variable that stores number of elements inserted thus far
    thd_proc_info(thd, "Adding indexes");
    
    //
    // in unpack_row, MySQL passes a buffer that is this long,
    // so this length should be good enough for us as well
    //
    memset((void *) &curr_pk_key, 0, sizeof(curr_pk_key));
    memset((void *) &curr_pk_val, 0, sizeof(curr_pk_val));

    //
    // The files for secondary tables are derived from the name of keys
    // If we try to add a key with the same name as an already existing key,
    // We can crash. So here we check if any of the keys added has the same
    // name of an existing key, and if so, we fail gracefully
    //
    for (uint i = 0; i < num_of_keys; i++) {
        for (uint j = 0; j < table_arg->s->keys; j++) {
            if (strcmp(key_info[i].name, table_arg->s->key_info[j].name) == 0) {
                error = HA_ERR_WRONG_COMMAND;
                goto cleanup;
            }
        }
    }
    
    rw_wrlock(&share->num_DBs_lock);
    rw_lock_taken = true;
    //
    // open all the DB files and set the appropriate variables in share
    // they go to the end of share->key_file
    //
    creating_hot_index = use_hot_index && num_of_keys == 1 && (key_info[0].flags & HA_NOSAME) == 0;
    if (use_hot_index && (share->num_DBs > curr_num_DBs)) {
        //
        // already have hot index in progress, get out
        //
        error = HA_ERR_INTERNAL_ERROR;
        goto cleanup;
    }
    curr_index = curr_num_DBs;
    *modified_DBs = true;
    for (uint i = 0; i < num_of_keys; i++, curr_index++) {
        if (key_is_clustering(&key_info[i])) {
            set_key_filter(
                &share->kc_info.key_filters[curr_index],
                &key_info[i],
                table_arg,
                false
                );                
            if (!hidden_primary_key) {
                set_key_filter(
                    &share->kc_info.key_filters[curr_index],
                    &table_arg->key_info[primary_key],
                    table_arg,
                    false
                    );
            }

            error = initialize_col_pack_info(&share->kc_info,table_arg->s,curr_index);
            if (error) {
                goto cleanup;
            }
        }


        error = create_secondary_dictionary(share->table_name, table_arg, &key_info[i], txn, &share->kc_info, curr_index, creating_hot_index, compression_method);
        if (error) { goto cleanup; }

        error = open_secondary_dictionary(
            &share->key_file[curr_index], 
            &key_info[i],
            share->table_name,
            false,
            txn
            );
        if (error) { goto cleanup; }
    }
    
    if (creating_hot_index) {
        share->num_DBs++;
        *inc_num_DBs = true;
        error = db_env->create_indexer(
            db_env,
            txn,
            &indexer,
            share->file,
            num_of_keys,
            &share->key_file[curr_num_DBs],
            mult_db_flags,
            indexer_flags
            );
        if (error) { goto cleanup; }

        error = indexer->set_poll_function(indexer, ai_poll_fun, &lc);
        if (error) { goto cleanup; }

        error = indexer->set_error_callback(indexer, loader_ai_err_fun, &lc);
        if (error) { goto cleanup; }

        rw_unlock(&share->num_DBs_lock);
        rw_lock_taken = false;
        
#ifdef HA_TOKUDB_HAS_THD_PROGRESS
        // initialize a one phase progress report.
        // incremental reports are done in the indexer's callback function.
        thd_progress_init(thd, 1);
#endif

        error = indexer->build(indexer);

        if (error) { goto cleanup; }

        rw_wrlock(&share->num_DBs_lock);
        error = indexer->close(indexer);
        rw_unlock(&share->num_DBs_lock);
        if (error) { goto cleanup; }
        indexer = NULL;
    }
    else {
        DBUG_ASSERT(table->mdl_ticket->get_type() >= MDL_SHARED_NO_WRITE);
        rw_unlock(&share->num_DBs_lock);
        rw_lock_taken = false;
        prelocked_right_range_size = 0;
        prelocked_left_range_size = 0;
        struct smart_dbt_bf_info bf_info;
        bf_info.ha = this;
        // you need the val if you have a clustering index and key_read is not 0;
        bf_info.direction = 1;
        bf_info.thd = ha_thd();
        bf_info.need_val = true;
        bf_info.key_to_compare = NULL;

        error = db_env->create_loader(
            db_env, 
            txn, 
            &loader, 
            NULL, // no src_db needed
            num_of_keys, 
            &share->key_file[curr_num_DBs], 
            mult_put_flags,
            mult_dbt_flags,
            loader_flags
            );
        if (error) { goto cleanup; }

        error = loader->set_poll_function(loader, loader_poll_fun, &lc);
        if (error) { goto cleanup; }

        error = loader->set_error_callback(loader, loader_ai_err_fun, &lc);
        if (error) { goto cleanup; }
        //
        // scan primary table, create each secondary key, add to each DB
        //    
        if ((error = share->file->cursor(share->file, txn, &tmp_cursor, DB_SERIALIZABLE))) {
            tmp_cursor = NULL;             // Safety
            goto cleanup;
        }

        //
        // grab some locks to make this go faster
        // first a global read lock on the main DB, because
        // we intend to scan the entire thing
        //
        error = tmp_cursor->c_set_bounds(
            tmp_cursor,
            share->file->dbt_neg_infty(),
            share->file->dbt_pos_infty(),
            true,
            0
            );
        if (error) { goto cleanup; }

        // set the bulk fetch iteration to its max so that adding an
        // index fills the bulk fetch buffer every time. we do not
        // want it to grow exponentially fast.
        rows_fetched_using_bulk_fetch = 0;
        bulk_fetch_iteration = HA_TOKU_BULK_FETCH_ITERATION_MAX;
        cursor_ret_val = tmp_cursor->c_getf_next(tmp_cursor, DB_PRELOCKED,smart_dbt_bf_callback, &bf_info);

#ifdef HA_TOKUDB_HAS_THD_PROGRESS
        // initialize a two phase progress report.
        // first phase: putting rows into the loader
        thd_progress_init(thd, 2);
#endif

        while (cursor_ret_val != DB_NOTFOUND || ((bytes_used_in_range_query_buff - curr_range_query_buff_offset) > 0)) {
            if ((bytes_used_in_range_query_buff - curr_range_query_buff_offset) == 0) {
                invalidate_bulk_fetch(); // reset the buffers
                cursor_ret_val = tmp_cursor->c_getf_next(tmp_cursor, DB_PRELOCKED, smart_dbt_bf_callback, &bf_info);
                if (cursor_ret_val != DB_NOTFOUND && cursor_ret_val != 0) {
                    error = cursor_ret_val;
                    goto cleanup;
                }
            }
            // do this check in case the the c_getf_next did not put anything into the buffer because
            // there was no more data
            if ((bytes_used_in_range_query_buff - curr_range_query_buff_offset) == 0) {
                break;
            }
            // at this point, we know the range query buffer has at least one key/val pair
            uchar* curr_pos = range_query_buff+curr_range_query_buff_offset;
            
            uint32_t key_size = *(uint32_t *)curr_pos;    
            curr_pos += sizeof(key_size);    
            uchar* curr_key_buff = curr_pos;    
            curr_pos += key_size;        
            curr_pk_key.data = curr_key_buff;    
            curr_pk_key.size = key_size;
            
            uint32_t val_size = *(uint32_t *)curr_pos;    
            curr_pos += sizeof(val_size);    
            uchar* curr_val_buff = curr_pos;    
            curr_pos += val_size;        
            curr_pk_val.data = curr_val_buff;    
            curr_pk_val.size = val_size;
            
            curr_range_query_buff_offset = curr_pos - range_query_buff;

            error = loader->put(loader, &curr_pk_key, &curr_pk_val);
            if (error) { goto cleanup; }

            num_processed++; 

            if ((num_processed % 1000) == 0) {
                sprintf(status_msg, "Adding indexes: Fetched %llu of about %llu rows, loading of data still remains.", 
                        num_processed, (long long unsigned) share->rows);
                thd_proc_info(thd, status_msg);

#ifdef HA_TOKUDB_HAS_THD_PROGRESS
                thd_progress_report(thd, num_processed, (long long unsigned) share->rows);
#endif

                if (thd_killed(thd)) {
                    error = ER_ABORTING_CONNECTION;
                    goto cleanup;
                }
            }
        }
        error = tmp_cursor->c_close(tmp_cursor);
        assert(error==0);
        tmp_cursor = NULL;

#ifdef HA_TOKUDB_HAS_THD_PROGRESS
        // next progress report phase: closing the loader. 
        // incremental reports are done in the loader's callback function.
        thd_progress_next_stage(thd);
#endif

        error = loader->close(loader);
        loader = NULL;

        if (error) goto cleanup;
    }
    curr_index = curr_num_DBs;
    for (uint i = 0; i < num_of_keys; i++, curr_index++) {
        if (key_info[i].flags & HA_NOSAME) {
            bool is_unique;
            error = is_index_unique(&is_unique, txn, share->key_file[curr_index], &key_info[i],
                                    creating_hot_index ? 0 : DB_PRELOCKED_WRITE);
            if (error) goto cleanup;
            if (!is_unique) {
                error = HA_ERR_FOUND_DUPP_KEY;
                last_dup_key = i;
                goto cleanup;
            }
        }
    }

    //
    // We have an accurate row count, might as well update share->rows
    //
    if(!creating_hot_index) {
        tokudb_pthread_mutex_lock(&share->mutex);
        share->rows = num_processed;
        tokudb_pthread_mutex_unlock(&share->mutex);
    }
    //
    // now write stuff to status.tokudb
    //
    tokudb_pthread_mutex_lock(&share->mutex);
    for (uint i = 0; i < num_of_keys; i++) {
        write_key_name_to_status(share->status_block, key_info[i].name, txn);
    }
    tokudb_pthread_mutex_unlock(&share->mutex);
    
    error = 0;
cleanup:
#ifdef HA_TOKUDB_HAS_THD_PROGRESS
    thd_progress_end(thd);
#endif
    if (rw_lock_taken) {
        rw_unlock(&share->num_DBs_lock);
        rw_lock_taken = false;
    }
    if (tmp_cursor) {            
        int r = tmp_cursor->c_close(tmp_cursor);
        assert(r==0);
        tmp_cursor = NULL;
    }
    if (loader != NULL) {
        sprintf(status_msg, "aborting creation of indexes.");
        thd_proc_info(thd, status_msg);
        loader->abort(loader);
    }
    if (indexer != NULL) {
        sprintf(status_msg, "aborting creation of indexes.");
        thd_proc_info(thd, status_msg);
        rw_wrlock(&share->num_DBs_lock);
        indexer->abort(indexer);
        rw_unlock(&share->num_DBs_lock);
    }
    if (error == DB_LOCK_NOTGRANTED && ((tokudb_debug & TOKUDB_DEBUG_HIDE_DDL_LOCK_ERRORS) == 0)) {
        sql_print_error("Could not add indexes to table %s because \
another transaction has accessed the table. \
To add indexes, make sure no transactions touch the table.", share->table_name);
    }
    thd_proc_info(thd, orig_proc_info);
    TOKUDB_HANDLER_DBUG_RETURN(error ? error : loader_error);
}

//
// Internal function called by ha_tokudb::add_index and ha_tokudb::alter_table_phase2
// Closes added indexes in case of error in error path of add_index and alter_table_phase2
//
void ha_tokudb::restore_add_index(TABLE* table_arg, uint num_of_keys, bool incremented_numDBs, bool modified_DBs) {
    uint curr_num_DBs = table_arg->s->keys + tokudb_test(hidden_primary_key);
    uint curr_index = 0;

    //
    // need to restore num_DBs, and we have to do it before we close the dictionaries
    // so that there is not a window 
    //
    if (incremented_numDBs) {
        rw_wrlock(&share->num_DBs_lock);
        share->num_DBs--;
    }
    if (modified_DBs) {
        curr_index = curr_num_DBs;
        for (uint i = 0; i < num_of_keys; i++, curr_index++) {
            reset_key_and_col_info(&share->kc_info, curr_index);
        }
        curr_index = curr_num_DBs;
        for (uint i = 0; i < num_of_keys; i++, curr_index++) {
            if (share->key_file[curr_index]) {
                int r = share->key_file[curr_index]->close(
                    share->key_file[curr_index],
                    0
                    );
                assert(r==0);
                share->key_file[curr_index] = NULL;
            }
        }
    }
    if (incremented_numDBs) {
        rw_unlock(&share->num_DBs_lock);
    }
}

//
// Internal function called by ha_tokudb::prepare_drop_index and ha_tokudb::alter_table_phase2
// With a transaction, drops dictionaries associated with indexes in key_num
//
int ha_tokudb::drop_indexes(TABLE *table_arg, uint *key_num, uint num_of_keys, KEY *key_info, DB_TXN* txn) {
    TOKUDB_HANDLER_DBUG_ENTER("");
    assert(txn);

    int error = 0;
    for (uint i = 0; i < num_of_keys; i++) {
        uint curr_index = key_num[i];
        error = share->key_file[curr_index]->pre_acquire_fileops_lock(share->key_file[curr_index],txn);
        if (error != 0) {
            goto cleanup;
        }
    }
    for (uint i = 0; i < num_of_keys; i++) {
        uint curr_index = key_num[i];
        int r = share->key_file[curr_index]->close(share->key_file[curr_index],0);
        assert(r==0);
        share->key_file[curr_index] = NULL;

        error = remove_key_name_from_status(share->status_block, key_info[curr_index].name, txn);
        if (error) { goto cleanup; }
        
        error = delete_or_rename_dictionary(share->table_name, NULL, key_info[curr_index].name, true, txn, true);
        if (error) { goto cleanup; }
    }

cleanup:
    if (error == DB_LOCK_NOTGRANTED && ((tokudb_debug & TOKUDB_DEBUG_HIDE_DDL_LOCK_ERRORS) == 0)) {
        sql_print_error("Could not drop indexes from table %s because \
another transaction has accessed the table. \
To drop indexes, make sure no transactions touch the table.", share->table_name);
    }
    TOKUDB_HANDLER_DBUG_RETURN(error);
}

//
// Internal function called by ha_tokudb::prepare_drop_index and ha_tokudb::alter_table_phase2
// Restores dropped indexes in case of error in error path of prepare_drop_index and alter_table_phase2
//
void ha_tokudb::restore_drop_indexes(TABLE *table_arg, uint *key_num, uint num_of_keys) {

    //
    // reopen closed dictionaries
    //
    for (uint i = 0; i < num_of_keys; i++) {
        int r;
        uint curr_index = key_num[i];
        if (share->key_file[curr_index] == NULL) {
            r = open_secondary_dictionary(
                &share->key_file[curr_index], 
                &table_share->key_info[curr_index],
                share->table_name,
                false, // 
                NULL
                );
            assert(!r);
        }
    }            
}

int ha_tokudb::map_to_handler_error(int error) {
    switch (error) {
    case DB_LOCK_DEADLOCK:
        error = HA_ERR_LOCK_DEADLOCK;
        break;
    case DB_LOCK_NOTGRANTED:
        error = HA_ERR_LOCK_WAIT_TIMEOUT;
        break;
#if defined(HA_ERR_DISK_FULL)
    case ENOSPC:
        error = HA_ERR_DISK_FULL;
        break;
#endif
    case DB_KEYEXIST:
        error = HA_ERR_FOUND_DUPP_KEY;
        break;
#if defined(HA_ALTER_ERROR)
    case HA_ALTER_ERROR:
        error = HA_ERR_UNSUPPORTED;
        break;
#endif
    case TOKUDB_INTERRUPTED:
        error = ER_QUERY_INTERRUPTED;
        break;
    case TOKUDB_OUT_OF_LOCKS:
        error = HA_ERR_LOCK_TABLE_FULL;
        break;
    }
    return error;
}

void ha_tokudb::print_error(int error, myf errflag) {
    error = map_to_handler_error(error);
    handler::print_error(error, errflag);
}

//
// truncate's dictionary associated with keynr index using transaction txn
// does so by deleting and then recreating the dictionary in the context
// of a transaction
//
int ha_tokudb::truncate_dictionary( uint keynr, DB_TXN* txn ) {
    int error;
    bool is_pk = (keynr == primary_key);

    toku_compression_method compression_method = get_compression_method(share->key_file[keynr]);
    error = share->key_file[keynr]->close(share->key_file[keynr], 0);
    assert(error == 0);

    share->key_file[keynr] = NULL;
    if (is_pk) { share->file = NULL; }

    if (is_pk) {
        error = delete_or_rename_dictionary(
            share->table_name, 
            NULL,
            "main", 
            false, //is_key
            txn,
            true // is a delete
            );
        if (error) { goto cleanup; }
    }
    else {
        error = delete_or_rename_dictionary(
            share->table_name, 
            NULL,
            table_share->key_info[keynr].name, 
            true, //is_key
            txn,
            true // is a delete
            );
        if (error) { goto cleanup; }
    }

    if (is_pk) {
        error = create_main_dictionary(share->table_name, table, txn, &share->kc_info, compression_method);
    }
    else {
        error = create_secondary_dictionary(
            share->table_name, 
            table, 
            &table_share->key_info[keynr], 
            txn,
            &share->kc_info,
            keynr,
            false,
            compression_method
            );
    }
    if (error) { goto cleanup; }

cleanup:
    return error;
}

// for 5.5
int ha_tokudb::truncate() {
    TOKUDB_HANDLER_DBUG_ENTER("");
    int error = delete_all_rows_internal();
    TOKUDB_HANDLER_DBUG_RETURN(error);
}

// delete all rows from a table
//
// effects: delete all of the rows in the main dictionary and all of the
// indices.  this must be atomic, so we use the statement transaction
// for all of the truncate operations.
// locks:  if we have an exclusive table write lock, all of the concurrency
// issues go away.
// returns: 0 if success
int ha_tokudb::delete_all_rows() {
    TOKUDB_HANDLER_DBUG_ENTER("");
    int error = 0;
    if (thd_sql_command(ha_thd()) != SQLCOM_TRUNCATE) {
        share->try_table_lock = true;
        error = HA_ERR_WRONG_COMMAND;
    }
    if (error == 0)
        error = delete_all_rows_internal();
    TOKUDB_HANDLER_DBUG_RETURN(error);
}

int ha_tokudb::delete_all_rows_internal() {
    TOKUDB_HANDLER_DBUG_ENTER("");
    int error = 0;
    uint curr_num_DBs = 0;
    DB_TXN* txn = NULL;

    error = txn_begin(db_env, 0, &txn, 0, ha_thd());
    if (error) { goto cleanup; }

    curr_num_DBs = table->s->keys + tokudb_test(hidden_primary_key);
    for (uint i = 0; i < curr_num_DBs; i++) {
        error = share->key_file[i]->pre_acquire_fileops_lock(
            share->key_file[i], 
            txn
            );
        if (error) { goto cleanup; }
        error = share->key_file[i]->pre_acquire_table_lock(
            share->key_file[i], 
            txn
            );
        if (error) { goto cleanup; }
    }
    for (uint i = 0; i < curr_num_DBs; i++) {
        error = truncate_dictionary(i, txn);
        if (error) { goto cleanup; }
    }

    // zap the row count
    if (error == 0) {
        share->rows = 0;
	// update auto increment
	share->last_auto_increment = 0;
	// calling write_to_status directly because we need to use txn
	write_to_status(
	    share->status_block,
            hatoku_max_ai,
	    &share->last_auto_increment,
	    sizeof(share->last_auto_increment), 
	    txn
	    );
    }

    share->try_table_lock = true;
cleanup:
    if (txn) {
        if (error) {
            abort_txn(txn);
        }
        else {
            commit_txn(txn,0);
        }
    }

    if (error == DB_LOCK_NOTGRANTED && ((tokudb_debug & TOKUDB_DEBUG_HIDE_DDL_LOCK_ERRORS) == 0)) {
        sql_print_error("Could not truncate table %s because another transaction has accessed the \
        table. To truncate the table, make sure no transactions touch the table.", 
        share->table_name);
    }
    //
    // regardless of errors, need to reopen the DB's
    //    
    for (uint i = 0; i < curr_num_DBs; i++) {
        int r = 0;
        if (share->key_file[i] == NULL) {
            if (i != primary_key) {
                r = open_secondary_dictionary(
                    &share->key_file[i], 
                    &table_share->key_info[i],
                    share->table_name,
                    false, // 
                    NULL
                    );
                assert(!r);
            }
            else {
                r = open_main_dictionary(
                    share->table_name, 
                    false, 
                    NULL
                    );
                assert(!r);
            }
        }
    }
    TOKUDB_HANDLER_DBUG_RETURN(error);
}

void ha_tokudb::set_loader_error(int err) {
    loader_error = err;
}

void ha_tokudb::set_dup_value_for_pk(DBT* key) {
    assert(!hidden_primary_key);
    unpack_key(table->record[0],key,primary_key);
    last_dup_key = primary_key;
}

void ha_tokudb::close_dsmrr() {
#ifdef MARIADB_BASE_VERSION
    ds_mrr.dsmrr_close();
#elif 50600 <= MYSQL_VERSION_ID && MYSQL_VERSION_ID <= 50699
    ds_mrr.dsmrr_close();
#endif
}

void ha_tokudb::reset_dsmrr() {
#ifdef MARIADB_BASE_VERSION
    ds_mrr.dsmrr_close();
#elif 50600 <= MYSQL_VERSION_ID && MYSQL_VERSION_ID <= 50699
    ds_mrr.reset();
#endif
}

// we cache the information so we can do filtering ourselves,
// but as far as MySQL knows, we are not doing any filtering,
// so if we happen to miss filtering a row that does not match
// idx_cond_arg, MySQL will catch it.
// This allows us the ability to deal with only index_next and index_prev,
// and not need to worry about other index_XXX functions
Item* ha_tokudb::idx_cond_push(uint keyno_arg, Item* idx_cond_arg) {
    toku_pushed_idx_cond_keyno = keyno_arg;
    toku_pushed_idx_cond = idx_cond_arg;
    return idx_cond_arg;
}

void ha_tokudb::cleanup_txn(DB_TXN *txn) {
    if (transaction == txn && cursor) {
        int r = cursor->c_close(cursor);
        assert(r == 0);
        cursor = NULL;
    }
}

void ha_tokudb::add_to_trx_handler_list() {
    tokudb_trx_data *trx = (tokudb_trx_data *) thd_get_ha_data(ha_thd(), tokudb_hton);
    trx->handlers = list_add(trx->handlers, &trx_handler_list);
}

void ha_tokudb::remove_from_trx_handler_list() {
    tokudb_trx_data *trx = (tokudb_trx_data *) thd_get_ha_data(ha_thd(), tokudb_hton);
    trx->handlers = list_delete(trx->handlers, &trx_handler_list);
}

void ha_tokudb::rpl_before_write_rows() {
    in_rpl_write_rows = true;
}

void ha_tokudb::rpl_after_write_rows() {
    in_rpl_write_rows = false;
}

void ha_tokudb::rpl_before_delete_rows() {
    in_rpl_delete_rows = true;
}

void ha_tokudb::rpl_after_delete_rows() {
    in_rpl_delete_rows = false;
}

void ha_tokudb::rpl_before_update_rows() {
    in_rpl_update_rows = true;
}

void ha_tokudb::rpl_after_update_rows() {
    in_rpl_update_rows = false;
}

bool ha_tokudb::rpl_lookup_rows() {
    if (!in_rpl_delete_rows && !in_rpl_update_rows)
        return true;
    else
        return THDVAR(ha_thd(), rpl_lookup_rows);
}

// table admin 
#include "ha_tokudb_admin.cc"

// update functions
#include "tokudb_update_fun.cc"

// fast updates
#include "ha_tokudb_update.cc"

// alter table code for various mysql distros
#include "ha_tokudb_alter_55.cc"
#include "ha_tokudb_alter_56.cc"

// mrr
#ifdef MARIADB_BASE_VERSION
#include  "ha_tokudb_mrr_maria.cc"
#elif 50600 <= MYSQL_VERSION_ID && MYSQL_VERSION_ID <= 50699
#include  "ha_tokudb_mrr_mysql.cc"
#endif

// key comparisons
#include "hatoku_cmp.cc"

// handlerton
#include "hatoku_hton.cc"

// generate template functions
namespace tokudb {
    template size_t vlq_encode_ui(uint32_t n, void *p, size_t s);
    template size_t vlq_decode_ui(uint32_t *np, void *p, size_t s);
    template size_t vlq_encode_ui(uint64_t n, void *p, size_t s);
    template size_t vlq_decode_ui(uint64_t *np, void *p, size_t s);
};<|MERGE_RESOLUTION|>--- conflicted
+++ resolved
@@ -4498,9 +4498,6 @@
     }
     tokudb_active_index = keynr;
     
-    if (keynr < table->s->keys && table->key_info[keynr].option_struct->clustering)
-      key_read = false;
-
 #if TOKU_CLUSTERING_IS_COVERING
     if (keynr < table->s->keys && table->key_info[keynr].option_struct->clustering)
         key_read = false;
@@ -6384,6 +6381,13 @@
     return method;
 }
 
+#if TOKU_INCLUDE_ROW_TYPE_COMPRESSION
+enum row_type ha_tokudb::get_row_type(void) const {
+    toku_compression_method compression_method = get_compression_method(share->file);
+    return toku_compression_method_to_row_type(compression_method);
+}
+#endif
+
 static int create_sub_table(
     const char *table_name, 
     DBT* row_descriptor, 
@@ -6782,19 +6786,13 @@
 
     memset(&kc_info, 0, sizeof(kc_info));
 
-<<<<<<< HEAD
-=======
 #if 100000 <= MYSQL_VERSION_ID && MYSQL_VERSION_ID <= 100999
->>>>>>> 50556e7e
     // TokuDB does not support discover_table_names() and writes no files
     // in the database directory, so automatic filename-based
     // discover_table_names() doesn't work either. So, it must force .frm
     // file to disk.
     form->s->write_frm_image();
-<<<<<<< HEAD
-=======
 #endif
->>>>>>> 50556e7e
 
 #if TOKU_INCLUDE_OPTION_STRUCTS
     const srv_row_format_t row_format = (srv_row_format_t) form->s->option_struct->row_format;
