DROP TABLE IF EXISTS items;
CREATE TABLE items (
name VARCHAR(255),
colors SET("black",
"dim gray",
"dark gray",
"gray",
"light gray",
"gainsboro",
"white smoke",
"white"),
INDEX (colors)
) DEFAULT CHARSET=utf8;
SHOW CREATE TABLE items;
Table	Create Table
items	CREATE TABLE `items` (
  `name` varchar(255) DEFAULT NULL,
  `colors` set('black','dim gray','dark gray','gray','light gray','gainsboro','white smoke','white') DEFAULT NULL,
  KEY `colors` (`colors`)
<<<<<<< HEAD
) ENGINE=Mroonga DEFAULT CHARSET=utf8mb3
=======
) ENGINE=Mroonga DEFAULT CHARSET=utf8 COLLATE=utf8_general_ci
>>>>>>> 0792aff1
INSERT INTO items VALUES ("t-shart", "black,gray");
INSERT INTO items VALUES ("hat", "dim gray,dark gray");
INSERT INTO items VALUES ("parka", "white smoke,light gray");
SELECT * FROM items;
name	colors
t-shart	black,gray
hat	dim gray,dark gray
parka	light gray,white smoke
SELECT * FROM items WHERE colors = "dim gray,dark gray";
name	colors
hat	dim gray,dark gray
DROP TABLE items;<|MERGE_RESOLUTION|>--- conflicted
+++ resolved
@@ -17,11 +17,7 @@
   `name` varchar(255) DEFAULT NULL,
   `colors` set('black','dim gray','dark gray','gray','light gray','gainsboro','white smoke','white') DEFAULT NULL,
   KEY `colors` (`colors`)
-<<<<<<< HEAD
-) ENGINE=Mroonga DEFAULT CHARSET=utf8mb3
-=======
-) ENGINE=Mroonga DEFAULT CHARSET=utf8 COLLATE=utf8_general_ci
->>>>>>> 0792aff1
+) ENGINE=Mroonga DEFAULT CHARSET=utf8mb3 COLLATE=utf8mb3_general_ci
 INSERT INTO items VALUES ("t-shart", "black,gray");
 INSERT INTO items VALUES ("hat", "dim gray,dark gray");
 INSERT INTO items VALUES ("parka", "white smoke,light gray");
