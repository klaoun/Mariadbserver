/***********************************************************************

Copyright (c) 2010, 2013, Oracle and/or its affiliates. All Rights Reserved.
Copyright (c) 2012, Facebook Inc.
<<<<<<< HEAD
Copyright (c) 2013, 2016, MariaDB Corporation.
=======
Copyright (c) 2017, MariaDB Corporation.
>>>>>>> 87b6df31

This program is free software; you can redistribute it and/or modify it
under the terms of the GNU General Public License as published by the
Free Software Foundation; version 2 of the License.

This program is distributed in the hope that it will be useful, but
WITHOUT ANY WARRANTY; without even the implied warranty of
MERCHANTABILITY or FITNESS FOR A PARTICULAR PURPOSE. See the GNU General
Public License for more details.

You should have received a copy of the GNU General Public License along with
this program; if not, write to the Free Software Foundation, Inc.,
51 Franklin Street, Suite 500, Boston, MA 02110-1335 USA

***********************************************************************/

/**************************************************//**
@file include/srv0mon.h
Server monitor counter related defines

Created 12/15/2009	Jimmy Yang
*******************************************************/

#ifndef srv0mon_h
#define srv0mon_h

#include "univ.i"
#ifndef UNIV_HOTBACKUP


/** Possible status values for "mon_status" in "struct monitor_value" */
enum monitor_running_status {
	MONITOR_STARTED = 1,	/*!< Monitor has been turned on */
	MONITOR_STOPPED = 2	/*!< Monitor has been turned off */
};

typedef enum monitor_running_status	monitor_running_t;

/** Monitor counter value type */
typedef	ib_int64_t			mon_type_t;

/** Two monitor structures are defined in this file. One is
"monitor_value_t" which contains dynamic counter values for each
counter. The other is "monitor_info_t", which contains
static information (counter name, desc etc.) for each counter.
In addition, an enum datatype "monitor_id_t" is also defined,
it identifies each monitor with an internally used symbol, whose
integer value indexes into above two structure for its dynamic
and static information.
Developer who intend to add new counters would require to
fill in counter information as described in "monitor_info_t" and
create the internal counter ID in "monitor_id_t". */

/** Structure containing the actual values of a monitor counter. */
struct monitor_value_t {
	ib_time_t	mon_start_time;	/*!< Start time of monitoring  */
	ib_time_t	mon_stop_time;	/*!< Stop time of monitoring */
	ib_time_t	mon_reset_time;	/*!< Time counter resetted */
	mon_type_t	mon_value;	/*!< Current counter Value */
	mon_type_t	mon_max_value;	/*!< Current Max value */
	mon_type_t	mon_min_value;	/*!< Current Min value */
	mon_type_t	mon_value_reset;/*!< value at last reset */
	mon_type_t	mon_max_value_start; /*!< Max value since start */
	mon_type_t	mon_min_value_start; /*!< Min value since start */
	mon_type_t	mon_start_value;/*!< Value at the start time */
	mon_type_t	mon_last_value;	/*!< Last set of values */
	monitor_running_t mon_status;	/* whether monitor still running */
};

/** Follwoing defines are possible values for "monitor_type" field in
"struct monitor_info" */
enum monitor_type_t {
	MONITOR_NONE = 0,	/*!< No monitoring */
	MONITOR_MODULE = 1,	/*!< This is a monitor module type,
				not a counter */
	MONITOR_EXISTING = 2,	/*!< The monitor carries information from
				an existing system status variable */
	MONITOR_NO_AVERAGE = 4,	/*!< Set this status if we don't want to
				calculate the average value for the counter */
	MONITOR_DISPLAY_CURRENT = 8, /*!< Display current value of the
				counter, rather than incremental value
				over the period. Mostly for counters
				displaying current resource usage */
	MONITOR_GROUP_MODULE = 16, /*!< Monitor can be turned on/off
				only as a module, but not individually */
	MONITOR_DEFAULT_ON = 32,/*!< Monitor will be turned on by default at
				server start up */
	MONITOR_SET_OWNER = 64,	/*!< Owner of "monitor set", a set of
				monitor counters */
	MONITOR_SET_MEMBER = 128,/*!< Being part of a "monitor set" */
	MONITOR_HIDDEN = 256	/*!< Do not display this monitor in the
				metrics table */
};

/** Counter minimum value is initialized to be max value of
 mon_type_t (ib_int64_t) */
#define	MIN_RESERVED		((mon_type_t) (IB_UINT64_MAX >> 1))
#define	MAX_RESERVED		(~MIN_RESERVED)

/** This enumeration defines internal monitor identifier used internally
to identify each particular counter. Its value indexes into two arrays,
one is the "innodb_counter_value" array which records actual monitor
counter values, the other is "innodb_counter_info" array which describes
each counter's basic information (name, desc etc.). A couple of
naming rules here:
1) If the monitor defines a module, it starts with MONITOR_MODULE
2) If the monitor uses exisitng counters from "status variable", its ID
name shall start with MONITOR_OVLD

Please refer to "innodb_counter_info" in srv/srv0mon.cc for detail
information for each monitor counter */

enum monitor_id_t {
	/* This is to identify the default value set by the metrics
	control global variables */
	MONITOR_DEFAULT_START = 0,

	/* Start of Metadata counter */
	MONITOR_MODULE_METADATA,
	MONITOR_TABLE_OPEN,
	MONITOR_TABLE_CLOSE,
	MONITOR_TABLE_REFERENCE,
	MONITOR_OVLD_META_MEM_POOL,

	/* Lock manager related counters */
	MONITOR_MODULE_LOCK,
	MONITOR_DEADLOCK,
	MONITOR_TIMEOUT,
	MONITOR_LOCKREC_WAIT,
	MONITOR_TABLELOCK_WAIT,
	MONITOR_NUM_RECLOCK_REQ,
	MONITOR_RECLOCK_CREATED,
	MONITOR_RECLOCK_REMOVED,
	MONITOR_NUM_RECLOCK,
	MONITOR_TABLELOCK_CREATED,
	MONITOR_TABLELOCK_REMOVED,
	MONITOR_NUM_TABLELOCK,
	MONITOR_OVLD_ROW_LOCK_CURRENT_WAIT,
	MONITOR_OVLD_LOCK_WAIT_TIME,
	MONITOR_OVLD_LOCK_MAX_WAIT_TIME,
	MONITOR_OVLD_ROW_LOCK_WAIT,
	MONITOR_OVLD_LOCK_AVG_WAIT_TIME,

	/* Buffer and I/O realted counters. */
	MONITOR_MODULE_BUFFER,
	MONITOR_OVLD_BUFFER_POOL_SIZE,
	MONITOR_OVLD_BUF_POOL_READS,
	MONITOR_OVLD_BUF_POOL_READ_REQUESTS,
	MONITOR_OVLD_BUF_POOL_WRITE_REQUEST,
	MONITOR_OVLD_BUF_POOL_WAIT_FREE,
	MONITOR_OVLD_BUF_POOL_READ_AHEAD,
	MONITOR_OVLD_BUF_POOL_READ_AHEAD_EVICTED,
	MONITOR_OVLD_BUF_POOL_PAGE_TOTAL,
	MONITOR_OVLD_BUF_POOL_PAGE_MISC,
	MONITOR_OVLD_BUF_POOL_PAGES_DATA,
	MONITOR_OVLD_BUF_POOL_BYTES_DATA,
	MONITOR_OVLD_BUF_POOL_PAGES_DIRTY,
	MONITOR_OVLD_BUF_POOL_BYTES_DIRTY,
	MONITOR_OVLD_BUF_POOL_PAGES_FREE,
	MONITOR_OVLD_PAGE_CREATED,
	MONITOR_OVLD_PAGES_WRITTEN,
	MONITOR_OVLD_INDEX_PAGES_WRITTEN,
	MONITOR_OVLD_NON_INDEX_PAGES_WRITTEN,
	MONITOR_OVLD_PAGES_READ,
	MONITOR_OVLD_PAGES0_READ,
	MONITOR_OVLD_INDEX_SEC_REC_CLUSTER_READS,
	MONITOR_OVLD_INDEX_SEC_REC_CLUSTER_READS_AVOIDED,
	MONITOR_OVLD_BYTE_READ,
	MONITOR_OVLD_BYTE_WRITTEN,
	MONITOR_FLUSH_BATCH_SCANNED,
	MONITOR_FLUSH_BATCH_SCANNED_NUM_CALL,
	MONITOR_FLUSH_BATCH_SCANNED_PER_CALL,
	MONITOR_FLUSH_HP_RESCAN,
	MONITOR_FLUSH_BATCH_TOTAL_PAGE,
	MONITOR_FLUSH_BATCH_COUNT,
	MONITOR_FLUSH_BATCH_PAGES,
	MONITOR_FLUSH_NEIGHBOR_TOTAL_PAGE,
	MONITOR_FLUSH_NEIGHBOR_COUNT,
	MONITOR_FLUSH_NEIGHBOR_PAGES,
	MONITOR_FLUSH_N_TO_FLUSH_REQUESTED,
	MONITOR_FLUSH_AVG_PAGE_RATE,
	MONITOR_FLUSH_LSN_AVG_RATE,
	MONITOR_FLUSH_PCT_FOR_DIRTY,
	MONITOR_FLUSH_PCT_FOR_LSN,
	MONITOR_FLUSH_SYNC_WAITS,
	MONITOR_FLUSH_ADAPTIVE_TOTAL_PAGE,
	MONITOR_FLUSH_ADAPTIVE_COUNT,
	MONITOR_FLUSH_ADAPTIVE_PAGES,
	MONITOR_FLUSH_SYNC_TOTAL_PAGE,
	MONITOR_FLUSH_SYNC_COUNT,
	MONITOR_FLUSH_SYNC_PAGES,
	MONITOR_FLUSH_BACKGROUND_TOTAL_PAGE,
	MONITOR_FLUSH_BACKGROUND_COUNT,
	MONITOR_FLUSH_BACKGROUND_PAGES,
	MONITOR_LRU_BATCH_SCANNED,
	MONITOR_LRU_BATCH_SCANNED_NUM_CALL,
	MONITOR_LRU_BATCH_SCANNED_PER_CALL,
	MONITOR_LRU_BATCH_FLUSH_TOTAL_PAGE,
	MONITOR_LRU_BATCH_FLUSH_COUNT,
	MONITOR_LRU_BATCH_FLUSH_PAGES,
	MONITOR_LRU_BATCH_EVICT_TOTAL_PAGE,
	MONITOR_LRU_BATCH_EVICT_COUNT,
	MONITOR_LRU_BATCH_EVICT_PAGES,
	MONITOR_LRU_SINGLE_FLUSH_SCANNED,
	MONITOR_LRU_SINGLE_FLUSH_SCANNED_NUM_CALL,
	MONITOR_LRU_SINGLE_FLUSH_SCANNED_PER_CALL,
	MONITOR_LRU_SINGLE_FLUSH_FAILURE_COUNT,
	MONITOR_LRU_GET_FREE_SEARCH,
	MONITOR_LRU_SEARCH_SCANNED,
	MONITOR_LRU_SEARCH_SCANNED_NUM_CALL,
	MONITOR_LRU_SEARCH_SCANNED_PER_CALL,
	MONITOR_LRU_UNZIP_SEARCH_SCANNED,
	MONITOR_LRU_UNZIP_SEARCH_SCANNED_NUM_CALL,
	MONITOR_LRU_UNZIP_SEARCH_SCANNED_PER_CALL,

	/* Buffer Page I/O specific counters. */
	MONITOR_MODULE_BUF_PAGE,
	MONITOR_INDEX_LEAF_PAGE_READ,
	MONITOR_INDEX_NON_LEAF_PAGE_READ,
	MONITOR_INDEX_IBUF_LEAF_PAGE_READ,
	MONITOR_INDEX_IBUF_NON_LEAF_PAGE_READ,
	MONITOR_UNDO_LOG_PAGE_READ,
	MONITOR_INODE_PAGE_READ,
	MONITOR_IBUF_FREELIST_PAGE_READ,
	MONITOR_IBUF_BITMAP_PAGE_READ,
	MONITOR_SYSTEM_PAGE_READ,
	MONITOR_TRX_SYSTEM_PAGE_READ,
	MONITOR_FSP_HDR_PAGE_READ,
	MONITOR_XDES_PAGE_READ,
	MONITOR_BLOB_PAGE_READ,
	MONITOR_ZBLOB_PAGE_READ,
	MONITOR_ZBLOB2_PAGE_READ,
	MONITOR_OTHER_PAGE_READ,
	MONITOR_INDEX_LEAF_PAGE_WRITTEN,
	MONITOR_INDEX_NON_LEAF_PAGE_WRITTEN,
	MONITOR_INDEX_IBUF_LEAF_PAGE_WRITTEN,
	MONITOR_INDEX_IBUF_NON_LEAF_PAGE_WRITTEN,
	MONITOR_UNDO_LOG_PAGE_WRITTEN,
	MONITOR_INODE_PAGE_WRITTEN,
	MONITOR_IBUF_FREELIST_PAGE_WRITTEN,
	MONITOR_IBUF_BITMAP_PAGE_WRITTEN,
	MONITOR_SYSTEM_PAGE_WRITTEN,
	MONITOR_TRX_SYSTEM_PAGE_WRITTEN,
	MONITOR_FSP_HDR_PAGE_WRITTEN,
	MONITOR_XDES_PAGE_WRITTEN,
	MONITOR_BLOB_PAGE_WRITTEN,
	MONITOR_ZBLOB_PAGE_WRITTEN,
	MONITOR_ZBLOB2_PAGE_WRITTEN,
	MONITOR_OTHER_PAGE_WRITTEN,

	/* OS level counters (I/O) */
	MONITOR_MODULE_OS,
	MONITOR_OVLD_OS_FILE_READ,
	MONITOR_OVLD_OS_FILE_WRITE,
	MONITOR_OVLD_OS_FSYNC,
	MONITOR_OS_PENDING_READS,
	MONITOR_OS_PENDING_WRITES,
	MONITOR_OVLD_OS_LOG_WRITTEN,
	MONITOR_OVLD_OS_LOG_FSYNC,
	MONITOR_OVLD_OS_LOG_PENDING_FSYNC,
	MONITOR_OVLD_OS_LOG_PENDING_WRITES,

	/* Transaction related counters */
	MONITOR_MODULE_TRX,
	MONITOR_TRX_RW_COMMIT,
	MONITOR_TRX_RO_COMMIT,
	MONITOR_TRX_NL_RO_COMMIT,
	MONITOR_TRX_COMMIT_UNDO,
	MONITOR_TRX_ROLLBACK,
	MONITOR_TRX_ROLLBACK_SAVEPOINT,
	MONITOR_TRX_ROLLBACK_ACTIVE,
	MONITOR_TRX_ACTIVE,
	MONITOR_RSEG_HISTORY_LEN,
	MONITOR_NUM_UNDO_SLOT_USED,
	MONITOR_NUM_UNDO_SLOT_CACHED,
	MONITOR_RSEG_CUR_SIZE,

	/* Purge related counters */
	MONITOR_MODULE_PURGE,
	MONITOR_N_DEL_ROW_PURGE,
	MONITOR_N_UPD_EXIST_EXTERN,
	MONITOR_PURGE_INVOKED,
	MONITOR_PURGE_N_PAGE_HANDLED,
	MONITOR_DML_PURGE_DELAY,
	MONITOR_PURGE_STOP_COUNT,
	MONITOR_PURGE_RESUME_COUNT,

	/* Recovery related counters */
	MONITOR_MODULE_RECOVERY,
	MONITOR_NUM_CHECKPOINT,
	MONITOR_OVLD_LSN_FLUSHDISK,
	MONITOR_OVLD_LSN_CHECKPOINT,
	MONITOR_OVLD_LSN_CURRENT,
	MONITOR_LSN_CHECKPOINT_AGE,
	MONITOR_OVLD_BUF_OLDEST_LSN,
	MONITOR_OVLD_MAX_AGE_ASYNC,
	MONITOR_OVLD_MAX_AGE_SYNC,
	MONITOR_PENDING_LOG_WRITE,
	MONITOR_PENDING_CHECKPOINT_WRITE,
	MONITOR_LOG_IO,
	MONITOR_OVLD_LOG_WAITS,
	MONITOR_OVLD_LOG_WRITE_REQUEST,
	MONITOR_OVLD_LOG_WRITES,

	/* Page Manager related counters */
	MONITOR_MODULE_PAGE,
	MONITOR_PAGE_COMPRESS,
	MONITOR_PAGE_DECOMPRESS,
	MONITOR_PAD_INCREMENTS,
	MONITOR_PAD_DECREMENTS,

	/* New monitor variables for page compression */
	MONITOR_OVLD_PAGE_COMPRESS_SAVED,
	MONITOR_OVLD_PAGE_COMPRESS_TRIM_SECT512,
	MONITOR_OVLD_PAGE_COMPRESS_TRIM_SECT1024,
	MONITOR_OVLD_PAGE_COMPRESS_TRIM_SECT2048,
	MONITOR_OVLD_PAGE_COMPRESS_TRIM_SECT4096,
	MONITOR_OVLD_PAGE_COMPRESS_TRIM_SECT8192,
	MONITOR_OVLD_PAGE_COMPRESS_TRIM_SECT16384,
	MONITOR_OVLD_PAGE_COMPRESS_TRIM_SECT32768,
	MONITOR_OVLD_PAGES_PAGE_COMPRESSED,
	MONITOR_OVLD_PAGE_COMPRESSED_TRIM_OP,
	MONITOR_OVLD_PAGE_COMPRESSED_TRIM_OP_SAVED,
	MONITOR_OVLD_PAGES_PAGE_DECOMPRESSED,
	MONITOR_OVLD_PAGES_PAGE_COMPRESSION_ERROR,

	/* New monitor variables for page encryption */
	MONITOR_OVLD_PAGES_ENCRYPTED,
	MONITOR_OVLD_PAGES_DECRYPTED,

	/* Index related counters */
	MONITOR_MODULE_INDEX,
	MONITOR_INDEX_SPLIT,
	MONITOR_INDEX_MERGE_ATTEMPTS,
	MONITOR_INDEX_MERGE_SUCCESSFUL,
	MONITOR_INDEX_REORG_ATTEMPTS,
	MONITOR_INDEX_REORG_SUCCESSFUL,
	MONITOR_INDEX_DISCARD,

	/* Adaptive Hash Index related counters */
	MONITOR_MODULE_ADAPTIVE_HASH,
	MONITOR_OVLD_ADAPTIVE_HASH_SEARCH,
	MONITOR_OVLD_ADAPTIVE_HASH_SEARCH_BTREE,
	MONITOR_ADAPTIVE_HASH_PAGE_ADDED,
	MONITOR_ADAPTIVE_HASH_PAGE_REMOVED,
	MONITOR_ADAPTIVE_HASH_ROW_ADDED,
	MONITOR_ADAPTIVE_HASH_ROW_REMOVED,
	MONITOR_ADAPTIVE_HASH_ROW_REMOVE_NOT_FOUND,
	MONITOR_ADAPTIVE_HASH_ROW_UPDATED,

	/* Tablespace related counters */
	MONITOR_MODULE_FIL_SYSTEM,
	MONITOR_OVLD_N_FILE_OPENED,

	/* InnoDB Change Buffer related counters */
	MONITOR_MODULE_IBUF_SYSTEM,
	MONITOR_OVLD_IBUF_MERGE_INSERT,
	MONITOR_OVLD_IBUF_MERGE_DELETE,
	MONITOR_OVLD_IBUF_MERGE_PURGE,
	MONITOR_OVLD_IBUF_MERGE_DISCARD_INSERT,
	MONITOR_OVLD_IBUF_MERGE_DISCARD_DELETE,
	MONITOR_OVLD_IBUF_MERGE_DISCARD_PURGE,
	MONITOR_OVLD_IBUF_MERGES,
	MONITOR_OVLD_IBUF_SIZE,

	/* Counters for server operations */
	MONITOR_MODULE_SERVER,
	MONITOR_MASTER_THREAD_SLEEP,
	MONITOR_OVLD_SERVER_ACTIVITY,
	MONITOR_MASTER_ACTIVE_LOOPS,
	MONITOR_MASTER_IDLE_LOOPS,
	MONITOR_SRV_BACKGROUND_DROP_TABLE_MICROSECOND,
	MONITOR_SRV_IBUF_MERGE_MICROSECOND,
	MONITOR_SRV_LOG_FLUSH_MICROSECOND,
	MONITOR_SRV_MEM_VALIDATE_MICROSECOND,
	MONITOR_SRV_PURGE_MICROSECOND,
	MONITOR_SRV_DICT_LRU_MICROSECOND,
	MONITOR_SRV_DICT_LRU_EVICT_COUNT_ACTIVE,
	MONITOR_SRV_DICT_LRU_EVICT_COUNT_IDLE,
	MONITOR_SRV_CHECKPOINT_MICROSECOND,
	MONITOR_OVLD_SRV_DBLWR_WRITES,
	MONITOR_OVLD_SRV_DBLWR_PAGES_WRITTEN,
	MONITOR_OVLD_SRV_PAGE_SIZE,
	MONITOR_OVLD_RWLOCK_S_SPIN_WAITS,
	MONITOR_OVLD_RWLOCK_X_SPIN_WAITS,
	MONITOR_OVLD_RWLOCK_S_SPIN_ROUNDS,
	MONITOR_OVLD_RWLOCK_X_SPIN_ROUNDS,
	MONITOR_OVLD_RWLOCK_S_OS_WAITS,
	MONITOR_OVLD_RWLOCK_X_OS_WAITS,

	/* Data DML related counters */
	MONITOR_MODULE_DML_STATS,
	MONITOR_OLVD_ROW_READ,
	MONITOR_OLVD_ROW_INSERTED,
	MONITOR_OLVD_ROW_DELETED,
	MONITOR_OLVD_ROW_UPDTATED,
	MONITOR_OLVD_SYSTEM_ROW_READ,
	MONITOR_OLVD_SYSTEM_ROW_INSERTED,
	MONITOR_OLVD_SYSTEM_ROW_DELETED,
	MONITOR_OLVD_SYSTEM_ROW_UPDATED,

	/* Data DDL related counters */
	MONITOR_MODULE_DDL_STATS,
	MONITOR_BACKGROUND_DROP_INDEX,
	MONITOR_BACKGROUND_DROP_TABLE,
	MONITOR_ONLINE_CREATE_INDEX,
	MONITOR_PENDING_ALTER_TABLE,

	MONITOR_MODULE_ICP,
	MONITOR_ICP_ATTEMPTS,
	MONITOR_ICP_NO_MATCH,
	MONITOR_ICP_OUT_OF_RANGE,
	MONITOR_ICP_MATCH,

	/* This is used only for control system to turn
	on/off and reset all monitor counters */
	MONITOR_ALL_COUNTER,

	/* This must be the last member */
	NUM_MONITOR
};

/** This informs the monitor control system to turn
on/off and reset monitor counters through wild card match */
#define	MONITOR_WILDCARD_MATCH		(NUM_MONITOR + 1)

/** Cannot find monitor counter with a specified name */
#define	MONITOR_NO_MATCH		(NUM_MONITOR + 2)

/** struct monitor_info describes the basic/static information
about each monitor counter. */
struct monitor_info_t {
	const char*	monitor_name;	/*!< Monitor name */
	const char*	monitor_module;	/*!< Sub Module the monitor
					belongs to */
	const char*	monitor_desc;	/*!< Brief desc of monitor counter */
	monitor_type_t	monitor_type;	/*!< Type of Monitor Info */
	monitor_id_t	monitor_related_id;/*!< Monitor ID of counter that
					related to this monitor. This is
					set when the monitor belongs to
					a "monitor set" */
	monitor_id_t	monitor_id;	/*!< Monitor ID as defined in enum
					monitor_id_t */
};

/** Following are the "set_option" values allowed for
srv_mon_process_existing_counter() and srv_mon_process_existing_counter()
functions. To turn on/off/reset the monitor counters. */
enum mon_option_t {
	MONITOR_TURN_ON = 1,		/*!< Turn on the counter */
	MONITOR_TURN_OFF,		/*!< Turn off the counter */
	MONITOR_RESET_VALUE,		/*!< Reset current values */
	MONITOR_RESET_ALL_VALUE,	/*!< Reset all values */
	MONITOR_GET_VALUE		/*!< Option for
					srv_mon_process_existing_counter()
					function */
};

/** Number of bit in a ulint datatype */
#define	NUM_BITS_ULINT	(sizeof(ulint) * CHAR_BIT)

/** This "monitor_set_tbl" is a bitmap records whether a particular monitor
counter has been turned on or off */
extern ulint		monitor_set_tbl[(NUM_MONITOR + NUM_BITS_ULINT - 1) /
					NUM_BITS_ULINT];

/** Macros to turn on/off the control bit in monitor_set_tbl for a monitor
counter option. */
#define MONITOR_ON(monitor)				\
	(monitor_set_tbl[monitor / NUM_BITS_ULINT] |=	\
			((ulint)1 << (monitor % NUM_BITS_ULINT)))

#define MONITOR_OFF(monitor)				\
	(monitor_set_tbl[monitor / NUM_BITS_ULINT] &=	\
			~((ulint)1 << (monitor % NUM_BITS_ULINT)))

/** Check whether the requested monitor is turned on/off */
#define MONITOR_IS_ON(monitor)				\
	(monitor_set_tbl[monitor / NUM_BITS_ULINT] &	\
			((ulint)1 << (monitor % NUM_BITS_ULINT)))

/** The actual monitor counter array that records each monintor counter
value */
extern monitor_value_t	 innodb_counter_value[NUM_MONITOR];

/** Following are macro defines for basic montior counter manipulations.
Please note we do not provide any synchronization for these monitor
operations due to performance consideration. Most counters can
be placed under existing mutex protections in respective code
module. */

/** Macros to access various fields of a monitor counters */
#define MONITOR_FIELD(monitor, field)			\
		(innodb_counter_value[monitor].field)

#define MONITOR_VALUE(monitor)				\
		MONITOR_FIELD(monitor, mon_value)

#define MONITOR_MAX_VALUE(monitor)			\
		MONITOR_FIELD(monitor, mon_max_value)

#define MONITOR_MIN_VALUE(monitor)			\
		MONITOR_FIELD(monitor, mon_min_value)

#define MONITOR_VALUE_RESET(monitor)			\
		MONITOR_FIELD(monitor, mon_value_reset)

#define MONITOR_MAX_VALUE_START(monitor)		\
		MONITOR_FIELD(monitor, mon_max_value_start)

#define MONITOR_MIN_VALUE_START(monitor)		\
		MONITOR_FIELD(monitor, mon_min_value_start)

#define MONITOR_LAST_VALUE(monitor)			\
		MONITOR_FIELD(monitor, mon_last_value)

#define MONITOR_START_VALUE(monitor)			\
		MONITOR_FIELD(monitor, mon_start_value)

#define MONITOR_VALUE_SINCE_START(monitor)		\
		(MONITOR_VALUE(monitor) + MONITOR_VALUE_RESET(monitor))

#define MONITOR_STATUS(monitor)				\
		MONITOR_FIELD(monitor, mon_status)

#define MONITOR_SET_START(monitor)					\
	do {								\
		MONITOR_STATUS(monitor) = MONITOR_STARTED;		\
		MONITOR_FIELD((monitor), mon_start_time) = time(NULL);	\
	} while (0)

#define MONITOR_SET_OFF(monitor)					\
	do {								\
		MONITOR_STATUS(monitor) = MONITOR_STOPPED;		\
		MONITOR_FIELD((monitor), mon_stop_time) = time(NULL);	\
	} while (0)

#define	MONITOR_INIT_ZERO_VALUE		0

/** Max and min values are initialized when we first turn on the monitor
counter, and set the MONITOR_STATUS. */
#define MONITOR_MAX_MIN_NOT_INIT(monitor)				\
		(MONITOR_STATUS(monitor) == MONITOR_INIT_ZERO_VALUE	\
		 && MONITOR_MIN_VALUE(monitor) == MONITOR_INIT_ZERO_VALUE \
		 && MONITOR_MAX_VALUE(monitor) == MONITOR_INIT_ZERO_VALUE)

#define MONITOR_INIT(monitor)						\
	if (MONITOR_MAX_MIN_NOT_INIT(monitor)) {			\
		MONITOR_MIN_VALUE(monitor) = MIN_RESERVED;		\
		MONITOR_MIN_VALUE_START(monitor) = MIN_RESERVED;	\
		MONITOR_MAX_VALUE(monitor) = MAX_RESERVED;		\
		MONITOR_MAX_VALUE_START(monitor) = MAX_RESERVED;	\
	}

/** Macros to increment/decrement the counters. The normal
monitor counter operation expects appropriate synchronization
already exists. No additional mutex is necessary when operating
on the counters */
#define	MONITOR_INC(monitor)						\
	if (MONITOR_IS_ON(monitor)) {					\
		MONITOR_VALUE(monitor)++;				\
		if (MONITOR_VALUE(monitor) > MONITOR_MAX_VALUE(monitor)) {  \
			MONITOR_MAX_VALUE(monitor) = MONITOR_VALUE(monitor);\
		}							\
	}

/** Increment a monitor counter under mutex protection.
Use MONITOR_INC if appropriate mutex protection already exists.
@param mutex	mutex to acquire and release
@param monitor	monitor to be incremented by 1
@param enabled	whether the monitor is enabled */
#define MONITOR_MUTEX_INC_LOW(mutex, monitor, enabled)			\
	ut_ad(!mutex_own(mutex));					\
	if (enabled) {							\
		mutex_enter(mutex);					\
		if (++MONITOR_VALUE(monitor) > MONITOR_MAX_VALUE(monitor)) { \
			MONITOR_MAX_VALUE(monitor) = MONITOR_VALUE(monitor); \
		}							\
		mutex_exit(mutex);					\
	}
/** Increment a monitor counter under mutex protection.
Use MONITOR_INC if appropriate mutex protection already exists.
@param mutex	mutex to acquire and release
@param monitor	monitor to be incremented by 1 */
#define MONITOR_MUTEX_INC(mutex, monitor)				\
	MONITOR_MUTEX_INC_LOW(mutex, monitor, MONITOR_IS_ON(monitor))
/** Decrement a monitor counter under mutex protection.
Use MONITOR_DEC if appropriate mutex protection already exists.
@param mutex	mutex to acquire and release
@param monitor	monitor to be decremented by 1
@param enabled	whether the monitor is enabled */
#define MONITOR_MUTEX_DEC_LOW(mutex, monitor, enabled)			\
	ut_ad(!mutex_own(mutex));					\
	if (MONITOR_IS_ON(monitor)) {					\
		mutex_enter(mutex);					\
		if (--MONITOR_VALUE(monitor) < MONITOR_MIN_VALUE(monitor)) { \
			MONITOR_MIN_VALUE(monitor) = MONITOR_VALUE(monitor); \
		}							\
		mutex_exit(mutex);					\
	}
/** Decrement a monitor counter under mutex protection.
Use MONITOR_DEC if appropriate mutex protection already exists.
@param mutex	mutex to acquire and release
@param monitor	monitor to be decremented by 1 */
#define MONITOR_MUTEX_DEC(mutex, monitor)				\
	MONITOR_MUTEX_DEC_LOW(mutex, monitor, MONITOR_IS_ON(monitor))

#if defined HAVE_ATOMIC_BUILTINS_64
/** Atomically increment a monitor counter.
Use MONITOR_INC if appropriate mutex protection exists.
@param monitor	monitor to be incremented by 1
@param enabled	whether the monitor is enabled */
# define MONITOR_ATOMIC_INC_LOW(monitor, enabled)			\
	if (enabled) {					\
		ib_uint64_t	value;					\
		value  = os_atomic_increment_uint64(			\
			(ib_uint64_t*) &MONITOR_VALUE(monitor),	 1);	\
		/* Note: This is not 100% accurate because of the	\
		inherent race, we ignore it due to performance. */	\
		if (value > (ib_uint64_t) MONITOR_MAX_VALUE(monitor)) {	\
			MONITOR_MAX_VALUE(monitor) = value;		\
		}							\
	}

/** Atomically decrement a monitor counter.
Use MONITOR_DEC if appropriate mutex protection exists.
@param monitor	monitor to be decremented by 1
@param enabled	whether the monitor is enabled */
# define MONITOR_ATOMIC_DEC_LOW(monitor, enabled)			\
	if (enabled) {							\
		ib_uint64_t	value;					\
		value = os_atomic_decrement_uint64(			\
			(ib_uint64_t*) &MONITOR_VALUE(monitor), 1);	\
		/* Note: This is not 100% accurate because of the	\
		inherent race, we ignore it due to performance. */	\
		if (value < (ib_uint64_t) MONITOR_MIN_VALUE(monitor)) {	\
			MONITOR_MIN_VALUE(monitor) = value;		\
		}							\
	}
# define srv_mon_create() ((void) 0)
# define srv_mon_free() ((void) 0)
#else /* HAVE_ATOMIC_BUILTINS_64 */
/** Mutex protecting atomic operations on platforms that lack
built-in operations for atomic memory access */
extern ib_mutex_t	monitor_mutex;
/****************************************************************//**
Initialize the monitor subsystem. */
UNIV_INTERN
void
srv_mon_create(void);
/*================*/
/****************************************************************//**
Close the monitor subsystem. */
UNIV_INTERN
void
srv_mon_free(void);
/*==============*/

/** Atomically increment a monitor counter.
Use MONITOR_INC if appropriate mutex protection exists.
@param monitor	monitor to be incremented by 1
@param enabled	whether the monitor is enabled */
# define MONITOR_ATOMIC_INC_LOW(monitor, enabled)		\
	MONITOR_MUTEX_INC_LOW(&monitor_mutex, monitor, enabled)
/** Atomically decrement a monitor counter.
Use MONITOR_DEC if appropriate mutex protection exists.
@param monitor	monitor to be decremented by 1
@param enabled	whether the monitor is enabled */
# define MONITOR_ATOMIC_DEC_LOW(monitor, enabled)		\
	MONITOR_MUTEX_DEC_LOW(&monitor_mutex, monitor, enabled)
#endif /* HAVE_ATOMIC_BUILTINS_64 */

/** Atomically increment a monitor counter if it is enabled.
Use MONITOR_INC if appropriate mutex protection exists.
@param monitor	monitor to be incremented by 1 */
#define MONITOR_ATOMIC_INC(monitor)				\
	MONITOR_ATOMIC_INC_LOW(monitor, MONITOR_IS_ON(monitor))
/** Atomically decrement a monitor counter if it is enabled.
Use MONITOR_DEC if appropriate mutex protection exists.
@param monitor	monitor to be decremented by 1 */
#define MONITOR_ATOMIC_DEC(monitor)				\
	MONITOR_ATOMIC_DEC_LOW(monitor, MONITOR_IS_ON(monitor))

#define	MONITOR_DEC(monitor)						\
	if (MONITOR_IS_ON(monitor)) {					\
		MONITOR_VALUE(monitor)--;				\
		if (MONITOR_VALUE(monitor) < MONITOR_MIN_VALUE(monitor)) {  \
			MONITOR_MIN_VALUE(monitor) = MONITOR_VALUE(monitor);\
		}							\
	}

#ifdef UNIV_DEBUG_VALGRIND
# define MONITOR_CHECK_DEFINED(value) do {	\
	mon_type_t m = value;			\
	UNIV_MEM_ASSERT_RW(&m, sizeof m);	\
} while (0)
#else /* UNIV_DEBUG_VALGRIND */
# define MONITOR_CHECK_DEFINED(value) (void) 0
#endif /* UNIV_DEBUG_VALGRIND */

#define	MONITOR_INC_VALUE(monitor, value)				\
	MONITOR_CHECK_DEFINED(value);					\
	if (MONITOR_IS_ON(monitor)) {					\
		MONITOR_VALUE(monitor) += (mon_type_t) (value);		\
		if (MONITOR_VALUE(monitor) > MONITOR_MAX_VALUE(monitor)) {  \
			MONITOR_MAX_VALUE(monitor) = MONITOR_VALUE(monitor);\
		}							\
	}

#define	MONITOR_DEC_VALUE(monitor, value)				\
	MONITOR_CHECK_DEFINED(value);					\
	if (MONITOR_IS_ON(monitor)) {					\
		ut_ad(MONITOR_VALUE(monitor) >= (mon_type_t) (value);	\
		MONITOR_VALUE(monitor) -= (mon_type_t) (value);		\
		if (MONITOR_VALUE(monitor) < MONITOR_MIN_VALUE(monitor)) {  \
			MONITOR_MIN_VALUE(monitor) = MONITOR_VALUE(monitor);\
		}							\
	}

/* Increment/decrement counter without check the monitor on/off bit, which
could already be checked as a module group */
#define	MONITOR_INC_NOCHECK(monitor)					\
	do {								\
		MONITOR_VALUE(monitor)++;				\
		if (MONITOR_VALUE(monitor) > MONITOR_MAX_VALUE(monitor)) {  \
			MONITOR_MAX_VALUE(monitor) = MONITOR_VALUE(monitor);\
		}							\
	} while (0)							\

#define	MONITOR_DEC_NOCHECK(monitor)					\
	do {								\
		MONITOR_VALUE(monitor)--;				\
		if (MONITOR_VALUE(monitor) < MONITOR_MIN_VALUE(monitor)) {  \
			MONITOR_MIN_VALUE(monitor) = MONITOR_VALUE(monitor);\
		}							\
	} while (0)

/** Directly set a monitor counter's value */
#define	MONITOR_SET(monitor, value)					\
	MONITOR_CHECK_DEFINED(value);					\
	if (MONITOR_IS_ON(monitor)) {					\
		MONITOR_VALUE(monitor) = (mon_type_t) (value);		\
		if (MONITOR_VALUE(monitor) > MONITOR_MAX_VALUE(monitor)) {  \
			MONITOR_MAX_VALUE(monitor) = MONITOR_VALUE(monitor);\
		}							\
		if (MONITOR_VALUE(monitor) < MONITOR_MIN_VALUE(monitor)) {  \
			MONITOR_MIN_VALUE(monitor) = MONITOR_VALUE(monitor);\
		}							\
	}

/** Add time difference between now and input "value" (in seconds) to the
monitor counter
@param monitor	monitor to update for the time difference
@param value	the start time value */
#define	MONITOR_INC_TIME_IN_MICRO_SECS(monitor, value)			\
	MONITOR_CHECK_DEFINED(value);					\
	if (MONITOR_IS_ON(monitor)) {					\
		ullint	old_time = (value);				\
		value = ut_time_us(NULL);				\
		MONITOR_VALUE(monitor) += (mon_type_t) (value - old_time);\
	}

/** This macro updates 3 counters in one call. However, it only checks the
main/first monitor counter 'monitor', to see it is on or off to decide
whether to do the update.
@param monitor		the main monitor counter to update. It accounts for
			the accumulative value for the counter.
@param monitor_n_calls	counter that counts number of times this macro is
			called
@param monitor_per_call	counter that records the current and max value of
			each incremental value
@param value		incremental value to record this time */
#define MONITOR_INC_VALUE_CUMULATIVE(					\
		monitor, monitor_n_calls, monitor_per_call, value)	\
	MONITOR_CHECK_DEFINED(value);					\
	if (MONITOR_IS_ON(monitor)) {					\
		MONITOR_VALUE(monitor_n_calls)++;			\
		MONITOR_VALUE(monitor_per_call) = (mon_type_t) (value);	\
		if (MONITOR_VALUE(monitor_per_call)			\
		    > MONITOR_MAX_VALUE(monitor_per_call)) {		\
			MONITOR_MAX_VALUE(monitor_per_call) =		\
				 (mon_type_t) (value);			\
		}							\
		MONITOR_VALUE(monitor) += (mon_type_t) (value);		\
		if (MONITOR_VALUE(monitor) > MONITOR_MAX_VALUE(monitor)) {  \
			MONITOR_MAX_VALUE(monitor) = MONITOR_VALUE(monitor);\
		}							\
	}

/** Directly set a monitor counter's value, and if the value
is monotonically increasing, only max value needs to be updated */
#define	MONITOR_SET_UPD_MAX_ONLY(monitor, value)			\
	MONITOR_CHECK_DEFINED(value);					\
	if (MONITOR_IS_ON(monitor)) {					\
		MONITOR_VALUE(monitor) = (mon_type_t) (value);		\
		if (MONITOR_VALUE(monitor) > MONITOR_MAX_VALUE(monitor)) {  \
			MONITOR_MAX_VALUE(monitor) = MONITOR_VALUE(monitor);\
		}							\
	}

/** Some values such as log sequence number are montomically increasing
number, do not need to record max/min values */
#define MONITOR_SET_SIMPLE(monitor, value)				\
	MONITOR_CHECK_DEFINED(value);					\
	if (MONITOR_IS_ON(monitor)) {					\
		MONITOR_VALUE(monitor) = (mon_type_t) (value);		\
	}

/** Reset the monitor value and max/min value to zero. The reset
operation would only be conducted when the counter is turned off */
#define MONITOR_RESET_ALL(monitor)					\
	do {								\
		MONITOR_VALUE(monitor) = MONITOR_INIT_ZERO_VALUE;	\
		MONITOR_MAX_VALUE(monitor) = MAX_RESERVED;		\
		MONITOR_MIN_VALUE(monitor) = MIN_RESERVED;		\
		MONITOR_VALUE_RESET(monitor) = MONITOR_INIT_ZERO_VALUE;	\
		MONITOR_MAX_VALUE_START(monitor) = MAX_RESERVED;	\
		MONITOR_MIN_VALUE_START(monitor) = MIN_RESERVED;	\
		MONITOR_LAST_VALUE(monitor) = MONITOR_INIT_ZERO_VALUE;	\
		MONITOR_FIELD(monitor, mon_start_time) =		\
					MONITOR_INIT_ZERO_VALUE;	\
		MONITOR_FIELD(monitor, mon_stop_time) =			\
					MONITOR_INIT_ZERO_VALUE;	\
		MONITOR_FIELD(monitor, mon_reset_time) =		\
					MONITOR_INIT_ZERO_VALUE;	\
	} while (0)

/** Following four macros defines necessary operations to fetch and
consolidate information from existing system status variables. */

/** Save the passed-in value to mon_start_value field of monitor
counters */
#define MONITOR_SAVE_START(monitor, value) do {				\
	MONITOR_CHECK_DEFINED(value);					\
	(MONITOR_START_VALUE(monitor) =					\
		(mon_type_t) (value) - MONITOR_VALUE_RESET(monitor));	\
	} while (0)

/** Save the passed-in value to mon_last_value field of monitor
counters */
#define MONITOR_SAVE_LAST(monitor)					\
	do {								\
		MONITOR_LAST_VALUE(monitor) = MONITOR_VALUE(monitor);	\
		MONITOR_START_VALUE(monitor) += MONITOR_VALUE(monitor);	\
	} while (0)

/** Set monitor value to the difference of value and mon_start_value
compensated by mon_last_value if accumulated value is required. */
#define MONITOR_SET_DIFF(monitor, value)				\
	MONITOR_SET_UPD_MAX_ONLY(monitor, ((value)			\
	- MONITOR_VALUE_RESET(monitor)					\
	- MONITOR_FIELD(monitor, mon_start_value)			\
	+ MONITOR_FIELD(monitor, mon_last_value)))

/****************************************************************//**
Get monitor's monitor_info_t by its monitor id (index into the
innodb_counter_info array
@return	Point to corresponding monitor_info_t, or NULL if no such
monitor */
UNIV_INTERN
monitor_info_t*
srv_mon_get_info(
/*=============*/
	monitor_id_t	monitor_id);	/*!< id index into the
					innodb_counter_info array */
/****************************************************************//**
Get monitor's name by its monitor id (index into the
innodb_counter_info array
@return	corresponding monitor name, or NULL if no such
monitor */
UNIV_INTERN
const char*
srv_mon_get_name(
/*=============*/
	monitor_id_t	monitor_id);	/*!< id index into the
					innodb_counter_info array */

/****************************************************************//**
Turn on/off/reset monitor counters in a module. If module_value
is NUM_MONITOR then turn on all monitor counters.
@return	0 if successful, or the first monitor that cannot be
turned on because it is already turned on. */
UNIV_INTERN
void
srv_mon_set_module_control(
/*=======================*/
	monitor_id_t	module_id,	/*!< in: Module ID as in
					monitor_counter_id. If it is
					set to NUM_MONITOR, this means
					we shall turn on all the counters */
	mon_option_t	set_option);	/*!< in: Turn on/off reset the
					counter */
/****************************************************************//**
This function consolidates some existing server counters used
by "system status variables". These existing system variables do not have
mechanism to start/stop and reset the counters, so we simulate these
controls by remembering the corresponding counter values when the
corresponding monitors are turned on/off/reset, and do appropriate
mathematics to deduct the actual value. */
UNIV_INTERN
void
srv_mon_process_existing_counter(
/*=============================*/
	monitor_id_t	monitor_id,	/*!< in: the monitor's ID as in
					monitor_counter_id */
	mon_option_t	set_option);	/*!< in: Turn on/off reset the
					counter */
/*************************************************************//**
This function is used to calculate the maximum counter value
since the start of monitor counter
@return	max counter value since start. */
UNIV_INLINE
mon_type_t
srv_mon_calc_max_since_start(
/*=========================*/
	monitor_id_t	monitor);	/*!< in: monitor id */
/*************************************************************//**
This function is used to calculate the minimum counter value
since the start of monitor counter
@return	min counter value since start. */
UNIV_INLINE
mon_type_t
srv_mon_calc_min_since_start(
/*=========================*/
	monitor_id_t	monitor);	/*!< in: monitor id*/
/*************************************************************//**
Reset a monitor, create a new base line with the current monitor
value. This baseline is recorded by MONITOR_VALUE_RESET(monitor) */
UNIV_INTERN
void
srv_mon_reset(
/*==========*/
	monitor_id_t	monitor);	/*!< in: monitor id*/
/*************************************************************//**
This function resets all values of a monitor counter */
UNIV_INLINE
void
srv_mon_reset_all(
/*==============*/
	monitor_id_t	monitor);	/*!< in: monitor id*/
/*************************************************************//**
Turn on monitor counters that are marked as default ON. */
UNIV_INTERN
void
srv_mon_default_on(void);
/*====================*/

#ifndef UNIV_NONINL
#include "srv0mon.ic"
#endif
#else /* !UNIV_HOTBACKUP */
# define MONITOR_INC(x)		((void) 0)
# define MONITOR_DEC(x)		((void) 0)
#endif /* !UNIV_HOTBACKUP */

#endif<|MERGE_RESOLUTION|>--- conflicted
+++ resolved
@@ -2,11 +2,7 @@
 
 Copyright (c) 2010, 2013, Oracle and/or its affiliates. All Rights Reserved.
 Copyright (c) 2012, Facebook Inc.
-<<<<<<< HEAD
-Copyright (c) 2013, 2016, MariaDB Corporation.
-=======
-Copyright (c) 2017, MariaDB Corporation.
->>>>>>> 87b6df31
+Copyright (c) 2013, 2017, MariaDB Corporation.
 
 This program is free software; you can redistribute it and/or modify it
 under the terms of the GNU General Public License as published by the
