/*****************************************************************************

Copyright (c) 1995, 2016, Oracle and/or its affiliates. All Rights Reserved.
Copyright (c) 2009, Google Inc.
Copyright (c) 2014, 2017, MariaDB Corporation.

Portions of this file contain modifications contributed and copyrighted by
Google, Inc. Those modifications are gratefully acknowledged and are described
briefly in the InnoDB documentation. The contributions by Google are
incorporated with their permission, and subject to the conditions contained in
the file COPYING.Google.

This program is free software; you can redistribute it and/or modify it under
the terms of the GNU General Public License as published by the Free Software
Foundation; version 2 of the License.

This program is distributed in the hope that it will be useful, but WITHOUT
ANY WARRANTY; without even the implied warranty of MERCHANTABILITY or FITNESS
FOR A PARTICULAR PURPOSE. See the GNU General Public License for more details.

You should have received a copy of the GNU General Public License along with
this program; if not, write to the Free Software Foundation, Inc.,
51 Franklin Street, Suite 500, Boston, MA 02110-1335 USA

*****************************************************************************/

/**************************************************//**
@file log/log0log.cc
Database log

Created 12/9/1995 Heikki Tuuri
*******************************************************/

#include "config.h"
#ifdef HAVE_ALLOCA_H
#include "alloca.h"
#elif defined(HAVE_MALLOC_H)
#include "malloc.h"
#endif

/* Used for debugging */
// #define DEBUG_CRYPT 1

#include "log0log.h"

#ifdef UNIV_NONINL
#include "log0log.ic"
#endif

#ifndef UNIV_HOTBACKUP
#if MYSQL_VERSION_ID < 100200
# include <my_systemd.h> /* sd_notifyf() */
#endif

#include "mem0mem.h"
#include "buf0buf.h"
#include "buf0flu.h"
#include "srv0srv.h"
#include "lock0lock.h"
#include "log0recv.h"
#include "fil0fil.h"
#include "dict0boot.h"
#include "dict0stats_bg.h" /* dict_stats_event */
#include "srv0srv.h"
#include "srv0start.h"
#include "trx0sys.h"
#include "trx0trx.h"
#include "trx0roll.h"
#include "srv0mon.h"

/*
General philosophy of InnoDB redo-logs:

1) Every change to a contents of a data page must be done
through mtr, which in mtr_commit() writes log records
to the InnoDB redo log.

2) Normally these changes are performed using a mlog_write_ulint()
or similar function.

3) In some page level operations only a code number of a
c-function and its parameters are written to the log to
reduce the size of the log.

  3a) You should not add parameters to these kind of functions
  (e.g. trx_undo_header_create(), trx_undo_insert_header_reuse())

  3b) You should not add such functionality which either change
  working when compared with the old or are dependent on data
  outside of the page. These kind of functions should implement
  self-contained page transformation and it should be unchanged
  if you don't have very essential reasons to change log
  semantics or format.

*/

/* Global log system variable */
UNIV_INTERN log_t*	log_sys	= NULL;

/** Pointer to the log checksum calculation function */
UNIV_INTERN log_checksum_func_t log_checksum_algorithm_ptr	=
	log_block_calc_checksum_innodb;

extern "C" UNIV_INTERN
os_thread_ret_t
DECLARE_THREAD(log_scrub_thread)(void*);

/* Next log block number to do dummy record filling if no log records written
for a while */
static ulint		next_lbn_to_pad = 0;

#ifdef UNIV_PFS_RWLOCK
UNIV_INTERN mysql_pfs_key_t	checkpoint_lock_key;
# ifdef UNIV_LOG_ARCHIVE
UNIV_INTERN mysql_pfs_key_t	archive_lock_key;
# endif
#endif /* UNIV_PFS_RWLOCK */

#ifdef UNIV_PFS_MUTEX
UNIV_INTERN mysql_pfs_key_t	log_sys_mutex_key;
UNIV_INTERN mysql_pfs_key_t	log_flush_order_mutex_key;
#endif /* UNIV_PFS_MUTEX */

#ifdef UNIV_DEBUG
UNIV_INTERN ibool	log_do_write = TRUE;
#endif /* UNIV_DEBUG */

/* These control how often we print warnings if the last checkpoint is too
old */
UNIV_INTERN ibool	log_has_printed_chkp_warning = FALSE;
UNIV_INTERN time_t	log_last_warning_time;

#ifdef UNIV_LOG_ARCHIVE
/* Pointer to this variable is used as the i/o-message when we do i/o to an
archive */
UNIV_INTERN byte	log_archive_io;
#endif /* UNIV_LOG_ARCHIVE */

UNIV_INTERN ulint       log_disable_checkpoint_active= 0;

/* A margin for free space in the log buffer before a log entry is catenated */
#define LOG_BUF_WRITE_MARGIN	(4 * OS_FILE_LOG_BLOCK_SIZE)

/* Margins for free space in the log buffer after a log entry is catenated */
#define LOG_BUF_FLUSH_RATIO	2
#define LOG_BUF_FLUSH_MARGIN	(LOG_BUF_WRITE_MARGIN + 4 * UNIV_PAGE_SIZE)

/* Margin for the free space in the smallest log group, before a new query
step which modifies the database, is started */

#define LOG_CHECKPOINT_FREE_PER_THREAD	(4 * UNIV_PAGE_SIZE)
#define LOG_CHECKPOINT_EXTRA_FREE	(8 * UNIV_PAGE_SIZE)

/* This parameter controls asynchronous making of a new checkpoint; the value
should be bigger than LOG_POOL_PREFLUSH_RATIO_SYNC */

#define LOG_POOL_CHECKPOINT_RATIO_ASYNC	32

/* This parameter controls synchronous preflushing of modified buffer pages */
#define LOG_POOL_PREFLUSH_RATIO_SYNC	16

/* The same ratio for asynchronous preflushing; this value should be less than
the previous */
#define LOG_POOL_PREFLUSH_RATIO_ASYNC	8

/* Extra margin, in addition to one log file, used in archiving */
#define LOG_ARCHIVE_EXTRA_MARGIN	(4 * UNIV_PAGE_SIZE)

/* This parameter controls asynchronous writing to the archive */
#define LOG_ARCHIVE_RATIO_ASYNC		16

/* Codes used in unlocking flush latches */
#define LOG_UNLOCK_NONE_FLUSHED_LOCK	1
#define LOG_UNLOCK_FLUSH_LOCK		2

/* States of an archiving operation */
#define	LOG_ARCHIVE_READ	1
#define	LOG_ARCHIVE_WRITE	2

/** Event to wake up the log scrub thread */
static os_event_t log_scrub_event;

static bool log_scrub_thread_active;

/******************************************************//**
Completes a checkpoint write i/o to a log file. */
static
void
log_io_complete_checkpoint(void);
/*============================*/
#ifdef UNIV_LOG_ARCHIVE
/******************************************************//**
Completes an archiving i/o. */
static
void
log_io_complete_archive(void);
/*=========================*/
#endif /* UNIV_LOG_ARCHIVE */

/****************************************************************//**
Returns the oldest modified block lsn in the pool, or log_sys->lsn if none
exists.
@return	LSN of oldest modification */
static
lsn_t
log_buf_pool_get_oldest_modification(void)
/*======================================*/
{
	lsn_t	lsn;

	ut_ad(mutex_own(&(log_sys->mutex)));

	lsn = buf_pool_get_oldest_modification();

	if (!lsn) {

		lsn = log_sys->lsn;
	}

	return(lsn);
}

/****************************************************************//**
Returns the oldest modified block lsn in the pool, or log_sys->lsn if none
exists.
@return	LSN of oldest modification */
static
lsn_t
log_buf_pool_get_oldest_modification_peek(void)
/*===========================================*/
{
	lsn_t	lsn;

	lsn = buf_pool_get_oldest_modification_peek();

	if (!lsn) {

		lsn = log_sys->lsn;
	}

	return(lsn);
}

/****************************************************************//**
Checks if the log groups have a big enough margin of free space in
so that a new log entry can be written without overwriting log data
that is not read by the changed page bitmap thread.
@return TRUE if there is not enough free space. */
static
ibool
log_check_tracking_margin(
	ulint	lsn_advance)	/*!< in: an upper limit on how much log data we
				plan to write.  If zero, the margin will be
				checked for the already-written log. */
{
	lsn_t	tracked_lsn;
	lsn_t	tracked_lsn_age;

	if (!srv_track_changed_pages) {
		return FALSE;
	}

	ut_ad(mutex_own(&(log_sys->mutex)));

	tracked_lsn = log_get_tracked_lsn();
	tracked_lsn_age = log_sys->lsn - tracked_lsn;

	/* The overwrite would happen when log_sys->log_group_capacity is
	exceeded, but we use max_checkpoint_age for an extra safety margin. */
	return tracked_lsn_age + lsn_advance > log_sys->max_checkpoint_age;
}

/** Extends the log buffer.
@param[in] len	requested minimum size in bytes */
static
void
log_buffer_extend(
	ulint	len)
{
	ulint	move_start;
	ulint	move_end;
	byte*	tmp_buf = reinterpret_cast<byte *>(alloca(OS_FILE_LOG_BLOCK_SIZE));

	mutex_enter(&(log_sys->mutex));

	while (log_sys->is_extending) {
		/* Another thread is trying to extend already.
		Needs to wait for. */
		mutex_exit(&(log_sys->mutex));

		log_buffer_flush_to_disk();

		mutex_enter(&(log_sys->mutex));

		if (srv_log_buffer_size > len / UNIV_PAGE_SIZE) {
			/* Already extended enough by the others */
			mutex_exit(&(log_sys->mutex));
			return;
		}
	}

	log_sys->is_extending = true;

	while (log_sys->n_pending_writes != 0
	       || ut_calc_align_down(log_sys->buf_free,
				     OS_FILE_LOG_BLOCK_SIZE)
		  != ut_calc_align_down(log_sys->buf_next_to_write,
					OS_FILE_LOG_BLOCK_SIZE)) {
		/* Buffer might have >1 blocks to write still. */
		mutex_exit(&(log_sys->mutex));

		log_buffer_flush_to_disk();

		mutex_enter(&(log_sys->mutex));
	}

	move_start = ut_calc_align_down(
		log_sys->buf_free,
		OS_FILE_LOG_BLOCK_SIZE);
	move_end = log_sys->buf_free;

	/* store the last log block in buffer */
	ut_memcpy(tmp_buf, log_sys->buf + move_start,
		  move_end - move_start);

	log_sys->buf_free -= move_start;
	log_sys->buf_next_to_write -= move_start;

	/* reallocate log buffer */
	srv_log_buffer_size = len / UNIV_PAGE_SIZE + 1;
	mem_free(log_sys->buf_ptr);
	log_sys->buf_ptr = static_cast<byte*>(
		mem_zalloc(LOG_BUFFER_SIZE + OS_FILE_LOG_BLOCK_SIZE));
	log_sys->buf = static_cast<byte*>(
		ut_align(log_sys->buf_ptr, OS_FILE_LOG_BLOCK_SIZE));
	log_sys->buf_size = LOG_BUFFER_SIZE;
	log_sys->max_buf_free = log_sys->buf_size / LOG_BUF_FLUSH_RATIO
		- LOG_BUF_FLUSH_MARGIN;

	/* restore the last log block */
	ut_memcpy(log_sys->buf, tmp_buf, move_end - move_start);

	ut_ad(log_sys->is_extending);
	log_sys->is_extending = false;

	mutex_exit(&(log_sys->mutex));

	ib_logf(IB_LOG_LEVEL_INFO,
		"innodb_log_buffer_size was extended to %lu.",
		LOG_BUFFER_SIZE);
}

/************************************************************//**
Opens the log for log_write_low. The log must be closed with log_close.
@return	start lsn of the log record */
UNIV_INTERN
lsn_t
log_open(
/*=====*/
	ulint	len)	/*!< in: length of data to be catenated */
{
	log_t*	log			= log_sys;
	ulint	len_upper_limit;
#ifdef UNIV_LOG_ARCHIVE
	lsn_t	archived_lsn_age;
	ulint	dummy;
#endif /* UNIV_LOG_ARCHIVE */
	ulint	count			= 0;
	ulint	tcount			= 0;

	if (len >= log->buf_size / 2) {
		DBUG_EXECUTE_IF("ib_log_buffer_is_short_crash",
				DBUG_SUICIDE(););

		/* log_buffer is too small. try to extend instead of crash. */
		ib_logf(IB_LOG_LEVEL_WARN,
			"The transaction log size is too large"
			" for innodb_log_buffer_size (%lu >= %lu / 2). "
			"Trying to extend it.",
			len, LOG_BUFFER_SIZE);

		log_buffer_extend((len + 1) * 2);
	}
loop:
	ut_ad(!recv_no_log_write);

	if (log->is_extending) {

		mutex_exit(&(log->mutex));

		/* Log buffer size is extending. Writing up to the next block
		should wait for the extending finished. */

		os_thread_sleep(100000);

		ut_ad(++count < 50);

		goto loop;
	}

	/* Calculate an upper limit for the space the string may take in the
	log buffer */

	len_upper_limit = LOG_BUF_WRITE_MARGIN + (5 * len) / 4;

	if (log->buf_free + len_upper_limit > log->buf_size) {

		mutex_exit(&(log->mutex));

		/* Not enough free space, do a syncronous flush of the log
		buffer */

		log_buffer_flush_to_disk();

		srv_stats.log_waits.inc();

		ut_ad(++count < 50);

		mutex_enter(&(log->mutex));

		goto loop;
	}

#ifdef UNIV_LOG_ARCHIVE
	if (log->archiving_state != LOG_ARCH_OFF) {

		archived_lsn_age = log->lsn - log->archived_lsn;
		if (archived_lsn_age + len_upper_limit
		    > log->max_archived_lsn_age) {
			/* Not enough free archived space in log groups: do a
			synchronous archive write batch: */

			mutex_exit(&(log->mutex));

			ut_ad(len_upper_limit <= log->max_archived_lsn_age);

			log_archive_do(TRUE, &dummy);

			ut_ad(++count < 50);

			mutex_enter(&(log->mutex));

			goto loop;
		}
	}
#endif /* UNIV_LOG_ARCHIVE */

	if (log_check_tracking_margin(len_upper_limit) &&
		(++tcount + count < 50)) {

		/* This log write would violate the untracked LSN free space
		margin.  Limit this to 50 retries as there might be situations
		where we have no choice but to proceed anyway, i.e. if the log
		is about to be overflown, log tracking or not. */
		mutex_exit(&(log->mutex));

		os_thread_sleep(10000);

		mutex_enter(&(log->mutex));

		goto loop;
	}

#ifdef UNIV_LOG_DEBUG
	log->old_buf_free = log->buf_free;
	log->old_lsn = log->lsn;
#endif
	return(log->lsn);
}

/************************************************************//**
Writes to the log the string given. It is assumed that the caller holds the
log mutex. */
UNIV_INTERN
void
log_write_low(
/*==========*/
	byte*	str,		/*!< in: string */
	ulint	str_len)	/*!< in: string length */
{
	log_t*	log	= log_sys;
	ulint	len;
	ulint	data_len;
	byte*	log_block;

	ut_ad(mutex_own(&(log->mutex)));
part_loop:
	ut_ad(!recv_no_log_write);
	/* Calculate a part length */

	data_len = (log->buf_free % OS_FILE_LOG_BLOCK_SIZE) + str_len;

	if (data_len <= OS_FILE_LOG_BLOCK_SIZE - LOG_BLOCK_TRL_SIZE) {

		/* The string fits within the current log block */

		len = str_len;
	} else {
		data_len = OS_FILE_LOG_BLOCK_SIZE - LOG_BLOCK_TRL_SIZE;

		len = OS_FILE_LOG_BLOCK_SIZE
			- (log->buf_free % OS_FILE_LOG_BLOCK_SIZE)
			- LOG_BLOCK_TRL_SIZE;
	}

	ut_memcpy(log->buf + log->buf_free, str, len);

	str_len -= len;
	str = str + len;

	log_block = static_cast<byte*>(
		ut_align_down(
			log->buf + log->buf_free, OS_FILE_LOG_BLOCK_SIZE));

	log_block_set_data_len(log_block, data_len);

	if (data_len == OS_FILE_LOG_BLOCK_SIZE - LOG_BLOCK_TRL_SIZE) {
		/* This block became full */
		log_block_set_data_len(log_block, OS_FILE_LOG_BLOCK_SIZE);
		log_block_set_checkpoint_no(log_block,
					    log_sys->next_checkpoint_no);
		len += LOG_BLOCK_HDR_SIZE + LOG_BLOCK_TRL_SIZE;

		log->lsn += len;

		/* Initialize the next block header */
		log_block_init(log_block + OS_FILE_LOG_BLOCK_SIZE, log->lsn);
	} else {
		log->lsn += len;
	}

	log->buf_free += len;

	ut_ad(log->buf_free <= log->buf_size);

	if (str_len > 0) {
		goto part_loop;
	}

	srv_stats.log_write_requests.inc();
}

/************************************************************//**
Closes the log.
@return	lsn */
UNIV_INTERN
lsn_t
log_close(void)
/*===========*/
{
	byte*		log_block;
	ulint		first_rec_group;
	lsn_t		oldest_lsn;
	lsn_t		lsn;
	lsn_t		tracked_lsn;
	lsn_t		tracked_lsn_age;
	log_t*		log	= log_sys;
	lsn_t		checkpoint_age;

	ut_ad(mutex_own(&(log->mutex)));
	ut_ad(!recv_no_log_write);

	lsn = log->lsn;

	log_block = static_cast<byte*>(
		ut_align_down(
			log->buf + log->buf_free, OS_FILE_LOG_BLOCK_SIZE));

	first_rec_group = log_block_get_first_rec_group(log_block);

	if (first_rec_group == 0) {
		/* We initialized a new log block which was not written
		full by the current mtr: the next mtr log record group
		will start within this block at the offset data_len */

		log_block_set_first_rec_group(
			log_block, log_block_get_data_len(log_block));
	}

	if (log->buf_free > log->max_buf_free) {

		log->check_flush_or_checkpoint = TRUE;
	}

	if (srv_track_changed_pages) {

		tracked_lsn = log_get_tracked_lsn();
		tracked_lsn_age = lsn - tracked_lsn;

		if (tracked_lsn_age >= log->log_group_capacity) {

			fprintf(stderr, "InnoDB: Error: the age of the "
				"oldest untracked record exceeds the log "
				"group capacity!\n");
			fprintf(stderr, "InnoDB: Error: stopping the log "
				"tracking thread at LSN " LSN_PF "\n",
				tracked_lsn);
			srv_track_changed_pages = FALSE;
		}
	}

	checkpoint_age = lsn - log->last_checkpoint_lsn;

	if (checkpoint_age >= log->log_group_capacity) {
		/* TODO: split btr_store_big_rec_extern_fields() into small
		steps so that we can release all latches in the middle, and
		call log_free_check() to ensure we never write over log written
		after the latest checkpoint. In principle, we should split all
		big_rec operations, but other operations are smaller. */

		if (!log_has_printed_chkp_warning
		    || difftime(time(NULL), log_last_warning_time) > 15) {

			log_has_printed_chkp_warning = TRUE;
			log_last_warning_time = time(NULL);

			ut_print_timestamp(stderr);
			fprintf(stderr,
				" InnoDB: ERROR: the age of the last"
				" checkpoint is " LSN_PF ",\n"
				"InnoDB: which exceeds the log group"
				" capacity " LSN_PF ".\n"
				"InnoDB: If you are using big"
				" BLOB or TEXT rows, you must set the\n"
				"InnoDB: combined size of log files"
				" at least 10 times bigger than the\n"
				"InnoDB: largest such row.\n",
				checkpoint_age,
				log->log_group_capacity);
		}
	}

	if (checkpoint_age <= log->max_modified_age_sync) {

		goto function_exit;
	}

	oldest_lsn = buf_pool_get_oldest_modification();

	if (!oldest_lsn
	    || lsn - oldest_lsn > log->max_modified_age_sync
	    || checkpoint_age > log->max_checkpoint_age_async) {

		log->check_flush_or_checkpoint = TRUE;
	}
function_exit:

#ifdef UNIV_LOG_DEBUG
	log_check_log_recs(log->buf + log->old_buf_free,
			   log->buf_free - log->old_buf_free, log->old_lsn);
#endif

	return(lsn);
}

/******************************************************//**
Pads the current log block full with dummy log records. Used in producing
consistent archived log files and scrubbing redo log. */
static
void
log_pad_current_log_block(void)
/*===========================*/
{
	byte		b		= MLOG_DUMMY_RECORD;
	ulint		pad_length;
	ulint		i;
	lsn_t		lsn;

	/* We retrieve lsn only because otherwise gcc crashed on HP-UX */
	lsn = log_reserve_and_open(OS_FILE_LOG_BLOCK_SIZE);

	pad_length = OS_FILE_LOG_BLOCK_SIZE
		- (log_sys->buf_free % OS_FILE_LOG_BLOCK_SIZE)
		- LOG_BLOCK_TRL_SIZE;
	if (pad_length
	    == (OS_FILE_LOG_BLOCK_SIZE - LOG_BLOCK_HDR_SIZE
		- LOG_BLOCK_TRL_SIZE)) {

		pad_length = 0;
	}

	for (i = 0; i < pad_length; i++) {
		log_write_low(&b, 1);
	}

	lsn = log_sys->lsn;

	log_close();
	log_release();

	ut_a(lsn % OS_FILE_LOG_BLOCK_SIZE == LOG_BLOCK_HDR_SIZE);
}

/******************************************************//**
Calculates the data capacity of a log group, when the log file headers are not
included.
@return	capacity in bytes */
UNIV_INTERN
lsn_t
log_group_get_capacity(
/*===================*/
	const log_group_t*	group)	/*!< in: log group */
{
	ut_ad(mutex_own(&(log_sys->mutex)));

	return((group->file_size - LOG_FILE_HDR_SIZE) * group->n_files);
}

/******************************************************//**
Calculates the offset within a log group, when the log file headers are not
included.
@return	size offset (<= offset) */
UNIV_INLINE
lsn_t
log_group_calc_size_offset(
/*=======================*/
	lsn_t			offset,	/*!< in: real offset within the
					log group */
	const log_group_t*	group)	/*!< in: log group */
{
	ut_ad(mutex_own(&(log_sys->mutex)));

	return(offset - LOG_FILE_HDR_SIZE * (1 + offset / group->file_size));
}

/******************************************************//**
Calculates the offset within a log group, when the log file headers are
included.
@return	real offset (>= offset) */
UNIV_INLINE
lsn_t
log_group_calc_real_offset(
/*=======================*/
	lsn_t			offset,	/*!< in: size offset within the
					log group */
	const log_group_t*	group)	/*!< in: log group */
{
	ut_ad(mutex_own(&(log_sys->mutex)));

	return(offset + LOG_FILE_HDR_SIZE
	       * (1 + offset / (group->file_size - LOG_FILE_HDR_SIZE)));
}

/******************************************************//**
Calculates the offset of an lsn within a log group.
@return	offset within the log group */
static
lsn_t
log_group_calc_lsn_offset(
/*======================*/
	lsn_t			lsn,	/*!< in: lsn */
	const log_group_t*	group)	/*!< in: log group */
{
	lsn_t	gr_lsn;
	lsn_t	gr_lsn_size_offset;
	lsn_t	difference;
	lsn_t	group_size;
	lsn_t	offset;

	ut_ad(mutex_own(&(log_sys->mutex)));

	gr_lsn = group->lsn;

	gr_lsn_size_offset = log_group_calc_size_offset(group->lsn_offset, group);

	group_size = log_group_get_capacity(group);

	if (lsn >= gr_lsn) {

		difference = lsn - gr_lsn;
	} else {
		difference = gr_lsn - lsn;

		difference = difference % group_size;

		difference = group_size - difference;
	}

	offset = (gr_lsn_size_offset + difference) % group_size;

	/* fprintf(stderr,
	"Offset is " LSN_PF " gr_lsn_offset is " LSN_PF
	" difference is " LSN_PF "\n",
	offset, gr_lsn_size_offset, difference);
	*/

	return(log_group_calc_real_offset(offset, group));
}
#endif /* !UNIV_HOTBACKUP */

#ifdef UNIV_DEBUG
UNIV_INTERN ibool	log_debug_writes = FALSE;
#endif /* UNIV_DEBUG */

/*******************************************************************//**
Calculates where in log files we find a specified lsn.
@return	log file number */
UNIV_INTERN
ulint
log_calc_where_lsn_is(
/*==================*/
	ib_int64_t*	log_file_offset,	/*!< out: offset in that file
						(including the header) */
	ib_uint64_t	first_header_lsn,	/*!< in: first log file start
						lsn */
	ib_uint64_t	lsn,			/*!< in: lsn whose position to
						determine */
	ulint		n_log_files,		/*!< in: total number of log
						files */
	ib_int64_t	log_file_size)		/*!< in: log file size
						(including the header) */
{
	ib_int64_t	capacity	= log_file_size - LOG_FILE_HDR_SIZE;
	ulint		file_no;
	ib_int64_t	add_this_many;

	if (lsn < first_header_lsn) {
		add_this_many = 1 + (first_header_lsn - lsn)
			/ (capacity * (ib_int64_t) n_log_files);
		lsn += add_this_many
			* capacity * (ib_int64_t) n_log_files;
	}

	ut_a(lsn >= first_header_lsn);

	file_no = ((ulint)((lsn - first_header_lsn) / capacity))
		% n_log_files;
	*log_file_offset = (lsn - first_header_lsn) % capacity;

	*log_file_offset = *log_file_offset + LOG_FILE_HDR_SIZE;

	return(file_no);
}

#ifndef UNIV_HOTBACKUP
/********************************************************//**
Sets the field values in group to correspond to a given lsn. For this function
to work, the values must already be correctly initialized to correspond to
some lsn, for instance, a checkpoint lsn. */
UNIV_INTERN
void
log_group_set_fields(
/*=================*/
	log_group_t*	group,	/*!< in/out: group */
	lsn_t		lsn)	/*!< in: lsn for which the values should be
				set */
{
	group->lsn_offset = log_group_calc_lsn_offset(lsn, group);
	group->lsn = lsn;
}

/*****************************************************************//**
Calculates the recommended highest values for lsn - last_checkpoint_lsn,
lsn - buf_get_oldest_modification(), and lsn - max_archive_lsn_age.
@return error value FALSE if the smallest log group is too small to
accommodate the number of OS threads in the database server */
static
ibool
log_calc_max_ages(void)
/*===================*/
{
	log_group_t*	group;
	lsn_t		margin;
	ulint		free;
	ibool		success		= TRUE;
	lsn_t		smallest_capacity;
	lsn_t		archive_margin;
	lsn_t		smallest_archive_margin;

	mutex_enter(&(log_sys->mutex));

	group = UT_LIST_GET_FIRST(log_sys->log_groups);

	ut_ad(group);

	smallest_capacity = LSN_MAX;
	smallest_archive_margin = LSN_MAX;

	while (group) {
		if (log_group_get_capacity(group) < smallest_capacity) {

			smallest_capacity = log_group_get_capacity(group);
		}

		archive_margin = log_group_get_capacity(group)
			- (group->file_size - LOG_FILE_HDR_SIZE)
			- LOG_ARCHIVE_EXTRA_MARGIN;

		if (archive_margin < smallest_archive_margin) {

			smallest_archive_margin = archive_margin;
		}

		group = UT_LIST_GET_NEXT(log_groups, group);
	}

	/* Add extra safety */
	smallest_capacity = smallest_capacity - smallest_capacity / 10;

	/* For each OS thread we must reserve so much free space in the
	smallest log group that it can accommodate the log entries produced
	by single query steps: running out of free log space is a serious
	system error which requires rebooting the database. */

	free = LOG_CHECKPOINT_FREE_PER_THREAD * (10 + srv_thread_concurrency)
		+ LOG_CHECKPOINT_EXTRA_FREE;
	if (free >= smallest_capacity / 2) {
		success = FALSE;

		goto failure;
	} else {
		margin = smallest_capacity - free;
	}

	margin = margin - margin / 10;	/* Add still some extra safety */

	log_sys->log_group_capacity = smallest_capacity;

	log_sys->max_modified_age_async = margin
		- margin / LOG_POOL_PREFLUSH_RATIO_ASYNC;
	log_sys->max_modified_age_sync = margin
		- margin / LOG_POOL_PREFLUSH_RATIO_SYNC;

	log_sys->max_checkpoint_age_async = margin - margin
		/ LOG_POOL_CHECKPOINT_RATIO_ASYNC;
	log_sys->max_checkpoint_age = margin;

#ifdef UNIV_LOG_ARCHIVE
	log_sys->max_archived_lsn_age = smallest_archive_margin;

	log_sys->max_archived_lsn_age_async = smallest_archive_margin
		- smallest_archive_margin / LOG_ARCHIVE_RATIO_ASYNC;
#endif /* UNIV_LOG_ARCHIVE */
failure:
	mutex_exit(&(log_sys->mutex));

	if (!success) {
		ib_logf(IB_LOG_LEVEL_FATAL,
			"The combined size of ib_logfiles"
			" should be bigger than\n"
			"InnoDB: 200 kB * innodb_thread_concurrency.");
	}

	return(success);
}

/******************************************************//**
Initializes the log. */
UNIV_INTERN
void
log_init(void)
/*==========*/
{
	log_sys = static_cast<log_t*>(mem_alloc(sizeof(log_t)));

	mutex_create(log_sys_mutex_key, &log_sys->mutex, SYNC_LOG);

	mutex_create(log_flush_order_mutex_key,
		     &log_sys->log_flush_order_mutex,
		     SYNC_LOG_FLUSH_ORDER);

	mutex_enter(&(log_sys->mutex));

	/* Start the lsn from one log block from zero: this way every
	log record has a start lsn != zero, a fact which we will use */

	log_sys->lsn = LOG_START_LSN;

	ut_a(LOG_BUFFER_SIZE >= 16 * OS_FILE_LOG_BLOCK_SIZE);
	ut_a(LOG_BUFFER_SIZE >= 4 * UNIV_PAGE_SIZE);

	log_sys->buf_ptr = static_cast<byte*>(
		mem_zalloc(LOG_BUFFER_SIZE + OS_FILE_LOG_BLOCK_SIZE));

	log_sys->buf = static_cast<byte*>(
		ut_align(log_sys->buf_ptr, OS_FILE_LOG_BLOCK_SIZE));

	log_sys->buf_size = LOG_BUFFER_SIZE;
	log_sys->is_extending = false;

	log_sys->max_buf_free = log_sys->buf_size / LOG_BUF_FLUSH_RATIO
		- LOG_BUF_FLUSH_MARGIN;
	log_sys->check_flush_or_checkpoint = TRUE;
	UT_LIST_INIT(log_sys->log_groups);

	log_sys->n_log_ios = 0;

	log_sys->n_log_ios_old = log_sys->n_log_ios;
	log_sys->last_printout_time = time(NULL);
	/*----------------------------*/

	log_sys->buf_next_to_write = 0;

	log_sys->write_lsn = 0;
	log_sys->current_flush_lsn = 0;
	log_sys->flushed_to_disk_lsn = 0;

	log_sys->written_to_some_lsn = log_sys->lsn;
	log_sys->written_to_all_lsn = log_sys->lsn;

	log_sys->n_pending_writes = 0;

	log_sys->no_flush_event = os_event_create();

	os_event_set(log_sys->no_flush_event);

	log_sys->one_flushed_event = os_event_create();

	os_event_set(log_sys->one_flushed_event);

	/*----------------------------*/

	log_sys->next_checkpoint_no = 0;
	log_sys->last_checkpoint_lsn = log_sys->lsn;
	log_sys->next_checkpoint_lsn = log_sys->lsn;
	log_sys->n_pending_checkpoint_writes = 0;


	rw_lock_create(checkpoint_lock_key, &log_sys->checkpoint_lock,
		       SYNC_NO_ORDER_CHECK);

	log_sys->checkpoint_buf_ptr = static_cast<byte*>(
		mem_zalloc(2 * OS_FILE_LOG_BLOCK_SIZE));

	log_sys->checkpoint_buf = static_cast<byte*>(
		ut_align(log_sys->checkpoint_buf_ptr, OS_FILE_LOG_BLOCK_SIZE));

	/*----------------------------*/

#ifdef UNIV_LOG_ARCHIVE
	/* Under MySQL, log archiving is always off */
	log_sys->archiving_state = LOG_ARCH_OFF;
	log_sys->archived_lsn = log_sys->lsn;
	log_sys->next_archived_lsn = 0;

	log_sys->n_pending_archive_ios = 0;

	rw_lock_create(archive_lock_key, &log_sys->archive_lock,
		       SYNC_NO_ORDER_CHECK);

	log_sys->archive_buf_ptr = static_cast<byte*>(
		mem_zalloc(LOG_ARCHIVE_BUF_SIZE + OS_FILE_LOG_BLOCK_SIZE));

	log_sys->archive_buf = static_cast<byte*>(
		ut_align(log_sys->archive_buf_ptr, OS_FILE_LOG_BLOCK_SIZE));

	log_sys->archive_buf_size = LOG_ARCHIVE_BUF_SIZE;

	log_sys->archiving_on = os_event_create();
#endif /* UNIV_LOG_ARCHIVE */

	log_sys->tracked_lsn = 0;

	/*----------------------------*/

	log_block_init(log_sys->buf, log_sys->lsn);
	log_block_set_first_rec_group(log_sys->buf, LOG_BLOCK_HDR_SIZE);

	log_sys->buf_free = LOG_BLOCK_HDR_SIZE;
	log_sys->lsn = LOG_START_LSN + LOG_BLOCK_HDR_SIZE; // TODO(minliz): ensure various LOG_START_LSN?

	MONITOR_SET(MONITOR_LSN_CHECKPOINT_AGE,
		    log_sys->lsn - log_sys->last_checkpoint_lsn);

	mutex_exit(&(log_sys->mutex));

	log_scrub_thread_active = !srv_read_only_mode && srv_scrub_log;
	if (log_scrub_thread_active) {
		log_scrub_event = os_event_create();
		os_thread_create(log_scrub_thread, NULL, NULL);
	}

#ifdef UNIV_LOG_DEBUG
	recv_sys_create();
	recv_sys_init(buf_pool_get_curr_size());

	recv_sys->parse_start_lsn = log_sys->lsn;
	recv_sys->scanned_lsn = log_sys->lsn;
	recv_sys->scanned_checkpoint_no = 0;
	recv_sys->recovered_lsn = log_sys->lsn;
	recv_sys->limit_lsn = LSN_MAX;
#endif
}

/******************************************************************//**
Inits a log group to the log system. */
UNIV_INTERN
void
log_group_init(
/*===========*/
	ulint	id,			/*!< in: group id */
	ulint	n_files,		/*!< in: number of log files */
	lsn_t	file_size,		/*!< in: log file size in bytes */
	ulint	space_id,		/*!< in: space id of the file space
					which contains the log files of this
					group */
	ulint	archive_space_id)	/*!< in: space id of the file space
					which contains some archived log
					files for this group; currently, only
					for the first log group this is
					used */
{
	ulint	i;

	log_group_t*	group;

	group = static_cast<log_group_t*>(mem_alloc(sizeof(log_group_t)));

	group->id = id;
	group->n_files = n_files;
	group->file_size = file_size;
	group->space_id = space_id;
	group->state = LOG_GROUP_OK;
	group->lsn = LOG_START_LSN;
	group->lsn_offset = LOG_FILE_HDR_SIZE;
	group->n_pending_writes = 0;

	group->file_header_bufs_ptr = static_cast<byte**>(
		mem_zalloc(sizeof(byte*) * n_files));

	group->file_header_bufs = static_cast<byte**>(
		mem_zalloc(sizeof(byte**) * n_files));

#ifdef UNIV_LOG_ARCHIVE
	group->archive_file_header_bufs_ptr = static_cast<byte**>(
		mem_zalloc( sizeof(byte*) * n_files));

	group->archive_file_header_bufs = static_cast<byte**>(
		mem_zalloc(sizeof(byte*) * n_files));
#endif /* UNIV_LOG_ARCHIVE */

	for (i = 0; i < n_files; i++) {
		group->file_header_bufs_ptr[i] = static_cast<byte*>(
			mem_zalloc(LOG_FILE_HDR_SIZE + OS_FILE_LOG_BLOCK_SIZE));

		group->file_header_bufs[i] = static_cast<byte*>(
			ut_align(group->file_header_bufs_ptr[i],
				 OS_FILE_LOG_BLOCK_SIZE));

#ifdef UNIV_LOG_ARCHIVE
		group->archive_file_header_bufs_ptr[i] = static_cast<byte*>(
			mem_zalloc(LOG_FILE_HDR_SIZE + OS_FILE_LOG_BLOCK_SIZE));

		group->archive_file_header_bufs[i] = static_cast<byte*>(
			ut_align(group->archive_file_header_bufs_ptr[i],
				 OS_FILE_LOG_BLOCK_SIZE));
#endif /* UNIV_LOG_ARCHIVE */
	}

#ifdef UNIV_LOG_ARCHIVE
	group->archive_space_id = archive_space_id;

	group->archived_file_no = LOG_START_LSN;
	group->archived_offset = 0;
#endif /* UNIV_LOG_ARCHIVE */

	group->checkpoint_buf_ptr = static_cast<byte*>(
		mem_zalloc(2 * OS_FILE_LOG_BLOCK_SIZE));

	group->checkpoint_buf = static_cast<byte*>(
		ut_align(group->checkpoint_buf_ptr,OS_FILE_LOG_BLOCK_SIZE));

	UT_LIST_ADD_LAST(log_groups, log_sys->log_groups, group);

	ut_a(log_calc_max_ages());
}

/******************************************************************//**
Does the unlockings needed in flush i/o completion. */
UNIV_INLINE
void
log_flush_do_unlocks(
/*=================*/
	ulint	code)	/*!< in: any ORed combination of LOG_UNLOCK_FLUSH_LOCK
			and LOG_UNLOCK_NONE_FLUSHED_LOCK */
{
	ut_ad(mutex_own(&(log_sys->mutex)));

	/* NOTE that we must own the log mutex when doing the setting of the
	events: this is because transactions will wait for these events to
	be set, and at that moment the log flush they were waiting for must
	have ended. If the log mutex were not reserved here, the i/o-thread
	calling this function might be preempted for a while, and when it
	resumed execution, it might be that a new flush had been started, and
	this function would erroneously signal the NEW flush as completed.
	Thus, the changes in the state of these events are performed
	atomically in conjunction with the changes in the state of
	log_sys->n_pending_writes etc. */

	if (code & LOG_UNLOCK_NONE_FLUSHED_LOCK) {
		os_event_set(log_sys->one_flushed_event);
	}

	if (code & LOG_UNLOCK_FLUSH_LOCK) {
		os_event_set(log_sys->no_flush_event);
	}
}

/******************************************************************//**
Checks if a flush is completed for a log group and does the completion
routine if yes.
@return	LOG_UNLOCK_NONE_FLUSHED_LOCK or 0 */
UNIV_INLINE
ulint
log_group_check_flush_completion(
/*=============================*/
	log_group_t*	group)	/*!< in: log group */
{
	ut_ad(mutex_own(&(log_sys->mutex)));

	if (!log_sys->one_flushed && group->n_pending_writes == 0) {
#ifdef UNIV_DEBUG
		if (log_debug_writes) {
			fprintf(stderr,
				"Log flushed first to group %lu\n",
				(ulong) group->id);
		}
#endif /* UNIV_DEBUG */
		log_sys->written_to_some_lsn = log_sys->write_lsn;
		log_sys->one_flushed = TRUE;

		return(LOG_UNLOCK_NONE_FLUSHED_LOCK);
	}

#ifdef UNIV_DEBUG
	if (log_debug_writes && (group->n_pending_writes == 0)) {

		fprintf(stderr, "Log flushed to group %lu\n",
			(ulong) group->id);
	}
#endif /* UNIV_DEBUG */
	return(0);
}

/******************************************************//**
Checks if a flush is completed and does the completion routine if yes.
@return	LOG_UNLOCK_FLUSH_LOCK or 0 */
static
ulint
log_sys_check_flush_completion(void)
/*================================*/
{
	ulint	move_start;
	ulint	move_end;

	ut_ad(mutex_own(&(log_sys->mutex)));

	if (log_sys->n_pending_writes == 0) {

		log_sys->written_to_all_lsn = log_sys->write_lsn;
		log_sys->buf_next_to_write = log_sys->write_end_offset;

		if (log_sys->write_end_offset > log_sys->max_buf_free / 2) {
			/* Move the log buffer content to the start of the
			buffer */

			move_start = ut_calc_align_down(
				log_sys->write_end_offset,
				OS_FILE_LOG_BLOCK_SIZE);
			move_end = ut_calc_align(log_sys->buf_free,
						 OS_FILE_LOG_BLOCK_SIZE);

			ut_memmove(log_sys->buf, log_sys->buf + move_start,
				   move_end - move_start);
			log_sys->buf_free -= move_start;

			log_sys->buf_next_to_write -= move_start;
		}

		return(LOG_UNLOCK_FLUSH_LOCK);
	}

	return(0);
}

/******************************************************//**
Completes an i/o to a log file. */
UNIV_INTERN
void
log_io_complete(
/*============*/
	log_group_t*	group)	/*!< in: log group or a dummy pointer */
{
	ulint	unlock;

#ifdef UNIV_LOG_ARCHIVE
	if ((byte*) group == &log_archive_io) {
		/* It was an archive write */

		log_io_complete_archive();

		return;
	}
#endif /* UNIV_LOG_ARCHIVE */

	if ((ulint) group & 0x1UL) {
		/* It was a checkpoint write */
		group = (log_group_t*)((ulint) group - 1);

		if (srv_unix_file_flush_method != SRV_UNIX_O_DSYNC
		    && srv_unix_file_flush_method != SRV_UNIX_ALL_O_DIRECT
		    && srv_unix_file_flush_method != SRV_UNIX_NOSYNC) {

			fil_flush(group->space_id);
		}

#ifdef UNIV_DEBUG
		if (log_debug_writes) {
			fprintf(stderr,
				"Checkpoint info written to group %lu\n",
				group->id);
		}
#endif /* UNIV_DEBUG */
		log_io_complete_checkpoint();

		return;
	}

	ut_error;	/*!< We currently use synchronous writing of the
			logs and cannot end up here! */

	if (srv_unix_file_flush_method != SRV_UNIX_O_DSYNC
	    && srv_unix_file_flush_method != SRV_UNIX_ALL_O_DIRECT
	    && srv_unix_file_flush_method != SRV_UNIX_NOSYNC
	    && thd_flush_log_at_trx_commit(NULL) != 2) {

		fil_flush(group->space_id);
	}

	mutex_enter(&(log_sys->mutex));
	ut_ad(!recv_no_log_write);

	ut_a(group->n_pending_writes > 0);
	ut_a(log_sys->n_pending_writes > 0);

	group->n_pending_writes--;
	log_sys->n_pending_writes--;
	MONITOR_DEC(MONITOR_PENDING_LOG_WRITE);

	unlock = log_group_check_flush_completion(group);
	unlock = unlock | log_sys_check_flush_completion();

	log_flush_do_unlocks(unlock);

	mutex_exit(&(log_sys->mutex));
}

/******************************************************//**
Writes a log file header to a log file space. */
static
void
log_group_file_header_flush(
/*========================*/
	log_group_t*	group,		/*!< in: log group */
	ulint		nth_file,	/*!< in: header to the nth file in the
					log file space */
	lsn_t		start_lsn)	/*!< in: log file data starts at this
					lsn */
{
	byte*	buf;
	lsn_t	dest_offset;

	ut_ad(mutex_own(&(log_sys->mutex)));
	ut_ad(!recv_no_log_write);
	ut_a(nth_file < group->n_files);

	buf = *(group->file_header_bufs + nth_file);

	mach_write_to_4(buf + LOG_GROUP_ID, group->id);
	mach_write_to_8(buf + LOG_FILE_START_LSN, start_lsn);

	/* Wipe over possible label of mysqlbackup --restore */
	memcpy(buf + LOG_FILE_WAS_CREATED_BY_HOT_BACKUP, "    ", 4);

	mach_write_to_4(buf + LOG_FILE_OS_FILE_LOG_BLOCK_SIZE,
			srv_log_block_size);

	dest_offset = nth_file * group->file_size;

#ifdef UNIV_DEBUG
	if (log_debug_writes) {
		fprintf(stderr,
			"Writing log file header to group %lu file %lu\n",
			(ulong) group->id, (ulong) nth_file);
	}
#endif /* UNIV_DEBUG */
	if (log_do_write) {
		log_sys->n_log_ios++;

		MONITOR_INC(MONITOR_LOG_IO);

		srv_stats.os_log_pending_writes.inc();

		fil_io(OS_FILE_WRITE | OS_FILE_LOG, true, group->space_id, 0,
		       (ulint) (dest_offset / UNIV_PAGE_SIZE),
		       (ulint) (dest_offset % UNIV_PAGE_SIZE),
		       OS_FILE_LOG_BLOCK_SIZE,
		       buf, group, 0);

		srv_stats.os_log_pending_writes.dec();
	}
}

/******************************************************//**
Stores a 4-byte checksum to the trailer checksum field of a log block
before writing it to a log file. This checksum is used in recovery to
check the consistency of a log block. */
void
log_block_store_checksum(
/*=====================*/
	byte*	block)	/*!< in/out: pointer to a log block */
{
	log_block_set_checksum(block, log_block_calc_checksum(block));
}

/******************************************************//**
Writes a buffer to a log file group. */
UNIV_INTERN
void
log_group_write_buf(
/*================*/
	log_group_t*	group,		/*!< in: log group */
	byte*		buf,		/*!< in: buffer */
	ulint		len,		/*!< in: buffer len; must be divisible
					by OS_FILE_LOG_BLOCK_SIZE */
	lsn_t		start_lsn,	/*!< in: start lsn of the buffer; must
					be divisible by
					OS_FILE_LOG_BLOCK_SIZE */
	ulint		new_data_offset)/*!< in: start offset of new data in
					buf: this parameter is used to decide
					if we have to write a new log file
					header */
{
	ulint		write_len;
	ibool		write_header;
	lsn_t		next_offset;
	ulint		i;

	ut_ad(mutex_own(&(log_sys->mutex)));
	ut_ad(!recv_no_log_write);
	ut_a(len % OS_FILE_LOG_BLOCK_SIZE == 0);
	ut_a(start_lsn % OS_FILE_LOG_BLOCK_SIZE == 0);

	if (new_data_offset == 0) {
		write_header = TRUE;
	} else {
		write_header = FALSE;
	}
loop:
	if (len == 0) {

		return;
	}

	next_offset = log_group_calc_lsn_offset(start_lsn, group);

	if ((next_offset % group->file_size == LOG_FILE_HDR_SIZE)
	    && write_header) {
		/* We start to write a new log file instance in the group */

		ut_a(next_offset / group->file_size <= ULINT_MAX);

		log_group_file_header_flush(group, (ulint)
					    (next_offset / group->file_size),
					    start_lsn);
		srv_stats.os_log_written.add(OS_FILE_LOG_BLOCK_SIZE);

		srv_stats.log_writes.inc();
	}

	if ((next_offset % group->file_size) + len > group->file_size) {

		/* if the above condition holds, then the below expression
		is < len which is ulint, so the typecast is ok */
		write_len = (ulint)
			(group->file_size - (next_offset % group->file_size));
	} else {
		write_len = len;
	}

#ifdef UNIV_DEBUG
	if (log_debug_writes) {

		fprintf(stderr,
			"Writing log file segment to group %lu"
			" offset " LSN_PF " len %lu\n"
			"start lsn " LSN_PF "\n"
			"First block n:o %lu last block n:o %lu\n",
			(ulong) group->id, next_offset,
			write_len,
			start_lsn,
			(ulong) log_block_get_hdr_no(buf),
			(ulong) log_block_get_hdr_no(
				buf + write_len - OS_FILE_LOG_BLOCK_SIZE));
		ut_a(log_block_get_hdr_no(buf)
		     == log_block_convert_lsn_to_no(start_lsn));

		for (i = 0; i < write_len / OS_FILE_LOG_BLOCK_SIZE; i++) {

			ut_a(log_block_get_hdr_no(buf) + i
			     == log_block_get_hdr_no(
				     buf + i * OS_FILE_LOG_BLOCK_SIZE));
		}
	}
#endif /* UNIV_DEBUG */
	/* Calculate the checksums for each log block and write them to
	the trailer fields of the log blocks */

	for (i = 0; i < write_len / OS_FILE_LOG_BLOCK_SIZE; i++) {
		log_block_store_checksum(buf + i * OS_FILE_LOG_BLOCK_SIZE);
	}

	if (log_do_write) {
		log_sys->n_log_ios++;

		MONITOR_INC(MONITOR_LOG_IO);

		srv_stats.os_log_pending_writes.inc();

		ut_a(next_offset / UNIV_PAGE_SIZE <= ULINT_MAX);

		log_encrypt_before_write(log_sys->next_checkpoint_no,
					 buf, write_len);

#ifdef DEBUG_CRYPT
		fprintf(stderr, "WRITE: block: %lu checkpoint: %lu %.8lx %.8lx\n",
			log_block_get_hdr_no(buf),
			log_block_get_checkpoint_no(buf),
			log_block_calc_checksum(buf),
			log_block_get_checksum(buf));
#endif

		fil_io(OS_FILE_WRITE | OS_FILE_LOG, true, group->space_id, 0,
		       (ulint) (next_offset / UNIV_PAGE_SIZE),
		       (ulint) (next_offset % UNIV_PAGE_SIZE), write_len, buf,
		       group, 0);

		srv_stats.os_log_pending_writes.dec();

		srv_stats.os_log_written.add(write_len);
		srv_stats.log_writes.inc();
	}

	if (write_len < len) {
		start_lsn += write_len;
		len -= write_len;
		buf += write_len;

		write_header = TRUE;

		goto loop;
	}
}

/******************************************************//**
This function is called, e.g., when a transaction wants to commit. It checks
that the log has been written to the log file up to the last log entry written
by the transaction. If there is a flush running, it waits and checks if the
flush flushed enough. If not, starts a new flush. */
UNIV_INTERN
void
log_write_up_to(
/*============*/
	lsn_t	lsn,	/*!< in: log sequence number up to which
			the log should be written,
			LSN_MAX if not specified */
	ulint	wait,	/*!< in: LOG_NO_WAIT, LOG_WAIT_ONE_GROUP,
			or LOG_WAIT_ALL_GROUPS */
	ibool	flush_to_disk)
			/*!< in: TRUE if we want the written log
			also to be flushed to disk */
{
	log_group_t*	group;
	ulint		start_offset;
	ulint		end_offset;
	ulint		area_start;
	ulint		area_end;
#ifdef UNIV_DEBUG
	ulint		loop_count	= 0;
#endif /* UNIV_DEBUG */
	ulint		unlock;
	ib_uint64_t	write_lsn;
	ib_uint64_t	flush_lsn;

	ut_ad(!srv_read_only_mode);

	if (recv_no_ibuf_operations) {
		/* Recovery is running and no operations on the log files are
		allowed yet (the variable name .._no_ibuf_.. is misleading) */

		return;
	}

loop:
	ut_ad(++loop_count < 100);

	mutex_enter(&(log_sys->mutex));
	ut_ad(!recv_no_log_write);

	if (flush_to_disk
	    && log_sys->flushed_to_disk_lsn >= lsn) {

		mutex_exit(&(log_sys->mutex));

		return;
	}

	if (!flush_to_disk
	    && (log_sys->written_to_all_lsn >= lsn
		|| (log_sys->written_to_some_lsn >= lsn
		    && wait != LOG_WAIT_ALL_GROUPS))) {

		mutex_exit(&(log_sys->mutex));

		return;
	}

	if (log_sys->n_pending_writes > 0) {
		/* A write (+ possibly flush to disk) is running */

		if (flush_to_disk
		    && log_sys->current_flush_lsn >= lsn) {
			/* The write + flush will write enough: wait for it to
			complete */

			goto do_waits;
		}

		if (!flush_to_disk
		    && log_sys->write_lsn >= lsn) {
			/* The write will write enough: wait for it to
			complete */

			goto do_waits;
		}

		mutex_exit(&(log_sys->mutex));

		/* Wait for the write to complete and try to start a new
		write */

		os_event_wait(log_sys->no_flush_event);

		goto loop;
	}

	if (!flush_to_disk
	    && log_sys->buf_free == log_sys->buf_next_to_write) {
		/* Nothing to write and no flush to disk requested */

		mutex_exit(&(log_sys->mutex));

		return;
	}

#ifdef UNIV_DEBUG
	if (log_debug_writes) {
		fprintf(stderr,
			"Writing log from " LSN_PF " up to lsn " LSN_PF "\n",
			log_sys->written_to_all_lsn,
			log_sys->lsn);
	}
#endif /* UNIV_DEBUG */
	log_sys->n_pending_writes++;
	MONITOR_INC(MONITOR_PENDING_LOG_WRITE);

	group = UT_LIST_GET_FIRST(log_sys->log_groups);
	group->n_pending_writes++;	/*!< We assume here that we have only
					one log group! */

	os_event_reset(log_sys->no_flush_event);
	os_event_reset(log_sys->one_flushed_event);

	start_offset = log_sys->buf_next_to_write;
	end_offset = log_sys->buf_free;

	area_start = ut_calc_align_down(start_offset, OS_FILE_LOG_BLOCK_SIZE);
	area_end = ut_calc_align(end_offset, OS_FILE_LOG_BLOCK_SIZE);

	ut_ad(area_end - area_start > 0);

	log_sys->write_lsn = log_sys->lsn;

	if (flush_to_disk) {
		log_sys->current_flush_lsn = log_sys->lsn;
	}

	log_sys->one_flushed = FALSE;

	log_block_set_flush_bit(log_sys->buf + area_start, TRUE);
	log_block_set_checkpoint_no(
		log_sys->buf + area_end - OS_FILE_LOG_BLOCK_SIZE,
		log_sys->next_checkpoint_no);

	/* Copy the last, incompletely written, log block a log block length
	up, so that when the flush operation writes from the log buffer, the
	segment to write will not be changed by writers to the log */

	ut_memcpy(log_sys->buf + area_end,
		  log_sys->buf + area_end - OS_FILE_LOG_BLOCK_SIZE,
		  OS_FILE_LOG_BLOCK_SIZE);

	log_sys->buf_free += OS_FILE_LOG_BLOCK_SIZE;
	log_sys->write_end_offset = log_sys->buf_free;

	group = UT_LIST_GET_FIRST(log_sys->log_groups);

	/* Do the write to the log files */

	while (group) {
		log_group_write_buf(
			group, log_sys->buf + area_start,
			area_end - area_start,
			ut_uint64_align_down(log_sys->written_to_all_lsn,
					     OS_FILE_LOG_BLOCK_SIZE),
			start_offset - area_start);

		log_group_set_fields(group, log_sys->write_lsn);

		group = UT_LIST_GET_NEXT(log_groups, group);
	}

	mutex_exit(&(log_sys->mutex));

	if (srv_unix_file_flush_method == SRV_UNIX_O_DSYNC
	    || srv_unix_file_flush_method == SRV_UNIX_ALL_O_DIRECT) {
		/* O_DSYNC or ALL_O_DIRECT means the OS did not buffer the log
		file at all: so we have also flushed to disk what we have
		written */

		log_sys->flushed_to_disk_lsn = log_sys->write_lsn;

	} else if (flush_to_disk) {

		group = UT_LIST_GET_FIRST(log_sys->log_groups);

		fil_flush(group->space_id);
		log_sys->flushed_to_disk_lsn = log_sys->write_lsn;
	}

	mutex_enter(&(log_sys->mutex));

	group = UT_LIST_GET_FIRST(log_sys->log_groups);

	ut_a(group->n_pending_writes == 1);
	ut_a(log_sys->n_pending_writes == 1);

	group->n_pending_writes--;
	log_sys->n_pending_writes--;
	MONITOR_DEC(MONITOR_PENDING_LOG_WRITE);

	unlock = log_group_check_flush_completion(group);
	unlock = unlock | log_sys_check_flush_completion();

	log_flush_do_unlocks(unlock);

	write_lsn = log_sys->write_lsn;
	flush_lsn = log_sys->flushed_to_disk_lsn;

	mutex_exit(&(log_sys->mutex));

	innobase_mysql_log_notify(write_lsn, flush_lsn);

	return;

do_waits:
	mutex_exit(&(log_sys->mutex));

	switch (wait) {
	case LOG_WAIT_ONE_GROUP:
		os_event_wait(log_sys->one_flushed_event);
		break;
	case LOG_WAIT_ALL_GROUPS:
		os_event_wait(log_sys->no_flush_event);
		break;
#ifdef UNIV_DEBUG
	case LOG_NO_WAIT:
		break;
	default:
		ut_error;
#endif /* UNIV_DEBUG */
	}
}

/****************************************************************//**
Does a syncronous flush of the log buffer to disk. */
UNIV_INTERN
void
log_buffer_flush_to_disk(void)
/*==========================*/
{
	lsn_t	lsn;

	ut_ad(!srv_read_only_mode);
	mutex_enter(&(log_sys->mutex));

	lsn = log_sys->lsn;

	mutex_exit(&(log_sys->mutex));

	log_write_up_to(lsn, LOG_WAIT_ALL_GROUPS, TRUE);
}

/****************************************************************//**
This functions writes the log buffer to the log file and if 'flush'
is set it forces a flush of the log file as well. This is meant to be
called from background master thread only as it does not wait for
the write (+ possible flush) to finish. */
UNIV_INTERN
void
log_buffer_sync_in_background(
/*==========================*/
	ibool	flush)	/*!< in: flush the logs to disk */
{
	lsn_t	lsn;

	mutex_enter(&(log_sys->mutex));

	lsn = log_sys->lsn;

	mutex_exit(&(log_sys->mutex));

	log_write_up_to(lsn, LOG_NO_WAIT, flush);
}

/********************************************************************

Tries to establish a big enough margin of free space in the log buffer, such
that a new log entry can be catenated without an immediate need for a flush. */
static
void
log_flush_margin(void)
/*==================*/
{
	log_t*	log	= log_sys;
	lsn_t	lsn	= 0;

	mutex_enter(&(log->mutex));

	if (log->buf_free > log->max_buf_free) {

		if (log->n_pending_writes > 0) {
			/* A flush is running: hope that it will provide enough
			free space */
		} else {
			lsn = log->lsn;
		}
	}

	mutex_exit(&(log->mutex));

	if (lsn) {
		log_write_up_to(lsn, LOG_NO_WAIT, FALSE);
	}
}

/****************************************************************//**
Advances the smallest lsn for which there are unflushed dirty blocks in the
buffer pool. NOTE: this function may only be called if the calling thread owns
no synchronization objects!
@return false if there was a flush batch of the same type running,
which means that we could not start this flush batch */
static
bool
log_preflush_pool_modified_pages(
/*=============================*/
	lsn_t	new_oldest)	/*!< in: try to advance oldest_modified_lsn
				at least to this lsn */
{
	lsn_t	current_oldest;
	ulint	i;

	if (recv_recovery_on) {
		/* If the recovery is running, we must first apply all
		log records to their respective file pages to get the
		right modify lsn values to these pages: otherwise, there
		might be pages on disk which are not yet recovered to the
		current lsn, and even after calling this function, we could
		not know how up-to-date the disk version of the database is,
		and we could not make a new checkpoint on the basis of the
		info on the buffer pool only. */

		recv_apply_hashed_log_recs(true);
	}

	if (!buf_page_cleaner_is_active
	    || (srv_foreground_preflush
		== SRV_FOREGROUND_PREFLUSH_SYNC_PREFLUSH)
	    || (new_oldest == LSN_MAX)) {

		ulint n_pages;

		bool success = buf_flush_list(ULINT_MAX, new_oldest, &n_pages);

		buf_flush_wait_batch_end(NULL, BUF_FLUSH_LIST);

		if (!success) {
			MONITOR_INC(MONITOR_FLUSH_SYNC_WAITS);
		}

		MONITOR_INC_VALUE_CUMULATIVE(
			MONITOR_FLUSH_SYNC_TOTAL_PAGE,
			MONITOR_FLUSH_SYNC_COUNT,
			MONITOR_FLUSH_SYNC_PAGES,
			n_pages);

		return(success);
	}

	ut_ad(srv_foreground_preflush == SRV_FOREGROUND_PREFLUSH_EXP_BACKOFF);

	current_oldest = buf_pool_get_oldest_modification();
	i = 0;

	while (current_oldest < new_oldest && current_oldest) {

		while (!buf_flush_flush_list_in_progress()) {

			/* If a flush list flush by the cleaner thread is not
			running, backoff until one is started.  */
			os_thread_sleep(ut_rnd_interval(0, 1 << i));
			i++;
			i %= 16;
		}
		buf_flush_wait_batch_end(NULL, BUF_FLUSH_LIST);

		current_oldest = buf_pool_get_oldest_modification();
	}

	return(current_oldest >= new_oldest || !current_oldest);
}

/******************************************************//**
Completes a checkpoint. */
static
void
log_complete_checkpoint(void)
/*=========================*/
{
	ut_ad(mutex_own(&(log_sys->mutex)));
	ut_ad(log_sys->n_pending_checkpoint_writes == 0);

	log_sys->next_checkpoint_no++;

	ut_ad(log_sys->next_checkpoint_lsn >= log_sys->last_checkpoint_lsn);
	log_sys->last_checkpoint_lsn = log_sys->next_checkpoint_lsn;
	MONITOR_SET(MONITOR_LSN_CHECKPOINT_AGE,
		    log_sys->lsn - log_sys->last_checkpoint_lsn);

	rw_lock_x_unlock_gen(&(log_sys->checkpoint_lock), LOG_CHECKPOINT);
}

/******************************************************//**
Completes an asynchronous checkpoint info write i/o to a log file. */
static
void
log_io_complete_checkpoint(void)
/*============================*/
{
	mutex_enter(&(log_sys->mutex));

	ut_ad(log_sys->n_pending_checkpoint_writes > 0);

	log_sys->n_pending_checkpoint_writes--;
	MONITOR_DEC(MONITOR_PENDING_CHECKPOINT_WRITE);

	if (log_sys->n_pending_checkpoint_writes == 0) {
		log_complete_checkpoint();
	}

	mutex_exit(&(log_sys->mutex));

	/* Wake the redo log watching thread to parse the log up to this
	checkpoint. */
	if (srv_track_changed_pages) {
		os_event_reset(srv_redo_log_tracked_event);
		os_event_set(srv_checkpoint_completed_event);
	}
}

/*******************************************************************//**
Writes info to a checkpoint about a log group. */
static
void
log_checkpoint_set_nth_group_info(
/*==============================*/
	byte*	buf,	/*!< in: buffer for checkpoint info */
	ulint	n,	/*!< in: nth slot */
	lsn_t	file_no)/*!< in: archived file number */
{
	ut_ad(n < LOG_MAX_N_GROUPS);

	mach_write_to_8(buf + LOG_CHECKPOINT_GROUP_ARRAY +
			8 * n + LOG_CHECKPOINT_ARCHIVED_FILE_NO,
			file_no);
}

/*******************************************************************//**
Gets info from a checkpoint about a log group. */
UNIV_INTERN
void
log_checkpoint_get_nth_group_info(
/*==============================*/
	const byte*	buf,	/*!< in: buffer containing checkpoint info */
	ulint		n,	/*!< in: nth slot */
	lsn_t*		file_no)/*!< out: archived file number */
{
	ut_ad(n < LOG_MAX_N_GROUPS);

	*file_no = mach_read_from_8(buf + LOG_CHECKPOINT_GROUP_ARRAY +
				8 * n + LOG_CHECKPOINT_ARCHIVED_FILE_NO);
}

/******************************************************//**
Writes the checkpoint info to a log group header. */
static
void
log_group_checkpoint(
/*=================*/
	log_group_t*	group)	/*!< in: log group */
{
	log_group_t*	group2;
#ifdef UNIV_LOG_ARCHIVE
	ib_uint64_t	archived_lsn;
#endif /* UNIV_LOG_ARCHIVE */
	lsn_t		lsn_offset;
	ulint		write_offset;
	ulint		fold;
	byte*		buf;
	ulint		i;

	ut_ad(!srv_read_only_mode);
	ut_ad(srv_shutdown_state != SRV_SHUTDOWN_LAST_PHASE);
	ut_ad(mutex_own(&(log_sys->mutex)));
	ut_a(LOG_CHECKPOINT_SIZE <= OS_FILE_LOG_BLOCK_SIZE);

	buf = group->checkpoint_buf;

#ifdef UNIV_DEBUG
	lsn_t		old_next_checkpoint_lsn
		= mach_read_from_8(buf + LOG_CHECKPOINT_LSN);
	ut_ad(old_next_checkpoint_lsn <= log_sys->next_checkpoint_lsn);
#endif /* UNIV_DEBUG */
	mach_write_to_8(buf + LOG_CHECKPOINT_NO, log_sys->next_checkpoint_no);
	mach_write_to_8(buf + LOG_CHECKPOINT_LSN, log_sys->next_checkpoint_lsn);

	log_crypt_write_checkpoint_buf(buf);

	lsn_offset = log_group_calc_lsn_offset(log_sys->next_checkpoint_lsn,
					       group);
	mach_write_to_4(buf + LOG_CHECKPOINT_OFFSET_LOW32,
			lsn_offset & 0xFFFFFFFFUL);
	mach_write_to_4(buf + LOG_CHECKPOINT_OFFSET_HIGH32,
			lsn_offset >> 32);

	mach_write_to_4(buf + LOG_CHECKPOINT_LOG_BUF_SIZE, log_sys->buf_size);

#ifdef UNIV_LOG_ARCHIVE
	if (log_sys->archiving_state == LOG_ARCH_OFF) {
		archived_lsn = LSN_MAX;
	} else {
		archived_lsn = log_sys->archived_lsn;
	}

	mach_write_to_8(buf + LOG_CHECKPOINT_ARCHIVED_LSN, archived_lsn);
#else /* UNIV_LOG_ARCHIVE */
	mach_write_to_8(buf + LOG_CHECKPOINT_ARCHIVED_LSN, LSN_MAX);
#endif /* UNIV_LOG_ARCHIVE */

	for (i = 0; i < LOG_MAX_N_GROUPS; i++) {
		log_checkpoint_set_nth_group_info(buf, i, 0);
	}

	group2 = UT_LIST_GET_FIRST(log_sys->log_groups);

	while (group2) {
		log_checkpoint_set_nth_group_info(buf, group2->id,
#ifdef UNIV_LOG_ARCHIVE
						  group2->archived_file_no
#else /* UNIV_LOG_ARCHIVE */
						  0
#endif /* UNIV_LOG_ARCHIVE */
						  );

		group2 = UT_LIST_GET_NEXT(log_groups, group2);
	}

	fold = ut_fold_binary(buf, LOG_CHECKPOINT_CHECKSUM_1);
	mach_write_to_4(buf + LOG_CHECKPOINT_CHECKSUM_1, fold);

	fold = ut_fold_binary(buf + LOG_CHECKPOINT_LSN,
			      LOG_CHECKPOINT_CHECKSUM_2 - LOG_CHECKPOINT_LSN);
	mach_write_to_4(buf + LOG_CHECKPOINT_CHECKSUM_2, fold);

	/* We alternate the physical place of the checkpoint info in the first
	log file */

	if ((log_sys->next_checkpoint_no & 1) == 0) {
		write_offset = LOG_CHECKPOINT_1;
	} else {
		write_offset = LOG_CHECKPOINT_2;
	}

	if (log_do_write) {
		if (log_sys->n_pending_checkpoint_writes == 0) {

			rw_lock_x_lock_gen(&(log_sys->checkpoint_lock),
					   LOG_CHECKPOINT);
		}

		log_sys->n_pending_checkpoint_writes++;
		MONITOR_INC(MONITOR_PENDING_CHECKPOINT_WRITE);

		log_sys->n_log_ios++;

		MONITOR_INC(MONITOR_LOG_IO);

		/* We send as the last parameter the group machine address
		added with 1, as we want to distinguish between a normal log
		file write and a checkpoint field write */

		fil_io(OS_FILE_WRITE | OS_FILE_LOG, false, group->space_id, 0,
		       write_offset / UNIV_PAGE_SIZE,
		       write_offset % UNIV_PAGE_SIZE,
		       OS_FILE_LOG_BLOCK_SIZE,
		       buf, ((byte*) group + 1), 0);

		ut_ad(((ulint) group & 0x1UL) == 0);
	}
}
#endif /* !UNIV_HOTBACKUP */

#ifdef UNIV_HOTBACKUP
/******************************************************//**
Writes info to a buffer of a log group when log files are created in
backup restoration. */
UNIV_INTERN
void
log_reset_first_header_and_checkpoint(
/*==================================*/
	byte*		hdr_buf,/*!< in: buffer which will be written to the
				start of the first log file */
	ib_uint64_t	start)	/*!< in: lsn of the start of the first log file;
				we pretend that there is a checkpoint at
				start + LOG_BLOCK_HDR_SIZE */
{
	ulint		fold;
	byte*		buf;
	ib_uint64_t	lsn;

	mach_write_to_4(hdr_buf + LOG_GROUP_ID, 0);
	mach_write_to_8(hdr_buf + LOG_FILE_START_LSN, start);

	lsn = start + LOG_BLOCK_HDR_SIZE;

	/* Write the label of mysqlbackup --restore */
	strcpy((char*) hdr_buf + LOG_FILE_WAS_CREATED_BY_HOT_BACKUP,
	       "ibbackup ");
	ut_sprintf_timestamp((char*) hdr_buf
			     + (LOG_FILE_WAS_CREATED_BY_HOT_BACKUP
				+ (sizeof "ibbackup ") - 1));
	buf = hdr_buf + LOG_CHECKPOINT_1;

	mach_write_to_8(buf + LOG_CHECKPOINT_NO, 0);
	mach_write_to_8(buf + LOG_CHECKPOINT_LSN, lsn);

	log_crypt_write_checkpoint_buf(buf);

	mach_write_to_4(buf + LOG_CHECKPOINT_OFFSET_LOW32,
			LOG_FILE_HDR_SIZE + LOG_BLOCK_HDR_SIZE);
	mach_write_to_4(buf + LOG_CHECKPOINT_OFFSET_HIGH32, 0);

	mach_write_to_4(buf + LOG_CHECKPOINT_LOG_BUF_SIZE, 2 * 1024 * 1024);

	mach_write_to_8(buf + LOG_CHECKPOINT_ARCHIVED_LSN, LSN_MAX);

	fold = ut_fold_binary(buf, LOG_CHECKPOINT_CHECKSUM_1);
	mach_write_to_4(buf + LOG_CHECKPOINT_CHECKSUM_1, fold);

	fold = ut_fold_binary(buf + LOG_CHECKPOINT_LSN,
			      LOG_CHECKPOINT_CHECKSUM_2 - LOG_CHECKPOINT_LSN);
	mach_write_to_4(buf + LOG_CHECKPOINT_CHECKSUM_2, fold);

	/* Starting from InnoDB-3.23.50, we should also write info on
	allocated size in the tablespace, but unfortunately we do not
	know it here */
}
#endif /* UNIV_HOTBACKUP */

#ifndef UNIV_HOTBACKUP
/******************************************************//**
Reads a checkpoint info from a log group header to log_sys->checkpoint_buf. */
UNIV_INTERN
void
log_group_read_checkpoint_info(
/*===========================*/
	log_group_t*	group,	/*!< in: log group */
	ulint		field)	/*!< in: LOG_CHECKPOINT_1 or LOG_CHECKPOINT_2 */
{
	ut_ad(mutex_own(&(log_sys->mutex)));

	log_sys->n_log_ios++;

	MONITOR_INC(MONITOR_LOG_IO);

	fil_io(OS_FILE_READ | OS_FILE_LOG, true, group->space_id, 0,
	       field / UNIV_PAGE_SIZE, field % UNIV_PAGE_SIZE,
	       OS_FILE_LOG_BLOCK_SIZE, log_sys->checkpoint_buf, NULL, 0);
}

/******************************************************//**
Writes checkpoint info to groups. */
UNIV_INTERN
void
log_groups_write_checkpoint_info(void)
/*==================================*/
{
	log_group_t*	group;

	ut_ad(mutex_own(&(log_sys->mutex)));

	if (!srv_read_only_mode) {
		for (group = UT_LIST_GET_FIRST(log_sys->log_groups);
		     group;
		     group = UT_LIST_GET_NEXT(log_groups, group)) {

			log_group_checkpoint(group);
		}
	}
}

/******************************************************//**
Makes a checkpoint. Note that this function does not flush dirty
blocks from the buffer pool: it only checks what is lsn of the oldest
modification in the pool, and writes information about the lsn in
log files. Use log_make_checkpoint_at to flush also the pool.
@return	TRUE if success, FALSE if a checkpoint write was already running */
UNIV_INTERN
ibool
log_checkpoint(
/*===========*/
	ibool	sync,		/*!< in: TRUE if synchronous operation is
				desired */
	ibool	write_always,	/*!< in: the function normally checks if the
				the new checkpoint would have a greater
				lsn than the previous one: if not, then no
				physical write is done; by setting this
				parameter TRUE, a physical write will always be
				made to log files */
        ibool   safe_to_ignore) /*!< in: TRUE if checkpoint can be ignored in
                                  the case checkpoint's are disabled */
{
	lsn_t	oldest_lsn;

	ut_ad(!srv_read_only_mode);

	if (recv_recovery_is_on()) {
		recv_apply_hashed_log_recs(true);
	}

	if (srv_unix_file_flush_method != SRV_UNIX_NOSYNC &&
	    srv_unix_file_flush_method != SRV_UNIX_ALL_O_DIRECT) {
		fil_flush_file_spaces(FIL_TABLESPACE);
	}

	mutex_enter(&(log_sys->mutex));

	ut_ad(!recv_no_log_write);
	oldest_lsn = log_buf_pool_get_oldest_modification();

	mutex_exit(&(log_sys->mutex));

	/* Because log also contains headers and dummy log records,
	if the buffer pool contains no dirty buffers, oldest_lsn
	gets the value log_sys->lsn from the previous function,
	and we must make sure that the log is flushed up to that
	lsn. If there are dirty buffers in the buffer pool, then our
	write-ahead-logging algorithm ensures that the log has been flushed
	up to oldest_lsn. */

	log_write_up_to(oldest_lsn, LOG_WAIT_ALL_GROUPS, TRUE);

	mutex_enter(&(log_sys->mutex));

        /* Return if this is not a forced checkpoint and either there is no
           need for a checkpoint or if checkpoints are disabled */
	if (!write_always
	    && (log_sys->last_checkpoint_lsn >= oldest_lsn ||
                (safe_to_ignore && log_disable_checkpoint_active)))
        {

		mutex_exit(&(log_sys->mutex));

		return(TRUE);
	}

        if (log_disable_checkpoint_active)
        {
          	/* Wait until we are allowed to do a checkpoint */
		mutex_exit(&(log_sys->mutex));
		rw_lock_s_lock(&(log_sys->checkpoint_lock));
		rw_lock_s_unlock(&(log_sys->checkpoint_lock));
                mutex_enter(&(log_sys->mutex));
        }

	ut_ad(log_sys->flushed_to_disk_lsn >= oldest_lsn);

	if (log_sys->n_pending_checkpoint_writes > 0) {
		/* A checkpoint write is running */

		mutex_exit(&(log_sys->mutex));

		if (sync) {
			/* Wait for the checkpoint write to complete */
			rw_lock_s_lock(&(log_sys->checkpoint_lock));
			rw_lock_s_unlock(&(log_sys->checkpoint_lock));
		}

		return(FALSE);
	}

	ut_ad(oldest_lsn >= log_sys->next_checkpoint_lsn);
	log_sys->next_checkpoint_lsn = oldest_lsn;
#ifdef UNIV_DEBUG
	if (log_debug_writes) {
		fprintf(stderr, "Making checkpoint no "
			LSN_PF " at lsn " LSN_PF "\n",
			log_sys->next_checkpoint_no,
			oldest_lsn);
	}
#endif /* UNIV_DEBUG */

	/* generate key version and key used to encrypt future blocks,
	*
	* NOTE: the +1 is as the next_checkpoint_no will be updated once
	* the checkpoint info has been written and THEN blocks will be encrypted
	* with new key
	*/
	if (srv_encrypt_log) {
		log_crypt_set_ver_and_key(log_sys->next_checkpoint_no + 1);
	}

	log_groups_write_checkpoint_info();

	MONITOR_INC(MONITOR_NUM_CHECKPOINT);

	mutex_exit(&(log_sys->mutex));

	if (sync) {
		/* Wait for the checkpoint write to complete */
		rw_lock_s_lock(&(log_sys->checkpoint_lock));
		rw_lock_s_unlock(&(log_sys->checkpoint_lock));
	}

	return(TRUE);
}

/****************************************************************//**
Makes a checkpoint at a given lsn or later. */
UNIV_INTERN
void
log_make_checkpoint_at(
/*===================*/
	lsn_t	lsn,		/*!< in: make a checkpoint at this or a
				later lsn, if LSN_MAX, makes
				a checkpoint at the latest lsn */
	ibool	write_always)	/*!< in: the function normally checks if
				the new checkpoint would have a
				greater lsn than the previous one: if
				not, then no physical write is done;
				by setting this parameter TRUE, a
				physical write will always be made to
				log files */
{
	/* Preflush pages synchronously */

	while (!log_preflush_pool_modified_pages(lsn)) {
		/* Flush as much as we can */
	}

	while (!log_checkpoint(TRUE, write_always, FALSE)) {
		/* Force a checkpoint */
	}
}

/****************************************************************//**
Disable checkpoints. This is used when doing a volumne snapshot
to ensure that we don't get checkpoint between snapshoting two
different volumes */

UNIV_INTERN
ibool log_disable_checkpoint()
{
  mutex_enter(&(log_sys->mutex));

  /*
    Wait if a checkpoint write is running.
    This is the same code that is used in log_checkpoint() to ensure
    that two checkpoints are not happening at the same time.
  */
  while (log_sys->n_pending_checkpoint_writes > 0)
  {
    mutex_exit(&(log_sys->mutex));
    rw_lock_s_lock(&(log_sys->checkpoint_lock));
    rw_lock_s_unlock(&(log_sys->checkpoint_lock));
    mutex_enter(&(log_sys->mutex));
  }
  /*
    The following should never be true; It's is here just in case of
    wrong usage of this function. (Better safe than sorry).
  */

  if (log_disable_checkpoint_active)
  {
    mutex_exit(&(log_sys->mutex));
    return 1;                                   /* Already disabled */
  }
  /*
    Take the checkpoint lock to ensure we will not get any checkpoints
    running
  */
  rw_lock_x_lock_gen(&(log_sys->checkpoint_lock), LOG_CHECKPOINT);
  log_disable_checkpoint_active= 1;
  mutex_exit(&(log_sys->mutex));
  return 0;
}


/****************************************************************//**
Enable checkpoints that was disabled with log_disable_checkpoint()
This lock is called by MariaDB and only when we have done call earlier
to log_disable_checkpoint().

Note: We can't take a log->mutex lock here running log_checkpoint()
which is waiting (log_sys->checkpoint_lock may already have it.
This is however safe to do without a mutex as log_disable_checkpoint
is protected by log_sys->checkpoint_lock.
*/

UNIV_INTERN
void log_enable_checkpoint()
{
  ut_ad(log_disable_checkpoint_active);
  /* Test variable, mostly to protect against wrong usage */
  if (log_disable_checkpoint_active)
  {
    log_disable_checkpoint_active= 0;
    rw_lock_x_unlock_gen(&(log_sys->checkpoint_lock), LOG_CHECKPOINT);
  }
}

/****************************************************************//**
Tries to establish a big enough margin of free space in the log groups, such
that a new log entry can be catenated without an immediate need for a
checkpoint. NOTE: this function may only be called if the calling thread
owns no synchronization objects! */
static
void
log_checkpoint_margin(void)
/*=======================*/
{
	log_t*		log		= log_sys;
	lsn_t		age;
	lsn_t		checkpoint_age;
	ib_uint64_t	advance;
	lsn_t		oldest_lsn;
	ibool		checkpoint_sync;
	ibool		do_checkpoint;
	bool		success;
loop:
	checkpoint_sync = FALSE;
	do_checkpoint = FALSE;
	advance = 0;

	mutex_enter(&(log->mutex));
	ut_ad(!recv_no_log_write);

	if (log->check_flush_or_checkpoint == FALSE) {
		mutex_exit(&(log->mutex));

		return;
	}

	oldest_lsn = log_buf_pool_get_oldest_modification();

	age = log->lsn - oldest_lsn;

	if (age > log->max_modified_age_sync) {

		/* A flush is urgent: we have to do a synchronous preflush */
		advance = 2 * (age - log->max_modified_age_sync);
	}

	checkpoint_age = log->lsn - log->last_checkpoint_lsn;

	if (checkpoint_age > log->max_checkpoint_age) {
		/* A checkpoint is urgent: we do it synchronously */

		checkpoint_sync = TRUE;

		do_checkpoint = TRUE;

	} else if (checkpoint_age > log->max_checkpoint_age_async) {
		/* A checkpoint is not urgent: do it asynchronously */

		do_checkpoint = TRUE;

		log->check_flush_or_checkpoint = FALSE;
	} else {
		log->check_flush_or_checkpoint = FALSE;
	}

	mutex_exit(&(log->mutex));

	if (advance) {
		lsn_t	new_oldest = oldest_lsn + advance;

		success = log_preflush_pool_modified_pages(new_oldest);

		/* If the flush succeeded, this thread has done its part
		and can proceed. If it did not succeed, there was another
		thread doing a flush at the same time. */
		if (!success) {
			mutex_enter(&(log->mutex));

			log->check_flush_or_checkpoint = TRUE;

			mutex_exit(&(log->mutex));
			goto loop;
		}
	}

	if (do_checkpoint) {
                log_checkpoint(checkpoint_sync, FALSE, FALSE);

		if (checkpoint_sync) {

			goto loop;
		}
	}
}

/******************************************************//**
Reads a specified log segment to a buffer.  Optionally releases the log mutex
before the I/O.  */
UNIV_INTERN
void
log_group_read_log_seg(
/*===================*/
	ulint		type,		/*!< in: LOG_ARCHIVE or LOG_RECOVER */
	byte*		buf,		/*!< in: buffer where to read */
	log_group_t*	group,		/*!< in: log group */
	lsn_t		start_lsn,	/*!< in: read area start */
	lsn_t		end_lsn,	/*!< in: read area end */
	ibool		release_mutex)	/*!< in: whether the log_sys->mutex
					should be released before the read */
{
	ulint	len;
	lsn_t	source_offset;
	bool	sync;

	ut_ad(mutex_own(&(log_sys->mutex)));

	sync = (type == LOG_RECOVER);
loop:
	source_offset = log_group_calc_lsn_offset(start_lsn, group);

	ut_a(end_lsn - start_lsn <= ULINT_MAX);
	len = (ulint) (end_lsn - start_lsn);

	ut_ad(len != 0);

	if ((source_offset % group->file_size) + len > group->file_size) {

		/* If the above condition is true then len (which is ulint)
		is > the expression below, so the typecast is ok */
		len = (ulint) (group->file_size -
			(source_offset % group->file_size));
	}

#ifdef UNIV_LOG_ARCHIVE
	if (type == LOG_ARCHIVE) {

		log_sys->n_pending_archive_ios++;
	}
#endif /* UNIV_LOG_ARCHIVE */

	log_sys->n_log_ios++;

	MONITOR_INC(MONITOR_LOG_IO);

	ut_a(source_offset / UNIV_PAGE_SIZE <= ULINT_MAX);

	if (release_mutex) {
		mutex_exit(&(log_sys->mutex));
	}

	fil_io(OS_FILE_READ | OS_FILE_LOG, sync, group->space_id, 0,
	       (ulint) (source_offset / UNIV_PAGE_SIZE),
	       (ulint) (source_offset % UNIV_PAGE_SIZE),
	       len, buf, (type == LOG_ARCHIVE) ? &log_archive_io : NULL, 0);

	if (release_mutex) {
		mutex_enter(&log_sys->mutex);
	}

#ifdef DEBUG_CRYPT
	fprintf(stderr, "BEFORE DECRYPT: block: %lu checkpoint: %lu %.8lx %.8lx offset %lu\n",
		log_block_get_hdr_no(buf),
			log_block_get_checkpoint_no(buf),
			log_block_calc_checksum(buf),
		log_block_get_checksum(buf), source_offset);
#endif

	log_decrypt_after_read(buf, len);

#ifdef DEBUG_CRYPT
	fprintf(stderr, "AFTER DECRYPT: block: %lu checkpoint: %lu %.8lx %.8lx\n",
			log_block_get_hdr_no(buf),
			log_block_get_checkpoint_no(buf),
			log_block_calc_checksum(buf),
			log_block_get_checksum(buf));
#endif

	if (release_mutex) {
		mutex_exit(&log_sys->mutex);
	}

	start_lsn += len;
	buf += len;

	if (recv_sys->report(ut_time())) {
		ib_logf(IB_LOG_LEVEL_INFO, "Read redo log up to LSN=" LSN_PF,
			start_lsn);
		sd_notifyf(0, "STATUS=Read redo log up to LSN=" LSN_PF,
			   start_lsn);
	}

	if (start_lsn != end_lsn) {

		if (release_mutex) {
			mutex_enter(&(log_sys->mutex));
		}
		goto loop;
	}
}

#ifdef UNIV_LOG_ARCHIVE
/******************************************************//**
Generates an archived log file name. */
UNIV_INTERN
void
log_archived_file_name_gen(
/*=======================*/
	char*	buf,	/*!< in: buffer where to write */
	ulint	buf_len,/*!< in: buffer length */
	ulint	id MY_ATTRIBUTE((unused)),
			/*!< in: group id;
			currently we only archive the first group */
	lsn_t	file_no)/*!< in: file number */
{
	ulint	dirnamelen;

	dirnamelen = strlen(srv_arch_dir);

	ut_a(buf_len > dirnamelen +
		       IB_ARCHIVED_LOGS_SERIAL_LEN +
		       IB_ARCHIVED_LOGS_PREFIX_LEN + 2);

	strcpy(buf, srv_arch_dir);

	if (buf[dirnamelen-1] != SRV_PATH_SEPARATOR) {
		buf[dirnamelen++] = SRV_PATH_SEPARATOR;
	}
	sprintf(buf + dirnamelen, IB_ARCHIVED_LOGS_PREFIX 
		"%0" IB_TO_STR(IB_ARCHIVED_LOGS_SERIAL_LEN) "llu",
		(unsigned long long)file_no);
}

/******************************************************//**
Get offset within archived log file to continue to write
with. */
UNIV_INTERN
void
log_archived_get_offset(
/*=====================*/
	log_group_t*	group,		/*!< in: log group */
	lsn_t		file_no,	/*!< in: archive log file number */
	lsn_t		archived_lsn,	/*!< in: last archived LSN */
	lsn_t*		offset)		/*!< out: offset within archived file */
{
	char		file_name[OS_FILE_MAX_PATH];
	ibool		exists;
	os_file_type_t	type;

	log_archived_file_name_gen(file_name,
		sizeof(file_name), group->id, file_no);

	ut_a(os_file_status(file_name, &exists,	&type));

	if (!exists) {
		*offset = 0;
		return;
	}

	*offset = archived_lsn - file_no + LOG_FILE_HDR_SIZE;

	if (archived_lsn != LSN_MAX) {
		*offset = archived_lsn - file_no + LOG_FILE_HDR_SIZE;
	} else {
		/* Archiving was OFF prior startup */
		*offset = 0;
	}

	ut_a(group->file_size >= *offset + LOG_FILE_HDR_SIZE);

	return;
}

/******************************************************//**
Writes a log file header to a log file space. */
static
void
log_group_archive_file_header_write(
/*================================*/
	log_group_t*	group,		/*!< in: log group */
	ulint		nth_file,	/*!< in: header to the nth file in the
					archive log file space */
	lsn_t		file_no,	/*!< in: archived file number */
	ib_uint64_t	start_lsn)	/*!< in: log file data starts at this
					lsn */
{
	byte*	buf;
	ulint	dest_offset;

	ut_ad(mutex_own(&(log_sys->mutex)));

	ut_a(nth_file < group->n_files);

	buf = *(group->archive_file_header_bufs + nth_file);

	mach_write_to_4(buf + LOG_GROUP_ID, group->id);
	mach_write_to_8(buf + LOG_FILE_START_LSN, start_lsn);
	mach_write_to_4(buf + LOG_FILE_NO, file_no);

	mach_write_to_4(buf + LOG_FILE_ARCH_COMPLETED, FALSE);

	dest_offset = nth_file * group->file_size;

	log_sys->n_log_ios++;

	MONITOR_INC(MONITOR_LOG_IO);

	fil_io(OS_FILE_WRITE | OS_FILE_LOG, true, group->archive_space_id,
	       0,
	       dest_offset / UNIV_PAGE_SIZE,
	       dest_offset % UNIV_PAGE_SIZE,
	       2 * OS_FILE_LOG_BLOCK_SIZE,
	       buf, &log_archive_io, 0);
}

/******************************************************//**
Writes a log file header to a completed archived log file. */
static
void
log_group_archive_completed_header_write(
/*=====================================*/
	log_group_t*	group,		/*!< in: log group */
	ulint		nth_file,	/*!< in: header to the nth file in the
					archive log file space */
	ib_uint64_t	end_lsn)	/*!< in: end lsn of the file */
{
	byte*	buf;
	ulint	dest_offset;

	ut_ad(mutex_own(&(log_sys->mutex)));
	ut_a(nth_file < group->n_files);

	buf = *(group->archive_file_header_bufs + nth_file);

	mach_write_to_4(buf + LOG_FILE_ARCH_COMPLETED, TRUE);
	mach_write_to_8(buf + LOG_FILE_END_LSN, end_lsn);

	dest_offset = nth_file * group->file_size + LOG_FILE_ARCH_COMPLETED;

	log_sys->n_log_ios++;

	MONITOR_INC(MONITOR_LOG_IO);

	fil_io(OS_FILE_WRITE | OS_FILE_LOG, true, group->archive_space_id,
	       0,
	       dest_offset / UNIV_PAGE_SIZE,
	       dest_offset % UNIV_PAGE_SIZE,
	       OS_FILE_LOG_BLOCK_SIZE,
	       buf + LOG_FILE_ARCH_COMPLETED,
	       &log_archive_io, 0);
}

/******************************************************//**
Does the archive writes for a single log group. */
static
void
log_group_archive(
/*==============*/
	log_group_t*	group)	/*!< in: log group */
{
	os_file_t	file_handle;
	lsn_t		start_lsn;
	lsn_t		end_lsn;
	char		name[OS_FILE_MAX_PATH];
	byte*		buf;
	ulint		len;
	ibool		ret;
	lsn_t		next_offset;
	ulint		n_files;
	ulint		open_mode;

	ut_ad(mutex_own(&(log_sys->mutex)));

	start_lsn = log_sys->archived_lsn;

	ut_a(start_lsn % OS_FILE_LOG_BLOCK_SIZE == 0);

	end_lsn = log_sys->next_archived_lsn;

	ut_a(end_lsn % OS_FILE_LOG_BLOCK_SIZE == 0);

	buf = log_sys->archive_buf;

	n_files = 0;

	next_offset = group->archived_offset;
loop:
	if ((next_offset % group->file_size == 0)
	    || (fil_space_get_size(group->archive_space_id) == 0)) {

		/* Add the file to the archive file space; create or open the
		file */

		if (next_offset % group->file_size == 0) {
			open_mode = OS_FILE_CREATE;
			if (n_files == 0) {
				/* Adjust archived_file_no to match start_lsn
				   which is written in file header as well */
				group->archived_file_no = start_lsn;
			}
		} else {
			open_mode = OS_FILE_OPEN;
		}

		log_archived_file_name_gen(name, sizeof(name), group->id,
					   group->archived_file_no +
					   n_files * (group->file_size -
					   LOG_FILE_HDR_SIZE));

		file_handle = os_file_create(innodb_file_log_key,
					     name, open_mode,
					     OS_FILE_AIO,
					     OS_DATA_FILE, &ret, FALSE);

		if (!ret && (open_mode == OS_FILE_CREATE)) {
			file_handle = os_file_create(
				innodb_file_log_key, name, OS_FILE_OPEN,
				OS_FILE_AIO, OS_DATA_FILE, &ret, FALSE);
		}

		if (!ret) {
			ib_logf(IB_LOG_LEVEL_FATAL,
				"InnoDB: Cannot create or open"
				" archive log file %s.\n", name);
		}

#ifdef UNIV_DEBUG
		if (log_debug_writes) {
			fprintf(stderr, "Created archive file %s\n", name);
		}
#endif /* UNIV_DEBUG */

		ret = os_file_close(file_handle);

		ut_a(ret);

		/* Add the archive file as a node to the space */

		ut_a(fil_node_create(name, group->file_size / UNIV_PAGE_SIZE,
				     group->archive_space_id, FALSE));

		if (next_offset % group->file_size == 0) {
			log_group_archive_file_header_write(
				group, n_files,
				group->archived_file_no +
				n_files * (group->file_size - LOG_FILE_HDR_SIZE),
				start_lsn);

			next_offset += LOG_FILE_HDR_SIZE;
		}
	}

	len = end_lsn - start_lsn;

	if (group->file_size < (next_offset % group->file_size) + len) {

		len = group->file_size - (next_offset % group->file_size);
	}

#ifdef UNIV_DEBUG
	if (log_debug_writes) {
		fprintf(stderr,
			"Archiving starting at lsn " LSN_PF ", len %lu"
			" to group %lu\n",
			start_lsn,
			(ulong) len, (ulong) group->id);
	}
#endif /* UNIV_DEBUG */

	log_sys->n_pending_archive_ios++;

	log_sys->n_log_ios++;

	MONITOR_INC(MONITOR_LOG_IO);

	//TODO (jonaso): This must be dead code??
	log_encrypt_before_write(log_sys->next_checkpoint_no, buf, len);

	fil_io(OS_FILE_WRITE | OS_FILE_LOG, false, group->archive_space_id,
	       0,
	       (ulint) (next_offset / UNIV_PAGE_SIZE),
	       (ulint) (next_offset % UNIV_PAGE_SIZE),
	       ut_calc_align(len, OS_FILE_LOG_BLOCK_SIZE), buf,
	       &log_archive_io, 0);

	start_lsn += len;
	next_offset += len;
	buf += len;

	if (next_offset % group->file_size == 0) {
		n_files++;
	}

	if (end_lsn != start_lsn) {

		goto loop;
	}

	group->next_archived_file_no = group->archived_file_no +
			n_files * (group->file_size - LOG_FILE_HDR_SIZE);
	group->next_archived_offset = next_offset % group->file_size;

	ut_a(group->next_archived_offset % OS_FILE_LOG_BLOCK_SIZE == 0);
}

/*****************************************************//**
(Writes to the archive of each log group.) Currently, only the first
group is archived. */
static
void
log_archive_groups(void)
/*====================*/
{
	log_group_t*	group;

	ut_ad(mutex_own(&(log_sys->mutex)));

	group = UT_LIST_GET_FIRST(log_sys->log_groups);

	log_group_archive(group);
}

/*****************************************************//**
Completes the archiving write phase for (each log group), currently,
the first log group. */
static
void
log_archive_write_complete_groups(void)
/*===================================*/
{
	log_group_t*	group;
	lsn_t		end_offset;
	ulint		trunc_files;
	ulint		n_files;
	ib_uint64_t	start_lsn;
	ib_uint64_t	end_lsn;
	ulint		i;

	ut_ad(mutex_own(&(log_sys->mutex)));

	group = UT_LIST_GET_FIRST(log_sys->log_groups);

	group->archived_file_no = group->next_archived_file_no;
	group->archived_offset = group->next_archived_offset;

	/* Truncate from the archive file space all but the last
	file, or if it has been written full, all files */

	n_files = (UNIV_PAGE_SIZE
		   * fil_space_get_size(group->archive_space_id))
		/ group->file_size;
	ut_ad(n_files > 0);

	end_offset = group->archived_offset;

	if (end_offset % group->file_size == 0) {

		trunc_files = n_files;
	} else {
		trunc_files = n_files - 1;
	}

#ifdef UNIV_DEBUG
	if (log_debug_writes && trunc_files) {
		fprintf(stderr,
			"Complete file(s) archived to group %lu\n",
			(ulong) group->id);
	}
#endif /* UNIV_DEBUG */

	/* Calculate the archive file space start lsn */
	start_lsn = log_sys->next_archived_lsn
		- (end_offset - LOG_FILE_HDR_SIZE + trunc_files
		   * (group->file_size - LOG_FILE_HDR_SIZE));
	end_lsn = start_lsn;

	for (i = 0; i < trunc_files; i++) {

		end_lsn += group->file_size - LOG_FILE_HDR_SIZE;

		/* Write a notice to the headers of archived log
		files that the file write has been completed */

		log_group_archive_completed_header_write(group, i, end_lsn);
	}

	fil_space_truncate_start(group->archive_space_id,
				 trunc_files * group->file_size);

#ifdef UNIV_DEBUG
	if (log_debug_writes) {
		fputs("Archiving writes completed\n", stderr);
	}
#endif /* UNIV_DEBUG */
}

/******************************************************//**
Completes an archiving i/o. */
static
void
log_archive_check_completion_low(void)
/*==================================*/
{
	ut_ad(mutex_own(&(log_sys->mutex)));

	if (log_sys->n_pending_archive_ios == 0
	    && log_sys->archiving_phase == LOG_ARCHIVE_READ) {

#ifdef UNIV_DEBUG
		if (log_debug_writes) {
			fputs("Archiving read completed\n", stderr);
		}
#endif /* UNIV_DEBUG */

		/* Archive buffer has now been read in: start archive writes */

		log_sys->archiving_phase = LOG_ARCHIVE_WRITE;

		log_archive_groups();
	}

	if (log_sys->n_pending_archive_ios == 0
	    && log_sys->archiving_phase == LOG_ARCHIVE_WRITE) {

		log_archive_write_complete_groups();

		log_sys->archived_lsn = log_sys->next_archived_lsn;

		rw_lock_x_unlock_gen(&(log_sys->archive_lock), LOG_ARCHIVE);
	}
}

/******************************************************//**
Completes an archiving i/o. */
static
void
log_io_complete_archive(void)
/*=========================*/
{
	log_group_t*	group;

	mutex_enter(&(log_sys->mutex));

	group = UT_LIST_GET_FIRST(log_sys->log_groups);

	mutex_exit(&(log_sys->mutex));

	fil_flush(group->archive_space_id);

	mutex_enter(&(log_sys->mutex));

	ut_ad(log_sys->n_pending_archive_ios > 0);

	log_sys->n_pending_archive_ios--;

	log_archive_check_completion_low();

	mutex_exit(&(log_sys->mutex));
}

/********************************************************************//**
Starts an archiving operation.
@return	TRUE if succeed, FALSE if an archiving operation was already running */
UNIV_INTERN
ibool
log_archive_do(
/*===========*/
	ibool	sync,	/*!< in: TRUE if synchronous operation is desired */
	ulint*	n_bytes)/*!< out: archive log buffer size, 0 if nothing to
			archive */
{
	ibool   calc_new_limit;
	lsn_t	start_lsn;
	lsn_t	limit_lsn	= LSN_MAX;

	calc_new_limit = TRUE;
loop:
	mutex_enter(&(log_sys->mutex));

	switch (log_sys->archiving_state) {
	case LOG_ARCH_OFF:
arch_none:
		mutex_exit(&(log_sys->mutex));

		*n_bytes = 0;

		return(TRUE);
	case LOG_ARCH_STOPPED:
	case LOG_ARCH_STOPPING2:
		mutex_exit(&(log_sys->mutex));

		os_event_wait(log_sys->archiving_on);

		goto loop;
	}

	start_lsn = log_sys->archived_lsn;

	if (calc_new_limit) {
		ut_a(log_sys->archive_buf_size % OS_FILE_LOG_BLOCK_SIZE == 0);
		limit_lsn = start_lsn + log_sys->archive_buf_size;

		*n_bytes = log_sys->archive_buf_size;

		if (limit_lsn >= log_sys->lsn) {

			limit_lsn = ut_uint64_align_down(
				log_sys->lsn, OS_FILE_LOG_BLOCK_SIZE);
		}
	}

	if (log_sys->archived_lsn >= limit_lsn) {

		goto arch_none;
	}

	if (log_sys->written_to_all_lsn < limit_lsn) {

		mutex_exit(&(log_sys->mutex));

		log_write_up_to(limit_lsn, LOG_WAIT_ALL_GROUPS, TRUE);

		calc_new_limit = FALSE;

		goto loop;
	}

	if (log_sys->n_pending_archive_ios > 0) {
		/* An archiving operation is running */

		mutex_exit(&(log_sys->mutex));

		if (sync) {
			rw_lock_s_lock(&(log_sys->archive_lock));
			rw_lock_s_unlock(&(log_sys->archive_lock));
		}

		*n_bytes = log_sys->archive_buf_size;

		return(FALSE);
	}

	rw_lock_x_lock_gen(&(log_sys->archive_lock), LOG_ARCHIVE);

	log_sys->archiving_phase = LOG_ARCHIVE_READ;

	log_sys->next_archived_lsn = limit_lsn;

#ifdef UNIV_DEBUG
	if (log_debug_writes) {
		fprintf(stderr,
			"Archiving from lsn " LSN_PF " to lsn " LSN_PF "\n",
			log_sys->archived_lsn, limit_lsn);
	}
#endif /* UNIV_DEBUG */

	/* Read the log segment to the archive buffer */

	log_group_read_log_seg(LOG_ARCHIVE, log_sys->archive_buf,
			       UT_LIST_GET_FIRST(log_sys->log_groups),
			       start_lsn, limit_lsn, FALSE);

	mutex_exit(&(log_sys->mutex));

	if (sync) {
		rw_lock_s_lock(&(log_sys->archive_lock));
		rw_lock_s_unlock(&(log_sys->archive_lock));
	}

	*n_bytes = log_sys->archive_buf_size;

	return(TRUE);
}

/****************************************************************//**
Writes the log contents to the archive at least up to the lsn when this
function was called. */
static
void
log_archive_all(void)
/*=================*/
{
	lsn_t	present_lsn;

	mutex_enter(&(log_sys->mutex));

	if (log_sys->archiving_state == LOG_ARCH_OFF) {
		mutex_exit(&(log_sys->mutex));

		return;
	}

	present_lsn = log_sys->lsn;

	mutex_exit(&(log_sys->mutex));

	log_pad_current_log_block();

	for (;;) {

		ulint	archived_bytes;

		mutex_enter(&(log_sys->mutex));

		if (present_lsn <= log_sys->archived_lsn) {

			mutex_exit(&(log_sys->mutex));

			return;
		}

		mutex_exit(&(log_sys->mutex));

		log_archive_do(TRUE, &archived_bytes);

		if (archived_bytes == 0)
			return;
	}
}

/*****************************************************//**
Closes the possible open archive log file (for each group) the first group,
and if it was open, increments the group file count by 2, if desired. */
static
void
log_archive_close_groups(
/*=====================*/
	ibool	increment_file_count)	/*!< in: TRUE if we want to increment
					the file count */
{
	log_group_t*	group;
	ulint		trunc_len;

	ut_ad(mutex_own(&(log_sys->mutex)));

	if (log_sys->archiving_state == LOG_ARCH_OFF) {

		return;
	}

	group = UT_LIST_GET_FIRST(log_sys->log_groups);

	trunc_len = UNIV_PAGE_SIZE
		* fil_space_get_size(group->archive_space_id);
	if (trunc_len > 0) {
		ut_a(trunc_len == group->file_size);

		/* Write a notice to the headers of archived log
		files that the file write has been completed */

		log_group_archive_completed_header_write(
			group, 0, log_sys->archived_lsn);

		fil_space_truncate_start(group->archive_space_id,
					 trunc_len);
		if (increment_file_count) {
			group->archived_offset = 0;
		}

	}
}

/****************************************************************//**
Writes the log contents to the archive up to the lsn when this function was
called, and stops the archiving. When archiving is started again, the archived
log file numbers start from 2 higher, so that the archiving will not write
again to the archived log files which exist when this function returns. */
static
void
log_archive_stop(void)
/*==================*/
{
	ibool	success;

	mutex_enter(&(log_sys->mutex));

	ut_ad(log_sys->archiving_state == LOG_ARCH_ON);
	log_sys->archiving_state = LOG_ARCH_STOPPING;

	mutex_exit(&(log_sys->mutex));

	log_archive_all();

	mutex_enter(&(log_sys->mutex));

	log_sys->archiving_state = LOG_ARCH_STOPPING2;
	os_event_reset(log_sys->archiving_on);

	mutex_exit(&(log_sys->mutex));

	/* Wait for a possible archiving operation to end */

	rw_lock_s_lock(&(log_sys->archive_lock));
	rw_lock_s_unlock(&(log_sys->archive_lock));

	mutex_enter(&(log_sys->mutex));

	/* Close all archived log files, incrementing the file count by 2,
	if appropriate */

	log_archive_close_groups(TRUE);

	mutex_exit(&(log_sys->mutex));

	/* Make a checkpoint, so that if recovery is needed, the file numbers
	of new archived log files will start from the right value */

	success = FALSE;

	while (!success) {
		success = log_checkpoint(TRUE, TRUE, FALSE);
	}

	mutex_enter(&(log_sys->mutex));

	log_sys->archiving_state = LOG_ARCH_STOPPED;

	mutex_exit(&(log_sys->mutex));
}

/****************************************************************//**
Starts again archiving which has been stopped.
@return	DB_SUCCESS or DB_ERROR */
UNIV_INTERN
ulint
log_archive_start(void)
/*===================*/
{
	mutex_enter(&(log_sys->mutex));

	if (log_sys->archiving_state != LOG_ARCH_STOPPED) {

		mutex_exit(&(log_sys->mutex));

		return(DB_ERROR);
	}

	log_sys->archiving_state = LOG_ARCH_ON;

	os_event_set(log_sys->archiving_on);

	mutex_exit(&(log_sys->mutex));

	return(DB_SUCCESS);
}

/****************************************************************//**
Stop archiving the log so that a gap may occur in the archived log files.
@return	DB_SUCCESS or DB_ERROR */
UNIV_INTERN
ulint
log_archive_noarchivelog(void)
/*==========================*/
{
	ut_ad(!srv_read_only_mode);
loop:
	mutex_enter(&(log_sys->mutex));

	if (log_sys->archiving_state == LOG_ARCH_STOPPED
	    || log_sys->archiving_state == LOG_ARCH_OFF) {

		log_sys->archiving_state = LOG_ARCH_OFF;

		os_event_set(log_sys->archiving_on);

		mutex_exit(&(log_sys->mutex));

		return(DB_SUCCESS);
	}

	mutex_exit(&(log_sys->mutex));

	log_archive_stop();

	os_thread_sleep(500000);

	goto loop;
}

/****************************************************************//**
Start archiving the log so that a gap may occur in the archived log files.
@return	DB_SUCCESS or DB_ERROR */
UNIV_INTERN
ulint
log_archive_archivelog(void)
/*========================*/
{
	ut_ad(!srv_read_only_mode);

	mutex_enter(&(log_sys->mutex));

	if (log_sys->archiving_state == LOG_ARCH_OFF) {

		log_sys->archiving_state = LOG_ARCH_ON;

		log_sys->archived_lsn
			= ut_uint64_align_down(log_sys->lsn,
					       OS_FILE_LOG_BLOCK_SIZE);
		mutex_exit(&(log_sys->mutex));

		return(DB_SUCCESS);
	}

	mutex_exit(&(log_sys->mutex));

	return(DB_ERROR);
}

/****************************************************************//**
Tries to establish a big enough margin of free space in the log groups, such
that a new log entry can be catenated without an immediate need for
archiving. */
static
void
log_archive_margin(void)
/*====================*/
{
	log_t*	log		= log_sys;
	ulint	age;
	ibool	sync;
	ulint	dummy;
loop:
	mutex_enter(&(log->mutex));

	if (log->archiving_state == LOG_ARCH_OFF) {
		mutex_exit(&(log->mutex));

		return;
	}

	age = log->lsn - log->archived_lsn;

	if (age > log->max_archived_lsn_age) {

		/* An archiving is urgent: we have to do synchronous i/o */

		sync = TRUE;

	} else if (age > log->max_archived_lsn_age_async) {

		/* An archiving is not urgent: we do asynchronous i/o */

		sync = FALSE;
	} else {
		/* No archiving required yet */

		mutex_exit(&(log->mutex));

		return;
	}

	mutex_exit(&(log->mutex));

	log_archive_do(sync, &dummy);

	if (sync == TRUE) {
		/* Check again that enough was written to the archive */

		goto loop;
	}
}
#endif /* UNIV_LOG_ARCHIVE */

/********************************************************************//**
Checks that there is enough free space in the log to start a new query step.
Flushes the log buffer or makes a new checkpoint if necessary. NOTE: this
function may only be called if the calling thread owns no synchronization
objects! */
UNIV_INTERN
void
log_check_margins(void)
/*===================*/
{
loop:
	log_flush_margin();

	log_checkpoint_margin();

	mutex_enter(&(log_sys->mutex));
	if (log_check_tracking_margin(0)) {

		mutex_exit(&(log_sys->mutex));
		os_thread_sleep(10000);
		goto loop;
	}
	mutex_exit(&(log_sys->mutex));

#ifdef UNIV_LOG_ARCHIVE
	log_archive_margin();
#endif /* UNIV_LOG_ARCHIVE */

	mutex_enter(&(log_sys->mutex));
	ut_ad(!recv_no_log_write);

	if (log_sys->check_flush_or_checkpoint) {

		mutex_exit(&(log_sys->mutex));

		goto loop;
	}

	mutex_exit(&(log_sys->mutex));
}

/****************************************************************//**
Makes a checkpoint at the latest lsn and writes it to first page of each
data file in the database, so that we know that the file spaces contain
all modifications up to that lsn. This can only be called at database
shutdown. This function also writes all log in log files to the log archive. */
UNIV_INTERN
void
logs_empty_and_mark_files_at_shutdown(void)
/*=======================================*/
{
	lsn_t			lsn;
	lsn_t			tracked_lsn;
	ulint			count = 0;
	ulint			pending_io;
	ibool			server_busy;

	ib_logf(IB_LOG_LEVEL_INFO, "Starting shutdown...");

        /* Enable checkpoints if someone had turned them off */
	if (log_disable_checkpoint_active)
		log_enable_checkpoint();

	/* Wait until the master thread and all other operations are idle: our
	algorithm only works if the server is idle at shutdown */

	srv_shutdown_state = SRV_SHUTDOWN_CLEANUP;
loop:
	if (!srv_read_only_mode) {
		os_event_set(srv_error_event);
		os_event_set(srv_monitor_event);
		os_event_set(srv_buf_dump_event);
		os_event_set(lock_sys->timeout_event);
		os_event_set(dict_stats_event);
	}
	os_thread_sleep(100000);

	count++;

	/* Check that there are no longer transactions, except for
	PREPARED ones. We need this wait even for the 'very fast'
	shutdown, because the InnoDB layer may have committed or
	prepared transactions and we don't want to lose them. */

	if (ulint total_trx = srv_was_started && !srv_read_only_mode
	    && srv_force_recovery < SRV_FORCE_NO_TRX_UNDO
	    ? trx_sys_any_active_transactions() : 0) {
		if (srv_print_verbose_log && count > 600) {
			ib_logf(IB_LOG_LEVEL_INFO,
				"Waiting for %lu active transactions to finish",
				(ulong) total_trx);

			count = 0;
		}

		goto loop;
	}

	/* We need these threads to stop early in shutdown. */
	const char* thread_name;

<<<<<<< HEAD
	if (srv_error_monitor_active) {
		thread_name = "srv_error_monitor_thread";
	} else if (srv_monitor_active) {
		thread_name = "srv_monitor_thread";
	} else if (srv_dict_stats_thread_active) {
		thread_name = "dict_stats_thread";
	} else if (lock_sys->timeout_thread_active) {
		thread_name = "lock_wait_timeout_thread";
	} else if (srv_buf_dump_thread_active) {
		thread_name = "buf_dump_thread";
	} else {
		thread_name = NULL;
	}
=======
	if (active_thd != SRV_NONE
	    || (srv_fast_shutdown != 2 && trx_rollback_or_clean_is_active)) {

		if (active_thd == SRV_PURGE) {
			srv_purge_wakeup();
		}
>>>>>>> 032678ad

	if (thread_name) {
		ut_ad(!srv_read_only_mode);
wait_suspend_loop:
		if (srv_print_verbose_log && count > 600) {
<<<<<<< HEAD
=======
			const char*	thread_type = "<null>";

			switch (active_thd) {
			case SRV_NONE:
				thread_type = "rollback of"
					" recovered transactions";
				break;
			case SRV_WORKER:
				thread_type = "worker threads";
				break;
			case SRV_MASTER:
				thread_type = "master thread";
				break;
			case SRV_PURGE:
				thread_type = "purge thread";
				break;
			}

>>>>>>> 032678ad
			ib_logf(IB_LOG_LEVEL_INFO,
				"Waiting for %s to exit", thread_name);
			count = 0;
		}
		goto loop;
	}

	/* Check that the background threads are suspended */

	switch (srv_get_active_thread_type()) {
	case SRV_NONE:
		srv_shutdown_state = SRV_SHUTDOWN_FLUSH_PHASE;
		if (!srv_n_fil_crypt_threads_started) {
			break;
		}
		os_event_set(fil_crypt_threads_event);
		thread_name = "fil_crypt_thread";
		goto wait_suspend_loop;
	case SRV_PURGE:
		srv_purge_wakeup();
		thread_name = "purge thread";
		goto wait_suspend_loop;
	case SRV_MASTER:
		thread_name = "master thread";
		goto wait_suspend_loop;
	case SRV_WORKER:
		thread_name = "worker threads";
		goto wait_suspend_loop;
	}

	/* At this point only page_cleaner should be active. We wait
	here to let it complete the flushing of the buffer pools
	before proceeding further. */

	count = 0;
	while (buf_page_cleaner_is_active || buf_lru_manager_is_active) {
		if (srv_print_verbose_log && count == 0) {
			ib_logf(IB_LOG_LEVEL_INFO,
				"Waiting for page_cleaner to "
				"finish flushing of buffer pool");
		}
		++count;
		os_thread_sleep(100000);
		if (count > 600) {
			count = 0;
		}
	}

	if (log_scrub_thread_active) {
		ut_ad(!srv_read_only_mode);
		os_event_set(log_scrub_event);
	}

	mutex_enter(&log_sys->mutex);
	server_busy = log_scrub_thread_active
		|| log_sys->n_pending_checkpoint_writes
#ifdef UNIV_LOG_ARCHIVE
		|| log_sys->n_pending_archive_ios
#endif /* UNIV_LOG_ARCHIVE */
		|| log_sys->n_pending_writes;
	mutex_exit(&log_sys->mutex);

	if (server_busy) {
		if (srv_print_verbose_log && count > 600) {
			ib_logf(IB_LOG_LEVEL_INFO,
				"Pending checkpoint_writes: %lu. "
				"Pending log flush writes: %lu",
				(ulong) log_sys->n_pending_checkpoint_writes,
				(ulong) log_sys->n_pending_writes);
			count = 0;
		}
		goto loop;
	}

	ut_ad(!log_scrub_thread_active);

	pending_io = buf_pool_check_no_pending_io();

	if (pending_io) {
		if (srv_print_verbose_log && count > 600) {
			ib_logf(IB_LOG_LEVEL_INFO,
				"Waiting for %lu buffer page I/Os to complete",
				(ulong) pending_io);
			count = 0;
		}

		goto loop;
	}

#ifdef UNIV_LOG_ARCHIVE
	log_archive_all();
#endif /* UNIV_LOG_ARCHIVE */
	if (srv_fast_shutdown == 2) {
		if (!srv_read_only_mode) {
			ib_logf(IB_LOG_LEVEL_INFO,
				"MySQL has requested a very fast shutdown "
				"without flushing the InnoDB buffer pool to "
				"data files. At the next mysqld startup "
				"InnoDB will do a crash recovery!");

			/* In this fastest shutdown we do not flush the
			buffer pool:

			it is essentially a 'crash' of the InnoDB server.
			Make sure that the log is all flushed to disk, so
			that we can recover all committed transactions in
			a crash recovery. We must not write the lsn stamps
			to the data files, since at a startup InnoDB deduces
			from the stamps if the previous shutdown was clean. */

			log_buffer_flush_to_disk();
		}

		srv_shutdown_state = SRV_SHUTDOWN_LAST_PHASE;

		/* Wake the log tracking thread which will then immediatelly
		quit because of srv_shutdown_state value */
		if (srv_redo_log_thread_started) {
			os_event_reset(srv_redo_log_tracked_event);
			os_event_set(srv_checkpoint_completed_event);
		}

		fil_close_all_files();
		return;
	}

	if (!srv_read_only_mode) {
		log_make_checkpoint_at(LSN_MAX, TRUE);

		mutex_enter(&log_sys->mutex);

		tracked_lsn = log_get_tracked_lsn();

		lsn = log_sys->lsn;

		if (lsn != log_sys->last_checkpoint_lsn
		    || (srv_track_changed_pages
			&& (tracked_lsn != log_sys->last_checkpoint_lsn))
#ifdef UNIV_LOG_ARCHIVE
		    || (srv_log_archive_on
			&& lsn != log_sys->archived_lsn + LOG_BLOCK_HDR_SIZE)
#endif /* UNIV_LOG_ARCHIVE */
		    ) {

			mutex_exit(&log_sys->mutex);

			goto loop;
		}

#ifdef UNIV_LOG_ARCHIVE
		log_archive_close_groups(TRUE);
#endif /* UNIV_LOG_ARCHIVE */

		mutex_exit(&log_sys->mutex);

		fil_flush_file_spaces(FIL_TABLESPACE);
		fil_flush_file_spaces(FIL_LOG);

		/* The call fil_write_flushed_lsn_to_data_files() will
		bypass the buffer pool: therefore it is essential that
		the buffer pool has been completely flushed to disk! */

		if (!buf_all_freed()) {
			if (srv_print_verbose_log && count > 600) {
				ib_logf(IB_LOG_LEVEL_INFO,
					"Waiting for dirty buffer pages"
					" to be flushed");
				count = 0;
			}

			goto loop;
		}
	} else {
		lsn = srv_start_lsn;
	}

	srv_shutdown_state = SRV_SHUTDOWN_LAST_PHASE;

	/* Signal the log following thread to quit */
	if (srv_redo_log_thread_started) {
		os_event_reset(srv_redo_log_tracked_event);
		os_event_set(srv_checkpoint_completed_event);
	}

	/* Make some checks that the server really is quiet */
	srv_thread_type	type = srv_get_active_thread_type();
	ut_a(type == SRV_NONE);

	bool	freed = buf_all_freed();
	ut_a(freed);

	ut_a(lsn == log_sys->lsn);
	ut_ad(lsn == log_sys->last_checkpoint_lsn);

	if (lsn < srv_start_lsn) {
		ib_logf(IB_LOG_LEVEL_ERROR,
			"Log sequence number at shutdown " LSN_PF " "
			"is lower than at startup " LSN_PF "!",
			lsn, srv_start_lsn);
	}

	srv_shutdown_lsn = lsn;

	if (!srv_read_only_mode) {
		fil_write_flushed_lsn_to_data_files(lsn, 0);

		fil_flush_file_spaces(FIL_TABLESPACE);
	}

	fil_close_all_files();

	/* Make some checks that the server really is quiet */
	type = srv_get_active_thread_type();
	ut_a(type == SRV_NONE);

	freed = buf_all_freed();
	ut_a(freed);

	ut_a(lsn == log_sys->lsn);
}

#ifdef UNIV_LOG_DEBUG
/******************************************************//**
Checks by parsing that the catenated log segment for a single mtr is
consistent. */
UNIV_INTERN
ibool
log_check_log_recs(
/*===============*/
	const byte*	buf,		/*!< in: pointer to the start of
					the log segment in the
					log_sys->buf log buffer */
	ulint		len,		/*!< in: segment length in bytes */
	ib_uint64_t	buf_start_lsn)	/*!< in: buffer start lsn */
{
	ib_uint64_t	contiguous_lsn;
	ib_uint64_t	scanned_lsn;
	const byte*	start;
	const byte*	end;
	byte*		buf1;
	byte*		scan_buf;

	ut_ad(mutex_own(&(log_sys->mutex)));

	if (len == 0) {

		return(TRUE);
	}

	start = ut_align_down(buf, OS_FILE_LOG_BLOCK_SIZE);
	end = ut_align(buf + len, OS_FILE_LOG_BLOCK_SIZE);

	buf1 = mem_alloc((end - start) + OS_FILE_LOG_BLOCK_SIZE);
	scan_buf = ut_align(buf1, OS_FILE_LOG_BLOCK_SIZE);

	ut_memcpy(scan_buf, start, end - start);

	recv_scan_log_recs((buf_pool_get_n_pages()
			   - (recv_n_pool_free_frames * srv_buf_pool_instances))
			   * UNIV_PAGE_SIZE, FALSE, scan_buf, end - start,
			   ut_uint64_align_down(buf_start_lsn,
						OS_FILE_LOG_BLOCK_SIZE),
			   &contiguous_lsn, &scanned_lsn);

	ut_a(scanned_lsn == buf_start_lsn + len);
	ut_a(recv_sys->recovered_lsn == scanned_lsn);

	mem_free(buf1);

	return(TRUE);
}
#endif /* UNIV_LOG_DEBUG */

/******************************************************//**
Peeks the current lsn.
@return	TRUE if success, FALSE if could not get the log system mutex */
UNIV_INTERN
ibool
log_peek_lsn(
/*=========*/
	lsn_t*	lsn)	/*!< out: if returns TRUE, current lsn is here */
{
	if (0 == mutex_enter_nowait(&(log_sys->mutex))) {
		*lsn = log_sys->lsn;

		mutex_exit(&(log_sys->mutex));

		return(TRUE);
	}

	return(FALSE);
}

/******************************************************//**
Prints info of the log. */
UNIV_INTERN
void
log_print(
/*======*/
	FILE*	file)	/*!< in: file where to print */
{
	double	time_elapsed;
	time_t	current_time;

	// mutex_enter(&(log_sys->mutex));

	fprintf(file,
		"Log sequence number " LSN_PF "\n"
		"Log flushed up to   " LSN_PF "\n"
		"Pages flushed up to " LSN_PF "\n"
		"Last checkpoint at  " LSN_PF "\n",
		log_sys->lsn,
		log_sys->flushed_to_disk_lsn,
		log_buf_pool_get_oldest_modification_peek(),
		log_sys->last_checkpoint_lsn);

	fprintf(file,
		"Max checkpoint age    " LSN_PF "\n"
		"Checkpoint age target " LSN_PF "\n"
		"Modified age          " LSN_PF "\n"
		"Checkpoint age        " LSN_PF "\n",
		log_sys->max_checkpoint_age,
		log_sys->max_checkpoint_age_async,
		log_sys->lsn -log_buf_pool_get_oldest_modification_peek(),
		log_sys->lsn - log_sys->last_checkpoint_lsn);

	current_time = time(NULL);

	time_elapsed = difftime(current_time,
				log_sys->last_printout_time);

	if (time_elapsed <= 0) {
		time_elapsed = 1;
	}

	fprintf(file,
		"%lu pending log writes, %lu pending chkp writes\n"
		"%lu log i/o's done, %.2f log i/o's/second\n",
		(ulong) log_sys->n_pending_writes,
		(ulong) log_sys->n_pending_checkpoint_writes,
		(ulong) log_sys->n_log_ios,
		((double)(log_sys->n_log_ios - log_sys->n_log_ios_old)
		 / time_elapsed));

	if (srv_track_changed_pages) {

		/* The maximum tracked LSN age is equal to the maximum
		checkpoint age */
		fprintf(file,
			"Log tracking enabled\n"
			"Log tracked up to   " LSN_PF "\n"
			"Max tracked LSN age " LSN_PF "\n",
			log_get_tracked_lsn(),
			log_sys->max_checkpoint_age);
	}

	log_sys->n_log_ios_old = log_sys->n_log_ios;
	log_sys->last_printout_time = current_time;

	//mutex_exit(&(log_sys->mutex));
}

/**********************************************************************//**
Refreshes the statistics used to print per-second averages. */
UNIV_INTERN
void
log_refresh_stats(void)
/*===================*/
{
	log_sys->n_log_ios_old = log_sys->n_log_ios;
	log_sys->last_printout_time = time(NULL);
}

/********************************************************//**
Closes a log group. */
static
void
log_group_close(
/*===========*/
	log_group_t*	group)		/* in,own: log group to close */
{
	ulint	i;

	for (i = 0; i < group->n_files; i++) {
		mem_free(group->file_header_bufs_ptr[i]);
#ifdef UNIV_LOG_ARCHIVE
		mem_free(group->archive_file_header_bufs_ptr[i]);
#endif /* UNIV_LOG_ARCHIVE */
	}

	mem_free(group->file_header_bufs_ptr);
	mem_free(group->file_header_bufs);

#ifdef UNIV_LOG_ARCHIVE
	mem_free(group->archive_file_header_bufs_ptr);
	mem_free(group->archive_file_header_bufs);
#endif /* UNIV_LOG_ARCHIVE */

	mem_free(group->checkpoint_buf_ptr);

	mem_free(group);
}

/********************************************************//**
Closes all log groups. */
UNIV_INTERN
void
log_group_close_all(void)
/*=====================*/
{
	log_group_t*	group;

	group = UT_LIST_GET_FIRST(log_sys->log_groups);

	while (UT_LIST_GET_LEN(log_sys->log_groups) > 0) {
		log_group_t*	prev_group = group;

		group = UT_LIST_GET_NEXT(log_groups, group);
		UT_LIST_REMOVE(log_groups, log_sys->log_groups, prev_group);

		log_group_close(prev_group);
	}
}

/********************************************************//**
Shutdown the log system but do not release all the memory. */
UNIV_INTERN
void
log_shutdown(void)
/*==============*/
{
	log_group_close_all();

	mem_free(log_sys->buf_ptr);
	log_sys->buf_ptr = NULL;
	log_sys->buf = NULL;
	mem_free(log_sys->checkpoint_buf_ptr);
	log_sys->checkpoint_buf_ptr = NULL;
	log_sys->checkpoint_buf = NULL;
	mem_free(log_sys->archive_buf_ptr);
	log_sys->archive_buf_ptr = NULL;
	log_sys->archive_buf = NULL;

	os_event_free(log_sys->no_flush_event);
	os_event_free(log_sys->one_flushed_event);

	rw_lock_free(&log_sys->checkpoint_lock);

	mutex_free(&log_sys->mutex);
	mutex_free(&log_sys->log_flush_order_mutex);

	if (!srv_read_only_mode && srv_scrub_log) {
		os_event_free(log_scrub_event);
	}

#ifdef UNIV_LOG_ARCHIVE
	rw_lock_free(&log_sys->archive_lock);
	os_event_free(log_sys->archiving_on);
#endif /* UNIV_LOG_ARCHIVE */

#ifdef UNIV_LOG_DEBUG
	recv_sys_debug_free();
#endif

	recv_sys_close();
}

/********************************************************//**
Free the log system data structures. */
UNIV_INTERN
void
log_mem_free(void)
/*==============*/
{
	if (log_sys != NULL) {
		recv_sys_mem_free();
		mem_free(log_sys);

		log_sys = NULL;
	}
}

/*****************************************************************//*
If no log record has been written for a while, fill current log
block with dummy records. */
static
void
log_scrub()
/*=========*/
{
	ulint cur_lbn = log_block_convert_lsn_to_no(log_sys->lsn);
	if (next_lbn_to_pad == cur_lbn)
	{
		log_pad_current_log_block();
	}
	next_lbn_to_pad = log_block_convert_lsn_to_no(log_sys->lsn);
}

/* log scrubbing speed, in bytes/sec */
UNIV_INTERN ulonglong innodb_scrub_log_speed;

/*****************************************************************//**
This is the main thread for log scrub. It waits for an event and
when waked up fills current log block with dummy records and
sleeps again.
@return this function does not return, it calls os_thread_exit() */
extern "C" UNIV_INTERN
os_thread_ret_t
DECLARE_THREAD(log_scrub_thread)(void*)
{
	ut_ad(!srv_read_only_mode);

	while (srv_shutdown_state < SRV_SHUTDOWN_FLUSH_PHASE) {
		/* log scrubbing interval in µs. */
		ulonglong interval = 1000*1000*512/innodb_scrub_log_speed;

		os_event_wait_time(log_scrub_event, interval);

		log_scrub();

		os_event_reset(log_scrub_event);
	}

	log_scrub_thread_active = false;

	/* We count the number of threads in os_thread_exit(). A created
	thread should always use that to exit and not use return() to exit. */
	os_thread_exit(NULL);

	OS_THREAD_DUMMY_RETURN;
}
#endif /* !UNIV_HOTBACKUP */<|MERGE_RESOLUTION|>--- conflicted
+++ resolved
@@ -3608,7 +3608,6 @@
 	/* We need these threads to stop early in shutdown. */
 	const char* thread_name;
 
-<<<<<<< HEAD
 	if (srv_error_monitor_active) {
 		thread_name = "srv_error_monitor_thread";
 	} else if (srv_monitor_active) {
@@ -3619,43 +3618,16 @@
 		thread_name = "lock_wait_timeout_thread";
 	} else if (srv_buf_dump_thread_active) {
 		thread_name = "buf_dump_thread";
+	} else if (srv_fast_shutdown != 2 && trx_rollback_or_clean_is_active) {
+		thread_name = "rollback of recovered transactions";
 	} else {
 		thread_name = NULL;
 	}
-=======
-	if (active_thd != SRV_NONE
-	    || (srv_fast_shutdown != 2 && trx_rollback_or_clean_is_active)) {
-
-		if (active_thd == SRV_PURGE) {
-			srv_purge_wakeup();
-		}
->>>>>>> 032678ad
 
 	if (thread_name) {
 		ut_ad(!srv_read_only_mode);
 wait_suspend_loop:
 		if (srv_print_verbose_log && count > 600) {
-<<<<<<< HEAD
-=======
-			const char*	thread_type = "<null>";
-
-			switch (active_thd) {
-			case SRV_NONE:
-				thread_type = "rollback of"
-					" recovered transactions";
-				break;
-			case SRV_WORKER:
-				thread_type = "worker threads";
-				break;
-			case SRV_MASTER:
-				thread_type = "master thread";
-				break;
-			case SRV_PURGE:
-				thread_type = "purge thread";
-				break;
-			}
-
->>>>>>> 032678ad
 			ib_logf(IB_LOG_LEVEL_INFO,
 				"Waiting for %s to exit", thread_name);
 			count = 0;
@@ -4109,6 +4081,7 @@
 
 	if (!srv_read_only_mode && srv_scrub_log) {
 		os_event_free(log_scrub_event);
+		log_scrub_event = NULL;
 	}
 
 #ifdef UNIV_LOG_ARCHIVE
