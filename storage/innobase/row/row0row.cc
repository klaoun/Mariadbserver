--- conflicted
+++ resolved
@@ -83,20 +83,21 @@
 		return true;
 	}
 
-	uchar*	dptr = NULL;
+	const byte* dptr = NULL;
 	ulint	dlen = 0;
 	ulint	flen = 0;
 	double	tmp_mbr[SPDIMS * 2];
 	mem_heap_t*	temp_heap = NULL;
 
 	if (!dfield_is_ext(dfield2)) {
-		dptr = static_cast<uchar*>(dfield_get_data(dfield2));
+		dptr = static_cast<const byte*>(dfield_get_data(dfield2));
 		dlen = dfield_get_len(dfield2);
 		goto write_mbr;
 	}
 
 	if (flag == ROW_BUILD_FOR_PURGE) {
-		byte*	ptr = static_cast<byte*>(dfield_get_data(dfield2));
+		const byte* ptr = static_cast<const byte*>(
+			dfield_get_data(dfield2));
 
 		switch (dfield_get_spatial_status(dfield2)) {
 		case SPATIAL_ONLY:
@@ -140,12 +141,12 @@
 		log record, and avoid recomputing it here! */
 		flen = BTR_EXTERN_FIELD_REF_SIZE;
 		ut_ad(dfield_get_len(dfield2) >= BTR_EXTERN_FIELD_REF_SIZE);
-		dptr = static_cast<byte*>(dfield_get_data(dfield2))
+		dptr = static_cast<const byte*>(dfield_get_data(dfield2))
 			+ dfield_get_len(dfield2)
 			- BTR_EXTERN_FIELD_REF_SIZE;
 	} else {
 		flen = dfield_get_len(dfield2);
-		dptr = static_cast<byte*>(dfield_get_data(dfield2));
+		dptr = static_cast<const byte*>(dfield_get_data(dfield2));
 	}
 
 	temp_heap = mem_heap_create(1000);
@@ -277,124 +278,9 @@
 		/* Special handle spatial index, set the first field
 		which is for store MBR. */
 		if (dict_index_is_spatial(index) && i == 0) {
-<<<<<<< HEAD
 			if (!row_build_spatial_index_key(
 				    index, ext, dfield, dfield2, flag, heap)) {
 				return NULL;
-=======
-			double*			mbr;
-
-			dfield_copy(dfield, dfield2);
-			dfield->type.prtype |= DATA_GIS_MBR;
-
-			/* Allocate memory for mbr field */
-			ulint mbr_len = DATA_MBR_LEN;
-			mbr = static_cast<double*>(mem_heap_alloc(heap, mbr_len));
-
-			/* Set mbr field data. */
-			dfield_set_data(dfield, mbr, mbr_len);
-
-			if (dfield2->data) {
-				const uchar* dptr = NULL;
-				ulint	dlen = 0;
-				ulint	flen = 0;
-				double	tmp_mbr[SPDIMS * 2];
-				mem_heap_t*	temp_heap = NULL;
-
-				if (dfield_is_ext(dfield2)) {
-					if (flag == ROW_BUILD_FOR_PURGE) {
-						const byte*	ptr = NULL;
-
-						spatial_status_t spatial_status;
-						spatial_status =
-							dfield_get_spatial_status(
-								dfield2);
-
-						switch (spatial_status) {
-						case SPATIAL_ONLY:
-						ptr = static_cast<const byte*>(
-							dfield_get_data(
-								dfield2));
-						ut_ad(dfield_get_len(dfield2)
-						      == DATA_MBR_LEN);
-						break;
-
-						case SPATIAL_MIXED:
-						ptr = static_cast<const byte*>(
-							dfield_get_data(
-								dfield2))
-							+ dfield_get_len(
-								dfield2);
-						break;
-
-						case SPATIAL_UNKNOWN:
-							ut_ad(0);
-							/* fall through */
-						case SPATIAL_NONE:
-						/* Undo record is logged before
-						spatial index is created.*/
-						return(NULL);
-						}
-
-						memcpy(mbr, ptr, DATA_MBR_LEN);
-						continue;
-					}
-
-					if (flag == ROW_BUILD_FOR_UNDO
-					    && dict_table_get_format(index->table)
-						>= UNIV_FORMAT_B) {
-						/* For build entry for undo, and
-						the table is Barrcuda, we need
-						to skip the prefix data. */
-						flen = BTR_EXTERN_FIELD_REF_SIZE;
-						ut_ad(dfield_get_len(dfield2) >=
-						      BTR_EXTERN_FIELD_REF_SIZE);
-						dptr = static_cast<const byte*>(
-							dfield_get_data(dfield2))
-							+ dfield_get_len(dfield2)
-							- BTR_EXTERN_FIELD_REF_SIZE;
-					} else {
-						flen = dfield_get_len(dfield2);
-						dptr = static_cast<const byte*>(
-							dfield_get_data(dfield2));
-					}
-
-					temp_heap = mem_heap_create(1000);
-
-					const page_size_t	page_size
-						= (ext != NULL)
-						? ext->page_size
-						: dict_table_page_size(
-							index->table);
-
-					dptr = btr_copy_externally_stored_field(
-						&dlen, dptr,
-						page_size,
-						flen,
-						temp_heap);
-				} else {
-					dptr = static_cast<const uchar*>(
-						dfield_get_data(dfield2));
-					dlen = dfield_get_len(dfield2);
-
-				}
-
-				if (dlen <= GEO_DATA_HEADER_SIZE) {
-					for (uint i = 0; i < SPDIMS; ++i) {
-						tmp_mbr[i * 2] = DBL_MAX;
-						tmp_mbr[i * 2 + 1] = -DBL_MAX;
-					}
-				} else {
-					rtree_mbr_from_wkb(dptr + GEO_DATA_HEADER_SIZE,
-							   static_cast<uint>(dlen
-							   - GEO_DATA_HEADER_SIZE),
-							   SPDIMS, tmp_mbr);
-				}
-				dfield_write_mbr(dfield, tmp_mbr);
-				if (temp_heap) {
-					mem_heap_free(temp_heap);
-				}
->>>>>>> ce195987
 			}
 
 			continue;
