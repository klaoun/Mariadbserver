--- conflicted
+++ resolved
@@ -3856,11 +3856,7 @@
 
 	/* Prevent DDL operations while we are checking. */
 
-<<<<<<< HEAD
 	rw_lock_s_lock(&dict_sys.latch);
-=======
-	rw_lock_s_lock_func(&dict_operation_lock, 0, __FILE__, __LINE__);
->>>>>>> 2ae83aff
 
 	row_import	cfg;
 
@@ -3885,22 +3881,14 @@
 			autoinc = cfg.m_autoinc;
 		}
 
-<<<<<<< HEAD
 		rw_lock_s_unlock(&dict_sys.latch);
-=======
-		rw_lock_s_unlock_gen(&dict_operation_lock, 0);
->>>>>>> 2ae83aff
 
 		DBUG_EXECUTE_IF("ib_import_set_index_root_failure",
 				err = DB_TOO_MANY_CONCURRENT_TRXS;);
 
 	} else if (cfg.m_missing) {
 
-<<<<<<< HEAD
 		rw_lock_s_unlock(&dict_sys.latch);
-=======
-		rw_lock_s_unlock_gen(&dict_operation_lock, 0);
->>>>>>> 2ae83aff
 
 		/* We don't have a schema file, we will have to discover
 		the index root pages from the .ibd file and skip the schema
@@ -3932,11 +3920,7 @@
 		space_flags = fetchIndexRootPages.get_space_flags();
 
 	} else {
-<<<<<<< HEAD
 		rw_lock_s_unlock(&dict_sys.latch);
-=======
-		rw_lock_s_unlock_gen(&dict_operation_lock, 0);
->>>>>>> 2ae83aff
 	}
 
 	if (err != DB_SUCCESS) {
