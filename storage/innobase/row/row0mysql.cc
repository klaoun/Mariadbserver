--- conflicted
+++ resolved
@@ -4235,13 +4235,9 @@
 			   , FALSE, trx);
 
 	if (err != DB_SUCCESS) {
-<<<<<<< HEAD
 		// Assume the caller guarantees destination name doesn't exist.
 		ut_ad(err != DB_DUPLICATE_KEY);
-		goto end;
-=======
 		goto err_exit;
->>>>>>> a5d3c1c8
 	}
 
 	if (!new_is_tmp) {
