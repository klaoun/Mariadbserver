/***********************************************************************

Copyright (c) 1995, 2019, Oracle and/or its affiliates. All Rights Reserved.
Copyright (c) 2009, Percona Inc.
Copyright (c) 2013, 2021, MariaDB Corporation.

Portions of this file contain modifications contributed and copyrighted
by Percona Inc.. Those modifications are
gratefully acknowledged and are described briefly in the InnoDB
documentation. The contributions by Percona Inc. are incorporated with
their permission, and subject to the conditions contained in the file
COPYING.Percona.

This program is free software; you can redistribute it and/or modify it
under the terms of the GNU General Public License as published by the
Free Software Foundation; version 2 of the License.

This program is distributed in the hope that it will be useful, but
WITHOUT ANY WARRANTY; without even the implied warranty of
MERCHANTABILITY or FITNESS FOR A PARTICULAR PURPOSE. See the GNU General
Public License for more details.

You should have received a copy of the GNU General Public License along with
this program; if not, write to the Free Software Foundation, Inc.,
51 Franklin Street, Fifth Floor, Boston, MA 02110-1335 USA

***********************************************************************/

/**************************************************//**
@file os/os0file.cc
The interface to the operating system file i/o primitives

Created 10/21/1995 Heikki Tuuri
*******************************************************/

#ifndef UNIV_INNOCHECKSUM
#include "os0file.h"
#include "sql_const.h"

#ifdef UNIV_LINUX
# include <sys/types.h>
# include <sys/stat.h>
#endif

#include "srv0mon.h"
#include "srv0srv.h"
#include "srv0start.h"
#include "fil0fil.h"
#include "fsp0fsp.h"
#ifdef HAVE_LINUX_UNISTD_H
#include "unistd.h"
#endif
#include "os0thread.h"
#include "buf0dblwr.h"

#include <tpool_structs.h>

#ifdef LINUX_NATIVE_AIO
#include <libaio.h>
#endif /* LINUX_NATIVE_AIO */

#ifdef HAVE_FALLOC_PUNCH_HOLE_AND_KEEP_SIZE
# include <fcntl.h>
# include <linux/falloc.h>
#endif /* HAVE_FALLOC_PUNCH_HOLE_AND_KEEP_SIZE */

#if defined(UNIV_LINUX) && defined(HAVE_SYS_IOCTL_H)
# include <sys/ioctl.h>
# ifndef DFS_IOCTL_ATOMIC_WRITE_SET
#  define DFS_IOCTL_ATOMIC_WRITE_SET _IOW(0x95, 2, uint)
# endif
#endif

#ifdef _WIN32
#include <winioctl.h>
#endif

// my_test_if_atomic_write() , my_win_secattr()
#include <my_sys.h>

#include <thread>
#include <chrono>

/* Per-IO operation environment*/
class io_slots
{
private:
	tpool::cache<tpool::aiocb> m_cache;
	tpool::task_group m_group;
	int m_max_aio;
public:
	io_slots(int max_submitted_io, int max_callback_concurrency) :
		m_cache(max_submitted_io),
		m_group(max_callback_concurrency),
		m_max_aio(max_submitted_io)
	{
	}
	/* Get cached AIO control block */
	tpool::aiocb* acquire()
	{
		return m_cache.get();
	}
	/* Release AIO control block back to cache */
	void release(tpool::aiocb* aiocb)
	{
		m_cache.put(aiocb);
	}

	bool contains(tpool::aiocb* aiocb)
	{
		return m_cache.contains(aiocb);
	}

	/* Wait for completions of all AIO operations */
	void wait()
	{
		m_cache.wait();
	}

	size_t pending_io_count()
	{
		return (size_t)m_max_aio - m_cache.size();
	}

	tpool::task_group* get_task_group()
	{
		return &m_group;
	}

	~io_slots()
	{
		wait();
	}
};

static io_slots *read_slots;
static io_slots *write_slots;

/** Number of retries for partial I/O's */
constexpr ulint NUM_RETRIES_ON_PARTIAL_IO = 10;

/* This specifies the file permissions InnoDB uses when it creates files in
Unix; the value of os_innodb_umask is initialized in ha_innodb.cc to
my_umask */

#ifndef _WIN32
/** Umask for creating files */
static ulint	os_innodb_umask = S_IRUSR | S_IWUSR | S_IRGRP | S_IWGRP;
#else
/** Umask for creating files */
static ulint	os_innodb_umask	= 0;
#endif /* _WIN32 */


#define WAIT_ALLOW_WRITES() innodb_wait_allow_writes()

Atomic_counter<ulint> os_n_file_reads;
static ulint	os_bytes_read_since_printout;
ulint	os_n_file_writes;
ulint	os_n_fsyncs;
static ulint	os_n_file_reads_old;
static ulint	os_n_file_writes_old;
static ulint	os_n_fsyncs_old;

static time_t	os_last_printout;
bool	os_has_said_disk_full;

/** Default Zip compression level */
extern uint page_zip_level;

#ifdef UNIV_PFS_IO
/* Keys to register InnoDB I/O with performance schema */
mysql_pfs_key_t  innodb_data_file_key;
mysql_pfs_key_t  innodb_log_file_key;
mysql_pfs_key_t  innodb_temp_file_key;
#endif

/** Handle errors for file operations.
@param[in]	name		name of a file or NULL
@param[in]	operation	operation
@param[in]	should_abort	whether to abort on an unknown error
@param[in]	on_error_silent	whether to suppress reports of non-fatal errors
@return true if we should retry the operation */
static MY_ATTRIBUTE((warn_unused_result))
bool
os_file_handle_error_cond_exit(
	const char*	name,
	const char*	operation,
	bool		should_abort,
	bool		on_error_silent);

/** Does error handling when a file operation fails.
@param[in]	name		name of a file or NULL
@param[in]	operation	operation name that failed
@return true if we should retry the operation */
static
bool
os_file_handle_error(
	const char*	name,
	const char*	operation)
{
	/* Exit in case of unknown error */
	return(os_file_handle_error_cond_exit(name, operation, true, false));
}

/** Does error handling when a file operation fails.
@param[in]	name		name of a file or NULL
@param[in]	operation	operation name that failed
@param[in]	on_error_silent	if true then don't print any message to the log.
@return true if we should retry the operation */
static
bool
os_file_handle_error_no_exit(
	const char*	name,
	const char*	operation,
	bool		on_error_silent)
{
	/* Don't exit in case of unknown error */
	return(os_file_handle_error_cond_exit(
			name, operation, false, on_error_silent));
}

/** Handle RENAME error.
@param name	old name of the file
@param new_name	new name of the file */
static void os_file_handle_rename_error(const char* name, const char* new_name)
{
	if (os_file_get_last_error(true) != OS_FILE_DISK_FULL) {
		ib::error() << "Cannot rename file '" << name << "' to '"
			<< new_name << "'";
	} else if (!os_has_said_disk_full) {
		os_has_said_disk_full = true;
		/* Disk full error is reported irrespective of the
		on_error_silent setting. */
		ib::error() << "Full disk prevents renaming file '"
			<< name << "' to '" << new_name << "'";
	}
}


#ifdef _WIN32

/**
 Wrapper around Windows DeviceIoControl() function.

 Works synchronously, also in case for handle opened
 for async access (i.e with FILE_FLAG_OVERLAPPED).

 Accepts the same parameters as DeviceIoControl(),except
 last parameter (OVERLAPPED).
*/
static
BOOL
os_win32_device_io_control(
	HANDLE handle,
	DWORD code,
	LPVOID inbuf,
	DWORD inbuf_size,
	LPVOID outbuf,
	DWORD outbuf_size,
	LPDWORD bytes_returned
)
{
	OVERLAPPED overlapped = { 0 };
	overlapped.hEvent = tpool::win_get_syncio_event();
	BOOL result = DeviceIoControl(handle, code, inbuf, inbuf_size, outbuf,
		outbuf_size,  NULL, &overlapped);

	if (result || (GetLastError() == ERROR_IO_PENDING)) {
		/* Wait for async io to complete */
		result = GetOverlappedResult(handle, &overlapped, bytes_returned, TRUE);
	}

	return result;
}

#endif



/** Helper class for doing synchronous file IO. Currently, the objective
is to hide the OS specific code, so that the higher level functions aren't
peppered with #ifdef. Makes the code flow difficult to follow.  */
class SyncFileIO
{
public:
  /** Constructor
  @param[in]     fh     File handle
  @param[in,out] buf    Buffer to read/write
  @param[in]     n      Number of bytes to read/write
  @param[in]     offset Offset where to read or write */
  SyncFileIO(os_file_t fh, void *buf, ulint n, os_offset_t offset) :
    m_fh(fh), m_buf(buf), m_n(static_cast<ssize_t>(n)), m_offset(offset)
  { ut_ad(m_n > 0); }

  /** Do the read/write
  @param[in]	request	The IO context and type
  @return the number of bytes read/written or negative value on error */
  ssize_t execute(const IORequest &request);

  /** Move the read/write offset up to where the partial IO succeeded.
  @param[in]	n_bytes	The number of bytes to advance */
  void advance(ssize_t n_bytes)
  {
    m_offset+= n_bytes;
    ut_ad(m_n >= n_bytes);
    m_n-= n_bytes;
    m_buf= reinterpret_cast<uchar*>(m_buf) + n_bytes;
  }

private:
  /** Open file handle */
  const os_file_t m_fh;
  /** Buffer to read/write */
  void *m_buf;
  /** Number of bytes to read/write */
  ssize_t m_n;
  /** Offset from where to read/write */
  os_offset_t m_offset;
};

#undef USE_FILE_LOCK
#ifndef _WIN32
/* On Windows, mandatory locking is used */
# define USE_FILE_LOCK
#endif
#ifdef USE_FILE_LOCK
/** Obtain an exclusive lock on a file.
@param[in]	fd		file descriptor
@param[in]	name		file name
@return 0 on success */
static
int
os_file_lock(
	int		fd,
	const char*	name)
{
	if (my_disable_locking) {
		return 0;
	}

	struct flock lk;

	lk.l_type = F_WRLCK;
	lk.l_whence = SEEK_SET;
	lk.l_start = lk.l_len = 0;

	if (fcntl(fd, F_SETLK, &lk) == -1) {

		ib::error()
			<< "Unable to lock " << name
			<< " error: " << errno;

		if (errno == EAGAIN || errno == EACCES) {

			ib::info()
				<< "Check that you do not already have"
				" another mariadbd process using the"
				" same InnoDB data or log files.";
		}

		return(-1);
	}

	return(0);
}
#endif /* USE_FILE_LOCK */


/** Create a temporary file. This function is like tmpfile(3), but
the temporary file is created in the in the mysql server configuration
parameter (--tmpdir).
@return temporary file handle, or NULL on error */
FILE*
os_file_create_tmpfile()
{
	FILE*	file	= NULL;
	WAIT_ALLOW_WRITES();
	File	fd	= mysql_tmpfile("ib");

	if (fd >= 0) {
		file = my_fdopen(fd, 0, O_RDWR|O_TRUNC|O_CREAT|FILE_BINARY,
				 MYF(MY_WME));
		if (!file) {
			my_close(fd, MYF(MY_WME));
		}
	}

	if (file == NULL) {

		ib::error()
			<< "Unable to create temporary file; errno: "
			<< errno;
	}

	return(file);
}

/** Rewind file to its start, read at most size - 1 bytes from it to str, and
NUL-terminate str. All errors are silently ignored. This function is
mostly meant to be used with temporary files.
@param[in,out]	file		File to read from
@param[in,out]	str		Buffer where to read
@param[in]	size		Size of buffer */
void
os_file_read_string(
	FILE*		file,
	char*		str,
	ulint		size)
{
	if (size != 0) {
		rewind(file);

		size_t	flen = fread(str, 1, size - 1, file);

		str[flen] = '\0';
	}
}

/** This function returns a new path name after replacing the basename
in an old path with a new basename.  The old_path is a full path
name including the extension.  The tablename is in the normal
form "databasename/tablename".  The new base name is found after
the forward slash.  Both input strings are null terminated.

This function allocates memory to be returned.  It is the callers
responsibility to free the return value after it is no longer needed.

@param[in]	old_path		Pathname
@param[in]	tablename		Contains new base name
@return own: new full pathname */
char *os_file_make_new_pathname(const char *old_path, const char *tablename)
{
  /* Split the tablename into its database and table name components.
  They are separated by a '/'. */
  const char *last_slash= strrchr(tablename, '/');
  const char *base_name= last_slash ? last_slash + 1 : tablename;

  /* Find the offset of the last slash. We will strip off the
  old basename.ibd which starts after that slash. */
  last_slash = strrchr(old_path, '/');
#ifdef _WIN32
  if (const char *last= strrchr(old_path, '\\'))
    if (last > last_slash)
      last_slash= last;
#endif

  size_t dir_len= last_slash
    ? size_t(last_slash - old_path)
    : strlen(old_path);

  /* allocate a new path and move the old directory path to it. */
  size_t new_path_len= dir_len + strlen(base_name) + sizeof "/.ibd";
  char *new_path= static_cast<char*>(ut_malloc_nokey(new_path_len));
  memcpy(new_path, old_path, dir_len);
  snprintf(new_path + dir_len, new_path_len - dir_len, "/%s.ibd", base_name);
  return new_path;
}

/** This function reduces a null-terminated full remote path name into
the path that is sent by MySQL for DATA DIRECTORY clause.  It replaces
the 'databasename/tablename.ibd' found at the end of the path with just
'tablename'.

Since the result is always smaller than the path sent in, no new memory
is allocated. The caller should allocate memory for the path sent in.
This function manipulates that path in place.

If the path format is not as expected, just return.  The result is used
to inform a SHOW CREATE TABLE command.
@param[in,out]	data_dir_path		Full path/data_dir_path */
void
os_file_make_data_dir_path(
	char*	data_dir_path)
{
	/* Replace the period before the extension with a null byte. */
	char*	ptr = strrchr(data_dir_path, '.');

	if (ptr == NULL) {
		return;
	}

	ptr[0] = '\0';

	/* The tablename starts after the last slash. */
	ptr = strrchr(data_dir_path, '/');


	if (ptr == NULL) {
		return;
	}

	ptr[0] = '\0';

	char*	tablename = ptr + 1;

	/* The databasename starts after the next to last slash. */
	ptr = strrchr(data_dir_path, '/');
#ifdef _WIN32
	if (char *aptr = strrchr(data_dir_path, '\\')) {
		if (aptr > ptr) {
			ptr = aptr;
		}
	}
#endif

	if (ptr == NULL) {
		return;
	}

	ulint	tablename_len = strlen(tablename);

	memmove(++ptr, tablename, tablename_len);

	ptr[tablename_len] = '\0';
}

/** Check if the path refers to the root of a drive using a pointer
to the last directory separator that the caller has fixed.
@param[in]	path	path name
@param[in]	path	last directory separator in the path
@return true if this path is a drive root, false if not */
UNIV_INLINE
bool
os_file_is_root(
	const char*	path,
	const char*	last_slash)
{
	return(
#ifdef _WIN32
	       (last_slash == path + 2 && path[1] == ':') ||
#endif /* _WIN32 */
	       last_slash == path);
}

/** Return the parent directory component of a null-terminated path.
Return a new buffer containing the string up to, but not including,
the final component of the path.
The path returned will not contain a trailing separator.
Do not return a root path, return NULL instead.
The final component trimmed off may be a filename or a directory name.
If the final component is the only component of the path, return NULL.
It is the caller's responsibility to free the returned string after it
is no longer needed.
@param[in]	path		Path name
@return own: parent directory of the path */
static
char*
os_file_get_parent_dir(
	const char*	path)
{
	/* Find the offset of the last slash */
	const char* last_slash = strrchr(path, '/');

#ifdef _WIN32
	if (const char *last = strrchr(path, '\\')) {
		if (last > last_slash) {
			last_slash = last;
		}
	}
#endif

	if (!last_slash) {
		/* No slash in the path, return NULL */
		return(NULL);
	}

	/* Ok, there is a slash. Is there anything after it? */
	const bool has_trailing_slash = last_slash[1] == '\0';

	/* Reduce repetitive slashes. */
	while (last_slash > path
	       && (IF_WIN(last_slash[-1] == '\\' ||,) last_slash[-1] == '/')) {
		last_slash--;
	}

	/* Check for the root of a drive. */
	if (os_file_is_root(path, last_slash)) {
		return(NULL);
	}

	/* If a trailing slash prevented the first strrchr() from trimming
	the last component of the path, trim that component now. */
	if (has_trailing_slash) {
		/* Back up to the previous slash. */
		last_slash--;
		while (last_slash > path
		       && (IF_WIN(last_slash[0] != '\\' &&,)
			   last_slash[0] != '/')) {
			last_slash--;
		}

		/* Reduce repetitive slashes. */
		while (last_slash > path
		       && (IF_WIN(last_slash[-1] == '\\' ||,)
			   last_slash[-1] == '/')) {
			last_slash--;
		}
	}

	/* Check for the root of a drive. */
	if (os_file_is_root(path, last_slash)) {
		return(NULL);
	}

	if (last_slash - path < 0) {
		/* Sanity check, it prevents gcc from trying to handle this case which
		 * results in warnings for some optimized builds */
		return (NULL);
	}

	/* Non-trivial directory component */

	return(mem_strdupl(path, ulint(last_slash - path)));
}
#ifdef UNIV_ENABLE_UNIT_TEST_GET_PARENT_DIR

/* Test the function os_file_get_parent_dir. */
void
test_os_file_get_parent_dir(
	const char*	child_dir,
	const char*	expected_dir)
{
	char* child = mem_strdup(child_dir);
	char* expected = expected_dir == NULL ? NULL
			 : mem_strdup(expected_dir);

	char* parent = os_file_get_parent_dir(child);

	bool unexpected = (expected == NULL
			  ? (parent != NULL)
			  : (0 != strcmp(parent, expected)));
	if (unexpected) {
		ib::fatal() << "os_file_get_parent_dir('" << child
			<< "') returned '" << parent
			<< "', instead of '" << expected << "'.";
	}
	ut_free(parent);
	ut_free(child);
	ut_free(expected);
}

/* Test the function os_file_get_parent_dir. */
void
unit_test_os_file_get_parent_dir()
{
	test_os_file_get_parent_dir("/usr/lib/a", "/usr/lib");
	test_os_file_get_parent_dir("/usr/", NULL);
	test_os_file_get_parent_dir("//usr//", NULL);
	test_os_file_get_parent_dir("usr", NULL);
	test_os_file_get_parent_dir("usr//", NULL);
	test_os_file_get_parent_dir("/", NULL);
	test_os_file_get_parent_dir("//", NULL);
	test_os_file_get_parent_dir(".", NULL);
	test_os_file_get_parent_dir("..", NULL);
# ifdef _WIN32
	test_os_file_get_parent_dir("D:", NULL);
	test_os_file_get_parent_dir("D:/", NULL);
	test_os_file_get_parent_dir("D:\\", NULL);
	test_os_file_get_parent_dir("D:/data", NULL);
	test_os_file_get_parent_dir("D:/data/", NULL);
	test_os_file_get_parent_dir("D:\\data\\", NULL);
	test_os_file_get_parent_dir("D:///data/////", NULL);
	test_os_file_get_parent_dir("D:\\\\\\data\\\\\\\\", NULL);
	test_os_file_get_parent_dir("D:/data//a", "D:/data");
	test_os_file_get_parent_dir("D:\\data\\\\a", "D:\\data");
	test_os_file_get_parent_dir("D:///data//a///b/", "D:///data//a");
	test_os_file_get_parent_dir("D:\\\\\\data\\\\a\\\\\\b\\", "D:\\\\\\data\\\\a");
#endif  /* _WIN32 */
}
#endif /* UNIV_ENABLE_UNIT_TEST_GET_PARENT_DIR */


/** Creates all missing subdirectories along the given path.
@param[in]	path		Path name
@return DB_SUCCESS if OK, otherwise error code. */
dberr_t
os_file_create_subdirs_if_needed(
	const char*	path)
{
	if (srv_read_only_mode) {

		ib::error()
			<< "read only mode set. Can't create "
			<< "subdirectories '" << path << "'";

		return(DB_READ_ONLY);

	}

	char*	subdir = os_file_get_parent_dir(path);

	if (subdir == NULL) {
		/* subdir is root or cwd, nothing to do */
		return(DB_SUCCESS);
	}

	/* Test if subdir exists */
	os_file_type_t	type;
	bool	subdir_exists;
	bool	success = os_file_status(subdir, &subdir_exists, &type);

	if (success && !subdir_exists) {

		/* Subdir does not exist, create it */
		dberr_t	err = os_file_create_subdirs_if_needed(subdir);

		if (err != DB_SUCCESS) {

			ut_free(subdir);

			return(err);
		}

		success = os_file_create_directory(subdir, false);
	}

	ut_free(subdir);

	return(success ? DB_SUCCESS : DB_ERROR);
}



/** Do the read/write
@param[in]	request	The IO context and type
@return the number of bytes read/written or negative value on error */
ssize_t
SyncFileIO::execute(const IORequest& request)
{
	ssize_t	n_bytes;

	if (request.is_read()) {
#ifdef _WIN32
		n_bytes = tpool::pread(m_fh, m_buf, m_n, m_offset);
#else
		n_bytes = pread(m_fh, m_buf, m_n, m_offset);
#endif
	} else {
		ut_ad(request.is_write());
#ifdef _WIN32
		n_bytes = tpool::pwrite(m_fh, m_buf, m_n, m_offset);
#else
		n_bytes = pwrite(m_fh, m_buf, m_n, m_offset);
#endif
	}

	return(n_bytes);
}

#ifndef _WIN32
/** Free storage space associated with a section of the file.
@param[in]	fh		Open file handle
@param[in]	off		Starting offset (SEEK_SET)
@param[in]	len		Size of the hole
@return DB_SUCCESS or error code */
static
dberr_t
os_file_punch_hole_posix(
	os_file_t	fh,
	os_offset_t	off,
	os_offset_t	len)
{

#ifdef HAVE_FALLOC_PUNCH_HOLE_AND_KEEP_SIZE
	const int	mode = FALLOC_FL_PUNCH_HOLE | FALLOC_FL_KEEP_SIZE;

	int		ret = fallocate(fh, mode, off, len);

	if (ret == 0) {
		return(DB_SUCCESS);
	}

	if (errno == ENOTSUP) {
		return(DB_IO_NO_PUNCH_HOLE);
	}

	ib::warn()
		<< "fallocate("
		<<", FALLOC_FL_PUNCH_HOLE | FALLOC_FL_KEEP_SIZE, "
		<< off << ", " << len << ") returned errno: "
		<<  errno;

	return(DB_IO_ERROR);

#elif defined(UNIV_SOLARIS)

	// Use F_FREESP

#endif /* HAVE_FALLOC_PUNCH_HOLE_AND_KEEP_SIZE */

	return(DB_IO_NO_PUNCH_HOLE);
}



/** Retrieves the last error number if an error occurs in a file io function.
The number should be retrieved before any other OS calls (because they may
overwrite the error number). If the number is not known to this program,
the OS error number + 100 is returned.
@param[in]	report_all_errors	true if we want an error message
					printed of all errors
@param[in]	on_error_silent		true then don't print any diagnostic
					to the log
@return error number, or OS error number + 100 */
static
ulint
os_file_get_last_error_low(
	bool	report_all_errors,
	bool	on_error_silent)
{
	int	err = errno;

	if (err == 0) {
		return(0);
	}

	if (report_all_errors
	    || (err != ENOSPC && err != EEXIST && !on_error_silent)) {

		ib::error()
			<< "Operating system error number "
			<< err
			<< " in a file operation.";

		if (err == ENOENT) {
			ib::error()
				<< "The error means the system"
				" cannot find the path specified.";
		} else if (err == EACCES) {

			ib::error()
				<< "The error means mariadbd does not have"
				" the access rights to the directory.";

		} else {
			if (strerror(err) != NULL) {

				ib::error()
					<< "Error number " << err << " means '"
					<< strerror(err) << "'";
			}

			ib::info() << OPERATING_SYSTEM_ERROR_MSG;
		}
	}

	switch (err) {
	case ENOSPC:
		return(OS_FILE_DISK_FULL);
	case ENOENT:
		return(OS_FILE_NOT_FOUND);
	case EEXIST:
		return(OS_FILE_ALREADY_EXISTS);
	case EXDEV:
	case ENOTDIR:
	case EISDIR:
		return(OS_FILE_PATH_ERROR);
	case EAGAIN:
		if (srv_use_native_aio) {
			return(OS_FILE_AIO_RESOURCES_RESERVED);
		}
		break;
	case EINTR:
		if (srv_use_native_aio) {
			return(OS_FILE_AIO_INTERRUPTED);
		}
		break;
	case EACCES:
		return(OS_FILE_ACCESS_VIOLATION);
	}
	return(OS_FILE_ERROR_MAX + err);
}

/** Wrapper to fsync() or fdatasync() that retries the call on some errors.
Returns the value 0 if successful; otherwise the value -1 is returned and
the global variable errno is set to indicate the error.
@param[in]	file		open file handle
@return 0 if success, -1 otherwise */
static int os_file_sync_posix(os_file_t file)
{
#if !defined(HAVE_FDATASYNC) || HAVE_DECL_FDATASYNC == 0
  auto func= fsync;
  auto func_name= "fsync()";
#else
  auto func= fdatasync;
  auto func_name= "fdatasync()";
#endif

  ulint failures= 0;

  for (;;)
  {
    ++os_n_fsyncs;

    int ret= func(file);

    if (ret == 0)
      return ret;

    switch (errno)
    {
    case ENOLCK:
      ++failures;
      ut_a(failures < 1000);

      if (!(failures % 100))
        ib::warn() << func_name << ": No locks available; retrying";

      std::this_thread::sleep_for(std::chrono::milliseconds(200));
      break;

    case EINTR:
      ++failures;
      ut_a(failures < 2000);
      break;

    default:
      ib::fatal() << func_name << " returned " << errno;
    }
  }
}

/** Check the existence and type of the given file.
@param[in]	path		path name of file
@param[out]	exists		true if the file exists
@param[out]	type		Type of the file, if it exists
@return true if call succeeded */
static
bool
os_file_status_posix(
	const char*	path,
	bool*		exists,
	os_file_type_t* type)
{
	struct stat	statinfo;

	int	ret = stat(path, &statinfo);

	*exists = !ret;

	if (!ret) {
		/* file exists, everything OK */

	} else if (errno == ENOENT || errno == ENOTDIR || errno == ENAMETOOLONG) {
		/* file does not exist */
		return(true);

	} else {
		/* file exists, but stat call failed */
		os_file_handle_error_no_exit(path, "stat", false);
		return(false);
	}

	if (S_ISDIR(statinfo.st_mode)) {
		*type = OS_FILE_TYPE_DIR;

	} else if (S_ISLNK(statinfo.st_mode)) {
		*type = OS_FILE_TYPE_LINK;

	} else if (S_ISREG(statinfo.st_mode)) {
		*type = OS_FILE_TYPE_FILE;
	} else {
		*type = OS_FILE_TYPE_UNKNOWN;
	}

	return(true);
}

/** NOTE! Use the corresponding macro os_file_flush(), not directly this
function!
Flushes the write buffers of a given file to the disk.
@param[in]	file		handle to a file
@return true if success */
bool
os_file_flush_func(
	os_file_t	file)
{
	int	ret;

	WAIT_ALLOW_WRITES();
	ret = os_file_sync_posix(file);

	if (ret == 0) {
		return(true);
	}

	/* Since Linux returns EINVAL if the 'file' is actually a raw device,
	we choose to ignore that error if we are using raw disks */

	if (srv_start_raw_disk_in_use && errno == EINVAL) {

		return(true);
	}

	ib::error() << "The OS said file flush did not succeed";

	os_file_handle_error(NULL, "flush");

	/* It is a fatal error if a file flush does not succeed, because then
	the database can get corrupt on disk */
	ut_error;

	return(false);
}

/** NOTE! Use the corresponding macro os_file_create_simple(), not directly
this function!
A simple function to open or create a file.
@param[in]	name		name of the file or path as a null-terminated
				string
@param[in]	create_mode	create mode
@param[in]	access_type	OS_FILE_READ_ONLY or OS_FILE_READ_WRITE
@param[in]	read_only	if true, read only checks are enforced
@param[out]	success		true if succeed, false if error
@return handle to the file, not defined if error, error number
	can be retrieved with os_file_get_last_error */
pfs_os_file_t
os_file_create_simple_func(
	const char*	name,
	ulint		create_mode,
	ulint		access_type,
	bool		read_only,
	bool*		success)
{
	pfs_os_file_t	file;

	*success = false;

	int		create_flag;
	const char*	mode_str	= NULL;

	if (create_mode != OS_FILE_OPEN && create_mode != OS_FILE_OPEN_RAW) {
		WAIT_ALLOW_WRITES();
	}

	ut_a(!(create_mode & OS_FILE_ON_ERROR_SILENT));
	ut_a(!(create_mode & OS_FILE_ON_ERROR_NO_EXIT));

	if (create_mode == OS_FILE_OPEN) {
		mode_str = "OPEN";

		if (access_type == OS_FILE_READ_ONLY) {

			create_flag = O_RDONLY;

		} else if (read_only) {

			create_flag = O_RDONLY;

		} else {
			create_flag = O_RDWR;
		}

	} else if (read_only) {

		mode_str = "OPEN";
		create_flag = O_RDONLY;

	} else if (create_mode == OS_FILE_CREATE) {

		mode_str = "CREATE";
		create_flag = O_RDWR | O_CREAT | O_EXCL;

	} else if (create_mode == OS_FILE_CREATE_PATH) {

		mode_str = "CREATE PATH";
		/* Create subdirs along the path if needed. */

		*success = os_file_create_subdirs_if_needed(name);

		if (!*success) {

			ib::error()
				<< "Unable to create subdirectories '"
				<< name << "'";

			return(OS_FILE_CLOSED);
		}

		create_flag = O_RDWR | O_CREAT | O_EXCL;
		create_mode = OS_FILE_CREATE;
	} else {

		ib::error()
			<< "Unknown file create mode ("
			<< create_mode
			<< " for file '" << name << "'";

		return(OS_FILE_CLOSED);
	}

	bool	retry;

	do {
		file = open(name, create_flag | O_CLOEXEC, os_innodb_umask);

		if (file == -1) {
			*success = false;
			retry = os_file_handle_error(
				name,
				create_mode == OS_FILE_OPEN
				? "open" : "create");
		} else {
			*success = true;
			retry = false;
		}

	} while (retry);

	/* This function is always called for data files, we should disable
	OS caching (O_DIRECT) here as we do in os_file_create_func(), so
	we open the same file in the same mode, see man page of open(2). */
	if (!srv_read_only_mode && *success) {
		os_file_set_nocache(file, name, mode_str);
	}

#ifdef USE_FILE_LOCK
	if (!read_only
	    && *success
	    && (access_type == OS_FILE_READ_WRITE)
	    && os_file_lock(file, name)) {

		*success = false;
		close(file);
		file = -1;
	}
#endif /* USE_FILE_LOCK */

	return(file);
}

/** This function attempts to create a directory named pathname. The new
directory gets default permissions. On Unix the permissions are
(0770 & ~umask). If the directory exists already, nothing is done and
the call succeeds, unless the fail_if_exists arguments is true.
If another error occurs, such as a permission error, this does not crash,
but reports the error and returns false.
@param[in]	pathname	directory name as null-terminated string
@param[in]	fail_if_exists	if true, pre-existing directory is treated as
				an error.
@return true if call succeeds, false on error */
bool
os_file_create_directory(
	const char*	pathname,
	bool		fail_if_exists)
{
	int	rcode;

	WAIT_ALLOW_WRITES();
	rcode = mkdir(pathname, 0770);

	if (!(rcode == 0 || (errno == EEXIST && !fail_if_exists))) {
		/* failure */
		os_file_handle_error_no_exit(pathname, "mkdir", false);

		return(false);
	}

	return(true);
}

/** NOTE! Use the corresponding macro os_file_create(), not directly
this function!
Opens an existing file or creates a new.
@param[in]	name		name of the file or path as a null-terminated
				string
@param[in]	create_mode	create mode
@param[in]	purpose		OS_FILE_AIO, if asynchronous, non-buffered I/O
				is desired, OS_FILE_NORMAL, if any normal file;
				NOTE that it also depends on type, os_aio_..
				and srv_.. variables whether we really use async
				I/O or unbuffered I/O: look in the function
				source code for the exact rules
@param[in]	type		OS_DATA_FILE or OS_LOG_FILE
@param[in]	read_only	true, if read only checks should be enforcedm
@param[in]	success		true if succeeded
@return handle to the file, not defined if error, error number
	can be retrieved with os_file_get_last_error */
pfs_os_file_t
os_file_create_func(
	const char*	name,
	ulint		create_mode,
	ulint		purpose,
	ulint		type,
	bool		read_only,
	bool*		success)
{
	bool		on_error_no_exit;
	bool		on_error_silent;

	*success = false;

	DBUG_EXECUTE_IF(
		"ib_create_table_fail_disk_full",
		*success = false;
		errno = ENOSPC;
		return(OS_FILE_CLOSED);
	);

	int		create_flag;
	const char*	mode_str	= NULL;

	on_error_no_exit = create_mode & OS_FILE_ON_ERROR_NO_EXIT
		? true : false;
	on_error_silent = create_mode & OS_FILE_ON_ERROR_SILENT
		? true : false;

	create_mode &= ulint(~(OS_FILE_ON_ERROR_NO_EXIT
			       | OS_FILE_ON_ERROR_SILENT));

	if (create_mode == OS_FILE_OPEN
	    || create_mode == OS_FILE_OPEN_RAW
	    || create_mode == OS_FILE_OPEN_RETRY) {

		mode_str = "OPEN";

		create_flag = read_only ? O_RDONLY : O_RDWR;

	} else if (read_only) {

		mode_str = "OPEN";

		create_flag = O_RDONLY;

	} else if (create_mode == OS_FILE_CREATE) {

		mode_str = "CREATE";
		create_flag = O_RDWR | O_CREAT | O_EXCL;

	} else if (create_mode == OS_FILE_OVERWRITE) {

		mode_str = "OVERWRITE";
		create_flag = O_RDWR | O_CREAT | O_TRUNC;

	} else {
		ib::error()
			<< "Unknown file create mode (" << create_mode << ")"
			<< " for file '" << name << "'";

		return(OS_FILE_CLOSED);
	}

	ut_a(type == OS_LOG_FILE
	     || type == OS_DATA_FILE
	     || type == OS_DATA_FILE_NO_O_DIRECT);

	ut_a(purpose == OS_FILE_AIO || purpose == OS_FILE_NORMAL);

	/* We let O_DSYNC only affect log files */

	if (!read_only
	    && type == OS_LOG_FILE
	    && srv_file_flush_method == SRV_O_DSYNC) {
#ifdef O_DSYNC
		create_flag |= O_DSYNC;
#else
		create_flag |= O_SYNC;
#endif
	}

	os_file_t	file;
	bool		retry;

	do {
		file = open(name, create_flag | O_CLOEXEC, os_innodb_umask);

		if (file == -1) {
			const char*	operation;

			operation = (create_mode == OS_FILE_CREATE
				     && !read_only) ? "create" : "open";

			*success = false;

			if (on_error_no_exit) {
				retry = os_file_handle_error_no_exit(
					name, operation, on_error_silent);
			} else {
				retry = os_file_handle_error(name, operation);
			}
		} else {
			*success = true;
			retry = false;
		}

	} while (retry);

	/* We disable OS caching (O_DIRECT) only on data files */
	if (!read_only
	    && *success
	    && type != OS_LOG_FILE
	    && type != OS_DATA_FILE_NO_O_DIRECT) {
		os_file_set_nocache(file, name, mode_str);
	}

#ifdef USE_FILE_LOCK
	if (!read_only
	    && *success
	    && create_mode != OS_FILE_OPEN_RAW
	    && os_file_lock(file, name)) {

		if (create_mode == OS_FILE_OPEN_RETRY) {

			ib::info()
				<< "Retrying to lock the first data file";

			for (int i = 0; i < 100; i++) {
				std::this_thread::sleep_for(
					std::chrono::seconds(1));

				if (!os_file_lock(file, name)) {
					*success = true;
					return(file);
				}
			}

			ib::info()
				<< "Unable to open the first data file";
		}

		*success = false;
		close(file);
		file = -1;
	}
#endif /* USE_FILE_LOCK */

	return(file);
}

/** NOTE! Use the corresponding macro
os_file_create_simple_no_error_handling(), not directly this function!
A simple function to open or create a file.
@param[in]	name		name of the file or path as a null-terminated
				string
@param[in]	create_mode	create mode
@param[in]	access_type	OS_FILE_READ_ONLY, OS_FILE_READ_WRITE, or
				OS_FILE_READ_ALLOW_DELETE; the last option
				is used by a backup program reading the file
@param[in]	read_only	if true read only mode checks are enforced
@param[out]	success		true if succeeded
@return own: handle to the file, not defined if error, error number
	can be retrieved with os_file_get_last_error */
pfs_os_file_t
os_file_create_simple_no_error_handling_func(
	const char*	name,
	ulint		create_mode,
	ulint		access_type,
	bool		read_only,
	bool*		success)
{
	os_file_t	file;
	int		create_flag;

	if (create_mode != OS_FILE_OPEN && create_mode != OS_FILE_OPEN_RAW) {
		WAIT_ALLOW_WRITES();
	}

	ut_a(!(create_mode & OS_FILE_ON_ERROR_SILENT));
	ut_a(!(create_mode & OS_FILE_ON_ERROR_NO_EXIT));

	*success = false;

	if (create_mode == OS_FILE_OPEN) {

		if (access_type == OS_FILE_READ_ONLY) {

			create_flag = O_RDONLY;

		} else if (read_only) {

			create_flag = O_RDONLY;

		} else {

			ut_a(access_type == OS_FILE_READ_WRITE
			     || access_type == OS_FILE_READ_ALLOW_DELETE);

			create_flag = O_RDWR;
		}

	} else if (read_only) {

		create_flag = O_RDONLY;

	} else if (create_mode == OS_FILE_CREATE) {

		create_flag = O_RDWR | O_CREAT | O_EXCL;

	} else {

		ib::error()
			<< "Unknown file create mode "
			<< create_mode << " for file '" << name << "'";

		return(OS_FILE_CLOSED);
	}

	file = open(name, create_flag | O_CLOEXEC, os_innodb_umask);

	*success = (file != -1);

#ifdef USE_FILE_LOCK
	if (!read_only
	    && *success
	    && access_type == OS_FILE_READ_WRITE
	    && os_file_lock(file, name)) {

		*success = false;
		close(file);
		file = -1;

	}
#endif /* USE_FILE_LOCK */

	return(file);
}

/** Deletes a file if it exists. The file has to be closed before calling this.
@param[in]	name		file path as a null-terminated string
@param[out]	exist		indicate if file pre-exist
@return true if success */
bool
os_file_delete_if_exists_func(
	const char*	name,
	bool*		exist)
{
	if (exist != NULL) {
		*exist = true;
	}

	int	ret;
	WAIT_ALLOW_WRITES();

	ret = unlink(name);

	if (ret != 0 && errno == ENOENT) {
		if (exist != NULL) {
			*exist = false;
		}
	} else if (ret != 0 && errno != ENOENT) {
		os_file_handle_error_no_exit(name, "delete", false);

		return(false);
	}

	return(true);
}

/** Deletes a file. The file has to be closed before calling this.
@param[in]	name		file path as a null-terminated string
@return true if success */
bool
os_file_delete_func(
	const char*	name)
{
	int	ret;
	WAIT_ALLOW_WRITES();

	ret = unlink(name);

	if (ret != 0) {
		os_file_handle_error_no_exit(name, "delete", FALSE);

		return(false);
	}

	return(true);
}

/** NOTE! Use the corresponding macro os_file_rename(), not directly this
function!
Renames a file (can also move it to another directory). It is safest that the
file is closed before calling this function.
@param[in]	oldpath		old file path as a null-terminated string
@param[in]	newpath		new file path
@return true if success */
bool
os_file_rename_func(
	const char*	oldpath,
	const char*	newpath)
{
#ifdef UNIV_DEBUG
	os_file_type_t	type;
	bool		exists;

	/* New path must not exist. */
	ut_ad(os_file_status(newpath, &exists, &type));
	ut_ad(!exists);

	/* Old path must exist. */
	ut_ad(os_file_status(oldpath, &exists, &type));
	ut_ad(exists);
#endif /* UNIV_DEBUG */

	int	ret;
	WAIT_ALLOW_WRITES();

	ret = rename(oldpath, newpath);

	if (ret != 0) {
		os_file_handle_rename_error(oldpath, newpath);

		return(false);
	}

	return(true);
}

/** NOTE! Use the corresponding macro os_file_close(), not directly this
function!
Closes a file handle. In case of error, error number can be retrieved with
os_file_get_last_error.
@param[in]	file		Handle to close
@return true if success */
bool os_file_close_func(os_file_t file)
{
  int ret= close(file);

  if (!ret)
    return true;

  os_file_handle_error(NULL, "close");
  return false;
}

/** Gets a file size.
@param[in]	file		handle to an open file
@return file size, or (os_offset_t) -1 on failure */
os_offset_t
os_file_get_size(os_file_t file)
{
	struct stat statbuf;
	return fstat(file, &statbuf) ? os_offset_t(-1) : statbuf.st_size;
}

/** Gets a file size.
@param[in]	filename	Full path to the filename to check
@return file size if OK, else set m_total_size to ~0 and m_alloc_size to
	errno */
os_file_size_t
os_file_get_size(
	const char*	filename)
{
	struct stat	s;
	os_file_size_t	file_size;

	int	ret = stat(filename, &s);

	if (ret == 0) {
		file_size.m_total_size = s.st_size;
		/* st_blocks is in 512 byte sized blocks */
		file_size.m_alloc_size = s.st_blocks * 512;
	} else {
		file_size.m_total_size = ~0U;
		file_size.m_alloc_size = (os_offset_t) errno;
	}

	return(file_size);
}

/** This function returns information about the specified file
@param[in]	path		pathname of the file
@param[out]	stat_info	information of a file in a directory
@param[in,out]	statinfo	information of a file in a directory
@param[in]	check_rw_perm	for testing whether the file can be opened
				in RW mode
@param[in]	read_only	if true read only mode checks are enforced
@return DB_SUCCESS if all OK */
static
dberr_t
os_file_get_status_posix(
	const char*	path,
	os_file_stat_t* stat_info,
	struct stat*	statinfo,
	bool		check_rw_perm,
	bool		read_only)
{
	int	ret = stat(path, statinfo);

	if (ret && (errno == ENOENT || errno == ENOTDIR
		    || errno == ENAMETOOLONG)) {
		/* file does not exist */

		return(DB_NOT_FOUND);

	} else if (ret) {
		/* file exists, but stat call failed */

		os_file_handle_error_no_exit(path, "stat", false);

		return(DB_FAIL);
	}

	switch (statinfo->st_mode & S_IFMT) {
	case S_IFDIR:
		stat_info->type = OS_FILE_TYPE_DIR;
		break;
	case S_IFLNK:
		stat_info->type = OS_FILE_TYPE_LINK;
		break;
	case S_IFBLK:
		/* Handle block device as regular file. */
	case S_IFCHR:
		/* Handle character device as regular file. */
	case S_IFREG:
		stat_info->type = OS_FILE_TYPE_FILE;
		break;
	default:
		stat_info->type = OS_FILE_TYPE_UNKNOWN;
	}

	stat_info->size = statinfo->st_size;
	stat_info->block_size = statinfo->st_blksize;
	stat_info->alloc_size = statinfo->st_blocks * 512;

	if (check_rw_perm
	    && (stat_info->type == OS_FILE_TYPE_FILE
		|| stat_info->type == OS_FILE_TYPE_BLOCK)) {

		stat_info->rw_perm = !access(path, read_only
					     ? R_OK : R_OK | W_OK);
	}

	return(DB_SUCCESS);
}

/** Truncates a file to a specified size in bytes.
Do nothing if the size to preserve is greater or equal to the current
size of the file.
@param[in]	pathname	file path
@param[in]	file		file to be truncated
@param[in]	size		size to preserve in bytes
@return true if success */
static
bool
os_file_truncate_posix(
	const char*	pathname,
	os_file_t	file,
	os_offset_t	size)
{
	int	res = ftruncate(file, size);

	if (res == -1) {

		bool	retry;

		retry = os_file_handle_error_no_exit(
			pathname, "truncate", false);

		if (retry) {
			ib::warn()
				<< "Truncate failed for '"
				<< pathname << "'";
		}
	}

	return(res == 0);
}

/** Truncates a file at its current position.
@return true if success */
bool
os_file_set_eof(
	FILE*		file)	/*!< in: file to be truncated */
{
	WAIT_ALLOW_WRITES();
	return(!ftruncate(fileno(file), ftell(file)));
}

#else /* !_WIN32 */

#include <WinIoCtl.h>



/** Free storage space associated with a section of the file.
@param[in]	fh		Open file handle
@param[in]	off		Starting offset (SEEK_SET)
@param[in]	len		Size of the hole
@return 0 on success or errno */
static
dberr_t
os_file_punch_hole_win32(
	os_file_t	fh,
	os_offset_t	off,
	os_offset_t	len)
{
	FILE_ZERO_DATA_INFORMATION	punch;

	punch.FileOffset.QuadPart = off;
	punch.BeyondFinalZero.QuadPart = off + len;

	/* If lpOverlapped is NULL, lpBytesReturned cannot be NULL,
	therefore we pass a dummy parameter. */
	DWORD	temp;
	BOOL	success = os_win32_device_io_control(
		fh, FSCTL_SET_ZERO_DATA, &punch, sizeof(punch),
		NULL, 0, &temp);

	return(success ? DB_SUCCESS: DB_IO_NO_PUNCH_HOLE);
}

/** Check the existence and type of the given file.
@param[in]	path		path name of file
@param[out]	exists		true if the file exists
@param[out]	type		Type of the file, if it exists
@return true if call succeeded */
static
bool
os_file_status_win32(
	const char*	path,
	bool*		exists,
	os_file_type_t* type)
{
	int		ret;
	struct _stat64	statinfo;

	ret = _stat64(path, &statinfo);

	*exists = !ret;

	if (!ret) {
		/* file exists, everything OK */

	} else if (errno == ENOENT || errno == ENOTDIR || errno == ENAMETOOLONG) {
		/* file does not exist */
		return(true);

	} else {
		/* file exists, but stat call failed */
		os_file_handle_error_no_exit(path, "stat", false);
		return(false);
	}

	if (_S_IFDIR & statinfo.st_mode) {
		*type = OS_FILE_TYPE_DIR;

	} else if (_S_IFREG & statinfo.st_mode) {
		*type = OS_FILE_TYPE_FILE;

	} else {
		*type = OS_FILE_TYPE_UNKNOWN;
	}

	return(true);
}

/* Dynamically load NtFlushBuffersFileEx, used in os_file_flush_func */
#include <winternl.h>
typedef NTSTATUS(WINAPI* pNtFlushBuffersFileEx)(
  HANDLE FileHandle, ULONG Flags, PVOID Parameters, ULONG ParametersSize,
  PIO_STATUS_BLOCK IoStatusBlock);

static pNtFlushBuffersFileEx my_NtFlushBuffersFileEx
  = (pNtFlushBuffersFileEx)GetProcAddress(GetModuleHandle("ntdll"),
    "NtFlushBuffersFileEx");

/** NOTE! Use the corresponding macro os_file_flush(), not directly this
function!
Flushes the write buffers of a given file to the disk.
@param[in]	file		handle to a file
@return true if success */
bool os_file_flush_func(os_file_t file)
{
  ++os_n_fsyncs;
  static bool disable_datasync;

  if (my_NtFlushBuffersFileEx && !disable_datasync)
  {
    IO_STATUS_BLOCK iosb{};
    NTSTATUS status= my_NtFlushBuffersFileEx(
        file, FLUSH_FLAGS_FILE_DATA_SYNC_ONLY, nullptr, 0, &iosb);
    if (!status)
      return true;
    /*
      NtFlushBuffersFileEx(FLUSH_FLAGS_FILE_DATA_SYNC_ONLY) might fail
      unless on Win10+, and maybe non-NTFS. Switch to using FlushFileBuffers().
    */
    disable_datasync= true;
  }

  if (FlushFileBuffers(file))
    return true;

  /* Since Windows returns ERROR_INVALID_FUNCTION if the 'file' is
  actually a raw device, we choose to ignore that error if we are using
  raw disks */
  if (srv_start_raw_disk_in_use && GetLastError() == ERROR_INVALID_FUNCTION)
    return true;

  os_file_handle_error(nullptr, "flush");

  /* It is a fatal error if a file flush does not succeed, because then
  the database can get corrupt on disk */
  ut_error;

  return false;
}

/** Retrieves the last error number if an error occurs in a file io function.
The number should be retrieved before any other OS calls (because they may
overwrite the error number). If the number is not known to this program,
then OS error number + OS_FILE_ERROR_MAX is returned.
@param[in]	report_all_errors	true if we want an error message printed
					of all errors
@param[in]	on_error_silent		true then don't print any diagnostic
					to the log
@return error number, or OS error number + OS_FILE_ERROR_MAX */
static
ulint
os_file_get_last_error_low(
	bool	report_all_errors,
	bool	on_error_silent)
{
	ulint	err = (ulint) GetLastError();

	if (err == ERROR_SUCCESS) {
		return(0);
	}

	if (report_all_errors
	    || (!on_error_silent
		&& err != ERROR_DISK_FULL
		&& err != ERROR_FILE_EXISTS)) {

		ib::error()
			<< "Operating system error number " << err
			<< " in a file operation.";

		if (err == ERROR_PATH_NOT_FOUND) {
			ib::error()
				<< "The error means the system"
				" cannot find the path specified.";

		} else if (err == ERROR_ACCESS_DENIED) {

			ib::error()
				<< "The error means mariadbd does not have"
				" the access rights to"
				" the directory. It may also be"
				" you have created a subdirectory"
				" of the same name as a data file.";

		} else if (err == ERROR_SHARING_VIOLATION
			   || err == ERROR_LOCK_VIOLATION) {

			ib::error()
				<< "The error means that another program"
				" is using InnoDB's files."
				" This might be a backup or antivirus"
				" software or another instance"
				" of MariaDB."
				" Please close it to get rid of this error.";

		} else if (err == ERROR_WORKING_SET_QUOTA
			   || err == ERROR_NO_SYSTEM_RESOURCES) {

			ib::error()
				<< "The error means that there are no"
				" sufficient system resources or quota to"
				" complete the operation.";

		} else if (err == ERROR_OPERATION_ABORTED) {

			ib::error()
				<< "The error means that the I/O"
				" operation has been aborted"
				" because of either a thread exit"
				" or an application request."
				" Retry attempt is made.";
		} else if (err == ERROR_PATH_NOT_FOUND) {
			ib::error()
				<< "This error means that directory did not exist"
				" during file creation.";
		} else {

			ib::info() << OPERATING_SYSTEM_ERROR_MSG;
		}
	}

	if (err == ERROR_FILE_NOT_FOUND) {
		return(OS_FILE_NOT_FOUND);
	} else if (err == ERROR_DISK_FULL) {
		return(OS_FILE_DISK_FULL);
	} else if (err == ERROR_FILE_EXISTS) {
		return(OS_FILE_ALREADY_EXISTS);
	} else if (err == ERROR_SHARING_VIOLATION
		   || err == ERROR_LOCK_VIOLATION) {
		return(OS_FILE_SHARING_VIOLATION);
	} else if (err == ERROR_WORKING_SET_QUOTA
		   || err == ERROR_NO_SYSTEM_RESOURCES) {
		return(OS_FILE_INSUFFICIENT_RESOURCE);
	} else if (err == ERROR_OPERATION_ABORTED) {
		return(OS_FILE_OPERATION_ABORTED);
	} else if (err == ERROR_ACCESS_DENIED) {
		return(OS_FILE_ACCESS_VIOLATION);
	}

	return(OS_FILE_ERROR_MAX + err);
}


/** NOTE! Use the corresponding macro os_file_create_simple(), not directly
this function!
A simple function to open or create a file.
@param[in]	name		name of the file or path as a null-terminated
				string
@param[in]	create_mode	create mode
@param[in]	access_type	OS_FILE_READ_ONLY or OS_FILE_READ_WRITE
@param[in]	read_only	if true read only mode checks are enforced
@param[out]	success		true if succeed, false if error
@return handle to the file, not defined if error, error number
	can be retrieved with os_file_get_last_error */
pfs_os_file_t
os_file_create_simple_func(
	const char*	name,
	ulint		create_mode,
	ulint		access_type,
	bool		read_only,
	bool*		success)
{
	os_file_t	file;

	*success = false;

	DWORD		access;
	DWORD		create_flag;
	DWORD		attributes = 0;

	ut_a(!(create_mode & OS_FILE_ON_ERROR_SILENT));
	ut_a(!(create_mode & OS_FILE_ON_ERROR_NO_EXIT));
	ut_ad(srv_operation == SRV_OPERATION_NORMAL);

	if (create_mode == OS_FILE_OPEN) {

		create_flag = OPEN_EXISTING;

	} else if (read_only) {

		create_flag = OPEN_EXISTING;

	} else if (create_mode == OS_FILE_CREATE) {

		create_flag = CREATE_NEW;

	} else if (create_mode == OS_FILE_CREATE_PATH) {

		/* Create subdirs along the path if needed. */
		*success = os_file_create_subdirs_if_needed(name);

		if (!*success) {

			ib::error()
				<< "Unable to create subdirectories '"
				<< name << "'";

			return(OS_FILE_CLOSED);
		}

		create_flag = CREATE_NEW;
		create_mode = OS_FILE_CREATE;

	} else {

		ib::error()
			<< "Unknown file create mode ("
			<< create_mode << ") for file '"
			<< name << "'";

		return(OS_FILE_CLOSED);
	}

	if (access_type == OS_FILE_READ_ONLY) {

		access = GENERIC_READ;

	} else if (read_only) {

		ib::info()
			<< "Read only mode set. Unable to"
			" open file '" << name << "' in RW mode, "
			<< "trying RO mode";

		access = GENERIC_READ;

	} else if (access_type == OS_FILE_READ_WRITE) {

		access = GENERIC_READ | GENERIC_WRITE;

	} else {

		ib::error()
			<< "Unknown file access type (" << access_type << ") "
			"for file '" << name << "'";

		return(OS_FILE_CLOSED);
	}

	bool	retry;

	do {
		/* Use default security attributes and no template file. */

		file = CreateFile(
			(LPCTSTR) name, access,
			FILE_SHARE_READ | FILE_SHARE_DELETE,
			my_win_file_secattr(), create_flag, attributes, NULL);

		if (file == INVALID_HANDLE_VALUE) {

			*success = false;

			retry = os_file_handle_error(
				name, create_mode == OS_FILE_OPEN ?
				"open" : "create");

		} else {

			retry = false;

			*success = true;
		}

	} while (retry);

	return(file);
}

/** This function attempts to create a directory named pathname. The new
directory gets default permissions. On Unix the permissions are
(0770 & ~umask). If the directory exists already, nothing is done and
the call succeeds, unless the fail_if_exists arguments is true.
If another error occurs, such as a permission error, this does not crash,
but reports the error and returns false.
@param[in]	pathname	directory name as null-terminated string
@param[in]	fail_if_exists	if true, pre-existing directory is treated
				as an error.
@return true if call succeeds, false on error */
bool
os_file_create_directory(
	const char*	pathname,
	bool		fail_if_exists)
{
	BOOL	rcode;

	rcode = CreateDirectory((LPCTSTR) pathname, NULL);
	if (!(rcode != 0
	      || (GetLastError() == ERROR_ALREADY_EXISTS
		  && !fail_if_exists))) {

		os_file_handle_error_no_exit(
			pathname, "CreateDirectory", false);

		return(false);
	}

	return(true);
}

/** Check that IO of specific size is possible for the file
opened with FILE_FLAG_NO_BUFFERING.

The requirement is that IO is multiple of the disk sector size.

@param[in]	file      file handle
@param[in]	io_size   expected io size
@return true - unbuffered io of requested size is possible, false otherwise.

@note: this function only works correctly with Windows 8 or later,
(GetFileInformationByHandleEx with FileStorageInfo is only supported there).
It will return true on earlier Windows version.
 */
static bool unbuffered_io_possible(HANDLE file, size_t io_size)
{
	FILE_STORAGE_INFO info;
	if (GetFileInformationByHandleEx(
		file, FileStorageInfo, &info, sizeof(info))) {
			ULONG sector_size = info.LogicalBytesPerSector;
			if (sector_size)
				return io_size % sector_size == 0;
	}
	return true;
}


/** NOTE! Use the corresponding macro os_file_create(), not directly
this function!
Opens an existing file or creates a new.
@param[in]	name		name of the file or path as a null-terminated
				string
@param[in]	create_mode	create mode
@param[in]	purpose		OS_FILE_AIO, if asynchronous, non-buffered I/O
				is desired, OS_FILE_NORMAL, if any normal file;
				NOTE that it also depends on type, os_aio_..
				and srv_.. variables whether we really use async
				I/O or unbuffered I/O: look in the function
				source code for the exact rules
@param[in]	type		OS_DATA_FILE or OS_LOG_FILE
@param[in]	success		true if succeeded
@return handle to the file, not defined if error, error number
	can be retrieved with os_file_get_last_error */
pfs_os_file_t
os_file_create_func(
	const char*	name,
	ulint		create_mode,
	ulint		purpose,
	ulint		type,
	bool		read_only,
	bool*		success)
{
	os_file_t	file;
	bool		retry;
	bool		on_error_no_exit;
	bool		on_error_silent;

	*success = false;

	DBUG_EXECUTE_IF(
		"ib_create_table_fail_disk_full",
		*success = false;
		SetLastError(ERROR_DISK_FULL);
		return(OS_FILE_CLOSED);
	);

	DWORD		create_flag;
	DWORD		share_mode = read_only
		? FILE_SHARE_READ | FILE_SHARE_WRITE | FILE_SHARE_DELETE
		: FILE_SHARE_READ | FILE_SHARE_DELETE;

	if (create_mode != OS_FILE_OPEN && create_mode != OS_FILE_OPEN_RAW) {
		WAIT_ALLOW_WRITES();
	}

	on_error_no_exit = create_mode & OS_FILE_ON_ERROR_NO_EXIT
		? true : false;

	on_error_silent = create_mode & OS_FILE_ON_ERROR_SILENT
		? true : false;

	create_mode &= ~(OS_FILE_ON_ERROR_NO_EXIT | OS_FILE_ON_ERROR_SILENT);

	if (create_mode == OS_FILE_OPEN_RAW) {

		ut_a(!read_only);

		/* On Windows Physical devices require admin privileges and
		have to have the write-share mode set. See the remarks
		section for the CreateFile() function documentation in MSDN. */

		share_mode |= FILE_SHARE_WRITE;

		create_flag = OPEN_EXISTING;

	} else if (create_mode == OS_FILE_OPEN
		   || create_mode == OS_FILE_OPEN_RETRY) {

		create_flag = OPEN_EXISTING;

	} else if (read_only) {

		create_flag = OPEN_EXISTING;

	} else if (create_mode == OS_FILE_CREATE) {

		create_flag = CREATE_NEW;

	} else if (create_mode == OS_FILE_OVERWRITE) {

		create_flag = CREATE_ALWAYS;

	} else {
		ib::error()
			<< "Unknown file create mode (" << create_mode << ") "
			<< " for file '" << name << "'";

		return(OS_FILE_CLOSED);
	}

	DWORD		attributes = 0;

	if (purpose == OS_FILE_AIO) {

#ifdef WIN_ASYNC_IO
		/* If specified, use asynchronous (overlapped) io and no
		buffering of writes in the OS */

		if (srv_use_native_aio) {
			attributes |= FILE_FLAG_OVERLAPPED;
		}
#endif /* WIN_ASYNC_IO */

	} else if (purpose == OS_FILE_NORMAL) {

		/* Use default setting. */

	} else {

		ib::error()
			<< "Unknown purpose flag (" << purpose << ") "
			<< "while opening file '" << name << "'";

		return(OS_FILE_CLOSED);
	}

	if (type == OS_LOG_FILE) {
		/* There is not reason to use buffered write to logs.*/
		attributes |= FILE_FLAG_NO_BUFFERING;
	}

	switch (srv_file_flush_method)
	{
	case SRV_O_DSYNC:
		if (type == OS_LOG_FILE) {
			/* Map O_DSYNC to FILE_WRITE_THROUGH */
			attributes |= FILE_FLAG_WRITE_THROUGH;
		}
		break;

	case SRV_O_DIRECT_NO_FSYNC:
	case SRV_O_DIRECT:
		if (type != OS_DATA_FILE) {
			break;
		}
		/* fall through */
	case SRV_ALL_O_DIRECT_FSYNC:
		/*Traditional Windows behavior, no buffering for any files.*/
		if (type != OS_DATA_FILE_NO_O_DIRECT) {
			attributes |= FILE_FLAG_NO_BUFFERING;
		}
		break;

	case SRV_FSYNC:
	case SRV_LITTLESYNC:
		break;

	case SRV_NOSYNC:
		/* Let Windows cache manager handle all writes.*/
		attributes &= ~(FILE_FLAG_WRITE_THROUGH | FILE_FLAG_NO_BUFFERING);
		break;

	default:
		ut_a(false); /* unknown flush mode.*/
	}


	// TODO: Create a bug, this looks wrong. The flush log
	// parameter is dynamic.
	if (type == OS_LOG_FILE && srv_flush_log_at_trx_commit == 2) {
		/* Do not use unbuffered i/o for the log files because
		value 2 denotes that we do not flush the log at every
		commit, but only once per second */
		attributes &= ~(FILE_FLAG_WRITE_THROUGH | FILE_FLAG_NO_BUFFERING);
	}


	DWORD	access = GENERIC_READ;

	if (!read_only) {
		access |= GENERIC_WRITE;
	}

	for (;;) {
		const  char *operation;

		/* Use default security attributes and no template file. */
		file = CreateFile(
			name, access, share_mode, my_win_file_secattr(),
			create_flag, attributes, NULL);

		/* If FILE_FLAG_NO_BUFFERING was set, check if this can work at all,
		for expected IO sizes. Reopen without the unbuffered flag, if it is won't work*/
		if ((file != INVALID_HANDLE_VALUE)
			&& (attributes & FILE_FLAG_NO_BUFFERING)
			&& (type == OS_LOG_FILE)
			&& !unbuffered_io_possible(file, OS_FILE_LOG_BLOCK_SIZE)) {
				ut_a(CloseHandle(file));
				attributes &= ~FILE_FLAG_NO_BUFFERING;
				create_flag = OPEN_ALWAYS;
				continue;
		}

		*success = (file != INVALID_HANDLE_VALUE);
		if (*success) {
			break;
		}

		operation = (create_mode == OS_FILE_CREATE && !read_only) ?
			"create" : "open";

		if (on_error_no_exit) {
			retry = os_file_handle_error_no_exit(
				name, operation, on_error_silent);
		}
		else {
			retry = os_file_handle_error(name, operation);
		}

		if (!retry) {
			break;
		}
	}

	if (*success &&  (attributes & FILE_FLAG_OVERLAPPED) && srv_thread_pool) {
		srv_thread_pool->bind(file);
	}
	return(file);
}

/** NOTE! Use the corresponding macro os_file_create_simple_no_error_handling(),
not directly this function!
A simple function to open or create a file.
@param[in]	name		name of the file or path as a null-terminated
				string
@param[in]	create_mode	create mode
@param[in]	access_type	OS_FILE_READ_ONLY, OS_FILE_READ_WRITE, or
				OS_FILE_READ_ALLOW_DELETE; the last option is
				used by a backup program reading the file
@param[out]	success		true if succeeded
@return own: handle to the file, not defined if error, error number
	can be retrieved with os_file_get_last_error */

pfs_os_file_t
os_file_create_simple_no_error_handling_func(
	const char*	name,
	ulint		create_mode,
	ulint		access_type,
	bool		read_only,
	bool*		success)
{
	os_file_t	file;

	*success = false;

	DWORD		access;
	DWORD		create_flag;
	DWORD		attributes	= 0;
	DWORD		share_mode = read_only
		? FILE_SHARE_READ | FILE_SHARE_WRITE | FILE_SHARE_DELETE
		: FILE_SHARE_READ | FILE_SHARE_DELETE;

	ut_a(name);

	ut_a(!(create_mode & OS_FILE_ON_ERROR_SILENT));
	ut_a(!(create_mode & OS_FILE_ON_ERROR_NO_EXIT));

	if (create_mode == OS_FILE_OPEN) {

		create_flag = OPEN_EXISTING;

	} else if (read_only) {

		create_flag = OPEN_EXISTING;

	} else if (create_mode == OS_FILE_CREATE) {

		create_flag = CREATE_NEW;

	} else {

		ib::error()
			<< "Unknown file create mode (" << create_mode << ") "
			<< " for file '" << name << "'";

		return(OS_FILE_CLOSED);
	}

	if (access_type == OS_FILE_READ_ONLY) {

		access = GENERIC_READ;

	} else if (read_only) {

		access = GENERIC_READ;

	} else if (access_type == OS_FILE_READ_WRITE) {

		access = GENERIC_READ | GENERIC_WRITE;

	} else if (access_type == OS_FILE_READ_ALLOW_DELETE) {

		ut_a(!read_only);

		access = GENERIC_READ;

		/*!< A backup program has to give mysqld the maximum
		freedom to do what it likes with the file */

		share_mode |= FILE_SHARE_DELETE | FILE_SHARE_WRITE
			| FILE_SHARE_READ;

	} else {

		ib::error()
			<< "Unknown file access type (" << access_type << ") "
			<< "for file '" << name << "'";

		return(OS_FILE_CLOSED);
	}

	file = CreateFile((LPCTSTR) name,
			  access,
			  share_mode,
			  my_win_file_secattr(),
			  create_flag,
			  attributes,
			  NULL);		// No template file

	*success = (file != INVALID_HANDLE_VALUE);

	return(file);
}

/** Deletes a file if it exists. The file has to be closed before calling this.
@param[in]	name		file path as a null-terminated string
@param[out]	exist		indicate if file pre-exist
@return true if success */
bool
os_file_delete_if_exists_func(
	const char*	name,
	bool*		exist)
{
	ulint	count	= 0;

	if (exist != NULL) {
		*exist = true;
	}

	for (;;) {
		/* In Windows, deleting an .ibd file may fail if
		the file is being accessed by an external program,
		such as a backup tool. */

		bool	ret = DeleteFile((LPCTSTR) name);

		if (ret) {
			return(true);
		}

		DWORD	lasterr = GetLastError();

		if (lasterr == ERROR_FILE_NOT_FOUND
		    || lasterr == ERROR_PATH_NOT_FOUND) {

			/* the file does not exist, this not an error */
			if (exist != NULL) {
				*exist = false;
			}

			return(true);
		}

		++count;

		if (count > 100 && 0 == (count % 10)) {

			/* Print error information */
			os_file_get_last_error(true);

			ib::warn() << "Delete of file '" << name << "' failed.";
		}

		std::this_thread::sleep_for(std::chrono::seconds(1));

		if (count > 2000) {

			return(false);
		}
	}
}

/** Deletes a file. The file has to be closed before calling this.
@param[in]	name		File path as NUL terminated string
@return true if success */
bool
os_file_delete_func(
	const char*	name)
{
	ulint	count	= 0;

	for (;;) {
		/* In Windows, deleting an .ibd file may fail if
		the file is being accessed by an external program,
		such as a backup tool. */

		BOOL	ret = DeleteFile((LPCTSTR) name);

		if (ret) {
			return(true);
		}

		if (GetLastError() == ERROR_FILE_NOT_FOUND) {
			/* If the file does not exist, we classify this as
			a 'mild' error and return */

			return(false);
		}

		++count;

		if (count > 100 && 0 == (count % 10)) {

			/* print error information */
			os_file_get_last_error(true);

			ib::warn()
				<< "Cannot delete file '" << name << "'. Is "
				<< "another program accessing it?";
		}

		std::this_thread::sleep_for(std::chrono::seconds(1));

		if (count > 2000) {

			return(false);
		}
	}

	ut_error;
	return(false);
}

/** NOTE! Use the corresponding macro os_file_rename(), not directly this
function!
Renames a file (can also move it to another directory). It is safest that the
file is closed before calling this function.
@param[in]	oldpath		old file path as a null-terminated string
@param[in]	newpath		new file path
@return true if success */
bool
os_file_rename_func(
	const char*	oldpath,
	const char*	newpath)
{
#ifdef UNIV_DEBUG
	os_file_type_t	type;
	bool		exists;

	/* New path must not exist. */
	ut_ad(os_file_status(newpath, &exists, &type));
	ut_ad(!exists);

	/* Old path must exist. */
	ut_ad(os_file_status(oldpath, &exists, &type));
	ut_ad(exists);
#endif /* UNIV_DEBUG */

	if (MoveFileEx(oldpath, newpath, MOVEFILE_REPLACE_EXISTING)) {
		return(true);
	}

	os_file_handle_rename_error(oldpath, newpath);
	return(false);
}

/** NOTE! Use the corresponding macro os_file_close(), not directly
this function!
Closes a file handle. In case of error, error number can be retrieved with
os_file_get_last_error.
@param[in,own]	file		Handle to a file
@return true if success */
bool os_file_close_func(os_file_t file)
{
  ut_ad(file);
  if (!CloseHandle(file))
  {
    os_file_handle_error(NULL, "close");
    return false;
  }

  if(srv_thread_pool)
    srv_thread_pool->unbind(file);
  return true;
}

/** Gets a file size.
@param[in]	file		Handle to a file
@return file size, or (os_offset_t) -1 on failure */
os_offset_t
os_file_get_size(
	os_file_t	file)
{
	DWORD		high;
	DWORD		low = GetFileSize(file, &high);

	if (low == 0xFFFFFFFF && GetLastError() != NO_ERROR) {
		return((os_offset_t) -1);
	}

	return(os_offset_t(low | (os_offset_t(high) << 32)));
}

/** Gets a file size.
@param[in]	filename	Full path to the filename to check
@return file size if OK, else set m_total_size to ~0 and m_alloc_size to
	errno */
os_file_size_t
os_file_get_size(
	const char*	filename)
{
	struct __stat64	s;
	os_file_size_t	file_size;

	int		ret = _stat64(filename, &s);

	if (ret == 0) {

		file_size.m_total_size = s.st_size;

		DWORD	low_size;
		DWORD	high_size;

		low_size = GetCompressedFileSize(filename, &high_size);

		if (low_size != INVALID_FILE_SIZE) {

			file_size.m_alloc_size = high_size;
			file_size.m_alloc_size <<= 32;
			file_size.m_alloc_size |= low_size;

		} else {
			ib::error()
				<< "GetCompressedFileSize("
				<< filename << ", ..) failed.";

			file_size.m_alloc_size = (os_offset_t) -1;
		}
	} else {
		file_size.m_total_size = ~0;
		file_size.m_alloc_size = (os_offset_t) ret;
	}

	return(file_size);
}

/** This function returns information about the specified file
@param[in]	path		pathname of the file
@param[out]	stat_info	information of a file in a directory
@param[in,out]	statinfo	information of a file in a directory
@param[in]	check_rw_perm	for testing whether the file can be opened
				in RW mode
@param[in]	read_only	true if the file is opened in read-only mode
@return DB_SUCCESS if all OK */
static
dberr_t
os_file_get_status_win32(
	const char*	path,
	os_file_stat_t* stat_info,
	struct _stat64*	statinfo,
	bool		check_rw_perm,
	bool		read_only)
{
	int	ret = _stat64(path, statinfo);

	if (ret && (errno == ENOENT || errno == ENOTDIR
		    || errno == ENAMETOOLONG)) {
		/* file does not exist */

		return(DB_NOT_FOUND);

	} else if (ret) {
		/* file exists, but stat call failed */

		os_file_handle_error_no_exit(path, "STAT", false);

		return(DB_FAIL);

	} else if (_S_IFDIR & statinfo->st_mode) {

		stat_info->type = OS_FILE_TYPE_DIR;

	} else if (_S_IFREG & statinfo->st_mode) {

		DWORD	access = GENERIC_READ;

		if (!read_only) {
			access |= GENERIC_WRITE;
		}

		stat_info->type = OS_FILE_TYPE_FILE;

		/* Check if we can open it in read-only mode. */

		if (check_rw_perm) {
			HANDLE	fh;

			fh = CreateFile(
				(LPCTSTR) path,		// File to open
				access,
				FILE_SHARE_READ | FILE_SHARE_WRITE
				| FILE_SHARE_DELETE,	// Full sharing
				my_win_file_secattr(),
				OPEN_EXISTING,		// Existing file only
				FILE_ATTRIBUTE_NORMAL,	// Normal file
				NULL);			// No attr. template

			if (fh == INVALID_HANDLE_VALUE) {
				stat_info->rw_perm = false;
			} else {
				stat_info->rw_perm = true;
				CloseHandle(fh);
			}
		}
		stat_info->block_size = 0;

		/* What follows, is calculation of FS block size, which is not important
		(it is just shown in I_S innodb tables). The error to calculate it will be ignored.*/
		char	volname[MAX_PATH];
		BOOL	result = GetVolumePathName(path, volname, MAX_PATH);
		static	bool warned_once = false;
		if (!result) {
			if (!warned_once) {
				ib::warn()
					<< "os_file_get_status_win32: "
					<< "Failed to get the volume path name for: "
					<< path
					<< "- OS error number " << GetLastError();
				warned_once = true;
			}
			return(DB_SUCCESS);
		}

		DWORD	sectorsPerCluster;
		DWORD	bytesPerSector;
		DWORD	numberOfFreeClusters;
		DWORD	totalNumberOfClusters;

		result = GetDiskFreeSpace(
			(LPCSTR) volname,
			&sectorsPerCluster,
			&bytesPerSector,
			&numberOfFreeClusters,
			&totalNumberOfClusters);

		if (!result) {
			if (!warned_once) {
				ib::warn()
					<< "GetDiskFreeSpace(" << volname << ",...) "
					<< "failed "
					<< "- OS error number " << GetLastError();
				warned_once = true;
			}
			return(DB_SUCCESS);
		}
		stat_info->block_size = bytesPerSector * sectorsPerCluster;
	} else {
		stat_info->type = OS_FILE_TYPE_UNKNOWN;
	}

	return(DB_SUCCESS);
}

/**
Sets a sparse flag on Windows file.
@param[in]	file  file handle
@return true on success, false on error
*/
#include <versionhelpers.h>
bool os_file_set_sparse_win32(os_file_t file, bool is_sparse)
{
	if (!is_sparse && !IsWindows8OrGreater()) {
		/* Cannot  unset sparse flag on older Windows.
		Until Windows8 it is documented to produce unpredictable results,
		if there are unallocated ranges in file.*/
		return false;
	}
	DWORD temp;
	FILE_SET_SPARSE_BUFFER sparse_buffer;
	sparse_buffer.SetSparse = is_sparse;
	return os_win32_device_io_control(file,
		FSCTL_SET_SPARSE, &sparse_buffer, sizeof(sparse_buffer), 0, 0,&temp);
}


/**
Change file size on Windows.

If file is extended, the bytes between old and new EOF
are zeros.

If file is sparse, "virtual" block is added at the end of
allocated area.

If file is normal, file system allocates storage.

@param[in]	pathname	file path
@param[in]	file		file handle
@param[in]	size		size to preserve in bytes
@return true if success */
bool
os_file_change_size_win32(
	const char*	pathname,
	os_file_t	file,
	os_offset_t	size)
{
	LARGE_INTEGER	length;

	length.QuadPart = size;

	BOOL	success = SetFilePointerEx(file, length, NULL, FILE_BEGIN);

	if (!success) {
		os_file_handle_error_no_exit(
			pathname, "SetFilePointerEx", false);
	} else {
		success = SetEndOfFile(file);
		if (!success) {
			os_file_handle_error_no_exit(
				pathname, "SetEndOfFile", false);
		}
	}
	return(success);
}

/** Truncates a file at its current position.
@param[in]	file		Handle to be truncated
@return true if success */
bool
os_file_set_eof(
	FILE*		file)
{
	HANDLE	h = (HANDLE) _get_osfhandle(fileno(file));

	return(SetEndOfFile(h));
}

#endif /* !_WIN32*/

/** Does a syncronous read or write depending upon the type specified
In case of partial reads/writes the function tries
NUM_RETRIES_ON_PARTIAL_IO times to read/write the complete data.
@param[in]	type,		IO flags
@param[in]	file		handle to an open file
@param[out]	buf		buffer where to read
@param[in]	offset		file offset from the start where to read
@param[in]	n		number of bytes to read, starting from offset
@param[out]	err		DB_SUCCESS or error code
@return number of bytes read/written, -1 if error */
static MY_ATTRIBUTE((warn_unused_result))
ssize_t
os_file_io(
	const IORequest&in_type,
	os_file_t	file,
	void*		buf,
	ulint		n,
	os_offset_t	offset,
	dberr_t*	err)
{
	ssize_t		original_n = ssize_t(n);
	IORequest	type = in_type;
	ssize_t		bytes_returned = 0;

	SyncFileIO	sync_file_io(file, buf, n, offset);

	for (ulint i = 0; i < NUM_RETRIES_ON_PARTIAL_IO; ++i) {

		ssize_t	n_bytes = sync_file_io.execute(type);

		/* Check for a hard error. Not much we can do now. */
		if (n_bytes < 0) {

			break;

		} else if (n_bytes + bytes_returned == ssize_t(n)) {

			bytes_returned += n_bytes;

			*err = type.maybe_punch_hole(offset, n);

			return(original_n);
		}

		/* Handle partial read/write. */

		ut_ad(ulint(n_bytes + bytes_returned) < n);

		bytes_returned += n_bytes;

		if (type.type != IORequest::READ_MAYBE_PARTIAL) {
			const char*	op = type.is_read()
				? "read" : "written";

			ib::warn()
				<< n
				<< " bytes should have been " << op << ". Only "
				<< bytes_returned
				<< " bytes " << op << ". Retrying"
				<< " for the remaining bytes.";
		}

		/* Advance the offset and buffer by n_bytes */
		sync_file_io.advance(n_bytes);
	}

	*err = DB_IO_ERROR;

	if (type.type != IORequest::READ_MAYBE_PARTIAL) {
		ib::warn()
			<< "Retry attempts for "
			<< (type.is_read() ? "reading" : "writing")
			<< " partial data failed.";
	}

	return(bytes_returned);
}

/** Does a synchronous write operation in Posix.
@param[in]	type		IO context
@param[in]	file		handle to an open file
@param[out]	buf		buffer from which to write
@param[in]	n		number of bytes to read, starting from offset
@param[in]	offset		file offset from the start where to read
@param[out]	err		DB_SUCCESS or error code
@return number of bytes written, -1 if error */
static MY_ATTRIBUTE((warn_unused_result))
ssize_t
os_file_pwrite(
	const IORequest&	type,
	os_file_t		file,
	const byte*		buf,
	ulint			n,
	os_offset_t		offset,
	dberr_t*		err)
{
	ut_ad(type.is_write());

	++os_n_file_writes;

	const bool monitor = MONITOR_IS_ON(MONITOR_OS_PENDING_WRITES);
	MONITOR_ATOMIC_INC_LOW(MONITOR_OS_PENDING_WRITES, monitor);
	ssize_t	n_bytes = os_file_io(type, file, const_cast<byte*>(buf),
				     n, offset, err);
	MONITOR_ATOMIC_DEC_LOW(MONITOR_OS_PENDING_WRITES, monitor);

	return(n_bytes);
}

/** NOTE! Use the corresponding macro os_file_write(), not directly
Requests a synchronous write operation.
@param[in]	type		IO flags
@param[in]	file		handle to an open file
@param[out]	buf		buffer from which to write
@param[in]	offset		file offset from the start where to read
@param[in]	n		number of bytes to read, starting from offset
@return error code
@retval	DB_SUCCESS	if the operation succeeded */
dberr_t
os_file_write_func(
	const IORequest&	type,
	const char*		name,
	os_file_t		file,
	const void*		buf,
	os_offset_t		offset,
	ulint			n)
{
	dberr_t		err;

	ut_ad(n > 0);

	WAIT_ALLOW_WRITES();

	ssize_t	n_bytes = os_file_pwrite(type, file, (byte*)buf, n, offset, &err);

	if ((ulint) n_bytes != n && !os_has_said_disk_full) {

		ib::error()
			<< "Write to file " << name << " failed at offset "
			<< offset << ", " << n
			<< " bytes should have been written,"
			" only " << n_bytes << " were written."
			" Operating system error number " << IF_WIN(GetLastError(),errno) << "."
			" Check that your OS and file system"
			" support files of this size."
			" Check also that the disk is not full"
			" or a disk quota exceeded.";
#ifndef _WIN32
		if (strerror(errno) != NULL) {

			ib::error()
				<< "Error number " << errno
				<< " means '" << strerror(errno) << "'";
		}

		ib::info() << OPERATING_SYSTEM_ERROR_MSG;
#endif
		os_has_said_disk_full = true;
	}

	return(err);
}

/** Does a synchronous read operation in Posix.
@param[in]	type		IO flags
@param[in]	file		handle to an open file
@param[out]	buf		buffer where to read
@param[in]	offset		file offset from the start where to read
@param[in]	n		number of bytes to read, starting from offset
@param[out]	err		DB_SUCCESS or error code
@return number of bytes read, -1 if error */
static MY_ATTRIBUTE((warn_unused_result))
ssize_t
os_file_pread(
	const IORequest&	type,
	os_file_t		file,
	void*			buf,
	ulint			n,
	os_offset_t		offset,
	dberr_t*		err)
{
	ut_ad(type.is_read());

	++os_n_file_reads;

	const bool monitor = MONITOR_IS_ON(MONITOR_OS_PENDING_READS);
	MONITOR_ATOMIC_INC_LOW(MONITOR_OS_PENDING_READS, monitor);
	ssize_t	n_bytes = os_file_io(type, file, buf, n, offset, err);
	MONITOR_ATOMIC_DEC_LOW(MONITOR_OS_PENDING_READS, monitor);

	return(n_bytes);
}

/** Requests a synchronous positioned read operation.
@return DB_SUCCESS if request was successful, false if fail
@param[in]	type		IO flags
@param[in]	file		handle to an open file
@param[out]	buf		buffer where to read
@param[in]	offset		file offset from the start where to read
@param[in]	n		number of bytes to read, starting from offset
@param[out]	o		number of bytes actually read
@param[in]	exit_on_err	if true then exit on error
@return DB_SUCCESS or error code */
static MY_ATTRIBUTE((warn_unused_result))
dberr_t
os_file_read_page(
	const IORequest&	type,
	os_file_t	file,
	void*			buf,
	os_offset_t		offset,
	ulint			n,
	ulint*			o,
	bool			exit_on_err)
{
	dberr_t		err;

	os_bytes_read_since_printout += n;

	ut_ad(n > 0);

	ssize_t	n_bytes = os_file_pread(type, file, buf, n, offset, &err);

	if (o) {
		*o = n_bytes;
	}

	if (ulint(n_bytes) == n || (err != DB_SUCCESS && !exit_on_err)) {
		return err;
	}
	int os_err = IF_WIN((int)GetLastError(), errno);

	if (!os_file_handle_error_cond_exit(
		    NULL, "read", exit_on_err, false)) {
		ib::fatal()
			<< "Tried to read " << n << " bytes at offset "
			<< offset << ", but was only able to read " << n_bytes
			<< ".Cannot read from file. OS error number "
			<< os_err << ".";
	} else {
		ib::error() << "Tried to read " << n << " bytes at offset "
		<< offset << ", but was only able to read " << n_bytes;
	}
	if (err == DB_SUCCESS) {
		err = DB_IO_ERROR;
	}

	return err;
}

/** Retrieves the last error number if an error occurs in a file io function.
The number should be retrieved before any other OS calls (because they may
overwrite the error number). If the number is not known to this program,
the OS error number + 100 is returned.
@param[in]	report_all_errors	true if we want an error printed
					for all errors
@return error number, or OS error number + 100 */
ulint
os_file_get_last_error(
	bool	report_all_errors)
{
	return(os_file_get_last_error_low(report_all_errors, false));
}

/** Handle errors for file operations.
@param[in]	name		name of a file or NULL
@param[in]	operation	operation
@param[in]	should_abort	whether to abort on an unknown error
@param[in]	on_error_silent	whether to suppress reports of non-fatal errors
@return true if we should retry the operation */
static MY_ATTRIBUTE((warn_unused_result))
bool
os_file_handle_error_cond_exit(
	const char*	name,
	const char*	operation,
	bool		should_abort,
	bool		on_error_silent)
{
	ulint	err;

	err = os_file_get_last_error_low(false, on_error_silent);

	switch (err) {
	case OS_FILE_DISK_FULL:
		/* We only print a warning about disk full once */

		if (os_has_said_disk_full) {

			return(false);
		}

		/* Disk full error is reported irrespective of the
		on_error_silent setting. */

		if (name) {

			ib::error()
				<< "Encountered a problem with file '"
				<< name << "'";
		}

		ib::error()
			<< "Disk is full. Try to clean the disk to free space.";

		os_has_said_disk_full = true;

		return(false);

	case OS_FILE_AIO_RESOURCES_RESERVED:
	case OS_FILE_AIO_INTERRUPTED:

		return(true);

	case OS_FILE_PATH_ERROR:
	case OS_FILE_ALREADY_EXISTS:
	case OS_FILE_ACCESS_VIOLATION:

		return(false);

	case OS_FILE_SHARING_VIOLATION:

		std::this_thread::sleep_for(std::chrono::seconds(10));
		return(true);

	case OS_FILE_OPERATION_ABORTED:
	case OS_FILE_INSUFFICIENT_RESOURCE:

		std::this_thread::sleep_for(std::chrono::milliseconds(100));
		return(true);

	default:

		/* If it is an operation that can crash on error then it
		is better to ignore on_error_silent and print an error message
		to the log. */

		if (should_abort || !on_error_silent) {
			ib::error() << "File "
				<< (name != NULL ? name : "(unknown)")
				<< ": '" << operation << "'"
				" returned OS error " << err << "."
				<< (should_abort
				    ? " Cannot continue operation" : "");
		}

		if (should_abort) {
			abort();
		}
	}

	return(false);
}

#ifndef _WIN32
/** Tries to disable OS caching on an opened file descriptor.
@param[in]	fd		file descriptor to alter
@param[in]	file_name	file name, used in the diagnostic message
@param[in]	name		"open" or "create"; used in the diagnostic
				message */
void
os_file_set_nocache(
	int	fd		MY_ATTRIBUTE((unused)),
	const char*	file_name	MY_ATTRIBUTE((unused)),
	const char*	operation_name	MY_ATTRIBUTE((unused)))
{
	const auto innodb_flush_method = srv_file_flush_method;
	switch (innodb_flush_method) {
	case SRV_O_DIRECT:
	case SRV_O_DIRECT_NO_FSYNC:
		break;
	default:
		return;
	}

	/* some versions of Solaris may not have DIRECTIO_ON */
#if defined(UNIV_SOLARIS) && defined(DIRECTIO_ON)
	if (directio(fd, DIRECTIO_ON) == -1) {
		int	errno_save = errno;

		ib::error()
			<< "Failed to set DIRECTIO_ON on file "
			<< file_name << "; " << operation_name << ": "
			<< strerror(errno_save) << ","
			" continuing anyway.";
	}
#elif defined(O_DIRECT)
	if (fcntl(fd, F_SETFL, O_DIRECT) == -1) {
		int		errno_save = errno;
		static bool	warning_message_printed = false;
		if (errno_save == EINVAL) {
			if (!warning_message_printed) {
				warning_message_printed = true;
				ib::info()
					<< "Setting O_DIRECT on file "
					<< file_name << " failed";
			}
		} else {
			ib::warn()
				<< "Failed to set O_DIRECT on file "
				<< file_name << "; " << operation_name
				<< " : " << strerror(errno_save)
				<< ", continuing anyway.";
		}
	}
#endif /* defined(UNIV_SOLARIS) && defined(DIRECTIO_ON) */
}

#endif /* _WIN32 */

/** Check if the file system supports sparse files.
@param fh	file handle
@return true if the file system supports sparse files */
static bool os_is_sparse_file_supported(os_file_t fh)
{
#ifdef _WIN32
	FILE_ATTRIBUTE_TAG_INFO info;
	if (GetFileInformationByHandleEx(fh, FileAttributeTagInfo,
		&info, (DWORD)sizeof(info))) {
		if (info.FileAttributes != INVALID_FILE_ATTRIBUTES) {
			return (info.FileAttributes & FILE_ATTRIBUTE_SPARSE_FILE) != 0;
		}
	}
	return false;
#else
	/* We don't know the FS block size, use the sector size. The FS
	will do the magic. */
	return DB_SUCCESS == os_file_punch_hole_posix(fh, 0, srv_page_size);
#endif /* _WIN32 */
}

/** Extend a file.

On Windows, extending a file allocates blocks for the file,
unless the file is sparse.

On Unix, we will extend the file with ftruncate(), if
file needs to be sparse. Otherwise posix_fallocate() is used
when available, and if not, binary zeroes are added to the end
of file.

@param[in]	name	file name
@param[in]	file	file handle
@param[in]	size	desired file size
@param[in]	sparse	whether to create a sparse file (no preallocating)
@return	whether the operation succeeded */
bool
os_file_set_size(
	const char*	name,
	os_file_t	file,
	os_offset_t	size,
	bool	is_sparse)
{
#ifdef _WIN32
	/* On Windows, changing file size works well and as expected for both
	sparse and normal files.

	However, 10.2 up until 10.2.9 made every file sparse in innodb,
	causing NTFS fragmentation issues(MDEV-13941). We try to undo
	the damage, and unsparse the file.*/

	if (!is_sparse && os_is_sparse_file_supported(file)) {
		if (!os_file_set_sparse_win32(file, false))
			/* Unsparsing file failed. Fallback to writing binary
			zeros, to avoid even higher fragmentation.*/
			goto fallback;
	}

	return os_file_change_size_win32(name, file, size);

fallback:
#else
	struct stat statbuf;

	if (is_sparse) {
		bool success = !ftruncate(file, size);
		if (!success) {
			ib::error() << "ftruncate of file " << name << " to "
				    << size << " bytes failed with error "
				    << errno;
		}
		return(success);
	}

# ifdef HAVE_POSIX_FALLOCATE
	int err;
	do {
		if (fstat(file, &statbuf)) {
			err = errno;
		} else {
			os_offset_t current_size = statbuf.st_size;
			if (current_size >= size) {
				return true;
			}
			current_size &= ~os_offset_t(statbuf.st_blksize - 1);
			err = posix_fallocate(file, current_size,
					      size - current_size);
		}
	} while (err == EINTR
		 && srv_shutdown_state <= SRV_SHUTDOWN_INITIATED);

	switch (err) {
	case 0:
		return true;
	default:
		ib::error() << "preallocating "
			    << size << " bytes for file " << name
			    << " failed with error " << err;
		/* fall through */
	case EINTR:
		errno = err;
		return false;
	case EINVAL:
	case EOPNOTSUPP:
		/* fall back to the code below */
		break;
	}
# endif /* HAVE_POSIX_ALLOCATE */
#endif /* _WIN32*/

#ifdef _WIN32
	os_offset_t	current_size = os_file_get_size(file);
	FILE_STORAGE_INFO info;
	if (GetFileInformationByHandleEx(file, FileStorageInfo, &info,
					 sizeof info)) {
		if (info.LogicalBytesPerSector) {
			current_size &= ~os_offset_t(info.LogicalBytesPerSector
						     - 1);
		}
	}
#else
	if (fstat(file, &statbuf)) {
		return false;
	}
	os_offset_t current_size = statbuf.st_size
		& ~os_offset_t(statbuf.st_blksize - 1);
#endif
	if (current_size >= size) {
		return true;
	}

	/* Write up to 1 megabyte at a time. */
	ulint	buf_size = ut_min(ulint(64),
				  ulint(size >> srv_page_size_shift))
		<< srv_page_size_shift;

	/* Align the buffer for possible raw i/o */
	byte*	buf = static_cast<byte*>(aligned_malloc(buf_size,
							srv_page_size));
	/* Write buffer full of zeros */
	memset(buf, 0, buf_size);

	while (current_size < size
	       && srv_shutdown_state <= SRV_SHUTDOWN_INITIATED) {
		ulint	n_bytes;

		if (size - current_size < (os_offset_t) buf_size) {
			n_bytes = (ulint) (size - current_size);
		} else {
			n_bytes = buf_size;
		}

		if (os_file_write(IORequestWrite, name,
				  file, buf, current_size, n_bytes) !=
		    DB_SUCCESS) {
			break;
		}

		current_size += n_bytes;
	}

	aligned_free(buf);

	return(current_size >= size && os_file_flush(file));
}

/** Truncate a file to a specified size in bytes.
@param[in]	pathname	file path
@param[in]	file		file to be truncated
@param[in]	size		size preserved in bytes
@param[in]	allow_shrink	whether to allow the file to become smaller
@return true if success */
bool
os_file_truncate(
	const char*	pathname,
	os_file_t	file,
	os_offset_t	size,
	bool		allow_shrink)
{
	if (!allow_shrink) {
		/* Do nothing if the size preserved is larger than or
		equal to the current size of file */
		os_offset_t	size_bytes = os_file_get_size(file);

		if (size >= size_bytes) {
			return(true);
		}
	}

#ifdef _WIN32
	return(os_file_change_size_win32(pathname, file, size));
#else /* _WIN32 */
	return(os_file_truncate_posix(pathname, file, size));
#endif /* _WIN32 */
}

/** NOTE! Use the corresponding macro os_file_read(), not directly this
function!
Requests a synchronous positioned read operation.
@return DB_SUCCESS if request was successful, DB_IO_ERROR on failure
@param[in]	type		IO flags
@param[in]	file		handle to an open file
@param[out]	buf		buffer where to read
@param[in]	offset		file offset from the start where to read
@param[in]	n		number of bytes to read, starting from offset
@return error code
@retval	DB_SUCCESS	if the operation succeeded */
dberr_t
os_file_read_func(
	const IORequest&	type,
	os_file_t		file,
	void*			buf,
	os_offset_t		offset,
	ulint			n)
{
	return(os_file_read_page(type, file, buf, offset, n, NULL, true));
}

/** NOTE! Use the corresponding macro os_file_read_no_error_handling(),
not directly this function!
Requests a synchronous positioned read operation.
@return DB_SUCCESS if request was successful, DB_IO_ERROR on failure
@param[in]	type		IO flags
@param[in]	file		handle to an open file
@param[out]	buf		buffer where to read
@param[in]	offset		file offset from the start where to read
@param[in]	n		number of bytes to read, starting from offset
@param[out]	o		number of bytes actually read
@return DB_SUCCESS or error code */
dberr_t
os_file_read_no_error_handling_func(
	const IORequest&	type,
	os_file_t	file,
	void*			buf,
	os_offset_t		offset,
	ulint			n,
	ulint*			o)
{
	return(os_file_read_page(type, file, buf, offset, n, o, false));
}

/** Check the existence and type of the given file.
@param[in]	path		path name of file
@param[out]	exists		true if the file exists
@param[out]	type		Type of the file, if it exists
@return true if call succeeded */
bool
os_file_status(
	const char*	path,
	bool*		exists,
	os_file_type_t* type)
{
#ifdef _WIN32
	return(os_file_status_win32(path, exists, type));
#else
	return(os_file_status_posix(path, exists, type));
#endif /* _WIN32 */
}

/** Free storage space associated with a section of the file.
@param[in]	fh		Open file handle
@param[in]	off		Starting offset (SEEK_SET)
@param[in]	len		Size of the hole
@return DB_SUCCESS or error code */
dberr_t
os_file_punch_hole(
	os_file_t	fh,
	os_offset_t	off,
	os_offset_t	len)
{
#ifdef _WIN32
	return os_file_punch_hole_win32(fh, off, len);
#else
	return os_file_punch_hole_posix(fh, off, len);
#endif /* _WIN32 */
}

/** Free storage space associated with a section of the file.
@param off   byte offset from the start (SEEK_SET)
@param len   size of the hole in bytes
@return DB_SUCCESS or error code */
dberr_t IORequest::punch_hole(os_offset_t off, ulint len) const
{
	ulint trim_len = bpage ? bpage->physical_size() - len : 0;

	if (trim_len == 0) {
		return(DB_SUCCESS);
	}

	off += len;

	/* Check does file system support punching holes for this
	tablespace. */
	if (!node->punch_hole) {
		return DB_IO_NO_PUNCH_HOLE;
	}

	dberr_t err = os_file_punch_hole(node->handle, off, trim_len);

	switch (err) {
	case DB_SUCCESS:
		srv_stats.page_compressed_trim_op.inc();
		return err;
	case DB_IO_NO_PUNCH_HOLE:
		node->punch_hole = false;
		err = DB_SUCCESS;
		/* fall through */
	default:
		return err;
	}
}

/** This function returns information about the specified file
@param[in]	path		pathname of the file
@param[out]	stat_info	information of a file in a directory
@param[in]	check_rw_perm	for testing whether the file can be opened
				in RW mode
@param[in]	read_only	true if file is opened in read-only mode
@return DB_SUCCESS if all OK */
dberr_t
os_file_get_status(
	const char*	path,
	os_file_stat_t* stat_info,
	bool		check_rw_perm,
	bool		read_only)
{
	dberr_t	ret;

#ifdef _WIN32
	struct _stat64	info;

	ret = os_file_get_status_win32(
		path, stat_info, &info, check_rw_perm, read_only);

#else
	struct stat	info;

	ret = os_file_get_status_posix(
		path, stat_info, &info, check_rw_perm, read_only);

#endif /* _WIN32 */

	if (ret == DB_SUCCESS) {
		stat_info->ctime = info.st_ctime;
		stat_info->atime = info.st_atime;
		stat_info->mtime = info.st_mtime;
		stat_info->size  = info.st_size;
	}

	return(ret);
}


extern void fil_aio_callback(const IORequest &request);

static void io_callback(tpool::aiocb *cb)
{
  ut_a(cb->m_err == DB_SUCCESS);
  const IORequest &request= *static_cast<const IORequest*>
    (static_cast<const void*>(cb->m_userdata));

  /* Return cb back to cache*/
  if (cb->m_opcode == tpool::aio_opcode::AIO_PREAD)
  {
    ut_ad(read_slots->contains(cb));
    fil_aio_callback(request);
    read_slots->release(cb);
  }
  else
  {
    ut_ad(write_slots->contains(cb));
    const IORequest req{request};
    write_slots->release(cb);
    fil_aio_callback(req);
  }
}

#ifdef LINUX_NATIVE_AIO
/** Checks if the system supports native linux aio. On some kernel
versions where native aio is supported it won't work on tmpfs. In such
cases we can't use native aio.

@return: true if supported, false otherwise. */
static bool is_linux_native_aio_supported()
{
	File		fd;
	io_context_t	io_ctx;
	std::string log_file_path = get_log_file_path();

	memset(&io_ctx, 0, sizeof(io_ctx));
	if (io_setup(1, &io_ctx)) {

		/* The platform does not support native aio. */

		return(false);

	}
	else if (!srv_read_only_mode) {

		/* Now check if tmpdir supports native aio ops. */
		fd = mysql_tmpfile("ib");

		if (fd < 0) {
			ib::warn()
				<< "Unable to create temp file to check"
				" native AIO support.";

			int ret = io_destroy(io_ctx);
			ut_a(ret != -EINVAL);
			ut_ad(ret != -EFAULT);

			return(false);
		}
	}
	else {
		fd = my_open(log_file_path.c_str(), O_RDONLY | O_CLOEXEC,
			     MYF(0));

		if (fd == -1) {

			ib::warn() << "Unable to open \"" << log_file_path
				   << "\" to check native"
				   << " AIO read support.";

			int ret = io_destroy(io_ctx);
			ut_a(ret != EINVAL);
			ut_ad(ret != EFAULT);

			return(false);
		}
	}

	struct io_event	io_event;

	memset(&io_event, 0x0, sizeof(io_event));

	byte* ptr = static_cast<byte*>(aligned_malloc(srv_page_size,
						      srv_page_size));

	struct iocb	iocb;

	/* Suppress valgrind warning. */
	memset(ptr, 0, srv_page_size);
	memset(&iocb, 0x0, sizeof(iocb));

	struct iocb* p_iocb = &iocb;

	if (!srv_read_only_mode) {

		io_prep_pwrite(p_iocb, fd, ptr, srv_page_size, 0);

	}
	else {
		ut_a(srv_page_size >= 512);
		io_prep_pread(p_iocb, fd, ptr, 512, 0);
	}

	int	err = io_submit(io_ctx, 1, &p_iocb);

	if (err >= 1) {
		/* Now collect the submitted IO request. */
		err = io_getevents(io_ctx, 1, 1, &io_event, NULL);
	}

	aligned_free(ptr);
	my_close(fd, MYF(MY_WME));

	switch (err) {
	case 1:
		{
			int ret = io_destroy(io_ctx);
			ut_a(ret != -EINVAL);
			ut_ad(ret != -EFAULT);

			return(true);
		}

	case -EINVAL:
	case -ENOSYS:
		ib::warn()
			<< "Linux Native AIO not supported. You can either"
			" move "
			<< (srv_read_only_mode ? log_file_path : "tmpdir")
			<< " to a file system that supports native"
			" AIO or you can set innodb_use_native_aio to"
			" FALSE to avoid this message.";

		/* fall through. */
	default:
		ib::warn()
			<< "Linux Native AIO check on "
			<< (srv_read_only_mode ? log_file_path : "tmpdir")
			<< "returned error[" << -err << "]";
	}

	int ret = io_destroy(io_ctx);
	ut_a(ret != -EINVAL);
	ut_ad(ret != -EFAULT);

	return(false);
}
#endif

int os_aio_init()
{
  int max_write_events= int(srv_n_write_io_threads *
                            OS_AIO_N_PENDING_IOS_PER_THREAD);
  int max_read_events= int(srv_n_read_io_threads *
                           OS_AIO_N_PENDING_IOS_PER_THREAD);
  int max_events= max_read_events + max_write_events;
  int ret;
#if LINUX_NATIVE_AIO
  if (srv_use_native_aio && !is_linux_native_aio_supported())
    goto disable;
#endif

  ret= srv_thread_pool->configure_aio(srv_use_native_aio, max_events);

#ifdef LINUX_NATIVE_AIO
  if (ret)
  {
    ut_ad(srv_use_native_aio);
disable:
    ib::warn() << "Linux Native AIO disabled.";
    srv_use_native_aio= false;
    ret= srv_thread_pool->configure_aio(false, max_events);
  }
#endif

#ifdef HAVE_URING
  if (ret)
  {
    ut_ad(srv_use_native_aio);
    ib::warn()
	    << "liburing disabled: falling back to innodb_use_native_aio=OFF";
    srv_use_native_aio= false;
    ret= srv_thread_pool->configure_aio(false, max_events);
  }
#endif

  if (!ret)
  {
    read_slots= new io_slots(max_read_events, srv_n_read_io_threads);
    write_slots= new io_slots(max_write_events, srv_n_write_io_threads);
  }
  return ret;
}


void os_aio_free()
{
  srv_thread_pool->disable_aio();
  delete read_slots;
  delete write_slots;
  read_slots= nullptr;
  write_slots= nullptr;
}

/** Wait until there are no pending asynchronous writes. */
static void os_aio_wait_until_no_pending_writes_low()
{
  bool notify_wait = write_slots->pending_io_count() > 0;

  if (notify_wait)
    tpool::tpool_wait_begin();

   write_slots->wait();

   if (notify_wait)
     tpool::tpool_wait_end();
}

/** Wait until there are no pending asynchronous writes.
Only used on FLUSH TABLES...FOR EXPORT. */
void os_aio_wait_until_no_pending_writes()
{
  os_aio_wait_until_no_pending_writes_low();
  buf_dblwr.wait_flush_buffered_writes();
}

<<<<<<< HEAD
/** Wait until all pending asynchronous reads have completed. */
void os_aio_wait_until_no_pending_reads()
{
  read_slots->wait();
=======
/** Wait until there are no pending asynchronous reads. */
void os_aio_wait_until_no_pending_reads()
{
  const auto notify_wait= read_slots->pending_io_count();

  if (notify_wait)
    tpool::tpool_wait_begin();

  read_slots->wait();

  if (notify_wait)
    tpool::tpool_wait_end();
>>>>>>> eb2f2c1e
}

/** Request a read or write.
@param type		I/O request
@param buf		buffer
@param offset		file offset
@param n		number of bytes
@retval DB_SUCCESS if request was queued successfully
@retval DB_IO_ERROR on I/O error */
dberr_t os_aio(const IORequest &type, void *buf, os_offset_t offset, size_t n)
{
	ut_ad(n > 0);
	ut_ad((n % OS_FILE_LOG_BLOCK_SIZE) == 0);
	ut_ad((offset % OS_FILE_LOG_BLOCK_SIZE) == 0);
	ut_ad(type.is_read() || type.is_write());
	ut_ad(type.node);
	ut_ad(type.node->is_open());

#ifdef WIN_ASYNC_IO
	ut_ad((n & 0xFFFFFFFFUL) == n);
#endif /* WIN_ASYNC_IO */

#ifdef UNIV_PFS_IO
	PSI_file_locker_state state;
	PSI_file_locker* locker= nullptr;
	register_pfs_file_io_begin(&state, locker, type.node->handle, n,
				   type.is_write()
				   ? PSI_FILE_WRITE : PSI_FILE_READ,
				   __FILE__, __LINE__);
#endif /* UNIV_PFS_IO */
	dberr_t err = DB_SUCCESS;

	if (!type.is_async()) {
		err = type.is_read()
			? os_file_read_func(type, type.node->handle,
					    buf, offset, n)
			: os_file_write_func(type, type.node->name,
					     type.node->handle,
					     buf, offset, n);
func_exit:
#ifdef UNIV_PFS_IO
		register_pfs_file_io_end(locker, n);
#endif /* UNIV_PFS_IO */
		return err;
	}

	if (type.is_read()) {
		++os_n_file_reads;
	} else {
		++os_n_file_writes;
	}

	compile_time_assert(sizeof(IORequest) <= tpool::MAX_AIO_USERDATA_LEN);
	io_slots* slots= type.is_read() ? read_slots : write_slots;
	tpool::aiocb* cb = slots->acquire();

	cb->m_buffer = buf;
	cb->m_callback = (tpool::callback_func)io_callback;
	cb->m_group = slots->get_task_group();
	cb->m_fh = type.node->handle.m_file;
	cb->m_len = (int)n;
	cb->m_offset = offset;
	cb->m_opcode = type.is_read() ? tpool::aio_opcode::AIO_PREAD : tpool::aio_opcode::AIO_PWRITE;
	new (cb->m_userdata) IORequest{type};

	ut_a(reinterpret_cast<size_t>(cb->m_buffer) % OS_FILE_LOG_BLOCK_SIZE
	     == 0);
	ut_a(cb->m_len % OS_FILE_LOG_BLOCK_SIZE == 0);
	ut_a(cb->m_offset % OS_FILE_LOG_BLOCK_SIZE == 0);

	if (srv_thread_pool->submit_io(cb)) {
		slots->release(cb);
		os_file_handle_error(type.node->name, type.is_read()
				     ? "aio read" : "aio write");
		err = DB_IO_ERROR;
	}

	goto func_exit;
}

/** Prints info of the aio arrays.
@param[in,out]	file		file where to print */
void
os_aio_print(FILE*	file)
{
	time_t		current_time;
	double		time_elapsed;

	current_time = time(NULL);
	time_elapsed = 0.001 + difftime(current_time, os_last_printout);

	fprintf(file,
		"Pending flushes (fsync) log: " ULINTPF
		"; buffer pool: " ULINTPF "\n"
		ULINTPF " OS file reads, "
		ULINTPF " OS file writes, "
		ULINTPF " OS fsyncs\n",
		log_sys.get_pending_flushes(),
		ulint{fil_n_pending_tablespace_flushes},
		ulint{os_n_file_reads},
		os_n_file_writes,
		os_n_fsyncs);

	const ulint n_reads = ulint(MONITOR_VALUE(MONITOR_OS_PENDING_READS));
	const ulint n_writes = ulint(MONITOR_VALUE(MONITOR_OS_PENDING_WRITES));

	if (n_reads != 0 || n_writes != 0) {
		fprintf(file,
			ULINTPF " pending reads, " ULINTPF " pending writes\n",
			n_reads, n_writes);
	}

	ulint avg_bytes_read = (os_n_file_reads == os_n_file_reads_old)
		? 0
		: os_bytes_read_since_printout
		/ (os_n_file_reads - os_n_file_reads_old);

	fprintf(file,
		"%.2f reads/s, " ULINTPF " avg bytes/read,"
		" %.2f writes/s, %.2f fsyncs/s\n",
		static_cast<double>(os_n_file_reads - os_n_file_reads_old)
		/ time_elapsed,
		avg_bytes_read,
		static_cast<double>(os_n_file_writes - os_n_file_writes_old)
		/ time_elapsed,
		static_cast<double>(os_n_fsyncs - os_n_fsyncs_old)
		/ time_elapsed);

	os_n_file_reads_old = os_n_file_reads;
	os_n_file_writes_old = os_n_file_writes;
	os_n_fsyncs_old = os_n_fsyncs;
	os_bytes_read_since_printout = 0;

	os_last_printout = current_time;
}

/** Refreshes the statistics used to print per-second averages. */
void
os_aio_refresh_stats()
{
	os_n_fsyncs_old = os_n_fsyncs;

	os_bytes_read_since_printout = 0;

	os_n_file_reads_old = os_n_file_reads;

	os_n_file_writes_old = os_n_file_writes;

	os_n_fsyncs_old = os_n_fsyncs;

	os_bytes_read_since_printout = 0;

	os_last_printout = time(NULL);
}


/**
Set the file create umask
@param[in]	umask		The umask to use for file creation. */
void
os_file_set_umask(ulint umask)
{
	os_innodb_umask = umask;
}

#ifdef _WIN32

/* Checks whether physical drive is on SSD.*/
static bool is_drive_on_ssd(DWORD nr)
{
  char physical_drive_path[32];
  snprintf(physical_drive_path, sizeof(physical_drive_path),
           "\\\\.\\PhysicalDrive%lu", nr);

  HANDLE h= CreateFile(physical_drive_path, 0,
                 FILE_SHARE_READ | FILE_SHARE_WRITE | FILE_SHARE_DELETE,
                 nullptr, OPEN_EXISTING, FILE_FLAG_BACKUP_SEMANTICS, nullptr);
  if (h == INVALID_HANDLE_VALUE)
    return false;

  DEVICE_SEEK_PENALTY_DESCRIPTOR seek_penalty;
  STORAGE_PROPERTY_QUERY storage_query{};
  storage_query.PropertyId= StorageDeviceSeekPenaltyProperty;
  storage_query.QueryType= PropertyStandardQuery;

  bool on_ssd= false;
  DWORD bytes_written;
  if (DeviceIoControl(h, IOCTL_STORAGE_QUERY_PROPERTY, &storage_query,
                      sizeof storage_query, &seek_penalty, sizeof seek_penalty,
                      &bytes_written, nullptr))
  {
    on_ssd= seek_penalty.IncursSeekPenalty;
  }
  else
  {
    on_ssd= false;
  }
  CloseHandle(h);
  return on_ssd;
}

/*
  Checks whether volume is on SSD, by checking all physical drives
  in that volume.
*/
static bool is_volume_on_ssd(const char *volume_mount_point)
{
  char volume_name[MAX_PATH];

  if (!GetVolumeNameForVolumeMountPoint(volume_mount_point, volume_name,
                                        array_elements(volume_name)))
  {
    /* This can fail, e.g if file is on network share */
    return false;
  }

  /* Chomp last backslash, this is needed to open volume.*/
  size_t length= strlen(volume_name);
  if (length && volume_name[length - 1] == '\\')
    volume_name[length - 1]= 0;

  /* Open volume handle */
  HANDLE volume_handle= CreateFile(
      volume_name, 0, FILE_SHARE_READ | FILE_SHARE_WRITE | FILE_SHARE_DELETE,
      nullptr, OPEN_EXISTING, FILE_FLAG_BACKUP_SEMANTICS, nullptr);

  if (volume_handle == INVALID_HANDLE_VALUE)
    return false;

  /*
   Enumerate all volume extends, check whether all of them are on SSD
  */

  /* Anticipate common case where there is only one extent.*/
  VOLUME_DISK_EXTENTS single_extent;

  /* But also have a place to manage allocated data.*/
  std::unique_ptr<BYTE[]> lifetime;

  DWORD bytes_written;
  VOLUME_DISK_EXTENTS *extents= nullptr;
  if (DeviceIoControl(volume_handle, IOCTL_VOLUME_GET_VOLUME_DISK_EXTENTS,
                      nullptr, 0, &single_extent, sizeof(single_extent),
                      &bytes_written, nullptr))
  {
    /* Worked on the first try. Use the preallocated buffer.*/
    extents= &single_extent;
  }
  else
  {
    VOLUME_DISK_EXTENTS *last_query= &single_extent;
    while (GetLastError() == ERROR_MORE_DATA)
    {
      DWORD extentCount= last_query->NumberOfDiskExtents;
      DWORD allocatedSize=
          FIELD_OFFSET(VOLUME_DISK_EXTENTS, Extents[extentCount]);
      lifetime.reset(new BYTE[allocatedSize]);
      last_query= (VOLUME_DISK_EXTENTS *) lifetime.get();
      if (DeviceIoControl(volume_handle, IOCTL_VOLUME_GET_VOLUME_DISK_EXTENTS,
                          nullptr, 0, last_query, allocatedSize,
                          &bytes_written, nullptr))
      {
        extents= last_query;
        break;
      }
    }
  }
  CloseHandle(volume_handle);
  if (!extents)
    return false;

  for (DWORD i= 0; i < extents->NumberOfDiskExtents; i++)
    if (!is_drive_on_ssd(extents->Extents[i].DiskNumber))
      return false;

  return true;
}

#include <unordered_map>
static bool is_file_on_ssd(char *file_path)
{
  /* Cache of volume_path => volume_info, protected by rwlock.*/
  static std::unordered_map<std::string, bool> cache;
  static SRWLOCK lock= SRWLOCK_INIT;

  /* Preset result, in case something fails, e.g we're on network drive.*/
  char volume_path[MAX_PATH];
  if (!GetVolumePathName(file_path, volume_path, array_elements(volume_path)))
    return false;

  /* Try cached volume info first.*/
  std::string volume_path_str(volume_path);
  bool found;
  bool result;
  AcquireSRWLockShared(&lock);
  auto e= cache.find(volume_path_str);
  if ((found= e != cache.end()))
    result= e->second;
  ReleaseSRWLockShared(&lock);

  if (found)
    return result;

  result= is_volume_on_ssd(volume_path);

  /* Update cache */
  AcquireSRWLockExclusive(&lock);
  cache[volume_path_str]= result;
  ReleaseSRWLockExclusive(&lock);
  return result;
}

#endif

void fil_node_t::find_metadata(os_file_t file
#ifndef _WIN32
                               , bool create, struct stat *statbuf
#endif
                               )
{
  if (!is_open())
  {
    handle= file;
    ut_ad(is_open());
  }

  if (!space->is_compressed())
    punch_hole= 0;
  else if (my_test_if_thinly_provisioned(file))
    punch_hole= 2;
  else
    punch_hole= IF_WIN(, !create ||) os_is_sparse_file_supported(file);

#ifdef _WIN32
  on_ssd= is_file_on_ssd(name);
  FILE_STORAGE_INFO info;
  if (GetFileInformationByHandleEx(file, FileStorageInfo, &info, sizeof info))
    block_size= info.PhysicalBytesPerSectorForAtomicity;
  else
    block_size= 512;
#else
  struct stat sbuf;
  if (!statbuf && !fstat(file, &sbuf))
    statbuf= &sbuf;
  if (statbuf)
    block_size= statbuf->st_blksize;
# ifdef UNIV_LINUX
  on_ssd= statbuf && fil_system.is_ssd(statbuf->st_dev);
# endif
#endif

  if (space->purpose != FIL_TYPE_TABLESPACE)
  {
    /* For temporary tablespace or during IMPORT TABLESPACE, we
    disable neighbour flushing and do not care about atomicity. */
    on_ssd= true;
    atomic_write= true;
  }
  else
    /* On Windows, all single sector writes are atomic, as per
    WriteFile() documentation on MSDN. */
    atomic_write= srv_use_atomic_writes &&
      IF_WIN(srv_page_size == block_size,
	     my_test_if_atomic_write(file, space->physical_size()));
}

/** Read the first page of a data file.
@return	whether the page was found valid */
bool fil_node_t::read_page0()
{
  mysql_mutex_assert_owner(&fil_system.mutex);
  const unsigned psize= space->physical_size();
#ifndef _WIN32
  struct stat statbuf;
  if (fstat(handle, &statbuf))
    return false;
  os_offset_t size_bytes= statbuf.st_size;
#else
  os_offset_t size_bytes= os_file_get_size(handle);
  ut_a(size_bytes != (os_offset_t) -1);
#endif
  const uint32_t min_size= FIL_IBD_FILE_INITIAL_SIZE * psize;

  if (size_bytes < min_size)
  {
    ib::error() << "The size of the file " << name
      << " is only " << size_bytes
      << " bytes, should be at least " << min_size;
    return false;
  }

  if (!deferred)
  {
    page_t *page= static_cast<byte*>(aligned_malloc(psize, psize));
    if (os_file_read(IORequestRead, handle, page, 0, psize)
        != DB_SUCCESS)
    {
      ib::error() << "Unable to read first page of file " << name;
corrupted:
      aligned_free(page);
      return false;
    }

    const ulint space_id= memcmp_aligned<2>
      (FIL_PAGE_SPACE_ID + page,
       FSP_HEADER_OFFSET + FSP_SPACE_ID + page, 4)
      ? ULINT_UNDEFINED
      : mach_read_from_4(FIL_PAGE_SPACE_ID + page);
    ulint flags= fsp_header_get_flags(page);
    const uint32_t size= fsp_header_get_field(page, FSP_SIZE);
    const uint32_t free_limit= fsp_header_get_field(page, FSP_FREE_LIMIT);
    const uint32_t free_len= flst_get_len(FSP_HEADER_OFFSET + FSP_FREE + page);
    if (!fil_space_t::is_valid_flags(flags, space->id))
    {
      ulint cflags= fsp_flags_convert_from_101(flags);
      if (cflags == ULINT_UNDEFINED)
      {
invalid:
        ib::error() << "Expected tablespace flags "
          << ib::hex(space->flags)
          << " but found " << ib::hex(flags)
          << " in the file " << name;
        goto corrupted;
      }

      ulint cf= cflags & ~FSP_FLAGS_MEM_MASK;
      ulint sf= space->flags & ~FSP_FLAGS_MEM_MASK;

      if (!fil_space_t::is_flags_equal(cf, sf) &&
          !fil_space_t::is_flags_equal(sf, cf))
        goto invalid;
      flags= cflags;
    }

    ut_ad(!(flags & FSP_FLAGS_MEM_MASK));

    /* Try to read crypt_data from page 0 if it is not yet read. */
    if (!space->crypt_data)
      space->crypt_data= fil_space_read_crypt_data(
        fil_space_t::zip_size(flags), page);
    aligned_free(page);

    if (UNIV_UNLIKELY(space_id != space->id))
    {
      ib::error() << "Expected tablespace id " << space->id
        << " but found " << space_id
        << " in the file " << name;
      return false;
    }

    space->flags= (space->flags & FSP_FLAGS_MEM_MASK) | flags;
    ut_ad(space->free_limit == 0 || space->free_limit == free_limit);
    ut_ad(space->free_len == 0 || space->free_len == free_len);
    space->size_in_header= size;
    space->free_limit= free_limit;
    space->free_len= free_len;
  }

  IF_WIN(find_metadata(), find_metadata(handle, false, &statbuf));
  /* Truncate the size to a multiple of extent size. */
  ulint	mask= psize * FSP_EXTENT_SIZE - 1;

  if (size_bytes <= mask);
    /* .ibd files start smaller than an
    extent size. Do not truncate valid data. */
  else
    size_bytes&= ~os_offset_t(mask);

  this->size= uint32_t(size_bytes / psize);
  space->set_sizes(this->size);
  return true;
}

#endif /* !UNIV_INNOCHECKSUM */<|MERGE_RESOLUTION|>--- conflicted
+++ resolved
@@ -3814,15 +3814,9 @@
   buf_dblwr.wait_flush_buffered_writes();
 }
 
-<<<<<<< HEAD
 /** Wait until all pending asynchronous reads have completed. */
 void os_aio_wait_until_no_pending_reads()
 {
-  read_slots->wait();
-=======
-/** Wait until there are no pending asynchronous reads. */
-void os_aio_wait_until_no_pending_reads()
-{
   const auto notify_wait= read_slots->pending_io_count();
 
   if (notify_wait)
@@ -3832,7 +3826,6 @@
 
   if (notify_wait)
     tpool::tpool_wait_end();
->>>>>>> eb2f2c1e
 }
 
 /** Request a read or write.
