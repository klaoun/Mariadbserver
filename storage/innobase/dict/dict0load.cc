--- conflicted
+++ resolved
@@ -865,14 +865,10 @@
 	return READ_OK;
 }
 
-<<<<<<< HEAD
-/** Open each tablespace found in the data dictionary.
-=======
 /** @return SELECT MAX(space) FROM sys_tables */
 static uint32_t dict_find_max_space_id(btr_pcur_t *pcur, mtr_t *mtr)
 {
   uint32_t max_space_id= 0;
->>>>>>> a48c1b89
 
   for (const rec_t *rec= dict_startscan_system(pcur, mtr, dict_sys.sys_tables);
        rec; rec= dict_getnext_system_low(pcur, mtr))
@@ -888,16 +884,12 @@
   return max_space_id;
 }
 
-<<<<<<< HEAD
-We also scan the biggest space id, and store it to fil_system. */
-void dict_load_tablespaces()
-=======
 /** Check MAX(SPACE) FROM SYS_TABLES and store it in fil_system.
 Open each data file if an encryption plugin has been loaded.
 
-@param spaces  set of tablespace files to open */
-void dict_check_tablespaces_and_store_max_id(const std::set<uint32_t> *spaces)
->>>>>>> a48c1b89
+@param spaces  set of tablespace files to open
+@param upgrade whether we need to invoke ibuf_upgrade() */
+void dict_load_tablespaces(const std::set<uint32_t> *spaces, bool upgrade)
 {
 	uint32_t	max_space_id = 0;
 	btr_pcur_t	pcur;
@@ -907,7 +899,7 @@
 
 	dict_sys.lock(SRW_LOCK_CALL);
 
-	if (!spaces && ibuf.empty
+	if (!spaces && !upgrade
 	    && !encryption_key_id_exists(FIL_DEFAULT_ENCRYPTION_KEY)) {
 		max_space_id = dict_find_max_space_id(&pcur, &mtr);
 		goto done;
