--- conflicted
+++ resolved
@@ -1002,23 +1002,11 @@
 
 	export_vars.innodb_data_writes = os_n_file_writes;
 
-<<<<<<< HEAD
 	buf_dblwr.lock();
-	ulint dblwr = buf_dblwr.submitted();
-	export_vars.innodb_dblwr_pages_written = buf_dblwr.written();
+	ulint dblwr = buf_dblwr.written();
+	export_vars.innodb_dblwr_pages_written = dblwr;
 	export_vars.innodb_dblwr_writes = buf_dblwr.batches();
 	buf_dblwr.unlock();
-=======
-	ulint dblwr = 0;
-
-	if (buf_dblwr.is_initialised()) {
-		buf_dblwr.lock();
-		dblwr = buf_dblwr.written();
-		export_vars.innodb_dblwr_pages_written = dblwr;
-		export_vars.innodb_dblwr_writes = buf_dblwr.batches();
-		buf_dblwr.unlock();
-	}
->>>>>>> 50f3b7d1
 
 	export_vars.innodb_data_written = srv_stats.data_written
 		+ (dblwr << srv_page_size_shift);
