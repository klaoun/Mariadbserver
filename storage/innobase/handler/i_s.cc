/*****************************************************************************

Copyright (c) 2007, 2016, Oracle and/or its affiliates. All Rights Reserved.
Copyright (c) 2014, 2020, MariaDB Corporation.

This program is free software; you can redistribute it and/or modify it under
the terms of the GNU General Public License as published by the Free Software
Foundation; version 2 of the License.

This program is distributed in the hope that it will be useful, but WITHOUT
ANY WARRANTY; without even the implied warranty of MERCHANTABILITY or FITNESS
FOR A PARTICULAR PURPOSE. See the GNU General Public License for more details.

You should have received a copy of the GNU General Public License along with
this program; if not, write to the Free Software Foundation, Inc.,
51 Franklin Street, Fifth Floor, Boston, MA 02110-1335 USA

*****************************************************************************/

/**************************************************//**
@file handler/i_s.cc
InnoDB INFORMATION SCHEMA tables interface to MySQL.

Created July 18, 2007 Vasil Dimov
Modified Dec 29, 2014 Jan Lindström (Added sys_semaphore_waits)
*******************************************************/

#include "univ.i"
#include <mysql_version.h>
#include <field.h>

#include <sql_acl.h>
#include <sql_show.h>
#include <sql_time.h>

#include "i_s.h"
#include "btr0pcur.h"
#include "btr0types.h"
#include "dict0dict.h"
#include "dict0load.h"
#include "buf0buddy.h"
#include "buf0buf.h"
#include "ibuf0ibuf.h"
#include "dict0mem.h"
#include "dict0types.h"
#include "srv0start.h"
#include "trx0i_s.h"
#include "trx0trx.h"
#include "srv0mon.h"
#include "fut0fut.h"
#include "pars0pars.h"
#include "fts0types.h"
#include "fts0opt.h"
#include "fts0priv.h"
#include "btr0btr.h"
#include "page0zip.h"
#include "sync0arr.h"
#include "fil0fil.h"
#include "fil0crypt.h"
#include "dict0crea.h"

/** The latest successfully looked up innodb_fts_aux_table */
UNIV_INTERN table_id_t innodb_ft_aux_table_id;

/** structure associates a name string with a file page type and/or buffer
page state. */
struct buf_page_desc_t{
	const char*	type_str;	/*!< String explain the page
					type/state */
	ulint		type_value;	/*!< Page type or page state */
};

/** We also define I_S_PAGE_TYPE_INDEX as the Index Page's position
in i_s_page_type[] array */
#define I_S_PAGE_TYPE_INDEX		1

/** Any unassigned FIL_PAGE_TYPE will be treated as unknown. */
#define	I_S_PAGE_TYPE_UNKNOWN		FIL_PAGE_TYPE_UNKNOWN

/** R-tree index page */
#define	I_S_PAGE_TYPE_RTREE		(FIL_PAGE_TYPE_LAST + 1)

/** Change buffer B-tree page */
#define	I_S_PAGE_TYPE_IBUF		(FIL_PAGE_TYPE_LAST + 2)

#define I_S_PAGE_TYPE_LAST		I_S_PAGE_TYPE_IBUF

#define I_S_PAGE_TYPE_BITS		4

/** Name string for File Page Types */
static buf_page_desc_t	i_s_page_type[] = {
	{"ALLOCATED", FIL_PAGE_TYPE_ALLOCATED},
	{"INDEX", FIL_PAGE_INDEX},
	{"UNDO_LOG", FIL_PAGE_UNDO_LOG},
	{"INODE", FIL_PAGE_INODE},
	{"IBUF_FREE_LIST", FIL_PAGE_IBUF_FREE_LIST},
	{"IBUF_BITMAP", FIL_PAGE_IBUF_BITMAP},
	{"SYSTEM", FIL_PAGE_TYPE_SYS},
	{"TRX_SYSTEM", FIL_PAGE_TYPE_TRX_SYS},
	{"FILE_SPACE_HEADER", FIL_PAGE_TYPE_FSP_HDR},
	{"EXTENT_DESCRIPTOR", FIL_PAGE_TYPE_XDES},
	{"BLOB", FIL_PAGE_TYPE_BLOB},
	{"COMPRESSED_BLOB", FIL_PAGE_TYPE_ZBLOB},
	{"COMPRESSED_BLOB2", FIL_PAGE_TYPE_ZBLOB2},
	{"UNKNOWN", I_S_PAGE_TYPE_UNKNOWN},
	{"RTREE_INDEX", I_S_PAGE_TYPE_RTREE},
	{"IBUF_INDEX", I_S_PAGE_TYPE_IBUF},
	{"PAGE COMPRESSED", FIL_PAGE_PAGE_COMPRESSED},
	{"PAGE COMPRESSED AND ENCRYPTED", FIL_PAGE_PAGE_COMPRESSED_ENCRYPTED},
};

/** This structure defines information we will fetch from pages
currently cached in the buffer pool. It will be used to populate
table INFORMATION_SCHEMA.INNODB_BUFFER_PAGE */
struct buf_page_info_t{
	ulint		block_id;	/*!< Buffer Pool block ID */
	unsigned	space_id:32;	/*!< Tablespace ID */
	unsigned	page_num:32;	/*!< Page number/offset */
	unsigned	access_time:32;	/*!< Time of first access */
	unsigned	pool_id:MAX_BUFFER_POOLS_BITS;
					/*!< Buffer Pool ID. Must be less than
					MAX_BUFFER_POOLS */
	unsigned	flush_type:2;	/*!< Flush type */
	unsigned	io_fix:2;	/*!< type of pending I/O operation */
	unsigned	fix_count:19;	/*!< Count of how manyfold this block
					is bufferfixed */
#ifdef BTR_CUR_HASH_ADAPT
	unsigned	hashed:1;	/*!< Whether hash index has been
					built on this page */
#endif /* BTR_CUR_HASH_ADAPT */
	unsigned	is_old:1;	/*!< TRUE if the block is in the old
					blocks in buf_pool->LRU_old */
	unsigned	freed_page_clock:31; /*!< the value of
					buf_pool->freed_page_clock */
	unsigned	zip_ssize:PAGE_ZIP_SSIZE_BITS;
					/*!< Compressed page size */
	unsigned	page_state:BUF_PAGE_STATE_BITS; /*!< Page state */
	unsigned	page_type:I_S_PAGE_TYPE_BITS;	/*!< Page type */
	unsigned	num_recs:UNIV_PAGE_SIZE_SHIFT_MAX-2;
					/*!< Number of records on Page */
	unsigned	data_size:UNIV_PAGE_SIZE_SHIFT_MAX;
					/*!< Sum of the sizes of the records */
	lsn_t		newest_mod;	/*!< Log sequence number of
					the youngest modification */
	lsn_t		oldest_mod;	/*!< Log sequence number of
					the oldest modification */
	index_id_t	index_id;	/*!< Index ID if a index page */
};

/*
Use the following types mapping:

C type	ST_FIELD_INFO::field_type
---------------------------------
long			MYSQL_TYPE_LONGLONG
(field_length=MY_INT64_NUM_DECIMAL_DIGITS)

long unsigned		MYSQL_TYPE_LONGLONG
(field_length=MY_INT64_NUM_DECIMAL_DIGITS, field_flags=MY_I_S_UNSIGNED)

char*			MYSQL_TYPE_STRING
(field_length=n)

float			MYSQL_TYPE_FLOAT
(field_length=0 is ignored)

void*			MYSQL_TYPE_LONGLONG
(field_length=MY_INT64_NUM_DECIMAL_DIGITS, field_flags=MY_I_S_UNSIGNED)

boolean (if else)	MYSQL_TYPE_LONG
(field_length=1)

time_t			MYSQL_TYPE_DATETIME
(field_length=0 ignored)
---------------------------------
*/

/** Implemented on sync0arr.cc */
/*******************************************************************//**
Function to populate INFORMATION_SCHEMA.INNODB_SYS_SEMAPHORE_WAITS table.
Loop through each item on sync array, and extract the column
information and fill the INFORMATION_SCHEMA.INNODB_SYS_SEMAPHORE_WAITS table.
@return 0 on success */
UNIV_INTERN
int
sync_arr_fill_sys_semphore_waits_table(
/*===================================*/
	THD*		thd,	/*!< in: thread */
	TABLE_LIST*	tables,	/*!< in/out: tables to fill */
	Item*		);	/*!< in: condition (not used) */

/*******************************************************************//**
Common function to fill any of the dynamic tables:
INFORMATION_SCHEMA.innodb_trx
INFORMATION_SCHEMA.innodb_locks
INFORMATION_SCHEMA.innodb_lock_waits
@return 0 on success */
static
int
trx_i_s_common_fill_table(
/*======================*/
	THD*		thd,	/*!< in: thread */
	TABLE_LIST*	tables,	/*!< in/out: tables to fill */
	Item*		);	/*!< in: condition (not used) */

/*******************************************************************//**
Unbind a dynamic INFORMATION_SCHEMA table.
@return 0 on success */
static
int
i_s_common_deinit(
/*==============*/
	void*	p);	/*!< in/out: table schema object */
/*******************************************************************//**
Auxiliary function to store time_t value in MYSQL_TYPE_DATETIME
field.
@return 0 on success */
static
int
field_store_time_t(
/*===============*/
	Field*	field,	/*!< in/out: target field for storage */
	time_t	time)	/*!< in: value to store */
{
	MYSQL_TIME	my_time;
	struct tm	tm_time;

	if (time) {
#if 0
		/* use this if you are sure that `variables' and `time_zone'
		are always initialized */
		thd->variables.time_zone->gmt_sec_to_TIME(
			&my_time, (my_time_t) time);
#else
		localtime_r(&time, &tm_time);
		localtime_to_TIME(&my_time, &tm_time);
		my_time.time_type = MYSQL_TIMESTAMP_DATETIME;
#endif
	} else {
		memset(&my_time, 0, sizeof(my_time));
	}

	/* JAN: TODO: MySQL 5.7
	return(field->store_time(&my_time, MYSQL_TIMESTAMP_DATETIME));
	*/
	return(field->store_time(&my_time));
}

/*******************************************************************//**
Auxiliary function to store char* value in MYSQL_TYPE_STRING field.
@return 0 on success */
int
field_store_string(
/*===============*/
	Field*		field,	/*!< in/out: target field for storage */
	const char*	str)	/*!< in: NUL-terminated utf-8 string,
				or NULL */
{
	if (!str) {
		field->set_null();
		return 0;
	}

	field->set_notnull();
	return field->store(str, uint(strlen(str)), system_charset_info);
}

/*******************************************************************//**
Auxiliary function to store ulint value in MYSQL_TYPE_LONGLONG field.
If the value is ULINT_UNDEFINED then the field is set to NULL.
@return 0 on success */
int
field_store_ulint(
/*==============*/
	Field*	field,	/*!< in/out: target field for storage */
	ulint	n)	/*!< in: value to store */
{
	int	ret;

	if (n != ULINT_UNDEFINED) {

		ret = field->store(longlong(n), true);
		field->set_notnull();
	} else {

		ret = 0; /* success */
		field->set_null();
	}

	return(ret);
}

#ifdef BTR_CUR_HASH_ADAPT
# define I_S_AHI 1 /* Include the IS_HASHED column */
#else
# define I_S_AHI 0 /* Omit the IS_HASHED column */
#endif

/* Fields of the dynamic table INFORMATION_SCHEMA.innodb_trx */
static ST_FIELD_INFO	innodb_trx_fields_info[] =
{
#define IDX_TRX_ID		0
	{STRUCT_FLD(field_name,		"trx_id"),
	 STRUCT_FLD(field_length,	TRX_ID_MAX_LEN + 1),
	 STRUCT_FLD(field_type,		MYSQL_TYPE_STRING),
	 STRUCT_FLD(value,		0),
	 STRUCT_FLD(field_flags,	0),
	 STRUCT_FLD(old_name,		""),
	 STRUCT_FLD(open_method,	SKIP_OPEN_TABLE)},

#define IDX_TRX_STATE		1
	{STRUCT_FLD(field_name,		"trx_state"),
	 STRUCT_FLD(field_length,	TRX_QUE_STATE_STR_MAX_LEN + 1),
	 STRUCT_FLD(field_type,		MYSQL_TYPE_STRING),
	 STRUCT_FLD(value,		0),
	 STRUCT_FLD(field_flags,	0),
	 STRUCT_FLD(old_name,		""),
	 STRUCT_FLD(open_method,	SKIP_OPEN_TABLE)},

#define IDX_TRX_STARTED		2
	{STRUCT_FLD(field_name,		"trx_started"),
	 STRUCT_FLD(field_length,	0),
	 STRUCT_FLD(field_type,		MYSQL_TYPE_DATETIME),
	 STRUCT_FLD(value,		0),
	 STRUCT_FLD(field_flags,	0),
	 STRUCT_FLD(old_name,		""),
	 STRUCT_FLD(open_method,	SKIP_OPEN_TABLE)},

#define IDX_TRX_REQUESTED_LOCK_ID	3
	{STRUCT_FLD(field_name,		"trx_requested_lock_id"),
	 STRUCT_FLD(field_length,	TRX_I_S_LOCK_ID_MAX_LEN + 1),
	 STRUCT_FLD(field_type,		MYSQL_TYPE_STRING),
	 STRUCT_FLD(value,		0),
	 STRUCT_FLD(field_flags,	MY_I_S_MAYBE_NULL),
	 STRUCT_FLD(old_name,		""),
	 STRUCT_FLD(open_method,	SKIP_OPEN_TABLE)},

#define IDX_TRX_WAIT_STARTED	4
	{STRUCT_FLD(field_name,		"trx_wait_started"),
	 STRUCT_FLD(field_length,	0),
	 STRUCT_FLD(field_type,		MYSQL_TYPE_DATETIME),
	 STRUCT_FLD(value,		0),
	 STRUCT_FLD(field_flags,	MY_I_S_MAYBE_NULL),
	 STRUCT_FLD(old_name,		""),
	 STRUCT_FLD(open_method,	SKIP_OPEN_TABLE)},

#define IDX_TRX_WEIGHT		5
	{STRUCT_FLD(field_name,		"trx_weight"),
	 STRUCT_FLD(field_length,	MY_INT64_NUM_DECIMAL_DIGITS),
	 STRUCT_FLD(field_type,		MYSQL_TYPE_LONGLONG),
	 STRUCT_FLD(value,		0),
	 STRUCT_FLD(field_flags,	MY_I_S_UNSIGNED),
	 STRUCT_FLD(old_name,		""),
	 STRUCT_FLD(open_method,	SKIP_OPEN_TABLE)},

#define IDX_TRX_MYSQL_THREAD_ID	6
	{STRUCT_FLD(field_name,		"trx_mysql_thread_id"),
	 STRUCT_FLD(field_length,	MY_INT64_NUM_DECIMAL_DIGITS),
	 STRUCT_FLD(field_type,		MYSQL_TYPE_LONGLONG),
	 STRUCT_FLD(value,		0),
	 STRUCT_FLD(field_flags,	MY_I_S_UNSIGNED),
	 STRUCT_FLD(old_name,		""),
	 STRUCT_FLD(open_method,	SKIP_OPEN_TABLE)},

#define IDX_TRX_QUERY		7
	{STRUCT_FLD(field_name,		"trx_query"),
	 STRUCT_FLD(field_length,	TRX_I_S_TRX_QUERY_MAX_LEN),
	 STRUCT_FLD(field_type,		MYSQL_TYPE_STRING),
	 STRUCT_FLD(value,		0),
	 STRUCT_FLD(field_flags,	MY_I_S_MAYBE_NULL),
	 STRUCT_FLD(old_name,		""),
	 STRUCT_FLD(open_method,	SKIP_OPEN_TABLE)},

#define IDX_TRX_OPERATION_STATE	8
	{STRUCT_FLD(field_name,		"trx_operation_state"),
	 STRUCT_FLD(field_length,	TRX_I_S_TRX_OP_STATE_MAX_LEN),
	 STRUCT_FLD(field_type,		MYSQL_TYPE_STRING),
	 STRUCT_FLD(value,		0),
	 STRUCT_FLD(field_flags,	MY_I_S_MAYBE_NULL),
	 STRUCT_FLD(old_name,		""),
	 STRUCT_FLD(open_method,	SKIP_OPEN_TABLE)},

#define IDX_TRX_TABLES_IN_USE	9
	{STRUCT_FLD(field_name,		"trx_tables_in_use"),
	 STRUCT_FLD(field_length,	MY_INT64_NUM_DECIMAL_DIGITS),
	 STRUCT_FLD(field_type,		MYSQL_TYPE_LONGLONG),
	 STRUCT_FLD(value,		0),
	 STRUCT_FLD(field_flags,	MY_I_S_UNSIGNED),
	 STRUCT_FLD(old_name,		""),
	 STRUCT_FLD(open_method,	SKIP_OPEN_TABLE)},

#define IDX_TRX_TABLES_LOCKED	10
	{STRUCT_FLD(field_name,		"trx_tables_locked"),
	 STRUCT_FLD(field_length,	MY_INT64_NUM_DECIMAL_DIGITS),
	 STRUCT_FLD(field_type,		MYSQL_TYPE_LONGLONG),
	 STRUCT_FLD(value,		0),
	 STRUCT_FLD(field_flags,	MY_I_S_UNSIGNED),
	 STRUCT_FLD(old_name,		""),
	 STRUCT_FLD(open_method,	SKIP_OPEN_TABLE)},

#define IDX_TRX_LOCK_STRUCTS	11
	{STRUCT_FLD(field_name,		"trx_lock_structs"),
	 STRUCT_FLD(field_length,	MY_INT64_NUM_DECIMAL_DIGITS),
	 STRUCT_FLD(field_type,		MYSQL_TYPE_LONGLONG),
	 STRUCT_FLD(value,		0),
	 STRUCT_FLD(field_flags,	MY_I_S_UNSIGNED),
	 STRUCT_FLD(old_name,		""),
	 STRUCT_FLD(open_method,	SKIP_OPEN_TABLE)},

#define IDX_TRX_LOCK_MEMORY_BYTES	12
	{STRUCT_FLD(field_name,		"trx_lock_memory_bytes"),
	 STRUCT_FLD(field_length,	MY_INT64_NUM_DECIMAL_DIGITS),
	 STRUCT_FLD(field_type,		MYSQL_TYPE_LONGLONG),
	 STRUCT_FLD(value,		0),
	 STRUCT_FLD(field_flags,	MY_I_S_UNSIGNED),
	 STRUCT_FLD(old_name,		""),
	 STRUCT_FLD(open_method,	SKIP_OPEN_TABLE)},

#define IDX_TRX_ROWS_LOCKED	13
	{STRUCT_FLD(field_name,		"trx_rows_locked"),
	 STRUCT_FLD(field_length,	MY_INT64_NUM_DECIMAL_DIGITS),
	 STRUCT_FLD(field_type,		MYSQL_TYPE_LONGLONG),
	 STRUCT_FLD(value,		0),
	 STRUCT_FLD(field_flags,	MY_I_S_UNSIGNED),
	 STRUCT_FLD(old_name,		""),
	 STRUCT_FLD(open_method,	SKIP_OPEN_TABLE)},

#define IDX_TRX_ROWS_MODIFIED		14
	{STRUCT_FLD(field_name,		"trx_rows_modified"),
	 STRUCT_FLD(field_length,	MY_INT64_NUM_DECIMAL_DIGITS),
	 STRUCT_FLD(field_type,		MYSQL_TYPE_LONGLONG),
	 STRUCT_FLD(value,		0),
	 STRUCT_FLD(field_flags,	MY_I_S_UNSIGNED),
	 STRUCT_FLD(old_name,		""),
	 STRUCT_FLD(open_method,	SKIP_OPEN_TABLE)},

#define IDX_TRX_CONNCURRENCY_TICKETS	15
	{STRUCT_FLD(field_name,		"trx_concurrency_tickets"),
	 STRUCT_FLD(field_length,	MY_INT64_NUM_DECIMAL_DIGITS),
	 STRUCT_FLD(field_type,		MYSQL_TYPE_LONGLONG),
	 STRUCT_FLD(value,		0),
	 STRUCT_FLD(field_flags,	MY_I_S_UNSIGNED),
	 STRUCT_FLD(old_name,		""),
	 STRUCT_FLD(open_method,	SKIP_OPEN_TABLE)},

#define IDX_TRX_ISOLATION_LEVEL	16
	{STRUCT_FLD(field_name,		"trx_isolation_level"),
	 STRUCT_FLD(field_length,	TRX_I_S_TRX_ISOLATION_LEVEL_MAX_LEN),
	 STRUCT_FLD(field_type,		MYSQL_TYPE_STRING),
	 STRUCT_FLD(value,		0),
	 STRUCT_FLD(field_flags,	0),
	 STRUCT_FLD(old_name,		""),
	 STRUCT_FLD(open_method,	SKIP_OPEN_TABLE)},

#define IDX_TRX_UNIQUE_CHECKS	17
	{STRUCT_FLD(field_name,		"trx_unique_checks"),
	 STRUCT_FLD(field_length,	1),
	 STRUCT_FLD(field_type,		MYSQL_TYPE_LONG),
	 STRUCT_FLD(value,		1),
	 STRUCT_FLD(field_flags,	0),
	 STRUCT_FLD(old_name,		""),
	 STRUCT_FLD(open_method,	SKIP_OPEN_TABLE)},

#define IDX_TRX_FOREIGN_KEY_CHECKS	18
	{STRUCT_FLD(field_name,		"trx_foreign_key_checks"),
	 STRUCT_FLD(field_length,	1),
	 STRUCT_FLD(field_type,		MYSQL_TYPE_LONG),
	 STRUCT_FLD(value,		1),
	 STRUCT_FLD(field_flags,	0),
	 STRUCT_FLD(old_name,		""),
	 STRUCT_FLD(open_method,	SKIP_OPEN_TABLE)},

#define IDX_TRX_LAST_FOREIGN_KEY_ERROR	19
	{STRUCT_FLD(field_name,		"trx_last_foreign_key_error"),
	 STRUCT_FLD(field_length,	TRX_I_S_TRX_FK_ERROR_MAX_LEN),
	 STRUCT_FLD(field_type,		MYSQL_TYPE_STRING),
	 STRUCT_FLD(value,		0),
	 STRUCT_FLD(field_flags,	MY_I_S_MAYBE_NULL),
	 STRUCT_FLD(old_name,		""),
	 STRUCT_FLD(open_method,	SKIP_OPEN_TABLE)},

#define IDX_TRX_READ_ONLY		20
	{STRUCT_FLD(field_name,		"trx_is_read_only"),
	 STRUCT_FLD(field_length,	1),
	 STRUCT_FLD(field_type,		MYSQL_TYPE_LONG),
	 STRUCT_FLD(value,		0),
	 STRUCT_FLD(field_flags,	0),
	 STRUCT_FLD(old_name,		""),
	 STRUCT_FLD(open_method,	SKIP_OPEN_TABLE)},

#define IDX_TRX_AUTOCOMMIT_NON_LOCKING	21
	{STRUCT_FLD(field_name,		"trx_autocommit_non_locking"),
	 STRUCT_FLD(field_length,	1),
	 STRUCT_FLD(field_type,		MYSQL_TYPE_LONG),
	 STRUCT_FLD(value,		0),
	 STRUCT_FLD(field_flags,	0),
	 STRUCT_FLD(old_name,		""),
	 STRUCT_FLD(open_method,	SKIP_OPEN_TABLE)},

	END_OF_ST_FIELD_INFO
};

/*******************************************************************//**
Read data from cache buffer and fill the INFORMATION_SCHEMA.innodb_trx
table with it.
@return 0 on success */
static
int
fill_innodb_trx_from_cache(
/*=======================*/
	trx_i_s_cache_t*	cache,	/*!< in: cache to read from */
	THD*			thd,	/*!< in: used to call
					schema_table_store_record() */
	TABLE*			table)	/*!< in/out: fill this table */
{
	Field**	fields;
	ulint	rows_num;
	char	lock_id[TRX_I_S_LOCK_ID_MAX_LEN + 1];
	ulint	i;

	DBUG_ENTER("fill_innodb_trx_from_cache");

	fields = table->field;

	rows_num = trx_i_s_cache_get_rows_used(cache,
					       I_S_INNODB_TRX);

	for (i = 0; i < rows_num; i++) {

		i_s_trx_row_t*	row;
		char		trx_id[TRX_ID_MAX_LEN + 1];

		row = (i_s_trx_row_t*)
			trx_i_s_cache_get_nth_row(
				cache, I_S_INNODB_TRX, i);

		/* trx_id */
		snprintf(trx_id, sizeof(trx_id), TRX_ID_FMT, row->trx_id);
		OK(field_store_string(fields[IDX_TRX_ID], trx_id));

		/* trx_state */
		OK(field_store_string(fields[IDX_TRX_STATE],
				      row->trx_state));

		/* trx_started */
		OK(field_store_time_t(fields[IDX_TRX_STARTED],
				      (time_t) row->trx_started));

		/* trx_requested_lock_id */
		/* trx_wait_started */
		if (row->trx_wait_started != 0) {

			OK(field_store_string(
				   fields[IDX_TRX_REQUESTED_LOCK_ID],
				   trx_i_s_create_lock_id(
					   row->requested_lock_row,
					   lock_id, sizeof(lock_id))));
			/* field_store_string() sets it no notnull */

			OK(field_store_time_t(
				   fields[IDX_TRX_WAIT_STARTED],
				   (time_t) row->trx_wait_started));
			fields[IDX_TRX_WAIT_STARTED]->set_notnull();
		} else {

			fields[IDX_TRX_REQUESTED_LOCK_ID]->set_null();
			fields[IDX_TRX_WAIT_STARTED]->set_null();
		}

		/* trx_weight */
		OK(fields[IDX_TRX_WEIGHT]->store(row->trx_weight, true));

		/* trx_mysql_thread_id */
		OK(fields[IDX_TRX_MYSQL_THREAD_ID]->store(
			   row->trx_mysql_thread_id, true));

		/* trx_query */
		if (row->trx_query) {
			/* store will do appropriate character set
			conversion check */
			fields[IDX_TRX_QUERY]->store(
				row->trx_query,
				static_cast<uint>(strlen(row->trx_query)),
				row->trx_query_cs);
			fields[IDX_TRX_QUERY]->set_notnull();
		} else {
			fields[IDX_TRX_QUERY]->set_null();
		}

		/* trx_operation_state */
		OK(field_store_string(fields[IDX_TRX_OPERATION_STATE],
				      row->trx_operation_state));

		/* trx_tables_in_use */
		OK(fields[IDX_TRX_TABLES_IN_USE]->store(
			   row->trx_tables_in_use, true));

		/* trx_tables_locked */
		OK(fields[IDX_TRX_TABLES_LOCKED]->store(
			   row->trx_tables_locked, true));

		/* trx_lock_structs */
		OK(fields[IDX_TRX_LOCK_STRUCTS]->store(
			   row->trx_lock_structs, true));

		/* trx_lock_memory_bytes */
		OK(fields[IDX_TRX_LOCK_MEMORY_BYTES]->store(
			   row->trx_lock_memory_bytes, true));

		/* trx_rows_locked */
		OK(fields[IDX_TRX_ROWS_LOCKED]->store(
			   row->trx_rows_locked, true));

		/* trx_rows_modified */
		OK(fields[IDX_TRX_ROWS_MODIFIED]->store(
			   row->trx_rows_modified, true));

		/* trx_concurrency_tickets */
		OK(fields[IDX_TRX_CONNCURRENCY_TICKETS]->store(
			   row->trx_concurrency_tickets, true));

		/* trx_isolation_level */
		OK(field_store_string(fields[IDX_TRX_ISOLATION_LEVEL],
				      row->trx_isolation_level));

		/* trx_unique_checks */
		OK(fields[IDX_TRX_UNIQUE_CHECKS]->store(
			   row->trx_unique_checks, true));

		/* trx_foreign_key_checks */
		OK(fields[IDX_TRX_FOREIGN_KEY_CHECKS]->store(
			   row->trx_foreign_key_checks, true));

		/* trx_last_foreign_key_error */
		OK(field_store_string(fields[IDX_TRX_LAST_FOREIGN_KEY_ERROR],
				      row->trx_foreign_key_error));

		/* trx_is_read_only*/
		OK(fields[IDX_TRX_READ_ONLY]->store(
			   row->trx_is_read_only, true));

		/* trx_is_autocommit_non_locking */
		OK(fields[IDX_TRX_AUTOCOMMIT_NON_LOCKING]->store(
			   (longlong) row->trx_is_autocommit_non_locking,
			   true));

		OK(schema_table_store_record(thd, table));
	}

	DBUG_RETURN(0);
}

/*******************************************************************//**
Bind the dynamic table INFORMATION_SCHEMA.innodb_trx
@return 0 on success */
static
int
innodb_trx_init(
/*============*/
	void*	p)	/*!< in/out: table schema object */
{
	ST_SCHEMA_TABLE*	schema;

	DBUG_ENTER("innodb_trx_init");

	schema = (ST_SCHEMA_TABLE*) p;

	schema->fields_info = innodb_trx_fields_info;
	schema->fill_table = trx_i_s_common_fill_table;

	DBUG_RETURN(0);
}

static struct st_mysql_information_schema	i_s_info =
{
	MYSQL_INFORMATION_SCHEMA_INTERFACE_VERSION
};

UNIV_INTERN struct st_maria_plugin	i_s_innodb_trx =
{
	/* the plugin type (a MYSQL_XXX_PLUGIN value) */
	/* int */
	STRUCT_FLD(type, MYSQL_INFORMATION_SCHEMA_PLUGIN),

	/* pointer to type-specific plugin descriptor */
	/* void* */
	STRUCT_FLD(info, &i_s_info),

	/* plugin name */
	/* const char* */
	STRUCT_FLD(name, "INNODB_TRX"),

	/* plugin author (for SHOW PLUGINS) */
	/* const char* */
	STRUCT_FLD(author, plugin_author),

	/* general descriptive text (for SHOW PLUGINS) */
	/* const char* */
	STRUCT_FLD(descr, "InnoDB transactions"),

	/* the plugin license (PLUGIN_LICENSE_XXX) */
	/* int */
	STRUCT_FLD(license, PLUGIN_LICENSE_GPL),

	/* the function to invoke when plugin is loaded */
	/* int (*)(void*); */
	STRUCT_FLD(init, innodb_trx_init),

	/* the function to invoke when plugin is unloaded */
	/* int (*)(void*); */
	STRUCT_FLD(deinit, i_s_common_deinit),

	/* plugin version (for SHOW PLUGINS) */
	/* unsigned int */
	STRUCT_FLD(version, INNODB_VERSION_SHORT),

	/* struct st_mysql_show_var* */
	STRUCT_FLD(status_vars, NULL),

	/* struct st_mysql_sys_var** */
	STRUCT_FLD(system_vars, NULL),

        /* Maria extension */
	STRUCT_FLD(version_info, INNODB_VERSION_STR),
        STRUCT_FLD(maturity, MariaDB_PLUGIN_MATURITY_STABLE),
};

/* Fields of the dynamic table INFORMATION_SCHEMA.innodb_locks */
static ST_FIELD_INFO	innodb_locks_fields_info[] =
{
#define IDX_LOCK_ID		0
	{STRUCT_FLD(field_name,		"lock_id"),
	 STRUCT_FLD(field_length,	TRX_I_S_LOCK_ID_MAX_LEN + 1),
	 STRUCT_FLD(field_type,		MYSQL_TYPE_STRING),
	 STRUCT_FLD(value,		0),
	 STRUCT_FLD(field_flags,	0),
	 STRUCT_FLD(old_name,		""),
	 STRUCT_FLD(open_method,	SKIP_OPEN_TABLE)},

#define IDX_LOCK_TRX_ID		1
	{STRUCT_FLD(field_name,		"lock_trx_id"),
	 STRUCT_FLD(field_length,	TRX_ID_MAX_LEN + 1),
	 STRUCT_FLD(field_type,		MYSQL_TYPE_STRING),
	 STRUCT_FLD(value,		0),
	 STRUCT_FLD(field_flags,	0),
	 STRUCT_FLD(old_name,		""),
	 STRUCT_FLD(open_method,	SKIP_OPEN_TABLE)},

#define IDX_LOCK_MODE		2
	{STRUCT_FLD(field_name,		"lock_mode"),
	 /* S[,GAP] X[,GAP] IS[,GAP] IX[,GAP] AUTO_INC UNKNOWN */
	 STRUCT_FLD(field_length,	32),
	 STRUCT_FLD(field_type,		MYSQL_TYPE_STRING),
	 STRUCT_FLD(value,		0),
	 STRUCT_FLD(field_flags,	0),
	 STRUCT_FLD(old_name,		""),
	 STRUCT_FLD(open_method,	SKIP_OPEN_TABLE)},

#define IDX_LOCK_TYPE		3
	{STRUCT_FLD(field_name,		"lock_type"),
	 STRUCT_FLD(field_length,	32 /* RECORD|TABLE|UNKNOWN */),
	 STRUCT_FLD(field_type,		MYSQL_TYPE_STRING),
	 STRUCT_FLD(value,		0),
	 STRUCT_FLD(field_flags,	0),
	 STRUCT_FLD(old_name,		""),
	 STRUCT_FLD(open_method,	SKIP_OPEN_TABLE)},

#define IDX_LOCK_TABLE		4
	{STRUCT_FLD(field_name,		"lock_table"),
	 STRUCT_FLD(field_length,	1024),
	 STRUCT_FLD(field_type,		MYSQL_TYPE_STRING),
	 STRUCT_FLD(value,		0),
	 STRUCT_FLD(field_flags,	0),
	 STRUCT_FLD(old_name,		""),
	 STRUCT_FLD(open_method,	SKIP_OPEN_TABLE)},

#define IDX_LOCK_INDEX		5
	{STRUCT_FLD(field_name,		"lock_index"),
	 STRUCT_FLD(field_length,	1024),
	 STRUCT_FLD(field_type,		MYSQL_TYPE_STRING),
	 STRUCT_FLD(value,		0),
	 STRUCT_FLD(field_flags,	MY_I_S_MAYBE_NULL),
	 STRUCT_FLD(old_name,		""),
	 STRUCT_FLD(open_method,	SKIP_OPEN_TABLE)},

#define IDX_LOCK_SPACE		6
	{STRUCT_FLD(field_name,		"lock_space"),
	 STRUCT_FLD(field_length,	MY_INT64_NUM_DECIMAL_DIGITS),
	 STRUCT_FLD(field_type,		MYSQL_TYPE_LONGLONG),
	 STRUCT_FLD(value,		0),
	 STRUCT_FLD(field_flags,	MY_I_S_UNSIGNED | MY_I_S_MAYBE_NULL),
	 STRUCT_FLD(old_name,		""),
	 STRUCT_FLD(open_method,	SKIP_OPEN_TABLE)},

#define IDX_LOCK_PAGE		7
	{STRUCT_FLD(field_name,		"lock_page"),
	 STRUCT_FLD(field_length,	MY_INT64_NUM_DECIMAL_DIGITS),
	 STRUCT_FLD(field_type,		MYSQL_TYPE_LONGLONG),
	 STRUCT_FLD(value,		0),
	 STRUCT_FLD(field_flags,	MY_I_S_UNSIGNED | MY_I_S_MAYBE_NULL),
	 STRUCT_FLD(old_name,		""),
	 STRUCT_FLD(open_method,	SKIP_OPEN_TABLE)},

#define IDX_LOCK_REC		8
	{STRUCT_FLD(field_name,		"lock_rec"),
	 STRUCT_FLD(field_length,	MY_INT64_NUM_DECIMAL_DIGITS),
	 STRUCT_FLD(field_type,		MYSQL_TYPE_LONGLONG),
	 STRUCT_FLD(value,		0),
	 STRUCT_FLD(field_flags,	MY_I_S_UNSIGNED | MY_I_S_MAYBE_NULL),
	 STRUCT_FLD(old_name,		""),
	 STRUCT_FLD(open_method,	SKIP_OPEN_TABLE)},

#define IDX_LOCK_DATA		9
	{STRUCT_FLD(field_name,		"lock_data"),
	 STRUCT_FLD(field_length,	TRX_I_S_LOCK_DATA_MAX_LEN),
	 STRUCT_FLD(field_type,		MYSQL_TYPE_STRING),
	 STRUCT_FLD(value,		0),
	 STRUCT_FLD(field_flags,	MY_I_S_MAYBE_NULL),
	 STRUCT_FLD(old_name,		""),
	 STRUCT_FLD(open_method,	SKIP_OPEN_TABLE)},

	END_OF_ST_FIELD_INFO
};

/*******************************************************************//**
Read data from cache buffer and fill the INFORMATION_SCHEMA.innodb_locks
table with it.
@return 0 on success */
static
int
fill_innodb_locks_from_cache(
/*=========================*/
	trx_i_s_cache_t*	cache,	/*!< in: cache to read from */
	THD*			thd,	/*!< in: MySQL client connection */
	TABLE*			table)	/*!< in/out: fill this table */
{
	Field**	fields;
	ulint	rows_num;
	char	lock_id[TRX_I_S_LOCK_ID_MAX_LEN + 1];
	ulint	i;

	DBUG_ENTER("fill_innodb_locks_from_cache");

	fields = table->field;

	rows_num = trx_i_s_cache_get_rows_used(cache,
					       I_S_INNODB_LOCKS);

	for (i = 0; i < rows_num; i++) {

		i_s_locks_row_t*	row;
		char			buf[MAX_FULL_NAME_LEN + 1];
		const char*		bufend;

		char			lock_trx_id[TRX_ID_MAX_LEN + 1];

		row = (i_s_locks_row_t*)
			trx_i_s_cache_get_nth_row(
				cache, I_S_INNODB_LOCKS, i);

		/* lock_id */
		trx_i_s_create_lock_id(row, lock_id, sizeof(lock_id));
		OK(field_store_string(fields[IDX_LOCK_ID],
				      lock_id));

		/* lock_trx_id */
		snprintf(lock_trx_id, sizeof(lock_trx_id),
			 TRX_ID_FMT, row->lock_trx_id);
		OK(field_store_string(fields[IDX_LOCK_TRX_ID], lock_trx_id));

		/* lock_mode */
		OK(field_store_string(fields[IDX_LOCK_MODE],
				      row->lock_mode));

		/* lock_type */
		OK(field_store_string(fields[IDX_LOCK_TYPE],
				      row->lock_type));

		/* lock_table */
		bufend = innobase_convert_name(buf, sizeof(buf),
					       row->lock_table,
					       strlen(row->lock_table),
					       thd);
		OK(fields[IDX_LOCK_TABLE]->store(
			buf, uint(bufend - buf), system_charset_info));

		/* lock_index */
		OK(field_store_string(fields[IDX_LOCK_INDEX],
				      row->lock_index));

		/* lock_space */
		OK(field_store_ulint(fields[IDX_LOCK_SPACE],
				     row->lock_space));

		/* lock_page */
		OK(field_store_ulint(fields[IDX_LOCK_PAGE],
				     row->lock_page));

		/* lock_rec */
		OK(field_store_ulint(fields[IDX_LOCK_REC],
				     row->lock_rec));

		/* lock_data */
		OK(field_store_string(fields[IDX_LOCK_DATA],
				      row->lock_data));

		OK(schema_table_store_record(thd, table));
	}

	DBUG_RETURN(0);
}

/*******************************************************************//**
Bind the dynamic table INFORMATION_SCHEMA.innodb_locks
@return 0 on success */
static
int
innodb_locks_init(
/*==============*/
	void*	p)	/*!< in/out: table schema object */
{
	ST_SCHEMA_TABLE*	schema;

	DBUG_ENTER("innodb_locks_init");

	schema = (ST_SCHEMA_TABLE*) p;

	schema->fields_info = innodb_locks_fields_info;
	schema->fill_table = trx_i_s_common_fill_table;

	DBUG_RETURN(0);
}

UNIV_INTERN struct st_maria_plugin	i_s_innodb_locks =
{
	/* the plugin type (a MYSQL_XXX_PLUGIN value) */
	/* int */
	STRUCT_FLD(type, MYSQL_INFORMATION_SCHEMA_PLUGIN),

	/* pointer to type-specific plugin descriptor */
	/* void* */
	STRUCT_FLD(info, &i_s_info),

	/* plugin name */
	/* const char* */
	STRUCT_FLD(name, "INNODB_LOCKS"),

	/* plugin author (for SHOW PLUGINS) */
	/* const char* */
	STRUCT_FLD(author, plugin_author),

	/* general descriptive text (for SHOW PLUGINS) */
	/* const char* */
	STRUCT_FLD(descr, "InnoDB conflicting locks"),

	/* the plugin license (PLUGIN_LICENSE_XXX) */
	/* int */
	STRUCT_FLD(license, PLUGIN_LICENSE_GPL),

	/* the function to invoke when plugin is loaded */
	/* int (*)(void*); */
	STRUCT_FLD(init, innodb_locks_init),

	/* the function to invoke when plugin is unloaded */
	/* int (*)(void*); */
	STRUCT_FLD(deinit, i_s_common_deinit),

	/* plugin version (for SHOW PLUGINS) */
	/* unsigned int */
	STRUCT_FLD(version, INNODB_VERSION_SHORT),

	/* struct st_mysql_show_var* */
	STRUCT_FLD(status_vars, NULL),

	/* struct st_mysql_sys_var** */
	STRUCT_FLD(system_vars, NULL),

        /* Maria extension */
	STRUCT_FLD(version_info, INNODB_VERSION_STR),
        STRUCT_FLD(maturity, MariaDB_PLUGIN_MATURITY_STABLE),
};

/* Fields of the dynamic table INFORMATION_SCHEMA.innodb_lock_waits */
static ST_FIELD_INFO	innodb_lock_waits_fields_info[] =
{
#define IDX_REQUESTING_TRX_ID	0
	{STRUCT_FLD(field_name,		"requesting_trx_id"),
	 STRUCT_FLD(field_length,	TRX_ID_MAX_LEN + 1),
	 STRUCT_FLD(field_type,		MYSQL_TYPE_STRING),
	 STRUCT_FLD(value,		0),
	 STRUCT_FLD(field_flags,	0),
	 STRUCT_FLD(old_name,		""),
	 STRUCT_FLD(open_method,	SKIP_OPEN_TABLE)},

#define IDX_REQUESTED_LOCK_ID	1
	{STRUCT_FLD(field_name,		"requested_lock_id"),
	 STRUCT_FLD(field_length,	TRX_I_S_LOCK_ID_MAX_LEN + 1),
	 STRUCT_FLD(field_type,		MYSQL_TYPE_STRING),
	 STRUCT_FLD(value,		0),
	 STRUCT_FLD(field_flags,	0),
	 STRUCT_FLD(old_name,		""),
	 STRUCT_FLD(open_method,	SKIP_OPEN_TABLE)},

#define IDX_BLOCKING_TRX_ID	2
	{STRUCT_FLD(field_name,		"blocking_trx_id"),
	 STRUCT_FLD(field_length,	TRX_ID_MAX_LEN + 1),
	 STRUCT_FLD(field_type,		MYSQL_TYPE_STRING),
	 STRUCT_FLD(value,		0),
	 STRUCT_FLD(field_flags,	0),
	 STRUCT_FLD(old_name,		""),
	 STRUCT_FLD(open_method,	SKIP_OPEN_TABLE)},

#define IDX_BLOCKING_LOCK_ID	3
	{STRUCT_FLD(field_name,		"blocking_lock_id"),
	 STRUCT_FLD(field_length,	TRX_I_S_LOCK_ID_MAX_LEN + 1),
	 STRUCT_FLD(field_type,		MYSQL_TYPE_STRING),
	 STRUCT_FLD(value,		0),
	 STRUCT_FLD(field_flags,	0),
	 STRUCT_FLD(old_name,		""),
	 STRUCT_FLD(open_method,	SKIP_OPEN_TABLE)},

	END_OF_ST_FIELD_INFO
};

/*******************************************************************//**
Read data from cache buffer and fill the
INFORMATION_SCHEMA.innodb_lock_waits table with it.
@return 0 on success */
static
int
fill_innodb_lock_waits_from_cache(
/*==============================*/
	trx_i_s_cache_t*	cache,	/*!< in: cache to read from */
	THD*			thd,	/*!< in: used to call
					schema_table_store_record() */
	TABLE*			table)	/*!< in/out: fill this table */
{
	Field**	fields;
	ulint	rows_num;
	char	requested_lock_id[TRX_I_S_LOCK_ID_MAX_LEN + 1];
	char	blocking_lock_id[TRX_I_S_LOCK_ID_MAX_LEN + 1];
	ulint	i;

	DBUG_ENTER("fill_innodb_lock_waits_from_cache");

	fields = table->field;

	rows_num = trx_i_s_cache_get_rows_used(cache,
					       I_S_INNODB_LOCK_WAITS);

	for (i = 0; i < rows_num; i++) {

		i_s_lock_waits_row_t*	row;

		char	requesting_trx_id[TRX_ID_MAX_LEN + 1];
		char	blocking_trx_id[TRX_ID_MAX_LEN + 1];

		row = (i_s_lock_waits_row_t*)
			trx_i_s_cache_get_nth_row(
				cache, I_S_INNODB_LOCK_WAITS, i);

		/* requesting_trx_id */
		snprintf(requesting_trx_id, sizeof(requesting_trx_id),
			 TRX_ID_FMT, row->requested_lock_row->lock_trx_id);
		OK(field_store_string(fields[IDX_REQUESTING_TRX_ID],
				      requesting_trx_id));

		/* requested_lock_id */
		OK(field_store_string(
			   fields[IDX_REQUESTED_LOCK_ID],
			   trx_i_s_create_lock_id(
				   row->requested_lock_row,
				   requested_lock_id,
				   sizeof(requested_lock_id))));

		/* blocking_trx_id */
		snprintf(blocking_trx_id, sizeof(blocking_trx_id),
			 TRX_ID_FMT, row->blocking_lock_row->lock_trx_id);
		OK(field_store_string(fields[IDX_BLOCKING_TRX_ID],
				      blocking_trx_id));

		/* blocking_lock_id */
		OK(field_store_string(
			   fields[IDX_BLOCKING_LOCK_ID],
			   trx_i_s_create_lock_id(
				   row->blocking_lock_row,
				   blocking_lock_id,
				   sizeof(blocking_lock_id))));

		OK(schema_table_store_record(thd, table));
	}

	DBUG_RETURN(0);
}

/*******************************************************************//**
Bind the dynamic table INFORMATION_SCHEMA.innodb_lock_waits
@return 0 on success */
static
int
innodb_lock_waits_init(
/*===================*/
	void*	p)	/*!< in/out: table schema object */
{
	ST_SCHEMA_TABLE*	schema;

	DBUG_ENTER("innodb_lock_waits_init");

	schema = (ST_SCHEMA_TABLE*) p;

	schema->fields_info = innodb_lock_waits_fields_info;
	schema->fill_table = trx_i_s_common_fill_table;

	DBUG_RETURN(0);
}

UNIV_INTERN struct st_maria_plugin	i_s_innodb_lock_waits =
{
	/* the plugin type (a MYSQL_XXX_PLUGIN value) */
	/* int */
	STRUCT_FLD(type, MYSQL_INFORMATION_SCHEMA_PLUGIN),

	/* pointer to type-specific plugin descriptor */
	/* void* */
	STRUCT_FLD(info, &i_s_info),

	/* plugin name */
	/* const char* */
	STRUCT_FLD(name, "INNODB_LOCK_WAITS"),

	/* plugin author (for SHOW PLUGINS) */
	/* const char* */
	STRUCT_FLD(author, plugin_author),

	/* general descriptive text (for SHOW PLUGINS) */
	/* const char* */
	STRUCT_FLD(descr, "InnoDB which lock is blocking which"),

	/* the plugin license (PLUGIN_LICENSE_XXX) */
	/* int */
	STRUCT_FLD(license, PLUGIN_LICENSE_GPL),

	/* the function to invoke when plugin is loaded */
	/* int (*)(void*); */
	STRUCT_FLD(init, innodb_lock_waits_init),

	/* the function to invoke when plugin is unloaded */
	/* int (*)(void*); */
	STRUCT_FLD(deinit, i_s_common_deinit),

	/* plugin version (for SHOW PLUGINS) */
	/* unsigned int */
	STRUCT_FLD(version, INNODB_VERSION_SHORT),

	/* struct st_mysql_show_var* */
	STRUCT_FLD(status_vars, NULL),

	/* struct st_mysql_sys_var** */
	STRUCT_FLD(system_vars, NULL),

        /* Maria extension */
	STRUCT_FLD(version_info, INNODB_VERSION_STR),
        STRUCT_FLD(maturity, MariaDB_PLUGIN_MATURITY_STABLE),
};

/*******************************************************************//**
Common function to fill any of the dynamic tables:
INFORMATION_SCHEMA.innodb_trx
INFORMATION_SCHEMA.innodb_locks
INFORMATION_SCHEMA.innodb_lock_waits
@return 0 on success */
static
int
trx_i_s_common_fill_table(
/*======================*/
	THD*		thd,	/*!< in: thread */
	TABLE_LIST*	tables,	/*!< in/out: tables to fill */
	Item*		)	/*!< in: condition (not used) */
{
	LEX_CSTRING		table_name;
	int			ret;
	trx_i_s_cache_t*	cache;

	DBUG_ENTER("trx_i_s_common_fill_table");

	/* deny access to non-superusers */
	if (check_global_access(thd, PROCESS_ACL)) {

		DBUG_RETURN(0);
	}

	/* minimize the number of places where global variables are
	referenced */
	cache = trx_i_s_cache;

	/* which table we have to fill? */
	table_name = tables->schema_table_name;
	/* or table_name = tables->schema_table->table_name; */

	RETURN_IF_INNODB_NOT_STARTED(table_name.str);

	/* update the cache */
	trx_i_s_cache_start_write(cache);
	trx_i_s_possibly_fetch_data_into_cache(cache);
	trx_i_s_cache_end_write(cache);

	if (trx_i_s_cache_is_truncated(cache)) {

		ib::warn() << "Data in " << table_name.str << " truncated due to"
			" memory limit of " << TRX_I_S_MEM_LIMIT << " bytes";
	}

	ret = 0;

	trx_i_s_cache_start_read(cache);

	if (innobase_strcasecmp(table_name.str, "innodb_trx") == 0) {

		if (fill_innodb_trx_from_cache(
			cache, thd, tables->table) != 0) {

			ret = 1;
		}

	} else if (innobase_strcasecmp(table_name.str, "innodb_locks") == 0) {

		if (fill_innodb_locks_from_cache(
			cache, thd, tables->table) != 0) {

			ret = 1;
		}

	} else if (innobase_strcasecmp(table_name.str, "innodb_lock_waits") == 0) {

		if (fill_innodb_lock_waits_from_cache(
			cache, thd, tables->table) != 0) {

			ret = 1;
		}

	} else {
		ib::error() << "trx_i_s_common_fill_table() was"
			" called to fill unknown table: " << table_name.str << "."
			" This function only knows how to fill"
			" innodb_trx, innodb_locks and"
			" innodb_lock_waits tables.";

		ret = 1;
	}

	trx_i_s_cache_end_read(cache);

#if 0
	DBUG_RETURN(ret);
#else
	/* if this function returns something else than 0 then a
	deadlock occurs between the mysqld server and mysql client,
	see http://bugs.mysql.com/29900 ; when that bug is resolved
	we can enable the DBUG_RETURN(ret) above */
	ret++;  // silence a gcc46 warning
	DBUG_RETURN(0);
#endif
}

/* Fields of the dynamic table information_schema.innodb_cmp. */
static ST_FIELD_INFO	i_s_cmp_fields_info[] =
{
	{STRUCT_FLD(field_name,		"page_size"),
	 STRUCT_FLD(field_length,	5),
	 STRUCT_FLD(field_type,		MYSQL_TYPE_LONG),
	 STRUCT_FLD(value,		0),
	 STRUCT_FLD(field_flags,	0),
	 STRUCT_FLD(old_name,		"Compressed Page Size"),
	 STRUCT_FLD(open_method,	SKIP_OPEN_TABLE)},

	{STRUCT_FLD(field_name,		"compress_ops"),
	 STRUCT_FLD(field_length,	MY_INT32_NUM_DECIMAL_DIGITS),
	 STRUCT_FLD(field_type,		MYSQL_TYPE_LONG),
	 STRUCT_FLD(value,		0),
	 STRUCT_FLD(field_flags,	0),
	 STRUCT_FLD(old_name,		"Total Number of Compressions"),
	 STRUCT_FLD(open_method,	SKIP_OPEN_TABLE)},

	{STRUCT_FLD(field_name,		"compress_ops_ok"),
	 STRUCT_FLD(field_length,	MY_INT32_NUM_DECIMAL_DIGITS),
	 STRUCT_FLD(field_type,		MYSQL_TYPE_LONG),
	 STRUCT_FLD(value,		0),
	 STRUCT_FLD(field_flags,	0),
	 STRUCT_FLD(old_name,		"Total Number of"
					" Successful Compressions"),
	 STRUCT_FLD(open_method,	SKIP_OPEN_TABLE)},

	{STRUCT_FLD(field_name,		"compress_time"),
	 STRUCT_FLD(field_length,	MY_INT32_NUM_DECIMAL_DIGITS),
	 STRUCT_FLD(field_type,		MYSQL_TYPE_LONG),
	 STRUCT_FLD(value,		0),
	 STRUCT_FLD(field_flags,	0),
	 STRUCT_FLD(old_name,		"Total Duration of Compressions,"
		    " in Seconds"),
	 STRUCT_FLD(open_method,	SKIP_OPEN_TABLE)},

	{STRUCT_FLD(field_name,		"uncompress_ops"),
	 STRUCT_FLD(field_length,	MY_INT32_NUM_DECIMAL_DIGITS),
	 STRUCT_FLD(field_type,		MYSQL_TYPE_LONG),
	 STRUCT_FLD(value,		0),
	 STRUCT_FLD(field_flags,	0),
	 STRUCT_FLD(old_name,		"Total Number of Decompressions"),
	 STRUCT_FLD(open_method,	SKIP_OPEN_TABLE)},

	{STRUCT_FLD(field_name,		"uncompress_time"),
	 STRUCT_FLD(field_length,	MY_INT32_NUM_DECIMAL_DIGITS),
	 STRUCT_FLD(field_type,		MYSQL_TYPE_LONG),
	 STRUCT_FLD(value,		0),
	 STRUCT_FLD(field_flags,	0),
	 STRUCT_FLD(old_name,		"Total Duration of Decompressions,"
		    " in Seconds"),
	 STRUCT_FLD(open_method,	SKIP_OPEN_TABLE)},

	END_OF_ST_FIELD_INFO
};


/*******************************************************************//**
Fill the dynamic table information_schema.innodb_cmp or
innodb_cmp_reset.
@return 0 on success, 1 on failure */
static
int
i_s_cmp_fill_low(
/*=============*/
	THD*		thd,	/*!< in: thread */
	TABLE_LIST*	tables,	/*!< in/out: tables to fill */
	Item*		,	/*!< in: condition (ignored) */
	ibool		reset)	/*!< in: TRUE=reset cumulated counts */
{
	TABLE*	table	= (TABLE*) tables->table;
	int	status	= 0;

	DBUG_ENTER("i_s_cmp_fill_low");

	/* deny access to non-superusers */
	if (check_global_access(thd, PROCESS_ACL)) {

		DBUG_RETURN(0);
	}

	RETURN_IF_INNODB_NOT_STARTED(tables->schema_table_name.str);

	for (uint i = 0; i < PAGE_ZIP_SSIZE_MAX; i++) {
		page_zip_stat_t*	zip_stat = &page_zip_stat[i];

		table->field[0]->store(UNIV_ZIP_SIZE_MIN << i);

		/* The cumulated counts are not protected by any
		mutex.  Thus, some operation in page0zip.cc could
		increment a counter between the time we read it and
		clear it.  We could introduce mutex protection, but it
		could cause a measureable performance hit in
		page0zip.cc. */
		table->field[1]->store(zip_stat->compressed, true);
		table->field[2]->store(zip_stat->compressed_ok, true);
		table->field[3]->store(zip_stat->compressed_usec / 1000000,
				       true);
		table->field[4]->store(zip_stat->decompressed, true);
		table->field[5]->store(zip_stat->decompressed_usec / 1000000,
				       true);

		if (reset) {
			new (zip_stat) page_zip_stat_t();
		}

		if (schema_table_store_record(thd, table)) {
			status = 1;
			break;
		}
	}

	DBUG_RETURN(status);
}

/*******************************************************************//**
Fill the dynamic table information_schema.innodb_cmp.
@return 0 on success, 1 on failure */
static
int
i_s_cmp_fill(
/*=========*/
	THD*		thd,	/*!< in: thread */
	TABLE_LIST*	tables,	/*!< in/out: tables to fill */
	Item*		cond)	/*!< in: condition (ignored) */
{
	return(i_s_cmp_fill_low(thd, tables, cond, FALSE));
}

/*******************************************************************//**
Fill the dynamic table information_schema.innodb_cmp_reset.
@return 0 on success, 1 on failure */
static
int
i_s_cmp_reset_fill(
/*===============*/
	THD*		thd,	/*!< in: thread */
	TABLE_LIST*	tables,	/*!< in/out: tables to fill */
	Item*		cond)	/*!< in: condition (ignored) */
{
	return(i_s_cmp_fill_low(thd, tables, cond, TRUE));
}

/*******************************************************************//**
Bind the dynamic table information_schema.innodb_cmp.
@return 0 on success */
static
int
i_s_cmp_init(
/*=========*/
	void*	p)	/*!< in/out: table schema object */
{
	DBUG_ENTER("i_s_cmp_init");
	ST_SCHEMA_TABLE* schema = (ST_SCHEMA_TABLE*) p;

	schema->fields_info = i_s_cmp_fields_info;
	schema->fill_table = i_s_cmp_fill;

	DBUG_RETURN(0);
}

/*******************************************************************//**
Bind the dynamic table information_schema.innodb_cmp_reset.
@return 0 on success */
static
int
i_s_cmp_reset_init(
/*===============*/
	void*	p)	/*!< in/out: table schema object */
{
	DBUG_ENTER("i_s_cmp_reset_init");
	ST_SCHEMA_TABLE* schema = (ST_SCHEMA_TABLE*) p;

	schema->fields_info = i_s_cmp_fields_info;
	schema->fill_table = i_s_cmp_reset_fill;

	DBUG_RETURN(0);
}

UNIV_INTERN struct st_maria_plugin	i_s_innodb_cmp =
{
	/* the plugin type (a MYSQL_XXX_PLUGIN value) */
	/* int */
	STRUCT_FLD(type, MYSQL_INFORMATION_SCHEMA_PLUGIN),

	/* pointer to type-specific plugin descriptor */
	/* void* */
	STRUCT_FLD(info, &i_s_info),

	/* plugin name */
	/* const char* */
	STRUCT_FLD(name, "INNODB_CMP"),

	/* plugin author (for SHOW PLUGINS) */
	/* const char* */
	STRUCT_FLD(author, plugin_author),

	/* general descriptive text (for SHOW PLUGINS) */
	/* const char* */
	STRUCT_FLD(descr, "Statistics for the InnoDB compression"),

	/* the plugin license (PLUGIN_LICENSE_XXX) */
	/* int */
	STRUCT_FLD(license, PLUGIN_LICENSE_GPL),

	/* the function to invoke when plugin is loaded */
	/* int (*)(void*); */
	STRUCT_FLD(init, i_s_cmp_init),

	/* the function to invoke when plugin is unloaded */
	/* int (*)(void*); */
	STRUCT_FLD(deinit, i_s_common_deinit),

	/* plugin version (for SHOW PLUGINS) */
	/* unsigned int */
	STRUCT_FLD(version, INNODB_VERSION_SHORT),

	/* struct st_mysql_show_var* */
	STRUCT_FLD(status_vars, NULL),

	/* struct st_mysql_sys_var** */
	STRUCT_FLD(system_vars, NULL),

        /* Maria extension */
	STRUCT_FLD(version_info, INNODB_VERSION_STR),
        STRUCT_FLD(maturity, MariaDB_PLUGIN_MATURITY_STABLE),
};

UNIV_INTERN struct st_maria_plugin	i_s_innodb_cmp_reset =
{
	/* the plugin type (a MYSQL_XXX_PLUGIN value) */
	/* int */
	STRUCT_FLD(type, MYSQL_INFORMATION_SCHEMA_PLUGIN),

	/* pointer to type-specific plugin descriptor */
	/* void* */
	STRUCT_FLD(info, &i_s_info),

	/* plugin name */
	/* const char* */
	STRUCT_FLD(name, "INNODB_CMP_RESET"),

	/* plugin author (for SHOW PLUGINS) */
	/* const char* */
	STRUCT_FLD(author, plugin_author),

	/* general descriptive text (for SHOW PLUGINS) */
	/* const char* */
	STRUCT_FLD(descr, "Statistics for the InnoDB compression;"
		   " reset cumulated counts"),

	/* the plugin license (PLUGIN_LICENSE_XXX) */
	/* int */
	STRUCT_FLD(license, PLUGIN_LICENSE_GPL),

	/* the function to invoke when plugin is loaded */
	/* int (*)(void*); */
	STRUCT_FLD(init, i_s_cmp_reset_init),

	/* the function to invoke when plugin is unloaded */
	/* int (*)(void*); */
	STRUCT_FLD(deinit, i_s_common_deinit),

	/* plugin version (for SHOW PLUGINS) */
	/* unsigned int */
	STRUCT_FLD(version, INNODB_VERSION_SHORT),

	/* struct st_mysql_show_var* */
	STRUCT_FLD(status_vars, NULL),

	/* struct st_mysql_sys_var** */
	STRUCT_FLD(system_vars, NULL),

        /* Maria extension */
	STRUCT_FLD(version_info, INNODB_VERSION_STR),
        STRUCT_FLD(maturity, MariaDB_PLUGIN_MATURITY_STABLE),
};

/* Fields of the dynamic tables
information_schema.innodb_cmp_per_index and
information_schema.innodb_cmp_per_index_reset. */
static ST_FIELD_INFO	i_s_cmp_per_index_fields_info[] =
{
#define IDX_DATABASE_NAME	0
	{STRUCT_FLD(field_name,		"database_name"),
	 STRUCT_FLD(field_length,	192),
	 STRUCT_FLD(field_type,		MYSQL_TYPE_STRING),
	 STRUCT_FLD(value,		0),
	 STRUCT_FLD(field_flags,	0),
	 STRUCT_FLD(old_name,		""),
	 STRUCT_FLD(open_method,	SKIP_OPEN_TABLE)},

#define IDX_TABLE_NAME		1
	{STRUCT_FLD(field_name,		"table_name"),
	 STRUCT_FLD(field_length,	192),
	 STRUCT_FLD(field_type,		MYSQL_TYPE_STRING),
	 STRUCT_FLD(value,		0),
	 STRUCT_FLD(field_flags,	0),
	 STRUCT_FLD(old_name,		""),
	 STRUCT_FLD(open_method,	SKIP_OPEN_TABLE)},

#define IDX_INDEX_NAME		2
	{STRUCT_FLD(field_name,		"index_name"),
	 STRUCT_FLD(field_length,	192),
	 STRUCT_FLD(field_type,		MYSQL_TYPE_STRING),
	 STRUCT_FLD(value,		0),
	 STRUCT_FLD(field_flags,	0),
	 STRUCT_FLD(old_name,		""),
	 STRUCT_FLD(open_method,	SKIP_OPEN_TABLE)},

#define IDX_COMPRESS_OPS	3
	{STRUCT_FLD(field_name,		"compress_ops"),
	 STRUCT_FLD(field_length,	MY_INT32_NUM_DECIMAL_DIGITS),
	 STRUCT_FLD(field_type,		MYSQL_TYPE_LONG),
	 STRUCT_FLD(value,		0),
	 STRUCT_FLD(field_flags,	0),
	 STRUCT_FLD(old_name,		""),
	 STRUCT_FLD(open_method,	SKIP_OPEN_TABLE)},

#define IDX_COMPRESS_OPS_OK	4
	{STRUCT_FLD(field_name,		"compress_ops_ok"),
	 STRUCT_FLD(field_length,	MY_INT32_NUM_DECIMAL_DIGITS),
	 STRUCT_FLD(field_type,		MYSQL_TYPE_LONG),
	 STRUCT_FLD(value,		0),
	 STRUCT_FLD(field_flags,	0),
	 STRUCT_FLD(old_name,		""),
	 STRUCT_FLD(open_method,	SKIP_OPEN_TABLE)},

#define IDX_COMPRESS_TIME	5
	{STRUCT_FLD(field_name,		"compress_time"),
	 STRUCT_FLD(field_length,	MY_INT32_NUM_DECIMAL_DIGITS),
	 STRUCT_FLD(field_type,		MYSQL_TYPE_LONG),
	 STRUCT_FLD(value,		0),
	 STRUCT_FLD(field_flags,	0),
	 STRUCT_FLD(old_name,		""),
	 STRUCT_FLD(open_method,	SKIP_OPEN_TABLE)},

#define IDX_UNCOMPRESS_OPS	6
	{STRUCT_FLD(field_name,		"uncompress_ops"),
	 STRUCT_FLD(field_length,	MY_INT32_NUM_DECIMAL_DIGITS),
	 STRUCT_FLD(field_type,		MYSQL_TYPE_LONG),
	 STRUCT_FLD(value,		0),
	 STRUCT_FLD(field_flags,	0),
	 STRUCT_FLD(old_name,		""),
	 STRUCT_FLD(open_method,	SKIP_OPEN_TABLE)},

#define IDX_UNCOMPRESS_TIME	7
	{STRUCT_FLD(field_name,		"uncompress_time"),
	 STRUCT_FLD(field_length,	MY_INT32_NUM_DECIMAL_DIGITS),
	 STRUCT_FLD(field_type,		MYSQL_TYPE_LONG),
	 STRUCT_FLD(value,		0),
	 STRUCT_FLD(field_flags,	0),
	 STRUCT_FLD(old_name,		""),
	 STRUCT_FLD(open_method,	SKIP_OPEN_TABLE)},

	END_OF_ST_FIELD_INFO
};

/*******************************************************************//**
Fill the dynamic table
information_schema.innodb_cmp_per_index or
information_schema.innodb_cmp_per_index_reset.
@return 0 on success, 1 on failure */
static
int
i_s_cmp_per_index_fill_low(
/*=======================*/
	THD*		thd,	/*!< in: thread */
	TABLE_LIST*	tables,	/*!< in/out: tables to fill */
	Item*		,	/*!< in: condition (ignored) */
	ibool		reset)	/*!< in: TRUE=reset cumulated counts */
{
	TABLE*	table = tables->table;
	Field**	fields = table->field;
	int	status = 0;

	DBUG_ENTER("i_s_cmp_per_index_fill_low");

	/* deny access to non-superusers */
	if (check_global_access(thd, PROCESS_ACL)) {

		DBUG_RETURN(0);
	}

	RETURN_IF_INNODB_NOT_STARTED(tables->schema_table_name.str);

	/* Create a snapshot of the stats so we do not bump into lock
	order violations with dict_sys.mutex below. */
	mutex_enter(&page_zip_stat_per_index_mutex);
	page_zip_stat_per_index_t		snap (page_zip_stat_per_index);
	mutex_exit(&page_zip_stat_per_index_mutex);

	mutex_enter(&dict_sys.mutex);

	page_zip_stat_per_index_t::iterator	iter;
	ulint					i;

	for (iter = snap.begin(), i = 0; iter != snap.end(); iter++, i++) {

		dict_index_t*	index = dict_index_find_on_id_low(iter->first);

		if (index != NULL) {
			char	db_utf8[MAX_DB_UTF8_LEN];
			char	table_utf8[MAX_TABLE_UTF8_LEN];

			dict_fs2utf8(index->table->name.m_name,
				     db_utf8, sizeof(db_utf8),
				     table_utf8, sizeof(table_utf8));

			status = field_store_string(fields[IDX_DATABASE_NAME],
						    db_utf8)
				|| field_store_string(fields[IDX_TABLE_NAME],
						      table_utf8)
				|| field_store_string(fields[IDX_INDEX_NAME],
						      index->name);
		} else {
			/* index not found */
			char name[MY_INT64_NUM_DECIMAL_DIGITS
				  + sizeof "index_id: "];
			fields[IDX_DATABASE_NAME]->set_null();
			fields[IDX_TABLE_NAME]->set_null();
			fields[IDX_INDEX_NAME]->set_notnull();
			status = fields[IDX_INDEX_NAME]->store(
				name,
				uint(snprintf(name, sizeof name,
					      "index_id: " IB_ID_FMT,
					      iter->first)),
				system_charset_info);
		}

		if (status
		    || fields[IDX_COMPRESS_OPS]->store(
			    iter->second.compressed, true)
		    || fields[IDX_COMPRESS_OPS_OK]->store(
			    iter->second.compressed_ok, true)
		    || fields[IDX_COMPRESS_TIME]->store(
			    iter->second.compressed_usec / 1000000, true)
		    || fields[IDX_UNCOMPRESS_OPS]->store(
			    iter->second.decompressed, true)
		    || fields[IDX_UNCOMPRESS_TIME]->store(
			    iter->second.decompressed_usec / 1000000, true)
		    || schema_table_store_record(thd, table)) {
			status = 1;
			break;
		}
		/* Release and reacquire the dict mutex to allow other
		threads to proceed. This could eventually result in the
		contents of INFORMATION_SCHEMA.innodb_cmp_per_index being
		inconsistent, but it is an acceptable compromise. */
		if (i == 1000) {
			mutex_exit(&dict_sys.mutex);
			i = 0;
			mutex_enter(&dict_sys.mutex);
		}
	}

	mutex_exit(&dict_sys.mutex);

	if (reset) {
		page_zip_reset_stat_per_index();
	}

	DBUG_RETURN(status);
}

/*******************************************************************//**
Fill the dynamic table information_schema.innodb_cmp_per_index.
@return 0 on success, 1 on failure */
static
int
i_s_cmp_per_index_fill(
/*===================*/
	THD*		thd,	/*!< in: thread */
	TABLE_LIST*	tables,	/*!< in/out: tables to fill */
	Item*		cond)	/*!< in: condition (ignored) */
{
	return(i_s_cmp_per_index_fill_low(thd, tables, cond, FALSE));
}

/*******************************************************************//**
Fill the dynamic table information_schema.innodb_cmp_per_index_reset.
@return 0 on success, 1 on failure */
static
int
i_s_cmp_per_index_reset_fill(
/*=========================*/
	THD*		thd,	/*!< in: thread */
	TABLE_LIST*	tables,	/*!< in/out: tables to fill */
	Item*		cond)	/*!< in: condition (ignored) */
{
	return(i_s_cmp_per_index_fill_low(thd, tables, cond, TRUE));
}

/*******************************************************************//**
Bind the dynamic table information_schema.innodb_cmp_per_index.
@return 0 on success */
static
int
i_s_cmp_per_index_init(
/*===================*/
	void*	p)	/*!< in/out: table schema object */
{
	DBUG_ENTER("i_s_cmp_init");
	ST_SCHEMA_TABLE* schema = (ST_SCHEMA_TABLE*) p;

	schema->fields_info = i_s_cmp_per_index_fields_info;
	schema->fill_table = i_s_cmp_per_index_fill;

	DBUG_RETURN(0);
}

/*******************************************************************//**
Bind the dynamic table information_schema.innodb_cmp_per_index_reset.
@return 0 on success */
static
int
i_s_cmp_per_index_reset_init(
/*=========================*/
	void*	p)	/*!< in/out: table schema object */
{
	DBUG_ENTER("i_s_cmp_reset_init");
	ST_SCHEMA_TABLE* schema = (ST_SCHEMA_TABLE*) p;

	schema->fields_info = i_s_cmp_per_index_fields_info;
	schema->fill_table = i_s_cmp_per_index_reset_fill;

	DBUG_RETURN(0);
}

UNIV_INTERN struct st_maria_plugin	i_s_innodb_cmp_per_index =
{
	/* the plugin type (a MYSQL_XXX_PLUGIN value) */
	/* int */
	STRUCT_FLD(type, MYSQL_INFORMATION_SCHEMA_PLUGIN),

	/* pointer to type-specific plugin descriptor */
	/* void* */
	STRUCT_FLD(info, &i_s_info),

	/* plugin name */
	/* const char* */
	STRUCT_FLD(name, "INNODB_CMP_PER_INDEX"),

	/* plugin author (for SHOW PLUGINS) */
	/* const char* */
	STRUCT_FLD(author, plugin_author),

	/* general descriptive text (for SHOW PLUGINS) */
	/* const char* */
	STRUCT_FLD(descr, "Statistics for the InnoDB compression (per index)"),

	/* the plugin license (PLUGIN_LICENSE_XXX) */
	/* int */
	STRUCT_FLD(license, PLUGIN_LICENSE_GPL),

	/* the function to invoke when plugin is loaded */
	/* int (*)(void*); */
	STRUCT_FLD(init, i_s_cmp_per_index_init),

	/* the function to invoke when plugin is unloaded */
	/* int (*)(void*); */
	STRUCT_FLD(deinit, i_s_common_deinit),

	/* plugin version (for SHOW PLUGINS) */
	/* unsigned int */
	STRUCT_FLD(version, INNODB_VERSION_SHORT),

	/* struct st_mysql_show_var* */
	STRUCT_FLD(status_vars, NULL),

	/* struct st_mysql_sys_var** */
	STRUCT_FLD(system_vars, NULL),

        /* Maria extension */
	STRUCT_FLD(version_info, INNODB_VERSION_STR),
        STRUCT_FLD(maturity, MariaDB_PLUGIN_MATURITY_STABLE),
};

UNIV_INTERN struct st_maria_plugin	i_s_innodb_cmp_per_index_reset =
{
	/* the plugin type (a MYSQL_XXX_PLUGIN value) */
	/* int */
	STRUCT_FLD(type, MYSQL_INFORMATION_SCHEMA_PLUGIN),

	/* pointer to type-specific plugin descriptor */
	/* void* */
	STRUCT_FLD(info, &i_s_info),

	/* plugin name */
	/* const char* */
	STRUCT_FLD(name, "INNODB_CMP_PER_INDEX_RESET"),

	/* plugin author (for SHOW PLUGINS) */
	/* const char* */
	STRUCT_FLD(author, plugin_author),

	/* general descriptive text (for SHOW PLUGINS) */
	/* const char* */
	STRUCT_FLD(descr, "Statistics for the InnoDB compression (per index);"
		   " reset cumulated counts"),

	/* the plugin license (PLUGIN_LICENSE_XXX) */
	/* int */
	STRUCT_FLD(license, PLUGIN_LICENSE_GPL),

	/* the function to invoke when plugin is loaded */
	/* int (*)(void*); */
	STRUCT_FLD(init, i_s_cmp_per_index_reset_init),

	/* the function to invoke when plugin is unloaded */
	/* int (*)(void*); */
	STRUCT_FLD(deinit, i_s_common_deinit),

	/* plugin version (for SHOW PLUGINS) */
	/* unsigned int */
	STRUCT_FLD(version, INNODB_VERSION_SHORT),

	/* struct st_mysql_show_var* */
	STRUCT_FLD(status_vars, NULL),

	/* struct st_mysql_sys_var** */
	STRUCT_FLD(system_vars, NULL),

        /* Maria extension */
	STRUCT_FLD(version_info, INNODB_VERSION_STR),
        STRUCT_FLD(maturity, MariaDB_PLUGIN_MATURITY_STABLE),
};

/* Fields of the dynamic table information_schema.innodb_cmpmem. */
static ST_FIELD_INFO	i_s_cmpmem_fields_info[] =
{
	{STRUCT_FLD(field_name,		"page_size"),
	 STRUCT_FLD(field_length,	5),
	 STRUCT_FLD(field_type,		MYSQL_TYPE_LONG),
	 STRUCT_FLD(value,		0),
	 STRUCT_FLD(field_flags,	0),
	 STRUCT_FLD(old_name,		"Buddy Block Size"),
	 STRUCT_FLD(open_method,	SKIP_OPEN_TABLE)},

	{STRUCT_FLD(field_name,		"buffer_pool_instance"),
	STRUCT_FLD(field_length,	MY_INT32_NUM_DECIMAL_DIGITS),
	STRUCT_FLD(field_type,		MYSQL_TYPE_LONG),
	STRUCT_FLD(value,		0),
	STRUCT_FLD(field_flags,		0),
	STRUCT_FLD(old_name,		"Buffer Pool Id"),
	STRUCT_FLD(open_method,		SKIP_OPEN_TABLE)},

	{STRUCT_FLD(field_name,		"pages_used"),
	 STRUCT_FLD(field_length,	MY_INT32_NUM_DECIMAL_DIGITS),
	 STRUCT_FLD(field_type,		MYSQL_TYPE_LONG),
	 STRUCT_FLD(value,		0),
	 STRUCT_FLD(field_flags,	0),
	 STRUCT_FLD(old_name,		"Currently in Use"),
	 STRUCT_FLD(open_method,	SKIP_OPEN_TABLE)},

	{STRUCT_FLD(field_name,		"pages_free"),
	 STRUCT_FLD(field_length,	MY_INT32_NUM_DECIMAL_DIGITS),
	 STRUCT_FLD(field_type,		MYSQL_TYPE_LONG),
	 STRUCT_FLD(value,		0),
	 STRUCT_FLD(field_flags,	0),
	 STRUCT_FLD(old_name,		"Currently Available"),
	 STRUCT_FLD(open_method,	SKIP_OPEN_TABLE)},

	{STRUCT_FLD(field_name,		"relocation_ops"),
	 STRUCT_FLD(field_length,	MY_INT64_NUM_DECIMAL_DIGITS),
	 STRUCT_FLD(field_type,		MYSQL_TYPE_LONGLONG),
	 STRUCT_FLD(value,		0),
	 STRUCT_FLD(field_flags,	0),
	 STRUCT_FLD(old_name,		"Total Number of Relocations"),
	 STRUCT_FLD(open_method,	SKIP_OPEN_TABLE)},

	{STRUCT_FLD(field_name,		"relocation_time"),
	 STRUCT_FLD(field_length,	MY_INT32_NUM_DECIMAL_DIGITS),
	 STRUCT_FLD(field_type,		MYSQL_TYPE_LONG),
	 STRUCT_FLD(value,		0),
	 STRUCT_FLD(field_flags,	0),
	 STRUCT_FLD(old_name,		"Total Duration of Relocations,"
					" in Seconds"),
	 STRUCT_FLD(open_method,	SKIP_OPEN_TABLE)},

	END_OF_ST_FIELD_INFO
};

/*******************************************************************//**
Fill the dynamic table information_schema.innodb_cmpmem or
innodb_cmpmem_reset.
@return 0 on success, 1 on failure */
static
int
i_s_cmpmem_fill_low(
/*================*/
	THD*		thd,	/*!< in: thread */
	TABLE_LIST*	tables,	/*!< in/out: tables to fill */
	Item*		,	/*!< in: condition (ignored) */
	ibool		reset)	/*!< in: TRUE=reset cumulated counts */
{
	int		status = 0;
	TABLE*	table	= (TABLE*) tables->table;

	DBUG_ENTER("i_s_cmpmem_fill_low");

	/* deny access to non-superusers */
	if (check_global_access(thd, PROCESS_ACL)) {

		DBUG_RETURN(0);
	}

	RETURN_IF_INNODB_NOT_STARTED(tables->schema_table_name.str);

	for (ulint i = 0; i < srv_buf_pool_instances; i++) {
		buf_pool_t*		buf_pool;
		ulint			zip_free_len_local[BUF_BUDDY_SIZES_MAX + 1];
		buf_buddy_stat_t	buddy_stat_local[BUF_BUDDY_SIZES_MAX + 1];

		status	= 0;

		buf_pool = buf_pool_from_array(i);

		/* Save buddy stats for buffer pool in local variables. */
		buf_pool_mutex_enter(buf_pool);
		for (uint x = 0; x <= BUF_BUDDY_SIZES; x++) {

			zip_free_len_local[x] = (x < BUF_BUDDY_SIZES) ?
				UT_LIST_GET_LEN(buf_pool->zip_free[x]) : 0;

			buddy_stat_local[x] = buf_pool->buddy_stat[x];

			if (reset) {
				/* This is protected by buf_pool->mutex. */
				buf_pool->buddy_stat[x].relocated = 0;
				buf_pool->buddy_stat[x].relocated_usec = 0;
			}
		}
		buf_pool_mutex_exit(buf_pool);

		for (uint x = 0; x <= BUF_BUDDY_SIZES; x++) {
			buf_buddy_stat_t*	buddy_stat;

			buddy_stat = &buddy_stat_local[x];

			table->field[0]->store(BUF_BUDDY_LOW << x);
			table->field[1]->store(i, true);
			table->field[2]->store(buddy_stat->used, true);
			table->field[3]->store(zip_free_len_local[x], true);
			table->field[4]->store(buddy_stat->relocated, true);
			table->field[5]->store(
				buddy_stat->relocated_usec / 1000000, true);

			if (schema_table_store_record(thd, table)) {
				status = 1;
				break;
			}
		}

		if (status) {
			break;
		}
	}

	DBUG_RETURN(status);
}

/*******************************************************************//**
Fill the dynamic table information_schema.innodb_cmpmem.
@return 0 on success, 1 on failure */
static
int
i_s_cmpmem_fill(
/*============*/
	THD*		thd,	/*!< in: thread */
	TABLE_LIST*	tables,	/*!< in/out: tables to fill */
	Item*		cond)	/*!< in: condition (ignored) */
{
	return(i_s_cmpmem_fill_low(thd, tables, cond, FALSE));
}

/*******************************************************************//**
Fill the dynamic table information_schema.innodb_cmpmem_reset.
@return 0 on success, 1 on failure */
static
int
i_s_cmpmem_reset_fill(
/*==================*/
	THD*		thd,	/*!< in: thread */
	TABLE_LIST*	tables,	/*!< in/out: tables to fill */
	Item*		cond)	/*!< in: condition (ignored) */
{
	return(i_s_cmpmem_fill_low(thd, tables, cond, TRUE));
}

/*******************************************************************//**
Bind the dynamic table information_schema.innodb_cmpmem.
@return 0 on success */
static
int
i_s_cmpmem_init(
/*============*/
	void*	p)	/*!< in/out: table schema object */
{
	DBUG_ENTER("i_s_cmpmem_init");
	ST_SCHEMA_TABLE* schema = (ST_SCHEMA_TABLE*) p;

	schema->fields_info = i_s_cmpmem_fields_info;
	schema->fill_table = i_s_cmpmem_fill;

	DBUG_RETURN(0);
}

/*******************************************************************//**
Bind the dynamic table information_schema.innodb_cmpmem_reset.
@return 0 on success */
static
int
i_s_cmpmem_reset_init(
/*==================*/
	void*	p)	/*!< in/out: table schema object */
{
	DBUG_ENTER("i_s_cmpmem_reset_init");
	ST_SCHEMA_TABLE* schema = (ST_SCHEMA_TABLE*) p;

	schema->fields_info = i_s_cmpmem_fields_info;
	schema->fill_table = i_s_cmpmem_reset_fill;

	DBUG_RETURN(0);
}

UNIV_INTERN struct st_maria_plugin	i_s_innodb_cmpmem =
{
	/* the plugin type (a MYSQL_XXX_PLUGIN value) */
	/* int */
	STRUCT_FLD(type, MYSQL_INFORMATION_SCHEMA_PLUGIN),

	/* pointer to type-specific plugin descriptor */
	/* void* */
	STRUCT_FLD(info, &i_s_info),

	/* plugin name */
	/* const char* */
	STRUCT_FLD(name, "INNODB_CMPMEM"),

	/* plugin author (for SHOW PLUGINS) */
	/* const char* */
	STRUCT_FLD(author, plugin_author),

	/* general descriptive text (for SHOW PLUGINS) */
	/* const char* */
	STRUCT_FLD(descr, "Statistics for the InnoDB compressed buffer pool"),

	/* the plugin license (PLUGIN_LICENSE_XXX) */
	/* int */
	STRUCT_FLD(license, PLUGIN_LICENSE_GPL),

	/* the function to invoke when plugin is loaded */
	/* int (*)(void*); */
	STRUCT_FLD(init, i_s_cmpmem_init),

	/* the function to invoke when plugin is unloaded */
	/* int (*)(void*); */
	STRUCT_FLD(deinit, i_s_common_deinit),

	/* plugin version (for SHOW PLUGINS) */
	/* unsigned int */
	STRUCT_FLD(version, INNODB_VERSION_SHORT),

	/* struct st_mysql_show_var* */
	STRUCT_FLD(status_vars, NULL),

	/* struct st_mysql_sys_var** */
	STRUCT_FLD(system_vars, NULL),

        /* Maria extension */
	STRUCT_FLD(version_info, INNODB_VERSION_STR),
        STRUCT_FLD(maturity, MariaDB_PLUGIN_MATURITY_STABLE),
};

UNIV_INTERN struct st_maria_plugin	i_s_innodb_cmpmem_reset =
{
	/* the plugin type (a MYSQL_XXX_PLUGIN value) */
	/* int */
	STRUCT_FLD(type, MYSQL_INFORMATION_SCHEMA_PLUGIN),

	/* pointer to type-specific plugin descriptor */
	/* void* */
	STRUCT_FLD(info, &i_s_info),

	/* plugin name */
	/* const char* */
	STRUCT_FLD(name, "INNODB_CMPMEM_RESET"),

	/* plugin author (for SHOW PLUGINS) */
	/* const char* */
	STRUCT_FLD(author, plugin_author),

	/* general descriptive text (for SHOW PLUGINS) */
	/* const char* */
	STRUCT_FLD(descr, "Statistics for the InnoDB compressed buffer pool;"
		   " reset cumulated counts"),

	/* the plugin license (PLUGIN_LICENSE_XXX) */
	/* int */
	STRUCT_FLD(license, PLUGIN_LICENSE_GPL),

	/* the function to invoke when plugin is loaded */
	/* int (*)(void*); */
	STRUCT_FLD(init, i_s_cmpmem_reset_init),

	/* the function to invoke when plugin is unloaded */
	/* int (*)(void*); */
	STRUCT_FLD(deinit, i_s_common_deinit),

	/* plugin version (for SHOW PLUGINS) */
	/* unsigned int */
	STRUCT_FLD(version, INNODB_VERSION_SHORT),

	/* struct st_mysql_show_var* */
	STRUCT_FLD(status_vars, NULL),

	/* struct st_mysql_sys_var** */
	STRUCT_FLD(system_vars, NULL),

        /* Maria extension */
	STRUCT_FLD(version_info, INNODB_VERSION_STR),
        STRUCT_FLD(maturity, MariaDB_PLUGIN_MATURITY_STABLE),
};

/* Fields of the dynamic table INFORMATION_SCHEMA.innodb_metrics */
static ST_FIELD_INFO	innodb_metrics_fields_info[] =
{
#define	METRIC_NAME		0
	{STRUCT_FLD(field_name,		"NAME"),
	 STRUCT_FLD(field_length,	NAME_LEN + 1),
	 STRUCT_FLD(field_type,		MYSQL_TYPE_STRING),
	 STRUCT_FLD(value,		0),
	 STRUCT_FLD(field_flags,	0),
	 STRUCT_FLD(old_name,		""),
	 STRUCT_FLD(open_method,	SKIP_OPEN_TABLE)},

#define	METRIC_SUBSYS		1
	{STRUCT_FLD(field_name,		"SUBSYSTEM"),
	 STRUCT_FLD(field_length,	NAME_LEN + 1),
	 STRUCT_FLD(field_type,		MYSQL_TYPE_STRING),
	 STRUCT_FLD(value,		0),
	 STRUCT_FLD(field_flags,	0),
	 STRUCT_FLD(old_name,		""),
	 STRUCT_FLD(open_method,	SKIP_OPEN_TABLE)},

#define	METRIC_VALUE_START	2
	{STRUCT_FLD(field_name,		"COUNT"),
	 STRUCT_FLD(field_length,	MY_INT64_NUM_DECIMAL_DIGITS),
	 STRUCT_FLD(field_type,		MYSQL_TYPE_LONGLONG),
	 STRUCT_FLD(value,		0),
	 STRUCT_FLD(field_flags,	0),
	 STRUCT_FLD(old_name,		""),
	 STRUCT_FLD(open_method,	SKIP_OPEN_TABLE)},

#define	METRIC_MAX_VALUE_START	3
	{STRUCT_FLD(field_name,		"MAX_COUNT"),
	 STRUCT_FLD(field_length,	MY_INT64_NUM_DECIMAL_DIGITS),
	 STRUCT_FLD(field_type,		MYSQL_TYPE_LONGLONG),
	 STRUCT_FLD(value,		0),
	 STRUCT_FLD(field_flags,	MY_I_S_MAYBE_NULL),
	 STRUCT_FLD(old_name,		""),
	 STRUCT_FLD(open_method,	SKIP_OPEN_TABLE)},

#define	METRIC_MIN_VALUE_START	4
	{STRUCT_FLD(field_name,		"MIN_COUNT"),
	 STRUCT_FLD(field_length,	MY_INT64_NUM_DECIMAL_DIGITS),
	 STRUCT_FLD(field_type,		MYSQL_TYPE_LONGLONG),
	 STRUCT_FLD(value,		0),
	 STRUCT_FLD(field_flags,	MY_I_S_MAYBE_NULL),
	 STRUCT_FLD(old_name,		""),
	 STRUCT_FLD(open_method,	SKIP_OPEN_TABLE)},

#define	METRIC_AVG_VALUE_START	5
	{STRUCT_FLD(field_name,		"AVG_COUNT"),
	 STRUCT_FLD(field_length,	MAX_FLOAT_STR_LENGTH),
	 STRUCT_FLD(field_type,		MYSQL_TYPE_FLOAT),
	 STRUCT_FLD(value,		0),
	 STRUCT_FLD(field_flags,	MY_I_S_MAYBE_NULL),
	 STRUCT_FLD(old_name,		""),
	 STRUCT_FLD(open_method,	SKIP_OPEN_TABLE)},

#define	METRIC_VALUE_RESET	6
	{STRUCT_FLD(field_name,		"COUNT_RESET"),
	 STRUCT_FLD(field_length,	MY_INT64_NUM_DECIMAL_DIGITS),
	 STRUCT_FLD(field_type,		MYSQL_TYPE_LONGLONG),
	 STRUCT_FLD(value,		0),
	 STRUCT_FLD(field_flags,	0),
	 STRUCT_FLD(old_name,		""),
	 STRUCT_FLD(open_method,	SKIP_OPEN_TABLE)},

#define	METRIC_MAX_VALUE_RESET	7
	{STRUCT_FLD(field_name,		"MAX_COUNT_RESET"),
	 STRUCT_FLD(field_length,	MY_INT64_NUM_DECIMAL_DIGITS),
	 STRUCT_FLD(field_type,		MYSQL_TYPE_LONGLONG),
	 STRUCT_FLD(value,		0),
	 STRUCT_FLD(field_flags,	MY_I_S_MAYBE_NULL),
	 STRUCT_FLD(old_name,		""),
	 STRUCT_FLD(open_method,	SKIP_OPEN_TABLE)},

#define	METRIC_MIN_VALUE_RESET	8
	{STRUCT_FLD(field_name,		"MIN_COUNT_RESET"),
	 STRUCT_FLD(field_length,	MY_INT64_NUM_DECIMAL_DIGITS),
	 STRUCT_FLD(field_type,		MYSQL_TYPE_LONGLONG),
	 STRUCT_FLD(value,		0),
	 STRUCT_FLD(field_flags,	MY_I_S_MAYBE_NULL),
	 STRUCT_FLD(old_name,		""),
	 STRUCT_FLD(open_method,	SKIP_OPEN_TABLE)},

#define	METRIC_AVG_VALUE_RESET	9
	{STRUCT_FLD(field_name,		"AVG_COUNT_RESET"),
	 STRUCT_FLD(field_length,	MAX_FLOAT_STR_LENGTH),
	 STRUCT_FLD(field_type,		MYSQL_TYPE_FLOAT),
	 STRUCT_FLD(value,		0),
	 STRUCT_FLD(field_flags,	MY_I_S_MAYBE_NULL),
	 STRUCT_FLD(old_name,		""),
	 STRUCT_FLD(open_method,	SKIP_OPEN_TABLE)},

#define	METRIC_START_TIME	10
	{STRUCT_FLD(field_name,		"TIME_ENABLED"),
	 STRUCT_FLD(field_length,	0),
	 STRUCT_FLD(field_type,		MYSQL_TYPE_DATETIME),
	 STRUCT_FLD(value,		0),
	 STRUCT_FLD(field_flags,	MY_I_S_MAYBE_NULL),
	 STRUCT_FLD(old_name,		""),
	 STRUCT_FLD(open_method,	SKIP_OPEN_TABLE)},

#define	METRIC_STOP_TIME	11
	{STRUCT_FLD(field_name,		"TIME_DISABLED"),
	 STRUCT_FLD(field_length,	0),
	 STRUCT_FLD(field_type,		MYSQL_TYPE_DATETIME),
	 STRUCT_FLD(value,		0),
	 STRUCT_FLD(field_flags,	MY_I_S_MAYBE_NULL),
	 STRUCT_FLD(old_name,		""),
	 STRUCT_FLD(open_method,	SKIP_OPEN_TABLE)},

#define	METRIC_TIME_ELAPSED	12
	{STRUCT_FLD(field_name,		"TIME_ELAPSED"),
	 STRUCT_FLD(field_length,	MY_INT64_NUM_DECIMAL_DIGITS),
	 STRUCT_FLD(field_type,		MYSQL_TYPE_LONGLONG),
	 STRUCT_FLD(value,		0),
	 STRUCT_FLD(field_flags,	MY_I_S_MAYBE_NULL),
	 STRUCT_FLD(old_name,		""),
	 STRUCT_FLD(open_method,	SKIP_OPEN_TABLE)},

#define	METRIC_RESET_TIME	13
	{STRUCT_FLD(field_name,		"TIME_RESET"),
	 STRUCT_FLD(field_length,	0),
	 STRUCT_FLD(field_type,		MYSQL_TYPE_DATETIME),
	 STRUCT_FLD(value,		0),
	 STRUCT_FLD(field_flags,	MY_I_S_MAYBE_NULL),
	 STRUCT_FLD(old_name,		""),
	 STRUCT_FLD(open_method,	SKIP_OPEN_TABLE)},

#define	METRIC_STATUS		14
	{STRUCT_FLD(field_name,		"STATUS"),
	 STRUCT_FLD(field_length,	NAME_LEN + 1),
	 STRUCT_FLD(field_type,		MYSQL_TYPE_STRING),
	 STRUCT_FLD(value,		0),
	 STRUCT_FLD(field_flags,	0),
	 STRUCT_FLD(old_name,		""),
	 STRUCT_FLD(open_method,	SKIP_OPEN_TABLE)},

#define	METRIC_TYPE		15
	{STRUCT_FLD(field_name,		"TYPE"),
	 STRUCT_FLD(field_length,	NAME_LEN + 1),
	 STRUCT_FLD(field_type,		MYSQL_TYPE_STRING),
	 STRUCT_FLD(value,		0),
	 STRUCT_FLD(field_flags,	0),
	 STRUCT_FLD(old_name,		""),
	 STRUCT_FLD(open_method,	SKIP_OPEN_TABLE)},

#define	METRIC_DESC		16
	{STRUCT_FLD(field_name,		"COMMENT"),
	 STRUCT_FLD(field_length,	NAME_LEN + 1),
	 STRUCT_FLD(field_type,		MYSQL_TYPE_STRING),
	 STRUCT_FLD(value,		0),
	 STRUCT_FLD(field_flags,	0),
	 STRUCT_FLD(old_name,		""),
	 STRUCT_FLD(open_method,	SKIP_OPEN_TABLE)},

	END_OF_ST_FIELD_INFO
};

/**********************************************************************//**
Fill the information schema metrics table.
@return 0 on success */
static
int
i_s_metrics_fill(
/*=============*/
	THD*		thd,		/*!< in: thread */
	TABLE*		table_to_fill)	/*!< in/out: fill this table */
{
	int		count;
	Field**		fields;
	double		time_diff = 0;
	monitor_info_t*	monitor_info;
	mon_type_t	min_val;
	mon_type_t	max_val;

	DBUG_ENTER("i_s_metrics_fill");
	fields = table_to_fill->field;

	for (count = 0; count < NUM_MONITOR; count++) {
		monitor_info = srv_mon_get_info((monitor_id_t) count);

		/* A good place to sanity check the Monitor ID */
		ut_a(count == monitor_info->monitor_id);

		/* If the item refers to a Module, nothing to fill,
		continue. */
		if ((monitor_info->monitor_type & MONITOR_MODULE)
		    || (monitor_info->monitor_type & MONITOR_HIDDEN)) {
			continue;
		}

		/* If this is an existing "status variable", and
		its corresponding counter is still on, we need
		to calculate the result from its corresponding
		counter. */
		if (monitor_info->monitor_type & MONITOR_EXISTING
		    && MONITOR_IS_ON(count)) {
			srv_mon_process_existing_counter((monitor_id_t) count,
							 MONITOR_GET_VALUE);
		}

		/* Fill in counter's basic information */
		OK(field_store_string(fields[METRIC_NAME],
				      monitor_info->monitor_name));

		OK(field_store_string(fields[METRIC_SUBSYS],
				      monitor_info->monitor_module));

		OK(field_store_string(fields[METRIC_DESC],
				      monitor_info->monitor_desc));

		/* Fill in counter values */
		OK(fields[METRIC_VALUE_RESET]->store(
			MONITOR_VALUE(count), FALSE));

		OK(fields[METRIC_VALUE_START]->store(
			MONITOR_VALUE_SINCE_START(count), FALSE));

		/* If the max value is MAX_RESERVED, counter max
		value has not been updated. Set the column value
		to NULL. */
		if (MONITOR_MAX_VALUE(count) == MAX_RESERVED
		    || MONITOR_MAX_MIN_NOT_INIT(count)) {
			fields[METRIC_MAX_VALUE_RESET]->set_null();
		} else {
			OK(fields[METRIC_MAX_VALUE_RESET]->store(
				MONITOR_MAX_VALUE(count), FALSE));
			fields[METRIC_MAX_VALUE_RESET]->set_notnull();
		}

		/* If the min value is MAX_RESERVED, counter min
		value has not been updated. Set the column value
		to NULL. */
		if (MONITOR_MIN_VALUE(count) == MIN_RESERVED
		    || MONITOR_MAX_MIN_NOT_INIT(count)) {
			fields[METRIC_MIN_VALUE_RESET]->set_null();
		} else {
			OK(fields[METRIC_MIN_VALUE_RESET]->store(
				MONITOR_MIN_VALUE(count), FALSE));
			fields[METRIC_MIN_VALUE_RESET]->set_notnull();
		}

		/* Calculate the max value since counter started */
		max_val = srv_mon_calc_max_since_start((monitor_id_t) count);

		if (max_val == MAX_RESERVED
		    || MONITOR_MAX_MIN_NOT_INIT(count)) {
			fields[METRIC_MAX_VALUE_START]->set_null();
		} else {
			OK(fields[METRIC_MAX_VALUE_START]->store(
				max_val, FALSE));
			fields[METRIC_MAX_VALUE_START]->set_notnull();
		}

		/* Calculate the min value since counter started */
		min_val = srv_mon_calc_min_since_start((monitor_id_t) count);

		if (min_val == MIN_RESERVED
		    || MONITOR_MAX_MIN_NOT_INIT(count)) {
			fields[METRIC_MIN_VALUE_START]->set_null();
		} else {
			OK(fields[METRIC_MIN_VALUE_START]->store(
				min_val, FALSE));

			fields[METRIC_MIN_VALUE_START]->set_notnull();
		}

		/* If monitor has been enabled (no matter it is disabled
		or not now), fill METRIC_START_TIME and METRIC_TIME_ELAPSED
		field */
		if (MONITOR_FIELD(count, mon_start_time)) {
			OK(field_store_time_t(fields[METRIC_START_TIME],
				(time_t)MONITOR_FIELD(count, mon_start_time)));
			fields[METRIC_START_TIME]->set_notnull();

			/* If monitor is enabled, the TIME_ELAPSED is the
			time difference between current and time when monitor
			is enabled. Otherwise, it is the time difference
			between time when monitor is enabled and time
			when it is disabled */
			if (MONITOR_IS_ON(count)) {
				time_diff = difftime(time(NULL),
					MONITOR_FIELD(count, mon_start_time));
			} else {
				time_diff =  difftime(
					MONITOR_FIELD(count, mon_stop_time),
					MONITOR_FIELD(count, mon_start_time));
			}

			OK(fields[METRIC_TIME_ELAPSED]->store(
				time_diff));
			fields[METRIC_TIME_ELAPSED]->set_notnull();
		} else {
			fields[METRIC_START_TIME]->set_null();
			fields[METRIC_TIME_ELAPSED]->set_null();
			time_diff = 0;
		}

		/* Unless MONITOR_NO_AVERAGE is set, we must
		to calculate the average value. If this is a monitor set
		owner marked by MONITOR_SET_OWNER, divide
		the value by another counter (number of calls) designated
		by monitor_info->monitor_related_id.
		Otherwise average the counter value by the time between the
		time that the counter is enabled and time it is disabled
		or time it is sampled. */
		if ((monitor_info->monitor_type
		     & (MONITOR_NO_AVERAGE | MONITOR_SET_OWNER))
		    == MONITOR_SET_OWNER
		    && monitor_info->monitor_related_id) {
			mon_type_t	value_start
				 = MONITOR_VALUE_SINCE_START(
					monitor_info->monitor_related_id);

			if (value_start) {
				OK(fields[METRIC_AVG_VALUE_START]->store(
					MONITOR_VALUE_SINCE_START(count)
					/ value_start, FALSE));

				fields[METRIC_AVG_VALUE_START]->set_notnull();
			} else {
				fields[METRIC_AVG_VALUE_START]->set_null();
			}

			if (mon_type_t related_value =
			    MONITOR_VALUE(monitor_info->monitor_related_id)) {
				OK(fields[METRIC_AVG_VALUE_RESET]
				   ->store(MONITOR_VALUE(count)
					   / related_value, false));
				fields[METRIC_AVG_VALUE_RESET]->set_notnull();
			} else {
				fields[METRIC_AVG_VALUE_RESET]->set_null();
			}
		} else if (!(monitor_info->monitor_type
			     & (MONITOR_NO_AVERAGE
				| MONITOR_DISPLAY_CURRENT))) {
			if (time_diff != 0) {
				OK(fields[METRIC_AVG_VALUE_START]->store(
					(double) MONITOR_VALUE_SINCE_START(
						count) / time_diff));
				fields[METRIC_AVG_VALUE_START]->set_notnull();
			} else {
				fields[METRIC_AVG_VALUE_START]->set_null();
			}

			if (MONITOR_FIELD(count, mon_reset_time)) {
				/* calculate the time difference since last
				reset */
				if (MONITOR_IS_ON(count)) {
					time_diff = difftime(
						time(NULL), MONITOR_FIELD(
							count, mon_reset_time));
				} else {
					time_diff =  difftime(
					MONITOR_FIELD(count, mon_stop_time),
					MONITOR_FIELD(count, mon_reset_time));
				}
			} else {
				time_diff = 0;
			}

			if (time_diff != 0) {
				OK(fields[METRIC_AVG_VALUE_RESET]->store(
					static_cast<double>(
						MONITOR_VALUE(count) / time_diff)));
				fields[METRIC_AVG_VALUE_RESET]->set_notnull();
			} else {
				fields[METRIC_AVG_VALUE_RESET]->set_null();
			}
		} else {
			fields[METRIC_AVG_VALUE_START]->set_null();
			fields[METRIC_AVG_VALUE_RESET]->set_null();
		}


		if (MONITOR_IS_ON(count)) {
			/* If monitor is on, the stop time will set to NULL */
			fields[METRIC_STOP_TIME]->set_null();

			/* Display latest Monitor Reset Time only if Monitor
			counter is on. */
			if (MONITOR_FIELD(count, mon_reset_time)) {
				OK(field_store_time_t(
					fields[METRIC_RESET_TIME],
					(time_t)MONITOR_FIELD(
						count, mon_reset_time)));
				fields[METRIC_RESET_TIME]->set_notnull();
			} else {
				fields[METRIC_RESET_TIME]->set_null();
			}

			/* Display the monitor status as "enabled" */
			OK(field_store_string(fields[METRIC_STATUS],
					      "enabled"));
		} else {
			if (MONITOR_FIELD(count, mon_stop_time)) {
				OK(field_store_time_t(fields[METRIC_STOP_TIME],
				(time_t)MONITOR_FIELD(count, mon_stop_time)));
				fields[METRIC_STOP_TIME]->set_notnull();
			} else {
				fields[METRIC_STOP_TIME]->set_null();
			}

			fields[METRIC_RESET_TIME]->set_null();

			OK(field_store_string(fields[METRIC_STATUS],
					      "disabled"));
		}

		if (monitor_info->monitor_type & MONITOR_DISPLAY_CURRENT) {
			OK(field_store_string(fields[METRIC_TYPE],
					      "value"));
		} else if (monitor_info->monitor_type & MONITOR_EXISTING) {
			OK(field_store_string(fields[METRIC_TYPE],
					      "status_counter"));
		} else if (monitor_info->monitor_type & MONITOR_SET_OWNER) {
			OK(field_store_string(fields[METRIC_TYPE],
					      "set_owner"));
		} else if ( monitor_info->monitor_type & MONITOR_SET_MEMBER) {
			OK(field_store_string(fields[METRIC_TYPE],
					      "set_member"));
		} else {
			OK(field_store_string(fields[METRIC_TYPE],
					      "counter"));
		}

		OK(schema_table_store_record(thd, table_to_fill));
	}

	DBUG_RETURN(0);
}

/*******************************************************************//**
Function to fill information schema metrics tables.
@return 0 on success */
static
int
i_s_metrics_fill_table(
/*===================*/
	THD*		thd,	/*!< in: thread */
	TABLE_LIST*	tables,	/*!< in/out: tables to fill */
	Item*		)	/*!< in: condition (not used) */
{
	DBUG_ENTER("i_s_metrics_fill_table");

	/* deny access to non-superusers */
	if (check_global_access(thd, PROCESS_ACL)) {
		DBUG_RETURN(0);
	}

	i_s_metrics_fill(thd, tables->table);

	DBUG_RETURN(0);
}
/*******************************************************************//**
Bind the dynamic table INFORMATION_SCHEMA.innodb_metrics
@return 0 on success */
static
int
innodb_metrics_init(
/*================*/
	void*	p)	/*!< in/out: table schema object */
{
	ST_SCHEMA_TABLE*	schema;

	DBUG_ENTER("innodb_metrics_init");

	schema = (ST_SCHEMA_TABLE*) p;

	schema->fields_info = innodb_metrics_fields_info;
	schema->fill_table = i_s_metrics_fill_table;

	DBUG_RETURN(0);
}

UNIV_INTERN struct st_maria_plugin	i_s_innodb_metrics =
{
	/* the plugin type (a MYSQL_XXX_PLUGIN value) */
	/* int */
	STRUCT_FLD(type, MYSQL_INFORMATION_SCHEMA_PLUGIN),

	/* pointer to type-specific plugin descriptor */
	/* void* */
	STRUCT_FLD(info, &i_s_info),

	/* plugin name */
	/* const char* */
	STRUCT_FLD(name, "INNODB_METRICS"),

	/* plugin author (for SHOW PLUGINS) */
	/* const char* */
	STRUCT_FLD(author, plugin_author),

	/* general descriptive text (for SHOW PLUGINS) */
	/* const char* */
	STRUCT_FLD(descr, "InnoDB Metrics Info"),

	/* the plugin license (PLUGIN_LICENSE_XXX) */
	/* int */
	STRUCT_FLD(license, PLUGIN_LICENSE_GPL),

	/* the function to invoke when plugin is loaded */
	/* int (*)(void*); */
	STRUCT_FLD(init, innodb_metrics_init),

	/* the function to invoke when plugin is unloaded */
	/* int (*)(void*); */
	STRUCT_FLD(deinit, i_s_common_deinit),

	/* plugin version (for SHOW PLUGINS) */
	/* unsigned int */
	STRUCT_FLD(version, INNODB_VERSION_SHORT),

	/* struct st_mysql_show_var* */
	STRUCT_FLD(status_vars, NULL),

	/* struct st_mysql_sys_var** */
	STRUCT_FLD(system_vars, NULL),

        /* Maria extension */
	STRUCT_FLD(version_info, INNODB_VERSION_STR),
        STRUCT_FLD(maturity, MariaDB_PLUGIN_MATURITY_STABLE),
};
/* Fields of the dynamic table INFORMATION_SCHEMA.innodb_ft_default_stopword */
static ST_FIELD_INFO	i_s_stopword_fields_info[] =
{
#define STOPWORD_VALUE	0
	{STRUCT_FLD(field_name,		"value"),
	 STRUCT_FLD(field_length,	TRX_ID_MAX_LEN + 1),
	 STRUCT_FLD(field_type,		MYSQL_TYPE_STRING),
	 STRUCT_FLD(value,		0),
	 STRUCT_FLD(field_flags,	0),
	 STRUCT_FLD(old_name,		""),
	 STRUCT_FLD(open_method,	SKIP_OPEN_TABLE)},

	END_OF_ST_FIELD_INFO
};

/*******************************************************************//**
Fill the dynamic table information_schema.innodb_ft_default_stopword.
@return 0 on success, 1 on failure */
static
int
i_s_stopword_fill(
/*==============*/
	THD*		thd,	/*!< in: thread */
	TABLE_LIST*	tables,	/*!< in/out: tables to fill */
	Item*		)	/*!< in: condition (not used) */
{
	Field**	fields;
	ulint	i = 0;
	TABLE*	table = (TABLE*) tables->table;

	DBUG_ENTER("i_s_stopword_fill");

	fields = table->field;

	/* Fill with server default stopword list in array
	fts_default_stopword */
	while (fts_default_stopword[i]) {
		OK(field_store_string(fields[STOPWORD_VALUE],
				      fts_default_stopword[i]));

		OK(schema_table_store_record(thd, table));
		i++;
	}

	DBUG_RETURN(0);
}

/*******************************************************************//**
Bind the dynamic table information_schema.innodb_ft_default_stopword.
@return 0 on success */
static
int
i_s_stopword_init(
/*==============*/
	void*	p)	/*!< in/out: table schema object */
{
	DBUG_ENTER("i_s_stopword_init");
	ST_SCHEMA_TABLE* schema = (ST_SCHEMA_TABLE*) p;

	schema->fields_info = i_s_stopword_fields_info;
	schema->fill_table = i_s_stopword_fill;

	DBUG_RETURN(0);
}

UNIV_INTERN struct st_maria_plugin	i_s_innodb_ft_default_stopword =
{
	/* the plugin type (a MYSQL_XXX_PLUGIN value) */
	/* int */
	STRUCT_FLD(type, MYSQL_INFORMATION_SCHEMA_PLUGIN),

	/* pointer to type-specific plugin descriptor */
	/* void* */
	STRUCT_FLD(info, &i_s_info),

	/* plugin name */
	/* const char* */
	STRUCT_FLD(name, "INNODB_FT_DEFAULT_STOPWORD"),

	/* plugin author (for SHOW PLUGINS) */
	/* const char* */
	STRUCT_FLD(author, plugin_author),

	/* general descriptive text (for SHOW PLUGINS) */
	/* const char* */
	STRUCT_FLD(descr, "Default stopword list for InnoDB Full Text Search"),

	/* the plugin license (PLUGIN_LICENSE_XXX) */
	/* int */
	STRUCT_FLD(license, PLUGIN_LICENSE_GPL),

	/* the function to invoke when plugin is loaded */
	/* int (*)(void*); */
	STRUCT_FLD(init, i_s_stopword_init),

	/* the function to invoke when plugin is unloaded */
	/* int (*)(void*); */
	STRUCT_FLD(deinit, i_s_common_deinit),

	/* plugin version (for SHOW PLUGINS) */
	/* unsigned int */
	STRUCT_FLD(version, INNODB_VERSION_SHORT),

	/* struct st_mysql_show_var* */
	STRUCT_FLD(status_vars, NULL),

	/* struct st_mysql_sys_var** */
	STRUCT_FLD(system_vars, NULL),

        /* Maria extension */
	STRUCT_FLD(version_info, INNODB_VERSION_STR),
        STRUCT_FLD(maturity, MariaDB_PLUGIN_MATURITY_STABLE),
};

/* Fields of the dynamic table INFORMATION_SCHEMA.INNODB_FT_DELETED
INFORMATION_SCHEMA.INNODB_FT_BEING_DELETED */
static ST_FIELD_INFO	i_s_fts_doc_fields_info[] =
{
#define	I_S_FTS_DOC_ID			0
	{STRUCT_FLD(field_name,		"DOC_ID"),
	 STRUCT_FLD(field_length,	MY_INT64_NUM_DECIMAL_DIGITS),
	 STRUCT_FLD(field_type,		MYSQL_TYPE_LONGLONG),
	 STRUCT_FLD(value,		0),
	 STRUCT_FLD(field_flags,	MY_I_S_UNSIGNED),
	 STRUCT_FLD(old_name,		""),
	 STRUCT_FLD(open_method,	SKIP_OPEN_TABLE)},

	END_OF_ST_FIELD_INFO
};

/*******************************************************************//**
Fill the dynamic table INFORMATION_SCHEMA.INNODB_FT_DELETED or
INFORMATION_SCHEMA.INNODB_FT_BEING_DELETED
@return 0 on success, 1 on failure */
static
int
i_s_fts_deleted_generic_fill(
/*=========================*/
	THD*		thd,		/*!< in: thread */
	TABLE_LIST*	tables,		/*!< in/out: tables to fill */
	ibool		being_deleted)	/*!< in: BEING_DELTED table */
{
	Field**			fields;
	TABLE*			table = (TABLE*) tables->table;
	trx_t*			trx;
	fts_table_t		fts_table;
	fts_doc_ids_t*		deleted;
	dict_table_t*		user_table;

	DBUG_ENTER("i_s_fts_deleted_generic_fill");

	/* deny access to non-superusers */
	if (check_global_access(thd, PROCESS_ACL)) {
		DBUG_RETURN(0);
	}

	RETURN_IF_INNODB_NOT_STARTED(tables->schema_table_name.str);

	/* Prevent DROP of the internal tables for fulltext indexes.
	FIXME: acquire DDL-blocking MDL on the user table name! */
	rw_lock_s_lock(&dict_sys.latch);

	user_table = dict_table_open_on_id(
		innodb_ft_aux_table_id, FALSE, DICT_TABLE_OP_NORMAL);

	if (!user_table) {
		rw_lock_s_unlock(&dict_sys.latch);
		DBUG_RETURN(0);
	} else if (!dict_table_has_fts_index(user_table)) {
		dict_table_close(user_table, FALSE, FALSE);
		rw_lock_s_unlock(&dict_sys.latch);
		DBUG_RETURN(0);
	}

	deleted = fts_doc_ids_create();

	trx = trx_create();
	trx->op_info = "Select for FTS DELETE TABLE";

	FTS_INIT_FTS_TABLE(&fts_table,
			   (being_deleted) ? "BEING_DELETED" : "DELETED",
			   FTS_COMMON_TABLE, user_table);

	fts_table_fetch_doc_ids(trx, &fts_table, deleted);

	dict_table_close(user_table, FALSE, FALSE);

	rw_lock_s_unlock(&dict_sys.latch);

	trx->free();

	fields = table->field;

	int	ret = 0;

	for (ulint j = 0; j < ib_vector_size(deleted->doc_ids); ++j) {
		doc_id_t	doc_id;

		doc_id = *(doc_id_t*) ib_vector_get_const(deleted->doc_ids, j);

		BREAK_IF(ret = fields[I_S_FTS_DOC_ID]->store(doc_id, true));

		BREAK_IF(ret = schema_table_store_record(thd, table));
	}

	fts_doc_ids_free(deleted);

	DBUG_RETURN(ret);
}

/*******************************************************************//**
Fill the dynamic table INFORMATION_SCHEMA.INNODB_FT_DELETED
@return 0 on success, 1 on failure */
static
int
i_s_fts_deleted_fill(
/*=================*/
	THD*		thd,	/*!< in: thread */
	TABLE_LIST*	tables,	/*!< in/out: tables to fill */
	Item*		)	/*!< in: condition (ignored) */
{
	DBUG_ENTER("i_s_fts_deleted_fill");

	DBUG_RETURN(i_s_fts_deleted_generic_fill(thd, tables, FALSE));
}

/*******************************************************************//**
Bind the dynamic table INFORMATION_SCHEMA.INNODB_FT_DELETED
@return 0 on success */
static
int
i_s_fts_deleted_init(
/*=================*/
	void*	p)	/*!< in/out: table schema object */
{
	DBUG_ENTER("i_s_fts_deleted_init");
	ST_SCHEMA_TABLE* schema = (ST_SCHEMA_TABLE*) p;

	schema->fields_info = i_s_fts_doc_fields_info;
	schema->fill_table = i_s_fts_deleted_fill;

	DBUG_RETURN(0);
}

UNIV_INTERN struct st_maria_plugin	i_s_innodb_ft_deleted =
{
	/* the plugin type (a MYSQL_XXX_PLUGIN value) */
	/* int */
	STRUCT_FLD(type, MYSQL_INFORMATION_SCHEMA_PLUGIN),

	/* pointer to type-specific plugin descriptor */
	/* void* */
	STRUCT_FLD(info, &i_s_info),

	/* plugin name */
	/* const char* */
	STRUCT_FLD(name, "INNODB_FT_DELETED"),

	/* plugin author (for SHOW PLUGINS) */
	/* const char* */
	STRUCT_FLD(author, plugin_author),

	/* general descriptive text (for SHOW PLUGINS) */
	/* const char* */
	STRUCT_FLD(descr, "INNODB AUXILIARY FTS DELETED TABLE"),

	/* the plugin license (PLUGIN_LICENSE_XXX) */
	/* int */
	STRUCT_FLD(license, PLUGIN_LICENSE_GPL),

	/* the function to invoke when plugin is loaded */
	/* int (*)(void*); */
	STRUCT_FLD(init, i_s_fts_deleted_init),

	/* the function to invoke when plugin is unloaded */
	/* int (*)(void*); */
	STRUCT_FLD(deinit, i_s_common_deinit),

	/* plugin version (for SHOW PLUGINS) */
	/* unsigned int */
	STRUCT_FLD(version, INNODB_VERSION_SHORT),

	/* struct st_mysql_show_var* */
	STRUCT_FLD(status_vars, NULL),

	/* struct st_mysql_sys_var** */
	STRUCT_FLD(system_vars, NULL),

        /* Maria extension */
	STRUCT_FLD(version_info, INNODB_VERSION_STR),
        STRUCT_FLD(maturity, MariaDB_PLUGIN_MATURITY_STABLE),
};

/*******************************************************************//**
Fill the dynamic table INFORMATION_SCHEMA.INNODB_FT_BEING_DELETED
@return 0 on success, 1 on failure */
static
int
i_s_fts_being_deleted_fill(
/*=======================*/
	THD*		thd,	/*!< in: thread */
	TABLE_LIST*	tables,	/*!< in/out: tables to fill */
	Item*		)	/*!< in: condition (ignored) */
{
	DBUG_ENTER("i_s_fts_being_deleted_fill");

	DBUG_RETURN(i_s_fts_deleted_generic_fill(thd, tables, TRUE));
}

/*******************************************************************//**
Bind the dynamic table INFORMATION_SCHEMA.INNODB_FT_BEING_DELETED
@return 0 on success */
static
int
i_s_fts_being_deleted_init(
/*=======================*/
	void*	p)	/*!< in/out: table schema object */
{
	DBUG_ENTER("i_s_fts_deleted_init");
	ST_SCHEMA_TABLE* schema = (ST_SCHEMA_TABLE*) p;

	schema->fields_info = i_s_fts_doc_fields_info;
	schema->fill_table = i_s_fts_being_deleted_fill;

	DBUG_RETURN(0);
}

UNIV_INTERN struct st_maria_plugin	i_s_innodb_ft_being_deleted =
{
	/* the plugin type (a MYSQL_XXX_PLUGIN value) */
	/* int */
	STRUCT_FLD(type, MYSQL_INFORMATION_SCHEMA_PLUGIN),

	/* pointer to type-specific plugin descriptor */
	/* void* */
	STRUCT_FLD(info, &i_s_info),

	/* plugin name */
	/* const char* */
	STRUCT_FLD(name, "INNODB_FT_BEING_DELETED"),

	/* plugin author (for SHOW PLUGINS) */
	/* const char* */
	STRUCT_FLD(author, plugin_author),

	/* general descriptive text (for SHOW PLUGINS) */
	/* const char* */
	STRUCT_FLD(descr, "INNODB AUXILIARY FTS BEING DELETED TABLE"),

	/* the plugin license (PLUGIN_LICENSE_XXX) */
	/* int */
	STRUCT_FLD(license, PLUGIN_LICENSE_GPL),

	/* the function to invoke when plugin is loaded */
	/* int (*)(void*); */
	STRUCT_FLD(init, i_s_fts_being_deleted_init),

	/* the function to invoke when plugin is unloaded */
	/* int (*)(void*); */
	STRUCT_FLD(deinit, i_s_common_deinit),

	/* plugin version (for SHOW PLUGINS) */
	/* unsigned int */
	STRUCT_FLD(version, INNODB_VERSION_SHORT),

	/* struct st_mysql_show_var* */
	STRUCT_FLD(status_vars, NULL),

	/* struct st_mysql_sys_var** */
	STRUCT_FLD(system_vars, NULL),

        /* Maria extension */
	STRUCT_FLD(version_info, INNODB_VERSION_STR),
        STRUCT_FLD(maturity, MariaDB_PLUGIN_MATURITY_STABLE),
};

/* Fields of the dynamic table INFORMATION_SCHEMA.INNODB_FT_INDEX_CACHED and
INFORMATION_SCHEMA.INNODB_FT_INDEX_TABLE */
static ST_FIELD_INFO	i_s_fts_index_fields_info[] =
{
#define	I_S_FTS_WORD			0
	{STRUCT_FLD(field_name,		"WORD"),
	 STRUCT_FLD(field_length,	FTS_MAX_WORD_LEN + 1),
	 STRUCT_FLD(field_type,		MYSQL_TYPE_STRING),
	 STRUCT_FLD(value,		0),
	 STRUCT_FLD(field_flags,	0),
	 STRUCT_FLD(old_name,		""),
	 STRUCT_FLD(open_method,	SKIP_OPEN_TABLE)},

#define	I_S_FTS_FIRST_DOC_ID		1
	{STRUCT_FLD(field_name,		"FIRST_DOC_ID"),
	 STRUCT_FLD(field_length,	MY_INT64_NUM_DECIMAL_DIGITS),
	 STRUCT_FLD(field_type,		MYSQL_TYPE_LONGLONG),
	 STRUCT_FLD(value,		0),
	 STRUCT_FLD(field_flags,	MY_I_S_UNSIGNED),
	 STRUCT_FLD(old_name,		""),
	 STRUCT_FLD(open_method,	SKIP_OPEN_TABLE)},

#define	I_S_FTS_LAST_DOC_ID		2
	{STRUCT_FLD(field_name,		"LAST_DOC_ID"),
	 STRUCT_FLD(field_length,	MY_INT64_NUM_DECIMAL_DIGITS),
	 STRUCT_FLD(field_type,		MYSQL_TYPE_LONGLONG),
	 STRUCT_FLD(value,		0),
	 STRUCT_FLD(field_flags,	MY_I_S_UNSIGNED),
	 STRUCT_FLD(old_name,		""),
	 STRUCT_FLD(open_method,	SKIP_OPEN_TABLE)},

#define	I_S_FTS_DOC_COUNT		3
	{STRUCT_FLD(field_name,		"DOC_COUNT"),
	 STRUCT_FLD(field_length,	MY_INT64_NUM_DECIMAL_DIGITS),
	 STRUCT_FLD(field_type,		MYSQL_TYPE_LONGLONG),
	 STRUCT_FLD(value,		0),
	 STRUCT_FLD(field_flags,	MY_I_S_UNSIGNED),
	 STRUCT_FLD(old_name,		""),
	 STRUCT_FLD(open_method,	SKIP_OPEN_TABLE)},

#define	I_S_FTS_ILIST_DOC_ID		4
	{STRUCT_FLD(field_name,		"DOC_ID"),
	 STRUCT_FLD(field_length,	MY_INT64_NUM_DECIMAL_DIGITS),
	 STRUCT_FLD(field_type,		MYSQL_TYPE_LONGLONG),
	 STRUCT_FLD(value,		0),
	 STRUCT_FLD(field_flags,	MY_I_S_UNSIGNED),
	 STRUCT_FLD(old_name,		""),
	 STRUCT_FLD(open_method,	SKIP_OPEN_TABLE)},

#define	I_S_FTS_ILIST_DOC_POS		5
	{STRUCT_FLD(field_name,		"POSITION"),
	 STRUCT_FLD(field_length,	MY_INT64_NUM_DECIMAL_DIGITS),
	 STRUCT_FLD(field_type,		MYSQL_TYPE_LONGLONG),
	 STRUCT_FLD(value,		0),
	 STRUCT_FLD(field_flags,	MY_I_S_UNSIGNED),
	 STRUCT_FLD(old_name,		""),
	 STRUCT_FLD(open_method,	SKIP_OPEN_TABLE)},

	END_OF_ST_FIELD_INFO
};

/*******************************************************************//**
Go through the Doc Node and its ilist, fill the dynamic table
INFORMATION_SCHEMA.INNODB_FT_INDEX_CACHED for one FTS index on the table.
@return 0 on success, 1 on failure */
static
int
i_s_fts_index_cache_fill_one_index(
/*===============================*/
	fts_index_cache_t*	index_cache,	/*!< in: FTS index cache */
	THD*			thd,		/*!< in: thread */
	fts_string_t*		conv_str,	/*!< in/out: buffer */
	TABLE_LIST*		tables)		/*!< in/out: tables to fill */
{
	TABLE*			table = (TABLE*) tables->table;
	Field**			fields;
	CHARSET_INFO*		index_charset;
	const ib_rbt_node_t*	rbt_node;
	uint			dummy_errors;
	char*			word_str;

	DBUG_ENTER("i_s_fts_index_cache_fill_one_index");

	fields = table->field;

	index_charset = index_cache->charset;
	conv_str->f_n_char = 0;

	int	ret = 0;

	/* Go through each word in the index cache */
	for (rbt_node = rbt_first(index_cache->words);
	     rbt_node;
	     rbt_node = rbt_next(index_cache->words, rbt_node)) {
		fts_tokenizer_word_t* word;

		word = rbt_value(fts_tokenizer_word_t, rbt_node);

		/* Convert word from index charset to system_charset_info */
		if (index_charset->cset != system_charset_info->cset) {
			conv_str->f_n_char = my_convert(
				reinterpret_cast<char*>(conv_str->f_str),
				static_cast<uint32>(conv_str->f_len),
				system_charset_info,
				reinterpret_cast<char*>(word->text.f_str),
				static_cast<uint32>(word->text.f_len),
				index_charset, &dummy_errors);
			ut_ad(conv_str->f_n_char <= conv_str->f_len);
			conv_str->f_str[conv_str->f_n_char] = 0;
			word_str = reinterpret_cast<char*>(conv_str->f_str);
		} else {
			word_str = reinterpret_cast<char*>(word->text.f_str);
		}

		/* Decrypt the ilist, and display Dod ID and word position */
		for (ulint i = 0; i < ib_vector_size(word->nodes); i++) {
			fts_node_t*	node;
			byte*		ptr;
			ulint		decoded = 0;
			doc_id_t	doc_id = 0;

			node = static_cast<fts_node_t*> (ib_vector_get(
				word->nodes, i));

			ptr = node->ilist;

			while (decoded < node->ilist_size) {
				ulint	pos = fts_decode_vlc(&ptr);

				doc_id += pos;

				/* Get position info */
				while (*ptr) {
					pos = fts_decode_vlc(&ptr);

					OK(field_store_string(
						   fields[I_S_FTS_WORD],
						   word_str));

					OK(fields[I_S_FTS_FIRST_DOC_ID]->store(
						   node->first_doc_id,
						   true));

					OK(fields[I_S_FTS_LAST_DOC_ID]->store(
						   node->last_doc_id,
						   true));

					OK(fields[I_S_FTS_DOC_COUNT]->store(
						   node->doc_count, true));

					OK(fields[I_S_FTS_ILIST_DOC_ID]->store(
						   doc_id, true));

					OK(fields[I_S_FTS_ILIST_DOC_POS]->store(
						   pos, true));

					OK(schema_table_store_record(
						   thd, table));
				}

				++ptr;

				decoded = ptr - (byte*) node->ilist;
			}
		}
	}

	DBUG_RETURN(ret);
}
/*******************************************************************//**
Fill the dynamic table INFORMATION_SCHEMA.INNODB_FT_INDEX_CACHED
@return 0 on success, 1 on failure */
static
int
i_s_fts_index_cache_fill(
/*=====================*/
	THD*		thd,	/*!< in: thread */
	TABLE_LIST*	tables,	/*!< in/out: tables to fill */
	Item*		)	/*!< in: condition (ignored) */
{
	dict_table_t*		user_table;
	fts_cache_t*		cache;

	DBUG_ENTER("i_s_fts_index_cache_fill");

	/* deny access to non-superusers */
	if (check_global_access(thd, PROCESS_ACL)) {
		DBUG_RETURN(0);
	}

	RETURN_IF_INNODB_NOT_STARTED(tables->schema_table_name.str);

	/* Prevent DROP of the internal tables for fulltext indexes.
	FIXME: acquire DDL-blocking MDL on the user table name! */
	rw_lock_s_lock(&dict_sys.latch);

	user_table = dict_table_open_on_id(
		innodb_ft_aux_table_id, FALSE, DICT_TABLE_OP_NORMAL);

	if (!user_table) {
no_fts:
		rw_lock_s_unlock(&dict_sys.latch);
		DBUG_RETURN(0);
	}

	if (!user_table->fts || !user_table->fts->cache) {
		dict_table_close(user_table, FALSE, FALSE);
		goto no_fts;
	}

	cache = user_table->fts->cache;

	int			ret = 0;
	fts_string_t		conv_str;
	byte			word[HA_FT_MAXBYTELEN + 1];
	conv_str.f_len = sizeof word;
	conv_str.f_str = word;

	rw_lock_s_lock(&cache->lock);

	for (ulint i = 0; i < ib_vector_size(cache->indexes); i++) {
		fts_index_cache_t*      index_cache;

		index_cache = static_cast<fts_index_cache_t*> (
			ib_vector_get(cache->indexes, i));

		BREAK_IF(ret = i_s_fts_index_cache_fill_one_index(
				 index_cache, thd, &conv_str, tables));
	}

	rw_lock_s_unlock(&cache->lock);
	dict_table_close(user_table, FALSE, FALSE);
	rw_lock_s_unlock(&dict_sys.latch);

	DBUG_RETURN(ret);
}

/*******************************************************************//**
Bind the dynamic table INFORMATION_SCHEMA.INNODB_FT_INDEX_CACHE
@return 0 on success */
static
int
i_s_fts_index_cache_init(
/*=====================*/
	void*	p)	/*!< in/out: table schema object */
{
	DBUG_ENTER("i_s_fts_index_cache_init");
	ST_SCHEMA_TABLE* schema = (ST_SCHEMA_TABLE*) p;

	schema->fields_info = i_s_fts_index_fields_info;
	schema->fill_table = i_s_fts_index_cache_fill;

	DBUG_RETURN(0);
}

UNIV_INTERN struct st_maria_plugin	i_s_innodb_ft_index_cache =
{
	/* the plugin type (a MYSQL_XXX_PLUGIN value) */
	/* int */
	STRUCT_FLD(type, MYSQL_INFORMATION_SCHEMA_PLUGIN),

	/* pointer to type-specific plugin descriptor */
	/* void* */
	STRUCT_FLD(info, &i_s_info),

	/* plugin name */
	/* const char* */
	STRUCT_FLD(name, "INNODB_FT_INDEX_CACHE"),

	/* plugin author (for SHOW PLUGINS) */
	/* const char* */
	STRUCT_FLD(author, plugin_author),

	/* general descriptive text (for SHOW PLUGINS) */
	/* const char* */
	STRUCT_FLD(descr, "INNODB AUXILIARY FTS INDEX CACHED"),

	/* the plugin license (PLUGIN_LICENSE_XXX) */
	/* int */
	STRUCT_FLD(license, PLUGIN_LICENSE_GPL),

	/* the function to invoke when plugin is loaded */
	/* int (*)(void*); */
	STRUCT_FLD(init, i_s_fts_index_cache_init),

	/* the function to invoke when plugin is unloaded */
	/* int (*)(void*); */
	STRUCT_FLD(deinit, i_s_common_deinit),

	/* plugin version (for SHOW PLUGINS) */
	/* unsigned int */
	STRUCT_FLD(version, INNODB_VERSION_SHORT),

	/* struct st_mysql_show_var* */
	STRUCT_FLD(status_vars, NULL),

	/* struct st_mysql_sys_var** */
	STRUCT_FLD(system_vars, NULL),

        /* Maria extension */
	STRUCT_FLD(version_info, INNODB_VERSION_STR),
        STRUCT_FLD(maturity, MariaDB_PLUGIN_MATURITY_STABLE),
};

/*******************************************************************//**
Go through a FTS index auxiliary table, fetch its rows and fill
FTS word cache structure.
@return DB_SUCCESS on success, otherwise error code */
static
dberr_t
i_s_fts_index_table_fill_selected(
/*==============================*/
	dict_index_t*		index,		/*!< in: FTS index */
	ib_vector_t*		words,		/*!< in/out: vector to hold
						fetched words */
	ulint			selected,	/*!< in: selected FTS index */
	fts_string_t*		word)		/*!< in: word to select */
{
	pars_info_t*		info;
	fts_table_t		fts_table;
	trx_t*			trx;
	que_t*			graph;
	dberr_t			error;
	fts_fetch_t		fetch;
	char			table_name[MAX_FULL_NAME_LEN];

	info = pars_info_create();

	fetch.read_arg = words;
	fetch.read_record = fts_optimize_index_fetch_node;
	fetch.total_memory = 0;

	DBUG_EXECUTE_IF("fts_instrument_result_cache_limit",
	        fts_result_cache_limit = 8192;
	);

	trx = trx_create();

	trx->op_info = "fetching FTS index nodes";

	pars_info_bind_function(info, "my_func", fetch.read_record, &fetch);
	pars_info_bind_varchar_literal(info, "word", word->f_str, word->f_len);

	FTS_INIT_INDEX_TABLE(&fts_table, fts_get_suffix(selected),
			     FTS_INDEX_TABLE, index);
	fts_get_table_name(&fts_table, table_name);
	pars_info_bind_id(info, true, "table_name", table_name);

	graph = fts_parse_sql(
		&fts_table, info,
		"DECLARE FUNCTION my_func;\n"
		"DECLARE CURSOR c IS"
		" SELECT word, doc_count, first_doc_id, last_doc_id,"
		" ilist\n"
		" FROM $table_name WHERE word >= :word;\n"
		"BEGIN\n"
		"\n"
		"OPEN c;\n"
		"WHILE 1 = 1 LOOP\n"
		"  FETCH c INTO my_func();\n"
		"  IF c % NOTFOUND THEN\n"
		"    EXIT;\n"
		"  END IF;\n"
		"END LOOP;\n"
		"CLOSE c;");

	for (;;) {
		error = fts_eval_sql(trx, graph);

		if (UNIV_LIKELY(error == DB_SUCCESS)) {
			fts_sql_commit(trx);

			break;
		} else {
			fts_sql_rollback(trx);

			if (error == DB_LOCK_WAIT_TIMEOUT) {
				ib::warn() << "Lock wait timeout reading"
					" FTS index. Retrying!";

				trx->error_state = DB_SUCCESS;
			} else {
				ib::error() << "Error occurred while reading"
					" FTS index: " << error;
				break;
			}
		}
	}

	mutex_enter(&dict_sys.mutex);
	que_graph_free(graph);
	mutex_exit(&dict_sys.mutex);

	trx->free();

	if (fetch.total_memory >= fts_result_cache_limit) {
		error = DB_FTS_EXCEED_RESULT_CACHE_LIMIT;
	}

	return(error);
}

/*******************************************************************//**
Free words. */
static
void
i_s_fts_index_table_free_one_fetch(
/*===============================*/
	ib_vector_t*		words)		/*!< in: words fetched */
{
	for (ulint i = 0; i < ib_vector_size(words); i++) {
		fts_word_t*	word;

		word = static_cast<fts_word_t*>(ib_vector_get(words, i));

		for (ulint j = 0; j < ib_vector_size(word->nodes); j++) {
			fts_node_t*     node;

			node = static_cast<fts_node_t*> (ib_vector_get(
				word->nodes, j));
			ut_free(node->ilist);
		}

		fts_word_free(word);
	}

	ib_vector_reset(words);
}

/*******************************************************************//**
Go through words, fill INFORMATION_SCHEMA.INNODB_FT_INDEX_TABLE.
@return	0 on success, 1 on failure */
static
int
i_s_fts_index_table_fill_one_fetch(
/*===============================*/
	CHARSET_INFO*		index_charset,	/*!< in: FTS index charset */
	THD*			thd,		/*!< in: thread */
	TABLE_LIST*		tables,		/*!< in/out: tables to fill */
	ib_vector_t*		words,		/*!< in: words fetched */
	fts_string_t*		conv_str,	/*!< in: string for conversion*/
	bool			has_more)	/*!< in: has more to fetch */
{
	TABLE*			table = (TABLE*) tables->table;
	Field**			fields;
	uint			dummy_errors;
	char*			word_str;
	ulint			words_size;
	int			ret = 0;

	DBUG_ENTER("i_s_fts_index_table_fill_one_fetch");

	fields = table->field;

	words_size = ib_vector_size(words);
	if (has_more) {
		/* the last word is not fetched completely. */
		ut_ad(words_size > 1);
		words_size -= 1;
	}

	/* Go through each word in the index cache */
	for (ulint i = 0; i < words_size; i++) {
		fts_word_t*	word;

		word = static_cast<fts_word_t*>(ib_vector_get(words, i));

		word->text.f_str[word->text.f_len] = 0;

		/* Convert word from index charset to system_charset_info */
		if (index_charset->cset != system_charset_info->cset) {
			conv_str->f_n_char = my_convert(
				reinterpret_cast<char*>(conv_str->f_str),
				static_cast<uint32>(conv_str->f_len),
				system_charset_info,
				reinterpret_cast<char*>(word->text.f_str),
				static_cast<uint32>(word->text.f_len),
				index_charset, &dummy_errors);
			ut_ad(conv_str->f_n_char <= conv_str->f_len);
			conv_str->f_str[conv_str->f_n_char] = 0;
			word_str = reinterpret_cast<char*>(conv_str->f_str);
		} else {
			word_str = reinterpret_cast<char*>(word->text.f_str);
		}

		/* Decrypt the ilist, and display Dod ID and word position */
		for (ulint i = 0; i < ib_vector_size(word->nodes); i++) {
			fts_node_t*	node;
			byte*		ptr;
			ulint		decoded = 0;
			doc_id_t	doc_id = 0;

			node = static_cast<fts_node_t*> (ib_vector_get(
				word->nodes, i));

			ptr = node->ilist;

			while (decoded < node->ilist_size) {
				ulint	pos = fts_decode_vlc(&ptr);

				doc_id += pos;

				/* Get position info */
				while (*ptr) {
					pos = fts_decode_vlc(&ptr);

					OK(field_store_string(
						   fields[I_S_FTS_WORD],
						   word_str));

					OK(fields[I_S_FTS_FIRST_DOC_ID]->store(
						longlong(node->first_doc_id), true));

					OK(fields[I_S_FTS_LAST_DOC_ID]->store(
						longlong(node->last_doc_id), true));

					OK(fields[I_S_FTS_DOC_COUNT]->store(
						   node->doc_count, true));

					OK(fields[I_S_FTS_ILIST_DOC_ID]->store(
						longlong(doc_id), true));

					OK(fields[I_S_FTS_ILIST_DOC_POS]->store(
						   pos, true));

					OK(schema_table_store_record(
						   thd, table));
				}

				++ptr;

				decoded = ptr - (byte*) node->ilist;
			}
		}
	}

	DBUG_RETURN(ret);
}

/*******************************************************************//**
Go through a FTS index and its auxiliary tables, fetch rows in each table
and fill INFORMATION_SCHEMA.INNODB_FT_INDEX_TABLE.
@return 0 on success, 1 on failure */
static
int
i_s_fts_index_table_fill_one_index(
/*===============================*/
	dict_index_t*		index,		/*!< in: FTS index */
	THD*			thd,		/*!< in: thread */
	fts_string_t*		conv_str,	/*!< in/out: buffer */
	TABLE_LIST*		tables)		/*!< in/out: tables to fill */
{
	ib_vector_t*		words;
	mem_heap_t*		heap;
	CHARSET_INFO*		index_charset;
	dberr_t			error;
	int			ret = 0;

	DBUG_ENTER("i_s_fts_index_table_fill_one_index");
	DBUG_ASSERT(!dict_index_is_online_ddl(index));

	heap = mem_heap_create(1024);

	words = ib_vector_create(ib_heap_allocator_create(heap),
				 sizeof(fts_word_t), 256);

	index_charset = fts_index_get_charset(index);

	/* Iterate through each auxiliary table as described in
	fts_index_selector */
	for (ulint selected = 0; selected < FTS_NUM_AUX_INDEX; selected++) {
		fts_string_t	word;
		bool		has_more = false;

		word.f_str = NULL;
		word.f_len = 0;
		word.f_n_char = 0;

		do {
			/* Fetch from index */
			error = i_s_fts_index_table_fill_selected(
				index, words, selected, &word);

			if (error == DB_SUCCESS) {
				has_more = false;
			} else if (error == DB_FTS_EXCEED_RESULT_CACHE_LIMIT) {
				has_more = true;
			} else {
				i_s_fts_index_table_free_one_fetch(words);
				ret = 1;
				goto func_exit;
			}

			if (has_more) {
				fts_word_t*	last_word;

				/* Prepare start point for next fetch */
				last_word = static_cast<fts_word_t*>(ib_vector_last(words));
				ut_ad(last_word != NULL);
				fts_string_dup(&word, &last_word->text, heap);
			}

			/* Fill into tables */
			ret = i_s_fts_index_table_fill_one_fetch(
				index_charset, thd, tables, words, conv_str,
				has_more);
			i_s_fts_index_table_free_one_fetch(words);

			if (ret != 0) {
				goto func_exit;
			}
		} while (has_more);
	}

func_exit:
	mem_heap_free(heap);

	DBUG_RETURN(ret);
}
/*******************************************************************//**
Fill the dynamic table INFORMATION_SCHEMA.INNODB_FT_INDEX_TABLE
@return 0 on success, 1 on failure */
static
int
i_s_fts_index_table_fill(
/*=====================*/
	THD*		thd,	/*!< in: thread */
	TABLE_LIST*	tables,	/*!< in/out: tables to fill */
	Item*		)	/*!< in: condition (ignored) */
{
	dict_table_t*		user_table;
	dict_index_t*		index;

	DBUG_ENTER("i_s_fts_index_table_fill");

	/* deny access to non-superusers */
	if (check_global_access(thd, PROCESS_ACL)) {
		DBUG_RETURN(0);
	}

	RETURN_IF_INNODB_NOT_STARTED(tables->schema_table_name.str);

	/* Prevent DROP of the internal tables for fulltext indexes.
	FIXME: acquire DDL-blocking MDL on the user table name! */
	rw_lock_s_lock(&dict_sys.latch);

	user_table = dict_table_open_on_id(
		innodb_ft_aux_table_id, FALSE, DICT_TABLE_OP_NORMAL);

	if (!user_table) {
		rw_lock_s_unlock(&dict_sys.latch);
		DBUG_RETURN(0);
	}

	int		ret = 0;
	fts_string_t	conv_str;
	conv_str.f_len = system_charset_info->mbmaxlen
		* FTS_MAX_WORD_LEN_IN_CHAR;
	conv_str.f_str = static_cast<byte*>(ut_malloc_nokey(conv_str.f_len));

	for (index = dict_table_get_first_index(user_table);
	     index; index = dict_table_get_next_index(index)) {
		if (index->type & DICT_FTS) {
			BREAK_IF(ret = i_s_fts_index_table_fill_one_index(
					 index, thd, &conv_str, tables));
		}
	}

	dict_table_close(user_table, FALSE, FALSE);

	rw_lock_s_unlock(&dict_sys.latch);

	ut_free(conv_str.f_str);

	DBUG_RETURN(ret);
}

/*******************************************************************//**
Bind the dynamic table INFORMATION_SCHEMA.INNODB_FT_INDEX_TABLE
@return 0 on success */
static
int
i_s_fts_index_table_init(
/*=====================*/
	void*	p)	/*!< in/out: table schema object */
{
	DBUG_ENTER("i_s_fts_index_table_init");
	ST_SCHEMA_TABLE* schema = (ST_SCHEMA_TABLE*) p;

	schema->fields_info = i_s_fts_index_fields_info;
	schema->fill_table = i_s_fts_index_table_fill;

	DBUG_RETURN(0);
}

UNIV_INTERN struct st_maria_plugin	i_s_innodb_ft_index_table =
{
	/* the plugin type (a MYSQL_XXX_PLUGIN value) */
	/* int */
	STRUCT_FLD(type, MYSQL_INFORMATION_SCHEMA_PLUGIN),

	/* pointer to type-specific plugin descriptor */
	/* void* */
	STRUCT_FLD(info, &i_s_info),

	/* plugin name */
	/* const char* */
	STRUCT_FLD(name, "INNODB_FT_INDEX_TABLE"),

	/* plugin author (for SHOW PLUGINS) */
	/* const char* */
	STRUCT_FLD(author, plugin_author),

	/* general descriptive text (for SHOW PLUGINS) */
	/* const char* */
	STRUCT_FLD(descr, "INNODB AUXILIARY FTS INDEX TABLE"),

	/* the plugin license (PLUGIN_LICENSE_XXX) */
	/* int */
	STRUCT_FLD(license, PLUGIN_LICENSE_GPL),

	/* the function to invoke when plugin is loaded */
	/* int (*)(void*); */
	STRUCT_FLD(init, i_s_fts_index_table_init),

	/* the function to invoke when plugin is unloaded */
	/* int (*)(void*); */
	STRUCT_FLD(deinit, i_s_common_deinit),

	/* plugin version (for SHOW PLUGINS) */
	/* unsigned int */
	STRUCT_FLD(version, INNODB_VERSION_SHORT),

	/* struct st_mysql_show_var* */
	STRUCT_FLD(status_vars, NULL),

	/* struct st_mysql_sys_var** */
	STRUCT_FLD(system_vars, NULL),

        /* Maria extension */
	STRUCT_FLD(version_info, INNODB_VERSION_STR),
        STRUCT_FLD(maturity, MariaDB_PLUGIN_MATURITY_STABLE),
};

/* Fields of the dynamic table INFORMATION_SCHEMA.INNODB_FT_CONFIG */
static ST_FIELD_INFO	i_s_fts_config_fields_info[] =
{
#define	FTS_CONFIG_KEY			0
	{STRUCT_FLD(field_name,		"KEY"),
	 STRUCT_FLD(field_length,	NAME_LEN + 1),
	 STRUCT_FLD(field_type,		MYSQL_TYPE_STRING),
	 STRUCT_FLD(value,		0),
	 STRUCT_FLD(field_flags,	0),
	 STRUCT_FLD(old_name,		""),
	 STRUCT_FLD(open_method,	SKIP_OPEN_TABLE)},

#define	FTS_CONFIG_VALUE		1
	{STRUCT_FLD(field_name,		"VALUE"),
	 STRUCT_FLD(field_length,	NAME_LEN + 1),
	 STRUCT_FLD(field_type,		MYSQL_TYPE_STRING),
	 STRUCT_FLD(value,		0),
	 STRUCT_FLD(field_flags,	0),
	 STRUCT_FLD(old_name,		""),
	 STRUCT_FLD(open_method,	SKIP_OPEN_TABLE)},

	END_OF_ST_FIELD_INFO
};

static const char* fts_config_key[] = {
	FTS_OPTIMIZE_LIMIT_IN_SECS,
	FTS_SYNCED_DOC_ID,
	FTS_STOPWORD_TABLE_NAME,
	FTS_USE_STOPWORD,
        NULL
};

/*******************************************************************//**
Fill the dynamic table INFORMATION_SCHEMA.INNODB_FT_CONFIG
@return 0 on success, 1 on failure */
static
int
i_s_fts_config_fill(
/*================*/
	THD*		thd,		/*!< in: thread */
	TABLE_LIST*	tables,		/*!< in/out: tables to fill */
	Item*		)	/*!< in: condition (ignored) */
{
	Field**			fields;
	TABLE*			table = (TABLE*) tables->table;
	trx_t*			trx;
	fts_table_t		fts_table;
	dict_table_t*		user_table;
	ulint			i = 0;
	dict_index_t*		index = NULL;
	unsigned char		str[FTS_MAX_CONFIG_VALUE_LEN + 1];

	DBUG_ENTER("i_s_fts_config_fill");

	/* deny access to non-superusers */
	if (check_global_access(thd, PROCESS_ACL)) {
		DBUG_RETURN(0);
	}

	RETURN_IF_INNODB_NOT_STARTED(tables->schema_table_name.str);

	/* Prevent DROP of the internal tables for fulltext indexes.
	FIXME: acquire DDL-blocking MDL on the user table name! */
	rw_lock_s_lock(&dict_sys.latch);

	user_table = dict_table_open_on_id(
		innodb_ft_aux_table_id, FALSE, DICT_TABLE_OP_NORMAL);

	if (!user_table) {
no_fts:
		rw_lock_s_unlock(&dict_sys.latch);
		DBUG_RETURN(0);
	}

	if (!dict_table_has_fts_index(user_table)) {
		dict_table_close(user_table, FALSE, FALSE);
		goto no_fts;
	}

	fields = table->field;

	trx = trx_create();
	trx->op_info = "Select for FTS CONFIG TABLE";

	FTS_INIT_FTS_TABLE(&fts_table, "CONFIG", FTS_COMMON_TABLE, user_table);

	if (!ib_vector_is_empty(user_table->fts->indexes)) {
		index = (dict_index_t*) ib_vector_getp_const(
				user_table->fts->indexes, 0);
		DBUG_ASSERT(!dict_index_is_online_ddl(index));
	}

	int	ret = 0;

	while (fts_config_key[i]) {
		fts_string_t	value;
		char*		key_name;
		ulint		allocated = FALSE;

		value.f_len = FTS_MAX_CONFIG_VALUE_LEN;

		value.f_str = str;

		if (index
		    && strcmp(fts_config_key[i], FTS_TOTAL_WORD_COUNT) == 0) {
			key_name = fts_config_create_index_param_name(
				fts_config_key[i], index);
			allocated = TRUE;
		} else {
			key_name = (char*) fts_config_key[i];
		}

		fts_config_get_value(trx, &fts_table, key_name, &value);

		if (allocated) {
			ut_free(key_name);
		}

		BREAK_IF(ret = field_store_string(
				 fields[FTS_CONFIG_KEY], fts_config_key[i]));

		BREAK_IF(ret = field_store_string(
				 fields[FTS_CONFIG_VALUE],
				 reinterpret_cast<const char*>(value.f_str)));

		BREAK_IF(ret = schema_table_store_record(thd, table));

		i++;
	}

	fts_sql_commit(trx);

	dict_table_close(user_table, FALSE, FALSE);

	rw_lock_s_unlock(&dict_sys.latch);

	trx->free();

	DBUG_RETURN(ret);
}

/*******************************************************************//**
Bind the dynamic table INFORMATION_SCHEMA.INNODB_FT_CONFIG
@return 0 on success */
static
int
i_s_fts_config_init(
/*=================*/
	void*	p)	/*!< in/out: table schema object */
{
	DBUG_ENTER("i_s_fts_config_init");
	ST_SCHEMA_TABLE* schema = (ST_SCHEMA_TABLE*) p;

	schema->fields_info = i_s_fts_config_fields_info;
	schema->fill_table = i_s_fts_config_fill;

	DBUG_RETURN(0);
}

UNIV_INTERN struct st_maria_plugin	i_s_innodb_ft_config =
{
	/* the plugin type (a MYSQL_XXX_PLUGIN value) */
	/* int */
	STRUCT_FLD(type, MYSQL_INFORMATION_SCHEMA_PLUGIN),

	/* pointer to type-specific plugin descriptor */
	/* void* */
	STRUCT_FLD(info, &i_s_info),

	/* plugin name */
	/* const char* */
	STRUCT_FLD(name, "INNODB_FT_CONFIG"),

	/* plugin author (for SHOW PLUGINS) */
	/* const char* */
	STRUCT_FLD(author, plugin_author),

	/* general descriptive text (for SHOW PLUGINS) */
	/* const char* */
	STRUCT_FLD(descr, "INNODB AUXILIARY FTS CONFIG TABLE"),

	/* the plugin license (PLUGIN_LICENSE_XXX) */
	/* int */
	STRUCT_FLD(license, PLUGIN_LICENSE_GPL),

	/* the function to invoke when plugin is loaded */
	/* int (*)(void*); */
	STRUCT_FLD(init, i_s_fts_config_init),

	/* the function to invoke when plugin is unloaded */
	/* int (*)(void*); */
	STRUCT_FLD(deinit, i_s_common_deinit),

	/* plugin version (for SHOW PLUGINS) */
	/* unsigned int */
	STRUCT_FLD(version, INNODB_VERSION_SHORT),

	/* struct st_mysql_show_var* */
	STRUCT_FLD(status_vars, NULL),

	/* struct st_mysql_sys_var** */
	STRUCT_FLD(system_vars, NULL),

        /* Maria extension */
	STRUCT_FLD(version_info, INNODB_VERSION_STR),
        STRUCT_FLD(maturity, MariaDB_PLUGIN_MATURITY_STABLE),
};

/* Fields of the dynamic table INNODB_BUFFER_POOL_STATS. */
static ST_FIELD_INFO	i_s_innodb_buffer_stats_fields_info[] =
{
#define IDX_BUF_STATS_POOL_ID		0
	{STRUCT_FLD(field_name,		"POOL_ID"),
	 STRUCT_FLD(field_length,	MY_INT64_NUM_DECIMAL_DIGITS),
	 STRUCT_FLD(field_type,		MYSQL_TYPE_LONGLONG),
	 STRUCT_FLD(value,		0),
	 STRUCT_FLD(field_flags,	MY_I_S_UNSIGNED),
	 STRUCT_FLD(old_name,		""),
	 STRUCT_FLD(open_method,	SKIP_OPEN_TABLE)},

#define IDX_BUF_STATS_POOL_SIZE		1
	{STRUCT_FLD(field_name,		"POOL_SIZE"),
	 STRUCT_FLD(field_length,	MY_INT64_NUM_DECIMAL_DIGITS),
	 STRUCT_FLD(field_type,		MYSQL_TYPE_LONGLONG),
	 STRUCT_FLD(value,		0),
	 STRUCT_FLD(field_flags,	MY_I_S_UNSIGNED),
	 STRUCT_FLD(old_name,		""),
	 STRUCT_FLD(open_method,	SKIP_OPEN_TABLE)},

#define IDX_BUF_STATS_FREE_BUFFERS	2
	{STRUCT_FLD(field_name,		"FREE_BUFFERS"),
	 STRUCT_FLD(field_length,	MY_INT64_NUM_DECIMAL_DIGITS),
	 STRUCT_FLD(field_type,		MYSQL_TYPE_LONGLONG),
	 STRUCT_FLD(value,		0),
	 STRUCT_FLD(field_flags,	MY_I_S_UNSIGNED),
	 STRUCT_FLD(old_name,		""),
	 STRUCT_FLD(open_method,	SKIP_OPEN_TABLE)},

#define IDX_BUF_STATS_LRU_LEN		3
	{STRUCT_FLD(field_name,		"DATABASE_PAGES"),
	 STRUCT_FLD(field_length,	MY_INT64_NUM_DECIMAL_DIGITS),
	 STRUCT_FLD(field_type,		MYSQL_TYPE_LONGLONG),
	 STRUCT_FLD(value,		0),
	 STRUCT_FLD(field_flags,	MY_I_S_UNSIGNED),
	 STRUCT_FLD(old_name,		""),
	 STRUCT_FLD(open_method,	SKIP_OPEN_TABLE)},

#define IDX_BUF_STATS_OLD_LRU_LEN	4
	{STRUCT_FLD(field_name,		"OLD_DATABASE_PAGES"),
	 STRUCT_FLD(field_length,	MY_INT64_NUM_DECIMAL_DIGITS),
	 STRUCT_FLD(field_type,		MYSQL_TYPE_LONGLONG),
	 STRUCT_FLD(value,		0),
	 STRUCT_FLD(field_flags,	MY_I_S_UNSIGNED),
	 STRUCT_FLD(old_name,		""),
	 STRUCT_FLD(open_method,	SKIP_OPEN_TABLE)},

#define IDX_BUF_STATS_FLUSH_LIST_LEN	5
	{STRUCT_FLD(field_name,		"MODIFIED_DATABASE_PAGES"),
	 STRUCT_FLD(field_length,	MY_INT64_NUM_DECIMAL_DIGITS),
	 STRUCT_FLD(field_type,		MYSQL_TYPE_LONGLONG),
	 STRUCT_FLD(value,		0),
	 STRUCT_FLD(field_flags,	MY_I_S_UNSIGNED),
	 STRUCT_FLD(old_name,		""),
	 STRUCT_FLD(open_method,	SKIP_OPEN_TABLE)},

#define IDX_BUF_STATS_PENDING_ZIP	6
	{STRUCT_FLD(field_name,		"PENDING_DECOMPRESS"),
	 STRUCT_FLD(field_length,	MY_INT64_NUM_DECIMAL_DIGITS),
	 STRUCT_FLD(field_type,		MYSQL_TYPE_LONGLONG),
	 STRUCT_FLD(value,		0),
	 STRUCT_FLD(field_flags,	MY_I_S_UNSIGNED),
	 STRUCT_FLD(old_name,		""),
	 STRUCT_FLD(open_method,	SKIP_OPEN_TABLE)},

#define IDX_BUF_STATS_PENDING_READ	7
	{STRUCT_FLD(field_name,		"PENDING_READS"),
	 STRUCT_FLD(field_length,	MY_INT64_NUM_DECIMAL_DIGITS),
	 STRUCT_FLD(field_type,		MYSQL_TYPE_LONGLONG),
	 STRUCT_FLD(value,		0),
	 STRUCT_FLD(field_flags,	MY_I_S_UNSIGNED),
	 STRUCT_FLD(old_name,		""),
	 STRUCT_FLD(open_method,	SKIP_OPEN_TABLE)},

#define IDX_BUF_STATS_FLUSH_LRU		8
	{STRUCT_FLD(field_name,		"PENDING_FLUSH_LRU"),
	 STRUCT_FLD(field_length,	MY_INT64_NUM_DECIMAL_DIGITS),
	 STRUCT_FLD(field_type,		MYSQL_TYPE_LONGLONG),
	 STRUCT_FLD(value,		0),
	 STRUCT_FLD(field_flags,	MY_I_S_UNSIGNED),
	 STRUCT_FLD(old_name,		""),
	 STRUCT_FLD(open_method,	SKIP_OPEN_TABLE)},

#define IDX_BUF_STATS_FLUSH_LIST	9
	{STRUCT_FLD(field_name,		"PENDING_FLUSH_LIST"),
	 STRUCT_FLD(field_length,	MY_INT64_NUM_DECIMAL_DIGITS),
	 STRUCT_FLD(field_type,		MYSQL_TYPE_LONGLONG),
	 STRUCT_FLD(value,		0),
	 STRUCT_FLD(field_flags,	MY_I_S_UNSIGNED),
	 STRUCT_FLD(old_name,		""),
	 STRUCT_FLD(open_method,	SKIP_OPEN_TABLE)},

#define IDX_BUF_STATS_PAGE_YOUNG	10
	{STRUCT_FLD(field_name,		"PAGES_MADE_YOUNG"),
	 STRUCT_FLD(field_length,	MY_INT64_NUM_DECIMAL_DIGITS),
	 STRUCT_FLD(field_type,		MYSQL_TYPE_LONGLONG),
	 STRUCT_FLD(value,		0),
	 STRUCT_FLD(field_flags,	MY_I_S_UNSIGNED),
	 STRUCT_FLD(old_name,		""),
	 STRUCT_FLD(open_method,	SKIP_OPEN_TABLE)},

#define IDX_BUF_STATS_PAGE_NOT_YOUNG	11
	{STRUCT_FLD(field_name,		"PAGES_NOT_MADE_YOUNG"),
	 STRUCT_FLD(field_length,	MY_INT64_NUM_DECIMAL_DIGITS),
	 STRUCT_FLD(field_type,		MYSQL_TYPE_LONGLONG),
	 STRUCT_FLD(value,		0),
	 STRUCT_FLD(field_flags,	MY_I_S_UNSIGNED),
	 STRUCT_FLD(old_name,		""),
	 STRUCT_FLD(open_method,	SKIP_OPEN_TABLE)},

#define	IDX_BUF_STATS_PAGE_YOUNG_RATE	12
	{STRUCT_FLD(field_name,		"PAGES_MADE_YOUNG_RATE"),
	 STRUCT_FLD(field_length,	MAX_FLOAT_STR_LENGTH),
	 STRUCT_FLD(field_type,		MYSQL_TYPE_FLOAT),
	 STRUCT_FLD(value,		0),
	 STRUCT_FLD(field_flags,	0),
	 STRUCT_FLD(old_name,		""),
	 STRUCT_FLD(open_method,	SKIP_OPEN_TABLE)},

#define	IDX_BUF_STATS_PAGE_NOT_YOUNG_RATE 13
	{STRUCT_FLD(field_name,		"PAGES_MADE_NOT_YOUNG_RATE"),
	 STRUCT_FLD(field_length,	MAX_FLOAT_STR_LENGTH),
	 STRUCT_FLD(field_type,		MYSQL_TYPE_FLOAT),
	 STRUCT_FLD(value,		0),
	 STRUCT_FLD(field_flags,	0),
	 STRUCT_FLD(old_name,		""),
	 STRUCT_FLD(open_method,	SKIP_OPEN_TABLE)},

#define IDX_BUF_STATS_PAGE_READ		14
	{STRUCT_FLD(field_name,		"NUMBER_PAGES_READ"),
	 STRUCT_FLD(field_length,	MY_INT64_NUM_DECIMAL_DIGITS),
	 STRUCT_FLD(field_type,		MYSQL_TYPE_LONGLONG),
	 STRUCT_FLD(value,		0),
	 STRUCT_FLD(field_flags,	MY_I_S_UNSIGNED),
	 STRUCT_FLD(old_name,		""),
	 STRUCT_FLD(open_method,	SKIP_OPEN_TABLE)},

#define IDX_BUF_STATS_PAGE_CREATED	15
	{STRUCT_FLD(field_name,		"NUMBER_PAGES_CREATED"),
	 STRUCT_FLD(field_length,	MY_INT64_NUM_DECIMAL_DIGITS),
	 STRUCT_FLD(field_type,		MYSQL_TYPE_LONGLONG),
	 STRUCT_FLD(value,		0),
	 STRUCT_FLD(field_flags,	MY_I_S_UNSIGNED),
	 STRUCT_FLD(old_name,		""),
	 STRUCT_FLD(open_method,	SKIP_OPEN_TABLE)},

#define IDX_BUF_STATS_PAGE_WRITTEN	16
	{STRUCT_FLD(field_name,		"NUMBER_PAGES_WRITTEN"),
	 STRUCT_FLD(field_length,	MY_INT64_NUM_DECIMAL_DIGITS),
	 STRUCT_FLD(field_type,		MYSQL_TYPE_LONGLONG),
	 STRUCT_FLD(value,		0),
	 STRUCT_FLD(field_flags,	MY_I_S_UNSIGNED),
	 STRUCT_FLD(old_name,		""),
	 STRUCT_FLD(open_method,	SKIP_OPEN_TABLE)},

#define	IDX_BUF_STATS_PAGE_READ_RATE	17
	{STRUCT_FLD(field_name,		"PAGES_READ_RATE"),
	 STRUCT_FLD(field_length,	MAX_FLOAT_STR_LENGTH),
	 STRUCT_FLD(field_type,		MYSQL_TYPE_FLOAT),
	 STRUCT_FLD(value,		0),
	 STRUCT_FLD(field_flags,	0),
	 STRUCT_FLD(old_name,		""),
	 STRUCT_FLD(open_method,	SKIP_OPEN_TABLE)},

#define	IDX_BUF_STATS_PAGE_CREATE_RATE	18
	{STRUCT_FLD(field_name,		"PAGES_CREATE_RATE"),
	 STRUCT_FLD(field_length,	MAX_FLOAT_STR_LENGTH),
	 STRUCT_FLD(field_type,		MYSQL_TYPE_FLOAT),
	 STRUCT_FLD(value,		0),
	 STRUCT_FLD(field_flags,	0),
	 STRUCT_FLD(old_name,		""),
	 STRUCT_FLD(open_method,	SKIP_OPEN_TABLE)},

#define	IDX_BUF_STATS_PAGE_WRITTEN_RATE	19
	{STRUCT_FLD(field_name,		"PAGES_WRITTEN_RATE"),
	 STRUCT_FLD(field_length,	MAX_FLOAT_STR_LENGTH),
	 STRUCT_FLD(field_type,		MYSQL_TYPE_FLOAT),
	 STRUCT_FLD(value,		0),
	 STRUCT_FLD(field_flags,	0),
	 STRUCT_FLD(old_name,		""),
	 STRUCT_FLD(open_method,	SKIP_OPEN_TABLE)},

#define IDX_BUF_STATS_GET		20
	{STRUCT_FLD(field_name,		"NUMBER_PAGES_GET"),
	 STRUCT_FLD(field_length,	MY_INT64_NUM_DECIMAL_DIGITS),
	 STRUCT_FLD(field_type,		MYSQL_TYPE_LONGLONG),
	 STRUCT_FLD(value,		0),
	 STRUCT_FLD(field_flags,	MY_I_S_UNSIGNED),
	 STRUCT_FLD(old_name,		""),
	 STRUCT_FLD(open_method,	SKIP_OPEN_TABLE)},

#define IDX_BUF_STATS_HIT_RATE		21
	{STRUCT_FLD(field_name,		"HIT_RATE"),
	 STRUCT_FLD(field_length,	MY_INT64_NUM_DECIMAL_DIGITS),
	 STRUCT_FLD(field_type,		MYSQL_TYPE_LONGLONG),
	 STRUCT_FLD(value,		0),
	 STRUCT_FLD(field_flags,	MY_I_S_UNSIGNED),
	 STRUCT_FLD(old_name,		""),
	 STRUCT_FLD(open_method,	SKIP_OPEN_TABLE)},

#define IDX_BUF_STATS_MADE_YOUNG_PCT	22
	{STRUCT_FLD(field_name,		"YOUNG_MAKE_PER_THOUSAND_GETS"),
	 STRUCT_FLD(field_length,	MY_INT64_NUM_DECIMAL_DIGITS),
	 STRUCT_FLD(field_type,		MYSQL_TYPE_LONGLONG),
	 STRUCT_FLD(value,		0),
	 STRUCT_FLD(field_flags,	MY_I_S_UNSIGNED),
	 STRUCT_FLD(old_name,		""),
	 STRUCT_FLD(open_method,	SKIP_OPEN_TABLE)},

#define IDX_BUF_STATS_NOT_MADE_YOUNG_PCT 23
	{STRUCT_FLD(field_name,		"NOT_YOUNG_MAKE_PER_THOUSAND_GETS"),
	 STRUCT_FLD(field_length,	MY_INT64_NUM_DECIMAL_DIGITS),
	 STRUCT_FLD(field_type,		MYSQL_TYPE_LONGLONG),
	 STRUCT_FLD(value,		0),
	 STRUCT_FLD(field_flags,	MY_I_S_UNSIGNED),
	 STRUCT_FLD(old_name,		""),
	 STRUCT_FLD(open_method,	SKIP_OPEN_TABLE)},

#define IDX_BUF_STATS_READ_AHREAD	24
	{STRUCT_FLD(field_name,		"NUMBER_PAGES_READ_AHEAD"),
	 STRUCT_FLD(field_length,	MY_INT64_NUM_DECIMAL_DIGITS),
	 STRUCT_FLD(field_type,		MYSQL_TYPE_LONGLONG),
	 STRUCT_FLD(value,		0),
	 STRUCT_FLD(field_flags,	MY_I_S_UNSIGNED),
	 STRUCT_FLD(old_name,		""),
	 STRUCT_FLD(open_method,	SKIP_OPEN_TABLE)},

#define IDX_BUF_STATS_READ_AHEAD_EVICTED 25
	{STRUCT_FLD(field_name,		"NUMBER_READ_AHEAD_EVICTED"),
	 STRUCT_FLD(field_length,	MY_INT64_NUM_DECIMAL_DIGITS),
	 STRUCT_FLD(field_type,		MYSQL_TYPE_LONGLONG),
	 STRUCT_FLD(value,		0),
	 STRUCT_FLD(field_flags,	MY_I_S_UNSIGNED),
	 STRUCT_FLD(old_name,		""),
	 STRUCT_FLD(open_method,	SKIP_OPEN_TABLE)},

#define	IDX_BUF_STATS_READ_AHEAD_RATE	26
	{STRUCT_FLD(field_name,		"READ_AHEAD_RATE"),
	 STRUCT_FLD(field_length,	MAX_FLOAT_STR_LENGTH),
	 STRUCT_FLD(field_type,		MYSQL_TYPE_FLOAT),
	 STRUCT_FLD(value,		0),
	 STRUCT_FLD(field_flags,	0),
	 STRUCT_FLD(old_name,		""),
	 STRUCT_FLD(open_method,	SKIP_OPEN_TABLE)},

#define	IDX_BUF_STATS_READ_AHEAD_EVICT_RATE 27
	{STRUCT_FLD(field_name,		"READ_AHEAD_EVICTED_RATE"),
	 STRUCT_FLD(field_length,	MAX_FLOAT_STR_LENGTH),
	 STRUCT_FLD(field_type,		MYSQL_TYPE_FLOAT),
	 STRUCT_FLD(value,		0),
	 STRUCT_FLD(field_flags,	0),
	 STRUCT_FLD(old_name,		""),
	 STRUCT_FLD(open_method,	SKIP_OPEN_TABLE)},

#define IDX_BUF_STATS_LRU_IO_SUM	28
	{STRUCT_FLD(field_name,		"LRU_IO_TOTAL"),
	 STRUCT_FLD(field_length,	MY_INT64_NUM_DECIMAL_DIGITS),
	 STRUCT_FLD(field_type,		MYSQL_TYPE_LONGLONG),
	 STRUCT_FLD(value,		0),
	 STRUCT_FLD(field_flags,	MY_I_S_UNSIGNED),
	 STRUCT_FLD(old_name,		""),
	 STRUCT_FLD(open_method,	SKIP_OPEN_TABLE)},

#define IDX_BUF_STATS_LRU_IO_CUR	29
	{STRUCT_FLD(field_name,		"LRU_IO_CURRENT"),
	 STRUCT_FLD(field_length,	MY_INT64_NUM_DECIMAL_DIGITS),
	 STRUCT_FLD(field_type,		MYSQL_TYPE_LONGLONG),
	 STRUCT_FLD(value,		0),
	 STRUCT_FLD(field_flags,	MY_I_S_UNSIGNED),
	 STRUCT_FLD(old_name,		""),
	 STRUCT_FLD(open_method,	SKIP_OPEN_TABLE)},

#define IDX_BUF_STATS_UNZIP_SUM		30
	{STRUCT_FLD(field_name,		"UNCOMPRESS_TOTAL"),
	 STRUCT_FLD(field_length,	MY_INT64_NUM_DECIMAL_DIGITS),
	 STRUCT_FLD(field_type,		MYSQL_TYPE_LONGLONG),
	 STRUCT_FLD(value,		0),
	 STRUCT_FLD(field_flags,	MY_I_S_UNSIGNED),
	 STRUCT_FLD(old_name,		""),
	 STRUCT_FLD(open_method,	SKIP_OPEN_TABLE)},

#define IDX_BUF_STATS_UNZIP_CUR		31
	{STRUCT_FLD(field_name,		"UNCOMPRESS_CURRENT"),
	 STRUCT_FLD(field_length,	MY_INT64_NUM_DECIMAL_DIGITS),
	 STRUCT_FLD(field_type,		MYSQL_TYPE_LONGLONG),
	 STRUCT_FLD(value,		0),
	 STRUCT_FLD(field_flags,	MY_I_S_UNSIGNED),
	 STRUCT_FLD(old_name,		""),
	 STRUCT_FLD(open_method,	SKIP_OPEN_TABLE)},

	END_OF_ST_FIELD_INFO
};

/*******************************************************************//**
Fill Information Schema table INNODB_BUFFER_POOL_STATS for a particular
buffer pool
@return 0 on success, 1 on failure */
static
int
i_s_innodb_stats_fill(
/*==================*/
	THD*			thd,		/*!< in: thread */
	TABLE_LIST*		tables,		/*!< in/out: tables to fill */
	const buf_pool_info_t*	info)		/*!< in: buffer pool
						information */
{
	TABLE*			table;
	Field**			fields;

	DBUG_ENTER("i_s_innodb_stats_fill");

	table = tables->table;

	fields = table->field;

	OK(fields[IDX_BUF_STATS_POOL_ID]->store(
		   info->pool_unique_id, true));

	OK(fields[IDX_BUF_STATS_POOL_SIZE]->store(
		   info->pool_size, true));

	OK(fields[IDX_BUF_STATS_LRU_LEN]->store(
		   info->lru_len, true));

	OK(fields[IDX_BUF_STATS_OLD_LRU_LEN]->store(
		   info->old_lru_len, true));

	OK(fields[IDX_BUF_STATS_FREE_BUFFERS]->store(
		   info->free_list_len, true));

	OK(fields[IDX_BUF_STATS_FLUSH_LIST_LEN]->store(
		   info->flush_list_len, true));

	OK(fields[IDX_BUF_STATS_PENDING_ZIP]->store(
		   info->n_pend_unzip, true));

	OK(fields[IDX_BUF_STATS_PENDING_READ]->store(
		   info->n_pend_reads, true));

	OK(fields[IDX_BUF_STATS_FLUSH_LRU]->store(
		   info->n_pending_flush_lru, true));

	OK(fields[IDX_BUF_STATS_FLUSH_LIST]->store(
		   info->n_pending_flush_list, true));

	OK(fields[IDX_BUF_STATS_PAGE_YOUNG]->store(
		   info->n_pages_made_young, true));

	OK(fields[IDX_BUF_STATS_PAGE_NOT_YOUNG]->store(
		   info->n_pages_not_made_young, true));

	OK(fields[IDX_BUF_STATS_PAGE_YOUNG_RATE]->store(
		   info->page_made_young_rate));

	OK(fields[IDX_BUF_STATS_PAGE_NOT_YOUNG_RATE]->store(
		   info->page_not_made_young_rate));

	OK(fields[IDX_BUF_STATS_PAGE_READ]->store(
		   info->n_pages_read, true));

	OK(fields[IDX_BUF_STATS_PAGE_CREATED]->store(
		   info->n_pages_created, true));

	OK(fields[IDX_BUF_STATS_PAGE_WRITTEN]->store(
		   info->n_pages_written, true));

	OK(fields[IDX_BUF_STATS_GET]->store(
		   info->n_page_gets, true));

	OK(fields[IDX_BUF_STATS_PAGE_READ_RATE]->store(
		   info->pages_read_rate));

	OK(fields[IDX_BUF_STATS_PAGE_CREATE_RATE]->store(
		   info->pages_created_rate));

	OK(fields[IDX_BUF_STATS_PAGE_WRITTEN_RATE]->store(
		   info->pages_written_rate));

	if (info->n_page_get_delta) {
		if (info->page_read_delta <= info->n_page_get_delta) {
			OK(fields[IDX_BUF_STATS_HIT_RATE]->store(
				static_cast<double>(
					1000 - (1000 * info->page_read_delta
					/ info->n_page_get_delta))));
		} else {
			OK(fields[IDX_BUF_STATS_HIT_RATE]->store(0));
		}

		OK(fields[IDX_BUF_STATS_MADE_YOUNG_PCT]->store(
			   1000 * info->young_making_delta
			   / info->n_page_get_delta, true));

		OK(fields[IDX_BUF_STATS_NOT_MADE_YOUNG_PCT]->store(
			   1000 * info->not_young_making_delta
			   / info->n_page_get_delta, true));
	} else {
		OK(fields[IDX_BUF_STATS_HIT_RATE]->store(0, true));
		OK(fields[IDX_BUF_STATS_MADE_YOUNG_PCT]->store(0, true));
		OK(fields[IDX_BUF_STATS_NOT_MADE_YOUNG_PCT]->store(0, true));
	}

	OK(fields[IDX_BUF_STATS_READ_AHREAD]->store(
		   info->n_ra_pages_read, true));

	OK(fields[IDX_BUF_STATS_READ_AHEAD_EVICTED]->store(
		   info->n_ra_pages_evicted, true));

	OK(fields[IDX_BUF_STATS_READ_AHEAD_RATE]->store(
		   info->pages_readahead_rate));

	OK(fields[IDX_BUF_STATS_READ_AHEAD_EVICT_RATE]->store(
		   info->pages_evicted_rate));

	OK(fields[IDX_BUF_STATS_LRU_IO_SUM]->store(
		   info->io_sum, true));

	OK(fields[IDX_BUF_STATS_LRU_IO_CUR]->store(
		   info->io_cur, true));

	OK(fields[IDX_BUF_STATS_UNZIP_SUM]->store(
		   info->unzip_sum, true));

	OK(fields[IDX_BUF_STATS_UNZIP_CUR]->store(
		   info->unzip_cur, true));

	DBUG_RETURN(schema_table_store_record(thd, table));
}

/*******************************************************************//**
This is the function that loops through each buffer pool and fetch buffer
pool stats to information schema  table: I_S_INNODB_BUFFER_POOL_STATS
@return 0 on success, 1 on failure */
static
int
i_s_innodb_buffer_stats_fill_table(
/*===============================*/
	THD*		thd,		/*!< in: thread */
	TABLE_LIST*	tables,		/*!< in/out: tables to fill */
	Item*		)		/*!< in: condition (ignored) */
{
	int			status	= 0;
	buf_pool_info_t*	pool_info;

	DBUG_ENTER("i_s_innodb_buffer_fill_general");
	RETURN_IF_INNODB_NOT_STARTED(tables->schema_table_name.str);

	/* Only allow the PROCESS privilege holder to access the stats */
	if (check_global_access(thd, PROCESS_ACL)) {
		DBUG_RETURN(0);
	}

	pool_info = (buf_pool_info_t*) ut_zalloc_nokey(
		srv_buf_pool_instances *  sizeof *pool_info);

	/* Walk through each buffer pool */
	for (ulint i = 0; i < srv_buf_pool_instances; i++) {
		buf_pool_t*		buf_pool;

		buf_pool = buf_pool_from_array(i);

		/* Fetch individual buffer pool info */
		buf_stats_get_pool_info(buf_pool, i, pool_info);

		status = i_s_innodb_stats_fill(thd, tables, &pool_info[i]);

		/* If something goes wrong, break and return */
		if (status) {
			break;
		}
	}

	ut_free(pool_info);

	DBUG_RETURN(status);
}

/*******************************************************************//**
Bind the dynamic table INFORMATION_SCHEMA.INNODB_BUFFER_POOL_STATS.
@return 0 on success, 1 on failure */
static
int
i_s_innodb_buffer_pool_stats_init(
/*==============================*/
	void*	p)	/*!< in/out: table schema object */
{
	ST_SCHEMA_TABLE*	schema;

	DBUG_ENTER("i_s_innodb_buffer_pool_stats_init");

	schema = reinterpret_cast<ST_SCHEMA_TABLE*>(p);

	schema->fields_info = i_s_innodb_buffer_stats_fields_info;
	schema->fill_table = i_s_innodb_buffer_stats_fill_table;

	DBUG_RETURN(0);
}

UNIV_INTERN struct st_maria_plugin	i_s_innodb_buffer_stats =
{
	/* the plugin type (a MYSQL_XXX_PLUGIN value) */
	/* int */
	STRUCT_FLD(type, MYSQL_INFORMATION_SCHEMA_PLUGIN),

	/* pointer to type-specific plugin descriptor */
	/* void* */
	STRUCT_FLD(info, &i_s_info),

	/* plugin name */
	/* const char* */
	STRUCT_FLD(name, "INNODB_BUFFER_POOL_STATS"),

	/* plugin author (for SHOW PLUGINS) */
	/* const char* */
	STRUCT_FLD(author, plugin_author),

	/* general descriptive text (for SHOW PLUGINS) */
	/* const char* */
	STRUCT_FLD(descr, "InnoDB Buffer Pool Statistics Information "),

	/* the plugin license (PLUGIN_LICENSE_XXX) */
	/* int */
	STRUCT_FLD(license, PLUGIN_LICENSE_GPL),

	/* the function to invoke when plugin is loaded */
	/* int (*)(void*); */
	STRUCT_FLD(init, i_s_innodb_buffer_pool_stats_init),

	/* the function to invoke when plugin is unloaded */
	/* int (*)(void*); */
	STRUCT_FLD(deinit, i_s_common_deinit),

	/* plugin version (for SHOW PLUGINS) */
	/* unsigned int */
	STRUCT_FLD(version, INNODB_VERSION_SHORT),

	/* struct st_mysql_show_var* */
	STRUCT_FLD(status_vars, NULL),

	/* struct st_mysql_sys_var** */
	STRUCT_FLD(system_vars, NULL),

        /* Maria extension */
	STRUCT_FLD(version_info, INNODB_VERSION_STR),
        STRUCT_FLD(maturity, MariaDB_PLUGIN_MATURITY_STABLE),
};

/* Fields of the dynamic table INNODB_BUFFER_POOL_PAGE. */
static ST_FIELD_INFO	i_s_innodb_buffer_page_fields_info[] =
{
#define IDX_BUFFER_POOL_ID		0
	{STRUCT_FLD(field_name,		"POOL_ID"),
	 STRUCT_FLD(field_length,	MY_INT64_NUM_DECIMAL_DIGITS),
	 STRUCT_FLD(field_type,		MYSQL_TYPE_LONGLONG),
	 STRUCT_FLD(value,		0),
	 STRUCT_FLD(field_flags,	MY_I_S_UNSIGNED),
	 STRUCT_FLD(old_name,		""),
	 STRUCT_FLD(open_method,	SKIP_OPEN_TABLE)},

#define IDX_BUFFER_BLOCK_ID		1
	{STRUCT_FLD(field_name,		"BLOCK_ID"),
	 STRUCT_FLD(field_length,	MY_INT64_NUM_DECIMAL_DIGITS),
	 STRUCT_FLD(field_type,		MYSQL_TYPE_LONGLONG),
	 STRUCT_FLD(value,		0),
	 STRUCT_FLD(field_flags,	MY_I_S_UNSIGNED),
	 STRUCT_FLD(old_name,		""),
	 STRUCT_FLD(open_method,	SKIP_OPEN_TABLE)},

#define IDX_BUFFER_PAGE_SPACE		2
	{STRUCT_FLD(field_name,		"SPACE"),
	 STRUCT_FLD(field_length,	MY_INT64_NUM_DECIMAL_DIGITS),
	 STRUCT_FLD(field_type,		MYSQL_TYPE_LONGLONG),
	 STRUCT_FLD(value,		0),
	 STRUCT_FLD(field_flags,	MY_I_S_UNSIGNED),
	 STRUCT_FLD(old_name,		""),
	 STRUCT_FLD(open_method,	SKIP_OPEN_TABLE)},

#define IDX_BUFFER_PAGE_NUM		3
	{STRUCT_FLD(field_name,		"PAGE_NUMBER"),
	 STRUCT_FLD(field_length,	MY_INT64_NUM_DECIMAL_DIGITS),
	 STRUCT_FLD(field_type,		MYSQL_TYPE_LONGLONG),
	 STRUCT_FLD(value,		0),
	 STRUCT_FLD(field_flags,	MY_I_S_UNSIGNED),
	 STRUCT_FLD(old_name,		""),
	 STRUCT_FLD(open_method,	SKIP_OPEN_TABLE)},

#define IDX_BUFFER_PAGE_TYPE		4
	{STRUCT_FLD(field_name,		"PAGE_TYPE"),
	 STRUCT_FLD(field_length,	64),
	 STRUCT_FLD(field_type,		MYSQL_TYPE_STRING),
	 STRUCT_FLD(value,		0),
	 STRUCT_FLD(field_flags,	MY_I_S_MAYBE_NULL),
	 STRUCT_FLD(old_name,		""),
	 STRUCT_FLD(open_method,	SKIP_OPEN_TABLE)},

#define IDX_BUFFER_PAGE_FLUSH_TYPE	5
	{STRUCT_FLD(field_name,		"FLUSH_TYPE"),
	 STRUCT_FLD(field_length,	MY_INT64_NUM_DECIMAL_DIGITS),
	 STRUCT_FLD(field_type,		MYSQL_TYPE_LONGLONG),
	 STRUCT_FLD(value,		0),
	 STRUCT_FLD(field_flags,	MY_I_S_UNSIGNED),
	 STRUCT_FLD(old_name,		""),
	 STRUCT_FLD(open_method,	SKIP_OPEN_TABLE)},

#define IDX_BUFFER_PAGE_FIX_COUNT	6
	{STRUCT_FLD(field_name,		"FIX_COUNT"),
	 STRUCT_FLD(field_length,	MY_INT64_NUM_DECIMAL_DIGITS),
	 STRUCT_FLD(field_type,		MYSQL_TYPE_LONGLONG),
	 STRUCT_FLD(value,		0),
	 STRUCT_FLD(field_flags,	MY_I_S_UNSIGNED),
	 STRUCT_FLD(old_name,		""),
	 STRUCT_FLD(open_method,	SKIP_OPEN_TABLE)},

#ifdef BTR_CUR_HASH_ADAPT
#define IDX_BUFFER_PAGE_HASHED		7
	{STRUCT_FLD(field_name,		"IS_HASHED"),
	 STRUCT_FLD(field_length,	3),
	 STRUCT_FLD(field_type,		MYSQL_TYPE_STRING),
	 STRUCT_FLD(value,		0),
	 STRUCT_FLD(field_flags,	MY_I_S_MAYBE_NULL),
	 STRUCT_FLD(old_name,		""),
	 STRUCT_FLD(open_method,	SKIP_OPEN_TABLE)},
#endif /* BTR_CUR_HASH_ADAPT */

#define IDX_BUFFER_PAGE_NEWEST_MOD	7 + I_S_AHI
	{STRUCT_FLD(field_name,		"NEWEST_MODIFICATION"),
	 STRUCT_FLD(field_length,	MY_INT64_NUM_DECIMAL_DIGITS),
	 STRUCT_FLD(field_type,		MYSQL_TYPE_LONGLONG),
	 STRUCT_FLD(value,		0),
	 STRUCT_FLD(field_flags,	MY_I_S_UNSIGNED),
	 STRUCT_FLD(old_name,		""),
	 STRUCT_FLD(open_method,	SKIP_OPEN_TABLE)},

#define IDX_BUFFER_PAGE_OLDEST_MOD	8 + I_S_AHI
	{STRUCT_FLD(field_name,		"OLDEST_MODIFICATION"),
	 STRUCT_FLD(field_length,	MY_INT64_NUM_DECIMAL_DIGITS),
	 STRUCT_FLD(field_type,		MYSQL_TYPE_LONGLONG),
	 STRUCT_FLD(value,		0),
	 STRUCT_FLD(field_flags,	MY_I_S_UNSIGNED),
	 STRUCT_FLD(old_name,		""),
	 STRUCT_FLD(open_method,	SKIP_OPEN_TABLE)},

#define IDX_BUFFER_PAGE_ACCESS_TIME	9 + I_S_AHI
	{STRUCT_FLD(field_name,		"ACCESS_TIME"),
	 STRUCT_FLD(field_length,	MY_INT64_NUM_DECIMAL_DIGITS),
	 STRUCT_FLD(field_type,		MYSQL_TYPE_LONGLONG),
	 STRUCT_FLD(value,		0),
	 STRUCT_FLD(field_flags,	MY_I_S_UNSIGNED),
	 STRUCT_FLD(old_name,		""),
	 STRUCT_FLD(open_method,	SKIP_OPEN_TABLE)},

#define IDX_BUFFER_PAGE_TABLE_NAME	10 + I_S_AHI
	{STRUCT_FLD(field_name,		"TABLE_NAME"),
	 STRUCT_FLD(field_length,	1024),
	 STRUCT_FLD(field_type,		MYSQL_TYPE_STRING),
	 STRUCT_FLD(value,		0),
	 STRUCT_FLD(field_flags,	MY_I_S_MAYBE_NULL),
	 STRUCT_FLD(old_name,		""),
	 STRUCT_FLD(open_method,	SKIP_OPEN_TABLE)},

#define IDX_BUFFER_PAGE_INDEX_NAME	11 + I_S_AHI
	{STRUCT_FLD(field_name,		"INDEX_NAME"),
	 STRUCT_FLD(field_length,	1024),
	 STRUCT_FLD(field_type,		MYSQL_TYPE_STRING),
	 STRUCT_FLD(value,		0),
	 STRUCT_FLD(field_flags,	MY_I_S_MAYBE_NULL),
	 STRUCT_FLD(old_name,		""),
	 STRUCT_FLD(open_method,	SKIP_OPEN_TABLE)},

#define IDX_BUFFER_PAGE_NUM_RECS	12 + I_S_AHI
	{STRUCT_FLD(field_name,		"NUMBER_RECORDS"),
	 STRUCT_FLD(field_length,	MY_INT64_NUM_DECIMAL_DIGITS),
	 STRUCT_FLD(field_type,		MYSQL_TYPE_LONGLONG),
	 STRUCT_FLD(value,		0),
	 STRUCT_FLD(field_flags,	MY_I_S_UNSIGNED),
	 STRUCT_FLD(old_name,		""),
	 STRUCT_FLD(open_method,	SKIP_OPEN_TABLE)},

#define IDX_BUFFER_PAGE_DATA_SIZE	13 + I_S_AHI
	{STRUCT_FLD(field_name,		"DATA_SIZE"),
	 STRUCT_FLD(field_length,	MY_INT64_NUM_DECIMAL_DIGITS),
	 STRUCT_FLD(field_type,		MYSQL_TYPE_LONGLONG),
	 STRUCT_FLD(value,		0),
	 STRUCT_FLD(field_flags,	MY_I_S_UNSIGNED),
	 STRUCT_FLD(old_name,		""),
	 STRUCT_FLD(open_method,	SKIP_OPEN_TABLE)},

#define IDX_BUFFER_PAGE_ZIP_SIZE	14 + I_S_AHI
	{STRUCT_FLD(field_name,		"COMPRESSED_SIZE"),
	 STRUCT_FLD(field_length,	MY_INT64_NUM_DECIMAL_DIGITS),
	 STRUCT_FLD(field_type,		MYSQL_TYPE_LONGLONG),
	 STRUCT_FLD(value,		0),
	 STRUCT_FLD(field_flags,	MY_I_S_UNSIGNED),
	 STRUCT_FLD(old_name,		""),
	 STRUCT_FLD(open_method,	SKIP_OPEN_TABLE)},

#define IDX_BUFFER_PAGE_STATE		15 + I_S_AHI
	{STRUCT_FLD(field_name,		"PAGE_STATE"),
	 STRUCT_FLD(field_length,	64),
	 STRUCT_FLD(field_type,		MYSQL_TYPE_STRING),
	 STRUCT_FLD(value,		0),
	 STRUCT_FLD(field_flags,	MY_I_S_MAYBE_NULL),
	 STRUCT_FLD(old_name,		""),
	 STRUCT_FLD(open_method,	SKIP_OPEN_TABLE)},

#define IDX_BUFFER_PAGE_IO_FIX		16 + I_S_AHI
	{STRUCT_FLD(field_name,		"IO_FIX"),
	 STRUCT_FLD(field_length,	64),
	 STRUCT_FLD(field_type,		MYSQL_TYPE_STRING),
	 STRUCT_FLD(value,		0),
	 STRUCT_FLD(field_flags,	MY_I_S_MAYBE_NULL),
	 STRUCT_FLD(old_name,		""),
	 STRUCT_FLD(open_method,	SKIP_OPEN_TABLE)},

#define IDX_BUFFER_PAGE_IS_OLD		17 + I_S_AHI
	{STRUCT_FLD(field_name,		"IS_OLD"),
	 STRUCT_FLD(field_length,	3),
	 STRUCT_FLD(field_type,		MYSQL_TYPE_STRING),
	 STRUCT_FLD(value,		0),
	 STRUCT_FLD(field_flags,	MY_I_S_MAYBE_NULL),
	 STRUCT_FLD(old_name,		""),
	 STRUCT_FLD(open_method,	SKIP_OPEN_TABLE)},

#define IDX_BUFFER_PAGE_FREE_CLOCK	18 + I_S_AHI
	{STRUCT_FLD(field_name,		"FREE_PAGE_CLOCK"),
	 STRUCT_FLD(field_length,	MY_INT64_NUM_DECIMAL_DIGITS),
	 STRUCT_FLD(field_type,		MYSQL_TYPE_LONGLONG),
	 STRUCT_FLD(value,		0),
	 STRUCT_FLD(field_flags,	MY_I_S_UNSIGNED),
	 STRUCT_FLD(old_name,		""),
	 STRUCT_FLD(open_method,	SKIP_OPEN_TABLE)},

	END_OF_ST_FIELD_INFO
};

/*******************************************************************//**
Fill Information Schema table INNODB_BUFFER_PAGE with information
cached in the buf_page_info_t array
@return 0 on success, 1 on failure */
static
int
i_s_innodb_buffer_page_fill(
/*========================*/
	THD*			thd,		/*!< in: thread */
	TABLE_LIST*		tables,		/*!< in/out: tables to fill */
	const buf_page_info_t*	info_array,	/*!< in: array cached page
						info */
	ulint			num_page)	/*!< in: number of page info
						cached */
{
	TABLE*			table;
	Field**			fields;

	compile_time_assert(I_S_PAGE_TYPE_LAST < 1 << I_S_PAGE_TYPE_BITS);

	DBUG_ENTER("i_s_innodb_buffer_page_fill");

	table = tables->table;

	fields = table->field;

	/* Iterate through the cached array and fill the I_S table rows */
	for (ulint i = 0; i < num_page; i++) {
		const buf_page_info_t*	page_info;
		char			table_name[MAX_FULL_NAME_LEN + 1];
		const char*		table_name_end = NULL;
		const char*		state_str;
		enum buf_page_state	state;

		page_info = info_array + i;

		state_str = NULL;

		OK(fields[IDX_BUFFER_POOL_ID]->store(
			   page_info->pool_id, true));

		OK(fields[IDX_BUFFER_BLOCK_ID]->store(
			   page_info->block_id, true));

		OK(fields[IDX_BUFFER_PAGE_SPACE]->store(
			   page_info->space_id, true));

		OK(fields[IDX_BUFFER_PAGE_NUM]->store(
			   page_info->page_num, true));

		OK(field_store_string(
			   fields[IDX_BUFFER_PAGE_TYPE],
			   i_s_page_type[page_info->page_type].type_str));

		OK(fields[IDX_BUFFER_PAGE_FLUSH_TYPE]->store(
			   page_info->flush_type, true));

		OK(fields[IDX_BUFFER_PAGE_FIX_COUNT]->store(
			   page_info->fix_count, true));

#ifdef BTR_CUR_HASH_ADAPT
		OK(field_store_string(fields[IDX_BUFFER_PAGE_HASHED],
				      page_info->hashed ? "YES" : "NO"));
#endif /* BTR_CUR_HASH_ADAPT */

		OK(fields[IDX_BUFFER_PAGE_NEWEST_MOD]->store(
			   page_info->newest_mod, true));

		OK(fields[IDX_BUFFER_PAGE_OLDEST_MOD]->store(
			   page_info->oldest_mod, true));

		OK(fields[IDX_BUFFER_PAGE_ACCESS_TIME]->store(
			   page_info->access_time, true));

		fields[IDX_BUFFER_PAGE_TABLE_NAME]->set_null();

		fields[IDX_BUFFER_PAGE_INDEX_NAME]->set_null();

		/* If this is an index page, fetch the index name
		and table name */
		if (page_info->page_type == I_S_PAGE_TYPE_INDEX) {
			bool ret = false;

			mutex_enter(&dict_sys.mutex);

			const dict_index_t* index =
				dict_index_get_if_in_cache_low(
					page_info->index_id);

			if (index) {
				table_name_end = innobase_convert_name(
					table_name, sizeof(table_name),
					index->table->name.m_name,
					strlen(index->table->name.m_name),
					thd);

				ret = fields[IDX_BUFFER_PAGE_TABLE_NAME]
					->store(table_name,
						static_cast<uint>(
							table_name_end
							- table_name),
						system_charset_info)
					|| fields[IDX_BUFFER_PAGE_INDEX_NAME]
					->store(index->name,
						uint(strlen(index->name)),
						system_charset_info);
			}

			mutex_exit(&dict_sys.mutex);

			OK(ret);

			if (index) {
				fields[IDX_BUFFER_PAGE_TABLE_NAME]
					->set_notnull();
				fields[IDX_BUFFER_PAGE_INDEX_NAME]
					->set_notnull();
			}
		}

		OK(fields[IDX_BUFFER_PAGE_NUM_RECS]->store(
			   page_info->num_recs, true));

		OK(fields[IDX_BUFFER_PAGE_DATA_SIZE]->store(
			   page_info->data_size, true));

		OK(fields[IDX_BUFFER_PAGE_ZIP_SIZE]->store(
			   page_info->zip_ssize
			   ? (UNIV_ZIP_SIZE_MIN >> 1) << page_info->zip_ssize
			   : 0, true));
		compile_time_assert(BUF_PAGE_STATE_BITS == 3);
		state = static_cast<enum buf_page_state>(page_info->page_state);

		switch (state) {
		/* First three states are for compression pages and
		are not states we would get as we scan pages through
		buffer blocks */
		case BUF_BLOCK_POOL_WATCH:
		case BUF_BLOCK_ZIP_PAGE:
		case BUF_BLOCK_ZIP_DIRTY:
			state_str = NULL;
			break;
		case BUF_BLOCK_NOT_USED:
			state_str = "NOT_USED";
			break;
		case BUF_BLOCK_READY_FOR_USE:
			state_str = "READY_FOR_USE";
			break;
		case BUF_BLOCK_FILE_PAGE:
			state_str = "FILE_PAGE";
			break;
		case BUF_BLOCK_MEMORY:
			state_str = "MEMORY";
			break;
		case BUF_BLOCK_REMOVE_HASH:
			state_str = "REMOVE_HASH";
			break;
		};

		OK(field_store_string(fields[IDX_BUFFER_PAGE_STATE],
				      state_str));

		switch (page_info->io_fix) {
		case BUF_IO_NONE:
			state_str = "IO_NONE";
			break;
		case BUF_IO_READ:
			state_str = "IO_READ";
			break;
		case BUF_IO_WRITE:
			state_str = "IO_WRITE";
			break;
		case BUF_IO_PIN:
			state_str = "IO_PIN";
			break;
		}

		OK(field_store_string(fields[IDX_BUFFER_PAGE_IO_FIX],
				      state_str));

		OK(field_store_string(fields[IDX_BUFFER_PAGE_IS_OLD],
				      (page_info->is_old) ? "YES" : "NO"));

		OK(fields[IDX_BUFFER_PAGE_FREE_CLOCK]->store(
			   page_info->freed_page_clock, true));

		OK(schema_table_store_record(thd, table));
	}

	DBUG_RETURN(0);
}

/*******************************************************************//**
Set appropriate page type to a buf_page_info_t structure */
static
void
i_s_innodb_set_page_type(
/*=====================*/
	buf_page_info_t*page_info,	/*!< in/out: structure to fill with
					scanned info */
	ulint		page_type,	/*!< in: page type */
	const byte*	frame)		/*!< in: buffer frame */
{
	if (fil_page_type_is_index(page_type)) {
		const page_t*	page = (const page_t*) frame;

		page_info->index_id = btr_page_get_index_id(page);

		/* FIL_PAGE_INDEX and FIL_PAGE_RTREE are a bit special,
		their values are defined as 17855 and 17854, so we cannot
		use them to index into i_s_page_type[] array, its array index
		in the i_s_page_type[] array is I_S_PAGE_TYPE_INDEX
		(1) for index pages or I_S_PAGE_TYPE_IBUF for
		change buffer index pages */
		if (page_type == FIL_PAGE_RTREE) {
			page_info->page_type = I_S_PAGE_TYPE_RTREE;
		} else if (page_info->index_id
			   == static_cast<index_id_t>(DICT_IBUF_ID_MIN
						      + IBUF_SPACE_ID)) {
			page_info->page_type = I_S_PAGE_TYPE_IBUF;
		} else {
			ut_ad(page_type == FIL_PAGE_INDEX
			      || page_type == FIL_PAGE_TYPE_INSTANT);
			page_info->page_type = I_S_PAGE_TYPE_INDEX;
		}

		page_info->data_size = unsigned(page_header_get_field(
			page, PAGE_HEAP_TOP) - (page_is_comp(page)
						? PAGE_NEW_SUPREMUM_END
						: PAGE_OLD_SUPREMUM_END)
			- page_header_get_field(page, PAGE_GARBAGE));

		page_info->num_recs = page_get_n_recs(page);
	} else if (page_type > FIL_PAGE_TYPE_LAST) {
		/* Encountered an unknown page type */
		page_info->page_type = I_S_PAGE_TYPE_UNKNOWN;
	} else {
		/* Make sure we get the right index into the
		i_s_page_type[] array */
		ut_a(page_type == i_s_page_type[page_type].type_value);

		page_info->page_type = page_type;
	}

	if (page_info->page_type == FIL_PAGE_TYPE_ZBLOB
	    || page_info->page_type == FIL_PAGE_TYPE_ZBLOB2) {
		page_info->page_num = mach_read_from_4(
			frame + FIL_PAGE_OFFSET);
		page_info->space_id = mach_read_from_4(
			frame + FIL_PAGE_ARCH_LOG_NO_OR_SPACE_ID);
	}
}
/*******************************************************************//**
Scans pages in the buffer cache, and collect their general information
into the buf_page_info_t array which is zero-filled. So any fields
that are not initialized in the function will default to 0 */
static
void
i_s_innodb_buffer_page_get_info(
/*============================*/
	const buf_page_t*bpage,		/*!< in: buffer pool page to scan */
	ulint		pool_id,	/*!< in: buffer pool id */
	ulint		pos,		/*!< in: buffer block position in
					buffer pool or in the LRU list */
	buf_page_info_t*page_info)	/*!< in: zero filled info structure;
					out: structure filled with scanned
					info */
{
	ut_ad(pool_id < MAX_BUFFER_POOLS);

	page_info->pool_id = pool_id;

	page_info->block_id = pos;

	page_info->page_state = buf_page_get_state(bpage);

	/* Only fetch information for buffers that map to a tablespace,
	that is, buffer page with state BUF_BLOCK_ZIP_PAGE,
	BUF_BLOCK_ZIP_DIRTY or BUF_BLOCK_FILE_PAGE */
	if (buf_page_in_file(bpage)) {
		const byte*	frame;
		ulint		page_type;

		page_info->space_id = bpage->id.space();

		page_info->page_num = bpage->id.page_no();

		page_info->flush_type = bpage->flush_type;

		page_info->fix_count = bpage->buf_fix_count;

		page_info->newest_mod = bpage->newest_modification;

		page_info->oldest_mod = bpage->oldest_modification;

		page_info->access_time = bpage->access_time;

		page_info->zip_ssize = bpage->zip.ssize;

		page_info->io_fix = bpage->io_fix;

		page_info->is_old = bpage->old;

		page_info->freed_page_clock = bpage->freed_page_clock;

		switch (buf_page_get_io_fix(bpage)) {
		case BUF_IO_NONE:
		case BUF_IO_WRITE:
		case BUF_IO_PIN:
			break;
		case BUF_IO_READ:
			page_info->page_type = I_S_PAGE_TYPE_UNKNOWN;
			return;
		}

		if (page_info->page_state == BUF_BLOCK_FILE_PAGE) {
			const buf_block_t*block;

			block = reinterpret_cast<const buf_block_t*>(bpage);
			frame = block->frame;
#ifdef BTR_CUR_HASH_ADAPT
			/* Note: this may be a false positive, that
			is, block->index will not always be set to
			NULL when the last adaptive hash index
			reference is dropped. */
			page_info->hashed = (block->index != NULL);
#endif /* BTR_CUR_HASH_ADAPT */
		} else {
			ut_ad(page_info->zip_ssize);
			frame = bpage->zip.data;
		}

		page_type = fil_page_get_type(frame);

		i_s_innodb_set_page_type(page_info, page_type, frame);
	} else {
		page_info->page_type = I_S_PAGE_TYPE_UNKNOWN;
	}
}

/*******************************************************************//**
This is the function that goes through each block of the buffer pool
and fetch information to information schema tables: INNODB_BUFFER_PAGE.
@return 0 on success, 1 on failure */
static
int
i_s_innodb_fill_buffer_pool(
/*========================*/
	THD*			thd,		/*!< in: thread */
	TABLE_LIST*		tables,		/*!< in/out: tables to fill */
	buf_pool_t*		buf_pool,	/*!< in: buffer pool to scan */
	const ulint		pool_id)	/*!< in: buffer pool id */
{
	int			status	= 0;
	mem_heap_t*		heap;

	DBUG_ENTER("i_s_innodb_fill_buffer_pool");

	heap = mem_heap_create(10000);

	/* Go through each chunk of buffer pool. Currently, we only
	have one single chunk for each buffer pool */
	for (ulint n = 0;
	     n < ut_min(buf_pool->n_chunks, buf_pool->n_chunks_new); n++) {
		const buf_block_t*	block;
		ulint			n_blocks;
		buf_page_info_t*	info_buffer;
		ulint			num_page;
		ulint			mem_size;
		ulint			chunk_size;
		ulint			num_to_process = 0;
		ulint			block_id = 0;

		/* Get buffer block of the nth chunk */
		block = buf_get_nth_chunk_block(buf_pool, n, &chunk_size);
		num_page = 0;

		while (chunk_size > 0) {
			/* we cache maximum MAX_BUF_INFO_CACHED number of
			buffer page info */
			num_to_process = ut_min(chunk_size,
				(ulint)MAX_BUF_INFO_CACHED);

			mem_size = num_to_process * sizeof(buf_page_info_t);

			/* For each chunk, we'll pre-allocate information
			structures to cache the page information read from
			the buffer pool. Doing so before obtain any mutex */
			info_buffer = (buf_page_info_t*) mem_heap_zalloc(
				heap, mem_size);

			/* Obtain appropriate mutexes. Since this is diagnostic
			buffer pool info printout, we are not required to
			preserve the overall consistency, so we can
			release mutex periodically */
			buf_pool_mutex_enter(buf_pool);

			/* GO through each block in the chunk */
			for (n_blocks = num_to_process; n_blocks--; block++) {
				i_s_innodb_buffer_page_get_info(
					&block->page, pool_id, block_id,
					info_buffer + num_page);
				block_id++;
				num_page++;
			}

			buf_pool_mutex_exit(buf_pool);

			/* Fill in information schema table with information
			just collected from the buffer chunk scan */
			status = i_s_innodb_buffer_page_fill(
				thd, tables, info_buffer,
				num_page);

			/* If something goes wrong, break and return */
			if (status) {
				break;
			}

			mem_heap_empty(heap);
			chunk_size -= num_to_process;
			num_page = 0;
		}
	}

	mem_heap_free(heap);

	DBUG_RETURN(status);
}

/*******************************************************************//**
Fill page information for pages in InnoDB buffer pool to the
dynamic table INFORMATION_SCHEMA.INNODB_BUFFER_PAGE
@return 0 on success, 1 on failure */
static
int
i_s_innodb_buffer_page_fill_table(
/*==============================*/
	THD*		thd,		/*!< in: thread */
	TABLE_LIST*	tables,		/*!< in/out: tables to fill */
	Item*		)		/*!< in: condition (ignored) */
{
	int	status	= 0;

	DBUG_ENTER("i_s_innodb_buffer_page_fill_table");

	RETURN_IF_INNODB_NOT_STARTED(tables->schema_table_name.str);

	/* deny access to user without PROCESS privilege */
	if (check_global_access(thd, PROCESS_ACL)) {
		DBUG_RETURN(0);
	}

	/* Walk through each buffer pool */
	for (ulint i = 0; i < srv_buf_pool_instances; i++) {
		buf_pool_t*	buf_pool;

		buf_pool = buf_pool_from_array(i);

		/* Fetch information from pages in this buffer pool,
		and fill the corresponding I_S table */
		status = i_s_innodb_fill_buffer_pool(thd, tables, buf_pool, i);

		/* If something wrong, break and return */
		if (status) {
			break;
		}
	}

	DBUG_RETURN(status);
}

/*******************************************************************//**
Bind the dynamic table INFORMATION_SCHEMA.INNODB_BUFFER_PAGE.
@return 0 on success, 1 on failure */
static
int
i_s_innodb_buffer_page_init(
/*========================*/
	void*	p)	/*!< in/out: table schema object */
{
	ST_SCHEMA_TABLE*	schema;

	DBUG_ENTER("i_s_innodb_buffer_page_init");

	schema = reinterpret_cast<ST_SCHEMA_TABLE*>(p);

	schema->fields_info = i_s_innodb_buffer_page_fields_info;
	schema->fill_table = i_s_innodb_buffer_page_fill_table;

	DBUG_RETURN(0);
}

UNIV_INTERN struct st_maria_plugin	i_s_innodb_buffer_page =
{
	/* the plugin type (a MYSQL_XXX_PLUGIN value) */
	/* int */
	STRUCT_FLD(type, MYSQL_INFORMATION_SCHEMA_PLUGIN),

	/* pointer to type-specific plugin descriptor */
	/* void* */
	STRUCT_FLD(info, &i_s_info),

	/* plugin name */
	/* const char* */
	STRUCT_FLD(name, "INNODB_BUFFER_PAGE"),

	/* plugin author (for SHOW PLUGINS) */
	/* const char* */
	STRUCT_FLD(author, plugin_author),

	/* general descriptive text (for SHOW PLUGINS) */
	/* const char* */
	STRUCT_FLD(descr, "InnoDB Buffer Page Information"),

	/* the plugin license (PLUGIN_LICENSE_XXX) */
	/* int */
	STRUCT_FLD(license, PLUGIN_LICENSE_GPL),

	/* the function to invoke when plugin is loaded */
	/* int (*)(void*); */
	STRUCT_FLD(init, i_s_innodb_buffer_page_init),

	/* the function to invoke when plugin is unloaded */
	/* int (*)(void*); */
	STRUCT_FLD(deinit, i_s_common_deinit),

	/* plugin version (for SHOW PLUGINS) */
	/* unsigned int */
	STRUCT_FLD(version, INNODB_VERSION_SHORT),

	/* struct st_mysql_show_var* */
	STRUCT_FLD(status_vars, NULL),

	/* struct st_mysql_sys_var** */
	STRUCT_FLD(system_vars, NULL),

        /* Maria extension */
	STRUCT_FLD(version_info, INNODB_VERSION_STR),
        STRUCT_FLD(maturity, MariaDB_PLUGIN_MATURITY_STABLE),
};

static ST_FIELD_INFO	i_s_innodb_buf_page_lru_fields_info[] =
{
#define IDX_BUF_LRU_POOL_ID		0
	{STRUCT_FLD(field_name,		"POOL_ID"),
	 STRUCT_FLD(field_length,	MY_INT64_NUM_DECIMAL_DIGITS),
	 STRUCT_FLD(field_type,		MYSQL_TYPE_LONGLONG),
	 STRUCT_FLD(value,		0),
	 STRUCT_FLD(field_flags,	MY_I_S_UNSIGNED),
	 STRUCT_FLD(old_name,		""),
	 STRUCT_FLD(open_method,	SKIP_OPEN_TABLE)},

#define IDX_BUF_LRU_POS			1
	{STRUCT_FLD(field_name,		"LRU_POSITION"),
	 STRUCT_FLD(field_length,	MY_INT64_NUM_DECIMAL_DIGITS),
	 STRUCT_FLD(field_type,		MYSQL_TYPE_LONGLONG),
	 STRUCT_FLD(value,		0),
	 STRUCT_FLD(field_flags,	MY_I_S_UNSIGNED),
	 STRUCT_FLD(old_name,		""),
	 STRUCT_FLD(open_method,	SKIP_OPEN_TABLE)},

#define IDX_BUF_LRU_PAGE_SPACE		2
	{STRUCT_FLD(field_name,		"SPACE"),
	 STRUCT_FLD(field_length,	MY_INT64_NUM_DECIMAL_DIGITS),
	 STRUCT_FLD(field_type,		MYSQL_TYPE_LONGLONG),
	 STRUCT_FLD(value,		0),
	 STRUCT_FLD(field_flags,	MY_I_S_UNSIGNED),
	 STRUCT_FLD(old_name,		""),
	 STRUCT_FLD(open_method,	SKIP_OPEN_TABLE)},

#define IDX_BUF_LRU_PAGE_NUM		3
	{STRUCT_FLD(field_name,		"PAGE_NUMBER"),
	 STRUCT_FLD(field_length,	MY_INT64_NUM_DECIMAL_DIGITS),
	 STRUCT_FLD(field_type,		MYSQL_TYPE_LONGLONG),
	 STRUCT_FLD(value,		0),
	 STRUCT_FLD(field_flags,	MY_I_S_UNSIGNED),
	 STRUCT_FLD(old_name,		""),
	 STRUCT_FLD(open_method,	SKIP_OPEN_TABLE)},

#define IDX_BUF_LRU_PAGE_TYPE		4
	{STRUCT_FLD(field_name,		"PAGE_TYPE"),
	 STRUCT_FLD(field_length,	64),
	 STRUCT_FLD(field_type,		MYSQL_TYPE_STRING),
	 STRUCT_FLD(value,		0),
	 STRUCT_FLD(field_flags,	MY_I_S_MAYBE_NULL),
	 STRUCT_FLD(old_name,		""),
	 STRUCT_FLD(open_method,	SKIP_OPEN_TABLE)},

#define IDX_BUF_LRU_PAGE_FLUSH_TYPE	5
	{STRUCT_FLD(field_name,		"FLUSH_TYPE"),
	 STRUCT_FLD(field_length,	MY_INT64_NUM_DECIMAL_DIGITS),
	 STRUCT_FLD(field_type,		MYSQL_TYPE_LONGLONG),
	 STRUCT_FLD(value,		0),
	 STRUCT_FLD(field_flags,	MY_I_S_UNSIGNED),
	 STRUCT_FLD(old_name,		""),
	 STRUCT_FLD(open_method,	SKIP_OPEN_TABLE)},

#define IDX_BUF_LRU_PAGE_FIX_COUNT	6
	{STRUCT_FLD(field_name,		"FIX_COUNT"),
	 STRUCT_FLD(field_length,	MY_INT64_NUM_DECIMAL_DIGITS),
	 STRUCT_FLD(field_type,		MYSQL_TYPE_LONGLONG),
	 STRUCT_FLD(value,		0),
	 STRUCT_FLD(field_flags,	MY_I_S_UNSIGNED),
	 STRUCT_FLD(old_name,		""),
	 STRUCT_FLD(open_method,	SKIP_OPEN_TABLE)},

#ifdef BTR_CUR_HASH_ADAPT
#define IDX_BUF_LRU_PAGE_HASHED		7
	{STRUCT_FLD(field_name,		"IS_HASHED"),
	 STRUCT_FLD(field_length,	3),
	 STRUCT_FLD(field_type,		MYSQL_TYPE_STRING),
	 STRUCT_FLD(value,		0),
	 STRUCT_FLD(field_flags,	MY_I_S_MAYBE_NULL),
	 STRUCT_FLD(old_name,		""),
	 STRUCT_FLD(open_method,	SKIP_OPEN_TABLE)},
#endif /* BTR_CUR_HASH_ADAPT */

#define IDX_BUF_LRU_PAGE_NEWEST_MOD	7 + I_S_AHI
	{STRUCT_FLD(field_name,		"NEWEST_MODIFICATION"),
	 STRUCT_FLD(field_length,	MY_INT64_NUM_DECIMAL_DIGITS),
	 STRUCT_FLD(field_type,		MYSQL_TYPE_LONGLONG),
	 STRUCT_FLD(value,		0),
	 STRUCT_FLD(field_flags,	MY_I_S_UNSIGNED),
	 STRUCT_FLD(old_name,		""),
	 STRUCT_FLD(open_method,	SKIP_OPEN_TABLE)},

#define IDX_BUF_LRU_PAGE_OLDEST_MOD	8 + I_S_AHI
	{STRUCT_FLD(field_name,		"OLDEST_MODIFICATION"),
	 STRUCT_FLD(field_length,	MY_INT64_NUM_DECIMAL_DIGITS),
	 STRUCT_FLD(field_type,		MYSQL_TYPE_LONGLONG),
	 STRUCT_FLD(value,		0),
	 STRUCT_FLD(field_flags,	MY_I_S_UNSIGNED),
	 STRUCT_FLD(old_name,		""),
	 STRUCT_FLD(open_method,	SKIP_OPEN_TABLE)},

#define IDX_BUF_LRU_PAGE_ACCESS_TIME	9 + I_S_AHI
	{STRUCT_FLD(field_name,		"ACCESS_TIME"),
	 STRUCT_FLD(field_length,	MY_INT64_NUM_DECIMAL_DIGITS),
	 STRUCT_FLD(field_type,		MYSQL_TYPE_LONGLONG),
	 STRUCT_FLD(value,		0),
	 STRUCT_FLD(field_flags,	MY_I_S_UNSIGNED),
	 STRUCT_FLD(old_name,		""),
	 STRUCT_FLD(open_method,	SKIP_OPEN_TABLE)},

#define IDX_BUF_LRU_PAGE_TABLE_NAME	10 + I_S_AHI
	{STRUCT_FLD(field_name,		"TABLE_NAME"),
	 STRUCT_FLD(field_length,	1024),
	 STRUCT_FLD(field_type,		MYSQL_TYPE_STRING),
	 STRUCT_FLD(value,		0),
	 STRUCT_FLD(field_flags,	MY_I_S_MAYBE_NULL),
	 STRUCT_FLD(old_name,		""),
	 STRUCT_FLD(open_method,	SKIP_OPEN_TABLE)},

#define IDX_BUF_LRU_PAGE_INDEX_NAME	11 + I_S_AHI
	{STRUCT_FLD(field_name,		"INDEX_NAME"),
	 STRUCT_FLD(field_length,	1024),
	 STRUCT_FLD(field_type,		MYSQL_TYPE_STRING),
	 STRUCT_FLD(value,		0),
	 STRUCT_FLD(field_flags,	MY_I_S_MAYBE_NULL),
	 STRUCT_FLD(old_name,		""),
	 STRUCT_FLD(open_method,	SKIP_OPEN_TABLE)},

#define IDX_BUF_LRU_PAGE_NUM_RECS	12 + I_S_AHI
	{STRUCT_FLD(field_name,		"NUMBER_RECORDS"),
	 STRUCT_FLD(field_length,	MY_INT64_NUM_DECIMAL_DIGITS),
	 STRUCT_FLD(field_type,		MYSQL_TYPE_LONGLONG),
	 STRUCT_FLD(value,		0),
	 STRUCT_FLD(field_flags,	MY_I_S_UNSIGNED),
	 STRUCT_FLD(old_name,		""),
	 STRUCT_FLD(open_method,	SKIP_OPEN_TABLE)},

#define IDX_BUF_LRU_PAGE_DATA_SIZE	13 + I_S_AHI
	{STRUCT_FLD(field_name,		"DATA_SIZE"),
	 STRUCT_FLD(field_length,	MY_INT64_NUM_DECIMAL_DIGITS),
	 STRUCT_FLD(field_type,		MYSQL_TYPE_LONGLONG),
	 STRUCT_FLD(value,		0),
	 STRUCT_FLD(field_flags,	MY_I_S_UNSIGNED),
	 STRUCT_FLD(old_name,		""),
	 STRUCT_FLD(open_method,	SKIP_OPEN_TABLE)},

#define IDX_BUF_LRU_PAGE_ZIP_SIZE	14 + I_S_AHI
	{STRUCT_FLD(field_name,		"COMPRESSED_SIZE"),
	 STRUCT_FLD(field_length,	MY_INT64_NUM_DECIMAL_DIGITS),
	 STRUCT_FLD(field_type,		MYSQL_TYPE_LONGLONG),
	 STRUCT_FLD(value,		0),
	 STRUCT_FLD(field_flags,	MY_I_S_UNSIGNED),
	 STRUCT_FLD(old_name,		""),
	 STRUCT_FLD(open_method,	SKIP_OPEN_TABLE)},

#define IDX_BUF_LRU_PAGE_STATE		15 + I_S_AHI
	{STRUCT_FLD(field_name,		"COMPRESSED"),
	 STRUCT_FLD(field_length,	3),
	 STRUCT_FLD(field_type,		MYSQL_TYPE_STRING),
	 STRUCT_FLD(value,		0),
	 STRUCT_FLD(field_flags,	MY_I_S_MAYBE_NULL),
	 STRUCT_FLD(old_name,		""),
	 STRUCT_FLD(open_method,	SKIP_OPEN_TABLE)},

#define IDX_BUF_LRU_PAGE_IO_FIX		16 + I_S_AHI
	{STRUCT_FLD(field_name,		"IO_FIX"),
	 STRUCT_FLD(field_length,	64),
	 STRUCT_FLD(field_type,		MYSQL_TYPE_STRING),
	 STRUCT_FLD(value,		0),
	 STRUCT_FLD(field_flags,	MY_I_S_MAYBE_NULL),
	 STRUCT_FLD(old_name,		""),
	 STRUCT_FLD(open_method,	SKIP_OPEN_TABLE)},

#define IDX_BUF_LRU_PAGE_IS_OLD		17 + I_S_AHI
	{STRUCT_FLD(field_name,		"IS_OLD"),
	 STRUCT_FLD(field_length,	3),
	 STRUCT_FLD(field_type,		MYSQL_TYPE_STRING),
	 STRUCT_FLD(value,		0),
	 STRUCT_FLD(field_flags,	MY_I_S_MAYBE_NULL),
	 STRUCT_FLD(old_name,		""),
	 STRUCT_FLD(open_method,	SKIP_OPEN_TABLE)},

#define IDX_BUF_LRU_PAGE_FREE_CLOCK	18 + I_S_AHI
	{STRUCT_FLD(field_name,		"FREE_PAGE_CLOCK"),
	 STRUCT_FLD(field_length,	MY_INT64_NUM_DECIMAL_DIGITS),
	 STRUCT_FLD(field_type,		MYSQL_TYPE_LONGLONG),
	 STRUCT_FLD(value,		0),
	 STRUCT_FLD(field_flags,	MY_I_S_UNSIGNED),
	 STRUCT_FLD(old_name,		""),
	 STRUCT_FLD(open_method,	SKIP_OPEN_TABLE)},

	END_OF_ST_FIELD_INFO
};

/*******************************************************************//**
Fill Information Schema table INNODB_BUFFER_PAGE_LRU with information
cached in the buf_page_info_t array
@return 0 on success, 1 on failure */
static
int
i_s_innodb_buf_page_lru_fill(
/*=========================*/
	THD*			thd,		/*!< in: thread */
	TABLE_LIST*		tables,		/*!< in/out: tables to fill */
	const buf_page_info_t*	info_array,	/*!< in: array cached page
						info */
	ulint			num_page)	/*!< in: number of page info
						 cached */
{
	DBUG_ENTER("i_s_innodb_buf_page_lru_fill");

	TABLE*	table	= tables->table;
	Field**	fields	= table->field;

	/* Iterate through the cached array and fill the I_S table rows */
	for (ulint i = 0; i < num_page; i++) {
		const buf_page_info_t*	page_info;
		char			table_name[MAX_FULL_NAME_LEN + 1];
		const char*		table_name_end = NULL;
		const char*		state_str;
		enum buf_page_state	state;

		state_str = NULL;

		page_info = info_array + i;

		OK(fields[IDX_BUF_LRU_POOL_ID]->store(
			   page_info->pool_id, true));

		OK(fields[IDX_BUF_LRU_POS]->store(
			   page_info->block_id, true));

		OK(fields[IDX_BUF_LRU_PAGE_SPACE]->store(
			   page_info->space_id, true));

		OK(fields[IDX_BUF_LRU_PAGE_NUM]->store(
			   page_info->page_num, true));

		OK(field_store_string(
			   fields[IDX_BUF_LRU_PAGE_TYPE],
			   i_s_page_type[page_info->page_type].type_str));

		OK(fields[IDX_BUF_LRU_PAGE_FLUSH_TYPE]->store(
			   page_info->flush_type, true));

		OK(fields[IDX_BUF_LRU_PAGE_FIX_COUNT]->store(
			   page_info->fix_count, true));

#ifdef BTR_CUR_HASH_ADAPT
		OK(field_store_string(fields[IDX_BUF_LRU_PAGE_HASHED],
				      page_info->hashed ? "YES" : "NO"));
#endif /* BTR_CUR_HASH_ADAPT */

		OK(fields[IDX_BUF_LRU_PAGE_NEWEST_MOD]->store(
			   page_info->newest_mod, true));

		OK(fields[IDX_BUF_LRU_PAGE_OLDEST_MOD]->store(
			   page_info->oldest_mod, true));

		OK(fields[IDX_BUF_LRU_PAGE_ACCESS_TIME]->store(
			   page_info->access_time, true));

		fields[IDX_BUF_LRU_PAGE_TABLE_NAME]->set_null();

		fields[IDX_BUF_LRU_PAGE_INDEX_NAME]->set_null();

		/* If this is an index page, fetch the index name
		and table name */
		if (page_info->page_type == I_S_PAGE_TYPE_INDEX) {
			bool ret = false;

			mutex_enter(&dict_sys.mutex);

			const dict_index_t* index =
				dict_index_get_if_in_cache_low(
					page_info->index_id);

			if (index) {
				table_name_end = innobase_convert_name(
					table_name, sizeof(table_name),
					index->table->name.m_name,
					strlen(index->table->name.m_name),
					thd);

				ret = fields[IDX_BUF_LRU_PAGE_TABLE_NAME]
					->store(table_name,
						static_cast<uint>(
							table_name_end
							- table_name),
						system_charset_info)
					|| fields[IDX_BUF_LRU_PAGE_INDEX_NAME]
					->store(index->name,
						uint(strlen(index->name)),
						system_charset_info);
			}

			mutex_exit(&dict_sys.mutex);

			OK(ret);

			if (index) {
				fields[IDX_BUF_LRU_PAGE_TABLE_NAME]
					->set_notnull();
				fields[IDX_BUF_LRU_PAGE_INDEX_NAME]
					->set_notnull();
			}
		}

		OK(fields[IDX_BUF_LRU_PAGE_NUM_RECS]->store(
			   page_info->num_recs, true));

		OK(fields[IDX_BUF_LRU_PAGE_DATA_SIZE]->store(
			   page_info->data_size, true));

		OK(fields[IDX_BUF_LRU_PAGE_ZIP_SIZE]->store(
			   page_info->zip_ssize
			   ? 512 << page_info->zip_ssize : 0, true));

		state = static_cast<enum buf_page_state>(page_info->page_state);

		switch (state) {
		/* Compressed page */
		case BUF_BLOCK_ZIP_PAGE:
		case BUF_BLOCK_ZIP_DIRTY:
			state_str = "YES";
			break;
		/* Uncompressed page */
		case BUF_BLOCK_FILE_PAGE:
			state_str = "NO";
			break;
		/* We should not see following states */
		case BUF_BLOCK_POOL_WATCH:
		case BUF_BLOCK_READY_FOR_USE:
		case BUF_BLOCK_NOT_USED:
		case BUF_BLOCK_MEMORY:
		case BUF_BLOCK_REMOVE_HASH:
			state_str = NULL;
			break;
		};

		OK(field_store_string(fields[IDX_BUF_LRU_PAGE_STATE],
				      state_str));

		switch (page_info->io_fix) {
		case BUF_IO_NONE:
			state_str = "IO_NONE";
			break;
		case BUF_IO_READ:
			state_str = "IO_READ";
			break;
		case BUF_IO_WRITE:
			state_str = "IO_WRITE";
			break;
		case BUF_IO_PIN:
			state_str = "IO_PIN";
			break;
		}

		OK(field_store_string(fields[IDX_BUF_LRU_PAGE_IO_FIX],
				      state_str));

		OK(field_store_string(fields[IDX_BUF_LRU_PAGE_IS_OLD],
				      page_info->is_old ? "YES" : "NO"));

		OK(fields[IDX_BUF_LRU_PAGE_FREE_CLOCK]->store(
			   page_info->freed_page_clock, true));

		OK(schema_table_store_record(thd, table));
	}

	DBUG_RETURN(0);
}

/*******************************************************************//**
This is the function that goes through buffer pool's LRU list
and fetch information to INFORMATION_SCHEMA.INNODB_BUFFER_PAGE_LRU.
@return 0 on success, 1 on failure */
static
int
i_s_innodb_fill_buffer_lru(
/*=======================*/
	THD*			thd,		/*!< in: thread */
	TABLE_LIST*		tables,		/*!< in/out: tables to fill */
	buf_pool_t*		buf_pool,	/*!< in: buffer pool to scan */
	const ulint		pool_id)	/*!< in: buffer pool id */
{
	int			status = 0;
	buf_page_info_t*	info_buffer;
	ulint			lru_pos = 0;
	const buf_page_t*	bpage;
	ulint			lru_len;

	DBUG_ENTER("i_s_innodb_fill_buffer_lru");

	/* Obtain buf_pool mutex before allocate info_buffer, since
	UT_LIST_GET_LEN(buf_pool->LRU) could change */
	buf_pool_mutex_enter(buf_pool);

	lru_len = UT_LIST_GET_LEN(buf_pool->LRU);

	/* Print error message if malloc fail */
	info_buffer = (buf_page_info_t*) my_malloc(
		lru_len * sizeof *info_buffer, MYF(MY_WME));
	/* JAN: TODO: MySQL 5.7 PSI
	info_buffer = (buf_page_info_t*) my_malloc(PSI_INSTRUMENT_ME,
		lru_len * sizeof *info_buffer, MYF(MY_WME));
	*/

	if (!info_buffer) {
		status = 1;
		goto exit;
	}

	memset(info_buffer, 0, lru_len * sizeof *info_buffer);

	/* Walk through Pool's LRU list and print the buffer page
	information */
	bpage = UT_LIST_GET_LAST(buf_pool->LRU);

	while (bpage != NULL) {
		/* Use the same function that collect buffer info for
		INNODB_BUFFER_PAGE to get buffer page info */
		i_s_innodb_buffer_page_get_info(bpage, pool_id, lru_pos,
						(info_buffer + lru_pos));

		bpage = UT_LIST_GET_PREV(LRU, bpage);

		lru_pos++;
	}

	ut_ad(lru_pos == lru_len);
	ut_ad(lru_pos == UT_LIST_GET_LEN(buf_pool->LRU));

exit:
	buf_pool_mutex_exit(buf_pool);

	if (info_buffer) {
		status = i_s_innodb_buf_page_lru_fill(
			thd, tables, info_buffer, lru_len);

		my_free(info_buffer);
	}

	DBUG_RETURN(status);
}

/*******************************************************************//**
Fill page information for pages in InnoDB buffer pool to the
dynamic table INFORMATION_SCHEMA.INNODB_BUFFER_PAGE_LRU
@return 0 on success, 1 on failure */
static
int
i_s_innodb_buf_page_lru_fill_table(
/*===============================*/
	THD*		thd,		/*!< in: thread */
	TABLE_LIST*	tables,		/*!< in/out: tables to fill */
	Item*		)		/*!< in: condition (ignored) */
{
	int	status	= 0;

	DBUG_ENTER("i_s_innodb_buf_page_lru_fill_table");

	RETURN_IF_INNODB_NOT_STARTED(tables->schema_table_name.str);

	/* deny access to any users that do not hold PROCESS_ACL */
	if (check_global_access(thd, PROCESS_ACL)) {
		DBUG_RETURN(0);
	}

	/* Walk through each buffer pool */
	for (ulint i = 0; i < srv_buf_pool_instances; i++) {
		buf_pool_t*	buf_pool;

		buf_pool = buf_pool_from_array(i);

		/* Fetch information from pages in this buffer pool's LRU list,
		and fill the corresponding I_S table */
		status = i_s_innodb_fill_buffer_lru(thd, tables, buf_pool, i);

		/* If something wrong, break and return */
		if (status) {
			break;
		}
	}

	DBUG_RETURN(status);
}

/*******************************************************************//**
Bind the dynamic table INFORMATION_SCHEMA.INNODB_BUFFER_PAGE_LRU.
@return 0 on success, 1 on failure */
static
int
i_s_innodb_buffer_page_lru_init(
/*============================*/
	void*	p)	/*!< in/out: table schema object */
{
	ST_SCHEMA_TABLE*	schema;

	DBUG_ENTER("i_s_innodb_buffer_page_lru_init");

	schema = reinterpret_cast<ST_SCHEMA_TABLE*>(p);

	schema->fields_info = i_s_innodb_buf_page_lru_fields_info;
	schema->fill_table = i_s_innodb_buf_page_lru_fill_table;

	DBUG_RETURN(0);
}

UNIV_INTERN struct st_maria_plugin	i_s_innodb_buffer_page_lru =
{
	/* the plugin type (a MYSQL_XXX_PLUGIN value) */
	/* int */
	STRUCT_FLD(type, MYSQL_INFORMATION_SCHEMA_PLUGIN),

	/* pointer to type-specific plugin descriptor */
	/* void* */
	STRUCT_FLD(info, &i_s_info),

	/* plugin name */
	/* const char* */
	STRUCT_FLD(name, "INNODB_BUFFER_PAGE_LRU"),

	/* plugin author (for SHOW PLUGINS) */
	/* const char* */
	STRUCT_FLD(author, plugin_author),

	/* general descriptive text (for SHOW PLUGINS) */
	/* const char* */
	STRUCT_FLD(descr, "InnoDB Buffer Page in LRU"),

	/* the plugin license (PLUGIN_LICENSE_XXX) */
	/* int */
	STRUCT_FLD(license, PLUGIN_LICENSE_GPL),

	/* the function to invoke when plugin is loaded */
	/* int (*)(void*); */
	STRUCT_FLD(init, i_s_innodb_buffer_page_lru_init),

	/* the function to invoke when plugin is unloaded */
	/* int (*)(void*); */
	STRUCT_FLD(deinit, i_s_common_deinit),

	/* plugin version (for SHOW PLUGINS) */
	/* unsigned int */
	STRUCT_FLD(version, INNODB_VERSION_SHORT),

	/* struct st_mysql_show_var* */
	STRUCT_FLD(status_vars, NULL),

	/* struct st_mysql_sys_var** */
	STRUCT_FLD(system_vars, NULL),

        /* Maria extension */
	STRUCT_FLD(version_info, INNODB_VERSION_STR),
        STRUCT_FLD(maturity, MariaDB_PLUGIN_MATURITY_STABLE),
};

/*******************************************************************//**
Unbind a dynamic INFORMATION_SCHEMA table.
@return 0 */
static int i_s_common_deinit(void*)
{
	DBUG_ENTER("i_s_common_deinit");

	/* Do nothing */

	DBUG_RETURN(0);
}

/**  SYS_TABLES  ***************************************************/
/* Fields of the dynamic table INFORMATION_SCHEMA.SYS_TABLES */
static ST_FIELD_INFO	innodb_sys_tables_fields_info[] =
{
#define SYS_TABLES_ID			0
	{STRUCT_FLD(field_name,		"TABLE_ID"),
	 STRUCT_FLD(field_length,	MY_INT64_NUM_DECIMAL_DIGITS),
	 STRUCT_FLD(field_type,		MYSQL_TYPE_LONGLONG),
	 STRUCT_FLD(value,		0),
	 STRUCT_FLD(field_flags,	MY_I_S_UNSIGNED),
	 STRUCT_FLD(old_name,		""),
	 STRUCT_FLD(open_method,	SKIP_OPEN_TABLE)},

#define SYS_TABLES_NAME			1
	{STRUCT_FLD(field_name,		"NAME"),
	 STRUCT_FLD(field_length,	MAX_FULL_NAME_LEN + 1),
	 STRUCT_FLD(field_type,		MYSQL_TYPE_STRING),
	 STRUCT_FLD(value,		0),
	 STRUCT_FLD(field_flags,	0),
	 STRUCT_FLD(old_name,		""),
	 STRUCT_FLD(open_method,	SKIP_OPEN_TABLE)},

#define SYS_TABLES_FLAG			2
	{STRUCT_FLD(field_name,		"FLAG"),
	 STRUCT_FLD(field_length,	MY_INT32_NUM_DECIMAL_DIGITS),
	 STRUCT_FLD(field_type,		MYSQL_TYPE_LONG),
	 STRUCT_FLD(value,		0),
	 STRUCT_FLD(field_flags,	0),
	 STRUCT_FLD(old_name,		""),
	 STRUCT_FLD(open_method,	SKIP_OPEN_TABLE)},

#define SYS_TABLES_NUM_COLUMN		3
	{STRUCT_FLD(field_name,		"N_COLS"),
	 STRUCT_FLD(field_length,	MY_INT32_NUM_DECIMAL_DIGITS),
	 STRUCT_FLD(field_type,		MYSQL_TYPE_LONG),
	 STRUCT_FLD(value,		0),
	 STRUCT_FLD(field_flags,	0),
	 STRUCT_FLD(old_name,		""),
	 STRUCT_FLD(open_method,	SKIP_OPEN_TABLE)},

#define SYS_TABLES_SPACE		4
	{STRUCT_FLD(field_name,		"SPACE"),
	 STRUCT_FLD(field_length,	MY_INT32_NUM_DECIMAL_DIGITS),
	 STRUCT_FLD(field_type,		MYSQL_TYPE_LONG),
	 STRUCT_FLD(value,		0),
	 STRUCT_FLD(field_flags,	0),
	 STRUCT_FLD(old_name,		""),
	 STRUCT_FLD(open_method,	SKIP_OPEN_TABLE)},

#define SYS_TABLES_ROW_FORMAT		5
	{STRUCT_FLD(field_name,		"ROW_FORMAT"),
	 STRUCT_FLD(field_length,	12),
	 STRUCT_FLD(field_type,		MYSQL_TYPE_STRING),
	 STRUCT_FLD(value,		0),
	 STRUCT_FLD(field_flags,	MY_I_S_MAYBE_NULL),
	 STRUCT_FLD(old_name,		""),
	 STRUCT_FLD(open_method,	SKIP_OPEN_TABLE)},

#define SYS_TABLES_ZIP_PAGE_SIZE	6
	{STRUCT_FLD(field_name,		"ZIP_PAGE_SIZE"),
	 STRUCT_FLD(field_length,	MY_INT32_NUM_DECIMAL_DIGITS),
	 STRUCT_FLD(field_type,		MYSQL_TYPE_LONG),
	 STRUCT_FLD(value,		0),
	 STRUCT_FLD(field_flags,	MY_I_S_UNSIGNED),
	 STRUCT_FLD(old_name,		""),
	 STRUCT_FLD(open_method,	SKIP_OPEN_TABLE)},

#define SYS_TABLES_SPACE_TYPE		7
	{STRUCT_FLD(field_name,		"SPACE_TYPE"),
	 STRUCT_FLD(field_length,	10),
	 STRUCT_FLD(field_type,		MYSQL_TYPE_STRING),
	 STRUCT_FLD(value,		0),
	 STRUCT_FLD(field_flags,	MY_I_S_MAYBE_NULL),
	 STRUCT_FLD(old_name,		""),
	 STRUCT_FLD(open_method,	SKIP_OPEN_TABLE)},

	END_OF_ST_FIELD_INFO
};

/**********************************************************************//**
Populate information_schema.innodb_sys_tables table with information
from SYS_TABLES.
@return 0 on success */
static
int
i_s_dict_fill_sys_tables(
/*=====================*/
	THD*		thd,		/*!< in: thread */
	dict_table_t*	table,		/*!< in: table */
	TABLE*		table_to_fill)	/*!< in/out: fill this table */
{
	Field**			fields;
	ulint			compact = DICT_TF_GET_COMPACT(table->flags);
	ulint			atomic_blobs = DICT_TF_HAS_ATOMIC_BLOBS(
								table->flags);
	const ulint zip_size = dict_tf_get_zip_size(table->flags);
	const char*		row_format;

	if (!compact) {
		row_format = "Redundant";
	} else if (!atomic_blobs) {
		row_format = "Compact";
	} else if (DICT_TF_GET_ZIP_SSIZE(table->flags)) {
		row_format = "Compressed";
	} else {
		row_format = "Dynamic";
	}

	DBUG_ENTER("i_s_dict_fill_sys_tables");

	fields = table_to_fill->field;

	OK(fields[SYS_TABLES_ID]->store(longlong(table->id), TRUE));

	OK(field_store_string(fields[SYS_TABLES_NAME], table->name.m_name));

	OK(fields[SYS_TABLES_FLAG]->store(table->flags));

	OK(fields[SYS_TABLES_NUM_COLUMN]->store(table->n_cols));

	OK(fields[SYS_TABLES_SPACE]->store(table->space_id, true));

	OK(field_store_string(fields[SYS_TABLES_ROW_FORMAT], row_format));

	OK(fields[SYS_TABLES_ZIP_PAGE_SIZE]->store(zip_size, true));

	OK(field_store_string(fields[SYS_TABLES_SPACE_TYPE],
			      table->space_id ? "Single" : "System"));

	OK(schema_table_store_record(thd, table_to_fill));

	DBUG_RETURN(0);
}
/*******************************************************************//**
Function to go through each record in SYS_TABLES table, and fill the
information_schema.innodb_sys_tables table with related table information
@return 0 on success */
static
int
i_s_sys_tables_fill_table(
/*======================*/
	THD*		thd,	/*!< in: thread */
	TABLE_LIST*	tables,	/*!< in/out: tables to fill */
	Item*		)	/*!< in: condition (not used) */
{
	btr_pcur_t	pcur;
	const rec_t*	rec;
	mem_heap_t*	heap;
	mtr_t		mtr;

	DBUG_ENTER("i_s_sys_tables_fill_table");
	RETURN_IF_INNODB_NOT_STARTED(tables->schema_table_name.str);

	/* deny access to user without PROCESS_ACL privilege */
	if (check_global_access(thd, PROCESS_ACL)) {
		DBUG_RETURN(0);
	}

	heap = mem_heap_create(1000);
	mutex_enter(&dict_sys.mutex);
	mtr_start(&mtr);

	rec = dict_startscan_system(&pcur, &mtr, SYS_TABLES);

	while (rec) {
		const char*	err_msg;
		dict_table_t*	table_rec;

		/* Create and populate a dict_table_t structure with
		information from SYS_TABLES row */
		err_msg = dict_process_sys_tables_rec_and_mtr_commit(
			heap, rec, &table_rec, false, &mtr);

		mutex_exit(&dict_sys.mutex);

		if (!err_msg) {
			i_s_dict_fill_sys_tables(thd, table_rec,
						 tables->table);
		} else {
			push_warning_printf(thd, Sql_condition::WARN_LEVEL_WARN,
					    ER_CANT_FIND_SYSTEM_REC, "%s",
					    err_msg);
		}

		if (table_rec) {
			dict_mem_table_free(table_rec);
		}

		mem_heap_empty(heap);

		/* Get the next record */
		mutex_enter(&dict_sys.mutex);
		mtr_start(&mtr);
		rec = dict_getnext_system(&pcur, &mtr);
	}

	mtr_commit(&mtr);
	mutex_exit(&dict_sys.mutex);
	mem_heap_free(heap);

	DBUG_RETURN(0);
}

/*******************************************************************//**
Bind the dynamic table INFORMATION_SCHEMA.innodb_sys_tables
@return 0 on success */
static
int
innodb_sys_tables_init(
/*===================*/
	void*	p)	/*!< in/out: table schema object */
{
	ST_SCHEMA_TABLE*	schema;

	DBUG_ENTER("innodb_sys_tables_init");

	schema = (ST_SCHEMA_TABLE*) p;

	schema->fields_info = innodb_sys_tables_fields_info;
	schema->fill_table = i_s_sys_tables_fill_table;

	DBUG_RETURN(0);
}

UNIV_INTERN struct st_maria_plugin	i_s_innodb_sys_tables =
{
	/* the plugin type (a MYSQL_XXX_PLUGIN value) */
	/* int */
	STRUCT_FLD(type, MYSQL_INFORMATION_SCHEMA_PLUGIN),

	/* pointer to type-specific plugin descriptor */
	/* void* */
	STRUCT_FLD(info, &i_s_info),

	/* plugin name */
	/* const char* */
	STRUCT_FLD(name, "INNODB_SYS_TABLES"),

	/* plugin author (for SHOW PLUGINS) */
	/* const char* */
	STRUCT_FLD(author, plugin_author),

	/* general descriptive text (for SHOW PLUGINS) */
	/* const char* */
	STRUCT_FLD(descr, "InnoDB SYS_TABLES"),

	/* the plugin license (PLUGIN_LICENSE_XXX) */
	/* int */
	STRUCT_FLD(license, PLUGIN_LICENSE_GPL),

	/* the function to invoke when plugin is loaded */
	/* int (*)(void*); */
	STRUCT_FLD(init, innodb_sys_tables_init),

	/* the function to invoke when plugin is unloaded */
	/* int (*)(void*); */
	STRUCT_FLD(deinit, i_s_common_deinit),

	/* plugin version (for SHOW PLUGINS) */
	/* unsigned int */
	STRUCT_FLD(version, INNODB_VERSION_SHORT),

	/* struct st_mysql_show_var* */
	STRUCT_FLD(status_vars, NULL),

	/* struct st_mysql_sys_var** */
	STRUCT_FLD(system_vars, NULL),

        /* Maria extension */
	STRUCT_FLD(version_info, INNODB_VERSION_STR),
        STRUCT_FLD(maturity, MariaDB_PLUGIN_MATURITY_STABLE),
};

/**  SYS_TABLESTATS  ***********************************************/
/* Fields of the dynamic table INFORMATION_SCHEMA.SYS_TABLESTATS */
static ST_FIELD_INFO	innodb_sys_tablestats_fields_info[] =
{
#define SYS_TABLESTATS_ID		0
	{STRUCT_FLD(field_name,		"TABLE_ID"),
	 STRUCT_FLD(field_length,	MY_INT64_NUM_DECIMAL_DIGITS),
	 STRUCT_FLD(field_type,		MYSQL_TYPE_LONGLONG),
	 STRUCT_FLD(value,		0),
	 STRUCT_FLD(field_flags,	MY_I_S_UNSIGNED),
	 STRUCT_FLD(old_name,		""),
	 STRUCT_FLD(open_method,	SKIP_OPEN_TABLE)},

#define SYS_TABLESTATS_NAME		1
	{STRUCT_FLD(field_name,		"NAME"),
	 STRUCT_FLD(field_length,	NAME_LEN + 1),
	 STRUCT_FLD(field_type,		MYSQL_TYPE_STRING),
	 STRUCT_FLD(value,		0),
	 STRUCT_FLD(field_flags,	0),
	 STRUCT_FLD(old_name,		""),
	 STRUCT_FLD(open_method,	SKIP_OPEN_TABLE)},

#define SYS_TABLESTATS_INIT		2
	{STRUCT_FLD(field_name,		"STATS_INITIALIZED"),
	 STRUCT_FLD(field_length,	NAME_LEN + 1),
	 STRUCT_FLD(field_type,		MYSQL_TYPE_STRING),
	 STRUCT_FLD(value,		0),
	 STRUCT_FLD(field_flags,	0),
	 STRUCT_FLD(old_name,		""),
	 STRUCT_FLD(open_method,	SKIP_OPEN_TABLE)},

#define SYS_TABLESTATS_NROW		3
	{STRUCT_FLD(field_name,		"NUM_ROWS"),
	 STRUCT_FLD(field_length,	MY_INT64_NUM_DECIMAL_DIGITS),
	 STRUCT_FLD(field_type,		MYSQL_TYPE_LONGLONG),
	 STRUCT_FLD(value,		0),
	 STRUCT_FLD(field_flags,	MY_I_S_UNSIGNED),
	 STRUCT_FLD(old_name,		""),
	 STRUCT_FLD(open_method,	SKIP_OPEN_TABLE)},

#define SYS_TABLESTATS_CLUST_SIZE	4
	{STRUCT_FLD(field_name,		"CLUST_INDEX_SIZE"),
	 STRUCT_FLD(field_length,	MY_INT64_NUM_DECIMAL_DIGITS),
	 STRUCT_FLD(field_type,		MYSQL_TYPE_LONGLONG),
	 STRUCT_FLD(value,		0),
	 STRUCT_FLD(field_flags,	MY_I_S_UNSIGNED),
	 STRUCT_FLD(old_name,		""),
	 STRUCT_FLD(open_method,	SKIP_OPEN_TABLE)},

#define SYS_TABLESTATS_INDEX_SIZE	5
	{STRUCT_FLD(field_name,		"OTHER_INDEX_SIZE"),
	 STRUCT_FLD(field_length,	MY_INT64_NUM_DECIMAL_DIGITS),
	 STRUCT_FLD(field_type,		MYSQL_TYPE_LONGLONG),
	 STRUCT_FLD(value,		0),
	 STRUCT_FLD(field_flags,	MY_I_S_UNSIGNED),
	 STRUCT_FLD(old_name,		""),
	 STRUCT_FLD(open_method,	SKIP_OPEN_TABLE)},

#define SYS_TABLESTATS_MODIFIED		6
	{STRUCT_FLD(field_name,		"MODIFIED_COUNTER"),
	 STRUCT_FLD(field_length,	MY_INT64_NUM_DECIMAL_DIGITS),
	 STRUCT_FLD(field_type,		MYSQL_TYPE_LONGLONG),
	 STRUCT_FLD(value,		0),
	 STRUCT_FLD(field_flags,	MY_I_S_UNSIGNED),
	 STRUCT_FLD(old_name,		""),
	 STRUCT_FLD(open_method,	SKIP_OPEN_TABLE)},

#define SYS_TABLESTATS_AUTONINC		7
	{STRUCT_FLD(field_name,		"AUTOINC"),
	 STRUCT_FLD(field_length,	MY_INT64_NUM_DECIMAL_DIGITS),
	 STRUCT_FLD(field_type,		MYSQL_TYPE_LONGLONG),
	 STRUCT_FLD(value,		0),
	 STRUCT_FLD(field_flags,	MY_I_S_UNSIGNED),
	 STRUCT_FLD(old_name,		""),
	 STRUCT_FLD(open_method,	SKIP_OPEN_TABLE)},

#define SYS_TABLESTATS_TABLE_REF_COUNT	8
	{STRUCT_FLD(field_name,		"REF_COUNT"),
	 STRUCT_FLD(field_length,	MY_INT32_NUM_DECIMAL_DIGITS),
	 STRUCT_FLD(field_type,		MYSQL_TYPE_LONG),
	 STRUCT_FLD(value,		0),
	 STRUCT_FLD(field_flags,	0),
	 STRUCT_FLD(old_name,		""),
	 STRUCT_FLD(open_method,	SKIP_OPEN_TABLE)},

	END_OF_ST_FIELD_INFO
};

/** Populate information_schema.innodb_sys_tablestats table with information
from SYS_TABLES.
@param[in]	thd		thread ID
@param[in,out]	table		table
@param[in]	ref_count	table reference count
@param[in,out]	table_to_fill	fill this table
@return 0 on success */
static
int
i_s_dict_fill_sys_tablestats(
	THD*		thd,
	dict_table_t*	table,
	ulint		ref_count,
	TABLE*		table_to_fill)
{
	Field**		fields;

	DBUG_ENTER("i_s_dict_fill_sys_tablestats");

	fields = table_to_fill->field;

	OK(fields[SYS_TABLESTATS_ID]->store(longlong(table->id), TRUE));

	OK(field_store_string(fields[SYS_TABLESTATS_NAME],
			      table->name.m_name));

<<<<<<< HEAD
	rw_lock_s_lock(&table->stats_latch);
=======
	{
		struct Locking
		{
			Locking() { mutex_enter(&dict_sys->mutex); }
			~Locking() { mutex_exit(&dict_sys->mutex); }
		} locking;
>>>>>>> 1e778a3b

		if (table->stat_initialized) {
			OK(field_store_string(fields[SYS_TABLESTATS_INIT],
					      "Initialized"));

			OK(fields[SYS_TABLESTATS_NROW]->store(
				   table->stat_n_rows, true));

			OK(fields[SYS_TABLESTATS_CLUST_SIZE]->store(
				   table->stat_clustered_index_size, true));

			OK(fields[SYS_TABLESTATS_INDEX_SIZE]->store(
				   table->stat_sum_of_other_index_sizes,
				   true));

			OK(fields[SYS_TABLESTATS_MODIFIED]->store(
				   table->stat_modified_counter, true));
		} else {
			OK(field_store_string(fields[SYS_TABLESTATS_INIT],
					      "Uninitialized"));

			OK(fields[SYS_TABLESTATS_NROW]->store(0, true));

			OK(fields[SYS_TABLESTATS_CLUST_SIZE]->store(0, true));

			OK(fields[SYS_TABLESTATS_INDEX_SIZE]->store(0, true));

			OK(fields[SYS_TABLESTATS_MODIFIED]->store(0, true));
		}
	}

<<<<<<< HEAD
	rw_lock_s_unlock(&table->stats_latch);

=======
>>>>>>> 1e778a3b
	OK(fields[SYS_TABLESTATS_AUTONINC]->store(table->autoinc, true));

	OK(fields[SYS_TABLESTATS_TABLE_REF_COUNT]->store(ref_count, true));

	OK(schema_table_store_record(thd, table_to_fill));

	DBUG_RETURN(0);
}

/*******************************************************************//**
Function to go through each record in SYS_TABLES table, and fill the
information_schema.innodb_sys_tablestats table with table statistics
related information
@return 0 on success */
static
int
i_s_sys_tables_fill_table_stats(
/*============================*/
	THD*		thd,	/*!< in: thread */
	TABLE_LIST*	tables,	/*!< in/out: tables to fill */
	Item*		)	/*!< in: condition (not used) */
{
	btr_pcur_t	pcur;
	const rec_t*	rec;
	mem_heap_t*	heap;
	mtr_t		mtr;

	DBUG_ENTER("i_s_sys_tables_fill_table_stats");
	RETURN_IF_INNODB_NOT_STARTED(tables->schema_table_name.str);

	/* deny access to user without PROCESS_ACL privilege */
	if (check_global_access(thd, PROCESS_ACL)) {
		DBUG_RETURN(0);
	}

	heap = mem_heap_create(1000);
	rw_lock_s_lock(&dict_sys.latch);
	mutex_enter(&dict_sys.mutex);
	mtr_start(&mtr);

	rec = dict_startscan_system(&pcur, &mtr, SYS_TABLES);

	while (rec) {
		const char*	err_msg;
		dict_table_t*	table_rec;

		/* Fetch the dict_table_t structure corresponding to
		this SYS_TABLES record */
		err_msg = dict_process_sys_tables_rec_and_mtr_commit(
			heap, rec, &table_rec, true, &mtr);

		ulint ref_count = table_rec ? table_rec->get_ref_count() : 0;
		mutex_exit(&dict_sys.mutex);

		DBUG_EXECUTE_IF("test_sys_tablestats", {
			if (strcmp("test/t1", table_rec->name.m_name) == 0 ) {
				DEBUG_SYNC_C("dict_table_not_protected");
			}});

		if (table_rec != NULL) {
			ut_ad(err_msg == NULL);
			i_s_dict_fill_sys_tablestats(thd, table_rec, ref_count,
						     tables->table);
		} else {
			ut_ad(err_msg != NULL);
			push_warning_printf(thd, Sql_condition::WARN_LEVEL_WARN,
					    ER_CANT_FIND_SYSTEM_REC, "%s",
					    err_msg);
		}

		rw_lock_s_unlock(&dict_sys.latch);
		mem_heap_empty(heap);

		/* Get the next record */
		rw_lock_s_lock(&dict_sys.latch);
		mutex_enter(&dict_sys.mutex);

		mtr_start(&mtr);
		rec = dict_getnext_system(&pcur, &mtr);
	}

	mtr_commit(&mtr);
	mutex_exit(&dict_sys.mutex);
	rw_lock_s_unlock(&dict_sys.latch);
	mem_heap_free(heap);

	DBUG_RETURN(0);
}

/*******************************************************************//**
Bind the dynamic table INFORMATION_SCHEMA.innodb_sys_tablestats
@return 0 on success */
static
int
innodb_sys_tablestats_init(
/*=======================*/
	void*	p)	/*!< in/out: table schema object */
{
	ST_SCHEMA_TABLE*	schema;

	DBUG_ENTER("innodb_sys_tablestats_init");

	schema = (ST_SCHEMA_TABLE*) p;

	schema->fields_info = innodb_sys_tablestats_fields_info;
	schema->fill_table = i_s_sys_tables_fill_table_stats;

	DBUG_RETURN(0);
}

UNIV_INTERN struct st_maria_plugin	i_s_innodb_sys_tablestats =
{
	/* the plugin type (a MYSQL_XXX_PLUGIN value) */
	/* int */
	STRUCT_FLD(type, MYSQL_INFORMATION_SCHEMA_PLUGIN),

	/* pointer to type-specific plugin descriptor */
	/* void* */
	STRUCT_FLD(info, &i_s_info),

	/* plugin name */
	/* const char* */
	STRUCT_FLD(name, "INNODB_SYS_TABLESTATS"),

	/* plugin author (for SHOW PLUGINS) */
	/* const char* */
	STRUCT_FLD(author, plugin_author),

	/* general descriptive text (for SHOW PLUGINS) */
	/* const char* */
	STRUCT_FLD(descr, "InnoDB SYS_TABLESTATS"),

	/* the plugin license (PLUGIN_LICENSE_XXX) */
	/* int */
	STRUCT_FLD(license, PLUGIN_LICENSE_GPL),

	/* the function to invoke when plugin is loaded */
	/* int (*)(void*); */
	STRUCT_FLD(init, innodb_sys_tablestats_init),

	/* the function to invoke when plugin is unloaded */
	/* int (*)(void*); */
	STRUCT_FLD(deinit, i_s_common_deinit),

	/* plugin version (for SHOW PLUGINS) */
	/* unsigned int */
	STRUCT_FLD(version, INNODB_VERSION_SHORT),

	/* struct st_mysql_show_var* */
	STRUCT_FLD(status_vars, NULL),

	/* struct st_mysql_sys_var** */
	STRUCT_FLD(system_vars, NULL),

        /* Maria extension */
	STRUCT_FLD(version_info, INNODB_VERSION_STR),
        STRUCT_FLD(maturity, MariaDB_PLUGIN_MATURITY_STABLE),
};

/**  SYS_INDEXES  **************************************************/
/* Fields of the dynamic table INFORMATION_SCHEMA.SYS_INDEXES */
static ST_FIELD_INFO	innodb_sysindex_fields_info[] =
{
#define SYS_INDEX_ID		0
	{STRUCT_FLD(field_name,		"INDEX_ID"),
	 STRUCT_FLD(field_length,	MY_INT64_NUM_DECIMAL_DIGITS),
	 STRUCT_FLD(field_type,		MYSQL_TYPE_LONGLONG),
	 STRUCT_FLD(value,		0),
	 STRUCT_FLD(field_flags,	MY_I_S_UNSIGNED),
	 STRUCT_FLD(old_name,		""),
	 STRUCT_FLD(open_method,	SKIP_OPEN_TABLE)},

#define SYS_INDEX_NAME		1
	{STRUCT_FLD(field_name,		"NAME"),
	 STRUCT_FLD(field_length,	NAME_LEN + 1),
	 STRUCT_FLD(field_type,		MYSQL_TYPE_STRING),
	 STRUCT_FLD(value,		0),
	 STRUCT_FLD(field_flags,	0),
	 STRUCT_FLD(old_name,		""),
	 STRUCT_FLD(open_method,	SKIP_OPEN_TABLE)},

#define SYS_INDEX_TABLE_ID	2
	{STRUCT_FLD(field_name,		"TABLE_ID"),
	 STRUCT_FLD(field_length,	MY_INT64_NUM_DECIMAL_DIGITS),
	 STRUCT_FLD(field_type,		MYSQL_TYPE_LONGLONG),
	 STRUCT_FLD(value,		0),
	 STRUCT_FLD(field_flags,	MY_I_S_UNSIGNED),
	 STRUCT_FLD(old_name,		""),
	 STRUCT_FLD(open_method,	SKIP_OPEN_TABLE)},

#define SYS_INDEX_TYPE		3
	{STRUCT_FLD(field_name,		"TYPE"),
	 STRUCT_FLD(field_length,	MY_INT32_NUM_DECIMAL_DIGITS),
	 STRUCT_FLD(field_type,		MYSQL_TYPE_LONG),
	 STRUCT_FLD(value,		0),
	 STRUCT_FLD(field_flags,	0),
	 STRUCT_FLD(old_name,		""),
	 STRUCT_FLD(open_method,	SKIP_OPEN_TABLE)},

#define SYS_INDEX_NUM_FIELDS	4
	{STRUCT_FLD(field_name,		"N_FIELDS"),
	 STRUCT_FLD(field_length,	MY_INT32_NUM_DECIMAL_DIGITS),
	 STRUCT_FLD(field_type,		MYSQL_TYPE_LONG),
	 STRUCT_FLD(value,		0),
	 STRUCT_FLD(field_flags,	0),
	 STRUCT_FLD(old_name,		""),
	 STRUCT_FLD(open_method,	SKIP_OPEN_TABLE)},

#define SYS_INDEX_PAGE_NO	5
	{STRUCT_FLD(field_name,		"PAGE_NO"),
	 STRUCT_FLD(field_length,	MY_INT32_NUM_DECIMAL_DIGITS),
	 STRUCT_FLD(field_type,		MYSQL_TYPE_LONG),
	 STRUCT_FLD(value,		0),
	 STRUCT_FLD(field_flags,	0),
	 STRUCT_FLD(old_name,		""),
	 STRUCT_FLD(open_method,	SKIP_OPEN_TABLE)},

#define SYS_INDEX_SPACE		6
	{STRUCT_FLD(field_name,		"SPACE"),
	 STRUCT_FLD(field_length,	MY_INT32_NUM_DECIMAL_DIGITS),
	 STRUCT_FLD(field_type,		MYSQL_TYPE_LONG),
	 STRUCT_FLD(value,		0),
	 STRUCT_FLD(field_flags,	0),
	 STRUCT_FLD(old_name,		""),
	 STRUCT_FLD(open_method,	SKIP_OPEN_TABLE)},

#define SYS_INDEX_MERGE_THRESHOLD 7
	{STRUCT_FLD(field_name,		"MERGE_THRESHOLD"),
	 STRUCT_FLD(field_length,	MY_INT32_NUM_DECIMAL_DIGITS),
	 STRUCT_FLD(field_type,		MYSQL_TYPE_LONG),
	 STRUCT_FLD(value,		0),
	 STRUCT_FLD(field_flags,	0),
	 STRUCT_FLD(old_name,		""),
	 STRUCT_FLD(open_method,	SKIP_OPEN_TABLE)},

	END_OF_ST_FIELD_INFO
};

/**********************************************************************//**
Function to populate the information_schema.innodb_sys_indexes table with
collected index information
@return 0 on success */
static
int
i_s_dict_fill_sys_indexes(
/*======================*/
	THD*		thd,		/*!< in: thread */
	table_id_t	table_id,	/*!< in: table id */
	ulint		space_id,	/*!< in: tablespace id */
	dict_index_t*	index,		/*!< in: populated dict_index_t
					struct with index info */
	TABLE*		table_to_fill)	/*!< in/out: fill this table */
{
	Field**		fields;

	DBUG_ENTER("i_s_dict_fill_sys_indexes");

	fields = table_to_fill->field;

	if (*index->name == *TEMP_INDEX_PREFIX_STR) {
		/* Since TEMP_INDEX_PREFIX_STR is not valid UTF-8, we
		need to convert it to something else. */
		*const_cast<char*>(index->name()) = '?';
	}

	OK(fields[SYS_INDEX_NAME]->store(index->name,
					 uint(strlen(index->name)),
					 system_charset_info));

	OK(fields[SYS_INDEX_ID]->store(longlong(index->id), true));

	OK(fields[SYS_INDEX_TABLE_ID]->store(longlong(table_id), true));

	OK(fields[SYS_INDEX_TYPE]->store(index->type, true));

	OK(fields[SYS_INDEX_NUM_FIELDS]->store(index->n_fields));

	/* FIL_NULL is ULINT32_UNDEFINED */
	if (index->page == FIL_NULL) {
		fields[SYS_INDEX_PAGE_NO]->set_null();
	} else {
		OK(fields[SYS_INDEX_PAGE_NO]->store(index->page, true));
	}

	if (space_id == ULINT_UNDEFINED) {
		fields[SYS_INDEX_SPACE]->set_null();
	} else {
		OK(fields[SYS_INDEX_SPACE]->store(space_id, true));
	}

	OK(fields[SYS_INDEX_MERGE_THRESHOLD]->store(index->merge_threshold,
						    true));

	OK(schema_table_store_record(thd, table_to_fill));

	DBUG_RETURN(0);
}
/*******************************************************************//**
Function to go through each record in SYS_INDEXES table, and fill the
information_schema.innodb_sys_indexes table with related index information
@return 0 on success */
static
int
i_s_sys_indexes_fill_table(
/*=======================*/
	THD*		thd,	/*!< in: thread */
	TABLE_LIST*	tables,	/*!< in/out: tables to fill */
	Item*		)	/*!< in: condition (not used) */
{
	btr_pcur_t		pcur;
	const rec_t*		rec;
	mem_heap_t*		heap;
	mtr_t			mtr;

	DBUG_ENTER("i_s_sys_indexes_fill_table");
	RETURN_IF_INNODB_NOT_STARTED(tables->schema_table_name.str);

	/* deny access to user without PROCESS_ACL privilege */
	if (check_global_access(thd, PROCESS_ACL)) {
		DBUG_RETURN(0);
	}

	heap = mem_heap_create(1000);
	mutex_enter(&dict_sys.mutex);
	mtr_start(&mtr);

	/* Start scan the SYS_INDEXES table */
	rec = dict_startscan_system(&pcur, &mtr, SYS_INDEXES);

	/* Process each record in the table */
	while (rec) {
		const char*	err_msg;
		table_id_t	table_id;
		ulint		space_id;
		dict_index_t	index_rec;

		/* Populate a dict_index_t structure with information from
		a SYS_INDEXES row */
		err_msg = dict_process_sys_indexes_rec(heap, rec, &index_rec,
						       &table_id);
		const byte* field = rec_get_nth_field_old(
			rec, DICT_FLD__SYS_INDEXES__SPACE, &space_id);
		space_id = space_id == 4 ? mach_read_from_4(field)
			: ULINT_UNDEFINED;
		mtr_commit(&mtr);
		mutex_exit(&dict_sys.mutex);

		if (!err_msg) {
			if (int err = i_s_dict_fill_sys_indexes(
				    thd, table_id, space_id, &index_rec,
				    tables->table)) {
				mem_heap_free(heap);
				DBUG_RETURN(err);
			}
		} else {
			push_warning_printf(thd, Sql_condition::WARN_LEVEL_WARN,
					    ER_CANT_FIND_SYSTEM_REC, "%s",
					    err_msg);
		}

		mem_heap_empty(heap);

		/* Get the next record */
		mutex_enter(&dict_sys.mutex);
		mtr_start(&mtr);
		rec = dict_getnext_system(&pcur, &mtr);
	}

	mtr_commit(&mtr);
	mutex_exit(&dict_sys.mutex);
	mem_heap_free(heap);

	DBUG_RETURN(0);
}
/*******************************************************************//**
Bind the dynamic table INFORMATION_SCHEMA.innodb_sys_indexes
@return 0 on success */
static
int
innodb_sys_indexes_init(
/*====================*/
	void*	p)	/*!< in/out: table schema object */
{
	ST_SCHEMA_TABLE*	schema;

	DBUG_ENTER("innodb_sys_indexes_init");

	schema = (ST_SCHEMA_TABLE*) p;

	schema->fields_info = innodb_sysindex_fields_info;
	schema->fill_table = i_s_sys_indexes_fill_table;

	DBUG_RETURN(0);
}

UNIV_INTERN struct st_maria_plugin	i_s_innodb_sys_indexes =
{
	/* the plugin type (a MYSQL_XXX_PLUGIN value) */
	/* int */
	STRUCT_FLD(type, MYSQL_INFORMATION_SCHEMA_PLUGIN),

	/* pointer to type-specific plugin descriptor */
	/* void* */
	STRUCT_FLD(info, &i_s_info),

	/* plugin name */
	/* const char* */
	STRUCT_FLD(name, "INNODB_SYS_INDEXES"),

	/* plugin author (for SHOW PLUGINS) */
	/* const char* */
	STRUCT_FLD(author, plugin_author),

	/* general descriptive text (for SHOW PLUGINS) */
	/* const char* */
	STRUCT_FLD(descr, "InnoDB SYS_INDEXES"),

	/* the plugin license (PLUGIN_LICENSE_XXX) */
	/* int */
	STRUCT_FLD(license, PLUGIN_LICENSE_GPL),

	/* the function to invoke when plugin is loaded */
	/* int (*)(void*); */
	STRUCT_FLD(init, innodb_sys_indexes_init),

	/* the function to invoke when plugin is unloaded */
	/* int (*)(void*); */
	STRUCT_FLD(deinit, i_s_common_deinit),

	/* plugin version (for SHOW PLUGINS) */
	/* unsigned int */
	STRUCT_FLD(version, INNODB_VERSION_SHORT),

	/* struct st_mysql_show_var* */
	STRUCT_FLD(status_vars, NULL),

	/* struct st_mysql_sys_var** */
	STRUCT_FLD(system_vars, NULL),

        /* Maria extension */
	STRUCT_FLD(version_info, INNODB_VERSION_STR),
        STRUCT_FLD(maturity, MariaDB_PLUGIN_MATURITY_STABLE),
};

/**  SYS_COLUMNS  **************************************************/
/* Fields of the dynamic table INFORMATION_SCHEMA.INNODB_SYS_COLUMNS */
static ST_FIELD_INFO	innodb_sys_columns_fields_info[] =
{
#define SYS_COLUMN_TABLE_ID		0
	{STRUCT_FLD(field_name,		"TABLE_ID"),
	 STRUCT_FLD(field_length,	MY_INT64_NUM_DECIMAL_DIGITS),
	 STRUCT_FLD(field_type,		MYSQL_TYPE_LONGLONG),
	 STRUCT_FLD(value,		0),
	 STRUCT_FLD(field_flags,	MY_I_S_UNSIGNED),
	 STRUCT_FLD(old_name,		""),
	 STRUCT_FLD(open_method,	SKIP_OPEN_TABLE)},

#define SYS_COLUMN_NAME		1
	{STRUCT_FLD(field_name,		"NAME"),
	 STRUCT_FLD(field_length,	NAME_LEN + 1),
	 STRUCT_FLD(field_type,		MYSQL_TYPE_STRING),
	 STRUCT_FLD(value,		0),
	 STRUCT_FLD(field_flags,	0),
	 STRUCT_FLD(old_name,		""),
	 STRUCT_FLD(open_method,	SKIP_OPEN_TABLE)},

#define SYS_COLUMN_POSITION	2
	{STRUCT_FLD(field_name,		"POS"),
	 STRUCT_FLD(field_length,	MY_INT64_NUM_DECIMAL_DIGITS),
	 STRUCT_FLD(field_type,		MYSQL_TYPE_LONGLONG),
	 STRUCT_FLD(value,		0),
	 STRUCT_FLD(field_flags,	MY_I_S_UNSIGNED),
	 STRUCT_FLD(old_name,		""),
	 STRUCT_FLD(open_method,	SKIP_OPEN_TABLE)},

#define SYS_COLUMN_MTYPE		3
	{STRUCT_FLD(field_name,		"MTYPE"),
	 STRUCT_FLD(field_length,	MY_INT32_NUM_DECIMAL_DIGITS),
	 STRUCT_FLD(field_type,		MYSQL_TYPE_LONG),
	 STRUCT_FLD(value,		0),
	 STRUCT_FLD(field_flags,	0),
	 STRUCT_FLD(old_name,		""),
	 STRUCT_FLD(open_method,	SKIP_OPEN_TABLE)},

#define SYS_COLUMN__PRTYPE	4
	{STRUCT_FLD(field_name,		"PRTYPE"),
	 STRUCT_FLD(field_length,	MY_INT32_NUM_DECIMAL_DIGITS),
	 STRUCT_FLD(field_type,		MYSQL_TYPE_LONG),
	 STRUCT_FLD(value,		0),
	 STRUCT_FLD(field_flags,	0),
	 STRUCT_FLD(old_name,		""),
	 STRUCT_FLD(open_method,	SKIP_OPEN_TABLE)},

#define SYS_COLUMN_COLUMN_LEN	5
	{STRUCT_FLD(field_name,		"LEN"),
	 STRUCT_FLD(field_length,	MY_INT32_NUM_DECIMAL_DIGITS),
	 STRUCT_FLD(field_type,		MYSQL_TYPE_LONG),
	 STRUCT_FLD(value,		0),
	 STRUCT_FLD(field_flags,	0),
	 STRUCT_FLD(old_name,		""),
	 STRUCT_FLD(open_method,	SKIP_OPEN_TABLE)},

	END_OF_ST_FIELD_INFO
};

/**********************************************************************//**
Function to populate the information_schema.innodb_sys_columns with
related column information
@return 0 on success */
static
int
i_s_dict_fill_sys_columns(
/*======================*/
	THD*		thd,		/*!< in: thread */
	table_id_t	table_id,	/*!< in: table ID */
	const char*	col_name,	/*!< in: column name */
	dict_col_t*	column,		/*!< in: dict_col_t struct holding
					more column information */
	ulint		nth_v_col,	/*!< in: virtual column, its
					sequence number (nth virtual col) */
	TABLE*		table_to_fill)	/*!< in/out: fill this table */
{
	Field**		fields;

	DBUG_ENTER("i_s_dict_fill_sys_columns");

	fields = table_to_fill->field;

	OK(fields[SYS_COLUMN_TABLE_ID]->store((longlong) table_id, TRUE));

	OK(field_store_string(fields[SYS_COLUMN_NAME], col_name));

	if (column->is_virtual()) {
		ulint	pos = dict_create_v_col_pos(nth_v_col, column->ind);
		OK(fields[SYS_COLUMN_POSITION]->store(pos, true));
	} else {
		OK(fields[SYS_COLUMN_POSITION]->store(column->ind, true));
	}

	OK(fields[SYS_COLUMN_MTYPE]->store(column->mtype));

	OK(fields[SYS_COLUMN__PRTYPE]->store(column->prtype));

	OK(fields[SYS_COLUMN_COLUMN_LEN]->store(column->len));

	OK(schema_table_store_record(thd, table_to_fill));

	DBUG_RETURN(0);
}
/*******************************************************************//**
Function to fill information_schema.innodb_sys_columns with information
collected by scanning SYS_COLUMNS table.
@return 0 on success */
static
int
i_s_sys_columns_fill_table(
/*=======================*/
	THD*		thd,	/*!< in: thread */
	TABLE_LIST*	tables,	/*!< in/out: tables to fill */
	Item*		)	/*!< in: condition (not used) */
{
	btr_pcur_t	pcur;
	const rec_t*	rec;
	const char*	col_name;
	mem_heap_t*	heap;
	mtr_t		mtr;

	DBUG_ENTER("i_s_sys_columns_fill_table");
	RETURN_IF_INNODB_NOT_STARTED(tables->schema_table_name.str);

	/* deny access to user without PROCESS_ACL privilege */
	if (check_global_access(thd, PROCESS_ACL)) {
		DBUG_RETURN(0);
	}

	heap = mem_heap_create(1000);
	mutex_enter(&dict_sys.mutex);
	mtr_start(&mtr);

	rec = dict_startscan_system(&pcur, &mtr, SYS_COLUMNS);

	while (rec) {
		const char*	err_msg;
		dict_col_t	column_rec;
		table_id_t	table_id;
		ulint		nth_v_col;

		/* populate a dict_col_t structure with information from
		a SYS_COLUMNS row */
		err_msg = dict_process_sys_columns_rec(heap, rec, &column_rec,
						       &table_id, &col_name,
						       &nth_v_col);

		mtr_commit(&mtr);
		mutex_exit(&dict_sys.mutex);

		if (!err_msg) {
			i_s_dict_fill_sys_columns(thd, table_id, col_name,
						 &column_rec, nth_v_col,
						 tables->table);
		} else {
			push_warning_printf(thd, Sql_condition::WARN_LEVEL_WARN,
					    ER_CANT_FIND_SYSTEM_REC, "%s",
					    err_msg);
		}

		mem_heap_empty(heap);

		/* Get the next record */
		mutex_enter(&dict_sys.mutex);
		mtr_start(&mtr);
		rec = dict_getnext_system(&pcur, &mtr);
	}

	mtr_commit(&mtr);
	mutex_exit(&dict_sys.mutex);
	mem_heap_free(heap);

	DBUG_RETURN(0);
}
/*******************************************************************//**
Bind the dynamic table INFORMATION_SCHEMA.innodb_sys_columns
@return 0 on success */
static
int
innodb_sys_columns_init(
/*====================*/
	void*	p)	/*!< in/out: table schema object */
{
	ST_SCHEMA_TABLE*	schema;

	DBUG_ENTER("innodb_sys_columns_init");

	schema = (ST_SCHEMA_TABLE*) p;

	schema->fields_info = innodb_sys_columns_fields_info;
	schema->fill_table = i_s_sys_columns_fill_table;

	DBUG_RETURN(0);
}

UNIV_INTERN struct st_maria_plugin	i_s_innodb_sys_columns =
{
	/* the plugin type (a MYSQL_XXX_PLUGIN value) */
	/* int */
	STRUCT_FLD(type, MYSQL_INFORMATION_SCHEMA_PLUGIN),

	/* pointer to type-specific plugin descriptor */
	/* void* */
	STRUCT_FLD(info, &i_s_info),

	/* plugin name */
	/* const char* */
	STRUCT_FLD(name, "INNODB_SYS_COLUMNS"),

	/* plugin author (for SHOW PLUGINS) */
	/* const char* */
	STRUCT_FLD(author, plugin_author),

	/* general descriptive text (for SHOW PLUGINS) */
	/* const char* */
	STRUCT_FLD(descr, "InnoDB SYS_COLUMNS"),

	/* the plugin license (PLUGIN_LICENSE_XXX) */
	/* int */
	STRUCT_FLD(license, PLUGIN_LICENSE_GPL),

	/* the function to invoke when plugin is loaded */
	/* int (*)(void*); */
	STRUCT_FLD(init, innodb_sys_columns_init),

	/* the function to invoke when plugin is unloaded */
	/* int (*)(void*); */
	STRUCT_FLD(deinit, i_s_common_deinit),

	/* plugin version (for SHOW PLUGINS) */
	/* unsigned int */
	STRUCT_FLD(version, INNODB_VERSION_SHORT),

	/* struct st_mysql_show_var* */
	STRUCT_FLD(status_vars, NULL),

	/* struct st_mysql_sys_var** */
	STRUCT_FLD(system_vars, NULL),

        /* Maria extension */
	STRUCT_FLD(version_info, INNODB_VERSION_STR),
        STRUCT_FLD(maturity, MariaDB_PLUGIN_MATURITY_STABLE),
};

/**  SYS_VIRTUAL **************************************************/
/** Fields of the dynamic table INFORMATION_SCHEMA.INNODB_SYS_VIRTUAL */
static ST_FIELD_INFO	innodb_sys_virtual_fields_info[] =
{
#define SYS_VIRTUAL_TABLE_ID		0
	{STRUCT_FLD(field_name,		"TABLE_ID"),
	 STRUCT_FLD(field_length,	MY_INT64_NUM_DECIMAL_DIGITS),
	 STRUCT_FLD(field_type,		MYSQL_TYPE_LONGLONG),
	 STRUCT_FLD(value,		0),
	 STRUCT_FLD(field_flags,	MY_I_S_UNSIGNED),
	 STRUCT_FLD(old_name,		""),
	 STRUCT_FLD(open_method,	SKIP_OPEN_TABLE)},

#define SYS_VIRTUAL_POS			1
	{STRUCT_FLD(field_name,		"POS"),
	 STRUCT_FLD(field_length,	MY_INT32_NUM_DECIMAL_DIGITS),
	 STRUCT_FLD(field_type,		MYSQL_TYPE_LONG),
	 STRUCT_FLD(value,		0),
	 STRUCT_FLD(field_flags,	MY_I_S_UNSIGNED),
	 STRUCT_FLD(old_name,		""),
	 STRUCT_FLD(open_method,	SKIP_OPEN_TABLE)},

#define SYS_VIRTUAL_BASE_POS		2
	{STRUCT_FLD(field_name,		"BASE_POS"),
	 STRUCT_FLD(field_length,	MY_INT32_NUM_DECIMAL_DIGITS),
	 STRUCT_FLD(field_type,		MYSQL_TYPE_LONG),
	 STRUCT_FLD(value,		0),
	 STRUCT_FLD(field_flags,	MY_I_S_UNSIGNED),
	 STRUCT_FLD(old_name,		""),
	 STRUCT_FLD(open_method,	SKIP_OPEN_TABLE)},

	END_OF_ST_FIELD_INFO
};

/** Function to populate the information_schema.innodb_sys_virtual with
related information
param[in]	thd		thread
param[in]	table_id	table ID
param[in]	pos		virtual column position
param[in]	base_pos	base column position
param[in,out]	table_to_fill	fill this table
@return 0 on success */
static
int
i_s_dict_fill_sys_virtual(
	THD*		thd,
	table_id_t	table_id,
	ulint		pos,
	ulint		base_pos,
	TABLE*		table_to_fill)
{
	Field**		fields;

	DBUG_ENTER("i_s_dict_fill_sys_virtual");

	fields = table_to_fill->field;

	OK(fields[SYS_VIRTUAL_TABLE_ID]->store(table_id, true));

	OK(fields[SYS_VIRTUAL_POS]->store(pos, true));

	OK(fields[SYS_VIRTUAL_BASE_POS]->store(base_pos, true));

	OK(schema_table_store_record(thd, table_to_fill));

	DBUG_RETURN(0);
}

/** Function to fill information_schema.innodb_sys_virtual with information
collected by scanning SYS_VIRTUAL table.
param[in]	thd		thread
param[in,out]	tables		tables to fill
param[in]	item		condition (not used)
@return 0 on success */
static
int
i_s_sys_virtual_fill_table(
	THD*		thd,
	TABLE_LIST*	tables,
	Item*		)
{
	btr_pcur_t	pcur;
	const rec_t*	rec;
	ulint		pos;
	ulint		base_pos;
	mtr_t		mtr;

	DBUG_ENTER("i_s_sys_virtual_fill_table");
	RETURN_IF_INNODB_NOT_STARTED(tables->schema_table_name.str);

	/* deny access to user without PROCESS_ACL privilege */
	if (check_global_access(thd, PROCESS_ACL)) {
		DBUG_RETURN(0);
	}

	mutex_enter(&dict_sys.mutex);
	mtr_start(&mtr);

	rec = dict_startscan_system(&pcur, &mtr, SYS_VIRTUAL);

	while (rec) {
		const char*	err_msg;
		table_id_t	table_id;

		/* populate a dict_col_t structure with information from
		a SYS_VIRTUAL row */
		err_msg = dict_process_sys_virtual_rec(rec,
						       &table_id, &pos,
						       &base_pos);

		mtr_commit(&mtr);
		mutex_exit(&dict_sys.mutex);

		if (!err_msg) {
			i_s_dict_fill_sys_virtual(thd, table_id, pos, base_pos,
						  tables->table);
		} else {
			push_warning_printf(thd, Sql_condition::WARN_LEVEL_WARN,
					    ER_CANT_FIND_SYSTEM_REC, "%s",
					    err_msg);
		}

		/* Get the next record */
		mutex_enter(&dict_sys.mutex);
		mtr_start(&mtr);
		rec = dict_getnext_system(&pcur, &mtr);
	}

	mtr_commit(&mtr);
	mutex_exit(&dict_sys.mutex);

	DBUG_RETURN(0);
}

/** Bind the dynamic table INFORMATION_SCHEMA.innodb_sys_virtual
param[in,out]	p	table schema object
@return 0 on success */
static
int
innodb_sys_virtual_init(
	void*	p)
{
	ST_SCHEMA_TABLE*	schema;

	DBUG_ENTER("innodb_sys_virtual_init");

	schema = (ST_SCHEMA_TABLE*) p;

	schema->fields_info = innodb_sys_virtual_fields_info;
	schema->fill_table = i_s_sys_virtual_fill_table;

	DBUG_RETURN(0);
}

struct st_maria_plugin	i_s_innodb_sys_virtual =
{
	/* the plugin type (a MYSQL_XXX_PLUGIN value) */
	/* int */
	STRUCT_FLD(type, MYSQL_INFORMATION_SCHEMA_PLUGIN),

	/* pointer to type-specific plugin descriptor */
	/* void* */
	STRUCT_FLD(info, &i_s_info),

	/* plugin name */
	/* const char* */
	STRUCT_FLD(name, "INNODB_SYS_VIRTUAL"),

	/* plugin author (for SHOW PLUGINS) */
	/* const char* */
	STRUCT_FLD(author, plugin_author),

	/* general descriptive text (for SHOW PLUGINS) */
	/* const char* */
	STRUCT_FLD(descr, "InnoDB SYS_VIRTUAL"),

	/* the plugin license (PLUGIN_LICENSE_XXX) */
	/* int */
	STRUCT_FLD(license, PLUGIN_LICENSE_GPL),

	/* the function to invoke when plugin is loaded */
	/* int (*)(void*); */
	STRUCT_FLD(init, innodb_sys_virtual_init),

	/* the function to invoke when plugin is unloaded */
	/* int (*)(void*); */
	STRUCT_FLD(deinit, i_s_common_deinit),

	/* plugin version (for SHOW PLUGINS) */
	/* unsigned int */
	STRUCT_FLD(version, INNODB_VERSION_SHORT),

	/* struct st_mysql_show_var* */
	STRUCT_FLD(status_vars, NULL),

	/* struct st_mysql_sys_var** */
	STRUCT_FLD(system_vars, NULL),

	/* Maria extension */
	STRUCT_FLD(version_info, INNODB_VERSION_STR),
	STRUCT_FLD(maturity, MariaDB_PLUGIN_MATURITY_STABLE),
};
/**  SYS_FIELDS  ***************************************************/
/* Fields of the dynamic table INFORMATION_SCHEMA.INNODB_SYS_FIELDS */
static ST_FIELD_INFO	innodb_sys_fields_fields_info[] =
{
#define SYS_FIELD_INDEX_ID	0
	{STRUCT_FLD(field_name,		"INDEX_ID"),
	 STRUCT_FLD(field_length,	MY_INT64_NUM_DECIMAL_DIGITS),
	 STRUCT_FLD(field_type,		MYSQL_TYPE_LONGLONG),
	 STRUCT_FLD(value,		0),
	 STRUCT_FLD(field_flags,	MY_I_S_UNSIGNED),
	 STRUCT_FLD(old_name,		""),
	 STRUCT_FLD(open_method,	SKIP_OPEN_TABLE)},

#define SYS_FIELD_NAME		1
	{STRUCT_FLD(field_name,		"NAME"),
	 STRUCT_FLD(field_length,	NAME_LEN + 1),
	 STRUCT_FLD(field_type,		MYSQL_TYPE_STRING),
	 STRUCT_FLD(value,		0),
	 STRUCT_FLD(field_flags,	0),
	 STRUCT_FLD(old_name,		""),
	 STRUCT_FLD(open_method,	SKIP_OPEN_TABLE)},

#define SYS_FIELD_POS		2
	{STRUCT_FLD(field_name,		"POS"),
	 STRUCT_FLD(field_length,	MY_INT32_NUM_DECIMAL_DIGITS),
	 STRUCT_FLD(field_type,		MYSQL_TYPE_LONG),
	 STRUCT_FLD(value,		0),
	 STRUCT_FLD(field_flags,	MY_I_S_UNSIGNED),
	 STRUCT_FLD(old_name,		""),
	 STRUCT_FLD(open_method,	SKIP_OPEN_TABLE)},

	END_OF_ST_FIELD_INFO
};

/**********************************************************************//**
Function to fill information_schema.innodb_sys_fields with information
collected by scanning SYS_FIELDS table.
@return 0 on success */
static
int
i_s_dict_fill_sys_fields(
/*=====================*/
	THD*		thd,		/*!< in: thread */
	index_id_t	index_id,	/*!< in: index id for the field */
	dict_field_t*	field,		/*!< in: table */
	ulint		pos,		/*!< in: Field position */
	TABLE*		table_to_fill)	/*!< in/out: fill this table */
{
	Field**		fields;

	DBUG_ENTER("i_s_dict_fill_sys_fields");

	fields = table_to_fill->field;

	OK(fields[SYS_FIELD_INDEX_ID]->store(index_id, true));

	OK(field_store_string(fields[SYS_FIELD_NAME], field->name));

	OK(fields[SYS_FIELD_POS]->store(pos, true));

	OK(schema_table_store_record(thd, table_to_fill));

	DBUG_RETURN(0);
}
/*******************************************************************//**
Function to go through each record in SYS_FIELDS table, and fill the
information_schema.innodb_sys_fields table with related index field
information
@return 0 on success */
static
int
i_s_sys_fields_fill_table(
/*======================*/
	THD*		thd,	/*!< in: thread */
	TABLE_LIST*	tables,	/*!< in/out: tables to fill */
	Item*		)	/*!< in: condition (not used) */
{
	btr_pcur_t	pcur;
	const rec_t*	rec;
	mem_heap_t*	heap;
	index_id_t	last_id;
	mtr_t		mtr;

	DBUG_ENTER("i_s_sys_fields_fill_table");
	RETURN_IF_INNODB_NOT_STARTED(tables->schema_table_name.str);

	/* deny access to user without PROCESS_ACL privilege */
	if (check_global_access(thd, PROCESS_ACL)) {

		DBUG_RETURN(0);
	}

	heap = mem_heap_create(1000);
	mutex_enter(&dict_sys.mutex);
	mtr_start(&mtr);

	/* will save last index id so that we know whether we move to
	the next index. This is used to calculate prefix length */
	last_id = 0;

	rec = dict_startscan_system(&pcur, &mtr, SYS_FIELDS);

	while (rec) {
		ulint		pos;
		const char*	err_msg;
		index_id_t	index_id;
		dict_field_t	field_rec;

		/* Populate a dict_field_t structure with information from
		a SYS_FIELDS row */
		err_msg = dict_process_sys_fields_rec(heap, rec, &field_rec,
						      &pos, &index_id, last_id);

		mtr_commit(&mtr);
		mutex_exit(&dict_sys.mutex);

		if (!err_msg) {
			i_s_dict_fill_sys_fields(thd, index_id, &field_rec,
						 pos, tables->table);
			last_id = index_id;
		} else {
			push_warning_printf(thd, Sql_condition::WARN_LEVEL_WARN,
					    ER_CANT_FIND_SYSTEM_REC, "%s",
					    err_msg);
		}

		mem_heap_empty(heap);

		/* Get the next record */
		mutex_enter(&dict_sys.mutex);
		mtr_start(&mtr);
		rec = dict_getnext_system(&pcur, &mtr);
	}

	mtr_commit(&mtr);
	mutex_exit(&dict_sys.mutex);
	mem_heap_free(heap);

	DBUG_RETURN(0);
}
/*******************************************************************//**
Bind the dynamic table INFORMATION_SCHEMA.innodb_sys_fields
@return 0 on success */
static
int
innodb_sys_fields_init(
/*===================*/
	void*   p)	/*!< in/out: table schema object */
{
	ST_SCHEMA_TABLE*	schema;

	DBUG_ENTER("innodb_sys_field_init");

	schema = (ST_SCHEMA_TABLE*) p;

	schema->fields_info = innodb_sys_fields_fields_info;
	schema->fill_table = i_s_sys_fields_fill_table;

	DBUG_RETURN(0);
}

UNIV_INTERN struct st_maria_plugin	i_s_innodb_sys_fields =
{
	/* the plugin type (a MYSQL_XXX_PLUGIN value) */
	/* int */
	STRUCT_FLD(type, MYSQL_INFORMATION_SCHEMA_PLUGIN),

	/* pointer to type-specific plugin descriptor */
	/* void* */
	STRUCT_FLD(info, &i_s_info),

	/* plugin name */
	/* const char* */
	STRUCT_FLD(name, "INNODB_SYS_FIELDS"),

	/* plugin author (for SHOW PLUGINS) */
	/* const char* */
	STRUCT_FLD(author, plugin_author),

	/* general descriptive text (for SHOW PLUGINS) */
	/* const char* */
	STRUCT_FLD(descr, "InnoDB SYS_FIELDS"),

	/* the plugin license (PLUGIN_LICENSE_XXX) */
	/* int */
	STRUCT_FLD(license, PLUGIN_LICENSE_GPL),

	/* the function to invoke when plugin is loaded */
	/* int (*)(void*); */
	STRUCT_FLD(init, innodb_sys_fields_init),

	/* the function to invoke when plugin is unloaded */
	/* int (*)(void*); */
	STRUCT_FLD(deinit, i_s_common_deinit),

	/* plugin version (for SHOW PLUGINS) */
	/* unsigned int */
	STRUCT_FLD(version, INNODB_VERSION_SHORT),

	/* struct st_mysql_show_var* */
	STRUCT_FLD(status_vars, NULL),

	/* struct st_mysql_sys_var** */
	STRUCT_FLD(system_vars, NULL),

        /* Maria extension */
	STRUCT_FLD(version_info, INNODB_VERSION_STR),
        STRUCT_FLD(maturity, MariaDB_PLUGIN_MATURITY_STABLE),
};

/**  SYS_FOREIGN        ********************************************/
/* Fields of the dynamic table INFORMATION_SCHEMA.INNODB_SYS_FOREIGN */
static ST_FIELD_INFO	innodb_sys_foreign_fields_info[] =
{
#define SYS_FOREIGN_ID		0
	{STRUCT_FLD(field_name,		"ID"),
	 STRUCT_FLD(field_length,	NAME_LEN + 1),
	 STRUCT_FLD(field_type,		MYSQL_TYPE_STRING),
	 STRUCT_FLD(value,		0),
	 STRUCT_FLD(field_flags,	0),
	 STRUCT_FLD(old_name,		""),
	 STRUCT_FLD(open_method,	SKIP_OPEN_TABLE)},

#define SYS_FOREIGN_FOR_NAME	1
	{STRUCT_FLD(field_name,		"FOR_NAME"),
	 STRUCT_FLD(field_length,	NAME_LEN + 1),
	 STRUCT_FLD(field_type,		MYSQL_TYPE_STRING),
	 STRUCT_FLD(value,		0),
	 STRUCT_FLD(field_flags,	0),
	 STRUCT_FLD(old_name,		""),
	 STRUCT_FLD(open_method,	SKIP_OPEN_TABLE)},

#define SYS_FOREIGN_REF_NAME	2
	{STRUCT_FLD(field_name,		"REF_NAME"),
	 STRUCT_FLD(field_length,	NAME_LEN + 1),
	 STRUCT_FLD(field_type,		MYSQL_TYPE_STRING),
	 STRUCT_FLD(value,		0),
	 STRUCT_FLD(field_flags,	0),
	 STRUCT_FLD(old_name,		""),
	 STRUCT_FLD(open_method,	SKIP_OPEN_TABLE)},

#define SYS_FOREIGN_NUM_COL	3
	{STRUCT_FLD(field_name,		"N_COLS"),
	 STRUCT_FLD(field_length,	MY_INT32_NUM_DECIMAL_DIGITS),
	 STRUCT_FLD(field_type,		MYSQL_TYPE_LONG),
	 STRUCT_FLD(value,		0),
	 STRUCT_FLD(field_flags,	MY_I_S_UNSIGNED),
	 STRUCT_FLD(old_name,		""),
	 STRUCT_FLD(open_method,	SKIP_OPEN_TABLE)},

#define SYS_FOREIGN_TYPE	4
	{STRUCT_FLD(field_name,		"TYPE"),
	 STRUCT_FLD(field_length,	MY_INT32_NUM_DECIMAL_DIGITS),
	 STRUCT_FLD(field_type,		MYSQL_TYPE_LONG),
	 STRUCT_FLD(value,		0),
	 STRUCT_FLD(field_flags,	MY_I_S_UNSIGNED),
	 STRUCT_FLD(old_name,		""),
	 STRUCT_FLD(open_method,	SKIP_OPEN_TABLE)},

	END_OF_ST_FIELD_INFO
};

/**********************************************************************//**
Function to fill information_schema.innodb_sys_foreign with information
collected by scanning SYS_FOREIGN table.
@return 0 on success */
static
int
i_s_dict_fill_sys_foreign(
/*======================*/
	THD*		thd,		/*!< in: thread */
	dict_foreign_t*	foreign,	/*!< in: table */
	TABLE*		table_to_fill)	/*!< in/out: fill this table */
{
	Field**		fields;

	DBUG_ENTER("i_s_dict_fill_sys_foreign");

	fields = table_to_fill->field;

	OK(field_store_string(fields[SYS_FOREIGN_ID], foreign->id));

	OK(field_store_string(fields[SYS_FOREIGN_FOR_NAME],
			      foreign->foreign_table_name));

	OK(field_store_string(fields[SYS_FOREIGN_REF_NAME],
			      foreign->referenced_table_name));

	OK(fields[SYS_FOREIGN_NUM_COL]->store(foreign->n_fields));

	OK(fields[SYS_FOREIGN_TYPE]->store(foreign->type));

	OK(schema_table_store_record(thd, table_to_fill));

	DBUG_RETURN(0);
}

/*******************************************************************//**
Function to populate INFORMATION_SCHEMA.innodb_sys_foreign table. Loop
through each record in SYS_FOREIGN, and extract the foreign key
information.
@return 0 on success */
static
int
i_s_sys_foreign_fill_table(
/*=======================*/
	THD*		thd,	/*!< in: thread */
	TABLE_LIST*	tables,	/*!< in/out: tables to fill */
	Item*		)	/*!< in: condition (not used) */
{
	btr_pcur_t	pcur;
	const rec_t*	rec;
	mem_heap_t*	heap;
	mtr_t		mtr;

	DBUG_ENTER("i_s_sys_foreign_fill_table");
	RETURN_IF_INNODB_NOT_STARTED(tables->schema_table_name.str);

	/* deny access to user without PROCESS_ACL privilege */
	if (check_global_access(thd, PROCESS_ACL)) {

		DBUG_RETURN(0);
	}

	heap = mem_heap_create(1000);
	mutex_enter(&dict_sys.mutex);
	mtr_start(&mtr);

	rec = dict_startscan_system(&pcur, &mtr, SYS_FOREIGN);

	while (rec) {
		const char*	err_msg;
		dict_foreign_t	foreign_rec;

		/* Populate a dict_foreign_t structure with information from
		a SYS_FOREIGN row */
		err_msg = dict_process_sys_foreign_rec(heap, rec, &foreign_rec);

		mtr_commit(&mtr);
		mutex_exit(&dict_sys.mutex);

		if (!err_msg) {
			i_s_dict_fill_sys_foreign(thd, &foreign_rec,
						 tables->table);
		} else {
			push_warning_printf(thd, Sql_condition::WARN_LEVEL_WARN,
					    ER_CANT_FIND_SYSTEM_REC, "%s",
					    err_msg);
		}

		mem_heap_empty(heap);

		/* Get the next record */
		mtr_start(&mtr);
		mutex_enter(&dict_sys.mutex);
		rec = dict_getnext_system(&pcur, &mtr);
	}

	mtr_commit(&mtr);
	mutex_exit(&dict_sys.mutex);
	mem_heap_free(heap);

	DBUG_RETURN(0);
}

/*******************************************************************//**
Bind the dynamic table INFORMATION_SCHEMA.innodb_sys_foreign
@return 0 on success */
static
int
innodb_sys_foreign_init(
/*====================*/
	void*   p)	/*!< in/out: table schema object */
{
	ST_SCHEMA_TABLE*	schema;

	DBUG_ENTER("innodb_sys_foreign_init");

	schema = (ST_SCHEMA_TABLE*) p;

	schema->fields_info = innodb_sys_foreign_fields_info;
	schema->fill_table = i_s_sys_foreign_fill_table;

	DBUG_RETURN(0);
}

UNIV_INTERN struct st_maria_plugin	i_s_innodb_sys_foreign =
{
	/* the plugin type (a MYSQL_XXX_PLUGIN value) */
	/* int */
	STRUCT_FLD(type, MYSQL_INFORMATION_SCHEMA_PLUGIN),

	/* pointer to type-specific plugin descriptor */
	/* void* */
	STRUCT_FLD(info, &i_s_info),

	/* plugin name */
	/* const char* */
	STRUCT_FLD(name, "INNODB_SYS_FOREIGN"),

	/* plugin author (for SHOW PLUGINS) */
	/* const char* */
	STRUCT_FLD(author, plugin_author),

	/* general descriptive text (for SHOW PLUGINS) */
	/* const char* */
	STRUCT_FLD(descr, "InnoDB SYS_FOREIGN"),

	/* the plugin license (PLUGIN_LICENSE_XXX) */
	/* int */
	STRUCT_FLD(license, PLUGIN_LICENSE_GPL),

	/* the function to invoke when plugin is loaded */
	/* int (*)(void*); */
	STRUCT_FLD(init, innodb_sys_foreign_init),

	/* the function to invoke when plugin is unloaded */
	/* int (*)(void*); */
	STRUCT_FLD(deinit, i_s_common_deinit),

	/* plugin version (for SHOW PLUGINS) */
	/* unsigned int */
	STRUCT_FLD(version, INNODB_VERSION_SHORT),

	/* struct st_mysql_show_var* */
	STRUCT_FLD(status_vars, NULL),

	/* struct st_mysql_sys_var** */
	STRUCT_FLD(system_vars, NULL),

        /* Maria extension */
	STRUCT_FLD(version_info, INNODB_VERSION_STR),
        STRUCT_FLD(maturity, MariaDB_PLUGIN_MATURITY_STABLE),
};

/**  SYS_FOREIGN_COLS   ********************************************/
/* Fields of the dynamic table INFORMATION_SCHEMA.INNODB_SYS_FOREIGN_COLS */
static ST_FIELD_INFO	innodb_sys_foreign_cols_fields_info[] =
{
#define SYS_FOREIGN_COL_ID		0
	{STRUCT_FLD(field_name,		"ID"),
	 STRUCT_FLD(field_length,	NAME_LEN + 1),
	 STRUCT_FLD(field_type,		MYSQL_TYPE_STRING),
	 STRUCT_FLD(value,		0),
	 STRUCT_FLD(field_flags,	0),
	 STRUCT_FLD(old_name,		""),
	 STRUCT_FLD(open_method,	SKIP_OPEN_TABLE)},

#define SYS_FOREIGN_COL_FOR_NAME	1
	{STRUCT_FLD(field_name,		"FOR_COL_NAME"),
	 STRUCT_FLD(field_length,	NAME_LEN + 1),
	 STRUCT_FLD(field_type,		MYSQL_TYPE_STRING),
	 STRUCT_FLD(value,		0),
	 STRUCT_FLD(field_flags,	0),
	 STRUCT_FLD(old_name,		""),
	 STRUCT_FLD(open_method,	SKIP_OPEN_TABLE)},

#define SYS_FOREIGN_COL_REF_NAME	2
	{STRUCT_FLD(field_name,		"REF_COL_NAME"),
	 STRUCT_FLD(field_length,	NAME_LEN + 1),
	 STRUCT_FLD(field_type,		MYSQL_TYPE_STRING),
	 STRUCT_FLD(value,		0),
	 STRUCT_FLD(field_flags,	0),
	 STRUCT_FLD(old_name,		""),
	 STRUCT_FLD(open_method,	SKIP_OPEN_TABLE)},

#define SYS_FOREIGN_COL_POS		3
	{STRUCT_FLD(field_name,		"POS"),
	 STRUCT_FLD(field_length,	MY_INT32_NUM_DECIMAL_DIGITS),
	 STRUCT_FLD(field_type,		MYSQL_TYPE_LONG),
	 STRUCT_FLD(value,		0),
	 STRUCT_FLD(field_flags,	MY_I_S_UNSIGNED),
	 STRUCT_FLD(old_name,		""),
	 STRUCT_FLD(open_method,	SKIP_OPEN_TABLE)},

	END_OF_ST_FIELD_INFO
};

/**********************************************************************//**
Function to fill information_schema.innodb_sys_foreign_cols with information
collected by scanning SYS_FOREIGN_COLS table.
@return 0 on success */
static
int
i_s_dict_fill_sys_foreign_cols(
/*==========================*/
	THD*		thd,		/*!< in: thread */
	const char*	name,		/*!< in: foreign key constraint name */
	const char*	for_col_name,	/*!< in: referencing column name*/
	const char*	ref_col_name,	/*!< in: referenced column
					name */
	ulint		pos,		/*!< in: column position */
	TABLE*		table_to_fill)	/*!< in/out: fill this table */
{
	Field**		fields;

	DBUG_ENTER("i_s_dict_fill_sys_foreign_cols");

	fields = table_to_fill->field;

	OK(field_store_string(fields[SYS_FOREIGN_COL_ID], name));

	OK(field_store_string(fields[SYS_FOREIGN_COL_FOR_NAME], for_col_name));

	OK(field_store_string(fields[SYS_FOREIGN_COL_REF_NAME], ref_col_name));

	OK(fields[SYS_FOREIGN_COL_POS]->store(pos, true));

	OK(schema_table_store_record(thd, table_to_fill));

	DBUG_RETURN(0);
}
/*******************************************************************//**
Function to populate INFORMATION_SCHEMA.innodb_sys_foreign_cols table. Loop
through each record in SYS_FOREIGN_COLS, and extract the foreign key column
information and fill the INFORMATION_SCHEMA.innodb_sys_foreign_cols table.
@return 0 on success */
static
int
i_s_sys_foreign_cols_fill_table(
/*============================*/
	THD*		thd,	/*!< in: thread */
	TABLE_LIST*	tables,	/*!< in/out: tables to fill */
	Item*		)	/*!< in: condition (not used) */
{
	btr_pcur_t	pcur;
	const rec_t*	rec;
	mem_heap_t*	heap;
	mtr_t		mtr;

	DBUG_ENTER("i_s_sys_foreign_cols_fill_table");
	RETURN_IF_INNODB_NOT_STARTED(tables->schema_table_name.str);

	/* deny access to user without PROCESS_ACL privilege */
	if (check_global_access(thd, PROCESS_ACL)) {
		DBUG_RETURN(0);
	}

	heap = mem_heap_create(1000);
	mutex_enter(&dict_sys.mutex);
	mtr_start(&mtr);

	rec = dict_startscan_system(&pcur, &mtr, SYS_FOREIGN_COLS);

	while (rec) {
		const char*	err_msg;
		const char*	name;
		const char*	for_col_name;
		const char*	ref_col_name;
		ulint		pos;

		/* Extract necessary information from a SYS_FOREIGN_COLS row */
		err_msg = dict_process_sys_foreign_col_rec(
			heap, rec, &name, &for_col_name, &ref_col_name, &pos);

		mtr_commit(&mtr);
		mutex_exit(&dict_sys.mutex);

		if (!err_msg) {
			i_s_dict_fill_sys_foreign_cols(
				thd, name, for_col_name, ref_col_name, pos,
				tables->table);
		} else {
			push_warning_printf(thd, Sql_condition::WARN_LEVEL_WARN,
					    ER_CANT_FIND_SYSTEM_REC, "%s",
					    err_msg);
		}

		mem_heap_empty(heap);

		/* Get the next record */
		mutex_enter(&dict_sys.mutex);
		mtr_start(&mtr);
		rec = dict_getnext_system(&pcur, &mtr);
	}

	mtr_commit(&mtr);
	mutex_exit(&dict_sys.mutex);
	mem_heap_free(heap);

	DBUG_RETURN(0);
}
/*******************************************************************//**
Bind the dynamic table INFORMATION_SCHEMA.innodb_sys_foreign_cols
@return 0 on success */
static
int
innodb_sys_foreign_cols_init(
/*========================*/
	void*	p)	/*!< in/out: table schema object */
{
	ST_SCHEMA_TABLE*	schema;

	DBUG_ENTER("innodb_sys_foreign_cols_init");

	schema = (ST_SCHEMA_TABLE*) p;

	schema->fields_info = innodb_sys_foreign_cols_fields_info;
	schema->fill_table = i_s_sys_foreign_cols_fill_table;

	DBUG_RETURN(0);
}

UNIV_INTERN struct st_maria_plugin	i_s_innodb_sys_foreign_cols =
{
	/* the plugin type (a MYSQL_XXX_PLUGIN value) */
	/* int */
	STRUCT_FLD(type, MYSQL_INFORMATION_SCHEMA_PLUGIN),

	/* pointer to type-specific plugin descriptor */
	/* void* */
	STRUCT_FLD(info, &i_s_info),

	/* plugin name */
	/* const char* */
	STRUCT_FLD(name, "INNODB_SYS_FOREIGN_COLS"),

	/* plugin author (for SHOW PLUGINS) */
	/* const char* */
	STRUCT_FLD(author, plugin_author),

	/* general descriptive text (for SHOW PLUGINS) */
	/* const char* */
	STRUCT_FLD(descr, "InnoDB SYS_FOREIGN_COLS"),

	/* the plugin license (PLUGIN_LICENSE_XXX) */
	/* int */
	STRUCT_FLD(license, PLUGIN_LICENSE_GPL),

	/* the function to invoke when plugin is loaded */
	/* int (*)(void*); */
	STRUCT_FLD(init, innodb_sys_foreign_cols_init),

	/* the function to invoke when plugin is unloaded */
	/* int (*)(void*); */
	STRUCT_FLD(deinit, i_s_common_deinit),

	/* plugin version (for SHOW PLUGINS) */
	/* unsigned int */
	STRUCT_FLD(version, INNODB_VERSION_SHORT),

	/* struct st_mysql_show_var* */
	STRUCT_FLD(status_vars, NULL),

	/* struct st_mysql_sys_var** */
	STRUCT_FLD(system_vars, NULL),

        /* Maria extension */
	STRUCT_FLD(version_info, INNODB_VERSION_STR),
        STRUCT_FLD(maturity, MariaDB_PLUGIN_MATURITY_STABLE),
};

/**  SYS_TABLESPACES    ********************************************/
/* Fields of the dynamic table INFORMATION_SCHEMA.INNODB_SYS_TABLESPACES */
static ST_FIELD_INFO	innodb_sys_tablespaces_fields_info[] =
{
#define SYS_TABLESPACES_SPACE		0
	{STRUCT_FLD(field_name,		"SPACE"),
	 STRUCT_FLD(field_length,	MY_INT32_NUM_DECIMAL_DIGITS),
	 STRUCT_FLD(field_type,		MYSQL_TYPE_LONG),
	 STRUCT_FLD(value,		0),
	 STRUCT_FLD(field_flags,	MY_I_S_UNSIGNED),
	 STRUCT_FLD(old_name,		""),
	 STRUCT_FLD(open_method,	SKIP_OPEN_TABLE)},

#define SYS_TABLESPACES_NAME		1
	{STRUCT_FLD(field_name,		"NAME"),
	 STRUCT_FLD(field_length,	MAX_FULL_NAME_LEN + 1),
	 STRUCT_FLD(field_type,		MYSQL_TYPE_STRING),
	 STRUCT_FLD(value,		0),
	 STRUCT_FLD(field_flags,	0),
	 STRUCT_FLD(old_name,		""),
	 STRUCT_FLD(open_method,	SKIP_OPEN_TABLE)},

#define SYS_TABLESPACES_FLAGS		2
	{STRUCT_FLD(field_name,		"FLAG"),
	 STRUCT_FLD(field_length,	MY_INT32_NUM_DECIMAL_DIGITS),
	 STRUCT_FLD(field_type,		MYSQL_TYPE_LONG),
	 STRUCT_FLD(value,		0),
	 STRUCT_FLD(field_flags,	MY_I_S_UNSIGNED),
	 STRUCT_FLD(old_name,		""),
	 STRUCT_FLD(open_method,	SKIP_OPEN_TABLE)},

#define SYS_TABLESPACES_ROW_FORMAT	3
	{STRUCT_FLD(field_name,		"ROW_FORMAT"),
	 STRUCT_FLD(field_length,	22),
	 STRUCT_FLD(field_type,		MYSQL_TYPE_STRING),
	 STRUCT_FLD(value,		0),
	 STRUCT_FLD(field_flags,	MY_I_S_MAYBE_NULL),
	 STRUCT_FLD(old_name,		""),
	 STRUCT_FLD(open_method,	SKIP_OPEN_TABLE)},

#define SYS_TABLESPACES_PAGE_SIZE	4
	{STRUCT_FLD(field_name,		"PAGE_SIZE"),
	 STRUCT_FLD(field_length,	MY_INT32_NUM_DECIMAL_DIGITS),
	 STRUCT_FLD(field_type,		MYSQL_TYPE_LONG),
	 STRUCT_FLD(value,		0),
	 STRUCT_FLD(field_flags,	MY_I_S_UNSIGNED),
	 STRUCT_FLD(old_name,		""),
	 STRUCT_FLD(open_method,	SKIP_OPEN_TABLE)},

#define SYS_TABLESPACES_ZIP_PAGE_SIZE	5
	{STRUCT_FLD(field_name,		"ZIP_PAGE_SIZE"),
	 STRUCT_FLD(field_length,	MY_INT32_NUM_DECIMAL_DIGITS),
	 STRUCT_FLD(field_type,		MYSQL_TYPE_LONG),
	 STRUCT_FLD(value,		0),
	 STRUCT_FLD(field_flags,	MY_I_S_UNSIGNED),
	 STRUCT_FLD(old_name,		""),
	 STRUCT_FLD(open_method,	SKIP_OPEN_TABLE)},

#define SYS_TABLESPACES_SPACE_TYPE	6
	{STRUCT_FLD(field_name,		"SPACE_TYPE"),
	 STRUCT_FLD(field_length,	10),
	 STRUCT_FLD(field_type,		MYSQL_TYPE_STRING),
	 STRUCT_FLD(value,		0),
	 STRUCT_FLD(field_flags,	MY_I_S_MAYBE_NULL),
	 STRUCT_FLD(old_name,		""),
	 STRUCT_FLD(open_method,	SKIP_OPEN_TABLE)},

#define SYS_TABLESPACES_FS_BLOCK_SIZE	7
	{STRUCT_FLD(field_name,		"FS_BLOCK_SIZE"),
	 STRUCT_FLD(field_length,	MY_INT32_NUM_DECIMAL_DIGITS),
	 STRUCT_FLD(field_type,		MYSQL_TYPE_LONG),
	 STRUCT_FLD(value,		0),
	 STRUCT_FLD(field_flags,	MY_I_S_UNSIGNED),
	 STRUCT_FLD(old_name,		""),
	 STRUCT_FLD(open_method,	SKIP_OPEN_TABLE)},

#define SYS_TABLESPACES_FILE_SIZE	8
	{STRUCT_FLD(field_name,		"FILE_SIZE"),
	 STRUCT_FLD(field_length,	MY_INT64_NUM_DECIMAL_DIGITS),
	 STRUCT_FLD(field_type,		MYSQL_TYPE_LONGLONG),
	 STRUCT_FLD(value,		0),
	 STRUCT_FLD(field_flags,	MY_I_S_UNSIGNED),
	 STRUCT_FLD(old_name,		""),
	 STRUCT_FLD(open_method,	SKIP_OPEN_TABLE)},

#define SYS_TABLESPACES_ALLOC_SIZE	9
	{STRUCT_FLD(field_name,		"ALLOCATED_SIZE"),
	 STRUCT_FLD(field_length,	MY_INT64_NUM_DECIMAL_DIGITS),
	 STRUCT_FLD(field_type,		MYSQL_TYPE_LONGLONG),
	 STRUCT_FLD(value,		0),
	 STRUCT_FLD(field_flags,	MY_I_S_UNSIGNED),
	 STRUCT_FLD(old_name,           ""),
	 STRUCT_FLD(open_method,        SKIP_OPEN_TABLE)},

	END_OF_ST_FIELD_INFO

};

/**********************************************************************//**
Function to fill INFORMATION_SCHEMA.INNODB_SYS_TABLESPACES with information
collected by scanning SYS_TABLESPACESS table.
@return 0 on success */
static
int
i_s_dict_fill_sys_tablespaces(
/*==========================*/
	THD*		thd,		/*!< in: thread */
	ulint		space,		/*!< in: space ID */
	const char*	name,		/*!< in: tablespace name */
	ulint		flags,		/*!< in: tablespace flags */
	TABLE*		table_to_fill)	/*!< in/out: fill this table */
{
	Field**	fields;
	ulint	atomic_blobs	= FSP_FLAGS_HAS_ATOMIC_BLOBS(flags);
	const char* row_format;

	DBUG_ENTER("i_s_dict_fill_sys_tablespaces");

	if (fil_space_t::full_crc32(flags)) {
		row_format = NULL;
	} else if (is_system_tablespace(space)) {
		row_format = "Compact, Redundant or Dynamic";
	} else if (FSP_FLAGS_GET_ZIP_SSIZE(flags)) {
		row_format = "Compressed";
	} else if (atomic_blobs) {
		row_format = "Dynamic";
	} else {
		row_format = "Compact or Redundant";
	}

	fields = table_to_fill->field;

	OK(fields[SYS_TABLESPACES_SPACE]->store(space, true));

	OK(field_store_string(fields[SYS_TABLESPACES_NAME], name));

	OK(fields[SYS_TABLESPACES_FLAGS]->store(flags, true));

	OK(field_store_string(fields[SYS_TABLESPACES_ROW_FORMAT], row_format));

	OK(field_store_string(fields[SYS_TABLESPACES_SPACE_TYPE],
			      is_system_tablespace(space)
			      ? "System" : "Single"));

	ulint cflags = fil_space_t::is_valid_flags(flags, space)
		? flags : fsp_flags_convert_from_101(flags);
	if (cflags == ULINT_UNDEFINED) {
		fields[SYS_TABLESPACES_PAGE_SIZE]->set_null();
		fields[SYS_TABLESPACES_ZIP_PAGE_SIZE]->set_null();
		fields[SYS_TABLESPACES_FS_BLOCK_SIZE]->set_null();
		fields[SYS_TABLESPACES_FILE_SIZE]->set_null();
		fields[SYS_TABLESPACES_ALLOC_SIZE]->set_null();
		OK(schema_table_store_record(thd, table_to_fill));
		DBUG_RETURN(0);
	}

	OK(fields[SYS_TABLESPACES_PAGE_SIZE]->store(
		   fil_space_t::logical_size(cflags), true));

	OK(fields[SYS_TABLESPACES_ZIP_PAGE_SIZE]->store(
		   fil_space_t::physical_size(cflags), true));

	os_file_stat_t	stat;
	os_file_size_t	file;

	memset(&file, 0xff, sizeof(file));
	memset(&stat, 0x0, sizeof(stat));

	if (fil_space_t* s = fil_space_acquire_silent(space)) {
		const char *filepath = s->chain.start
			? s->chain.start->name : NULL;
		if (!filepath) {
			goto file_done;
		}

		file = os_file_get_size(filepath);

		/* Get the file system (or Volume) block size. */
		switch (dberr_t err = os_file_get_status(filepath, &stat,
							 false, false)) {
		case DB_FAIL:
			ib::warn()
				<< "File '" << filepath << "', failed to get "
				<< "stats";
			break;

		case DB_SUCCESS:
		case DB_NOT_FOUND:
			break;

		default:
			ib::error() << "File '" << filepath << "' " << err;
			break;
		}

file_done:
		s->release();
	}

	if (file.m_total_size == static_cast<os_offset_t>(~0)) {
		stat.block_size = 0;
		file.m_total_size = 0;
		file.m_alloc_size = 0;
	}

	OK(fields[SYS_TABLESPACES_FS_BLOCK_SIZE]->store(stat.block_size, true));

	OK(fields[SYS_TABLESPACES_FILE_SIZE]->store(file.m_total_size, true));

	OK(fields[SYS_TABLESPACES_ALLOC_SIZE]->store(file.m_alloc_size, true));

	OK(schema_table_store_record(thd, table_to_fill));

	DBUG_RETURN(0);
}

/*******************************************************************//**
Function to populate INFORMATION_SCHEMA.INNODB_SYS_TABLESPACES table.
Loop through each record in SYS_TABLESPACES, and extract the column
information and fill the INFORMATION_SCHEMA.INNODB_SYS_TABLESPACES table.
@return 0 on success */
static
int
i_s_sys_tablespaces_fill_table(
/*===========================*/
	THD*		thd,	/*!< in: thread */
	TABLE_LIST*	tables,	/*!< in/out: tables to fill */
	Item*		)	/*!< in: condition (not used) */
{
	btr_pcur_t	pcur;
	const rec_t*	rec;
	mem_heap_t*	heap;
	mtr_t		mtr;

	DBUG_ENTER("i_s_sys_tablespaces_fill_table");
	RETURN_IF_INNODB_NOT_STARTED(tables->schema_table_name.str);

	/* deny access to user without PROCESS_ACL privilege */
	if (check_global_access(thd, PROCESS_ACL)) {
		DBUG_RETURN(0);
	}

	heap = mem_heap_create(1000);
	mutex_enter(&dict_sys.mutex);
	mtr_start(&mtr);

	for (rec = dict_startscan_system(&pcur, &mtr, SYS_TABLESPACES);
	     rec != NULL;
	     rec = dict_getnext_system(&pcur, &mtr)) {

		const char*	err_msg;
		ulint		space;
		const char*	name;
		ulint		flags;

		/* Extract necessary information from a SYS_TABLESPACES row */
		err_msg = dict_process_sys_tablespaces(
			heap, rec, &space, &name, &flags);

		mtr_commit(&mtr);
		mutex_exit(&dict_sys.mutex);

		if (!err_msg) {
			i_s_dict_fill_sys_tablespaces(
				thd, space, name, flags,
				tables->table);
		} else {
			push_warning_printf(thd, Sql_condition::WARN_LEVEL_WARN,
					    ER_CANT_FIND_SYSTEM_REC, "%s",
					    err_msg);
		}

		mem_heap_empty(heap);

		/* Get the next record */
		mutex_enter(&dict_sys.mutex);
		mtr_start(&mtr);
	}

	mtr_commit(&mtr);
	mutex_exit(&dict_sys.mutex);
	mem_heap_free(heap);

	DBUG_RETURN(0);
}
/*******************************************************************//**
Bind the dynamic table INFORMATION_SCHEMA.INNODB_SYS_TABLESPACES
@return 0 on success */
static
int
innodb_sys_tablespaces_init(
/*========================*/
	void*	p)	/*!< in/out: table schema object */
{
	ST_SCHEMA_TABLE*	schema;

	DBUG_ENTER("innodb_sys_tablespaces_init");

	schema = (ST_SCHEMA_TABLE*) p;

	schema->fields_info = innodb_sys_tablespaces_fields_info;
	schema->fill_table = i_s_sys_tablespaces_fill_table;

	DBUG_RETURN(0);
}

UNIV_INTERN struct st_maria_plugin	i_s_innodb_sys_tablespaces =
{
	/* the plugin type (a MYSQL_XXX_PLUGIN value) */
	/* int */
	STRUCT_FLD(type, MYSQL_INFORMATION_SCHEMA_PLUGIN),

	/* pointer to type-specific plugin descriptor */
	/* void* */
	STRUCT_FLD(info, &i_s_info),

	/* plugin name */
	/* const char* */
	STRUCT_FLD(name, "INNODB_SYS_TABLESPACES"),

	/* plugin author (for SHOW PLUGINS) */
	/* const char* */
	STRUCT_FLD(author, plugin_author),

	/* general descriptive text (for SHOW PLUGINS) */
	/* const char* */
	STRUCT_FLD(descr, "InnoDB SYS_TABLESPACES"),

	/* the plugin license (PLUGIN_LICENSE_XXX) */
	/* int */
	STRUCT_FLD(license, PLUGIN_LICENSE_GPL),

	/* the function to invoke when plugin is loaded */
	/* int (*)(void*); */
	STRUCT_FLD(init, innodb_sys_tablespaces_init),

	/* the function to invoke when plugin is unloaded */
	/* int (*)(void*); */
	STRUCT_FLD(deinit, i_s_common_deinit),

	/* plugin version (for SHOW PLUGINS) */
	/* unsigned int */
	STRUCT_FLD(version, INNODB_VERSION_SHORT),

	/* struct st_mysql_show_var* */
	STRUCT_FLD(status_vars, NULL),

	/* struct st_mysql_sys_var** */
	STRUCT_FLD(system_vars, NULL),

        /* Maria extension */
	STRUCT_FLD(version_info, INNODB_VERSION_STR),
        STRUCT_FLD(maturity, MariaDB_PLUGIN_MATURITY_STABLE),
};

/**  SYS_DATAFILES  ************************************************/
/* Fields of the dynamic table INFORMATION_SCHEMA.INNODB_SYS_DATAFILES */
static ST_FIELD_INFO	innodb_sys_datafiles_fields_info[] =
{
#define SYS_DATAFILES_SPACE		0
	{STRUCT_FLD(field_name,		"SPACE"),
	 STRUCT_FLD(field_length,	MY_INT32_NUM_DECIMAL_DIGITS),
	 STRUCT_FLD(field_type,		MYSQL_TYPE_LONG),
	 STRUCT_FLD(value,		0),
	 STRUCT_FLD(field_flags,	MY_I_S_UNSIGNED),
	 STRUCT_FLD(old_name,		""),
	 STRUCT_FLD(open_method,	SKIP_OPEN_TABLE)},

#define SYS_DATAFILES_PATH		1
	{STRUCT_FLD(field_name,		"PATH"),
	 STRUCT_FLD(field_length,	OS_FILE_MAX_PATH),
	 STRUCT_FLD(field_type,		MYSQL_TYPE_STRING),
	 STRUCT_FLD(value,		0),
	 STRUCT_FLD(field_flags,	0),
	 STRUCT_FLD(old_name,		""),
	 STRUCT_FLD(open_method,	SKIP_OPEN_TABLE)},

	END_OF_ST_FIELD_INFO
};

/**********************************************************************//**
Function to fill INFORMATION_SCHEMA.INNODB_SYS_DATAFILES with information
collected by scanning SYS_DATAFILESS table.
@return 0 on success */
static
int
i_s_dict_fill_sys_datafiles(
/*========================*/
	THD*		thd,		/*!< in: thread */
	ulint		space,		/*!< in: space ID */
	const char*	path,		/*!< in: absolute path */
	TABLE*		table_to_fill)	/*!< in/out: fill this table */
{
	Field**		fields;

	DBUG_ENTER("i_s_dict_fill_sys_datafiles");

	fields = table_to_fill->field;

	OK(field_store_ulint(fields[SYS_DATAFILES_SPACE], space));

	OK(field_store_string(fields[SYS_DATAFILES_PATH], path));

	OK(schema_table_store_record(thd, table_to_fill));

	DBUG_RETURN(0);
}
/*******************************************************************//**
Function to populate INFORMATION_SCHEMA.INNODB_SYS_DATAFILES table.
Loop through each record in SYS_DATAFILES, and extract the column
information and fill the INFORMATION_SCHEMA.INNODB_SYS_DATAFILES table.
@return 0 on success */
static
int
i_s_sys_datafiles_fill_table(
/*=========================*/
	THD*		thd,	/*!< in: thread */
	TABLE_LIST*	tables,	/*!< in/out: tables to fill */
	Item*		)	/*!< in: condition (not used) */
{
	btr_pcur_t	pcur;
	const rec_t*	rec;
	mem_heap_t*	heap;
	mtr_t		mtr;

	DBUG_ENTER("i_s_sys_datafiles_fill_table");
	RETURN_IF_INNODB_NOT_STARTED(tables->schema_table_name.str);

	/* deny access to user without PROCESS_ACL privilege */
	if (check_global_access(thd, PROCESS_ACL)) {
		DBUG_RETURN(0);
	}

	heap = mem_heap_create(1000);
	mutex_enter(&dict_sys.mutex);
	mtr_start(&mtr);

	rec = dict_startscan_system(&pcur, &mtr, SYS_DATAFILES);

	while (rec) {
		const char*	err_msg;
		ulint		space;
		const char*	path;

		/* Extract necessary information from a SYS_DATAFILES row */
		err_msg = dict_process_sys_datafiles(
			heap, rec, &space, &path);

		mtr_commit(&mtr);
		mutex_exit(&dict_sys.mutex);

		if (!err_msg) {
			i_s_dict_fill_sys_datafiles(
				thd, space, path, tables->table);
		} else {
			push_warning_printf(thd, Sql_condition::WARN_LEVEL_WARN,
					    ER_CANT_FIND_SYSTEM_REC, "%s",
					    err_msg);
		}

		mem_heap_empty(heap);

		/* Get the next record */
		mutex_enter(&dict_sys.mutex);
		mtr_start(&mtr);
		rec = dict_getnext_system(&pcur, &mtr);
	}

	mtr_commit(&mtr);
	mutex_exit(&dict_sys.mutex);
	mem_heap_free(heap);

	DBUG_RETURN(0);
}
/*******************************************************************//**
Bind the dynamic table INFORMATION_SCHEMA.INNODB_SYS_DATAFILES
@return 0 on success */
static
int
innodb_sys_datafiles_init(
/*======================*/
	void*	p)	/*!< in/out: table schema object */
{
	ST_SCHEMA_TABLE*	schema;

	DBUG_ENTER("innodb_sys_datafiles_init");

	schema = (ST_SCHEMA_TABLE*) p;

	schema->fields_info = innodb_sys_datafiles_fields_info;
	schema->fill_table = i_s_sys_datafiles_fill_table;

	DBUG_RETURN(0);
}

UNIV_INTERN struct st_maria_plugin	i_s_innodb_sys_datafiles =
{
	/* the plugin type (a MYSQL_XXX_PLUGIN value) */
	/* int */
	STRUCT_FLD(type, MYSQL_INFORMATION_SCHEMA_PLUGIN),

	/* pointer to type-specific plugin descriptor */
	/* void* */
	STRUCT_FLD(info, &i_s_info),

	/* plugin name */
	/* const char* */
	STRUCT_FLD(name, "INNODB_SYS_DATAFILES"),

	/* plugin author (for SHOW PLUGINS) */
	/* const char* */
	STRUCT_FLD(author, plugin_author),

	/* general descriptive text (for SHOW PLUGINS) */
	/* const char* */
	STRUCT_FLD(descr, "InnoDB SYS_DATAFILES"),

	/* the plugin license (PLUGIN_LICENSE_XXX) */
	/* int */
	STRUCT_FLD(license, PLUGIN_LICENSE_GPL),

	/* the function to invoke when plugin is loaded */
	/* int (*)(void*); */
	STRUCT_FLD(init, innodb_sys_datafiles_init),

	/* the function to invoke when plugin is unloaded */
	/* int (*)(void*); */
	STRUCT_FLD(deinit, i_s_common_deinit),

	/* plugin version (for SHOW PLUGINS) */
	/* unsigned int */
	STRUCT_FLD(version, INNODB_VERSION_SHORT),

	/* struct st_mysql_show_var* */
	STRUCT_FLD(status_vars, NULL),

	/* struct st_mysql_sys_var** */
	STRUCT_FLD(system_vars, NULL),

        /* Maria extension */
	STRUCT_FLD(version_info, INNODB_VERSION_STR),
        STRUCT_FLD(maturity, MariaDB_PLUGIN_MATURITY_STABLE),
};

/**  TABLESPACES_ENCRYPTION    ********************************************/
/* Fields of the table INFORMATION_SCHEMA.INNODB_TABLESPACES_ENCRYPTION */
static ST_FIELD_INFO	innodb_tablespaces_encryption_fields_info[] =
{
#define TABLESPACES_ENCRYPTION_SPACE	0
	{STRUCT_FLD(field_name,		"SPACE"),
	 STRUCT_FLD(field_length,	MY_INT32_NUM_DECIMAL_DIGITS),
	 STRUCT_FLD(field_type,		MYSQL_TYPE_LONG),
	 STRUCT_FLD(value,		0),
	 STRUCT_FLD(field_flags,	MY_I_S_UNSIGNED),
	 STRUCT_FLD(old_name,		""),
	 STRUCT_FLD(open_method,	SKIP_OPEN_TABLE)},

#define TABLESPACES_ENCRYPTION_NAME		1
	{STRUCT_FLD(field_name,		"NAME"),
	 STRUCT_FLD(field_length,	MAX_FULL_NAME_LEN + 1),
	 STRUCT_FLD(field_type,		MYSQL_TYPE_STRING),
	 STRUCT_FLD(value,		0),
	 STRUCT_FLD(field_flags,	MY_I_S_MAYBE_NULL),
	 STRUCT_FLD(old_name,		""),
	 STRUCT_FLD(open_method,	SKIP_OPEN_TABLE)},

#define TABLESPACES_ENCRYPTION_ENCRYPTION_SCHEME	2
	{STRUCT_FLD(field_name,		"ENCRYPTION_SCHEME"),
	 STRUCT_FLD(field_length,	MY_INT32_NUM_DECIMAL_DIGITS),
	 STRUCT_FLD(field_type,		MYSQL_TYPE_LONG),
	 STRUCT_FLD(value,		0),
	 STRUCT_FLD(field_flags,	MY_I_S_UNSIGNED),
	 STRUCT_FLD(old_name,		""),
	 STRUCT_FLD(open_method,	SKIP_OPEN_TABLE)},

#define TABLESPACES_ENCRYPTION_KEYSERVER_REQUESTS	3
	{STRUCT_FLD(field_name,		"KEYSERVER_REQUESTS"),
	 STRUCT_FLD(field_length,	MY_INT32_NUM_DECIMAL_DIGITS),
	 STRUCT_FLD(field_type,		MYSQL_TYPE_LONG),
	 STRUCT_FLD(value,		0),
	 STRUCT_FLD(field_flags,	MY_I_S_UNSIGNED),
	 STRUCT_FLD(old_name,		""),
	 STRUCT_FLD(open_method,	SKIP_OPEN_TABLE)},

#define TABLESPACES_ENCRYPTION_MIN_KEY_VERSION	4
	{STRUCT_FLD(field_name,		"MIN_KEY_VERSION"),
	 STRUCT_FLD(field_length,	MY_INT32_NUM_DECIMAL_DIGITS),
	 STRUCT_FLD(field_type,		MYSQL_TYPE_LONG),
	 STRUCT_FLD(value,		0),
	 STRUCT_FLD(field_flags,	MY_I_S_UNSIGNED),
	 STRUCT_FLD(old_name,		""),
	 STRUCT_FLD(open_method,	SKIP_OPEN_TABLE)},

#define TABLESPACES_ENCRYPTION_CURRENT_KEY_VERSION	5
	{STRUCT_FLD(field_name,		"CURRENT_KEY_VERSION"),
	 STRUCT_FLD(field_length,	MY_INT32_NUM_DECIMAL_DIGITS),
	 STRUCT_FLD(field_type,		MYSQL_TYPE_LONG),
	 STRUCT_FLD(value,		0),
	 STRUCT_FLD(field_flags,	MY_I_S_UNSIGNED),
	 STRUCT_FLD(old_name,		""),
	 STRUCT_FLD(open_method,	SKIP_OPEN_TABLE)},

#define TABLESPACES_ENCRYPTION_KEY_ROTATION_PAGE_NUMBER	6
	{STRUCT_FLD(field_name,		"KEY_ROTATION_PAGE_NUMBER"),
	 STRUCT_FLD(field_length,	MY_INT64_NUM_DECIMAL_DIGITS),
	 STRUCT_FLD(field_type,		MYSQL_TYPE_LONGLONG),
	 STRUCT_FLD(value,		0),
	 STRUCT_FLD(field_flags,	MY_I_S_UNSIGNED | MY_I_S_MAYBE_NULL),
	 STRUCT_FLD(old_name,		""),
	 STRUCT_FLD(open_method,	SKIP_OPEN_TABLE)},

#define TABLESPACES_ENCRYPTION_KEY_ROTATION_MAX_PAGE_NUMBER 7
	{STRUCT_FLD(field_name,		"KEY_ROTATION_MAX_PAGE_NUMBER"),
	 STRUCT_FLD(field_length,	MY_INT64_NUM_DECIMAL_DIGITS),
	 STRUCT_FLD(field_type,		MYSQL_TYPE_LONGLONG),
	 STRUCT_FLD(value,		0),
	 STRUCT_FLD(field_flags,	MY_I_S_UNSIGNED | MY_I_S_MAYBE_NULL),
	 STRUCT_FLD(old_name,		""),
	 STRUCT_FLD(open_method,	SKIP_OPEN_TABLE)},

#define TABLESPACES_ENCRYPTION_CURRENT_KEY_ID	8
	{STRUCT_FLD(field_name,		"CURRENT_KEY_ID"),
	 STRUCT_FLD(field_length,	MY_INT32_NUM_DECIMAL_DIGITS),
	 STRUCT_FLD(field_type,		MYSQL_TYPE_LONG),
	 STRUCT_FLD(value,		0),
	 STRUCT_FLD(field_flags,	MY_I_S_UNSIGNED),
	 STRUCT_FLD(old_name,		""),
	 STRUCT_FLD(open_method,	SKIP_OPEN_TABLE)},

#define TABLESPACES_ENCRYPTION_ROTATING_OR_FLUSHING 9
	{STRUCT_FLD(field_name,		"ROTATING_OR_FLUSHING"),
	 STRUCT_FLD(field_length,	1),
	 STRUCT_FLD(field_type,		MYSQL_TYPE_LONG),
	 STRUCT_FLD(value,		0),
	 STRUCT_FLD(field_flags,	MY_I_S_UNSIGNED),
	 STRUCT_FLD(old_name,		""),
	 STRUCT_FLD(open_method,	SKIP_OPEN_TABLE)},

	END_OF_ST_FIELD_INFO
};

/**********************************************************************//**
Function to fill INFORMATION_SCHEMA.INNODB_TABLESPACES_ENCRYPTION
with information collected by scanning SYS_TABLESPACES table.
@param[in]	thd		thread handle
@param[in]	space		Tablespace
@param[in]	table_to_fill	I_S table to fill
@return 0 on success */
static
int
i_s_dict_fill_tablespaces_encryption(
	THD*		thd,
	fil_space_t*	space,
	TABLE*		table_to_fill)
{
	Field**	fields;
	struct fil_space_crypt_status_t status;

	DBUG_ENTER("i_s_dict_fill_tablespaces_encryption");

	fields = table_to_fill->field;

	fil_space_crypt_get_status(space, &status);

	/* If tablespace id does not match, we did not find
	encryption information for this tablespace. */
	if (!space->crypt_data || space->id != status.space) {
		goto skip;
	}

	OK(fields[TABLESPACES_ENCRYPTION_SPACE]->store(space->id, true));

	OK(field_store_string(fields[TABLESPACES_ENCRYPTION_NAME],
			      space->name));

	OK(fields[TABLESPACES_ENCRYPTION_ENCRYPTION_SCHEME]->store(
		   status.scheme, true));
	OK(fields[TABLESPACES_ENCRYPTION_KEYSERVER_REQUESTS]->store(
		   status.keyserver_requests, true));
	OK(fields[TABLESPACES_ENCRYPTION_MIN_KEY_VERSION]->store(
		   status.min_key_version, true));
	OK(fields[TABLESPACES_ENCRYPTION_CURRENT_KEY_VERSION]->store(
		   status.current_key_version, true));
	OK(fields[TABLESPACES_ENCRYPTION_CURRENT_KEY_ID]->store(
		   status.key_id, true));
	OK(fields[TABLESPACES_ENCRYPTION_ROTATING_OR_FLUSHING]->store(
		   status.rotating || status.flushing, true));

	if (status.rotating) {
		fields[TABLESPACES_ENCRYPTION_KEY_ROTATION_PAGE_NUMBER]->set_notnull();
		OK(fields[TABLESPACES_ENCRYPTION_KEY_ROTATION_PAGE_NUMBER]->store(
			   status.rotate_next_page_number, true));
		fields[TABLESPACES_ENCRYPTION_KEY_ROTATION_MAX_PAGE_NUMBER]->set_notnull();
		OK(fields[TABLESPACES_ENCRYPTION_KEY_ROTATION_MAX_PAGE_NUMBER]->store(
			   status.rotate_max_page_number, true));
	} else {
		fields[TABLESPACES_ENCRYPTION_KEY_ROTATION_PAGE_NUMBER]
			->set_null();
		fields[TABLESPACES_ENCRYPTION_KEY_ROTATION_MAX_PAGE_NUMBER]
			->set_null();
	}

	OK(schema_table_store_record(thd, table_to_fill));

skip:
	DBUG_RETURN(0);
}
/*******************************************************************//**
Function to populate INFORMATION_SCHEMA.INNODB_TABLESPACES_ENCRYPTION table.
Loop through each record in TABLESPACES_ENCRYPTION, and extract the column
information and fill the INFORMATION_SCHEMA.INNODB_TABLESPACES_ENCRYPTION table.
@return 0 on success */
static
int
i_s_tablespaces_encryption_fill_table(
/*===========================*/
	THD*		thd,	/*!< in: thread */
	TABLE_LIST*	tables,	/*!< in/out: tables to fill */
	Item*		)	/*!< in: condition (not used) */
{
	DBUG_ENTER("i_s_tablespaces_encryption_fill_table");
	RETURN_IF_INNODB_NOT_STARTED(tables->schema_table_name.str);

	/* deny access to user without PROCESS_ACL privilege */
	if (check_global_access(thd, PROCESS_ACL)) {
		DBUG_RETURN(0);
	}

	mutex_enter(&fil_system.mutex);

	for (fil_space_t* space = UT_LIST_GET_FIRST(fil_system.space_list);
	     space; space = UT_LIST_GET_NEXT(space_list, space)) {
		if (space->purpose == FIL_TYPE_TABLESPACE
		    && space->acquire()) {
			mutex_exit(&fil_system.mutex);
			if (int err = i_s_dict_fill_tablespaces_encryption(
				    thd, space, tables->table)) {
				space->release();
				DBUG_RETURN(err);
			}
			mutex_enter(&fil_system.mutex);
			space->release();
		}
	}

	mutex_exit(&fil_system.mutex);
	DBUG_RETURN(0);
}
/*******************************************************************//**
Bind the dynamic table INFORMATION_SCHEMA.INNODB_TABLESPACES_ENCRYPTION
@return 0 on success */
static
int
innodb_tablespaces_encryption_init(
/*========================*/
	void*	p)	/*!< in/out: table schema object */
{
	ST_SCHEMA_TABLE*	schema;

	DBUG_ENTER("innodb_tablespaces_encryption_init");

	schema = (ST_SCHEMA_TABLE*) p;

	schema->fields_info = innodb_tablespaces_encryption_fields_info;
	schema->fill_table = i_s_tablespaces_encryption_fill_table;

	DBUG_RETURN(0);
}

UNIV_INTERN struct st_maria_plugin	i_s_innodb_tablespaces_encryption =
{
	/* the plugin type (a MYSQL_XXX_PLUGIN value) */
	/* int */
	STRUCT_FLD(type, MYSQL_INFORMATION_SCHEMA_PLUGIN),

	/* pointer to type-specific plugin descriptor */
	/* void* */
	STRUCT_FLD(info, &i_s_info),

	/* plugin name */
	/* const char* */
	STRUCT_FLD(name, "INNODB_TABLESPACES_ENCRYPTION"),

	/* plugin author (for SHOW PLUGINS) */
	/* const char* */
	STRUCT_FLD(author, "Google Inc"),

	/* general descriptive text (for SHOW PLUGINS) */
	/* const char* */
	STRUCT_FLD(descr, "InnoDB TABLESPACES_ENCRYPTION"),

	/* the plugin license (PLUGIN_LICENSE_XXX) */
	/* int */
	STRUCT_FLD(license, PLUGIN_LICENSE_BSD),

	/* the function to invoke when plugin is loaded */
	/* int (*)(void*); */
	STRUCT_FLD(init, innodb_tablespaces_encryption_init),

	/* the function to invoke when plugin is unloaded */
	/* int (*)(void*); */
	STRUCT_FLD(deinit, i_s_common_deinit),

	/* plugin version (for SHOW PLUGINS) */
	/* unsigned int */
	STRUCT_FLD(version, INNODB_VERSION_SHORT),

	/* struct st_mysql_show_var* */
	STRUCT_FLD(status_vars, NULL),

	/* struct st_mysql_sys_var** */
	STRUCT_FLD(system_vars, NULL),

	/* Maria extension */
	STRUCT_FLD(version_info, INNODB_VERSION_STR),
	STRUCT_FLD(maturity, MariaDB_PLUGIN_MATURITY_STABLE)
};

/**  TABLESPACES_SCRUBBING    ********************************************/
/* Fields of the table INFORMATION_SCHEMA.INNODB_TABLESPACES_SCRUBBING */
static ST_FIELD_INFO	innodb_tablespaces_scrubbing_fields_info[] =
{
#define TABLESPACES_SCRUBBING_SPACE	0
	{STRUCT_FLD(field_name,		"SPACE"),
	 STRUCT_FLD(field_length,	MY_INT64_NUM_DECIMAL_DIGITS),
	 STRUCT_FLD(field_type,		MYSQL_TYPE_LONGLONG),
	 STRUCT_FLD(value,		0),
	 STRUCT_FLD(field_flags,	MY_I_S_UNSIGNED),
	 STRUCT_FLD(old_name,		""),
	 STRUCT_FLD(open_method,	SKIP_OPEN_TABLE)},

#define TABLESPACES_SCRUBBING_NAME		1
	{STRUCT_FLD(field_name,		"NAME"),
	 STRUCT_FLD(field_length,	MAX_FULL_NAME_LEN + 1),
	 STRUCT_FLD(field_type,		MYSQL_TYPE_STRING),
	 STRUCT_FLD(value,		0),
	 STRUCT_FLD(field_flags,	MY_I_S_MAYBE_NULL),
	 STRUCT_FLD(old_name,		""),
	 STRUCT_FLD(open_method,	SKIP_OPEN_TABLE)},

#define TABLESPACES_SCRUBBING_COMPRESSED	2
	{STRUCT_FLD(field_name,		"COMPRESSED"),
	 STRUCT_FLD(field_length,	1),
	 STRUCT_FLD(field_type,		MYSQL_TYPE_LONG),
	 STRUCT_FLD(value,		0),
	 STRUCT_FLD(field_flags,	MY_I_S_UNSIGNED),
	 STRUCT_FLD(old_name,		""),
	 STRUCT_FLD(open_method,	SKIP_OPEN_TABLE)},

#define TABLESPACES_SCRUBBING_LAST_SCRUB_COMPLETED	3
	{STRUCT_FLD(field_name,		"LAST_SCRUB_COMPLETED"),
	 STRUCT_FLD(field_length,	0),
	 STRUCT_FLD(field_type,		MYSQL_TYPE_DATETIME),
	 STRUCT_FLD(value,		0),
	 STRUCT_FLD(field_flags,	MY_I_S_MAYBE_NULL),
	 STRUCT_FLD(old_name,		""),
	 STRUCT_FLD(open_method,	SKIP_OPEN_TABLE)},

#define TABLESPACES_SCRUBBING_CURRENT_SCRUB_STARTED	4
	{STRUCT_FLD(field_name,		"CURRENT_SCRUB_STARTED"),
	 STRUCT_FLD(field_length,	0),
	 STRUCT_FLD(field_type,		MYSQL_TYPE_DATETIME),
	 STRUCT_FLD(value,		0),
	 STRUCT_FLD(field_flags,	MY_I_S_MAYBE_NULL),
	 STRUCT_FLD(old_name,		""),
	 STRUCT_FLD(open_method,	SKIP_OPEN_TABLE)},

#define TABLESPACES_SCRUBBING_CURRENT_SCRUB_ACTIVE_THREADS	5
	{STRUCT_FLD(field_name,		"CURRENT_SCRUB_ACTIVE_THREADS"),
	 STRUCT_FLD(field_length,	MY_INT32_NUM_DECIMAL_DIGITS),
	 STRUCT_FLD(field_type,		MYSQL_TYPE_LONG),
	 STRUCT_FLD(value,		0),
	 STRUCT_FLD(field_flags,	MY_I_S_UNSIGNED | MY_I_S_MAYBE_NULL),
	 STRUCT_FLD(old_name,		""),
	 STRUCT_FLD(open_method,	SKIP_OPEN_TABLE)},

#define TABLESPACES_SCRUBBING_CURRENT_SCRUB_PAGE_NUMBER	6
	{STRUCT_FLD(field_name,		"CURRENT_SCRUB_PAGE_NUMBER"),
	 STRUCT_FLD(field_length,	MY_INT64_NUM_DECIMAL_DIGITS),
	 STRUCT_FLD(field_type,		MYSQL_TYPE_LONGLONG),
	 STRUCT_FLD(value,		0),
	 STRUCT_FLD(field_flags,	MY_I_S_UNSIGNED),
	 STRUCT_FLD(old_name,		""),
	 STRUCT_FLD(open_method,	SKIP_OPEN_TABLE)},

#define TABLESPACES_SCRUBBING_CURRENT_SCRUB_MAX_PAGE_NUMBER	7
	{STRUCT_FLD(field_name,		"CURRENT_SCRUB_MAX_PAGE_NUMBER"),
	 STRUCT_FLD(field_length,	MY_INT64_NUM_DECIMAL_DIGITS),
	 STRUCT_FLD(field_type,		MYSQL_TYPE_LONGLONG),
	 STRUCT_FLD(value,		0),
	 STRUCT_FLD(field_flags,	MY_I_S_UNSIGNED),
	 STRUCT_FLD(old_name,		""),
	 STRUCT_FLD(open_method,	SKIP_OPEN_TABLE)},

#define TABLESPACES_SCRUBBING_ON_SSD	8
	{STRUCT_FLD(field_name,		"ON_SSD"),
	 STRUCT_FLD(field_length,	1),
	 STRUCT_FLD(field_type,		MYSQL_TYPE_LONG),
	 STRUCT_FLD(value,		0),
	 STRUCT_FLD(field_flags,	MY_I_S_UNSIGNED),
	 STRUCT_FLD(old_name,           ""),
	 STRUCT_FLD(open_method,        SKIP_OPEN_TABLE)},

	END_OF_ST_FIELD_INFO
};

/**********************************************************************//**
Function to fill INFORMATION_SCHEMA.INNODB_TABLESPACES_SCRUBBING
with information collected by scanning SYS_TABLESPACES table and
fil_space.
@param[in]	thd		Thread handle
@param[in]	space		Tablespace
@param[in]	table_to_fill	I_S table
@return 0 on success */
static
int
i_s_dict_fill_tablespaces_scrubbing(
	THD*		thd,
	fil_space_t*	space,
	TABLE*		table_to_fill)
{
	Field**	fields;
        struct fil_space_scrub_status_t status;

	DBUG_ENTER("i_s_dict_fill_tablespaces_scrubbing");

	fields = table_to_fill->field;

	fil_space_get_scrub_status(space, &status);

	OK(fields[TABLESPACES_SCRUBBING_SPACE]->store(space->id, true));

	OK(field_store_string(fields[TABLESPACES_SCRUBBING_NAME],
			      space->name));

	OK(fields[TABLESPACES_SCRUBBING_COMPRESSED]->store(
		   status.compressed ? 1 : 0, true));

	if (status.last_scrub_completed == 0) {
		fields[TABLESPACES_SCRUBBING_LAST_SCRUB_COMPLETED]->set_null();
	} else {
		fields[TABLESPACES_SCRUBBING_LAST_SCRUB_COMPLETED]
			->set_notnull();
		OK(field_store_time_t(
			   fields[TABLESPACES_SCRUBBING_LAST_SCRUB_COMPLETED],
			   status.last_scrub_completed));
	}

	int field_numbers[] = {
		TABLESPACES_SCRUBBING_CURRENT_SCRUB_STARTED,
		TABLESPACES_SCRUBBING_CURRENT_SCRUB_ACTIVE_THREADS,
		TABLESPACES_SCRUBBING_CURRENT_SCRUB_PAGE_NUMBER,
		TABLESPACES_SCRUBBING_CURRENT_SCRUB_MAX_PAGE_NUMBER };

	if (status.scrubbing) {
		for (uint i = 0; i < array_elements(field_numbers); i++) {
			fields[field_numbers[i]]->set_notnull();
		}

		OK(field_store_time_t(
			   fields[TABLESPACES_SCRUBBING_CURRENT_SCRUB_STARTED],
			   status.current_scrub_started));
		OK(fields[TABLESPACES_SCRUBBING_CURRENT_SCRUB_ACTIVE_THREADS]
		   ->store(status.current_scrub_active_threads, true));
		OK(fields[TABLESPACES_SCRUBBING_CURRENT_SCRUB_PAGE_NUMBER]
		   ->store(status.current_scrub_page_number, true));
		OK(fields[TABLESPACES_SCRUBBING_CURRENT_SCRUB_MAX_PAGE_NUMBER]
		   ->store(status.current_scrub_max_page_number, true));
	} else {
		for (uint i = 0; i < array_elements(field_numbers); i++) {
			fields[field_numbers[i]]->set_null();
		}
	}

	OK(fields[TABLESPACES_SCRUBBING_ON_SSD]->store(!space->is_rotational(),
						       true));
	OK(schema_table_store_record(thd, table_to_fill));

	DBUG_RETURN(0);
}
/*******************************************************************//**
Function to populate INFORMATION_SCHEMA.INNODB_TABLESPACES_SCRUBBING table.
Loop through each record in TABLESPACES_SCRUBBING, and extract the column
information and fill the INFORMATION_SCHEMA.INNODB_TABLESPACES_SCRUBBING table.
@return 0 on success */
static
int
i_s_tablespaces_scrubbing_fill_table(
/*===========================*/
	THD*		thd,	/*!< in: thread */
	TABLE_LIST*	tables,	/*!< in/out: tables to fill */
	Item*		)	/*!< in: condition (not used) */
{
	DBUG_ENTER("i_s_tablespaces_scrubbing_fill_table");
	RETURN_IF_INNODB_NOT_STARTED(tables->schema_table_name.str);

	/* deny access to user without SUPER_ACL privilege */
	if (check_global_access(thd, SUPER_ACL)) {
		DBUG_RETURN(0);
	}

	mutex_enter(&fil_system.mutex);

	for (fil_space_t* space = UT_LIST_GET_FIRST(fil_system.space_list);
	     space; space = UT_LIST_GET_NEXT(space_list, space)) {
		if (space->purpose == FIL_TYPE_TABLESPACE
		    && space->acquire()) {
			mutex_exit(&fil_system.mutex);
			if (int err = i_s_dict_fill_tablespaces_scrubbing(
				    thd, space, tables->table)) {
				space->release();
				DBUG_RETURN(err);
			}
			mutex_enter(&fil_system.mutex);
			space->release();
		}
	}

	mutex_exit(&fil_system.mutex);
	DBUG_RETURN(0);
}
/*******************************************************************//**
Bind the dynamic table INFORMATION_SCHEMA.INNODB_TABLESPACES_SCRUBBING
@return 0 on success */
static
int
innodb_tablespaces_scrubbing_init(
/*========================*/
	void*	p)	/*!< in/out: table schema object */
{
	ST_SCHEMA_TABLE*	schema;

	DBUG_ENTER("innodb_tablespaces_scrubbing_init");

	schema = (ST_SCHEMA_TABLE*) p;

	schema->fields_info = innodb_tablespaces_scrubbing_fields_info;
	schema->fill_table = i_s_tablespaces_scrubbing_fill_table;

	DBUG_RETURN(0);
}

UNIV_INTERN struct st_maria_plugin	i_s_innodb_tablespaces_scrubbing =
{
	/* the plugin type (a MYSQL_XXX_PLUGIN value) */
	/* int */
	STRUCT_FLD(type, MYSQL_INFORMATION_SCHEMA_PLUGIN),

	/* pointer to type-specific plugin descriptor */
	/* void* */
	STRUCT_FLD(info, &i_s_info),

	/* plugin name */
	/* const char* */
	STRUCT_FLD(name, "INNODB_TABLESPACES_SCRUBBING"),

	/* plugin author (for SHOW PLUGINS) */
	/* const char* */
	STRUCT_FLD(author, "Google Inc"),

	/* general descriptive text (for SHOW PLUGINS) */
	/* const char* */
	STRUCT_FLD(descr, "InnoDB TABLESPACES_SCRUBBING"),

	/* the plugin license (PLUGIN_LICENSE_XXX) */
	/* int */
	STRUCT_FLD(license, PLUGIN_LICENSE_BSD),

	/* the function to invoke when plugin is loaded */
	/* int (*)(void*); */
	STRUCT_FLD(init, innodb_tablespaces_scrubbing_init),

	/* the function to invoke when plugin is unloaded */
	/* int (*)(void*); */
	STRUCT_FLD(deinit, i_s_common_deinit),

	/* plugin version (for SHOW PLUGINS) */
	/* unsigned int */
	STRUCT_FLD(version, INNODB_VERSION_SHORT),

	/* struct st_mysql_show_var* */
	STRUCT_FLD(status_vars, NULL),

	/* struct st_mysql_sys_var** */
	STRUCT_FLD(system_vars, NULL),

	/* Maria extension */
	STRUCT_FLD(version_info, INNODB_VERSION_STR),
	STRUCT_FLD(maturity, MariaDB_PLUGIN_MATURITY_STABLE)
};

/**  INNODB_MUTEXES  *********************************************/
/* Fields of the dynamic table INFORMATION_SCHEMA.INNODB_MUTEXES */
static ST_FIELD_INFO	innodb_mutexes_fields_info[] =
{
#define MUTEXES_NAME			0
	{STRUCT_FLD(field_name,		"NAME"),
	 STRUCT_FLD(field_length,	OS_FILE_MAX_PATH),
	 STRUCT_FLD(field_type,		MYSQL_TYPE_STRING),
	 STRUCT_FLD(value,		0),
	 STRUCT_FLD(field_flags,	0),
	 STRUCT_FLD(old_name,		""),
	 STRUCT_FLD(open_method,	SKIP_OPEN_TABLE)},
#define MUTEXES_CREATE_FILE		1
	{STRUCT_FLD(field_name,		"CREATE_FILE"),
	 STRUCT_FLD(field_length,	OS_FILE_MAX_PATH),
	 STRUCT_FLD(field_type,		MYSQL_TYPE_STRING),
	 STRUCT_FLD(value,		0),
	 STRUCT_FLD(field_flags,	0),
	 STRUCT_FLD(old_name,		""),
	 STRUCT_FLD(open_method,	SKIP_OPEN_TABLE)},
#define MUTEXES_CREATE_LINE		2
	{STRUCT_FLD(field_name,		"CREATE_LINE"),
	 STRUCT_FLD(field_length,	MY_INT32_NUM_DECIMAL_DIGITS),
	 STRUCT_FLD(field_type,		MYSQL_TYPE_LONG),
	 STRUCT_FLD(value,		0),
	 STRUCT_FLD(field_flags,	MY_I_S_UNSIGNED),
	 STRUCT_FLD(old_name,		""),
	 STRUCT_FLD(open_method,	SKIP_OPEN_TABLE)},
#define MUTEXES_OS_WAITS		3
	{STRUCT_FLD(field_name,		"OS_WAITS"),
	 STRUCT_FLD(field_length,	MY_INT64_NUM_DECIMAL_DIGITS),
	 STRUCT_FLD(field_type,		MYSQL_TYPE_LONGLONG),
	 STRUCT_FLD(value,		0),
	 STRUCT_FLD(field_flags,	MY_I_S_UNSIGNED),
	 STRUCT_FLD(old_name,		""),
	 STRUCT_FLD(open_method,	SKIP_OPEN_TABLE)},

	END_OF_ST_FIELD_INFO
};

/*******************************************************************//**
Function to populate INFORMATION_SCHEMA.INNODB_MUTEXES table.
Loop through each record in mutex and rw_lock lists, and extract the column
information and fill the INFORMATION_SCHEMA.INNODB_MUTEXES table.
@return 0 on success */
static
int
i_s_innodb_mutexes_fill_table(
/*==========================*/
	THD*		thd,	/*!< in: thread */
	TABLE_LIST*	tables,	/*!< in/out: tables to fill */
	Item*		)	/*!< in: condition (not used) */
{
	rw_lock_t*	lock;
	ulint		block_lock_oswait_count = 0;
	rw_lock_t*	block_lock = NULL;
	Field**		fields = tables->table->field;

	DBUG_ENTER("i_s_innodb_mutexes_fill_table");
	RETURN_IF_INNODB_NOT_STARTED(tables->schema_table_name.str);

	/* deny access to user without PROCESS_ACL privilege */
	if (check_global_access(thd, PROCESS_ACL)) {
		DBUG_RETURN(0);
	}

	// mutex_enter(&mutex_list_mutex);

#ifdef JAN_TODO_FIXME
	ib_mutex_t*	mutex;
	ulint		block_mutex_oswait_count = 0;
	ib_mutex_t*	block_mutex = NULL;
	for (mutex = UT_LIST_GET_FIRST(os_mutex_list); mutex != NULL;
	     mutex = UT_LIST_GET_NEXT(list, mutex)) {
		if (mutex->count_os_wait == 0) {
			continue;
		}

		if (buf_pool_is_block_mutex(mutex)) {
			block_mutex = mutex;
			block_mutex_oswait_count += mutex->count_os_wait;
			continue;
		}

		OK(field_store_string(fields[MUTEXES_NAME], mutex->cmutex_name));
		OK(field_store_string(fields[MUTEXES_CREATE_FILE],
				      innobase_basename(mutex->cfile_name)));
		OK(fields[MUTEXES_CREATE_LINE]->store(lock->cline, true));
		fields[MUTEXES_CREATE_LINE]->set_notnull();
		OK(fields[MUTEXES_OS_WAITS]->store(lock->count_os_wait, true));
		fields[MUTEXES_OS_WAITS]->set_notnull();
		OK(schema_table_store_record(thd, tables->table));
	}

	if (block_mutex) {
		char buf1[IO_SIZE];

		snprintf(buf1, sizeof buf1, "combined %s",
			 innobase_basename(block_mutex->cfile_name));

		OK(field_store_string(fields[MUTEXES_NAME], block_mutex->cmutex_name));
		OK(field_store_string(fields[MUTEXES_CREATE_FILE], buf1));
		OK(fields[MUTEXES_CREATE_LINE]->store(block_mutex->cline, true));
		fields[MUTEXES_CREATE_LINE]->set_notnull();
		OK(field_store_ulint(fields[MUTEXES_OS_WAITS], (longlong)block_mutex_oswait_count));
		OK(schema_table_store_record(thd, tables->table));
	}

	mutex_exit(&mutex_list_mutex);
#endif /* JAN_TODO_FIXME */

	{
		struct Locking
		{
			Locking() { mutex_enter(&rw_lock_list_mutex); }
			~Locking() { mutex_exit(&rw_lock_list_mutex); }
		} locking;

		char lock_name[sizeof "buf0dump.cc:12345"];

		for (lock = UT_LIST_GET_FIRST(rw_lock_list); lock != NULL;
		     lock = UT_LIST_GET_NEXT(list, lock)) {
			if (lock->count_os_wait == 0) {
				continue;
			}

			if (buf_pool_is_block_lock(lock)) {
				block_lock = lock;
				block_lock_oswait_count += lock->count_os_wait;
				continue;
			}

			const char* basename = innobase_basename(
				lock->cfile_name);

			snprintf(lock_name, sizeof lock_name, "%s:%u",
				 basename, lock->cline);

			OK(field_store_string(fields[MUTEXES_NAME],
					      lock_name));
			OK(field_store_string(fields[MUTEXES_CREATE_FILE],
					      basename));
			OK(fields[MUTEXES_CREATE_LINE]->store(lock->cline,
							      true));
			fields[MUTEXES_CREATE_LINE]->set_notnull();
			OK(fields[MUTEXES_OS_WAITS]->store(lock->count_os_wait,
							   true));
			fields[MUTEXES_OS_WAITS]->set_notnull();
			OK(schema_table_store_record(thd, tables->table));
		}

		if (block_lock) {
			char buf1[IO_SIZE];

			snprintf(buf1, sizeof buf1, "combined %s",
				 innobase_basename(block_lock->cfile_name));

			OK(field_store_string(fields[MUTEXES_NAME],
					      "buf_block_t::lock"));
			OK(field_store_string(fields[MUTEXES_CREATE_FILE],
					      buf1));
			OK(fields[MUTEXES_CREATE_LINE]->store(block_lock->cline,
							      true));
			fields[MUTEXES_CREATE_LINE]->set_notnull();
			OK(fields[MUTEXES_OS_WAITS]->store(
				   block_lock_oswait_count, true));
			fields[MUTEXES_OS_WAITS]->set_notnull();
			OK(schema_table_store_record(thd, tables->table));
		}
	}

	DBUG_RETURN(0);
}

/*******************************************************************//**
Bind the dynamic table INFORMATION_SCHEMA.INNODB_MUTEXES
@return 0 on success */
static
int
innodb_mutexes_init(
/*================*/
	void*	p)	/*!< in/out: table schema object */
{
	ST_SCHEMA_TABLE*	schema;

	DBUG_ENTER("innodb_mutexes_init");

	schema = (ST_SCHEMA_TABLE*) p;

	schema->fields_info = innodb_mutexes_fields_info;
	schema->fill_table = i_s_innodb_mutexes_fill_table;

	DBUG_RETURN(0);
}

UNIV_INTERN struct st_maria_plugin	i_s_innodb_mutexes =
{
	/* the plugin type (a MYSQL_XXX_PLUGIN value) */
	/* int */
	STRUCT_FLD(type, MYSQL_INFORMATION_SCHEMA_PLUGIN),

	/* pointer to type-specific plugin descriptor */
	/* void* */
	STRUCT_FLD(info, &i_s_info),

	/* plugin name */
	/* const char* */
	STRUCT_FLD(name, "INNODB_MUTEXES"),

	/* plugin author (for SHOW PLUGINS) */
	/* const char* */
	STRUCT_FLD(author, plugin_author),

	/* general descriptive text (for SHOW PLUGINS) */
	/* const char* */
	STRUCT_FLD(descr, "InnoDB SYS_DATAFILES"),

	/* the plugin license (PLUGIN_LICENSE_XXX) */
	/* int */
	STRUCT_FLD(license, PLUGIN_LICENSE_GPL),

	/* the function to invoke when plugin is loaded */
	/* int (*)(void*); */
	STRUCT_FLD(init, innodb_mutexes_init),

	/* the function to invoke when plugin is unloaded */
	/* int (*)(void*); */
	STRUCT_FLD(deinit, i_s_common_deinit),

	/* plugin version (for SHOW PLUGINS) */
	/* unsigned int */
	STRUCT_FLD(version, INNODB_VERSION_SHORT),

	/* struct st_mysql_show_var* */
	STRUCT_FLD(status_vars, NULL),

	/* struct st_mysql_sys_var** */
	STRUCT_FLD(system_vars, NULL),

        /* Maria extension */
	STRUCT_FLD(version_info, INNODB_VERSION_STR),
        STRUCT_FLD(maturity, MariaDB_PLUGIN_MATURITY_STABLE),
};

/**  SYS_SEMAPHORE_WAITS  ************************************************/
/* Fields of the dynamic table INFORMATION_SCHEMA.INNODB_SYS_SEMAPHORE_WAITS */
static ST_FIELD_INFO	innodb_sys_semaphore_waits_fields_info[] =
{
	// SYS_SEMAPHORE_WAITS_THREAD_ID	0
	{STRUCT_FLD(field_name,		"THREAD_ID"),
	 STRUCT_FLD(field_length,	MY_INT64_NUM_DECIMAL_DIGITS),
	 STRUCT_FLD(field_type,		MYSQL_TYPE_LONGLONG),
	 STRUCT_FLD(value,		0),
	 STRUCT_FLD(field_flags,	MY_I_S_UNSIGNED),
	 STRUCT_FLD(old_name,		""),
	 STRUCT_FLD(open_method,	SKIP_OPEN_TABLE)},

	// SYS_SEMAPHORE_WAITS_OBJECT_NAME	1
	{STRUCT_FLD(field_name,		"OBJECT_NAME"),
	 STRUCT_FLD(field_length,	OS_FILE_MAX_PATH),
	 STRUCT_FLD(field_type,		MYSQL_TYPE_STRING),
	 STRUCT_FLD(value,		0),
	 STRUCT_FLD(field_flags,	MY_I_S_MAYBE_NULL),
	 STRUCT_FLD(old_name,		""),
	 STRUCT_FLD(open_method,	SKIP_OPEN_TABLE)},

	// SYS_SEMAPHORE_WAITS_FILE	2
	{STRUCT_FLD(field_name,		"FILE"),
	 STRUCT_FLD(field_length,	OS_FILE_MAX_PATH),
	 STRUCT_FLD(field_type,		MYSQL_TYPE_STRING),
	 STRUCT_FLD(value,		0),
	 STRUCT_FLD(field_flags,	MY_I_S_MAYBE_NULL),
	 STRUCT_FLD(old_name,		""),
	 STRUCT_FLD(open_method,	SKIP_OPEN_TABLE)},

	// SYS_SEMAPHORE_WAITS_LINE	3
	{STRUCT_FLD(field_name,		"LINE"),
	 STRUCT_FLD(field_length,	MY_INT32_NUM_DECIMAL_DIGITS),
	 STRUCT_FLD(field_type,		MYSQL_TYPE_LONG),
	 STRUCT_FLD(value,		0),
	 STRUCT_FLD(field_flags,	MY_I_S_UNSIGNED),
	 STRUCT_FLD(old_name,		""),
	 STRUCT_FLD(open_method,	SKIP_OPEN_TABLE)},

	// SYS_SEMAPHORE_WAITS_WAIT_TIME	4
	{STRUCT_FLD(field_name,		"WAIT_TIME"),
	 STRUCT_FLD(field_length,	MY_INT64_NUM_DECIMAL_DIGITS),
	 STRUCT_FLD(field_type,		MYSQL_TYPE_LONGLONG),
	 STRUCT_FLD(value,		0),
	 STRUCT_FLD(field_flags,	MY_I_S_UNSIGNED),
	 STRUCT_FLD(old_name,		""),
	 STRUCT_FLD(open_method,	SKIP_OPEN_TABLE)},

	// SYS_SEMAPHORE_WAITS_WAIT_OBJECT	5
	{STRUCT_FLD(field_name,		"WAIT_OBJECT"),
	 STRUCT_FLD(field_length,	MY_INT64_NUM_DECIMAL_DIGITS),
	 STRUCT_FLD(field_type,		MYSQL_TYPE_LONGLONG),
	 STRUCT_FLD(value,		0),
	 STRUCT_FLD(field_flags,	MY_I_S_UNSIGNED),
	 STRUCT_FLD(old_name,		""),
	 STRUCT_FLD(open_method,	SKIP_OPEN_TABLE)},

	// SYS_SEMAPHORE_WAITS_WAIT_TYPE	6
	{STRUCT_FLD(field_name,		"WAIT_TYPE"),
	 STRUCT_FLD(field_length,	16),
	 STRUCT_FLD(field_type,		MYSQL_TYPE_STRING),
	 STRUCT_FLD(value,		0),
	 STRUCT_FLD(field_flags,	MY_I_S_MAYBE_NULL),
	 STRUCT_FLD(old_name,		""),
	 STRUCT_FLD(open_method,	SKIP_OPEN_TABLE)},

	// SYS_SEMAPHORE_WAITS_HOLDER_THREAD_ID	7
	{STRUCT_FLD(field_name,		"HOLDER_THREAD_ID"),
	 STRUCT_FLD(field_length,	MY_INT64_NUM_DECIMAL_DIGITS),
	 STRUCT_FLD(field_type,		MYSQL_TYPE_LONGLONG),
	 STRUCT_FLD(value,		0),
	 STRUCT_FLD(field_flags,	MY_I_S_UNSIGNED),
	 STRUCT_FLD(old_name,		""),
	 STRUCT_FLD(open_method,	SKIP_OPEN_TABLE)},

	// SYS_SEMAPHORE_WAITS_HOLDER_FILE 8
	{STRUCT_FLD(field_name,		"HOLDER_FILE"),
	 STRUCT_FLD(field_length,	OS_FILE_MAX_PATH),
	 STRUCT_FLD(field_type,		MYSQL_TYPE_STRING),
	 STRUCT_FLD(value,		0),
	 STRUCT_FLD(field_flags,	MY_I_S_MAYBE_NULL),
	 STRUCT_FLD(old_name,		""),
	 STRUCT_FLD(open_method,	SKIP_OPEN_TABLE)},

	// SYS_SEMAPHORE_WAITS_HOLDER_LINE 9
	{STRUCT_FLD(field_name,		"HOLDER_LINE"),
	 STRUCT_FLD(field_length,	MY_INT32_NUM_DECIMAL_DIGITS),
	 STRUCT_FLD(field_type,		MYSQL_TYPE_LONG),
	 STRUCT_FLD(value,		0),
	 STRUCT_FLD(field_flags,	MY_I_S_UNSIGNED),
	 STRUCT_FLD(old_name,		""),
	 STRUCT_FLD(open_method,	SKIP_OPEN_TABLE)},

	// SYS_SEMAPHORE_WAITS_CREATED_FILE 10
	{STRUCT_FLD(field_name,		"CREATED_FILE"),
	 STRUCT_FLD(field_length,	OS_FILE_MAX_PATH),
	 STRUCT_FLD(field_type,		MYSQL_TYPE_STRING),
	 STRUCT_FLD(value,		0),
	 STRUCT_FLD(field_flags,	MY_I_S_MAYBE_NULL),
	 STRUCT_FLD(old_name,		""),
	 STRUCT_FLD(open_method,	SKIP_OPEN_TABLE)},

	// SYS_SEMAPHORE_WAITS_CREATED_LINE 11
	{STRUCT_FLD(field_name,		"CREATED_LINE"),
	 STRUCT_FLD(field_length,	MY_INT32_NUM_DECIMAL_DIGITS),
	 STRUCT_FLD(field_type,		MYSQL_TYPE_LONG),
	 STRUCT_FLD(value,		0),
	 STRUCT_FLD(field_flags,	MY_I_S_UNSIGNED),
	 STRUCT_FLD(old_name,		""),
	 STRUCT_FLD(open_method,	SKIP_OPEN_TABLE)},

	// SYS_SEMAPHORE_WAITS_WRITER_THREAD 12
	{STRUCT_FLD(field_name,		"WRITER_THREAD"),
	 STRUCT_FLD(field_length,	MY_INT64_NUM_DECIMAL_DIGITS),
	 STRUCT_FLD(field_type,		MYSQL_TYPE_LONGLONG),
	 STRUCT_FLD(value,		0),
	 STRUCT_FLD(field_flags,	MY_I_S_UNSIGNED),
	 STRUCT_FLD(old_name,		""),
	 STRUCT_FLD(open_method,	SKIP_OPEN_TABLE)},

	// SYS_SEMAPHORE_WAITS_RESERVATION_MODE 13
	{STRUCT_FLD(field_name,		"RESERVATION_MODE"),
	 STRUCT_FLD(field_length,	16),
	 STRUCT_FLD(field_type,		MYSQL_TYPE_STRING),
	 STRUCT_FLD(value,		0),
	 STRUCT_FLD(field_flags,	MY_I_S_MAYBE_NULL),
	 STRUCT_FLD(old_name,		""),
	 STRUCT_FLD(open_method,	SKIP_OPEN_TABLE)},

	// SYS_SEMAPHORE_WAITS_READERS	14
	{STRUCT_FLD(field_name,		"READERS"),
	 STRUCT_FLD(field_length,	MY_INT32_NUM_DECIMAL_DIGITS),
	 STRUCT_FLD(field_type,		MYSQL_TYPE_LONG),
	 STRUCT_FLD(value,		0),
	 STRUCT_FLD(field_flags,	MY_I_S_UNSIGNED),
	 STRUCT_FLD(old_name,		""),
	 STRUCT_FLD(open_method,	SKIP_OPEN_TABLE)},

	// SYS_SEMAPHORE_WAITS_WAITERS_FLAG 15
	{STRUCT_FLD(field_name,		"WAITERS_FLAG"),
	 STRUCT_FLD(field_length,	MY_INT64_NUM_DECIMAL_DIGITS),
	 STRUCT_FLD(field_type,		MYSQL_TYPE_LONGLONG),
	 STRUCT_FLD(value,		0),
	 STRUCT_FLD(field_flags,	MY_I_S_UNSIGNED),
	 STRUCT_FLD(old_name,		""),
	 STRUCT_FLD(open_method,	SKIP_OPEN_TABLE)},

	// SYS_SEMAPHORE_WAITS_LOCK_WORD	16
	{STRUCT_FLD(field_name,		"LOCK_WORD"),
	 STRUCT_FLD(field_length,	MY_INT64_NUM_DECIMAL_DIGITS),
	 STRUCT_FLD(field_type,		MYSQL_TYPE_LONGLONG),
	 STRUCT_FLD(value,		0),
	 STRUCT_FLD(field_flags,	MY_I_S_UNSIGNED),
	 STRUCT_FLD(old_name,		""),
	 STRUCT_FLD(open_method,	SKIP_OPEN_TABLE)},

	// SYS_SEMAPHORE_WAITS_LAST_WRITER_FILE 17
	{STRUCT_FLD(field_name,		"LAST_WRITER_FILE"),
	 STRUCT_FLD(field_length,	OS_FILE_MAX_PATH),
	 STRUCT_FLD(field_type,		MYSQL_TYPE_STRING),
	 STRUCT_FLD(value,		0),
	 STRUCT_FLD(field_flags,	MY_I_S_MAYBE_NULL),
	 STRUCT_FLD(old_name,		""),
	 STRUCT_FLD(open_method,	SKIP_OPEN_TABLE)},

	// SYS_SEMAPHORE_WAITS_LAST_WRITER_LINE 18
	{STRUCT_FLD(field_name,		"LAST_WRITER_LINE"),
	 STRUCT_FLD(field_length,	MY_INT32_NUM_DECIMAL_DIGITS),
	 STRUCT_FLD(field_type,		MYSQL_TYPE_LONG),
	 STRUCT_FLD(value,		0),
	 STRUCT_FLD(field_flags,	MY_I_S_UNSIGNED),
	 STRUCT_FLD(old_name,		""),
	 STRUCT_FLD(open_method,	SKIP_OPEN_TABLE)},

	// SYS_SEMAPHORE_WAITS_OS_WAIT_COUNT 19
	{STRUCT_FLD(field_name,		"OS_WAIT_COUNT"),
	 STRUCT_FLD(field_length,	MY_INT32_NUM_DECIMAL_DIGITS),
	 STRUCT_FLD(field_type,		MYSQL_TYPE_LONG),
	 STRUCT_FLD(value,		0),
	 STRUCT_FLD(field_flags,	MY_I_S_UNSIGNED),
	 STRUCT_FLD(old_name,		""),
	 STRUCT_FLD(open_method,	SKIP_OPEN_TABLE)},

	END_OF_ST_FIELD_INFO
};



/*******************************************************************//**
Bind the dynamic table INFORMATION_SCHEMA.INNODB_SYS_SEMAPHORE_WAITS
@return 0 on success */
static
int
innodb_sys_semaphore_waits_init(
/*============================*/
	void*	p)	/*!< in/out: table schema object */
{
	ST_SCHEMA_TABLE*	schema;

	DBUG_ENTER("innodb_sys_semaphore_waits_init");

	schema = (ST_SCHEMA_TABLE*) p;

	schema->fields_info = innodb_sys_semaphore_waits_fields_info;
	schema->fill_table = sync_arr_fill_sys_semphore_waits_table;

	DBUG_RETURN(0);
}

UNIV_INTERN struct st_maria_plugin	i_s_innodb_sys_semaphore_waits =
{
	/* the plugin type (a MYSQL_XXX_PLUGIN value) */
	/* int */
	STRUCT_FLD(type, MYSQL_INFORMATION_SCHEMA_PLUGIN),

	/* pointer to type-specific plugin descriptor */
	/* void* */
	STRUCT_FLD(info, &i_s_info),

	/* plugin name */
	/* const char* */
	STRUCT_FLD(name, "INNODB_SYS_SEMAPHORE_WAITS"),

	/* plugin author (for SHOW PLUGINS) */
	/* const char* */
	STRUCT_FLD(author, maria_plugin_author),

	/* general descriptive text (for SHOW PLUGINS) */
	/* const char* */
	STRUCT_FLD(descr, "InnoDB SYS_SEMAPHORE_WAITS"),

	/* the plugin license (PLUGIN_LICENSE_XXX) */
	/* int */
	STRUCT_FLD(license, PLUGIN_LICENSE_GPL),

	/* the function to invoke when plugin is loaded */
	/* int (*)(void*); */
	STRUCT_FLD(init, innodb_sys_semaphore_waits_init),

	/* the function to invoke when plugin is unloaded */
	/* int (*)(void*); */
	STRUCT_FLD(deinit, i_s_common_deinit),

	/* plugin version (for SHOW PLUGINS) */
	/* unsigned int */
	STRUCT_FLD(version, INNODB_VERSION_SHORT),

	/* struct st_mysql_show_var* */
	STRUCT_FLD(status_vars, NULL),

	/* struct st_mysql_sys_var** */
	STRUCT_FLD(system_vars, NULL),

        /* Maria extension */
	STRUCT_FLD(version_info, INNODB_VERSION_STR),
        STRUCT_FLD(maturity, MariaDB_PLUGIN_MATURITY_STABLE),
};<|MERGE_RESOLUTION|>--- conflicted
+++ resolved
@@ -6267,16 +6267,12 @@
 	OK(field_store_string(fields[SYS_TABLESTATS_NAME],
 			      table->name.m_name));
 
-<<<<<<< HEAD
-	rw_lock_s_lock(&table->stats_latch);
-=======
 	{
 		struct Locking
 		{
-			Locking() { mutex_enter(&dict_sys->mutex); }
-			~Locking() { mutex_exit(&dict_sys->mutex); }
+			Locking() { mutex_enter(&dict_sys.mutex); }
+			~Locking() { mutex_exit(&dict_sys.mutex); }
 		} locking;
->>>>>>> 1e778a3b
 
 		if (table->stat_initialized) {
 			OK(field_store_string(fields[SYS_TABLESTATS_INIT],
@@ -6308,11 +6304,6 @@
 		}
 	}
 
-<<<<<<< HEAD
-	rw_lock_s_unlock(&table->stats_latch);
-
-=======
->>>>>>> 1e778a3b
 	OK(fields[SYS_TABLESTATS_AUTONINC]->store(table->autoinc, true));
 
 	OK(fields[SYS_TABLESTATS_TABLE_REF_COUNT]->store(ref_count, true));
