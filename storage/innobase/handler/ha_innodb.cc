--- conflicted
+++ resolved
@@ -9688,11 +9688,7 @@
 	const long		MAX_STATUS_SIZE = 1048576;
 	ulint			trx_list_start = ULINT_UNDEFINED;
 	ulint			trx_list_end = ULINT_UNDEFINED;
-<<<<<<< HEAD
-        bool res;
-=======
 	bool			ret_val;
->>>>>>> 5caddbfd
 
 	DBUG_ENTER("innodb_show_status");
 	DBUG_ASSERT(hton == innodb_hton_ptr);
@@ -9757,15 +9753,6 @@
 
 	mutex_exit(&srv_monitor_file_mutex);
 
-<<<<<<< HEAD
-	res= stat_print(thd, innobase_hton_name,
-                        (uint) strlen(innobase_hton_name),
-                        STRING_WITH_LEN(""), str, flen);
-
-	my_free(str);
-
-	DBUG_RETURN(res);
-=======
 	ret_val= stat_print(thd, innobase_hton_name,
 				(uint) strlen(innobase_hton_name),
 				STRING_WITH_LEN(""), str, flen);
@@ -9773,7 +9760,6 @@
 	my_free(str);
 
 	DBUG_RETURN(ret_val);
->>>>>>> 5caddbfd
 }
 
 /************************************************************************//**
