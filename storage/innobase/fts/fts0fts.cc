/*****************************************************************************

Copyright (c) 2011, 2018, Oracle and/or its affiliates. All Rights Reserved.
Copyright (c) 2016, 2020, MariaDB Corporation.

This program is free software; you can redistribute it and/or modify it under
the terms of the GNU General Public License as published by the Free Software
Foundation; version 2 of the License.

This program is distributed in the hope that it will be useful, but WITHOUT
ANY WARRANTY; without even the implied warranty of MERCHANTABILITY or FITNESS
FOR A PARTICULAR PURPOSE. See the GNU General Public License for more details.

You should have received a copy of the GNU General Public License along with
this program; if not, write to the Free Software Foundation, Inc.,
51 Franklin Street, Fifth Floor, Boston, MA 02110-1335 USA

*****************************************************************************/

/**************************************************//**
@file fts/fts0fts.cc
Full Text Search interface
***********************************************************************/

#include "trx0roll.h"
#include "row0mysql.h"
#include "row0upd.h"
#include "dict0types.h"
#include "dict0stats_bg.h"
#include "row0sel.h"
#include "fts0fts.h"
#include "fts0priv.h"
#include "fts0types.h"
#include "fts0types.ic"
#include "fts0vlc.ic"
#include "fts0plugin.h"
#include "dict0priv.h"
#include "dict0stats.h"
#include "btr0pcur.h"
#include "sync0sync.h"

static const ulint FTS_MAX_ID_LEN = 32;

/** Column name from the FTS config table */
#define FTS_MAX_CACHE_SIZE_IN_MB	"cache_size_in_mb"

/** Verify if a aux table name is a obsolete table
by looking up the key word in the obsolete table names */
#define FTS_IS_OBSOLETE_AUX_TABLE(table_name)			\
	(strstr((table_name), "DOC_ID") != NULL			\
	 || strstr((table_name), "ADDED") != NULL		\
	 || strstr((table_name), "STOPWORDS") != NULL)

/** This is maximum FTS cache for each table and would be
a configurable variable */
ulong	fts_max_cache_size;

/** Whether the total memory used for FTS cache is exhausted, and we will
need a sync to free some memory */
bool	fts_need_sync = false;

/** Variable specifying the total memory allocated for FTS cache */
ulong	fts_max_total_cache_size;

/** This is FTS result cache limit for each query and would be
a configurable variable */
size_t	fts_result_cache_limit;

/** Variable specifying the maximum FTS max token size */
ulong	fts_max_token_size;

/** Variable specifying the minimum FTS max token size */
ulong	fts_min_token_size;


// FIXME: testing
static time_t elapsed_time;
static ulint n_nodes;

#ifdef FTS_CACHE_SIZE_DEBUG
/** The cache size permissible lower limit (1K) */
static const ulint FTS_CACHE_SIZE_LOWER_LIMIT_IN_MB = 1;

/** The cache size permissible upper limit (1G) */
static const ulint FTS_CACHE_SIZE_UPPER_LIMIT_IN_MB = 1024;
#endif

/** Time to sleep after DEADLOCK error before retrying operation. */
static const ulint FTS_DEADLOCK_RETRY_WAIT = 100000;

/** InnoDB default stopword list:
There are different versions of stopwords, the stop words listed
below comes from "Google Stopword" list. Reference:
http://meta.wikimedia.org/wiki/Stop_word_list/google_stop_word_list.
The final version of InnoDB default stopword list is still pending
for decision */
const char *fts_default_stopword[] =
{
	"a",
	"about",
	"an",
	"are",
	"as",
	"at",
	"be",
	"by",
	"com",
	"de",
	"en",
	"for",
	"from",
	"how",
	"i",
	"in",
	"is",
	"it",
	"la",
	"of",
	"on",
	"or",
	"that",
	"the",
	"this",
	"to",
	"was",
	"what",
	"when",
	"where",
	"who",
	"will",
	"with",
	"und",
	"the",
	"www",
	NULL
};

/** For storing table info when checking for orphaned tables. */
struct fts_aux_table_t {
	table_id_t	id;		/*!< Table id */
	table_id_t	parent_id;	/*!< Parent table id */
	table_id_t	index_id;	/*!< Table FT index id */
	char*		name;		/*!< Name of the table */
};

/** FTS auxiliary table suffixes that are common to all FT indexes. */
const char* fts_common_tables[] = {
	"BEING_DELETED",
	"BEING_DELETED_CACHE",
	"CONFIG",
	"DELETED",
	"DELETED_CACHE",
	NULL
};

/** FTS auxiliary INDEX split intervals. */
const  fts_index_selector_t fts_index_selector[] = {
	{ 9, "INDEX_1" },
	{ 65, "INDEX_2" },
	{ 70, "INDEX_3" },
	{ 75, "INDEX_4" },
	{ 80, "INDEX_5" },
	{ 85, "INDEX_6" },
	{  0 , NULL	 }
};

/** Default config values for FTS indexes on a table. */
static const char* fts_config_table_insert_values_sql =
	"BEGIN\n"
	"\n"
	"INSERT INTO $config_table VALUES('"
		FTS_MAX_CACHE_SIZE_IN_MB "', '256');\n"
	""
	"INSERT INTO $config_table VALUES('"
		FTS_OPTIMIZE_LIMIT_IN_SECS  "', '180');\n"
	""
	"INSERT INTO $config_table VALUES ('"
		FTS_SYNCED_DOC_ID "', '0');\n"
	""
	"INSERT INTO $config_table VALUES ('"
		FTS_TOTAL_DELETED_COUNT "', '0');\n"
	"" /* Note: 0 == FTS_TABLE_STATE_RUNNING */
	"INSERT INTO $config_table VALUES ('"
		FTS_TABLE_STATE "', '0');\n";

/** FTS tokenize parmameter for plugin parser */
struct fts_tokenize_param_t {
	fts_doc_t*	result_doc;	/*!< Result doc for tokens */
	ulint		add_pos;	/*!< Added position for tokens */
};

/** Run SYNC on the table, i.e., write out data from the cache to the
FTS auxiliary INDEX table and clear the cache at the end.
@param[in,out]	sync		sync state
@param[in]	unlock_cache	whether unlock cache lock when write node
@param[in]	wait		whether wait when a sync is in progress
@return DB_SUCCESS if all OK */
static
dberr_t
fts_sync(
	fts_sync_t*	sync,
	bool		unlock_cache,
	bool		wait);

/****************************************************************//**
Release all resources help by the words rb tree e.g., the node ilist. */
static
void
fts_words_free(
/*===========*/
	ib_rbt_t*	words)		/*!< in: rb tree of words */
	MY_ATTRIBUTE((nonnull));
#ifdef FTS_CACHE_SIZE_DEBUG
/****************************************************************//**
Read the max cache size parameter from the config table. */
static
void
fts_update_max_cache_size(
/*======================*/
	fts_sync_t*	sync);		/*!< in: sync state */
#endif

/*********************************************************************//**
This function fetches the document just inserted right before
we commit the transaction, and tokenize the inserted text data
and insert into FTS auxiliary table and its cache.
@return TRUE if successful */
static
ulint
fts_add_doc_by_id(
/*==============*/
	fts_trx_table_t*ftt,		/*!< in: FTS trx table */
	doc_id_t	doc_id,		/*!< in: doc id */
	ib_vector_t*	fts_indexes MY_ATTRIBUTE((unused)));
					/*!< in: affected fts indexes */
/******************************************************************//**
Update the last document id. This function could create a new
transaction to update the last document id.
@return DB_SUCCESS if OK */
static
dberr_t
fts_update_sync_doc_id(
/*===================*/
	const dict_table_t*	table,		/*!< in: table */
	doc_id_t		doc_id,		/*!< in: last document id */
	trx_t*			trx)		/*!< in: update trx, or NULL */
	MY_ATTRIBUTE((nonnull(1)));

/** Tokenize a document.
@param[in,out]	doc	document to tokenize
@param[out]	result	tokenization result
@param[in]	parser	pluggable parser */
static
void
fts_tokenize_document(
	fts_doc_t*		doc,
	fts_doc_t*		result,
	st_mysql_ftparser*	parser);

/** Continue to tokenize a document.
@param[in,out]	doc	document to tokenize
@param[in]	add_pos	add this position to all tokens from this tokenization
@param[out]	result	tokenization result
@param[in]	parser	pluggable parser */
static
void
fts_tokenize_document_next(
	fts_doc_t*		doc,
	ulint			add_pos,
	fts_doc_t*		result,
	st_mysql_ftparser*	parser);

/** Create the vector of fts_get_doc_t instances.
@param[in,out]	cache	fts cache
@return	vector of fts_get_doc_t instances */
static
ib_vector_t*
fts_get_docs_create(
	fts_cache_t*	cache);

/** Free the FTS cache.
@param[in,out]	cache to be freed */
static
void
fts_cache_destroy(fts_cache_t* cache)
{
	rw_lock_free(&cache->lock);
	rw_lock_free(&cache->init_lock);
	mutex_free(&cache->optimize_lock);
	mutex_free(&cache->deleted_lock);
	mutex_free(&cache->doc_id_lock);
	os_event_destroy(cache->sync->event);

	if (cache->stopword_info.cached_stopword) {
		rbt_free(cache->stopword_info.cached_stopword);
	}

	if (cache->sync_heap->arg) {
		mem_heap_free(static_cast<mem_heap_t*>(cache->sync_heap->arg));
	}

	mem_heap_free(cache->cache_heap);
}

/** Get a character set based on precise type.
@param prtype precise type
@return the corresponding character set */
UNIV_INLINE
CHARSET_INFO*
fts_get_charset(ulint prtype)
{
#ifdef UNIV_DEBUG
	switch (prtype & DATA_MYSQL_TYPE_MASK) {
	case MYSQL_TYPE_BIT:
	case MYSQL_TYPE_STRING:
	case MYSQL_TYPE_VAR_STRING:
	case MYSQL_TYPE_TINY_BLOB:
	case MYSQL_TYPE_MEDIUM_BLOB:
	case MYSQL_TYPE_BLOB:
	case MYSQL_TYPE_LONG_BLOB:
	case MYSQL_TYPE_VARCHAR:
		break;
	default:
		ut_error;
	}
#endif /* UNIV_DEBUG */

	uint cs_num = (uint) dtype_get_charset_coll(prtype);

	if (CHARSET_INFO* cs = get_charset(cs_num, MYF(MY_WME))) {
		return(cs);
	}

	ib::fatal() << "Unable to find charset-collation " << cs_num;
	return(NULL);
}

/****************************************************************//**
This function loads the default InnoDB stopword list */
static
void
fts_load_default_stopword(
/*======================*/
	fts_stopword_t*		stopword_info)	/*!< in: stopword info */
{
	fts_string_t		str;
	mem_heap_t*		heap;
	ib_alloc_t*		allocator;
	ib_rbt_t*		stop_words;

	allocator = stopword_info->heap;
	heap = static_cast<mem_heap_t*>(allocator->arg);

	if (!stopword_info->cached_stopword) {
		stopword_info->cached_stopword = rbt_create_arg_cmp(
			sizeof(fts_tokenizer_word_t), innobase_fts_text_cmp,
			&my_charset_latin1);
	}

	stop_words = stopword_info->cached_stopword;

	str.f_n_char = 0;

	for (ulint i = 0; fts_default_stopword[i]; ++i) {
		char*			word;
		fts_tokenizer_word_t	new_word;

		/* We are going to duplicate the value below. */
		word = const_cast<char*>(fts_default_stopword[i]);

		new_word.nodes = ib_vector_create(
			allocator, sizeof(fts_node_t), 4);

		str.f_len = ut_strlen(word);
		str.f_str = reinterpret_cast<byte*>(word);

		fts_string_dup(&new_word.text, &str, heap);

		rbt_insert(stop_words, &new_word, &new_word);
	}

	stopword_info->status = STOPWORD_FROM_DEFAULT;
}

/****************************************************************//**
Callback function to read a single stopword value.
@return Always return TRUE */
static
ibool
fts_read_stopword(
/*==============*/
	void*		row,		/*!< in: sel_node_t* */
	void*		user_arg)	/*!< in: pointer to ib_vector_t */
{
	ib_alloc_t*	allocator;
	fts_stopword_t*	stopword_info;
	sel_node_t*	sel_node;
	que_node_t*	exp;
	ib_rbt_t*	stop_words;
	dfield_t*	dfield;
	fts_string_t	str;
	mem_heap_t*	heap;
	ib_rbt_bound_t	parent;

	sel_node = static_cast<sel_node_t*>(row);
	stopword_info = static_cast<fts_stopword_t*>(user_arg);

	stop_words = stopword_info->cached_stopword;
	allocator =  static_cast<ib_alloc_t*>(stopword_info->heap);
	heap = static_cast<mem_heap_t*>(allocator->arg);

	exp = sel_node->select_list;

	/* We only need to read the first column */
	dfield = que_node_get_val(exp);

	str.f_n_char = 0;
	str.f_str = static_cast<byte*>(dfield_get_data(dfield));
	str.f_len = dfield_get_len(dfield);

	/* Only create new node if it is a value not already existed */
	if (str.f_len != UNIV_SQL_NULL
	    && rbt_search(stop_words, &parent, &str) != 0) {

		fts_tokenizer_word_t	new_word;

		new_word.nodes = ib_vector_create(
			allocator, sizeof(fts_node_t), 4);

		new_word.text.f_str = static_cast<byte*>(
			 mem_heap_alloc(heap, str.f_len + 1));

		memcpy(new_word.text.f_str, str.f_str, str.f_len);

		new_word.text.f_n_char = 0;
		new_word.text.f_len = str.f_len;
		new_word.text.f_str[str.f_len] = 0;

		rbt_insert(stop_words, &new_word, &new_word);
	}

	return(TRUE);
}

/******************************************************************//**
Load user defined stopword from designated user table
@return whether the operation is successful */
static
bool
fts_load_user_stopword(
/*===================*/
	fts_t*		fts,			/*!< in: FTS struct */
	const char*	stopword_table_name,	/*!< in: Stopword table
						name */
	fts_stopword_t*	stopword_info)		/*!< in: Stopword info */
{
	if (!fts->dict_locked) {
		mutex_enter(&dict_sys->mutex);
	}

	/* Validate the user table existence in the right format */
	bool ret= false;
	stopword_info->charset = fts_valid_stopword_table(stopword_table_name);
	if (!stopword_info->charset) {
cleanup:
		if (!fts->dict_locked) {
			mutex_exit(&dict_sys->mutex);
		}

		return ret;
	}

	trx_t* trx = trx_allocate_for_background();
	trx->op_info = "Load user stopword table into FTS cache";

	if (!stopword_info->cached_stopword) {
		/* Create the stopword RB tree with the stopword column
		charset. All comparison will use this charset */
		stopword_info->cached_stopword = rbt_create_arg_cmp(
			sizeof(fts_tokenizer_word_t), innobase_fts_text_cmp,
			(void*)stopword_info->charset);

	}

	pars_info_t* info = pars_info_create();

	pars_info_bind_id(info, TRUE, "table_stopword", stopword_table_name);

	pars_info_bind_function(info, "my_func", fts_read_stopword,
				stopword_info);

	que_t* graph = fts_parse_sql_no_dict_lock(
		NULL,
		info,
		"DECLARE FUNCTION my_func;\n"
		"DECLARE CURSOR c IS"
		" SELECT value"
		" FROM $table_stopword;\n"
		"BEGIN\n"
		"\n"
		"OPEN c;\n"
		"WHILE 1 = 1 LOOP\n"
		"  FETCH c INTO my_func();\n"
		"  IF c % NOTFOUND THEN\n"
		"    EXIT;\n"
		"  END IF;\n"
		"END LOOP;\n"
		"CLOSE c;");

	for (;;) {
		dberr_t error = fts_eval_sql(trx, graph);

		if (error == DB_SUCCESS) {
			fts_sql_commit(trx);
			stopword_info->status = STOPWORD_USER_TABLE;
			break;
		} else {
			fts_sql_rollback(trx);

			if (error == DB_LOCK_WAIT_TIMEOUT) {
				ib::warn() << "Lock wait timeout reading user"
					" stopword table. Retrying!";

				trx->error_state = DB_SUCCESS;
			} else {
				ib::error() << "Error '" << ut_strerr(error)
					<< "' while reading user stopword"
					" table.";
				ret = FALSE;
				break;
			}
		}
	}

	que_graph_free(graph);
	trx_free_for_background(trx);
	ret = true;
	goto cleanup;
}

/******************************************************************//**
Initialize the index cache. */
static
void
fts_index_cache_init(
/*=================*/
	ib_alloc_t*		allocator,	/*!< in: the allocator to use */
	fts_index_cache_t*	index_cache)	/*!< in: index cache */
{
	ulint			i;

	ut_a(index_cache->words == NULL);

	index_cache->words = rbt_create_arg_cmp(
		sizeof(fts_tokenizer_word_t), innobase_fts_text_cmp,
		(void*) index_cache->charset);

	ut_a(index_cache->doc_stats == NULL);

	index_cache->doc_stats = ib_vector_create(
		allocator, sizeof(fts_doc_stats_t), 4);

	for (i = 0; i < FTS_NUM_AUX_INDEX; ++i) {
		ut_a(index_cache->ins_graph[i] == NULL);
		ut_a(index_cache->sel_graph[i] == NULL);
	}
}

/*********************************************************************//**
Initialize FTS cache. */
void
fts_cache_init(
/*===========*/
	fts_cache_t*	cache)		/*!< in: cache to initialize */
{
	ulint		i;

	/* Just to make sure */
	ut_a(cache->sync_heap->arg == NULL);

	cache->sync_heap->arg = mem_heap_create(1024);

	cache->total_size = 0;

	mutex_enter((ib_mutex_t*) &cache->deleted_lock);
	cache->deleted_doc_ids = ib_vector_create(
		cache->sync_heap, sizeof(fts_update_t), 4);
	mutex_exit((ib_mutex_t*) &cache->deleted_lock);

	/* Reset the cache data for all the FTS indexes. */
	for (i = 0; i < ib_vector_size(cache->indexes); ++i) {
		fts_index_cache_t*	index_cache;

		index_cache = static_cast<fts_index_cache_t*>(
			ib_vector_get(cache->indexes, i));

		fts_index_cache_init(cache->sync_heap, index_cache);
	}
}

/****************************************************************//**
Create a FTS cache. */
fts_cache_t*
fts_cache_create(
/*=============*/
	dict_table_t*	table)	/*!< in: table owns the FTS cache */
{
	mem_heap_t*	heap;
	fts_cache_t*	cache;

	heap = static_cast<mem_heap_t*>(mem_heap_create(512));

	cache = static_cast<fts_cache_t*>(
		mem_heap_zalloc(heap, sizeof(*cache)));

	cache->cache_heap = heap;

	rw_lock_create(fts_cache_rw_lock_key, &cache->lock, SYNC_FTS_CACHE);

	rw_lock_create(
		fts_cache_init_rw_lock_key, &cache->init_lock,
		SYNC_FTS_CACHE_INIT);

	mutex_create(LATCH_ID_FTS_DELETE, &cache->deleted_lock);

	mutex_create(LATCH_ID_FTS_OPTIMIZE, &cache->optimize_lock);

	mutex_create(LATCH_ID_FTS_DOC_ID, &cache->doc_id_lock);

	/* This is the heap used to create the cache itself. */
	cache->self_heap = ib_heap_allocator_create(heap);

	/* This is a transient heap, used for storing sync data. */
	cache->sync_heap = ib_heap_allocator_create(heap);
	cache->sync_heap->arg = NULL;

	cache->sync = static_cast<fts_sync_t*>(
		mem_heap_zalloc(heap, sizeof(fts_sync_t)));

	cache->sync->table = table;
	cache->sync->event = os_event_create(0);

	/* Create the index cache vector that will hold the inverted indexes. */
	cache->indexes = ib_vector_create(
		cache->self_heap, sizeof(fts_index_cache_t), 2);

	fts_cache_init(cache);

	cache->stopword_info.cached_stopword = NULL;
	cache->stopword_info.charset = NULL;

	cache->stopword_info.heap = cache->self_heap;

	cache->stopword_info.status = STOPWORD_NOT_INIT;

	return(cache);
}

/*******************************************************************//**
Add a newly create index into FTS cache */
void
fts_add_index(
/*==========*/
	dict_index_t*	index,		/*!< FTS index to be added */
	dict_table_t*	table)		/*!< table */
{
	fts_t*			fts = table->fts;
	fts_cache_t*		cache;
	fts_index_cache_t*	index_cache;

	ut_ad(fts);
	cache = table->fts->cache;

	rw_lock_x_lock(&cache->init_lock);

	ib_vector_push(fts->indexes, &index);

	index_cache = fts_find_index_cache(cache, index);

	if (!index_cache) {
		/* Add new index cache structure */
		index_cache = fts_cache_index_cache_create(table, index);
	}

	rw_lock_x_unlock(&cache->init_lock);
}

/*******************************************************************//**
recalibrate get_doc structure after index_cache in cache->indexes changed */
static
void
fts_reset_get_doc(
/*==============*/
	fts_cache_t*	cache)	/*!< in: FTS index cache */
{
	fts_get_doc_t*  get_doc;
	ulint		i;

	ut_ad(rw_lock_own(&cache->init_lock, RW_LOCK_X));

	ib_vector_reset(cache->get_docs);

	for (i = 0; i < ib_vector_size(cache->indexes); i++) {
		fts_index_cache_t*	ind_cache;

		ind_cache = static_cast<fts_index_cache_t*>(
			ib_vector_get(cache->indexes, i));

		get_doc = static_cast<fts_get_doc_t*>(
			ib_vector_push(cache->get_docs, NULL));

		memset(get_doc, 0x0, sizeof(*get_doc));

		get_doc->index_cache = ind_cache;
		get_doc->cache = cache;
	}

	ut_ad(ib_vector_size(cache->get_docs)
	      == ib_vector_size(cache->indexes));
}

/*******************************************************************//**
Check an index is in the table->indexes list
@return TRUE if it exists */
static
ibool
fts_in_dict_index(
/*==============*/
	dict_table_t*	table,		/*!< in: Table */
	dict_index_t*	index_check)	/*!< in: index to be checked */
{
	dict_index_t*	index;

	for (index = dict_table_get_first_index(table);
	     index != NULL;
	     index = dict_table_get_next_index(index)) {

		if (index == index_check) {
			return(TRUE);
		}
	}

	return(FALSE);
}

/*******************************************************************//**
Check an index is in the fts->cache->indexes list
@return TRUE if it exists */
static
ibool
fts_in_index_cache(
/*===============*/
	dict_table_t*	table,	/*!< in: Table */
	dict_index_t*	index)	/*!< in: index to be checked */
{
	ulint	i;

	for (i = 0; i < ib_vector_size(table->fts->cache->indexes); i++) {
		fts_index_cache_t*      index_cache;

		index_cache = static_cast<fts_index_cache_t*>(
			ib_vector_get(table->fts->cache->indexes, i));

		if (index_cache->index == index) {
			return(TRUE);
		}
	}

	return(FALSE);
}

/*******************************************************************//**
Check indexes in the fts->indexes is also present in index cache and
table->indexes list
@return TRUE if all indexes match */
ibool
fts_check_cached_index(
/*===================*/
	dict_table_t*	table)	/*!< in: Table where indexes are dropped */
{
	ulint	i;

	if (!table->fts || !table->fts->cache) {
		return(TRUE);
	}

	ut_a(ib_vector_size(table->fts->indexes)
	      == ib_vector_size(table->fts->cache->indexes));

	for (i = 0; i < ib_vector_size(table->fts->indexes); i++) {
		dict_index_t*	index;

		index = static_cast<dict_index_t*>(
			ib_vector_getp(table->fts->indexes, i));

		if (!fts_in_index_cache(table, index)) {
			return(FALSE);
		}

		if (!fts_in_dict_index(table, index)) {
			return(FALSE);
		}
	}

	return(TRUE);
}

/*******************************************************************//**
Drop auxiliary tables related to an FTS index
@return DB_SUCCESS or error number */
dberr_t
fts_drop_index(
/*===========*/
	dict_table_t*	table,	/*!< in: Table where indexes are dropped */
	dict_index_t*	index,	/*!< in: Index to be dropped */
	trx_t*		trx)	/*!< in: Transaction for the drop */
{
	ib_vector_t*	indexes = table->fts->indexes;
	dberr_t		err = DB_SUCCESS;

	ut_a(indexes);

	if ((ib_vector_size(indexes) == 1
	    && (index == static_cast<dict_index_t*>(
			ib_vector_getp(table->fts->indexes, 0))))
	   || ib_vector_is_empty(indexes)) {
		doc_id_t	current_doc_id;
		doc_id_t	first_doc_id;

		/* If we are dropping the only FTS index of the table,
		remove it from optimize thread */
		fts_optimize_remove_table(table);

		DICT_TF2_FLAG_UNSET(table, DICT_TF2_FTS);

		/* If Doc ID column is not added internally by FTS index,
		we can drop all FTS auxiliary tables. Otherwise, we will
		need to keep some common table such as CONFIG table, so
		as to keep track of incrementing Doc IDs */
		if (!DICT_TF2_FLAG_IS_SET(
			table, DICT_TF2_FTS_HAS_DOC_ID)) {

			err = fts_drop_tables(trx, table);

			err = fts_drop_index_tables(trx, index);

			while (index->index_fts_syncing
				&& !trx_is_interrupted(trx)) {
				DICT_BG_YIELD(trx);
			}

			fts_free(table);

			return(err);
		}

		while (index->index_fts_syncing
		       && !trx_is_interrupted(trx)) {
			DICT_BG_YIELD(trx);
		}

		current_doc_id = table->fts->cache->next_doc_id;
		first_doc_id = table->fts->cache->first_doc_id;
		fts_cache_clear(table->fts->cache);
		fts_cache_destroy(table->fts->cache);
		table->fts->cache = fts_cache_create(table);
		table->fts->cache->next_doc_id = current_doc_id;
		table->fts->cache->first_doc_id = first_doc_id;
	} else {
		fts_cache_t*            cache = table->fts->cache;
		fts_index_cache_t*      index_cache;

		rw_lock_x_lock(&cache->init_lock);

		index_cache = fts_find_index_cache(cache, index);

		if (index_cache != NULL) {
			while (index->index_fts_syncing
			       && !trx_is_interrupted(trx)) {
				DICT_BG_YIELD(trx);
			}
			if (index_cache->words) {
				fts_words_free(index_cache->words);
				rbt_free(index_cache->words);
			}

			ib_vector_remove(cache->indexes, *(void**) index_cache);
		}

		if (cache->get_docs) {
			fts_reset_get_doc(cache);
		}

		rw_lock_x_unlock(&cache->init_lock);
	}

	err = fts_drop_index_tables(trx, index);

	ib_vector_remove(indexes, (const void*) index);

	return(err);
}

/****************************************************************//**
Free the query graph but check whether dict_sys->mutex is already
held */
void
fts_que_graph_free_check_lock(
/*==========================*/
	fts_table_t*		fts_table,	/*!< in: FTS table */
	const fts_index_cache_t*index_cache,	/*!< in: FTS index cache */
	que_t*			graph)		/*!< in: query graph */
{
	bool	has_dict = FALSE;

	if (fts_table && fts_table->table) {
		ut_ad(fts_table->table->fts);

		has_dict = fts_table->table->fts->dict_locked;
	} else if (index_cache) {
		ut_ad(index_cache->index->table->fts);

		has_dict = index_cache->index->table->fts->dict_locked;
	}

	if (!has_dict) {
		mutex_enter(&dict_sys->mutex);
	}

	ut_ad(mutex_own(&dict_sys->mutex));

	que_graph_free(graph);

	if (!has_dict) {
		mutex_exit(&dict_sys->mutex);
	}
}

/****************************************************************//**
Create an FTS index cache. */
CHARSET_INFO*
fts_index_get_charset(
/*==================*/
	dict_index_t*		index)		/*!< in: FTS index */
{
	CHARSET_INFO*		charset = NULL;
	dict_field_t*		field;
	ulint			prtype;

	field = dict_index_get_nth_field(index, 0);
	prtype = field->col->prtype;

	charset = fts_get_charset(prtype);

#ifdef FTS_DEBUG
	/* Set up charset info for this index. Please note all
	field of the FTS index should have the same charset */
	for (i = 1; i < index->n_fields; i++) {
		CHARSET_INFO*   fld_charset;

		field = dict_index_get_nth_field(index, i);
		prtype = field->col->prtype;

		fld_charset = fts_get_charset(prtype);

		/* All FTS columns should have the same charset */
		if (charset) {
			ut_a(charset == fld_charset);
		} else {
			charset = fld_charset;
		}
	}
#endif

	return(charset);

}
/****************************************************************//**
Create an FTS index cache.
@return Index Cache */
fts_index_cache_t*
fts_cache_index_cache_create(
/*=========================*/
	dict_table_t*		table,		/*!< in: table with FTS index */
	dict_index_t*		index)		/*!< in: FTS index */
{
	ulint			n_bytes;
	fts_index_cache_t*	index_cache;
	fts_cache_t*		cache = table->fts->cache;

	ut_a(cache != NULL);

	ut_ad(rw_lock_own(&cache->init_lock, RW_LOCK_X));

	/* Must not already exist in the cache vector. */
	ut_a(fts_find_index_cache(cache, index) == NULL);

	index_cache = static_cast<fts_index_cache_t*>(
		ib_vector_push(cache->indexes, NULL));

	memset(index_cache, 0x0, sizeof(*index_cache));

	index_cache->index = index;

	index_cache->charset = fts_index_get_charset(index);

	n_bytes = sizeof(que_t*) * FTS_NUM_AUX_INDEX;

	index_cache->ins_graph = static_cast<que_t**>(
		mem_heap_zalloc(static_cast<mem_heap_t*>(
			cache->self_heap->arg), n_bytes));

	index_cache->sel_graph = static_cast<que_t**>(
		mem_heap_zalloc(static_cast<mem_heap_t*>(
			cache->self_heap->arg), n_bytes));

	fts_index_cache_init(cache->sync_heap, index_cache);

	if (cache->get_docs) {
		fts_reset_get_doc(cache);
	}

	return(index_cache);
}

/****************************************************************//**
Release all resources help by the words rb tree e.g., the node ilist. */
static
void
fts_words_free(
/*===========*/
	ib_rbt_t*	words)			/*!< in: rb tree of words */
{
	const ib_rbt_node_t*	rbt_node;

	/* Free the resources held by a word. */
	for (rbt_node = rbt_first(words);
	     rbt_node != NULL;
	     rbt_node = rbt_first(words)) {

		ulint			i;
		fts_tokenizer_word_t*	word;

		word = rbt_value(fts_tokenizer_word_t, rbt_node);

		/* Free the ilists of this word. */
		for (i = 0; i < ib_vector_size(word->nodes); ++i) {

			fts_node_t* fts_node = static_cast<fts_node_t*>(
				ib_vector_get(word->nodes, i));

			ut_free(fts_node->ilist);
			fts_node->ilist = NULL;
		}

		/* NOTE: We are responsible for free'ing the node */
		ut_free(rbt_remove_node(words, rbt_node));
	}
}

/** Clear cache.
@param[in,out]	cache	fts cache */
void
fts_cache_clear(
	fts_cache_t*	cache)
{
	ulint		i;

	for (i = 0; i < ib_vector_size(cache->indexes); ++i) {
		ulint			j;
		fts_index_cache_t*	index_cache;

		index_cache = static_cast<fts_index_cache_t*>(
			ib_vector_get(cache->indexes, i));

		fts_words_free(index_cache->words);

		rbt_free(index_cache->words);

		index_cache->words = NULL;

		for (j = 0; j < FTS_NUM_AUX_INDEX; ++j) {

			if (index_cache->ins_graph[j] != NULL) {

				fts_que_graph_free_check_lock(
					NULL, index_cache,
					index_cache->ins_graph[j]);

				index_cache->ins_graph[j] = NULL;
			}

			if (index_cache->sel_graph[j] != NULL) {

				fts_que_graph_free_check_lock(
					NULL, index_cache,
					index_cache->sel_graph[j]);

				index_cache->sel_graph[j] = NULL;
			}
		}

		index_cache->doc_stats = NULL;
	}

	mem_heap_free(static_cast<mem_heap_t*>(cache->sync_heap->arg));
	cache->sync_heap->arg = NULL;

	fts_need_sync = false;

	cache->total_size = 0;

	mutex_enter((ib_mutex_t*) &cache->deleted_lock);
	cache->deleted_doc_ids = NULL;
	mutex_exit((ib_mutex_t*) &cache->deleted_lock);
}

/*********************************************************************//**
Search the index specific cache for a particular FTS index.
@return the index cache else NULL */
UNIV_INLINE
fts_index_cache_t*
fts_get_index_cache(
/*================*/
	fts_cache_t*		cache,		/*!< in: cache to search */
	const dict_index_t*	index)		/*!< in: index to search for */
{
	ulint			i;

	ut_ad(rw_lock_own((rw_lock_t*) &cache->lock, RW_LOCK_X)
	      || rw_lock_own((rw_lock_t*) &cache->init_lock, RW_LOCK_X));

	for (i = 0; i < ib_vector_size(cache->indexes); ++i) {
		fts_index_cache_t*	index_cache;

		index_cache = static_cast<fts_index_cache_t*>(
			ib_vector_get(cache->indexes, i));

		if (index_cache->index == index) {

			return(index_cache);
		}
	}

	return(NULL);
}

#ifdef FTS_DEBUG
/*********************************************************************//**
Search the index cache for a get_doc structure.
@return the fts_get_doc_t item else NULL */
static
fts_get_doc_t*
fts_get_index_get_doc(
/*==================*/
	fts_cache_t*		cache,		/*!< in: cache to search */
	const dict_index_t*	index)		/*!< in: index to search for */
{
	ulint			i;

	ut_ad(rw_lock_own((rw_lock_t*) &cache->init_lock, RW_LOCK_X));

	for (i = 0; i < ib_vector_size(cache->get_docs); ++i) {
		fts_get_doc_t*	get_doc;

		get_doc = static_cast<fts_get_doc_t*>(
			ib_vector_get(cache->get_docs, i));

		if (get_doc->index_cache->index == index) {

			return(get_doc);
		}
	}

	return(NULL);
}
#endif

/**********************************************************************//**
Find an existing word, or if not found, create one and return it.
@return specified word token */
static
fts_tokenizer_word_t*
fts_tokenizer_word_get(
/*===================*/
	fts_cache_t*	cache,			/*!< in: cache */
	fts_index_cache_t*
			index_cache,		/*!< in: index cache */
	fts_string_t*	text)			/*!< in: node text */
{
	fts_tokenizer_word_t*	word;
	ib_rbt_bound_t		parent;

	ut_ad(rw_lock_own(&cache->lock, RW_LOCK_X));

	/* If it is a stopword, do not index it */
	if (!fts_check_token(text,
		    cache->stopword_info.cached_stopword,
		    index_cache->charset)) {

		return(NULL);
	}

	/* Check if we found a match, if not then add word to tree. */
	if (rbt_search(index_cache->words, &parent, text) != 0) {
		mem_heap_t*		heap;
		fts_tokenizer_word_t	new_word;

		heap = static_cast<mem_heap_t*>(cache->sync_heap->arg);

		new_word.nodes = ib_vector_create(
			cache->sync_heap, sizeof(fts_node_t), 4);

		fts_string_dup(&new_word.text, text, heap);

		parent.last = rbt_add_node(
			index_cache->words, &parent, &new_word);

		/* Take into account the RB tree memory use and the vector. */
		cache->total_size += sizeof(new_word)
			+ sizeof(ib_rbt_node_t)
			+ text->f_len
			+ (sizeof(fts_node_t) * 4)
			+ sizeof(*new_word.nodes);

		ut_ad(rbt_validate(index_cache->words));
	}

	word = rbt_value(fts_tokenizer_word_t, parent.last);

	return(word);
}

/**********************************************************************//**
Add the given doc_id/word positions to the given node's ilist. */
void
fts_cache_node_add_positions(
/*=========================*/
	fts_cache_t*	cache,		/*!< in: cache */
	fts_node_t*	node,		/*!< in: word node */
	doc_id_t	doc_id,		/*!< in: doc id */
	ib_vector_t*	positions)	/*!< in: fts_token_t::positions */
{
	ulint		i;
	byte*		ptr;
	byte*		ilist;
	ulint		enc_len;
	ulint		last_pos;
	byte*		ptr_start;
	ulint		doc_id_delta;

#ifdef UNIV_DEBUG
	if (cache) {
		ut_ad(rw_lock_own(&cache->lock, RW_LOCK_X));
	}
#endif /* UNIV_DEBUG */

	ut_ad(doc_id >= node->last_doc_id);

	/* Calculate the space required to store the ilist. */
	doc_id_delta = (ulint)(doc_id - node->last_doc_id);
	enc_len = fts_get_encoded_len(doc_id_delta);

	last_pos = 0;
	for (i = 0; i < ib_vector_size(positions); i++) {
		ulint	pos = *(static_cast<ulint*>(
			ib_vector_get(positions, i)));

		ut_ad(last_pos == 0 || pos > last_pos);

		enc_len += fts_get_encoded_len(pos - last_pos);
		last_pos = pos;
	}

	/* The 0x00 byte at the end of the token positions list. */
	enc_len++;

	if ((node->ilist_size_alloc - node->ilist_size) >= enc_len) {
		/* No need to allocate more space, we can fit in the new
		data at the end of the old one. */
		ilist = NULL;
		ptr = node->ilist + node->ilist_size;
	} else {
		ulint	new_size = node->ilist_size + enc_len;

		/* Over-reserve space by a fixed size for small lengths and
		by 20% for lengths >= 48 bytes. */
		if (new_size < 16) {
			new_size = 16;
		} else if (new_size < 32) {
			new_size = 32;
		} else if (new_size < 48) {
			new_size = 48;
		} else {
			new_size = (ulint)(1.2 * new_size);
		}

		ilist = static_cast<byte*>(ut_malloc_nokey(new_size));
		ptr = ilist + node->ilist_size;

		node->ilist_size_alloc = new_size;
	}

	ptr_start = ptr;

	/* Encode the new fragment. */
	ptr += fts_encode_int(doc_id_delta, ptr);

	last_pos = 0;
	for (i = 0; i < ib_vector_size(positions); i++) {
		ulint	pos = *(static_cast<ulint*>(
			 ib_vector_get(positions, i)));

		ptr += fts_encode_int(pos - last_pos, ptr);
		last_pos = pos;
	}

	*ptr++ = 0;

	ut_a(enc_len == (ulint)(ptr - ptr_start));

	if (ilist) {
		/* Copy old ilist to the start of the new one and switch the
		new one into place in the node. */
		if (node->ilist_size > 0) {
			memcpy(ilist, node->ilist, node->ilist_size);
			ut_free(node->ilist);
		}

		node->ilist = ilist;
	}

	node->ilist_size += enc_len;

	if (cache) {
		cache->total_size += enc_len;
	}

	if (node->first_doc_id == FTS_NULL_DOC_ID) {
		node->first_doc_id = doc_id;
	}

	node->last_doc_id = doc_id;
	++node->doc_count;
}

/**********************************************************************//**
Add document to the cache. */
static
void
fts_cache_add_doc(
/*==============*/
	fts_cache_t*	cache,			/*!< in: cache */
	fts_index_cache_t*
			index_cache,		/*!< in: index cache */
	doc_id_t	doc_id,			/*!< in: doc id to add */
	ib_rbt_t*	tokens)			/*!< in: document tokens */
{
	const ib_rbt_node_t*	node;
	ulint			n_words;
	fts_doc_stats_t*	doc_stats;

	if (!tokens) {
		return;
	}

	ut_ad(rw_lock_own(&cache->lock, RW_LOCK_X));

	n_words = rbt_size(tokens);

	for (node = rbt_first(tokens); node; node = rbt_first(tokens)) {

		fts_tokenizer_word_t*	word;
		fts_node_t*		fts_node = NULL;
		fts_token_t*		token = rbt_value(fts_token_t, node);

		/* Find and/or add token to the cache. */
		word = fts_tokenizer_word_get(
			cache, index_cache, &token->text);

		if (!word) {
			ut_free(rbt_remove_node(tokens, node));
			continue;
		}

		if (ib_vector_size(word->nodes) > 0) {
			fts_node = static_cast<fts_node_t*>(
				ib_vector_last(word->nodes));
		}

		if (fts_node == NULL || fts_node->synced
		    || fts_node->ilist_size > FTS_ILIST_MAX_SIZE
		    || doc_id < fts_node->last_doc_id) {

			fts_node = static_cast<fts_node_t*>(
				ib_vector_push(word->nodes, NULL));

			memset(fts_node, 0x0, sizeof(*fts_node));

			cache->total_size += sizeof(*fts_node);
		}

		fts_cache_node_add_positions(
			cache, fts_node, doc_id, token->positions);

		ut_free(rbt_remove_node(tokens, node));
	}

	ut_a(rbt_empty(tokens));

	/* Add to doc ids processed so far. */
	doc_stats = static_cast<fts_doc_stats_t*>(
		ib_vector_push(index_cache->doc_stats, NULL));

	doc_stats->doc_id = doc_id;
	doc_stats->word_count = n_words;

	/* Add the doc stats memory usage too. */
	cache->total_size += sizeof(*doc_stats);

	if (doc_id > cache->sync->max_doc_id) {
		cache->sync->max_doc_id = doc_id;
	}
}

/****************************************************************//**
Drops a table. If the table can't be found we return a SUCCESS code.
@return DB_SUCCESS or error code */
static MY_ATTRIBUTE((nonnull, warn_unused_result))
dberr_t
fts_drop_table(
/*===========*/
	trx_t*		trx,			/*!< in: transaction */
	const char*	table_name)		/*!< in: table to drop */
{
	dict_table_t*	table;
	dberr_t		error = DB_SUCCESS;

	/* Check that the table exists in our data dictionary.
	Similar to regular drop table case, we will open table with
	DICT_ERR_IGNORE_INDEX_ROOT and DICT_ERR_IGNORE_CORRUPT option */
	table = dict_table_open_on_name(
		table_name, TRUE, FALSE,
		static_cast<dict_err_ignore_t>(
                        DICT_ERR_IGNORE_INDEX_ROOT | DICT_ERR_IGNORE_CORRUPT));

	if (table != 0) {

		dict_table_close(table, TRUE, FALSE);

		/* Pass nonatomic=false (dont allow data dict unlock),
		because the transaction may hold locks on SYS_* tables from
		previous calls to fts_drop_table(). */
		error = row_drop_table_for_mysql(table_name, trx,
						 SQLCOM_DROP_DB, false, false);

		if (error != DB_SUCCESS) {
			ib::error() << "Unable to drop FTS index aux table "
				<< table_name << ": " << ut_strerr(error);
		}
	} else {
		error = DB_FAIL;
	}

	return(error);
}

/****************************************************************//**
Rename a single auxiliary table due to database name change.
@return DB_SUCCESS or error code */
static MY_ATTRIBUTE((nonnull, warn_unused_result))
dberr_t
fts_rename_one_aux_table(
/*=====================*/
	const char*	new_name,		/*!< in: new parent tbl name */
	const char*	fts_table_old_name,	/*!< in: old aux tbl name */
	trx_t*		trx)			/*!< in: transaction */
{
	char	fts_table_new_name[MAX_TABLE_NAME_LEN];
	ulint	new_db_name_len = dict_get_db_name_len(new_name);
	ulint	old_db_name_len = dict_get_db_name_len(fts_table_old_name);
	ulint	table_new_name_len = strlen(fts_table_old_name)
				     + new_db_name_len - old_db_name_len;

	/* Check if the new and old database names are the same, if so,
	nothing to do */
	ut_ad((new_db_name_len != old_db_name_len)
	      || strncmp(new_name, fts_table_old_name, old_db_name_len) != 0);

	/* Get the database name from "new_name", and table name
	from the fts_table_old_name */
	strncpy(fts_table_new_name, new_name, new_db_name_len);
	strncpy(fts_table_new_name + new_db_name_len,
	       strchr(fts_table_old_name, '/'),
	       table_new_name_len - new_db_name_len);
	fts_table_new_name[table_new_name_len] = 0;

	return row_rename_table_for_mysql(
		fts_table_old_name, fts_table_new_name, trx, false, false);
}

/****************************************************************//**
Rename auxiliary tables for all fts index for a table. This(rename)
is due to database name change
@return DB_SUCCESS or error code */
dberr_t
fts_rename_aux_tables(
/*==================*/
	dict_table_t*	table,		/*!< in: user Table */
	const char*     new_name,       /*!< in: new table name */
	trx_t*		trx)		/*!< in: transaction */
{
	ulint		i;
	fts_table_t	fts_table;

	FTS_INIT_FTS_TABLE(&fts_table, NULL, FTS_COMMON_TABLE, table);

	dberr_t err = DB_SUCCESS;
	char old_table_name[MAX_FULL_NAME_LEN];

	/* Rename common auxiliary tables */
	for (i = 0; fts_common_tables[i] != NULL; ++i) {
		fts_table.suffix = fts_common_tables[i];
		fts_get_table_name(&fts_table, old_table_name, true);

		err = fts_rename_one_aux_table(new_name, old_table_name, trx);

		if (err != DB_SUCCESS) {
			return(err);
		}
	}

	fts_t*	fts = table->fts;

	/* Rename index specific auxiliary tables */
	for (i = 0; fts->indexes != 0 && i < ib_vector_size(fts->indexes);
	     ++i) {
		dict_index_t*	index;

		index = static_cast<dict_index_t*>(
			ib_vector_getp(fts->indexes, i));

		FTS_INIT_INDEX_TABLE(&fts_table, NULL, FTS_INDEX_TABLE, index);

		for (ulint j = 0; j < FTS_NUM_AUX_INDEX; ++j) {
			fts_table.suffix = fts_get_suffix(j);
			fts_get_table_name(&fts_table, old_table_name, true);

			err = fts_rename_one_aux_table(
				new_name, old_table_name, trx);

			DBUG_EXECUTE_IF("fts_rename_failure",
					err = DB_DEADLOCK;
					fts_sql_rollback(trx););

			if (err != DB_SUCCESS) {
				return(err);
			}
		}
	}

	return(DB_SUCCESS);
}

/****************************************************************//**
Drops the common ancillary tables needed for supporting an FTS index
on the given table. row_mysql_lock_data_dictionary must have been called
before this.
@return DB_SUCCESS or error code */
static MY_ATTRIBUTE((nonnull, warn_unused_result))
dberr_t
fts_drop_common_tables(
/*===================*/
	trx_t*		trx,			/*!< in: transaction */
	fts_table_t*	fts_table)		/*!< in: table with an FTS
						index */
{
	ulint		i;
	dberr_t		error = DB_SUCCESS;

	for (i = 0; fts_common_tables[i] != NULL; ++i) {
		dberr_t	err;
		char	table_name[MAX_FULL_NAME_LEN];

		fts_table->suffix = fts_common_tables[i];
		fts_get_table_name(fts_table, table_name, true);

		err = fts_drop_table(trx, table_name);

		/* We only return the status of the last error. */
		if (err != DB_SUCCESS && err != DB_FAIL) {
			error = err;
		}
	}

	return(error);
}

/****************************************************************//**
Since we do a horizontal split on the index table, we need to drop
all the split tables.
@return DB_SUCCESS or error code */
static
dberr_t
fts_drop_index_split_tables(
/*========================*/
	trx_t*		trx,			/*!< in: transaction */
	dict_index_t*	index)			/*!< in: fts instance */

{
	ulint		i;
	fts_table_t	fts_table;
	dberr_t		error = DB_SUCCESS;

	FTS_INIT_INDEX_TABLE(&fts_table, NULL, FTS_INDEX_TABLE, index);

	for (i = 0; i < FTS_NUM_AUX_INDEX; ++i) {
		dberr_t	err;
		char	table_name[MAX_FULL_NAME_LEN];

		fts_table.suffix = fts_get_suffix(i);
		fts_get_table_name(&fts_table, table_name, true);

		err = fts_drop_table(trx, table_name);

		/* We only return the status of the last error. */
		if (err != DB_SUCCESS && err != DB_FAIL) {
			error = err;
		}
	}

	return(error);
}

/****************************************************************//**
Drops FTS auxiliary tables for an FTS index
@return DB_SUCCESS or error code */
dberr_t
fts_drop_index_tables(
/*==================*/
	trx_t*		trx,		/*!< in: transaction */
	dict_index_t*	index)		/*!< in: Index to drop */
{
	return(fts_drop_index_split_tables(trx, index));
}

/****************************************************************//**
Drops FTS ancillary tables needed for supporting an FTS index
on the given table. row_mysql_lock_data_dictionary must have been called
before this.
@return DB_SUCCESS or error code */
static MY_ATTRIBUTE((nonnull, warn_unused_result))
dberr_t
fts_drop_all_index_tables(
/*======================*/
	trx_t*		trx,			/*!< in: transaction */
	fts_t*		fts)			/*!< in: fts instance */
{
	dberr_t		error = DB_SUCCESS;

	for (ulint i = 0;
	     fts->indexes != 0 && i < ib_vector_size(fts->indexes);
	     ++i) {

		dberr_t		err;
		dict_index_t*	index;

		index = static_cast<dict_index_t*>(
			ib_vector_getp(fts->indexes, i));

		err = fts_drop_index_tables(trx, index);

		if (err != DB_SUCCESS) {
			error = err;
		}
	}

	return(error);
}

/*********************************************************************//**
Drops the ancillary tables needed for supporting an FTS index on a
given table. row_mysql_lock_data_dictionary must have been called before
this.
@return DB_SUCCESS or error code */
dberr_t
fts_drop_tables(
/*============*/
	trx_t*		trx,		/*!< in: transaction */
	dict_table_t*	table)		/*!< in: table has the FTS index */
{
	dberr_t		error;
	fts_table_t	fts_table;

	FTS_INIT_FTS_TABLE(&fts_table, NULL, FTS_COMMON_TABLE, table);

	/* TODO: This is not atomic and can cause problems during recovery. */

	error = fts_drop_common_tables(trx, &fts_table);

	if (error == DB_SUCCESS) {
		error = fts_drop_all_index_tables(trx, table->fts);
	}

	return(error);
}

/** Create dict_table_t object for FTS Aux tables.
@param[in]	aux_table_name	FTS Aux table name
@param[in]	table		table object of FTS Index
@param[in]	n_cols		number of columns for FTS Aux table
@return table object for FTS Aux table */
static
dict_table_t*
fts_create_in_mem_aux_table(
	const char*		aux_table_name,
	const dict_table_t*	table,
	ulint			n_cols)
{
	dict_table_t*	new_table = dict_mem_table_create(
		aux_table_name, table->space, n_cols, 0, table->flags,
		table->space == TRX_SYS_SPACE
		? 0 : table->space == SRV_TMP_SPACE_ID
		? DICT_TF2_TEMPORARY : DICT_TF2_USE_FILE_PER_TABLE);

	if (DICT_TF_HAS_DATA_DIR(table->flags)) {
		ut_ad(table->data_dir_path != NULL);
		new_table->data_dir_path = mem_heap_strdup(
			new_table->heap, table->data_dir_path);
	}

	return(new_table);
}

/** Function to create on FTS common table.
@param[in,out]	trx		InnoDB transaction
@param[in]	table		Table that has FTS Index
@param[in]	fts_table_name	FTS AUX table name
@param[in]	fts_suffix	FTS AUX table suffix
@param[in]	heap		heap
@return table object if created, else NULL */
static
dict_table_t*
fts_create_one_common_table(
	trx_t*			trx,
	const dict_table_t*	table,
	const char*		fts_table_name,
	const char*		fts_suffix,
	mem_heap_t*		heap)
{
	dict_table_t*		new_table;
	dberr_t			error;
	bool			is_config = strcmp(fts_suffix, "CONFIG") == 0;

	if (!is_config) {

		new_table = fts_create_in_mem_aux_table(
			fts_table_name, table, FTS_DELETED_TABLE_NUM_COLS);

		dict_mem_table_add_col(
			new_table, heap, "doc_id", DATA_INT, DATA_UNSIGNED,
			FTS_DELETED_TABLE_COL_LEN);
	} else {
		/* Config table has different schema. */
		new_table = fts_create_in_mem_aux_table(
			fts_table_name, table, FTS_CONFIG_TABLE_NUM_COLS);

		dict_mem_table_add_col(
			new_table, heap, "key", DATA_VARCHAR, 0,
			FTS_CONFIG_TABLE_KEY_COL_LEN);

		dict_mem_table_add_col(
			new_table, heap, "value", DATA_VARCHAR, DATA_NOT_NULL,
			FTS_CONFIG_TABLE_VALUE_COL_LEN);
	}

	error = row_create_table_for_mysql(new_table, trx,
		FIL_ENCRYPTION_DEFAULT, FIL_DEFAULT_ENCRYPTION_KEY);

	if (error == DB_SUCCESS) {

		dict_index_t*	index = dict_mem_index_create(
			fts_table_name, "FTS_COMMON_TABLE_IND",
			new_table->space, DICT_UNIQUE|DICT_CLUSTERED, 1);

		if (!is_config) {
			dict_mem_index_add_field(index, "doc_id", 0);
		} else {
			dict_mem_index_add_field(index, "key", 0);
		}

		/* We save and restore trx->dict_operation because
		row_create_index_for_mysql() changes the operation to
		TRX_DICT_OP_TABLE. */
		trx_dict_op_t op = trx_get_dict_operation(trx);

		error =	row_create_index_for_mysql(index, trx, NULL);

		trx->dict_operation = op;
	}

	if (error != DB_SUCCESS) {
		dict_mem_table_free(new_table);
		new_table = NULL;
		ib::warn() << "Failed to create FTS common table "
			<< fts_table_name;
		trx->error_state = DB_SUCCESS;
		row_drop_table_for_mysql(fts_table_name, trx, SQLCOM_DROP_DB);
		trx->error_state = error;
	}
	return(new_table);
}

/** Creates the common auxiliary tables needed for supporting an FTS index
on the given table. row_mysql_lock_data_dictionary must have been called
before this.
The following tables are created.
CREATE TABLE $FTS_PREFIX_DELETED
	(doc_id BIGINT UNSIGNED, UNIQUE CLUSTERED INDEX on doc_id)
CREATE TABLE $FTS_PREFIX_DELETED_CACHE
	(doc_id BIGINT UNSIGNED, UNIQUE CLUSTERED INDEX on doc_id)
CREATE TABLE $FTS_PREFIX_BEING_DELETED
	(doc_id BIGINT UNSIGNED, UNIQUE CLUSTERED INDEX on doc_id)
CREATE TABLE $FTS_PREFIX_BEING_DELETED_CACHE
	(doc_id BIGINT UNSIGNED, UNIQUE CLUSTERED INDEX on doc_id)
CREATE TABLE $FTS_PREFIX_CONFIG
	(key CHAR(50), value CHAR(200), UNIQUE CLUSTERED INDEX on key)
@param[in,out]	trx			transaction
@param[in]	table			table with FTS index
@param[in]	name			table name normalized
@param[in]	skip_doc_id_index	Skip index on doc id
@return DB_SUCCESS if succeed */
dberr_t
fts_create_common_tables(
	trx_t*			trx,
	const dict_table_t*	table,
	const char*		name,
	bool			skip_doc_id_index)
{
	dberr_t		error;
	que_t*		graph;
	fts_table_t	fts_table;
	mem_heap_t*	heap = mem_heap_create(1024);
	pars_info_t*	info;
	char		fts_name[MAX_FULL_NAME_LEN];
	char		full_name[sizeof(fts_common_tables) / sizeof(char*)]
				[MAX_FULL_NAME_LEN];

	dict_index_t*					index = NULL;
	trx_dict_op_t					op;
	/* common_tables vector is used for dropping FTS common tables
	on error condition. */
	std::vector<dict_table_t*>			common_tables;
	std::vector<dict_table_t*>::const_iterator	it;

	FTS_INIT_FTS_TABLE(&fts_table, NULL, FTS_COMMON_TABLE, table);

	error = fts_drop_common_tables(trx, &fts_table);

	if (error != DB_SUCCESS) {

		goto func_exit;
	}

	/* Create the FTS tables that are common to an FTS index. */
	for (ulint i = 0; fts_common_tables[i] != NULL; ++i) {

		fts_table.suffix = fts_common_tables[i];
		fts_get_table_name(&fts_table, full_name[i], true);
		dict_table_t*	common_table = fts_create_one_common_table(
			trx, table, full_name[i], fts_table.suffix, heap);

		 if (common_table == NULL) {
			error = DB_ERROR;
			goto func_exit;
		} else {
			common_tables.push_back(common_table);
		}

		DBUG_EXECUTE_IF("ib_fts_aux_table_error",
			/* Return error after creating FTS_AUX_CONFIG table. */
			if (i == 4) {
				error = DB_ERROR;
				goto func_exit;
			}
		);

	}

	/* Write the default settings to the config table. */
	info = pars_info_create();

	fts_table.suffix = "CONFIG";
	fts_get_table_name(&fts_table, fts_name, true);
	pars_info_bind_id(info, true, "config_table", fts_name);

	graph = fts_parse_sql_no_dict_lock(
		&fts_table, info, fts_config_table_insert_values_sql);

	error = fts_eval_sql(trx, graph);

	que_graph_free(graph);

	if (error != DB_SUCCESS || skip_doc_id_index) {

		goto func_exit;
	}

	index = dict_mem_index_create(
		name, FTS_DOC_ID_INDEX_NAME, table->space,
		DICT_UNIQUE, 1);
	dict_mem_index_add_field(index, FTS_DOC_ID_COL_NAME, 0);

	op = trx_get_dict_operation(trx);

	error =	row_create_index_for_mysql(index, trx, NULL);

	trx->dict_operation = op;

func_exit:
	if (error != DB_SUCCESS) {
		for (it = common_tables.begin(); it != common_tables.end();
		     ++it) {
			row_drop_table_for_mysql((*it)->name.m_name, trx,
						 SQLCOM_DROP_DB);
		}
	}

	common_tables.clear();
	mem_heap_free(heap);

	return(error);
}

/** Create one FTS auxiliary index table for an FTS index.
@param[in,out]	trx		transaction
@param[in]	index		the index instance
@param[in]	fts_table	fts_table structure
@param[in,out]	heap		memory heap
@see row_merge_create_fts_sort_index()
@return DB_SUCCESS or error code */
static
dict_table_t*
fts_create_one_index_table(
	trx_t*			trx,
	const dict_index_t*	index,
	const fts_table_t*	fts_table,
	mem_heap_t*		heap)
{
	dict_field_t*		field;
	dict_table_t*		new_table;
	char			table_name[MAX_FULL_NAME_LEN];
	dberr_t			error;
	CHARSET_INFO*		charset;

	ut_ad(index->type & DICT_FTS);

	fts_get_table_name(fts_table, table_name, true);

	new_table = fts_create_in_mem_aux_table(
			table_name, fts_table->table,
			FTS_AUX_INDEX_TABLE_NUM_COLS);

	field = dict_index_get_nth_field(index, 0);
	charset = fts_get_charset(field->col->prtype);

	dict_mem_table_add_col(new_table, heap, "word",
			       charset == &my_charset_latin1
			       ? DATA_VARCHAR : DATA_VARMYSQL,
			       field->col->prtype,
			       FTS_MAX_WORD_LEN_IN_CHAR
			       * field->col->mbmaxlen);

	dict_mem_table_add_col(new_table, heap, "first_doc_id", DATA_INT,
			       DATA_NOT_NULL | DATA_UNSIGNED,
			       FTS_INDEX_FIRST_DOC_ID_LEN);

	dict_mem_table_add_col(new_table, heap, "last_doc_id", DATA_INT,
			       DATA_NOT_NULL | DATA_UNSIGNED,
			       FTS_INDEX_LAST_DOC_ID_LEN);

	dict_mem_table_add_col(new_table, heap, "doc_count", DATA_INT,
			       DATA_NOT_NULL | DATA_UNSIGNED,
			       FTS_INDEX_DOC_COUNT_LEN);

	/* The precise type calculation is as follows:
	least signficiant byte: MySQL type code (not applicable for sys cols)
	second least : DATA_NOT_NULL | DATA_BINARY_TYPE
	third least  : the MySQL charset-collation code (DATA_MTYPE_MAX) */

	dict_mem_table_add_col(
		new_table, heap, "ilist", DATA_BLOB,
		(DATA_MTYPE_MAX << 16) | DATA_UNSIGNED | DATA_NOT_NULL,
		FTS_INDEX_ILIST_LEN);

	error = row_create_table_for_mysql(new_table, trx,
		FIL_ENCRYPTION_DEFAULT, FIL_DEFAULT_ENCRYPTION_KEY);

	if (error == DB_SUCCESS) {
		dict_index_t*	index = dict_mem_index_create(
			table_name, "FTS_INDEX_TABLE_IND", new_table->space,
			DICT_UNIQUE|DICT_CLUSTERED, 2);
		dict_mem_index_add_field(index, "word", 0);
		dict_mem_index_add_field(index, "first_doc_id", 0);

		trx_dict_op_t op = trx_get_dict_operation(trx);

		error =	row_create_index_for_mysql(index, trx, NULL);

		trx->dict_operation = op;
	}

	if (error != DB_SUCCESS) {
		dict_mem_table_free(new_table);
		new_table = NULL;
		ib::warn() << "Failed to create FTS index table "
			<< table_name;
		trx->error_state = DB_SUCCESS;
		row_drop_table_for_mysql(table_name, trx, SQLCOM_DROP_DB);
		trx->error_state = error;
	}

	return(new_table);
}

/** Create auxiliary index tables for an FTS index.
@param[in,out]	trx		transaction
@param[in]	index		the index instance
@param[in]	table_name	table name
@param[in]	table_id	the table id
@return DB_SUCCESS or error code */
dberr_t
fts_create_index_tables_low(
	trx_t*			trx,
	const dict_index_t*	index,
	const char*		table_name,
	table_id_t		table_id)
{
	ulint		i;
	fts_table_t	fts_table;
	dberr_t		error = DB_SUCCESS;
	mem_heap_t*	heap = mem_heap_create(1024);

	fts_table.type = FTS_INDEX_TABLE;
	fts_table.index_id = index->id;
	fts_table.table_id = table_id;
	fts_table.table = index->table;

	/* aux_idx_tables vector is used for dropping FTS AUX INDEX
	tables on error condition. */
	std::vector<dict_table_t*>			aux_idx_tables;
	std::vector<dict_table_t*>::const_iterator	it;

	for (i = 0; i < FTS_NUM_AUX_INDEX && error == DB_SUCCESS; ++i) {
		dict_table_t*	new_table;

		/* Create the FTS auxiliary tables that are specific
		to an FTS index. We need to preserve the table_id %s
		which fts_parse_sql_no_dict_lock() will fill in for us. */
		fts_table.suffix = fts_get_suffix(i);

		new_table = fts_create_one_index_table(
			trx, index, &fts_table, heap);

		if (new_table == NULL) {
			error = DB_FAIL;
			break;
		} else {
			aux_idx_tables.push_back(new_table);
		}

		DBUG_EXECUTE_IF("ib_fts_index_table_error",
			/* Return error after creating FTS_INDEX_5
			aux table. */
			if (i == 4) {
				error = DB_FAIL;
				break;
			}
		);
	}

	if (error != DB_SUCCESS) {

		for (it = aux_idx_tables.begin(); it != aux_idx_tables.end();
		     ++it) {
			row_drop_table_for_mysql((*it)->name.m_name, trx,
						 SQLCOM_DROP_DB);
		}
	}

	aux_idx_tables.clear();
	mem_heap_free(heap);

	return(error);
}

/** Creates the column specific ancillary tables needed for supporting an
FTS index on the given table. row_mysql_lock_data_dictionary must have
been called before this.

All FTS AUX Index tables have the following schema.
CREAT TABLE $FTS_PREFIX_INDEX_[1-6](
	word		VARCHAR(FTS_MAX_WORD_LEN),
	first_doc_id	INT NOT NULL,
	last_doc_id	UNSIGNED NOT NULL,
	doc_count	UNSIGNED INT NOT NULL,
	ilist		VARBINARY NOT NULL,
	UNIQUE CLUSTERED INDEX ON (word, first_doc_id))
@param[in,out]	trx	transaction
@param[in]	index	index instance
@return DB_SUCCESS or error code */
dberr_t
fts_create_index_tables(
	trx_t*			trx,
	const dict_index_t*	index)
{
	dberr_t		err;
	dict_table_t*	table;

	table = dict_table_get_low(index->table_name);
	ut_a(table != NULL);

	err = fts_create_index_tables_low(
		trx, index, table->name.m_name, table->id);

	if (err == DB_SUCCESS) {
		trx_commit(trx);
	}

	return(err);
}
#if 0
/******************************************************************//**
Return string representation of state. */
static
const char*
fts_get_state_str(
/*==============*/
				/* out: string representation of state */
	fts_row_state	state)	/*!< in: state */
{
	switch (state) {
	case FTS_INSERT:
		return("INSERT");

	case FTS_MODIFY:
		return("MODIFY");

	case FTS_DELETE:
		return("DELETE");

	case FTS_NOTHING:
		return("NOTHING");

	case FTS_INVALID:
		return("INVALID");

	default:
		return("UNKNOWN");
	}
}
#endif

/******************************************************************//**
Calculate the new state of a row given the existing state and a new event.
@return new state of row */
static
fts_row_state
fts_trx_row_get_new_state(
/*======================*/
	fts_row_state	old_state,		/*!< in: existing state of row */
	fts_row_state	event)			/*!< in: new event */
{
	/* The rules for transforming states:

	I = inserted
	M = modified
	D = deleted
	N = nothing

	M+D -> D:

	If the row existed before the transaction started and it is modified
	during the transaction, followed by a deletion of the row, only the
	deletion will be signaled.

	M+ -> M:

	If the row existed before the transaction started and it is modified
	more than once during the transaction, only the last modification
	will be signaled.

	IM*D -> N:

	If a new row is added during the transaction (and possibly modified
	after its initial insertion) but it is deleted before the end of the
	transaction, nothing will be signaled.

	IM* -> I:

	If a new row is added during the transaction and modified after its
	initial insertion, only the addition will be signaled.

	M*DI -> M:

	If the row existed before the transaction started and it is deleted,
	then re-inserted, only a modification will be signaled. Note that
	this case is only possible if the table is using the row's primary
	key for FTS row ids, since those can be re-inserted by the user,
	which is not true for InnoDB generated row ids.

	It is easily seen that the above rules decompose such that we do not
	need to store the row's entire history of events. Instead, we can
	store just one state for the row and update that when new events
	arrive. Then we can implement the above rules as a two-dimensional
	look-up table, and get checking of invalid combinations "for free"
	in the process. */

	/* The lookup table for transforming states. old_state is the
	Y-axis, event is the X-axis. */
	static const fts_row_state table[4][4] = {
			/*    I            M            D            N */
		/* I */	{ FTS_INVALID, FTS_INSERT,  FTS_NOTHING, FTS_INVALID },
		/* M */	{ FTS_INVALID, FTS_MODIFY,  FTS_DELETE,  FTS_INVALID },
		/* D */	{ FTS_MODIFY,  FTS_INVALID, FTS_INVALID, FTS_INVALID },
		/* N */	{ FTS_INVALID, FTS_INVALID, FTS_INVALID, FTS_INVALID }
	};

	fts_row_state result;

	ut_a(old_state < FTS_INVALID);
	ut_a(event < FTS_INVALID);

	result = table[(int) old_state][(int) event];
	ut_a(result != FTS_INVALID);

	return(result);
}

/******************************************************************//**
Create a savepoint instance.
@return savepoint instance */
static
fts_savepoint_t*
fts_savepoint_create(
/*=================*/
	ib_vector_t*	savepoints,		/*!< out: InnoDB transaction */
	const char*	name,			/*!< in: savepoint name */
	mem_heap_t*	heap)			/*!< in: heap */
{
	fts_savepoint_t*	savepoint;

	savepoint = static_cast<fts_savepoint_t*>(
		ib_vector_push(savepoints, NULL));

	memset(savepoint, 0x0, sizeof(*savepoint));

	if (name) {
		savepoint->name = mem_heap_strdup(heap, name);
	}

	savepoint->tables = rbt_create(
		sizeof(fts_trx_table_t*), fts_trx_table_cmp);

	return(savepoint);
}

/******************************************************************//**
Create an FTS trx.
@return FTS trx */
fts_trx_t*
fts_trx_create(
/*===========*/
	trx_t*	trx)				/*!< in/out: InnoDB
						transaction */
{
	fts_trx_t*		ftt;
	ib_alloc_t*		heap_alloc;
	mem_heap_t*		heap = mem_heap_create(1024);
	trx_named_savept_t*	savep;

	ut_a(trx->fts_trx == NULL);

	ftt = static_cast<fts_trx_t*>(mem_heap_alloc(heap, sizeof(fts_trx_t)));
	ftt->trx = trx;
	ftt->heap = heap;

	heap_alloc = ib_heap_allocator_create(heap);

	ftt->savepoints = static_cast<ib_vector_t*>(ib_vector_create(
		heap_alloc, sizeof(fts_savepoint_t), 4));

	ftt->last_stmt = static_cast<ib_vector_t*>(ib_vector_create(
		heap_alloc, sizeof(fts_savepoint_t), 4));

	/* Default instance has no name and no heap. */
	fts_savepoint_create(ftt->savepoints, NULL, NULL);
	fts_savepoint_create(ftt->last_stmt, NULL, NULL);

	/* Copy savepoints that already set before. */
	for (savep = UT_LIST_GET_FIRST(trx->trx_savepoints);
	     savep != NULL;
	     savep = UT_LIST_GET_NEXT(trx_savepoints, savep)) {

		fts_savepoint_take(trx, ftt, savep->name);
	}

	return(ftt);
}

/******************************************************************//**
Create an FTS trx table.
@return FTS trx table */
static
fts_trx_table_t*
fts_trx_table_create(
/*=================*/
	fts_trx_t*	fts_trx,		/*!< in: FTS trx */
	dict_table_t*	table)			/*!< in: table */
{
	fts_trx_table_t*	ftt;

	ftt = static_cast<fts_trx_table_t*>(
		mem_heap_alloc(fts_trx->heap, sizeof(*ftt)));

	memset(ftt, 0x0, sizeof(*ftt));

	ftt->table = table;
	ftt->fts_trx = fts_trx;

	ftt->rows = rbt_create(sizeof(fts_trx_row_t), fts_trx_row_doc_id_cmp);

	return(ftt);
}

/******************************************************************//**
Clone an FTS trx table.
@return FTS trx table */
static
fts_trx_table_t*
fts_trx_table_clone(
/*=================*/
	const fts_trx_table_t*	ftt_src)	/*!< in: FTS trx */
{
	fts_trx_table_t*	ftt;

	ftt = static_cast<fts_trx_table_t*>(
		mem_heap_alloc(ftt_src->fts_trx->heap, sizeof(*ftt)));

	memset(ftt, 0x0, sizeof(*ftt));

	ftt->table = ftt_src->table;
	ftt->fts_trx = ftt_src->fts_trx;

	ftt->rows = rbt_create(sizeof(fts_trx_row_t), fts_trx_row_doc_id_cmp);

	/* Copy the rb tree values to the new savepoint. */
	rbt_merge_uniq(ftt->rows, ftt_src->rows);

	/* These are only added on commit. At this stage we only have
	the updated row state. */
	ut_a(ftt_src->added_doc_ids == NULL);

	return(ftt);
}

/******************************************************************//**
Initialize the FTS trx instance.
@return FTS trx instance */
static
fts_trx_table_t*
fts_trx_init(
/*=========*/
	trx_t*			trx,		/*!< in: transaction */
	dict_table_t*		table,		/*!< in: FTS table instance */
	ib_vector_t*		savepoints)	/*!< in: Savepoints */
{
	fts_trx_table_t*	ftt;
	ib_rbt_bound_t		parent;
	ib_rbt_t*		tables;
	fts_savepoint_t*	savepoint;

	savepoint = static_cast<fts_savepoint_t*>(ib_vector_last(savepoints));

	tables = savepoint->tables;
	rbt_search_cmp(tables, &parent, &table->id, fts_trx_table_id_cmp, NULL);

	if (parent.result == 0) {
		fts_trx_table_t**	fttp;

		fttp = rbt_value(fts_trx_table_t*, parent.last);
		ftt = *fttp;
	} else {
		ftt = fts_trx_table_create(trx->fts_trx, table);
		rbt_add_node(tables, &parent, &ftt);
	}

	ut_a(ftt->table == table);

	return(ftt);
}

/******************************************************************//**
Notify the FTS system about an operation on an FTS-indexed table. */
static
void
fts_trx_table_add_op(
/*=================*/
	fts_trx_table_t*ftt,			/*!< in: FTS trx table */
	doc_id_t	doc_id,			/*!< in: doc id */
	fts_row_state	state,			/*!< in: state of the row */
	ib_vector_t*	fts_indexes)		/*!< in: FTS indexes affected */
{
	ib_rbt_t*	rows;
	ib_rbt_bound_t	parent;

	rows = ftt->rows;
	rbt_search(rows, &parent, &doc_id);

	/* Row id found, update state, and if new state is FTS_NOTHING,
	we delete the row from our tree. */
	if (parent.result == 0) {
		fts_trx_row_t*	row = rbt_value(fts_trx_row_t, parent.last);

		row->state = fts_trx_row_get_new_state(row->state, state);

		if (row->state == FTS_NOTHING) {
			if (row->fts_indexes) {
				ib_vector_free(row->fts_indexes);
			}

			ut_free(rbt_remove_node(rows, parent.last));
			row = NULL;
		} else if (row->fts_indexes != NULL) {
			ib_vector_free(row->fts_indexes);
			row->fts_indexes = fts_indexes;
		}

	} else { /* Row-id not found, create a new one. */
		fts_trx_row_t	row;

		row.doc_id = doc_id;
		row.state = state;
		row.fts_indexes = fts_indexes;

		rbt_add_node(rows, &parent, &row);
	}
}

/******************************************************************//**
Notify the FTS system about an operation on an FTS-indexed table. */
void
fts_trx_add_op(
/*===========*/
	trx_t*		trx,			/*!< in: InnoDB transaction */
	dict_table_t*	table,			/*!< in: table */
	doc_id_t	doc_id,			/*!< in: new doc id */
	fts_row_state	state,			/*!< in: state of the row */
	ib_vector_t*	fts_indexes)		/*!< in: FTS indexes affected
						(NULL=all) */
{
	fts_trx_table_t*	tran_ftt;
	fts_trx_table_t*	stmt_ftt;

	if (!trx->fts_trx) {
		trx->fts_trx = fts_trx_create(trx);
	}

	tran_ftt = fts_trx_init(trx, table, trx->fts_trx->savepoints);
	stmt_ftt = fts_trx_init(trx, table, trx->fts_trx->last_stmt);

	fts_trx_table_add_op(tran_ftt, doc_id, state, fts_indexes);
	fts_trx_table_add_op(stmt_ftt, doc_id, state, fts_indexes);
}

/******************************************************************//**
Fetch callback that converts a textual document id to a binary value and
stores it in the given place.
@return always returns NULL */
static
ibool
fts_fetch_store_doc_id(
/*===================*/
	void*		row,			/*!< in: sel_node_t* */
	void*		user_arg)		/*!< in: doc_id_t* to store
						doc_id in */
{
	int		n_parsed;
	sel_node_t*	node = static_cast<sel_node_t*>(row);
	doc_id_t*	doc_id = static_cast<doc_id_t*>(user_arg);
	dfield_t*	dfield = que_node_get_val(node->select_list);
	dtype_t*	type = dfield_get_type(dfield);
	ulint		len = dfield_get_len(dfield);

	char		buf[32];

	ut_a(dtype_get_mtype(type) == DATA_VARCHAR);
	ut_a(len > 0 && len < sizeof(buf));

	memcpy(buf, dfield_get_data(dfield), len);
	buf[len] = '\0';

	n_parsed = sscanf(buf, FTS_DOC_ID_FORMAT, doc_id);
	ut_a(n_parsed == 1);

	return(FALSE);
}

#ifdef FTS_CACHE_SIZE_DEBUG
/******************************************************************//**
Get the max cache size in bytes. If there is an error reading the
value we simply print an error message here and return the default
value to the caller.
@return max cache size in bytes */
static
ulint
fts_get_max_cache_size(
/*===================*/
	trx_t*		trx,			/*!< in: transaction */
	fts_table_t*	fts_table)		/*!< in: table instance */
{
	dberr_t		error;
	fts_string_t	value;
	ulong		cache_size_in_mb;

	/* Set to the default value. */
	cache_size_in_mb = FTS_CACHE_SIZE_LOWER_LIMIT_IN_MB;

	/* We set the length of value to the max bytes it can hold. This
	information is used by the callback that reads the value. */
	value.f_n_char = 0;
	value.f_len = FTS_MAX_CONFIG_VALUE_LEN;
	value.f_str = ut_malloc_nokey(value.f_len + 1);

	error = fts_config_get_value(
		trx, fts_table, FTS_MAX_CACHE_SIZE_IN_MB, &value);

	if (error == DB_SUCCESS) {

		value.f_str[value.f_len] = 0;
		cache_size_in_mb = strtoul((char*) value.f_str, NULL, 10);

		if (cache_size_in_mb > FTS_CACHE_SIZE_UPPER_LIMIT_IN_MB) {

			ib::warn() << "FTS max cache size ("
				<< cache_size_in_mb << ") out of range."
				" Minimum value is "
				<< FTS_CACHE_SIZE_LOWER_LIMIT_IN_MB
				<< "MB and the maximum value is "
				<< FTS_CACHE_SIZE_UPPER_LIMIT_IN_MB
				<< "MB, setting cache size to upper limit";

			cache_size_in_mb = FTS_CACHE_SIZE_UPPER_LIMIT_IN_MB;

		} else if  (cache_size_in_mb
			    < FTS_CACHE_SIZE_LOWER_LIMIT_IN_MB) {

			ib::warn() << "FTS max cache size ("
				<< cache_size_in_mb << ") out of range."
				" Minimum value is "
				<< FTS_CACHE_SIZE_LOWER_LIMIT_IN_MB
				<< "MB and the maximum value is"
				<< FTS_CACHE_SIZE_UPPER_LIMIT_IN_MB
				<< "MB, setting cache size to lower limit";

			cache_size_in_mb = FTS_CACHE_SIZE_LOWER_LIMIT_IN_MB;
		}
	} else {
		ib::error() << "(" << ut_strerr(error) << ") reading max"
			" cache config value from config table";
	}

	ut_free(value.f_str);

	return(cache_size_in_mb * 1024 * 1024);
}
#endif

/*********************************************************************//**
Update the next and last Doc ID in the CONFIG table to be the input
"doc_id" value (+ 1). We would do so after each FTS index build or
table truncate */
void
fts_update_next_doc_id(
/*===================*/
	trx_t*			trx,		/*!< in/out: transaction */
	const dict_table_t*	table,		/*!< in: table */
	doc_id_t		doc_id)		/*!< in: DOC ID to set */
{
	table->fts->cache->synced_doc_id = doc_id;
	table->fts->cache->next_doc_id = doc_id + 1;

	table->fts->cache->first_doc_id = table->fts->cache->next_doc_id;

	fts_update_sync_doc_id(
		table, table->fts->cache->synced_doc_id, trx);

}

/*********************************************************************//**
Get the next available document id.
@return DB_SUCCESS if OK */
dberr_t
fts_get_next_doc_id(
/*================*/
	const dict_table_t*	table,		/*!< in: table */
	doc_id_t*		doc_id)		/*!< out: new document id */
{
	fts_cache_t*	cache = table->fts->cache;

	/* If the Doc ID system has not yet been initialized, we
	will consult the CONFIG table and user table to re-establish
	the initial value of the Doc ID */
	if (cache->first_doc_id == FTS_NULL_DOC_ID) {
		fts_init_doc_id(table);
	}

	if (!DICT_TF2_FLAG_IS_SET(table, DICT_TF2_FTS_HAS_DOC_ID)) {
		*doc_id = FTS_NULL_DOC_ID;
		return(DB_SUCCESS);
	}

	DEBUG_SYNC_C("get_next_FTS_DOC_ID");
	mutex_enter(&cache->doc_id_lock);
	*doc_id = cache->next_doc_id++;
	mutex_exit(&cache->doc_id_lock);

	return(DB_SUCCESS);
}

/*********************************************************************//**
This function fetch the Doc ID from CONFIG table, and compare with
the Doc ID supplied. And store the larger one to the CONFIG table.
@return DB_SUCCESS if OK */
static MY_ATTRIBUTE((nonnull))
dberr_t
fts_cmp_set_sync_doc_id(
/*====================*/
	const dict_table_t*	table,		/*!< in: table */
	doc_id_t		doc_id_cmp,	/*!< in: Doc ID to compare */
	ibool			read_only,	/*!< in: TRUE if read the
						synced_doc_id only */
	doc_id_t*		doc_id)		/*!< out: larger document id
						after comparing "doc_id_cmp"
						to the one stored in CONFIG
						table */
{
	trx_t*		trx;
	pars_info_t*	info;
	dberr_t		error;
	fts_table_t	fts_table;
	que_t*		graph = NULL;
	fts_cache_t*	cache = table->fts->cache;
	char		table_name[MAX_FULL_NAME_LEN];
retry:
	ut_a(table->fts->doc_col != ULINT_UNDEFINED);

	fts_table.suffix = "CONFIG";
	fts_table.table_id = table->id;
	fts_table.type = FTS_COMMON_TABLE;
	fts_table.table = table;

	trx = trx_allocate_for_background();
	if (srv_read_only_mode) {
		trx_start_internal_read_only(trx);
	} else {
		trx_start_internal(trx);
	}

	trx->op_info = "update the next FTS document id";

	info = pars_info_create();

	pars_info_bind_function(
		info, "my_func", fts_fetch_store_doc_id, doc_id);

	fts_get_table_name(&fts_table, table_name);
	pars_info_bind_id(info, true, "config_table", table_name);

	graph = fts_parse_sql(
		&fts_table, info,
		"DECLARE FUNCTION my_func;\n"
		"DECLARE CURSOR c IS SELECT value FROM $config_table"
		" WHERE key = 'synced_doc_id' FOR UPDATE;\n"
		"BEGIN\n"
		""
		"OPEN c;\n"
		"WHILE 1 = 1 LOOP\n"
		"  FETCH c INTO my_func();\n"
		"  IF c % NOTFOUND THEN\n"
		"    EXIT;\n"
		"  END IF;\n"
		"END LOOP;\n"
		"CLOSE c;");

	*doc_id = 0;

	error = fts_eval_sql(trx, graph);

	fts_que_graph_free_check_lock(&fts_table, NULL, graph);

	// FIXME: We need to retry deadlock errors
	if (error != DB_SUCCESS) {
		goto func_exit;
	}

	if (read_only) {
		/* InnoDB stores actual synced_doc_id value + 1 in
		FTS_CONFIG table. Reduce the value by 1 while reading
		after startup. */
		if (*doc_id) *doc_id -= 1;
		goto func_exit;
	}

	if (doc_id_cmp == 0 && *doc_id) {
		cache->synced_doc_id = *doc_id - 1;
	} else {
		cache->synced_doc_id = ut_max(doc_id_cmp, *doc_id);
	}

	mutex_enter(&cache->doc_id_lock);
	/* For each sync operation, we will add next_doc_id by 1,
	so to mark a sync operation */
	if (cache->next_doc_id < cache->synced_doc_id + 1) {
		cache->next_doc_id = cache->synced_doc_id + 1;
	}
	mutex_exit(&cache->doc_id_lock);

	if (doc_id_cmp > *doc_id) {
		error = fts_update_sync_doc_id(
			table, cache->synced_doc_id, trx);
	}

	*doc_id = cache->next_doc_id;

func_exit:

	if (error == DB_SUCCESS) {
		fts_sql_commit(trx);
	} else {
		*doc_id = 0;

		ib::error() << "(" << ut_strerr(error) << ") while getting"
			" next doc id.";
		fts_sql_rollback(trx);

		if (error == DB_DEADLOCK) {
			os_thread_sleep(FTS_DEADLOCK_RETRY_WAIT);
			goto retry;
		}
	}

	trx_free_for_background(trx);

	return(error);
}

/*********************************************************************//**
Update the last document id. This function could create a new
transaction to update the last document id.
@return DB_SUCCESS if OK */
static
dberr_t
fts_update_sync_doc_id(
/*===================*/
	const dict_table_t*	table,		/*!< in: table */
	doc_id_t		doc_id,		/*!< in: last document id */
	trx_t*			trx)		/*!< in: update trx, or NULL */
{
	byte		id[FTS_MAX_ID_LEN];
	pars_info_t*	info;
	fts_table_t	fts_table;
	ulint		id_len;
	que_t*		graph = NULL;
	dberr_t		error;
	ibool		local_trx = FALSE;
	fts_cache_t*	cache = table->fts->cache;
	char		fts_name[MAX_FULL_NAME_LEN];

	if (srv_read_only_mode) {
		return DB_READ_ONLY;
	}

	fts_table.suffix = "CONFIG";
	fts_table.table_id = table->id;
	fts_table.type = FTS_COMMON_TABLE;
	fts_table.table = table;

	if (!trx) {
		trx = trx_allocate_for_background();
		trx_start_internal(trx);

		trx->op_info = "setting last FTS document id";
		local_trx = TRUE;
	}

	info = pars_info_create();

	id_len = snprintf(
		(char*) id, sizeof(id), FTS_DOC_ID_FORMAT, doc_id + 1);

	pars_info_bind_varchar_literal(info, "doc_id", id, id_len);

	fts_get_table_name(&fts_table, fts_name,
			   table->fts->dict_locked);
	pars_info_bind_id(info, true, "table_name", fts_name);

	graph = fts_parse_sql(
		&fts_table, info,
		"BEGIN"
		" UPDATE $table_name SET value = :doc_id"
		" WHERE key = 'synced_doc_id';");

	error = fts_eval_sql(trx, graph);

	fts_que_graph_free_check_lock(&fts_table, NULL, graph);

	if (local_trx) {
		if (error == DB_SUCCESS) {
			fts_sql_commit(trx);
			cache->synced_doc_id = doc_id;
		} else {

			ib::error() << "(" << ut_strerr(error) << ") while"
				" updating last doc id.";

			fts_sql_rollback(trx);
		}
		trx_free_for_background(trx);
	}

	return(error);
}

/*********************************************************************//**
Create a new fts_doc_ids_t.
@return new fts_doc_ids_t */
fts_doc_ids_t*
fts_doc_ids_create(void)
/*====================*/
{
	fts_doc_ids_t*	fts_doc_ids;
	mem_heap_t*	heap = mem_heap_create(512);

	fts_doc_ids = static_cast<fts_doc_ids_t*>(
		mem_heap_alloc(heap, sizeof(*fts_doc_ids)));

	fts_doc_ids->self_heap = ib_heap_allocator_create(heap);

	fts_doc_ids->doc_ids = static_cast<ib_vector_t*>(ib_vector_create(
		fts_doc_ids->self_heap, sizeof(fts_update_t), 32));

	return(fts_doc_ids);
}

/*********************************************************************//**
Do commit-phase steps necessary for the insertion of a new row. */
void
fts_add(
/*====*/
	fts_trx_table_t*ftt,			/*!< in: FTS trx table */
	fts_trx_row_t*	row)			/*!< in: row */
{
	dict_table_t*	table = ftt->table;
	doc_id_t	doc_id = row->doc_id;

	ut_a(row->state == FTS_INSERT || row->state == FTS_MODIFY);

	fts_add_doc_by_id(ftt, doc_id, row->fts_indexes);

	mutex_enter(&table->fts->cache->deleted_lock);
	++table->fts->cache->added;
	mutex_exit(&table->fts->cache->deleted_lock);

	if (!DICT_TF2_FLAG_IS_SET(table, DICT_TF2_FTS_HAS_DOC_ID)
	    && doc_id >= table->fts->cache->next_doc_id) {
		table->fts->cache->next_doc_id = doc_id + 1;
	}
}

/*********************************************************************//**
Do commit-phase steps necessary for the deletion of a row.
@return DB_SUCCESS or error code */
static MY_ATTRIBUTE((nonnull, warn_unused_result))
dberr_t
fts_delete(
/*=======*/
	fts_trx_table_t*ftt,			/*!< in: FTS trx table */
	fts_trx_row_t*	row)			/*!< in: row */
{
	que_t*		graph;
	fts_table_t	fts_table;
	dberr_t		error = DB_SUCCESS;
	doc_id_t	write_doc_id;
	dict_table_t*	table = ftt->table;
	doc_id_t	doc_id = row->doc_id;
	trx_t*		trx = ftt->fts_trx->trx;
	pars_info_t*	info = pars_info_create();
	fts_cache_t*	cache = table->fts->cache;

	/* we do not index Documents whose Doc ID value is 0 */
	if (doc_id == FTS_NULL_DOC_ID) {
		ut_ad(!DICT_TF2_FLAG_IS_SET(table, DICT_TF2_FTS_HAS_DOC_ID));
		return(error);
	}

	ut_a(row->state == FTS_DELETE || row->state == FTS_MODIFY);

	FTS_INIT_FTS_TABLE(&fts_table, "DELETED", FTS_COMMON_TABLE, table);

	/* Convert to "storage" byte order. */
	fts_write_doc_id((byte*) &write_doc_id, doc_id);
	fts_bind_doc_id(info, "doc_id", &write_doc_id);

	/* It is possible we update a record that has not yet been sync-ed
	into cache from last crash (delete Doc will not initialize the
	sync). Avoid any added counter accounting until the FTS cache
	is re-established and sync-ed */
	if (table->fts->added_synced
	    && doc_id > cache->synced_doc_id) {
		mutex_enter(&table->fts->cache->deleted_lock);

		/* The Doc ID could belong to those left in
		ADDED table from last crash. So need to check
		if it is less than first_doc_id when we initialize
		the Doc ID system after reboot */
		if (doc_id >= table->fts->cache->first_doc_id
		    && table->fts->cache->added > 0) {
			--table->fts->cache->added;
		}

		mutex_exit(&table->fts->cache->deleted_lock);

		/* Only if the row was really deleted. */
		ut_a(row->state == FTS_DELETE || row->state == FTS_MODIFY);
	}

	/* Note the deleted document for OPTIMIZE to purge. */
	if (error == DB_SUCCESS) {
		char	table_name[MAX_FULL_NAME_LEN];

		trx->op_info = "adding doc id to FTS DELETED";

		info->graph_owns_us = TRUE;

		fts_table.suffix = "DELETED";

		fts_get_table_name(&fts_table, table_name);
		pars_info_bind_id(info, true, "deleted", table_name);

		graph = fts_parse_sql(
			&fts_table,
			info,
			"BEGIN INSERT INTO $deleted VALUES (:doc_id);");

		error = fts_eval_sql(trx, graph);

		fts_que_graph_free(graph);
	} else {
		pars_info_free(info);
	}

	/* Increment the total deleted count, this is used to calculate the
	number of documents indexed. */
	if (error == DB_SUCCESS) {
		mutex_enter(&table->fts->cache->deleted_lock);

		++table->fts->cache->deleted;

		mutex_exit(&table->fts->cache->deleted_lock);
	}

	return(error);
}

/*********************************************************************//**
Do commit-phase steps necessary for the modification of a row.
@return DB_SUCCESS or error code */
static MY_ATTRIBUTE((nonnull, warn_unused_result))
dberr_t
fts_modify(
/*=======*/
	fts_trx_table_t*	ftt,		/*!< in: FTS trx table */
	fts_trx_row_t*		row)		/*!< in: row */
{
	dberr_t	error;

	ut_a(row->state == FTS_MODIFY);

	error = fts_delete(ftt, row);

	if (error == DB_SUCCESS) {
		fts_add(ftt, row);
	}

	return(error);
}

/*********************************************************************//**
The given transaction is about to be committed; do whatever is necessary
from the FTS system's POV.
@return DB_SUCCESS or error code */
static MY_ATTRIBUTE((nonnull, warn_unused_result))
dberr_t
fts_commit_table(
/*=============*/
	fts_trx_table_t*	ftt)		/*!< in: FTS table to commit*/
{
	if (srv_read_only_mode) {
		return DB_READ_ONLY;
	}

	const ib_rbt_node_t*	node;
	ib_rbt_t*		rows;
	dberr_t			error = DB_SUCCESS;
	fts_cache_t*		cache = ftt->table->fts->cache;
	trx_t*			trx = trx_allocate_for_background();

	trx_start_internal(trx);

	rows = ftt->rows;

	ftt->fts_trx->trx = trx;

	if (cache->get_docs == NULL) {
		rw_lock_x_lock(&cache->init_lock);
		if (cache->get_docs == NULL) {
			cache->get_docs = fts_get_docs_create(cache);
		}
		rw_lock_x_unlock(&cache->init_lock);
	}

	for (node = rbt_first(rows);
	     node != NULL && error == DB_SUCCESS;
	     node = rbt_next(rows, node)) {

		fts_trx_row_t*	row = rbt_value(fts_trx_row_t, node);

		switch (row->state) {
		case FTS_INSERT:
			fts_add(ftt, row);
			break;

		case FTS_MODIFY:
			error = fts_modify(ftt, row);
			break;

		case FTS_DELETE:
			error = fts_delete(ftt, row);
			break;

		default:
			ut_error;
		}
	}

	fts_sql_commit(trx);

	trx_free_for_background(trx);

	return(error);
}

/*********************************************************************//**
The given transaction is about to be committed; do whatever is necessary
from the FTS system's POV.
@return DB_SUCCESS or error code */
dberr_t
fts_commit(
/*=======*/
	trx_t*	trx)				/*!< in: transaction */
{
	const ib_rbt_node_t*	node;
	dberr_t			error;
	ib_rbt_t*		tables;
	fts_savepoint_t*	savepoint;

	savepoint = static_cast<fts_savepoint_t*>(
		ib_vector_last(trx->fts_trx->savepoints));
	tables = savepoint->tables;

	for (node = rbt_first(tables), error = DB_SUCCESS;
	     node != NULL && error == DB_SUCCESS;
	     node = rbt_next(tables, node)) {

		fts_trx_table_t**	ftt;

		ftt = rbt_value(fts_trx_table_t*, node);

		error = fts_commit_table(*ftt);
	}

	return(error);
}

/*********************************************************************//**
Initialize a document. */
void
fts_doc_init(
/*=========*/
	fts_doc_t*	doc)			/*!< in: doc to initialize */
{
	mem_heap_t*	heap = mem_heap_create(32);

	memset(doc, 0, sizeof(*doc));

	doc->self_heap = ib_heap_allocator_create(heap);
}

/*********************************************************************//**
Free document. */
void
fts_doc_free(
/*=========*/
	fts_doc_t*	doc)			/*!< in: document */
{
	mem_heap_t*	heap = static_cast<mem_heap_t*>(doc->self_heap->arg);

	if (doc->tokens) {
		rbt_free(doc->tokens);
	}

	ut_d(memset(doc, 0, sizeof(*doc)));

	mem_heap_free(heap);
}

/*********************************************************************//**
Callback function for fetch that stores the text of an FTS document,
converting each column to UTF-16.
@return always FALSE */
ibool
fts_query_expansion_fetch_doc(
/*==========================*/
	void*		row,			/*!< in: sel_node_t* */
	void*		user_arg)		/*!< in: fts_doc_t* */
{
	que_node_t*	exp;
	sel_node_t*	node = static_cast<sel_node_t*>(row);
	fts_doc_t*	result_doc = static_cast<fts_doc_t*>(user_arg);
	dfield_t*	dfield;
	ulint		len;
	ulint		doc_len;
	fts_doc_t	doc;
	CHARSET_INFO*	doc_charset = NULL;
	ulint		field_no = 0;

	len = 0;

	fts_doc_init(&doc);
	doc.found = TRUE;

	exp = node->select_list;
	doc_len = 0;

	doc_charset  = result_doc->charset;

	/* Copy each indexed column content into doc->text.f_str */
	while (exp) {
		dfield = que_node_get_val(exp);
		len = dfield_get_len(dfield);

		/* NULL column */
		if (len == UNIV_SQL_NULL) {
			exp = que_node_get_next(exp);
			continue;
		}

		if (!doc_charset) {
			doc_charset = fts_get_charset(dfield->type.prtype);
		}

		doc.charset = doc_charset;

		if (dfield_is_ext(dfield)) {
			/* We ignore columns that are stored externally, this
			could result in too many words to search */
			exp = que_node_get_next(exp);
			continue;
		} else {
			doc.text.f_n_char = 0;

			doc.text.f_str = static_cast<byte*>(
				dfield_get_data(dfield));

			doc.text.f_len = len;
		}

		if (field_no == 0) {
			fts_tokenize_document(&doc, result_doc,
					      result_doc->parser);
		} else {
			fts_tokenize_document_next(&doc, doc_len, result_doc,
						   result_doc->parser);
		}

		exp = que_node_get_next(exp);

		doc_len += (exp) ? len + 1 : len;

		field_no++;
	}

	ut_ad(doc_charset);

	if (!result_doc->charset) {
		result_doc->charset = doc_charset;
	}

	fts_doc_free(&doc);

	return(FALSE);
}

/*********************************************************************//**
fetch and tokenize the document. */
static
void
fts_fetch_doc_from_rec(
/*===================*/
	fts_get_doc_t*  get_doc,	/*!< in: FTS index's get_doc struct */
	dict_index_t*	clust_index,	/*!< in: cluster index */
	btr_pcur_t*	pcur,		/*!< in: cursor whose position
					has been stored */
	offset_t*	offsets,	/*!< in: offsets */
	fts_doc_t*	doc)		/*!< out: fts doc to hold parsed
					documents */
{
	dict_index_t*		index;
	dict_table_t*		table;
	const rec_t*		clust_rec;
	ulint			num_field;
	const dict_field_t*	ifield;
	const dict_col_t*	col;
	ulint			clust_pos;
	ulint			i;
	ulint			doc_len = 0;
	ulint			processed_doc = 0;
	st_mysql_ftparser*	parser;

	if (!get_doc) {
		return;
	}

	index = get_doc->index_cache->index;
	table = get_doc->index_cache->index->table;
	parser = get_doc->index_cache->index->parser;

	clust_rec = btr_pcur_get_rec(pcur);

	num_field = dict_index_get_n_fields(index);

	for (i = 0; i < num_field; i++) {
		ifield = dict_index_get_nth_field(index, i);
		col = dict_field_get_col(ifield);
		clust_pos = dict_col_get_clust_pos(col, clust_index);

		if (!get_doc->index_cache->charset) {
			get_doc->index_cache->charset = fts_get_charset(
				ifield->col->prtype);
		}

		if (rec_offs_nth_extern(offsets, clust_pos)) {
			doc->text.f_str =
				btr_rec_copy_externally_stored_field(
					clust_rec, offsets,
					dict_table_page_size(table),
					clust_pos, &doc->text.f_len,
					static_cast<mem_heap_t*>(
						doc->self_heap->arg));
		} else {
			doc->text.f_str = (byte*) rec_get_nth_field(
				clust_rec, offsets, clust_pos,
				&doc->text.f_len);
		}

		doc->found = TRUE;
		doc->charset = get_doc->index_cache->charset;

		/* Null Field */
		if (doc->text.f_len == UNIV_SQL_NULL || doc->text.f_len == 0) {
			continue;
		}

		if (processed_doc == 0) {
			fts_tokenize_document(doc, NULL, parser);
		} else {
			fts_tokenize_document_next(doc, doc_len, NULL, parser);
		}

		processed_doc++;
		doc_len += doc->text.f_len + 1;
	}
}

/** Fetch the data from tuple and tokenize the document.
@param[in]     get_doc FTS index's get_doc struct
@param[in]     tuple   tuple should be arranged in table schema order
@param[out]    doc     fts doc to hold parsed documents. */
static
void
fts_fetch_doc_from_tuple(
       fts_get_doc_t*  get_doc,
       const dtuple_t* tuple,
       fts_doc_t*      doc)
{
       dict_index_t*           index;
       st_mysql_ftparser*      parser;
       ulint                   doc_len = 0;
       ulint                   processed_doc = 0;
       ulint                   num_field;

       if (get_doc == NULL) {
               return;
       }

       index = get_doc->index_cache->index;
       parser = get_doc->index_cache->index->parser;
       num_field = dict_index_get_n_fields(index);

       for (ulint i = 0; i < num_field; i++) {
               const dict_field_t*     ifield;
               const dict_col_t*       col;
               ulint                   pos;

               ifield = dict_index_get_nth_field(index, i);
               col = dict_field_get_col(ifield);
               pos = dict_col_get_no(col);
		const dfield_t* field = dtuple_get_nth_field(tuple, pos);

               if (!get_doc->index_cache->charset) {
                       get_doc->index_cache->charset = fts_get_charset(
                               ifield->col->prtype);
               }

               ut_ad(!dfield_is_ext(field));

               doc->text.f_str = (byte*) dfield_get_data(field);
               doc->text.f_len = dfield_get_len(field);
               doc->found = TRUE;
               doc->charset = get_doc->index_cache->charset;

               /* field data is NULL. */
               if (doc->text.f_len == UNIV_SQL_NULL || doc->text.f_len == 0) {
                       continue;
               }

               if (processed_doc == 0) {
                       fts_tokenize_document(doc, NULL, parser);
               } else {
                       fts_tokenize_document_next(doc, doc_len, NULL, parser);
               }

               processed_doc++;
               doc_len += doc->text.f_len + 1;
       }
}

/** Fetch the document from tuple, tokenize the text data and
insert the text data into fts auxiliary table and
its cache. Moreover this tuple fields doesn't contain any information
about externally stored field. This tuple contains data directly
converted from mysql.
@param[in]     ftt     FTS transaction table
@param[in]     doc_id  doc id
@param[in]     tuple   tuple from where data can be retrieved
                       and tuple should be arranged in table
                       schema order. */
void
fts_add_doc_from_tuple(
       fts_trx_table_t*ftt,
       doc_id_t        doc_id,
       const dtuple_t* tuple)
{
       mtr_t           mtr;
       fts_cache_t*    cache = ftt->table->fts->cache;

       ut_ad(cache->get_docs);

       if (!ftt->table->fts->added_synced) {
               fts_init_index(ftt->table, FALSE);
       }

       mtr_start(&mtr);

       ulint   num_idx = ib_vector_size(cache->get_docs);

       for (ulint i = 0; i < num_idx; ++i) {
               fts_doc_t       doc;
               dict_table_t*   table;
               fts_get_doc_t*  get_doc;

               get_doc = static_cast<fts_get_doc_t*>(
                       ib_vector_get(cache->get_docs, i));
               table = get_doc->index_cache->index->table;

               fts_doc_init(&doc);
               fts_fetch_doc_from_tuple(
                       get_doc, tuple, &doc);

               if (doc.found) {
                       mtr_commit(&mtr);
                       rw_lock_x_lock(&table->fts->cache->lock);

                       if (table->fts->cache->stopword_info.status
                           & STOPWORD_NOT_INIT) {
                               fts_load_stopword(table, NULL, NULL,
                                                 NULL, TRUE, TRUE);
                       }

                       fts_cache_add_doc(
                               table->fts->cache,
                               get_doc->index_cache,
                               doc_id, doc.tokens);

                       rw_lock_x_unlock(&table->fts->cache->lock);

                       if (cache->total_size > fts_max_cache_size / 5
                           || fts_need_sync) {
                               fts_sync(cache->sync, true, false);
                       }

                       mtr_start(&mtr);

               }

               fts_doc_free(&doc);
       }

       mtr_commit(&mtr);
}

/*********************************************************************//**
This function fetches the document inserted during the committing
transaction, and tokenize the inserted text data and insert into
FTS auxiliary table and its cache.
@return TRUE if successful */
static
ulint
fts_add_doc_by_id(
/*==============*/
	fts_trx_table_t*ftt,		/*!< in: FTS trx table */
	doc_id_t	doc_id,		/*!< in: doc id */
	ib_vector_t*	fts_indexes MY_ATTRIBUTE((unused)))
					/*!< in: affected fts indexes */
{
	mtr_t		mtr;
	mem_heap_t*	heap;
	btr_pcur_t	pcur;
	dict_table_t*	table;
	dtuple_t*	tuple;
	dfield_t*       dfield;
	fts_get_doc_t*	get_doc;
	doc_id_t        temp_doc_id;
	dict_index_t*   clust_index;
	dict_index_t*	fts_id_index;
	ibool		is_id_cluster;
	fts_cache_t*   	cache = ftt->table->fts->cache;

	ut_ad(cache->get_docs);

	/* If Doc ID has been supplied by the user, then the table
	might not yet be sync-ed */

	if (!ftt->table->fts->added_synced) {
		fts_init_index(ftt->table, FALSE);
	}

	/* Get the first FTS index's get_doc */
	get_doc = static_cast<fts_get_doc_t*>(
		ib_vector_get(cache->get_docs, 0));
	ut_ad(get_doc);

	table = get_doc->index_cache->index->table;

	heap = mem_heap_create(512);

	clust_index = dict_table_get_first_index(table);
	fts_id_index = table->fts_doc_id_index;

	/* Check whether the index on FTS_DOC_ID is cluster index */
	is_id_cluster = (clust_index == fts_id_index);

	mtr_start(&mtr);
	btr_pcur_init(&pcur);

	/* Search based on Doc ID. Here, we'll need to consider the case
	when there is no primary index on Doc ID */
	tuple = dtuple_create(heap, 1);
	dfield = dtuple_get_nth_field(tuple, 0);
	dfield->type.mtype = DATA_INT;
	dfield->type.prtype = DATA_NOT_NULL | DATA_UNSIGNED | DATA_BINARY_TYPE;

	mach_write_to_8((byte*) &temp_doc_id, doc_id);
	dfield_set_data(dfield, &temp_doc_id, sizeof(temp_doc_id));

	btr_pcur_open_with_no_init(
		fts_id_index, tuple, PAGE_CUR_LE, BTR_SEARCH_LEAF,
		&pcur, 0, &mtr);

	/* If we have a match, add the data to doc structure */
	if (btr_pcur_get_low_match(&pcur) == 1) {
		const rec_t*	rec;
		btr_pcur_t*	doc_pcur;
		const rec_t*	clust_rec;
		btr_pcur_t	clust_pcur;
		offset_t*	offsets = NULL;
		ulint		num_idx = ib_vector_size(cache->get_docs);

		rec = btr_pcur_get_rec(&pcur);

		/* Doc could be deleted */
		if (page_rec_is_infimum(rec)
		    || rec_get_deleted_flag(rec, dict_table_is_comp(table))) {

			goto func_exit;
		}

		if (is_id_cluster) {
			clust_rec = rec;
			doc_pcur = &pcur;
		} else {
			dtuple_t*	clust_ref;
			ulint		n_fields;

			btr_pcur_init(&clust_pcur);
			n_fields = dict_index_get_n_unique(clust_index);

			clust_ref = dtuple_create(heap, n_fields);
			dict_index_copy_types(clust_ref, clust_index, n_fields);

			row_build_row_ref_in_tuple(
				clust_ref, rec, fts_id_index, NULL, NULL);

			btr_pcur_open_with_no_init(
				clust_index, clust_ref, PAGE_CUR_LE,
				BTR_SEARCH_LEAF, &clust_pcur, 0, &mtr);

			doc_pcur = &clust_pcur;
			clust_rec = btr_pcur_get_rec(&clust_pcur);

		}

		offsets = rec_get_offsets(clust_rec, clust_index, NULL, true,
					  ULINT_UNDEFINED, &heap);

		for (ulint i = 0; i < num_idx; ++i) {
			fts_doc_t       doc;
			dict_table_t*   table;
			fts_get_doc_t*  get_doc;

			get_doc = static_cast<fts_get_doc_t*>(
				ib_vector_get(cache->get_docs, i));

			table = get_doc->index_cache->index->table;

			fts_doc_init(&doc);

			fts_fetch_doc_from_rec(
				get_doc, clust_index, doc_pcur, offsets, &doc);

			if (doc.found) {
				ibool	success MY_ATTRIBUTE((unused));

				btr_pcur_store_position(doc_pcur, &mtr);
				mtr_commit(&mtr);

				rw_lock_x_lock(&table->fts->cache->lock);

				if (table->fts->cache->stopword_info.status
				    & STOPWORD_NOT_INIT) {
					fts_load_stopword(table, NULL,
							  NULL, true, true);
				}

				fts_cache_add_doc(
					table->fts->cache,
					get_doc->index_cache,
					doc_id, doc.tokens);

				bool	need_sync = false;
				if ((cache->total_size > fts_max_cache_size / 10
				     || fts_need_sync)
				    && !cache->sync->in_progress) {
					need_sync = true;
				}

				rw_lock_x_unlock(&table->fts->cache->lock);

				DBUG_EXECUTE_IF(
					"fts_instrument_sync",
					fts_optimize_request_sync_table(table);
					os_event_wait(cache->sync->event);
				);

				DBUG_EXECUTE_IF(
					"fts_instrument_sync_debug",
					fts_sync(cache->sync, true, true);
				);

				DEBUG_SYNC_C("fts_instrument_sync_request");
				DBUG_EXECUTE_IF(
					"fts_instrument_sync_request",
					fts_optimize_request_sync_table(table);
				);

				if (need_sync) {
					fts_optimize_request_sync_table(table);
				}

				mtr_start(&mtr);

				if (i < num_idx - 1) {

					success = btr_pcur_restore_position(
						BTR_SEARCH_LEAF, doc_pcur,
						&mtr);

					ut_ad(success);
				}
			}

			fts_doc_free(&doc);
		}

		if (!is_id_cluster) {
			btr_pcur_close(doc_pcur);
		}
	}
func_exit:
	mtr_commit(&mtr);

	btr_pcur_close(&pcur);

	mem_heap_free(heap);
	return(TRUE);
}


/*********************************************************************//**
Callback function to read a single ulint column.
return always returns TRUE */
static
ibool
fts_read_ulint(
/*===========*/
	void*		row,		/*!< in: sel_node_t* */
	void*		user_arg)	/*!< in: pointer to ulint */
{
	sel_node_t*	sel_node = static_cast<sel_node_t*>(row);
	ulint*		value = static_cast<ulint*>(user_arg);
	que_node_t*	exp = sel_node->select_list;
	dfield_t*	dfield = que_node_get_val(exp);
	void*		data = dfield_get_data(dfield);

	*value = static_cast<ulint>(mach_read_from_4(
		static_cast<const byte*>(data)));

	return(TRUE);
}

/*********************************************************************//**
Get maximum Doc ID in a table if index "FTS_DOC_ID_INDEX" exists
@return max Doc ID or 0 if index "FTS_DOC_ID_INDEX" does not exist */
doc_id_t
fts_get_max_doc_id(
/*===============*/
	dict_table_t*	table)		/*!< in: user table */
{
	dict_index_t*	index;
	dict_field_t*	dfield MY_ATTRIBUTE((unused)) = NULL;
	doc_id_t	doc_id = 0;
	mtr_t		mtr;
	btr_pcur_t	pcur;

	index = table->fts_doc_id_index;

	if (!index) {
		return(0);
	}

	dfield = dict_index_get_nth_field(index, 0);

#if 0 /* This can fail when renaming a column to FTS_DOC_ID_COL_NAME. */
	ut_ad(innobase_strcasecmp(FTS_DOC_ID_COL_NAME, dfield->name) == 0);
#endif

	mtr_start(&mtr);

	/* fetch the largest indexes value */
	btr_pcur_open_at_index_side(
		false, index, BTR_SEARCH_LEAF, &pcur, true, 0, &mtr);

	if (!page_is_empty(btr_pcur_get_page(&pcur))) {
		const rec_t*    rec = NULL;
		offset_t	offsets_[REC_OFFS_NORMAL_SIZE];
		offset_t*	offsets = offsets_;
		mem_heap_t*	heap = NULL;
		ulint		len;
		const void*	data;

		rec_offs_init(offsets_);

		do {
			rec = btr_pcur_get_rec(&pcur);

			if (page_rec_is_user_rec(rec)) {
				break;
			}
		} while (btr_pcur_move_to_prev(&pcur, &mtr));

		if (!rec) {
			goto func_exit;
		}

		offsets = rec_get_offsets(
			rec, index, offsets, true, ULINT_UNDEFINED, &heap);

		data = rec_get_nth_field(rec, offsets, 0, &len);

		doc_id = static_cast<doc_id_t>(fts_read_doc_id(
			static_cast<const byte*>(data)));
	}

func_exit:
	btr_pcur_close(&pcur);
	mtr_commit(&mtr);
	return(doc_id);
}

/*********************************************************************//**
Fetch document with the given document id.
@return DB_SUCCESS if OK else error */
dberr_t
fts_doc_fetch_by_doc_id(
/*====================*/
	fts_get_doc_t*	get_doc,	/*!< in: state */
	doc_id_t	doc_id,		/*!< in: id of document to
					fetch */
	dict_index_t*	index_to_use,	/*!< in: caller supplied FTS index,
					or NULL */
	ulint		option,		/*!< in: search option, if it is
					greater than doc_id or equal */
	fts_sql_callback
			callback,	/*!< in: callback to read */
	void*		arg)		/*!< in: callback arg */
{
	pars_info_t*	info;
	dberr_t		error;
	const char*	select_str;
	doc_id_t	write_doc_id;
	dict_index_t*	index;
	trx_t*		trx = trx_allocate_for_background();
	que_t*          graph;

	trx->op_info = "fetching indexed FTS document";

	/* The FTS index can be supplied by caller directly with
	"index_to_use", otherwise, get it from "get_doc" */
	index = (index_to_use) ? index_to_use : get_doc->index_cache->index;

	if (get_doc && get_doc->get_document_graph) {
		info = get_doc->get_document_graph->info;
	} else {
		info = pars_info_create();
	}

	/* Convert to "storage" byte order. */
	fts_write_doc_id((byte*) &write_doc_id, doc_id);
	fts_bind_doc_id(info, "doc_id", &write_doc_id);
	pars_info_bind_function(info, "my_func", callback, arg);

	select_str = fts_get_select_columns_str(index, info, info->heap);
	pars_info_bind_id(info, TRUE, "table_name", index->table_name);

	if (!get_doc || !get_doc->get_document_graph) {
		if (option == FTS_FETCH_DOC_BY_ID_EQUAL) {
			graph = fts_parse_sql(
				NULL,
				info,
				mem_heap_printf(info->heap,
					"DECLARE FUNCTION my_func;\n"
					"DECLARE CURSOR c IS"
					" SELECT %s FROM $table_name"
					" WHERE %s = :doc_id;\n"
					"BEGIN\n"
					""
					"OPEN c;\n"
					"WHILE 1 = 1 LOOP\n"
					"  FETCH c INTO my_func();\n"
					"  IF c %% NOTFOUND THEN\n"
					"    EXIT;\n"
					"  END IF;\n"
					"END LOOP;\n"
					"CLOSE c;",
					select_str, FTS_DOC_ID_COL_NAME));
		} else {
			ut_ad(option == FTS_FETCH_DOC_BY_ID_LARGE);

			/* This is used for crash recovery of table with
			hidden DOC ID or FTS indexes. We will scan the table
			to re-processing user table rows whose DOC ID or
			FTS indexed documents have not been sync-ed to disc
			during recent crash.
			In the case that all fulltext indexes are dropped
			for a table, we will keep the "hidden" FTS_DOC_ID
			column, and this scan is to retreive the largest
			DOC ID being used in the table to determine the
			appropriate next DOC ID.
			In the case of there exists fulltext index(es), this
			operation will re-tokenize any docs that have not
			been sync-ed to the disk, and re-prime the FTS
			cached */
			graph = fts_parse_sql(
				NULL,
				info,
				mem_heap_printf(info->heap,
					"DECLARE FUNCTION my_func;\n"
					"DECLARE CURSOR c IS"
					" SELECT %s, %s FROM $table_name"
					" WHERE %s > :doc_id;\n"
					"BEGIN\n"
					""
					"OPEN c;\n"
					"WHILE 1 = 1 LOOP\n"
					"  FETCH c INTO my_func();\n"
					"  IF c %% NOTFOUND THEN\n"
					"    EXIT;\n"
					"  END IF;\n"
					"END LOOP;\n"
					"CLOSE c;",
					FTS_DOC_ID_COL_NAME,
					select_str, FTS_DOC_ID_COL_NAME));
		}
		if (get_doc) {
			get_doc->get_document_graph = graph;
		}
	} else {
		graph = get_doc->get_document_graph;
	}

	error = fts_eval_sql(trx, graph);
	fts_sql_commit(trx);
	trx_free_for_background(trx);

	if (!get_doc) {
		fts_que_graph_free(graph);
	}

	return(error);
}

/*********************************************************************//**
Write out a single word's data as new entry/entries in the INDEX table.
@return DB_SUCCESS if all OK. */
dberr_t
fts_write_node(
/*===========*/
	trx_t*		trx,			/*!< in: transaction */
	que_t**		graph,			/*!< in: query graph */
	fts_table_t*	fts_table,		/*!< in: aux table */
	fts_string_t*	word,			/*!< in: word in UTF-8 */
	fts_node_t*	node)			/*!< in: node columns */
{
	pars_info_t*	info;
	dberr_t		error;
	ib_uint32_t	doc_count;
	time_t		start_time;
	doc_id_t	last_doc_id;
	doc_id_t	first_doc_id;
	char		table_name[MAX_FULL_NAME_LEN];

	ut_a(node->ilist != NULL);

	if (*graph) {
		info = (*graph)->info;
	} else {
		info = pars_info_create();

		fts_get_table_name(fts_table, table_name);
		pars_info_bind_id(info, true, "index_table_name", table_name);
	}

	pars_info_bind_varchar_literal(info, "token", word->f_str, word->f_len);

	/* Convert to "storage" byte order. */
	fts_write_doc_id((byte*) &first_doc_id, node->first_doc_id);
	fts_bind_doc_id(info, "first_doc_id", &first_doc_id);

	/* Convert to "storage" byte order. */
	fts_write_doc_id((byte*) &last_doc_id, node->last_doc_id);
	fts_bind_doc_id(info, "last_doc_id", &last_doc_id);

	ut_a(node->last_doc_id >= node->first_doc_id);

	/* Convert to "storage" byte order. */
	mach_write_to_4((byte*) &doc_count, node->doc_count);
	pars_info_bind_int4_literal(
		info, "doc_count", (const ib_uint32_t*) &doc_count);

	/* Set copy_name to FALSE since it's a static. */
	pars_info_bind_literal(
		info, "ilist", node->ilist, node->ilist_size,
		DATA_BLOB, DATA_BINARY_TYPE);

	if (!*graph) {

		*graph = fts_parse_sql(
			fts_table,
			info,
			"BEGIN\n"
			"INSERT INTO $index_table_name VALUES"
			" (:token, :first_doc_id,"
			"  :last_doc_id, :doc_count, :ilist);");
	}

	start_time = time(NULL);
	error = fts_eval_sql(trx, *graph);
	elapsed_time += time(NULL) - start_time;
	++n_nodes;

	return(error);
}

/*********************************************************************//**
Add rows to the DELETED_CACHE table.
@return DB_SUCCESS if all went well else error code*/
static MY_ATTRIBUTE((nonnull, warn_unused_result))
dberr_t
fts_sync_add_deleted_cache(
/*=======================*/
	fts_sync_t*	sync,			/*!< in: sync state */
	ib_vector_t*	doc_ids)		/*!< in: doc ids to add */
{
	ulint		i;
	pars_info_t*	info;
	que_t*		graph;
	fts_table_t	fts_table;
	char		table_name[MAX_FULL_NAME_LEN];
	doc_id_t	dummy = 0;
	dberr_t		error = DB_SUCCESS;
	ulint		n_elems = ib_vector_size(doc_ids);

	ut_a(ib_vector_size(doc_ids) > 0);

	ib_vector_sort(doc_ids, fts_update_doc_id_cmp);

	info = pars_info_create();

	fts_bind_doc_id(info, "doc_id", &dummy);

	FTS_INIT_FTS_TABLE(
		&fts_table, "DELETED_CACHE", FTS_COMMON_TABLE, sync->table);

	fts_get_table_name(&fts_table, table_name);
	pars_info_bind_id(info, true, "table_name", table_name);

	graph = fts_parse_sql(
		&fts_table,
		info,
		"BEGIN INSERT INTO $table_name VALUES (:doc_id);");

	for (i = 0; i < n_elems && error == DB_SUCCESS; ++i) {
		fts_update_t*	update;
		doc_id_t	write_doc_id;

		update = static_cast<fts_update_t*>(ib_vector_get(doc_ids, i));

		/* Convert to "storage" byte order. */
		fts_write_doc_id((byte*) &write_doc_id, update->doc_id);
		fts_bind_doc_id(info, "doc_id", &write_doc_id);

		error = fts_eval_sql(sync->trx, graph);
	}

	fts_que_graph_free(graph);

	return(error);
}

/** Write the words and ilist to disk.
@param[in,out]	trx		transaction
@param[in]	index_cache	index cache
@param[in]	unlock_cache	whether unlock cache when write node
@return DB_SUCCESS if all went well else error code */
static MY_ATTRIBUTE((nonnull, warn_unused_result))
dberr_t
fts_sync_write_words(
	trx_t*			trx,
	fts_index_cache_t*	index_cache,
	bool			unlock_cache)
{
	fts_table_t	fts_table;
	ulint		n_nodes = 0;
	ulint		n_words = 0;
	const ib_rbt_node_t* rbt_node;
	dberr_t		error = DB_SUCCESS;
	ibool		print_error = FALSE;
	dict_table_t*	table = index_cache->index->table;

	FTS_INIT_INDEX_TABLE(
		&fts_table, NULL, FTS_INDEX_TABLE, index_cache->index);

	n_words = rbt_size(index_cache->words);

	/* We iterate over the entire tree, even if there is an error,
	since we want to free the memory used during caching. */
	for (rbt_node = rbt_first(index_cache->words);
	     rbt_node;
	     rbt_node = rbt_next(index_cache->words, rbt_node)) {

		ulint			i;
		ulint			selected;
		fts_tokenizer_word_t*	word;

		word = rbt_value(fts_tokenizer_word_t, rbt_node);

		DBUG_EXECUTE_IF("fts_instrument_write_words_before_select_index",
				os_thread_sleep(300000););

		selected = fts_select_index(
			index_cache->charset, word->text.f_str,
			word->text.f_len);

		fts_table.suffix = fts_get_suffix(selected);

		/* We iterate over all the nodes even if there was an error */
		for (i = 0; i < ib_vector_size(word->nodes); ++i) {

			fts_node_t* fts_node = static_cast<fts_node_t*>(
				ib_vector_get(word->nodes, i));

			if (fts_node->synced) {
				continue;
			} else {
				fts_node->synced = true;
			}

			/*FIXME: we need to handle the error properly. */
			if (error == DB_SUCCESS) {
				if (unlock_cache) {
					rw_lock_x_unlock(
						&table->fts->cache->lock);
				}

				error = fts_write_node(
					trx,
					&index_cache->ins_graph[selected],
					&fts_table, &word->text, fts_node);

				DEBUG_SYNC_C("fts_write_node");
				DBUG_EXECUTE_IF("fts_write_node_crash",
					DBUG_SUICIDE(););

				DBUG_EXECUTE_IF("fts_instrument_sync_sleep",
					os_thread_sleep(1000000);
				);

				if (unlock_cache) {
					rw_lock_x_lock(
						&table->fts->cache->lock);
				}
			}
		}

		n_nodes += ib_vector_size(word->nodes);

		if (error != DB_SUCCESS && !print_error) {
			ib::error() << "(" << ut_strerr(error) << ") writing"
				" word node to FTS auxiliary index table.";
			print_error = TRUE;
		}
	}

	if (fts_enable_diag_print) {
		printf("Avg number of nodes: %lf\n",
		       (double) n_nodes / (double) (n_words > 1 ? n_words : 1));
	}

	return(error);
}

/*********************************************************************//**
Begin Sync, create transaction, acquire locks, etc. */
static
void
fts_sync_begin(
/*===========*/
	fts_sync_t*	sync)			/*!< in: sync state */
{
	fts_cache_t*	cache = sync->table->fts->cache;

	n_nodes = 0;
	elapsed_time = 0;

	sync->start_time = time(NULL);

	sync->trx = trx_allocate_for_background();
	trx_start_internal(sync->trx);

	if (fts_enable_diag_print) {
		ib::info() << "FTS SYNC for table " << sync->table->name
			<< ", deleted count: "
			<< ib_vector_size(cache->deleted_doc_ids)
			<< " size: " << cache->total_size << " bytes";
	}
}

/*********************************************************************//**
Run SYNC on the table, i.e., write out data from the index specific
cache to the FTS aux INDEX table and FTS aux doc id stats table.
@return DB_SUCCESS if all OK */
static MY_ATTRIBUTE((nonnull, warn_unused_result))
dberr_t
fts_sync_index(
/*===========*/
	fts_sync_t*		sync,		/*!< in: sync state */
	fts_index_cache_t*	index_cache)	/*!< in: index cache */
{
	trx_t*		trx = sync->trx;

	trx->op_info = "doing SYNC index";

	if (fts_enable_diag_print) {
		ib::info() << "SYNC words: " << rbt_size(index_cache->words);
	}

	ut_ad(rbt_validate(index_cache->words));

	return(fts_sync_write_words(trx, index_cache, sync->unlock_cache));
}

/** Check if index cache has been synced completely
@param[in,out]	index_cache	index cache
@return true if index is synced, otherwise false. */
static
bool
fts_sync_index_check(
	fts_index_cache_t*	index_cache)
{
	const ib_rbt_node_t*	rbt_node;

	for (rbt_node = rbt_first(index_cache->words);
	     rbt_node != NULL;
	     rbt_node = rbt_next(index_cache->words, rbt_node)) {

		fts_tokenizer_word_t*	word;
		word = rbt_value(fts_tokenizer_word_t, rbt_node);

		fts_node_t*	fts_node;
		fts_node = static_cast<fts_node_t*>(ib_vector_last(word->nodes));

		if (!fts_node->synced) {
			return(false);
		}
	}

	return(true);
}

/** Reset synced flag in index cache when rollback
@param[in,out]	index_cache	index cache */
static
void
fts_sync_index_reset(
	fts_index_cache_t*	index_cache)
{
	const ib_rbt_node_t*	rbt_node;

	for (rbt_node = rbt_first(index_cache->words);
	     rbt_node != NULL;
	     rbt_node = rbt_next(index_cache->words, rbt_node)) {

		fts_tokenizer_word_t*	word;
		word = rbt_value(fts_tokenizer_word_t, rbt_node);

		fts_node_t*	fts_node;
		fts_node = static_cast<fts_node_t*>(ib_vector_last(word->nodes));

		fts_node->synced = false;
	}
}

/** Commit the SYNC, change state of processed doc ids etc.
@param[in,out]	sync	sync state
@return DB_SUCCESS if all OK */
static  MY_ATTRIBUTE((nonnull, warn_unused_result))
dberr_t
fts_sync_commit(
	fts_sync_t*	sync)
{
	dberr_t		error;
	trx_t*		trx = sync->trx;
	fts_cache_t*	cache = sync->table->fts->cache;
	doc_id_t	last_doc_id;

	trx->op_info = "doing SYNC commit";

	/* After each Sync, update the CONFIG table about the max doc id
	we just sync-ed to index table */
	error = fts_cmp_set_sync_doc_id(sync->table, sync->max_doc_id, FALSE,
					&last_doc_id);

	/* Get the list of deleted documents that are either in the
	cache or were headed there but were deleted before the add
	thread got to them. */

	if (error == DB_SUCCESS && ib_vector_size(cache->deleted_doc_ids) > 0) {

		error = fts_sync_add_deleted_cache(
			sync, cache->deleted_doc_ids);
	}

	/* We need to do this within the deleted lock since fts_delete() can
	attempt to add a deleted doc id to the cache deleted id array. */
	fts_cache_clear(cache);
	DEBUG_SYNC_C("fts_deleted_doc_ids_clear");
	fts_cache_init(cache);
	rw_lock_x_unlock(&cache->lock);

	if (error == DB_SUCCESS) {

		fts_sql_commit(trx);

	} else if (error != DB_SUCCESS) {

		fts_sql_rollback(trx);

		ib::error() << "(" << ut_strerr(error) << ") during SYNC.";
	}

	if (fts_enable_diag_print && elapsed_time) {
		ib::info() << "SYNC for table " << sync->table->name
			<< ": SYNC time: "
			<< (time(NULL) - sync->start_time)
			<< " secs: elapsed "
			<< (double) n_nodes / elapsed_time
			<< " ins/sec";
	}

	/* Avoid assertion in trx_free(). */
	trx->dict_operation_lock_mode = 0;
	trx_free_for_background(trx);

	return(error);
}

/** Rollback a sync operation
@param[in,out]	sync	sync state */
static
void
fts_sync_rollback(
	fts_sync_t*	sync)
{
	trx_t*		trx = sync->trx;
	fts_cache_t*	cache = sync->table->fts->cache;

	for (ulint i = 0; i < ib_vector_size(cache->indexes); ++i) {
		ulint			j;
		fts_index_cache_t*	index_cache;

		index_cache = static_cast<fts_index_cache_t*>(
			ib_vector_get(cache->indexes, i));

		/* Reset synced flag so nodes will not be skipped
		in the next sync, see fts_sync_write_words(). */
		fts_sync_index_reset(index_cache);

		for (j = 0; fts_index_selector[j].value; ++j) {

			if (index_cache->ins_graph[j] != NULL) {

				fts_que_graph_free_check_lock(
					NULL, index_cache,
					index_cache->ins_graph[j]);

				index_cache->ins_graph[j] = NULL;
			}

			if (index_cache->sel_graph[j] != NULL) {

				fts_que_graph_free_check_lock(
					NULL, index_cache,
					index_cache->sel_graph[j]);

				index_cache->sel_graph[j] = NULL;
			}
		}
	}

	rw_lock_x_unlock(&cache->lock);

	fts_sql_rollback(trx);

	/* Avoid assertion in trx_free(). */
	trx->dict_operation_lock_mode = 0;
	trx_free_for_background(trx);
}

/** Run SYNC on the table, i.e., write out data from the cache to the
FTS auxiliary INDEX table and clear the cache at the end.
@param[in,out]	sync		sync state
@param[in]	unlock_cache	whether unlock cache lock when write node
@param[in]	wait		whether wait when a sync is in progress
@return DB_SUCCESS if all OK */
static
dberr_t
fts_sync(
	fts_sync_t*	sync,
	bool		unlock_cache,
	bool		wait)
{
	if (srv_read_only_mode) {
		return DB_READ_ONLY;
	}

	ulint		i;
	dberr_t		error = DB_SUCCESS;
	fts_cache_t*	cache = sync->table->fts->cache;

	rw_lock_x_lock(&cache->lock);

	/* Check if cache is being synced.
	Note: we release cache lock in fts_sync_write_words() to
	avoid long wait for the lock by other threads. */
	while (sync->in_progress) {
		rw_lock_x_unlock(&cache->lock);

		if (wait) {
			os_event_wait(sync->event);
		} else {
			return(DB_SUCCESS);
		}

		rw_lock_x_lock(&cache->lock);
	}

	sync->unlock_cache = unlock_cache;
	sync->in_progress = true;

	DEBUG_SYNC_C("fts_sync_begin");
	fts_sync_begin(sync);

begin_sync:
	if (cache->total_size > fts_max_cache_size) {
		/* Avoid the case: sync never finish when
		insert/update keeps comming. */
		ut_ad(sync->unlock_cache);
		sync->unlock_cache = false;
	}

	for (i = 0; i < ib_vector_size(cache->indexes); ++i) {
		fts_index_cache_t*	index_cache;

		index_cache = static_cast<fts_index_cache_t*>(
			ib_vector_get(cache->indexes, i));

		if (index_cache->index->to_be_dropped
		   || index_cache->index->table->to_be_dropped) {
			continue;
		}

		DBUG_EXECUTE_IF("fts_instrument_sync_before_syncing",
				os_thread_sleep(300000););
		index_cache->index->index_fts_syncing = true;

		error = fts_sync_index(sync, index_cache);

		if (error != DB_SUCCESS) {
			goto end_sync;
		}
	}

	DBUG_EXECUTE_IF("fts_instrument_sync_interrupted",
			sync->interrupted = true;
			error = DB_INTERRUPTED;
			goto end_sync;
	);

	/* Make sure all the caches are synced. */
	for (i = 0; i < ib_vector_size(cache->indexes); ++i) {
		fts_index_cache_t*	index_cache;

		index_cache = static_cast<fts_index_cache_t*>(
			ib_vector_get(cache->indexes, i));

		if (index_cache->index->to_be_dropped
		    || index_cache->index->table->to_be_dropped
		    || fts_sync_index_check(index_cache)) {
			continue;
		}

		goto begin_sync;
	}

end_sync:
	if (error == DB_SUCCESS && !sync->interrupted) {
		error = fts_sync_commit(sync);
	} else {
		fts_sync_rollback(sync);
	}

	rw_lock_x_lock(&cache->lock);
	/* Clear fts syncing flags of any indexes in case sync is
	interrupted */
	for (i = 0; i < ib_vector_size(cache->indexes); ++i) {
		static_cast<fts_index_cache_t*>(
			ib_vector_get(cache->indexes, i))
			->index->index_fts_syncing = false;
	}

	sync->interrupted = false;
	sync->in_progress = false;
	os_event_set(sync->event);
	rw_lock_x_unlock(&cache->lock);

	/* We need to check whether an optimize is required, for that
	we make copies of the two variables that control the trigger. These
	variables can change behind our back and we don't want to hold the
	lock for longer than is needed. */
	mutex_enter(&cache->deleted_lock);

	cache->added = 0;
	cache->deleted = 0;

	mutex_exit(&cache->deleted_lock);

	return(error);
}

/** Run SYNC on the table, i.e., write out data from the cache to the
FTS auxiliary INDEX table and clear the cache at the end.
@param[in,out]	table		fts table
@param[in]	wait		whether wait for existing sync to finish
@return DB_SUCCESS on success, error code on failure. */
dberr_t fts_sync_table(dict_table_t* table, bool wait)
{
	dberr_t	err = DB_SUCCESS;

	ut_ad(table->fts);

	if (!dict_table_is_discarded(table) && table->fts->cache
	    && !dict_table_is_corrupted(table)) {
		err = fts_sync(table->fts->cache->sync, !wait, wait);
	}

	return(err);
}

/** Check if a fts token is a stopword or less than fts_min_token_size
or greater than fts_max_token_size.
@param[in]	token		token string
@param[in]	stopwords	stopwords rb tree
@param[in]	cs		token charset
@retval	true	if it is not stopword and length in range
@retval	false	if it is stopword or lenght not in range */
bool
fts_check_token(
	const fts_string_t*		token,
	const ib_rbt_t*			stopwords,
	const CHARSET_INFO*		cs)
{
	ut_ad(cs != NULL || stopwords == NULL);

	ib_rbt_bound_t  parent;

	return(token->f_n_char >= fts_min_token_size
	       && token->f_n_char <= fts_max_token_size
	       && (stopwords == NULL
		   || rbt_search(stopwords, &parent, token) != 0));
}

/** Add the token and its start position to the token's list of positions.
@param[in,out]	result_doc	result doc rb tree
@param[in]	str		token string
@param[in]	position	token position */
static
void
fts_add_token(
	fts_doc_t*	result_doc,
	fts_string_t	str,
	ulint		position)
{
	/* Ignore string whose character number is less than
	"fts_min_token_size" or more than "fts_max_token_size" */

	if (fts_check_token(&str, NULL, result_doc->charset)) {

		mem_heap_t*	heap;
		fts_string_t	t_str;
		fts_token_t*	token;
		ib_rbt_bound_t	parent;
		ulint		newlen;

		heap = static_cast<mem_heap_t*>(result_doc->self_heap->arg);

		t_str.f_n_char = str.f_n_char;

		t_str.f_len = str.f_len * result_doc->charset->casedn_multiply + 1;

		t_str.f_str = static_cast<byte*>(
			mem_heap_alloc(heap, t_str.f_len));

		/* For binary collations, a case sensitive search is
		performed. Hence don't convert to lower case. */
		if (my_binary_compare(result_doc->charset)) {
			memcpy(t_str.f_str, str.f_str, str.f_len);
			t_str.f_str[str.f_len]= 0;
			newlen= str.f_len;
		} else {
			newlen = innobase_fts_casedn_str(
				result_doc->charset, (char*) str.f_str, str.f_len,
				(char*) t_str.f_str, t_str.f_len);
		}

		t_str.f_len = newlen;
		t_str.f_str[newlen] = 0;

		/* Add the word to the document statistics. If the word
		hasn't been seen before we create a new entry for it. */
		if (rbt_search(result_doc->tokens, &parent, &t_str) != 0) {
			fts_token_t	new_token;

			new_token.text.f_len = newlen;
			new_token.text.f_str = t_str.f_str;
			new_token.text.f_n_char = t_str.f_n_char;

			new_token.positions = ib_vector_create(
				result_doc->self_heap, sizeof(ulint), 32);

			parent.last = rbt_add_node(
				result_doc->tokens, &parent, &new_token);

			ut_ad(rbt_validate(result_doc->tokens));
		}

		token = rbt_value(fts_token_t, parent.last);
		ib_vector_push(token->positions, &position);
	}
}

/********************************************************************
Process next token from document starting at the given position, i.e., add
the token's start position to the token's list of positions.
@return number of characters handled in this call */
static
ulint
fts_process_token(
/*==============*/
	fts_doc_t*	doc,		/* in/out: document to
					tokenize */
	fts_doc_t*	result,		/* out: if provided, save
					result here */
	ulint		start_pos,	/*!< in: start position in text */
	ulint		add_pos)	/*!< in: add this position to all
					tokens from this tokenization */
{
	ulint		ret;
	fts_string_t	str;
	ulint		position;
	fts_doc_t*	result_doc;
	byte		buf[FTS_MAX_WORD_LEN + 1];

	str.f_str = buf;

	/* Determine where to save the result. */
	result_doc = (result != NULL) ? result : doc;

	/* The length of a string in characters is set here only. */

	ret = innobase_mysql_fts_get_token(
		doc->charset, doc->text.f_str + start_pos,
		doc->text.f_str + doc->text.f_len, &str);

	position = start_pos + ret - str.f_len + add_pos;

	fts_add_token(result_doc, str, position);

	return(ret);
}

/*************************************************************//**
Get token char size by charset
@return token size */
ulint
fts_get_token_size(
/*===============*/
	const CHARSET_INFO*	cs,	/*!< in: Character set */
	const char*		token,	/*!< in: token */
	ulint			len)	/*!< in: token length */
{
	char*	start;
	char*	end;
	ulint	size = 0;

	/* const_cast is for reinterpret_cast below, or it will fail. */
	start = const_cast<char*>(token);
	end = start + len;
	while (start < end) {
		int	ctype;
		int	mbl;

		mbl = cs->cset->ctype(
			cs, &ctype,
			reinterpret_cast<uchar*>(start),
			reinterpret_cast<uchar*>(end));

		size++;

		start += mbl > 0 ? mbl : (mbl < 0 ? -mbl : 1);
	}

	return(size);
}

/*************************************************************//**
FTS plugin parser 'myql_parser' callback function for document tokenize.
Refer to 'st_mysql_ftparser_param' for more detail.
@return always returns 0 */
int
fts_tokenize_document_internal(
/*===========================*/
	MYSQL_FTPARSER_PARAM*	param,	/*!< in: parser parameter */
	const char*		doc,/*!< in/out: document */
	int			len)	/*!< in: document length */
{
	fts_string_t	str;
	byte		buf[FTS_MAX_WORD_LEN + 1];
	/* JAN: TODO: MySQL 5.7
	MYSQL_FTPARSER_BOOLEAN_INFO bool_info =
		{ FT_TOKEN_WORD, 0, 0, 0, 0, 0, ' ', 0 };
	*/
	MYSQL_FTPARSER_BOOLEAN_INFO bool_info =
		{ FT_TOKEN_WORD, 0, 0, 0, 0, ' ', 0};

	ut_ad(len >= 0);

	str.f_str = buf;

	for (ulint i = 0, inc = 0; i < static_cast<ulint>(len); i += inc) {
		inc = innobase_mysql_fts_get_token(
			const_cast<CHARSET_INFO*>(param->cs),
			(uchar*)(doc) + i,
			(uchar*)(doc) + len,
			&str);

		if (str.f_len > 0) {
			/* JAN: TODO: MySQL 5.7
			bool_info.position =
				static_cast<int>(i + inc - str.f_len);
			ut_ad(bool_info.position >= 0);
			*/

			/* Stop when add word fails */
			if (param->mysql_add_word(
				param,
				reinterpret_cast<char*>(str.f_str),
				static_cast<int>(str.f_len),
				&bool_info)) {
				break;
			}
		}
	}

	return(0);
}

/******************************************************************//**
FTS plugin parser 'myql_add_word' callback function for document tokenize.
Refer to 'st_mysql_ftparser_param' for more detail.
@return always returns 0 */
static
int
fts_tokenize_add_word_for_parser(
/*=============================*/
	MYSQL_FTPARSER_PARAM*	param,		/* in: parser paramter */
	const char*			word,		/* in: token word */
	int			word_len,	/* in: word len */
	MYSQL_FTPARSER_BOOLEAN_INFO* boolean_info) /* in: word boolean info */
{
	fts_string_t	str;
	fts_tokenize_param_t*	fts_param;
	fts_doc_t*	result_doc;
	ulint		position;

	fts_param = static_cast<fts_tokenize_param_t*>(param->mysql_ftparam);
	result_doc = fts_param->result_doc;
	ut_ad(result_doc != NULL);

	str.f_str = (byte*)(word);
	str.f_len = word_len;
	str.f_n_char = fts_get_token_size(
		const_cast<CHARSET_INFO*>(param->cs), word, word_len);

	/* JAN: TODO: MySQL 5.7 FTS
	ut_ad(boolean_info->position >= 0);
	position = boolean_info->position + fts_param->add_pos;
	*/
	position = fts_param->add_pos;

	fts_add_token(result_doc, str, position);

	return(0);
}

/******************************************************************//**
Parse a document using an external / user supplied parser */
static
void
fts_tokenize_by_parser(
/*===================*/
	fts_doc_t*		doc,	/* in/out: document to tokenize */
	st_mysql_ftparser*	parser, /* in: plugin fts parser */
	fts_tokenize_param_t*	fts_param) /* in: fts tokenize param */
{
	MYSQL_FTPARSER_PARAM	param;

	ut_a(parser);

	/* Set paramters for param */
	param.mysql_parse = fts_tokenize_document_internal;
	param.mysql_add_word = fts_tokenize_add_word_for_parser;
	param.mysql_ftparam = fts_param;
	param.cs = doc->charset;
	param.doc = reinterpret_cast<char*>(doc->text.f_str);
	param.length = static_cast<int>(doc->text.f_len);
	param.mode= MYSQL_FTPARSER_SIMPLE_MODE;

	PARSER_INIT(parser, &param);
	parser->parse(&param);
	PARSER_DEINIT(parser, &param);
}

/** Tokenize a document.
@param[in,out]	doc	document to tokenize
@param[out]	result	tokenization result
@param[in]	parser	pluggable parser */
static
void
fts_tokenize_document(
	fts_doc_t*		doc,
	fts_doc_t*		result,
	st_mysql_ftparser*	parser)
{
	ut_a(!doc->tokens);
	ut_a(doc->charset);

	doc->tokens = rbt_create_arg_cmp(sizeof(fts_token_t),
					 innobase_fts_text_cmp,
					 (void*) doc->charset);

	if (parser != NULL) {
		fts_tokenize_param_t	fts_param;
		fts_param.result_doc = (result != NULL) ? result : doc;
		fts_param.add_pos = 0;

		fts_tokenize_by_parser(doc, parser, &fts_param);
	} else {
		ulint		inc;

		for (ulint i = 0; i < doc->text.f_len; i += inc) {
			inc = fts_process_token(doc, result, i, 0);
			ut_a(inc > 0);
		}
	}
}

/** Continue to tokenize a document.
@param[in,out]	doc	document to tokenize
@param[in]	add_pos	add this position to all tokens from this tokenization
@param[out]	result	tokenization result
@param[in]	parser	pluggable parser */
static
void
fts_tokenize_document_next(
	fts_doc_t*		doc,
	ulint			add_pos,
	fts_doc_t*		result,
	st_mysql_ftparser*	parser)
{
	ut_a(doc->tokens);

	if (parser) {
		fts_tokenize_param_t	fts_param;

		fts_param.result_doc = (result != NULL) ? result : doc;
		fts_param.add_pos = add_pos;

		fts_tokenize_by_parser(doc, parser, &fts_param);
	} else {
		ulint		inc;

		for (ulint i = 0; i < doc->text.f_len; i += inc) {
			inc = fts_process_token(doc, result, i, add_pos);
			ut_a(inc > 0);
		}
	}
}

/** Create the vector of fts_get_doc_t instances.
@param[in,out]	cache	fts cache
@return	vector of fts_get_doc_t instances */
static
ib_vector_t*
fts_get_docs_create(
	fts_cache_t*	cache)
{
	ib_vector_t*	get_docs;

	ut_ad(rw_lock_own(&cache->init_lock, RW_LOCK_X));

	/* We need one instance of fts_get_doc_t per index. */
	get_docs = ib_vector_create(cache->self_heap, sizeof(fts_get_doc_t), 4);

	/* Create the get_doc instance, we need one of these
	per FTS index. */
	for (ulint i = 0; i < ib_vector_size(cache->indexes); ++i) {

		dict_index_t**	index;
		fts_get_doc_t*	get_doc;

		index = static_cast<dict_index_t**>(
			ib_vector_get(cache->indexes, i));

		get_doc = static_cast<fts_get_doc_t*>(
			ib_vector_push(get_docs, NULL));

		memset(get_doc, 0x0, sizeof(*get_doc));

		get_doc->index_cache = fts_get_index_cache(cache, *index);
		get_doc->cache = cache;

		/* Must find the index cache. */
		ut_a(get_doc->index_cache != NULL);
	}

	return(get_docs);
}

/********************************************************************
Release any resources held by the fts_get_doc_t instances. */
static
void
fts_get_docs_clear(
/*===============*/
	ib_vector_t*	get_docs)		/*!< in: Doc retrieval vector */
{
	ulint		i;

	/* Release the get doc graphs if any. */
	for (i = 0; i < ib_vector_size(get_docs); ++i) {

		fts_get_doc_t*	get_doc = static_cast<fts_get_doc_t*>(
			ib_vector_get(get_docs, i));

		if (get_doc->get_document_graph != NULL) {

			ut_a(get_doc->index_cache);

			fts_que_graph_free(get_doc->get_document_graph);
			get_doc->get_document_graph = NULL;
		}
	}
}

/*********************************************************************//**
Get the initial Doc ID by consulting the CONFIG table
@return initial Doc ID */
doc_id_t
fts_init_doc_id(
/*============*/
	const dict_table_t*	table)		/*!< in: table */
{
	doc_id_t	max_doc_id = 0;

	rw_lock_x_lock(&table->fts->cache->lock);

	/* Return if the table is already initialized for DOC ID */
	if (table->fts->cache->first_doc_id != FTS_NULL_DOC_ID) {
		rw_lock_x_unlock(&table->fts->cache->lock);
		return(0);
	}

	DEBUG_SYNC_C("fts_initialize_doc_id");

	/* Then compare this value with the ID value stored in the CONFIG
	table. The larger one will be our new initial Doc ID */
	fts_cmp_set_sync_doc_id(table, 0, FALSE, &max_doc_id);

	/* If DICT_TF2_FTS_ADD_DOC_ID is set, we are in the process of
	creating index (and add doc id column. No need to recovery
	documents */
	if (!DICT_TF2_FLAG_IS_SET(table, DICT_TF2_FTS_ADD_DOC_ID)) {
		fts_init_index((dict_table_t*) table, TRUE);
	}

	table->fts->added_synced = true;

	table->fts->cache->first_doc_id = max_doc_id;

	rw_lock_x_unlock(&table->fts->cache->lock);

	ut_ad(max_doc_id > 0);

	return(max_doc_id);
}

#ifdef FTS_MULT_INDEX
/*********************************************************************//**
Check if the index is in the affected set.
@return TRUE if index is updated */
static
ibool
fts_is_index_updated(
/*=================*/
	const ib_vector_t*	fts_indexes,	/*!< in: affected FTS indexes */
	const fts_get_doc_t*	get_doc)	/*!< in: info for reading
						document */
{
	ulint		i;
	dict_index_t*	index = get_doc->index_cache->index;

	for (i = 0; i < ib_vector_size(fts_indexes); ++i) {
		const dict_index_t*	updated_fts_index;

		updated_fts_index = static_cast<const dict_index_t*>(
			ib_vector_getp_const(fts_indexes, i));

		ut_a(updated_fts_index != NULL);

		if (updated_fts_index == index) {
			return(TRUE);
		}
	}

	return(FALSE);
}
#endif

/*********************************************************************//**
Fetch COUNT(*) from specified table.
@return the number of rows in the table */
ulint
fts_get_rows_count(
/*===============*/
	fts_table_t*	fts_table)	/*!< in: fts table to read */
{
	trx_t*		trx;
	pars_info_t*	info;
	que_t*		graph;
	dberr_t		error;
	ulint		count = 0;
	char		table_name[MAX_FULL_NAME_LEN];

	trx = trx_allocate_for_background();
	trx->op_info = "fetching FT table rows count";

	info = pars_info_create();

	pars_info_bind_function(info, "my_func", fts_read_ulint, &count);

	fts_get_table_name(fts_table, table_name);
	pars_info_bind_id(info, true, "table_name", table_name);

	graph = fts_parse_sql(
		fts_table,
		info,
		"DECLARE FUNCTION my_func;\n"
		"DECLARE CURSOR c IS"
		" SELECT COUNT(*)"
		" FROM $table_name;\n"
		"BEGIN\n"
		"\n"
		"OPEN c;\n"
		"WHILE 1 = 1 LOOP\n"
		"  FETCH c INTO my_func();\n"
		"  IF c % NOTFOUND THEN\n"
		"    EXIT;\n"
		"  END IF;\n"
		"END LOOP;\n"
		"CLOSE c;");

	for (;;) {
		error = fts_eval_sql(trx, graph);

		if (error == DB_SUCCESS) {
			fts_sql_commit(trx);

			break;				/* Exit the loop. */
		} else {
			fts_sql_rollback(trx);

			if (error == DB_LOCK_WAIT_TIMEOUT) {
				ib::warn() << "lock wait timeout reading"
					" FTS table. Retrying!";

				trx->error_state = DB_SUCCESS;
			} else {
				ib::error() << "(" << ut_strerr(error)
					<< ") while reading FTS table.";

				break;			/* Exit the loop. */
			}
		}
	}

	fts_que_graph_free(graph);

	trx_free_for_background(trx);

	return(count);
}

#ifdef FTS_CACHE_SIZE_DEBUG
/*********************************************************************//**
Read the max cache size parameter from the config table. */
static
void
fts_update_max_cache_size(
/*======================*/
	fts_sync_t*	sync)			/*!< in: sync state */
{
	trx_t*		trx;
	fts_table_t	fts_table;

	trx = trx_allocate_for_background();

	FTS_INIT_FTS_TABLE(&fts_table, "CONFIG", FTS_COMMON_TABLE, sync->table);

	/* The size returned is in bytes. */
	sync->max_cache_size = fts_get_max_cache_size(trx, &fts_table);

	fts_sql_commit(trx);

	trx_free_for_background(trx);
}
#endif /* FTS_CACHE_SIZE_DEBUG */

/*********************************************************************//**
Free the modified rows of a table. */
UNIV_INLINE
void
fts_trx_table_rows_free(
/*====================*/
	ib_rbt_t*	rows)			/*!< in: rbt of rows to free */
{
	const ib_rbt_node_t*	node;

	for (node = rbt_first(rows); node; node = rbt_first(rows)) {
		fts_trx_row_t*	row;

		row = rbt_value(fts_trx_row_t, node);

		if (row->fts_indexes != NULL) {
			/* This vector shouldn't be using the
			heap allocator.  */
			ut_a(row->fts_indexes->allocator->arg == NULL);

			ib_vector_free(row->fts_indexes);
			row->fts_indexes = NULL;
		}

		ut_free(rbt_remove_node(rows, node));
	}

	ut_a(rbt_empty(rows));
	rbt_free(rows);
}

/*********************************************************************//**
Free an FTS savepoint instance. */
UNIV_INLINE
void
fts_savepoint_free(
/*===============*/
	fts_savepoint_t*	savepoint)	/*!< in: savepoint instance */
{
	const ib_rbt_node_t*	node;
	ib_rbt_t*		tables = savepoint->tables;

	/* Nothing to free! */
	if (tables == NULL) {
		return;
	}

	for (node = rbt_first(tables); node; node = rbt_first(tables)) {
		fts_trx_table_t*	ftt;
		fts_trx_table_t**	fttp;

		fttp = rbt_value(fts_trx_table_t*, node);
		ftt = *fttp;

		/* This can be NULL if a savepoint was released. */
		if (ftt->rows != NULL) {
			fts_trx_table_rows_free(ftt->rows);
			ftt->rows = NULL;
		}

		/* This can be NULL if a savepoint was released. */
		if (ftt->added_doc_ids != NULL) {
			fts_doc_ids_free(ftt->added_doc_ids);
			ftt->added_doc_ids = NULL;
		}

		/* The default savepoint name must be NULL. */
		if (ftt->docs_added_graph) {
			fts_que_graph_free(ftt->docs_added_graph);
		}

		/* NOTE: We are responsible for free'ing the node */
		ut_free(rbt_remove_node(tables, node));
	}

	ut_a(rbt_empty(tables));
	rbt_free(tables);
	savepoint->tables = NULL;
}

/*********************************************************************//**
Free an FTS trx. */
void
fts_trx_free(
/*=========*/
	fts_trx_t*	fts_trx)		/* in, own: FTS trx */
{
	ulint		i;

	for (i = 0; i < ib_vector_size(fts_trx->savepoints); ++i) {
		fts_savepoint_t*	savepoint;

		savepoint = static_cast<fts_savepoint_t*>(
			ib_vector_get(fts_trx->savepoints, i));

		/* The default savepoint name must be NULL. */
		if (i == 0) {
			ut_a(savepoint->name == NULL);
		}

		fts_savepoint_free(savepoint);
	}

	for (i = 0; i < ib_vector_size(fts_trx->last_stmt); ++i) {
		fts_savepoint_t*	savepoint;

		savepoint = static_cast<fts_savepoint_t*>(
			ib_vector_get(fts_trx->last_stmt, i));

		/* The default savepoint name must be NULL. */
		if (i == 0) {
			ut_a(savepoint->name == NULL);
		}

		fts_savepoint_free(savepoint);
	}

	if (fts_trx->heap) {
		mem_heap_free(fts_trx->heap);
	}
}

/*********************************************************************//**
Extract the doc id from the FTS hidden column.
@return doc id that was extracted from rec */
doc_id_t
fts_get_doc_id_from_row(
/*====================*/
	dict_table_t*	table,			/*!< in: table */
	dtuple_t*	row)			/*!< in: row whose FTS doc id we
						want to extract.*/
{
	dfield_t*	field;
	doc_id_t	doc_id = 0;

	ut_a(table->fts->doc_col != ULINT_UNDEFINED);

	field = dtuple_get_nth_field(row, table->fts->doc_col);

	ut_a(dfield_get_len(field) == sizeof(doc_id));
	ut_a(dfield_get_type(field)->mtype == DATA_INT);

	doc_id = fts_read_doc_id(
		static_cast<const byte*>(dfield_get_data(field)));

	return(doc_id);
}

/** Extract the doc id from the record that belongs to index.
@param[in]	table	table
@param[in]	rec	record contains FTS_DOC_ID
@param[in]	index	index of rec
@param[in]	heap	heap memory
@return doc id that was extracted from rec */
doc_id_t
fts_get_doc_id_from_rec(
	dict_table_t*		table,
	const rec_t*		rec,
	const dict_index_t*	index,
	mem_heap_t*		heap)
{
	ulint		len;
	const byte*	data;
	ulint		col_no;
	doc_id_t	doc_id = 0;
	offset_t	offsets_[REC_OFFS_NORMAL_SIZE];
	offset_t*	offsets = offsets_;
	mem_heap_t*	my_heap = heap;

	ut_a(table->fts->doc_col != ULINT_UNDEFINED);

	rec_offs_init(offsets_);

	offsets = rec_get_offsets(
		rec, index, offsets, true, ULINT_UNDEFINED, &my_heap);

	col_no = dict_col_get_index_pos(
		&table->cols[table->fts->doc_col], index);

	ut_ad(col_no != ULINT_UNDEFINED);

	data = rec_get_nth_field(rec, offsets, col_no, &len);

	ut_a(len == 8);
	ut_ad(8 == sizeof(doc_id));
	doc_id = static_cast<doc_id_t>(mach_read_from_8(data));

	if (my_heap && !heap) {
		mem_heap_free(my_heap);
	}

	return(doc_id);
}

/*********************************************************************//**
Search the index specific cache for a particular FTS index.
@return the index specific cache else NULL */
fts_index_cache_t*
fts_find_index_cache(
/*=================*/
	const fts_cache_t*	cache,		/*!< in: cache to search */
	const dict_index_t*	index)		/*!< in: index to search for */
{
	/* We cast away the const because our internal function, takes
	non-const cache arg and returns a non-const pointer. */
	return(static_cast<fts_index_cache_t*>(
		fts_get_index_cache((fts_cache_t*) cache, index)));
}

/*********************************************************************//**
Search cache for word.
@return the word node vector if found else NULL */
const ib_vector_t*
fts_cache_find_word(
/*================*/
	const fts_index_cache_t*index_cache,	/*!< in: cache to search */
	const fts_string_t*	text)		/*!< in: word to search for */
{
	ib_rbt_bound_t		parent;
	const ib_vector_t*	nodes = NULL;
#ifdef UNIV_DEBUG
	dict_table_t*		table = index_cache->index->table;
	fts_cache_t*		cache = table->fts->cache;

	ut_ad(rw_lock_own(&cache->lock, RW_LOCK_X));
#endif /* UNIV_DEBUG */

	/* Lookup the word in the rb tree */
	if (rbt_search(index_cache->words, &parent, text) == 0) {
		const fts_tokenizer_word_t*	word;

		word = rbt_value(fts_tokenizer_word_t, parent.last);

		nodes = word->nodes;
	}

	return(nodes);
}

/*********************************************************************//**
Append deleted doc ids to vector. */
void
fts_cache_append_deleted_doc_ids(
/*=============================*/
	const fts_cache_t*	cache,		/*!< in: cache to use */
	ib_vector_t*		vector)		/*!< in: append to this vector */
{
	mutex_enter(const_cast<ib_mutex_t*>(&cache->deleted_lock));

	if (cache->deleted_doc_ids == NULL) {
		mutex_exit((ib_mutex_t*) &cache->deleted_lock);
		return;
	}


	for (ulint i = 0; i < ib_vector_size(cache->deleted_doc_ids); ++i) {
		fts_update_t*	update;

		update = static_cast<fts_update_t*>(
			ib_vector_get(cache->deleted_doc_ids, i));

		ib_vector_push(vector, &update->doc_id);
	}

	mutex_exit((ib_mutex_t*) &cache->deleted_lock);
}

/*********************************************************************//**
Add the FTS document id hidden column. */
void
fts_add_doc_id_column(
/*==================*/
	dict_table_t*	table,	/*!< in/out: Table with FTS index */
	mem_heap_t*	heap)	/*!< in: temporary memory heap, or NULL */
{
	dict_mem_table_add_col(
		table, heap,
		FTS_DOC_ID_COL_NAME,
		DATA_INT,
		dtype_form_prtype(
			DATA_NOT_NULL | DATA_UNSIGNED
			| DATA_BINARY_TYPE | DATA_FTS_DOC_ID, 0),
		sizeof(doc_id_t));
	DICT_TF2_FLAG_SET(table, DICT_TF2_FTS_HAS_DOC_ID);
}

/** Add new fts doc id to the update vector.
@param[in]	table		the table that contains the FTS index.
@param[in,out]	ufield		the fts doc id field in the update vector.
				No new memory is allocated for this in this
				function.
@param[in,out]	next_doc_id	the fts doc id that has been added to the
				update vector.  If 0, a new fts doc id is
				automatically generated.  The memory provided
				for this argument will be used by the update
				vector. Ensure that the life time of this
				memory matches that of the update vector.
@return the fts doc id used in the update vector */
doc_id_t
fts_update_doc_id(
	dict_table_t*	table,
	upd_field_t*	ufield,
	doc_id_t*	next_doc_id)
{
	doc_id_t	doc_id;
	dberr_t		error = DB_SUCCESS;

	if (*next_doc_id) {
		doc_id = *next_doc_id;
	} else {
		/* Get the new document id that will be added. */
		error = fts_get_next_doc_id(table, &doc_id);
	}

	if (error == DB_SUCCESS) {
		dict_index_t*	clust_index;
		dict_col_t*	col = dict_table_get_nth_col(
			table, table->fts->doc_col);

		ufield->exp = NULL;

		ufield->new_val.len = sizeof(doc_id);

		clust_index = dict_table_get_first_index(table);

		ufield->field_no = dict_col_get_clust_pos(col, clust_index);
		dict_col_copy_type(col, dfield_get_type(&ufield->new_val));

		/* It is possible we update record that has
		not yet be sync-ed from last crash. */

		/* Convert to storage byte order. */
		ut_a(doc_id != FTS_NULL_DOC_ID);
		fts_write_doc_id((byte*) next_doc_id, doc_id);

		ufield->new_val.data = next_doc_id;
                ufield->new_val.ext = 0;
	}

	return(doc_id);
}

/** fts_t constructor.
@param[in]	table	table with FTS indexes
@param[in,out]	heap	memory heap where 'this' is stored */
fts_t::fts_t(
	const dict_table_t*	table,
	mem_heap_t*		heap)
	:
	added_synced(0), dict_locked(0),
	bg_threads(0),
	add_wq(NULL),
	cache(NULL),
	doc_col(ULINT_UNDEFINED), in_queue(false),
	fts_heap(heap)
{
	ut_a(table->fts == NULL);

	mutex_create(LATCH_ID_FTS_BG_THREADS, &bg_threads_mutex);

	ib_alloc_t*	heap_alloc = ib_heap_allocator_create(fts_heap);

	indexes = ib_vector_create(heap_alloc, sizeof(dict_index_t*), 4);

	dict_table_get_all_fts_indexes(table, indexes);
}

/** fts_t destructor. */
fts_t::~fts_t()
{
	mutex_free(&bg_threads_mutex);

	ut_ad(add_wq == NULL);

	if (cache != NULL) {
		fts_cache_clear(cache);
		fts_cache_destroy(cache);
		cache = NULL;
	}

	/* There is no need to call ib_vector_free() on this->indexes
	because it is stored in this->fts_heap. */
}

/*********************************************************************//**
Create an instance of fts_t.
@return instance of fts_t */
fts_t*
fts_create(
/*=======*/
	dict_table_t*	table)		/*!< in/out: table with FTS indexes */
{
	fts_t*		fts;
	mem_heap_t*	heap;

	heap = mem_heap_create(512);

	fts = static_cast<fts_t*>(mem_heap_alloc(heap, sizeof(*fts)));

	new(fts) fts_t(table, heap);

	return(fts);
}

/*********************************************************************//**
Free the FTS resources. */
void
fts_free(
/*=====*/
	dict_table_t*	table)	/*!< in/out: table with FTS indexes */
{
	fts_t*	fts = table->fts;

	fts->~fts_t();

	mem_heap_free(fts->fts_heap);

	table->fts = NULL;
}

/*********************************************************************//**
Take a FTS savepoint. */
UNIV_INLINE
void
fts_savepoint_copy(
/*===============*/
	const fts_savepoint_t*	src,	/*!< in: source savepoint */
	fts_savepoint_t*	dst)	/*!< out: destination savepoint */
{
	const ib_rbt_node_t*	node;
	const ib_rbt_t*		tables;

	tables = src->tables;

	for (node = rbt_first(tables); node; node = rbt_next(tables, node)) {

		fts_trx_table_t*	ftt_dst;
		const fts_trx_table_t**	ftt_src;

		ftt_src = rbt_value(const fts_trx_table_t*, node);

		ftt_dst = fts_trx_table_clone(*ftt_src);

		rbt_insert(dst->tables, &ftt_dst, &ftt_dst);
	}
}

/*********************************************************************//**
Take a FTS savepoint. */
void
fts_savepoint_take(
/*===============*/
	trx_t*		trx,		/*!< in: transaction */
	fts_trx_t*	fts_trx,	/*!< in: fts transaction */
	const char*	name)		/*!< in: savepoint name */
{
	mem_heap_t*		heap;
	fts_savepoint_t*	savepoint;
	fts_savepoint_t*	last_savepoint;

	ut_a(name != NULL);

	heap = fts_trx->heap;

	/* The implied savepoint must exist. */
	ut_a(ib_vector_size(fts_trx->savepoints) > 0);

	last_savepoint = static_cast<fts_savepoint_t*>(
		ib_vector_last(fts_trx->savepoints));
	savepoint = fts_savepoint_create(fts_trx->savepoints, name, heap);

	if (last_savepoint->tables != NULL) {
		fts_savepoint_copy(last_savepoint, savepoint);
	}
}

/*********************************************************************//**
Lookup a savepoint instance by name.
@return ULINT_UNDEFINED if not found */
UNIV_INLINE
ulint
fts_savepoint_lookup(
/*==================*/
	ib_vector_t*	savepoints,	/*!< in: savepoints */
	const char*	name)		/*!< in: savepoint name */
{
	ulint			i;

	ut_a(ib_vector_size(savepoints) > 0);

	for (i = 1; i < ib_vector_size(savepoints); ++i) {
		fts_savepoint_t*	savepoint;

		savepoint = static_cast<fts_savepoint_t*>(
			ib_vector_get(savepoints, i));

		if (strcmp(name, savepoint->name) == 0) {
			return(i);
		}
	}

	return(ULINT_UNDEFINED);
}

/*********************************************************************//**
Release the savepoint data identified by  name. All savepoints created
after the named savepoint are kept.
@return DB_SUCCESS or error code */
void
fts_savepoint_release(
/*==================*/
	trx_t*		trx,		/*!< in: transaction */
	const char*	name)		/*!< in: savepoint name */
{
	ut_a(name != NULL);

	ib_vector_t*	savepoints = trx->fts_trx->savepoints;

	ut_a(ib_vector_size(savepoints) > 0);

	ulint   i = fts_savepoint_lookup(savepoints, name);
	if (i != ULINT_UNDEFINED) {
		ut_a(i >= 1);

		fts_savepoint_t*        savepoint;
		savepoint = static_cast<fts_savepoint_t*>(
			ib_vector_get(savepoints, i));

		if (i == ib_vector_size(savepoints) - 1) {
			/* If the savepoint is the last, we save its
			tables to the  previous savepoint. */
			fts_savepoint_t*	prev_savepoint;
			prev_savepoint = static_cast<fts_savepoint_t*>(
				ib_vector_get(savepoints, i - 1));

			ib_rbt_t*	tables = savepoint->tables;
			savepoint->tables = prev_savepoint->tables;
			prev_savepoint->tables = tables;
		}

		fts_savepoint_free(savepoint);
		ib_vector_remove(savepoints, *(void**)savepoint);

		/* Make sure we don't delete the implied savepoint. */
		ut_a(ib_vector_size(savepoints) > 0);
	}
}

/**********************************************************************//**
Refresh last statement savepoint. */
void
fts_savepoint_laststmt_refresh(
/*===========================*/
	trx_t*			trx)	/*!< in: transaction */
{

	fts_trx_t*              fts_trx;
	fts_savepoint_t*        savepoint;

	fts_trx = trx->fts_trx;

	savepoint = static_cast<fts_savepoint_t*>(
		ib_vector_pop(fts_trx->last_stmt));
	fts_savepoint_free(savepoint);

	ut_ad(ib_vector_is_empty(fts_trx->last_stmt));
	savepoint = fts_savepoint_create(fts_trx->last_stmt, NULL, NULL);
}

/********************************************************************
Undo the Doc ID add/delete operations in last stmt */
static
void
fts_undo_last_stmt(
/*===============*/
	fts_trx_table_t*	s_ftt,	/*!< in: Transaction FTS table */
	fts_trx_table_t*	l_ftt)	/*!< in: last stmt FTS table */
{
	ib_rbt_t*		s_rows;
	ib_rbt_t*		l_rows;
	const ib_rbt_node_t*	node;

	l_rows = l_ftt->rows;
	s_rows = s_ftt->rows;

	for (node = rbt_first(l_rows);
	     node;
	     node = rbt_next(l_rows, node)) {
		fts_trx_row_t*	l_row = rbt_value(fts_trx_row_t, node);
		ib_rbt_bound_t	parent;

		rbt_search(s_rows, &parent, &(l_row->doc_id));

		if (parent.result == 0) {
			fts_trx_row_t*	s_row = rbt_value(
				fts_trx_row_t, parent.last);

			switch (l_row->state) {
			case FTS_INSERT:
				ut_free(rbt_remove_node(s_rows, parent.last));
				break;

			case FTS_DELETE:
				if (s_row->state == FTS_NOTHING) {
					s_row->state = FTS_INSERT;
				} else if (s_row->state == FTS_DELETE) {
					ut_free(rbt_remove_node(
						s_rows, parent.last));
				}
				break;

			/* FIXME: Check if FTS_MODIFY need to be addressed */
			case FTS_MODIFY:
			case FTS_NOTHING:
				break;
			default:
				ut_error;
			}
		}
	}
}

/**********************************************************************//**
Rollback to savepoint indentified by name.
@return DB_SUCCESS or error code */
void
fts_savepoint_rollback_last_stmt(
/*=============================*/
	trx_t*		trx)		/*!< in: transaction */
{
	ib_vector_t*		savepoints;
	fts_savepoint_t*	savepoint;
	fts_savepoint_t*	last_stmt;
	fts_trx_t*		fts_trx;
	ib_rbt_bound_t		parent;
	const ib_rbt_node_t*    node;
	ib_rbt_t*		l_tables;
	ib_rbt_t*		s_tables;

	fts_trx = trx->fts_trx;
	savepoints = fts_trx->savepoints;

	savepoint = static_cast<fts_savepoint_t*>(ib_vector_last(savepoints));
	last_stmt = static_cast<fts_savepoint_t*>(
		ib_vector_last(fts_trx->last_stmt));

	l_tables = last_stmt->tables;
	s_tables = savepoint->tables;

	for (node = rbt_first(l_tables);
	     node;
	     node = rbt_next(l_tables, node)) {

		fts_trx_table_t**	l_ftt;

		l_ftt = rbt_value(fts_trx_table_t*, node);

		rbt_search_cmp(
			s_tables, &parent, &(*l_ftt)->table->id,
			fts_trx_table_id_cmp, NULL);

		if (parent.result == 0) {
			fts_trx_table_t**	s_ftt;

			s_ftt = rbt_value(fts_trx_table_t*, parent.last);

			fts_undo_last_stmt(*s_ftt, *l_ftt);
		}
	}
}

/**********************************************************************//**
Rollback to savepoint indentified by name.
@return DB_SUCCESS or error code */
void
fts_savepoint_rollback(
/*===================*/
	trx_t*		trx,		/*!< in: transaction */
	const char*	name)		/*!< in: savepoint name */
{
	ulint		i;
	ib_vector_t*	savepoints;

	ut_a(name != NULL);

	savepoints = trx->fts_trx->savepoints;

	/* We pop all savepoints from the the top of the stack up to
	and including the instance that was found. */
	i = fts_savepoint_lookup(savepoints, name);

	if (i != ULINT_UNDEFINED) {
		fts_savepoint_t*	savepoint;

		ut_a(i > 0);

		while (ib_vector_size(savepoints) > i) {
			fts_savepoint_t*	savepoint;

			savepoint = static_cast<fts_savepoint_t*>(
				ib_vector_pop(savepoints));

			if (savepoint->name != NULL) {
				/* Since name was allocated on the heap, the
				memory will be released when the transaction
				completes. */
				savepoint->name = NULL;

				fts_savepoint_free(savepoint);
			}
		}

		/* Pop all a elements from the top of the stack that may
		have been released. We have to be careful that we don't
		delete the implied savepoint. */

		for (savepoint = static_cast<fts_savepoint_t*>(
				ib_vector_last(savepoints));
		     ib_vector_size(savepoints) > 1
		     && savepoint->name == NULL;
		     savepoint = static_cast<fts_savepoint_t*>(
				ib_vector_last(savepoints))) {

			ib_vector_pop(savepoints);
		}

		/* Make sure we don't delete the implied savepoint. */
		ut_a(ib_vector_size(savepoints) > 0);

		/* Restore the savepoint. */
		fts_savepoint_take(trx, trx->fts_trx, name);
	}
}

/** Check if a table is an FTS auxiliary table name.
@param[out]	table	FTS table info
@param[in]	name	Table name
@param[in]	len	Length of table name
@return true if the name matches an auxiliary table name pattern */
static
bool
fts_is_aux_table_name(
	fts_aux_table_t*	table,
	const char*		name,
	ulint			len)
{
	const char*	ptr;
	char*		end;
	char		my_name[MAX_FULL_NAME_LEN + 1];

	ut_ad(len <= MAX_FULL_NAME_LEN);
	ut_memcpy(my_name, name, len);
	my_name[len] = 0;
	end = my_name + len;

	ptr = static_cast<const char*>(memchr(my_name, '/', len));

	if (ptr != NULL) {
		/* We will start the match after the '/' */
		++ptr;
		len = end - ptr;
	}

	/* All auxiliary tables are prefixed with "FTS_" and the name
	length will be at the very least greater than 20 bytes. */
	if (ptr != NULL && len > 20 && strncmp(ptr, "FTS_", 4) == 0) {
		ulint		i;

		/* Skip the prefix. */
		ptr += 4;
		len -= 4;

		/* Try and read the table id. */
		if (!fts_read_object_id(&table->parent_id, ptr)) {
			return(false);
		}

		/* Skip the table id. */
		ptr = static_cast<const char*>(memchr(ptr, '_', len));

		if (ptr == NULL) {
			return(false);
		}

		/* Skip the underscore. */
		++ptr;
		ut_a(end > ptr);
		len = end - ptr;

		/* First search the common table suffix array. */
		for (i = 0; fts_common_tables[i] != NULL; ++i) {

			if (strncmp(ptr, fts_common_tables[i], len) == 0) {
				return(true);
			}
		}

		/* Could be obsolete common tables. */
		if (strncmp(ptr, "ADDED", len) == 0
		    || strncmp(ptr, "STOPWORDS", len) == 0) {
			return(true);
		}

		/* Try and read the index id. */
		if (!fts_read_object_id(&table->index_id, ptr)) {
			return(false);
		}

		/* Skip the table id. */
		ptr = static_cast<const char*>(memchr(ptr, '_', len));

		if (ptr == NULL) {
			return(false);
		}

		/* Skip the underscore. */
		++ptr;
		ut_a(end > ptr);
		len = end - ptr;

		/* Search the FT index specific array. */
		for (i = 0; i < FTS_NUM_AUX_INDEX; ++i) {

			if (strncmp(ptr, fts_get_suffix(i), len) == 0) {
				return(true);
			}
		}

		/* Other FT index specific table(s). */
		if (strncmp(ptr, "DOC_ID", len) == 0) {
			return(true);
		}
	}

	return(false);
}

/**********************************************************************//**
Callback function to read a single table ID column.
@return Always return TRUE */
static
ibool
fts_read_tables(
/*============*/
	void*		row,		/*!< in: sel_node_t* */
	void*		user_arg)	/*!< in: pointer to ib_vector_t */
{
	int		i;
	fts_aux_table_t*table;
	mem_heap_t*	heap;
	ibool		done = FALSE;
	ib_vector_t*	tables = static_cast<ib_vector_t*>(user_arg);
	sel_node_t*	sel_node = static_cast<sel_node_t*>(row);
	que_node_t*	exp = sel_node->select_list;

	/* Must be a heap allocated vector. */
	ut_a(tables->allocator->arg != NULL);

	/* We will use this heap for allocating strings. */
	heap = static_cast<mem_heap_t*>(tables->allocator->arg);
	table = static_cast<fts_aux_table_t*>(ib_vector_push(tables, NULL));

	memset(table, 0x0, sizeof(*table));

	/* Iterate over the columns and read the values. */
	for (i = 0; exp && !done; exp = que_node_get_next(exp), ++i) {

		dfield_t*	dfield = que_node_get_val(exp);
		void*		data = dfield_get_data(dfield);
		ulint		len = dfield_get_len(dfield);

		ut_a(len != UNIV_SQL_NULL);

		/* Note: The column numbers below must match the SELECT */
		switch (i) {
		case 0: /* NAME */

			if (!fts_is_aux_table_name(
				table, static_cast<const char*>(data), len)) {
				ib_vector_pop(tables);
				done = TRUE;
				break;
			}

			table->name = static_cast<char*>(
				mem_heap_alloc(heap, len + 1));
			memcpy(table->name, data, len);
			table->name[len] = 0;
			break;

		case 1: /* ID */
			ut_a(len == 8);
			table->id = mach_read_from_8(
				static_cast<const byte*>(data));
			break;

		default:
			ut_error;
		}
	}

	return(TRUE);
}

/******************************************************************//**
Callback that sets a hex formatted FTS table's flags2 in
SYS_TABLES. The flags is stored in MIX_LEN column.
@return FALSE if all OK */
static
ibool
fts_set_hex_format(
/*===============*/
	void*		row,		/*!< in: sel_node_t* */
	void*		user_arg)	/*!< in: bool set/unset flag */
{
	sel_node_t*	node = static_cast<sel_node_t*>(row);
	dfield_t*	dfield = que_node_get_val(node->select_list);

	ut_ad(dtype_get_mtype(dfield_get_type(dfield)) == DATA_INT);
	ut_ad(dfield_get_len(dfield) == sizeof(ib_uint32_t));
	/* There should be at most one matching record. So the value
	must be the default value. */
	ut_ad(mach_read_from_4(static_cast<byte*>(user_arg))
	      == ULINT32_UNDEFINED);

	ulint		flags2 = mach_read_from_4(
			static_cast<byte*>(dfield_get_data(dfield)));

	flags2 |= DICT_TF2_FTS_AUX_HEX_NAME;

	mach_write_to_4(static_cast<byte*>(user_arg), flags2);

	return(FALSE);
}

/*****************************************************************//**
Update the DICT_TF2_FTS_AUX_HEX_NAME flag in SYS_TABLES.
@return DB_SUCCESS or error code. */
static
dberr_t
fts_update_hex_format_flag(
/*=======================*/
	trx_t*		trx,		/*!< in/out: transaction that
					covers the update */
	table_id_t	table_id,	/*!< in: Table for which we want
					to set the root table->flags2 */
	bool		dict_locked)	/*!< in: set to true if the
					caller already owns the
					dict_sys_t::mutex. */
{
	pars_info_t*		info;
	ib_uint32_t		flags2;

	static const char	sql[] =
		"PROCEDURE UPDATE_HEX_FORMAT_FLAG() IS\n"
		"DECLARE FUNCTION my_func;\n"
		"DECLARE CURSOR c IS\n"
		" SELECT MIX_LEN"
		" FROM SYS_TABLES"
		" WHERE ID = :table_id FOR UPDATE;"
		"\n"
		"BEGIN\n"
		"OPEN c;\n"
		"WHILE 1 = 1 LOOP\n"
		"  FETCH c INTO my_func();\n"
		"  IF c % NOTFOUND THEN\n"
		"    EXIT;\n"
		"  END IF;\n"
		"END LOOP;\n"
		"UPDATE SYS_TABLES"
		" SET MIX_LEN = :flags2"
		" WHERE ID = :table_id;\n"
		"CLOSE c;\n"
		"END;\n";

	flags2 = ULINT32_UNDEFINED;

	info = pars_info_create();

	pars_info_add_ull_literal(info, "table_id", table_id);
	pars_info_bind_int4_literal(info, "flags2", &flags2);

	pars_info_bind_function(
		info, "my_func", fts_set_hex_format, &flags2);

	if (trx_get_dict_operation(trx) == TRX_DICT_OP_NONE) {
		trx_set_dict_operation(trx, TRX_DICT_OP_INDEX);
	}

	dberr_t err = que_eval_sql(info, sql, !dict_locked, trx);

	ut_a(flags2 != ULINT32_UNDEFINED);

	return(err);
}

/*********************************************************************//**
Rename an aux table to HEX format. It's called when "%016llu" is used
to format an object id in table name, which only happens in Windows. */
static MY_ATTRIBUTE((nonnull, warn_unused_result))
dberr_t
fts_rename_one_aux_table_to_hex_format(
/*===================================*/
	trx_t*			trx,		/*!< in: transaction */
	const fts_aux_table_t*	aux_table,	/*!< in: table info */
	const dict_table_t*	parent_table)	/*!< in: parent table name */
{
	const char*     ptr;
	fts_table_t	fts_table;
	char		new_name[MAX_FULL_NAME_LEN];
	dberr_t		error;

	ptr = strchr(aux_table->name, '/');
	ut_a(ptr != NULL);
	++ptr;
	/* Skip "FTS_", table id and underscore */
	for (ulint i = 0; i < 2; ++i) {
		ptr = strchr(ptr, '_');
		ut_a(ptr != NULL);
		++ptr;
	}

	fts_table.suffix = NULL;
	if (aux_table->index_id == 0) {
		fts_table.type = FTS_COMMON_TABLE;

		for (ulint i = 0; fts_common_tables[i] != NULL; ++i) {
			if (strcmp(ptr, fts_common_tables[i]) == 0) {
				fts_table.suffix = fts_common_tables[i];
				break;
			}
		}
	} else {
		fts_table.type = FTS_INDEX_TABLE;

		/* Skip index id and underscore */
		ptr = strchr(ptr, '_');
		ut_a(ptr != NULL);
		++ptr;

		for (ulint i = 0; fts_index_selector[i].value; ++i) {
			if (strcmp(ptr, fts_get_suffix(i)) == 0) {
				fts_table.suffix = fts_get_suffix(i);
				break;
			}
		}
	}

	ut_a(fts_table.suffix != NULL);

	fts_table.table_id = aux_table->parent_id;
	fts_table.index_id = aux_table->index_id;
	fts_table.table = parent_table;

	fts_get_table_name(&fts_table, new_name);
	ut_ad(strcmp(new_name, aux_table->name) != 0);

	if (trx_get_dict_operation(trx) == TRX_DICT_OP_NONE) {
		trx_set_dict_operation(trx, TRX_DICT_OP_INDEX);
	}

	error = row_rename_table_for_mysql(aux_table->name, new_name, trx,
					   false, false);

	if (error != DB_SUCCESS) {
		ib::warn() << "Failed to rename aux table '"
			<< aux_table->name << "' to new format '"
			<< new_name << "'.";
	} else {
		ib::info() << "Renamed aux table '" << aux_table->name
			<< "' to '" << new_name << "'.";
	}

	return(error);
}

/**********************************************************************//**
Rename all aux tables of a parent table to HEX format. Also set aux tables'
flags2 and parent table's flags2 with DICT_TF2_FTS_AUX_HEX_NAME.
It's called when "%016llu" is used to format an object id in table name,
which only happens in Windows.
Note the ids in tables are correct but the names are old ambiguous ones.

This function should make sure that either all the parent table and aux tables
are set DICT_TF2_FTS_AUX_HEX_NAME with flags2 or none of them are set */
static MY_ATTRIBUTE((nonnull, warn_unused_result))
dberr_t
fts_rename_aux_tables_to_hex_format_low(
/*====================================*/
	trx_t*		trx,		/*!< in: transaction */
	dict_table_t*	parent_table,	/*!< in: parent table */
	ib_vector_t*	tables)		/*!< in: aux tables to rename. */
{
	dberr_t		error;
	ulint		count;

	ut_ad(!DICT_TF2_FLAG_IS_SET(parent_table, DICT_TF2_FTS_AUX_HEX_NAME));
	ut_ad(!ib_vector_is_empty(tables));

	error = fts_update_hex_format_flag(trx, parent_table->id, true);

	if (error != DB_SUCCESS) {
		ib::warn() << "Setting parent table " << parent_table->name
			<< " to hex format failed.";
		fts_sql_rollback(trx);
		return(error);
	}

	DICT_TF2_FLAG_SET(parent_table, DICT_TF2_FTS_AUX_HEX_NAME);

	for (count = 0; count < ib_vector_size(tables); ++count) {
		dict_table_t*		table;
		fts_aux_table_t*	aux_table;

		aux_table = static_cast<fts_aux_table_t*>(
			ib_vector_get(tables, count));

		table = dict_table_open_on_id(aux_table->id, TRUE,
					      DICT_TABLE_OP_NORMAL);

		ut_ad(table != NULL);
		ut_ad(!DICT_TF2_FLAG_IS_SET(table, DICT_TF2_FTS_AUX_HEX_NAME));

		/* Set HEX_NAME flag here to make sure we can get correct
		new table name in following function */
		DICT_TF2_FLAG_SET(table, DICT_TF2_FTS_AUX_HEX_NAME);
		error = fts_rename_one_aux_table_to_hex_format(trx,
				aux_table, parent_table);
		/* We will rollback the trx if the error != DB_SUCCESS,
		so setting the flag here is the same with setting it in
		row_rename_table_for_mysql */
		DBUG_EXECUTE_IF("rename_aux_table_fail", error = DB_ERROR;);

		if (error != DB_SUCCESS) {
			dict_table_close(table, TRUE, FALSE);

			ib::warn() << "Failed to rename one aux table "
				<< aux_table->name << ". Will revert"
				" all successful rename operations.";

			fts_sql_rollback(trx);
			break;
		}

		error = fts_update_hex_format_flag(trx, aux_table->id, true);
		dict_table_close(table, TRUE, FALSE);

		if (error != DB_SUCCESS) {
			ib::warn() << "Setting aux table " << aux_table->name
				<< " to hex format failed.";

			fts_sql_rollback(trx);
			break;
		}
	}

	if (error != DB_SUCCESS) {
		ut_ad(count != ib_vector_size(tables));

		/* If rename fails, thr trx would be rolled back, we can't
		use it any more, we'll start a new background trx to do
		the reverting. */

		ut_ad(!trx_is_started(trx));

		bool not_rename = false;

		/* Try to revert those succesful rename operations
		in order to revert the ibd file rename. */
		for (ulint i = 0; i <= count; ++i) {
			dict_table_t*		table;
			fts_aux_table_t*	aux_table;
			trx_t*			trx_bg;
			dberr_t			err;

			aux_table = static_cast<fts_aux_table_t*>(
				ib_vector_get(tables, i));

			table = dict_table_open_on_id(aux_table->id, TRUE,
						      DICT_TABLE_OP_NORMAL);
			ut_ad(table != NULL);

			if (not_rename) {
				DICT_TF2_FLAG_UNSET(table,
						    DICT_TF2_FTS_AUX_HEX_NAME);
			}

			if (!DICT_TF2_FLAG_IS_SET(table,
						  DICT_TF2_FTS_AUX_HEX_NAME)) {
				dict_table_close(table, TRUE, FALSE);
				continue;
			}

			trx_bg = trx_allocate_for_background();
			trx_bg->op_info = "Revert half done rename";
			trx_bg->dict_operation_lock_mode = RW_X_LATCH;
			trx_start_for_ddl(trx_bg, TRX_DICT_OP_TABLE);

			DICT_TF2_FLAG_UNSET(table, DICT_TF2_FTS_AUX_HEX_NAME);
			err = row_rename_table_for_mysql(table->name.m_name,
							 aux_table->name,
							 trx_bg, false, false);

			trx_bg->dict_operation_lock_mode = 0;
			dict_table_close(table, TRUE, FALSE);

			if (err != DB_SUCCESS) {
				ib::warn() << "Failed to revert table "
					<< table->name << ". Please revert"
					" manually.";
				fts_sql_rollback(trx_bg);
				trx_free_for_background(trx_bg);
				/* Continue to clear aux tables' flags2 */
				not_rename = true;
				continue;
			}

			fts_sql_commit(trx_bg);
			trx_free_for_background(trx_bg);
		}

		DICT_TF2_FLAG_UNSET(parent_table, DICT_TF2_FTS_AUX_HEX_NAME);
	}

	return(error);
}

/**********************************************************************//**
Convert an id, which is actually a decimal number but was regard as a HEX
from a string, to its real value. */
static
ib_id_t
fts_fake_hex_to_dec(
/*================*/
	ib_id_t		id)			/*!< in: number to convert */
{
	ib_id_t		dec_id = 0;
	char		tmp_id[FTS_AUX_MIN_TABLE_ID_LENGTH];

#ifdef UNIV_DEBUG
	int		ret =
#endif /* UNIV_DEBUG */
	sprintf(tmp_id, UINT64PFx, id);
	ut_ad(ret == 16);
#ifdef UNIV_DEBUG
	ret =
#endif /* UNIV_DEBUG */
	sscanf(tmp_id, "%016" UINT64scan, &dec_id);
	ut_ad(ret == 1);

	return dec_id;
}

/*********************************************************************//**
Compare two fts_aux_table_t parent_ids.
@return < 0 if n1 < n2, 0 if n1 == n2, > 0 if n1 > n2 */
UNIV_INLINE
int
fts_check_aux_table_parent_id_cmp(
/*==============================*/
	const void*	p1,		/*!< in: id1 */
	const void*	p2)		/*!< in: id2 */
{
	const fts_aux_table_t*	fa1 = static_cast<const fts_aux_table_t*>(p1);
	const fts_aux_table_t*	fa2 = static_cast<const fts_aux_table_t*>(p2);

	return static_cast<int>(fa1->parent_id - fa2->parent_id);
}

/** Mark all the fts index associated with the parent table as corrupted.
@param[in]	trx		transaction
@param[in, out] parent_table	fts index associated with this parent table
				will be marked as corrupted. */
static
void
fts_parent_all_index_set_corrupt(
	trx_t*		trx,
	dict_table_t*	parent_table)
{
	fts_t*	fts = parent_table->fts;

	if (trx_get_dict_operation(trx) == TRX_DICT_OP_NONE) {
		trx_set_dict_operation(trx, TRX_DICT_OP_INDEX);
	}

	for (ulint j = 0; j < ib_vector_size(fts->indexes); j++) {
		dict_index_t*	index = static_cast<dict_index_t*>(
			ib_vector_getp_const(fts->indexes, j));
		dict_set_corrupted(index,
				   trx, "DROP ORPHANED TABLE");
	}
}

/** Mark the fts index which index id matches the id as corrupted.
@param[in]	trx		transaction
@param[in]	id		index id to search
@param[in, out]	parent_table	parent table to check with all
				the index. */
static
void
fts_set_index_corrupt(
	trx_t*		trx,
	index_id_t	id,
	dict_table_t*	table)
{
	fts_t*	fts = table->fts;

	if (trx_get_dict_operation(trx) == TRX_DICT_OP_NONE) {
		trx_set_dict_operation(trx, TRX_DICT_OP_INDEX);
	}

	for (ulint j = 0; j < ib_vector_size(fts->indexes); j++) {
		dict_index_t*	index = static_cast<dict_index_t*>(
			ib_vector_getp_const(fts->indexes, j));
		if (index->id == id) {
			dict_set_corrupted(index, trx,
					   "DROP ORPHANED TABLE");
			break;
		}
	}
}

/** Check the index for the aux table is corrupted.
@param[in]	aux_table	auxiliary table
@retval nonzero if index is corrupted, zero for valid index */
static
ulint
fts_check_corrupt_index(
	fts_aux_table_t*	aux_table)
{
	dict_table_t*	table;
	dict_index_t*	index;
	table = dict_table_open_on_id(
		aux_table->parent_id, TRUE, DICT_TABLE_OP_NORMAL);

	if (table == NULL) {
		return(0);
	}

	for (index = UT_LIST_GET_FIRST(table->indexes);
	     index;
	     index = UT_LIST_GET_NEXT(indexes, index)) {
		if (index->id == aux_table->index_id) {
			ut_ad(index->type & DICT_FTS);
			dict_table_close(table, true, false);
			return index->is_corrupted();
		}
	}

	dict_table_close(table, true, false);
	return(0);
}

/* Get parent table name if it's a fts aux table
@param[in]	aux_table_name	aux table name
@param[in]	aux_table_len	aux table length
@return parent table name, or NULL */
char*
fts_get_parent_table_name(
	const char*	aux_table_name,
	ulint		aux_table_len)
{
	fts_aux_table_t	aux_table;
	char*		parent_table_name = NULL;

	if (fts_is_aux_table_name(&aux_table, aux_table_name, aux_table_len)) {
		dict_table_t*	parent_table;

		parent_table = dict_table_open_on_id(
			aux_table.parent_id, TRUE, DICT_TABLE_OP_NORMAL);

		if (parent_table != NULL) {
			parent_table_name = mem_strdupl(
				parent_table->name.m_name,
				strlen(parent_table->name.m_name));

			dict_table_close(parent_table, TRUE, FALSE);
		}
	}

	return(parent_table_name);
}

/** Check the validity of the parent table.
@param[in]	aux_table	auxiliary table
@return true if it is a valid table or false if it is not */
static
bool
fts_valid_parent_table(
	const fts_aux_table_t*	aux_table)
{
	dict_table_t*	parent_table;
	bool		valid = false;

	parent_table = dict_table_open_on_id(
		aux_table->parent_id, TRUE, DICT_TABLE_OP_NORMAL);

	if (parent_table != NULL && parent_table->fts != NULL) {
		if (aux_table->index_id == 0) {
			valid = true;
		} else {
			index_id_t	id = aux_table->index_id;
			dict_index_t*	index;

			/* Search for the FT index in the table's list. */
			for (index = UT_LIST_GET_FIRST(parent_table->indexes);
			     index;
			     index = UT_LIST_GET_NEXT(indexes, index)) {
				if (index->id == id) {
					valid = true;
					break;
				}

			}
		}
	}

	if (parent_table) {
		dict_table_close(parent_table, TRUE, FALSE);
	}

	return(valid);
}

/** Try to rename all aux tables of the specified parent table.
@param[in]	aux_tables	aux_tables to be renamed
@param[in]	parent_table	parent table of all aux
				tables stored in tables. */
static
void
fts_rename_aux_tables_to_hex_format(
	ib_vector_t*	aux_tables,
	dict_table_t*	parent_table)
{
	dberr_t err;
	trx_t*	trx_rename = trx_allocate_for_background();
	trx_rename->op_info = "Rename aux tables to hex format";
	trx_rename->dict_operation_lock_mode = RW_X_LATCH;
	trx_start_for_ddl(trx_rename, TRX_DICT_OP_TABLE);

	err = fts_rename_aux_tables_to_hex_format_low(trx_rename,
						      parent_table, aux_tables);

	trx_rename->dict_operation_lock_mode = 0;

	if (err != DB_SUCCESS) {

		ib::warn() << "Rollback operations on all aux tables of "
			"table "<< parent_table->name << ". All the fts index "
			"associated with the table are marked as corrupted. "
			"Please rebuild the index again.";

		/* Corrupting the fts index related to parent table. */
		trx_t*	trx_corrupt;
		trx_corrupt = trx_allocate_for_background();
		trx_corrupt->dict_operation_lock_mode = RW_X_LATCH;
		trx_start_for_ddl(trx_corrupt, TRX_DICT_OP_TABLE);
		fts_parent_all_index_set_corrupt(trx_corrupt, parent_table);
		trx_corrupt->dict_operation_lock_mode = 0;
		fts_sql_commit(trx_corrupt);
		trx_free_for_background(trx_corrupt);
	} else {
		fts_sql_commit(trx_rename);
	}

	trx_free_for_background(trx_rename);
	ib_vector_reset(aux_tables);
}

/** Set the hex format flag for the parent table.
@param[in, out]	parent_table	parent table
@param[in]	trx		transaction */
static
void
fts_set_parent_hex_format_flag(
	dict_table_t*	parent_table,
	trx_t*		trx)
{
	if (!DICT_TF2_FLAG_IS_SET(parent_table,
				  DICT_TF2_FTS_AUX_HEX_NAME)) {
		DBUG_EXECUTE_IF("parent_table_flag_fail", DBUG_SUICIDE(););

		dberr_t	err = fts_update_hex_format_flag(
				trx, parent_table->id, true);

		if (err != DB_SUCCESS) {
			ib::fatal() << "Setting parent table "
				<< parent_table->name
				<< "to hex format failed. Please try "
				<< "to restart the server again, if it "
				<< "doesn't work, the system tables "
				<< "might be corrupted.";
		} else {
			DICT_TF2_FLAG_SET(
				parent_table, DICT_TF2_FTS_AUX_HEX_NAME);
		}
	}
}

/** Drop the obsolete auxilary table.
@param[in]	tables	tables to be dropped. */
static
void
fts_drop_obsolete_aux_table_from_vector(
	ib_vector_t*	tables)
{
	dberr_t		err;

	for (ulint count = 0; count < ib_vector_size(tables);
	     ++count) {

		fts_aux_table_t*	aux_drop_table;
		aux_drop_table = static_cast<fts_aux_table_t*>(
			ib_vector_get(tables, count));
		trx_t*	trx_drop = trx_allocate_for_background();
		trx_drop->op_info = "Drop obsolete aux tables";
		trx_drop->dict_operation_lock_mode = RW_X_LATCH;
		trx_start_for_ddl(trx_drop, TRX_DICT_OP_TABLE);

		err = row_drop_table_for_mysql(
			aux_drop_table->name, trx_drop,
			SQLCOM_DROP_TABLE, true);

		trx_drop->dict_operation_lock_mode = 0;

		if (err != DB_SUCCESS) {
			/* We don't need to worry about the
			failure, since server would try to
			drop it on next restart, even if
			the table was broken. */
			ib::warn() << "Failed to drop obsolete aux table "
				<< aux_drop_table->name << ", which is "
				<< "harmless. will try to drop it on next "
				<< "restart.";

			fts_sql_rollback(trx_drop);
		} else {
			ib::info() << "Dropped obsolete aux"
				" table '" << aux_drop_table->name
				<< "'.";

			fts_sql_commit(trx_drop);
		}

		trx_free_for_background(trx_drop);
	}
}

/** Drop all the auxiliary table present in the vector.
@param[in]	trx	transaction
@param[in]	tables	tables to be dropped */
static
void
fts_drop_aux_table_from_vector(
	trx_t*		trx,
	ib_vector_t*	tables)
{
	for (ulint count = 0; count < ib_vector_size(tables);
	    ++count) {
		fts_aux_table_t*	aux_drop_table;
		aux_drop_table = static_cast<fts_aux_table_t*>(
				ib_vector_get(tables, count));

		/* Check for the validity of the parent table */
		if (!fts_valid_parent_table(aux_drop_table)) {

			ib::warn() << "Parent table of FTS auxiliary table "
				<< aux_drop_table->name << " not found.";

			dberr_t err = fts_drop_table(trx, aux_drop_table->name);
			if (err == DB_FAIL) {

				char*	path = fil_make_filepath(
					NULL, aux_drop_table->name, IBD, false);

				if (path != NULL) {
					os_file_delete_if_exists(
							innodb_data_file_key,
							path , NULL);
					ut_free(path);
				}
			}
		}
	}
}

/**********************************************************************//**
Check and drop all orphaned FTS auxiliary tables, those that don't have
a parent table or FTS index defined on them.
@return DB_SUCCESS or error code */
static MY_ATTRIBUTE((nonnull))
void
fts_check_and_drop_orphaned_tables(
/*===============================*/
	trx_t*		trx,			/*!< in: transaction */
	ib_vector_t*	tables)			/*!< in: tables to check */
{
	mem_heap_t*	heap;
	ib_vector_t*	aux_tables_to_rename;
	ib_vector_t*	invalid_aux_tables;
	ib_vector_t*	valid_aux_tables;
	ib_vector_t*	drop_aux_tables;
	ib_vector_t*	obsolete_aux_tables;
	ib_alloc_t*	heap_alloc;

	heap = mem_heap_create(1024);
	heap_alloc = ib_heap_allocator_create(heap);

	/* We store all aux tables belonging to the same parent table here,
	and rename all these tables in a batch mode. */
	aux_tables_to_rename = ib_vector_create(heap_alloc,
						sizeof(fts_aux_table_t), 128);

	/* We store all fake auxiliary table and orphaned table here. */
	invalid_aux_tables = ib_vector_create(heap_alloc,
					      sizeof(fts_aux_table_t), 128);

	/* We store all valid aux tables. We use this to filter the
	fake auxiliary table from invalid auxiliary tables. */
	valid_aux_tables = ib_vector_create(heap_alloc,
					    sizeof(fts_aux_table_t), 128);

	/* We store all auxiliary tables to be dropped. */
	drop_aux_tables = ib_vector_create(heap_alloc,
					   sizeof(fts_aux_table_t), 128);

	/* We store all obsolete auxiliary tables to be dropped. */
	obsolete_aux_tables = ib_vector_create(heap_alloc,
					       sizeof(fts_aux_table_t), 128);

	/* Sort by parent_id first, in case rename will fail */
	ib_vector_sort(tables, fts_check_aux_table_parent_id_cmp);

	for (ulint i = 0; i < ib_vector_size(tables); ++i) {
		dict_table_t*		parent_table;
		fts_aux_table_t*	aux_table;
		bool			drop = false;
		dict_table_t*		table;
		fts_aux_table_t*	next_aux_table = NULL;
		ib_id_t			orig_parent_id = 0;
		ib_id_t			orig_index_id = 0;
		bool			rename = false;

		aux_table = static_cast<fts_aux_table_t*>(
			ib_vector_get(tables, i));

		table = dict_table_open_on_id(
			aux_table->id, TRUE, DICT_TABLE_OP_NORMAL);
		orig_parent_id = aux_table->parent_id;
		orig_index_id = aux_table->index_id;

		if (table == NULL
		    || strcmp(table->name.m_name, aux_table->name)) {

			bool	fake_aux = false;

			if (table != NULL) {
				dict_table_close(table, TRUE, FALSE);
			}

			if (i + 1 < ib_vector_size(tables)) {
				next_aux_table = static_cast<fts_aux_table_t*>(
						ib_vector_get(tables, i + 1));
			}

			/* To know whether aux table is fake fts or
			orphan fts table. */
			for (ulint count = 0;
			     count < ib_vector_size(valid_aux_tables);
			     count++) {
				fts_aux_table_t*	valid_aux;
				valid_aux = static_cast<fts_aux_table_t*>(
					ib_vector_get(valid_aux_tables, count));
				if (strcmp(valid_aux->name,
					   aux_table->name) == 0) {
					fake_aux = true;
					break;
				}
			}

			/* All aux tables of parent table, whose id is
			last_parent_id, have been checked, try to rename
			them if necessary. */
			if ((next_aux_table == NULL
			     || orig_parent_id != next_aux_table->parent_id)
			    && (!ib_vector_is_empty(aux_tables_to_rename))) {

					ib_id_t	parent_id = fts_fake_hex_to_dec(
							aux_table->parent_id);

					parent_table = dict_table_open_on_id(
						parent_id, TRUE,
						DICT_TABLE_OP_NORMAL);

					fts_rename_aux_tables_to_hex_format(
						aux_tables_to_rename, parent_table);

					dict_table_close(parent_table, TRUE,
							 FALSE);
			}

			/* If the aux table is fake aux table. Skip it. */
			if (!fake_aux) {
				ib_vector_push(invalid_aux_tables, aux_table);
			}

			continue;
		} else if (!DICT_TF2_FLAG_IS_SET(table,
						 DICT_TF2_FTS_AUX_HEX_NAME)) {

			aux_table->parent_id = fts_fake_hex_to_dec(
						aux_table->parent_id);

			if (aux_table->index_id != 0) {
				aux_table->index_id = fts_fake_hex_to_dec(
							aux_table->index_id);
			}

			ut_ad(aux_table->id > aux_table->parent_id);

			/* Check whether parent table id and index id
			are stored as decimal format. */
			if (fts_valid_parent_table(aux_table)) {

				parent_table = dict_table_open_on_id(
					aux_table->parent_id, true,
					DICT_TABLE_OP_NORMAL);

				ut_ad(parent_table != NULL);
				ut_ad(parent_table->fts != NULL);

				if (!DICT_TF2_FLAG_IS_SET(
					parent_table,
					DICT_TF2_FTS_AUX_HEX_NAME)) {
					rename = true;
				}

				dict_table_close(parent_table, TRUE, FALSE);
			}

			if (!rename) {
				/* Reassign the original value of
				aux table if it is not in decimal format */
				aux_table->parent_id = orig_parent_id;
				aux_table->index_id = orig_index_id;
			}
		}

		if (table != NULL) {
			dict_table_close(table, TRUE, FALSE);
		}

		if (!rename) {
			/* Check the validity of the parent table. */
			if (!fts_valid_parent_table(aux_table)) {
				drop = true;
			}
		}

		/* Filter out the fake aux table by comparing with the
		current valid auxiliary table name. */
		for (ulint count = 0;
		     count < ib_vector_size(invalid_aux_tables); count++) {
			fts_aux_table_t*	invalid_aux;
			invalid_aux = static_cast<fts_aux_table_t*>(
				ib_vector_get(invalid_aux_tables, count));
			if (strcmp(invalid_aux->name, aux_table->name) == 0) {
				ib_vector_remove(
					invalid_aux_tables,
					*reinterpret_cast<void**>(invalid_aux));
				break;
			}
		}

		ib_vector_push(valid_aux_tables, aux_table);

		/* If the index associated with aux table is corrupted,
		skip it. */
		if (fts_check_corrupt_index(aux_table) > 0) {

			if (i + 1 < ib_vector_size(tables)) {
				next_aux_table = static_cast<fts_aux_table_t*>(
					ib_vector_get(tables, i + 1));
			}

			if (next_aux_table == NULL
			    || orig_parent_id != next_aux_table->parent_id) {

				parent_table = dict_table_open_on_id(
					aux_table->parent_id, TRUE,
					DICT_TABLE_OP_NORMAL);

				if (!ib_vector_is_empty(aux_tables_to_rename)) {
					fts_rename_aux_tables_to_hex_format(
						aux_tables_to_rename, parent_table);
				} else {
					fts_set_parent_hex_format_flag(
						parent_table, trx);
				}

				dict_table_close(parent_table, TRUE, FALSE);
			}

			continue;
		}

		parent_table = dict_table_open_on_id(
			aux_table->parent_id, TRUE, DICT_TABLE_OP_NORMAL);

		if (drop) {
			ib_vector_push(drop_aux_tables, aux_table);
		} else {
			if (FTS_IS_OBSOLETE_AUX_TABLE(aux_table->name)) {
				ib_vector_push(obsolete_aux_tables, aux_table);
				continue;
			}
		}

		/* If the aux table is in decimal format, we should
		rename it, so push it to aux_tables_to_rename */
		if (!drop && rename) {
			bool	rename_table = true;
			for (ulint count = 0;
			     count < ib_vector_size(aux_tables_to_rename);
			     count++) {
				fts_aux_table_t*	rename_aux =
					static_cast<fts_aux_table_t*>(
					ib_vector_get(aux_tables_to_rename,
						      count));
					if (strcmp(rename_aux->name,
						   aux_table->name) == 0) {
						rename_table = false;
						break;
					}
			}

			if (rename_table) {
				ib_vector_push(aux_tables_to_rename,
					       aux_table);
			}
		}

		if (i + 1 < ib_vector_size(tables)) {
			next_aux_table = static_cast<fts_aux_table_t*>(
				ib_vector_get(tables, i + 1));
		}

		if ((next_aux_table == NULL
		     || orig_parent_id != next_aux_table->parent_id)
		    && !ib_vector_is_empty(aux_tables_to_rename)) {

			ut_ad(rename);
			ut_ad(!DICT_TF2_FLAG_IS_SET(
				parent_table, DICT_TF2_FTS_AUX_HEX_NAME));

			fts_rename_aux_tables_to_hex_format(
				aux_tables_to_rename,parent_table);
		}

		/* The IDs are already in correct hex format. */
		if (!drop && !rename) {
			dict_table_t*	table;

			table = dict_table_open_on_id(
				aux_table->id, TRUE, DICT_TABLE_OP_NORMAL);

			if (table != NULL
			    && strcmp(table->name.m_name, aux_table->name)) {
				dict_table_close(table, TRUE, FALSE);
				table = NULL;
			}

			if (table != NULL
			    && !DICT_TF2_FLAG_IS_SET(
					table,
					DICT_TF2_FTS_AUX_HEX_NAME)) {

				DBUG_EXECUTE_IF("aux_table_flag_fail",
					ib::warn() << "Setting aux table "
						<< table->name << " to hex "
						"format failed.";
					fts_set_index_corrupt(
						trx, aux_table->index_id,
						parent_table);
						goto table_exit;);

				dberr_t err = fts_update_hex_format_flag(
						trx, table->id, true);

				if (err != DB_SUCCESS) {
					ib::warn() << "Setting aux table "
						<< table->name << " to hex "
						"format failed.";

					fts_set_index_corrupt(
						trx, aux_table->index_id,
						parent_table);
				} else {
					DICT_TF2_FLAG_SET(table,
						DICT_TF2_FTS_AUX_HEX_NAME);
				}
			}
#ifndef DBUG_OFF
table_exit:
#endif	/* !DBUG_OFF */

			if (table != NULL) {
				dict_table_close(table, TRUE, FALSE);
			}

			ut_ad(parent_table != NULL);

			fts_set_parent_hex_format_flag(
				parent_table, trx);
		}

		if (parent_table != NULL) {
			dict_table_close(parent_table, TRUE, FALSE);
		}
	}

	fts_drop_aux_table_from_vector(trx, invalid_aux_tables);
	fts_drop_aux_table_from_vector(trx, drop_aux_tables);
	fts_sql_commit(trx);

	fts_drop_obsolete_aux_table_from_vector(obsolete_aux_tables);

	/* Free the memory allocated at the beginning */
	if (heap != NULL) {
		mem_heap_free(heap);
	}
}

/**********************************************************************//**
Drop all orphaned FTS auxiliary tables, those that don't have a parent
table or FTS index defined on them. */
void
fts_drop_orphaned_tables(void)
/*==========================*/
{
	trx_t*			trx;
	pars_info_t*		info;
	mem_heap_t*		heap;
	que_t*			graph;
	ib_vector_t*		tables;
	ib_alloc_t*		heap_alloc;
	space_name_list_t	space_name_list;
	dberr_t			error = DB_SUCCESS;

	/* Note: We have to free the memory after we are done with the list. */
	error = fil_get_space_names(space_name_list);

	if (error == DB_OUT_OF_MEMORY) {
		ib::fatal() << "Out of memory";
	}

	heap = mem_heap_create(1024);
	heap_alloc = ib_heap_allocator_create(heap);

	/* We store the table ids of all the FTS indexes that were found. */
	tables = ib_vector_create(heap_alloc, sizeof(fts_aux_table_t), 128);

	/* Get the list of all known .ibd files and check for orphaned
	FTS auxiliary files in that list. We need to remove them because
	users can't map them back to table names and this will create
	unnecessary clutter. */

	for (space_name_list_t::iterator it = space_name_list.begin();
	     it != space_name_list.end();
	     ++it) {

		fts_aux_table_t*	fts_aux_table;

		fts_aux_table = static_cast<fts_aux_table_t*>(
			ib_vector_push(tables, NULL));

		memset(fts_aux_table, 0x0, sizeof(*fts_aux_table));

		if (!fts_is_aux_table_name(fts_aux_table, *it, strlen(*it))) {
			ib_vector_pop(tables);
		} else {
			ulint	len = strlen(*it);

			fts_aux_table->id = fil_space_get_id_by_name(*it);

			/* We got this list from fil0fil.cc. The tablespace
			with this name must exist. */
			ut_a(fts_aux_table->id != ULINT_UNDEFINED);

			fts_aux_table->name = static_cast<char*>(
				mem_heap_dup(heap, *it, len + 1));

			fts_aux_table->name[len] = 0;
		}
	}

	trx = trx_allocate_for_background();
	trx->op_info = "dropping orphaned FTS tables";
	row_mysql_lock_data_dictionary(trx);

	info = pars_info_create();

	pars_info_bind_function(info, "my_func", fts_read_tables, tables);

	graph = fts_parse_sql_no_dict_lock(
		NULL,
		info,
		"DECLARE FUNCTION my_func;\n"
		"DECLARE CURSOR c IS"
		" SELECT NAME, ID"
		" FROM SYS_TABLES;\n"
		"BEGIN\n"
		"\n"
		"OPEN c;\n"
		"WHILE 1 = 1 LOOP\n"
		"  FETCH c INTO my_func();\n"
		"  IF c % NOTFOUND THEN\n"
		"    EXIT;\n"
		"  END IF;\n"
		"END LOOP;\n"
		"CLOSE c;");

	for (;;) {
		error = fts_eval_sql(trx, graph);

		if (error == DB_SUCCESS) {
			fts_check_and_drop_orphaned_tables(trx, tables);
			break;				/* Exit the loop. */
		} else {
			ib_vector_reset(tables);

			fts_sql_rollback(trx);

			if (error == DB_LOCK_WAIT_TIMEOUT) {
				ib::warn() << "lock wait timeout reading"
					" SYS_TABLES. Retrying!";

				trx->error_state = DB_SUCCESS;
			} else {
				ib::error() << "(" << ut_strerr(error)
					<< ") while reading SYS_TABLES.";

				break;			/* Exit the loop. */
			}
		}
	}

	que_graph_free(graph);

	row_mysql_unlock_data_dictionary(trx);

	trx_free_for_background(trx);

	if (heap != NULL) {
		mem_heap_free(heap);
	}

	/** Free the memory allocated to store the .ibd names. */
	for (space_name_list_t::iterator it = space_name_list.begin();
	     it != space_name_list.end();
	     ++it) {

		UT_DELETE_ARRAY(*it);
	}
}

/**********************************************************************//**
Check whether user supplied stopword table is of the right format.
Caller is responsible to hold dictionary locks.
@return the stopword column charset if qualifies */
CHARSET_INFO*
fts_valid_stopword_table(
/*=====================*/
	const char*	stopword_table_name)	/*!< in: Stopword table
						name */
{
	dict_table_t*	table;
	dict_col_t*     col = NULL;

	if (!stopword_table_name) {
		return(NULL);
	}

	table = dict_table_get_low(stopword_table_name);

	if (!table) {
		ib::error() << "User stopword table " << stopword_table_name
			<< " does not exist.";

		return(NULL);
	} else {
		const char*     col_name;

		col_name = dict_table_get_col_name(table, 0);

		if (ut_strcmp(col_name, "value")) {
			ib::error() << "Invalid column name for stopword"
				" table " << stopword_table_name << ". Its"
				" first column must be named as 'value'.";

			return(NULL);
		}

		col = dict_table_get_nth_col(table, 0);

		if (col->mtype != DATA_VARCHAR
		    && col->mtype != DATA_VARMYSQL) {
			ib::error() << "Invalid column type for stopword"
				" table " << stopword_table_name << ". Its"
				" first column must be of varchar type";

			return(NULL);
		}
	}

	ut_ad(col);

	return(fts_get_charset(col->prtype));
}

/**********************************************************************//**
This function loads the stopword into the FTS cache. It also
records/fetches stopword configuration to/from FTS configure
table, depending on whether we are creating or reloading the
FTS.
<<<<<<< HEAD
@return TRUE if load operation is successful */
ibool
=======
@return true if load operation is successful */
UNIV_INTERN
bool
>>>>>>> 713e427b
fts_load_stopword(
/*==============*/
	const dict_table_t*
			table,			/*!< in: Table with FTS */
	trx_t*		trx,			/*!< in: Transactions */
	const char*	session_stopword_table,	/*!< in: Session stopword table
						name */
	bool		stopword_is_on,		/*!< in: Whether stopword
						option is turned on/off */
	bool		reload)			/*!< in: Whether it is
						for reloading FTS table */
{
	fts_table_t	fts_table;
	fts_string_t	str;
	dberr_t		error = DB_SUCCESS;
	ulint		use_stopword;
	fts_cache_t*	cache;
	const char*	stopword_to_use = NULL;
	ibool		new_trx = FALSE;
	byte		str_buffer[MAX_FULL_NAME_LEN + 1];

	FTS_INIT_FTS_TABLE(&fts_table, "CONFIG", FTS_COMMON_TABLE, table);

	cache = table->fts->cache;

	if (!reload && !(cache->stopword_info.status & STOPWORD_NOT_INIT)) {
		return true;
	}

	if (!trx) {
		trx = trx_allocate_for_background();
		if (srv_read_only_mode) {
			trx_start_internal_read_only(trx);
		} else {
			trx_start_internal(trx);
		}
		trx->op_info = "upload FTS stopword";
		new_trx = TRUE;
	}

	/* First check whether stopword filtering is turned off */
	if (reload) {
		error = fts_config_get_ulint(
			trx, &fts_table, FTS_USE_STOPWORD, &use_stopword);
	} else {
		use_stopword = (ulint) stopword_is_on;

		error = fts_config_set_ulint(
			trx, &fts_table, FTS_USE_STOPWORD, use_stopword);
	}

	if (error != DB_SUCCESS) {
		goto cleanup;
	}

	/* If stopword is turned off, no need to continue to load the
	stopword into cache, but still need to do initialization */
	if (!use_stopword) {
		cache->stopword_info.status = STOPWORD_OFF;
		goto cleanup;
	}

	if (reload) {
		/* Fetch the stopword table name from FTS config
		table */
		str.f_n_char = 0;
		str.f_str = str_buffer;
		str.f_len = sizeof(str_buffer) - 1;

		error = fts_config_get_value(
			trx, &fts_table, FTS_STOPWORD_TABLE_NAME, &str);

		if (error != DB_SUCCESS) {
			goto cleanup;
		}

		if (*str.f_str) {
			stopword_to_use = (const char*) str.f_str;
		}
	} else {
		stopword_to_use = session_stopword_table;
	}

	if (stopword_to_use
	    && fts_load_user_stopword(table->fts, stopword_to_use,
				      &cache->stopword_info)) {
		/* Save the stopword table name to the configure
		table */
		if (!reload) {
			str.f_n_char = 0;
			str.f_str = (byte*) stopword_to_use;
			str.f_len = ut_strlen(stopword_to_use);

			error = fts_config_set_value(
				trx, &fts_table, FTS_STOPWORD_TABLE_NAME, &str);
		}
	} else {
		/* Load system default stopword list */
		fts_load_default_stopword(&cache->stopword_info);
	}

cleanup:
	if (new_trx) {
		if (error == DB_SUCCESS) {
			fts_sql_commit(trx);
		} else {
			fts_sql_rollback(trx);
		}

		trx_free_for_background(trx);
	}

	if (!cache->stopword_info.cached_stopword) {
		cache->stopword_info.cached_stopword = rbt_create_arg_cmp(
			sizeof(fts_tokenizer_word_t), innobase_fts_text_cmp,
			&my_charset_latin1);
	}

	return error == DB_SUCCESS;
}

/**********************************************************************//**
Callback function when we initialize the FTS at the start up
time. It recovers the maximum Doc IDs presented in the current table.
@return: always returns TRUE */
static
ibool
fts_init_get_doc_id(
/*================*/
	void*	row,			/*!< in: sel_node_t* */
	void*	user_arg)		/*!< in: fts cache */
{
	doc_id_t	doc_id = FTS_NULL_DOC_ID;
	sel_node_t*	node = static_cast<sel_node_t*>(row);
	que_node_t*	exp = node->select_list;
	fts_cache_t*    cache = static_cast<fts_cache_t*>(user_arg);

	ut_ad(ib_vector_is_empty(cache->get_docs));

	/* Copy each indexed column content into doc->text.f_str */
	if (exp) {
		dfield_t*	dfield = que_node_get_val(exp);
		dtype_t*        type = dfield_get_type(dfield);
		void*           data = dfield_get_data(dfield);

		ut_a(dtype_get_mtype(type) == DATA_INT);

		doc_id = static_cast<doc_id_t>(mach_read_from_8(
			static_cast<const byte*>(data)));

		if (doc_id >= cache->next_doc_id) {
			cache->next_doc_id = doc_id + 1;
		}
	}

	return(TRUE);
}

/**********************************************************************//**
Callback function when we initialize the FTS at the start up
time. It recovers Doc IDs that have not sync-ed to the auxiliary
table, and require to bring them back into FTS index.
@return: always returns TRUE */
static
ibool
fts_init_recover_doc(
/*=================*/
	void*	row,			/*!< in: sel_node_t* */
	void*	user_arg)		/*!< in: fts cache */
{

	fts_doc_t       doc;
	ulint		doc_len = 0;
	ulint		field_no = 0;
	fts_get_doc_t*  get_doc = static_cast<fts_get_doc_t*>(user_arg);
	doc_id_t	doc_id = FTS_NULL_DOC_ID;
	sel_node_t*	node = static_cast<sel_node_t*>(row);
	que_node_t*	exp = node->select_list;
	fts_cache_t*	cache = get_doc->cache;
	st_mysql_ftparser*	parser = get_doc->index_cache->index->parser;

	fts_doc_init(&doc);
	doc.found = TRUE;

	ut_ad(cache);

	/* Copy each indexed column content into doc->text.f_str */
	while (exp) {
		dfield_t*	dfield = que_node_get_val(exp);
		ulint		len = dfield_get_len(dfield);

		if (field_no == 0) {
			dtype_t*        type = dfield_get_type(dfield);
			void*           data = dfield_get_data(dfield);

			ut_a(dtype_get_mtype(type) == DATA_INT);

			doc_id = static_cast<doc_id_t>(mach_read_from_8(
				static_cast<const byte*>(data)));

			field_no++;
			exp = que_node_get_next(exp);
			continue;
		}

		if (len == UNIV_SQL_NULL) {
			exp = que_node_get_next(exp);
			continue;
		}

		ut_ad(get_doc);

		if (!get_doc->index_cache->charset) {
			get_doc->index_cache->charset = fts_get_charset(
				dfield->type.prtype);
		}

		doc.charset = get_doc->index_cache->charset;

		if (dfield_is_ext(dfield)) {
			dict_table_t*	table = cache->sync->table;

			doc.text.f_str = btr_copy_externally_stored_field(
				&doc.text.f_len,
				static_cast<byte*>(dfield_get_data(dfield)),
				dict_table_page_size(table), len,
				static_cast<mem_heap_t*>(doc.self_heap->arg));
		} else {
			doc.text.f_str = static_cast<byte*>(
				dfield_get_data(dfield));

			doc.text.f_len = len;
		}

		if (field_no == 1) {
			fts_tokenize_document(&doc, NULL, parser);
		} else {
			fts_tokenize_document_next(&doc, doc_len, NULL, parser);
		}

		exp = que_node_get_next(exp);

		doc_len += (exp) ? len + 1 : len;

		field_no++;
	}

	fts_cache_add_doc(cache, get_doc->index_cache, doc_id, doc.tokens);

	fts_doc_free(&doc);

	cache->added++;

	if (doc_id >= cache->next_doc_id) {
		cache->next_doc_id = doc_id + 1;
	}

	return(TRUE);
}

/**********************************************************************//**
This function brings FTS index in sync when FTS index is first
used. There are documents that have not yet sync-ed to auxiliary
tables from last server abnormally shutdown, we will need to bring
such document into FTS cache before any further operations
@return TRUE if all OK */
ibool
fts_init_index(
/*===========*/
	dict_table_t*	table,		/*!< in: Table with FTS */
	ibool		has_cache_lock)	/*!< in: Whether we already have
					cache lock */
{
	dict_index_t*   index;
	doc_id_t        start_doc;
	fts_get_doc_t*  get_doc = NULL;
	fts_cache_t*    cache = table->fts->cache;
	bool		need_init = false;

	ut_ad(!mutex_own(&dict_sys->mutex));

	/* First check cache->get_docs is initialized */
	if (!has_cache_lock) {
		rw_lock_x_lock(&cache->lock);
	}

	rw_lock_x_lock(&cache->init_lock);
	if (cache->get_docs == NULL) {
		cache->get_docs = fts_get_docs_create(cache);
	}
	rw_lock_x_unlock(&cache->init_lock);

	if (table->fts->added_synced) {
		goto func_exit;
	}

	need_init = true;

	start_doc = cache->synced_doc_id;

	if (!start_doc) {
		fts_cmp_set_sync_doc_id(table, 0, TRUE, &start_doc);
		cache->synced_doc_id = start_doc;
	}

	/* No FTS index, this is the case when previous FTS index
	dropped, and we re-initialize the Doc ID system for subsequent
	insertion */
	if (ib_vector_is_empty(cache->get_docs)) {
		index = table->fts_doc_id_index;

		ut_a(index);

		fts_doc_fetch_by_doc_id(NULL, start_doc, index,
					FTS_FETCH_DOC_BY_ID_LARGE,
					fts_init_get_doc_id, cache);
	} else {
		if (table->fts->cache->stopword_info.status
		    & STOPWORD_NOT_INIT) {
			fts_load_stopword(table, NULL, NULL, true, true);
		}

		for (ulint i = 0; i < ib_vector_size(cache->get_docs); ++i) {
			get_doc = static_cast<fts_get_doc_t*>(
				ib_vector_get(cache->get_docs, i));

			index = get_doc->index_cache->index;

			fts_doc_fetch_by_doc_id(NULL, start_doc, index,
						FTS_FETCH_DOC_BY_ID_LARGE,
						fts_init_recover_doc, get_doc);
		}
	}

	table->fts->added_synced = true;

	fts_get_docs_clear(cache->get_docs);

func_exit:
	if (!has_cache_lock) {
		rw_lock_x_unlock(&cache->lock);
	}

	if (need_init) {
		mutex_enter(&dict_sys->mutex);
		/* Register the table with the optimize thread. */
		fts_optimize_add_table(table);
		mutex_exit(&dict_sys->mutex);
	}

	return(TRUE);
}

/** Check if the all the auxillary tables associated with FTS index are in
consistent state. For now consistency is check only by ensuring
index->page_no != FIL_NULL
@param[out]	base_table	table has host fts index
@param[in,out]	trx		trx handler */
void
fts_check_corrupt(
	dict_table_t*	base_table,
	trx_t*		trx)
{
	bool		sane = true;
	fts_table_t	fts_table;

	/* Iterate over the common table and check for their sanity. */
	FTS_INIT_FTS_TABLE(&fts_table, NULL, FTS_COMMON_TABLE, base_table);

	for (ulint i = 0; fts_common_tables[i] != NULL && sane; ++i) {

		char	table_name[MAX_FULL_NAME_LEN];

		fts_table.suffix = fts_common_tables[i];
		fts_get_table_name(&fts_table, table_name);

		dict_table_t*	aux_table = dict_table_open_on_name(
			table_name, true, FALSE, DICT_ERR_IGNORE_NONE);

		if (aux_table == NULL) {
			dict_set_corrupted(
				dict_table_get_first_index(base_table),
				trx, "FTS_SANITY_CHECK");
			ut_ad(base_table->corrupted == TRUE);
			sane = false;
			continue;
		}

		for (dict_index_t*	aux_table_index =
			UT_LIST_GET_FIRST(aux_table->indexes);
		     aux_table_index != NULL;
		     aux_table_index =
			UT_LIST_GET_NEXT(indexes, aux_table_index)) {

			/* Check if auxillary table needed for FTS is sane. */
			if (aux_table_index->page == FIL_NULL) {
				dict_set_corrupted(
					dict_table_get_first_index(base_table),
					trx, "FTS_SANITY_CHECK");
				ut_ad(base_table->corrupted == TRUE);
				sane = false;
			}
		}

		dict_table_close(aux_table, FALSE, FALSE);
	}
}<|MERGE_RESOLUTION|>--- conflicted
+++ resolved
@@ -3405,7 +3405,7 @@
                        if (table->fts->cache->stopword_info.status
                            & STOPWORD_NOT_INIT) {
                                fts_load_stopword(table, NULL, NULL,
-                                                 NULL, TRUE, TRUE);
+                                                 true, true);
                        }
 
                        fts_cache_add_doc(
@@ -7161,14 +7161,8 @@
 records/fetches stopword configuration to/from FTS configure
 table, depending on whether we are creating or reloading the
 FTS.
-<<<<<<< HEAD
-@return TRUE if load operation is successful */
-ibool
-=======
 @return true if load operation is successful */
-UNIV_INTERN
 bool
->>>>>>> 713e427b
 fts_load_stopword(
 /*==============*/
 	const dict_table_t*
