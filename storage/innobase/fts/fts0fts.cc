/*****************************************************************************

Copyright (c) 2011, 2021, Oracle and/or its affiliates.
Copyright (c) 2016, 2022, MariaDB Corporation.

This program is free software; you can redistribute it and/or modify it under
the terms of the GNU General Public License as published by the Free Software
Foundation; version 2 of the License.

This program is distributed in the hope that it will be useful, but WITHOUT
ANY WARRANTY; without even the implied warranty of MERCHANTABILITY or FITNESS
FOR A PARTICULAR PURPOSE. See the GNU General Public License for more details.

You should have received a copy of the GNU General Public License along with
this program; if not, write to the Free Software Foundation, Inc.,
51 Franklin Street, Fifth Floor, Boston, MA 02110-1335 USA

*****************************************************************************/

/**************************************************//**
@file fts/fts0fts.cc
Full Text Search interface
***********************************************************************/

#include "trx0roll.h"
#include "row0mysql.h"
#include "row0upd.h"
#include "dict0types.h"
#include "dict0stats_bg.h"
#include "row0sel.h"
#include "fts0fts.h"
#include "fts0priv.h"
#include "fts0types.h"
#include "fts0types.inl"
#include "fts0vlc.h"
#include "fts0plugin.h"
#include "dict0priv.h"
#include "dict0stats.h"
#include "btr0pcur.h"
#include "sync0sync.h"

static const ulint FTS_MAX_ID_LEN = 32;

/** Column name from the FTS config table */
#define FTS_MAX_CACHE_SIZE_IN_MB	"cache_size_in_mb"

/** Verify if a aux table name is a obsolete table
by looking up the key word in the obsolete table names */
#define FTS_IS_OBSOLETE_AUX_TABLE(table_name)			\
	(strstr((table_name), "DOC_ID") != NULL			\
	 || strstr((table_name), "ADDED") != NULL		\
	 || strstr((table_name), "STOPWORDS") != NULL)

/** This is maximum FTS cache for each table and would be
a configurable variable */
Atomic_relaxed<size_t> fts_max_cache_size;

/** Whether the total memory used for FTS cache is exhausted, and we will
need a sync to free some memory */
bool	fts_need_sync = false;

/** Variable specifying the total memory allocated for FTS cache */
Atomic_relaxed<size_t> fts_max_total_cache_size;

/** This is FTS result cache limit for each query and would be
a configurable variable */
size_t	fts_result_cache_limit;

/** Variable specifying the maximum FTS max token size */
ulong	fts_max_token_size;

/** Variable specifying the minimum FTS max token size */
ulong	fts_min_token_size;


// FIXME: testing
static time_t elapsed_time;
static ulint n_nodes;

#ifdef FTS_CACHE_SIZE_DEBUG
/** The cache size permissible lower limit (1K) */
static const ulint FTS_CACHE_SIZE_LOWER_LIMIT_IN_MB = 1;

/** The cache size permissible upper limit (1G) */
static const ulint FTS_CACHE_SIZE_UPPER_LIMIT_IN_MB = 1024;
#endif

/** Time to sleep after DEADLOCK error before retrying operation. */
static const ulint FTS_DEADLOCK_RETRY_WAIT = 100000;

/** InnoDB default stopword list:
There are different versions of stopwords, the stop words listed
below comes from "Google Stopword" list. Reference:
http://meta.wikimedia.org/wiki/Stop_word_list/google_stop_word_list.
The final version of InnoDB default stopword list is still pending
for decision */
const char *fts_default_stopword[] =
{
	"a",
	"about",
	"an",
	"are",
	"as",
	"at",
	"be",
	"by",
	"com",
	"de",
	"en",
	"for",
	"from",
	"how",
	"i",
	"in",
	"is",
	"it",
	"la",
	"of",
	"on",
	"or",
	"that",
	"the",
	"this",
	"to",
	"was",
	"what",
	"when",
	"where",
	"who",
	"will",
	"with",
	"und",
	"the",
	"www",
	NULL
};

/** For storing table info when checking for orphaned tables. */
struct fts_aux_table_t {
	table_id_t	id;		/*!< Table id */
	table_id_t	parent_id;	/*!< Parent table id */
	table_id_t	index_id;	/*!< Table FT index id */
	char*		name;		/*!< Name of the table */
};

/** FTS auxiliary table suffixes that are common to all FT indexes. */
const char* fts_common_tables[] = {
	"BEING_DELETED",
	"BEING_DELETED_CACHE",
	"CONFIG",
	"DELETED",
	"DELETED_CACHE",
	NULL
};

/** FTS auxiliary INDEX split intervals. */
const  fts_index_selector_t fts_index_selector[] = {
	{ 9, "INDEX_1" },
	{ 65, "INDEX_2" },
	{ 70, "INDEX_3" },
	{ 75, "INDEX_4" },
	{ 80, "INDEX_5" },
	{ 85, "INDEX_6" },
	{  0 , NULL	 }
};

/** Default config values for FTS indexes on a table. */
static const char* fts_config_table_insert_values_sql =
	"BEGIN\n"
	"\n"
	"INSERT INTO $config_table VALUES('"
		FTS_MAX_CACHE_SIZE_IN_MB "', '256');\n"
	""
	"INSERT INTO $config_table VALUES('"
		FTS_OPTIMIZE_LIMIT_IN_SECS  "', '180');\n"
	""
	"INSERT INTO $config_table VALUES ('"
		FTS_SYNCED_DOC_ID "', '0');\n"
	""
	"INSERT INTO $config_table VALUES ('"
		FTS_TOTAL_DELETED_COUNT "', '0');\n"
	"" /* Note: 0 == FTS_TABLE_STATE_RUNNING */
	"INSERT INTO $config_table VALUES ('"
		FTS_TABLE_STATE "', '0');\n";

/** FTS tokenize parmameter for plugin parser */
struct fts_tokenize_param_t {
	fts_doc_t*	result_doc;	/*!< Result doc for tokens */
	ulint		add_pos;	/*!< Added position for tokens */
};

/** Run SYNC on the table, i.e., write out data from the cache to the
FTS auxiliary INDEX table and clear the cache at the end.
@param[in,out]	sync		sync state
@param[in]	unlock_cache	whether unlock cache lock when write node
@param[in]	wait		whether wait when a sync is in progress
@return DB_SUCCESS if all OK */
static
dberr_t
fts_sync(
	fts_sync_t*	sync,
	bool		unlock_cache,
	bool		wait);

/****************************************************************//**
Release all resources help by the words rb tree e.g., the node ilist. */
static
void
fts_words_free(
/*===========*/
	ib_rbt_t*	words)		/*!< in: rb tree of words */
	MY_ATTRIBUTE((nonnull));
#ifdef FTS_CACHE_SIZE_DEBUG
/****************************************************************//**
Read the max cache size parameter from the config table. */
static
void
fts_update_max_cache_size(
/*======================*/
	fts_sync_t*	sync);		/*!< in: sync state */
#endif

/*********************************************************************//**
This function fetches the document just inserted right before
we commit the transaction, and tokenize the inserted text data
and insert into FTS auxiliary table and its cache.
@return TRUE if successful */
static
ulint
fts_add_doc_by_id(
/*==============*/
	fts_trx_table_t*ftt,		/*!< in: FTS trx table */
	doc_id_t	doc_id);	/*!< in: doc id */

/** Tokenize a document.
@param[in,out]	doc	document to tokenize
@param[out]	result	tokenization result
@param[in]	parser	pluggable parser */
static
void
fts_tokenize_document(
	fts_doc_t*		doc,
	fts_doc_t*		result,
	st_mysql_ftparser*	parser);

/** Continue to tokenize a document.
@param[in,out]	doc	document to tokenize
@param[in]	add_pos	add this position to all tokens from this tokenization
@param[out]	result	tokenization result
@param[in]	parser	pluggable parser */
static
void
fts_tokenize_document_next(
	fts_doc_t*		doc,
	ulint			add_pos,
	fts_doc_t*		result,
	st_mysql_ftparser*	parser);

/** Create the vector of fts_get_doc_t instances.
@param[in,out]	cache	fts cache
@return	vector of fts_get_doc_t instances */
static
ib_vector_t*
fts_get_docs_create(
	fts_cache_t*	cache);

/** Free the FTS cache.
@param[in,out]	cache to be freed */
static
void
fts_cache_destroy(fts_cache_t* cache)
{
	rw_lock_free(&cache->lock);
	rw_lock_free(&cache->init_lock);
	mutex_free(&cache->deleted_lock);
	mutex_free(&cache->doc_id_lock);
	os_event_destroy(cache->sync->event);

	if (cache->stopword_info.cached_stopword) {
		rbt_free(cache->stopword_info.cached_stopword);
	}

	if (cache->sync_heap->arg) {
		mem_heap_free(static_cast<mem_heap_t*>(cache->sync_heap->arg));
	}

	mem_heap_free(cache->cache_heap);
}

/** Get a character set based on precise type.
@param prtype precise type
@return the corresponding character set */
UNIV_INLINE
CHARSET_INFO*
fts_get_charset(ulint prtype)
{
#ifdef UNIV_DEBUG
	switch (prtype & DATA_MYSQL_TYPE_MASK) {
	case MYSQL_TYPE_BIT:
	case MYSQL_TYPE_STRING:
	case MYSQL_TYPE_VAR_STRING:
	case MYSQL_TYPE_TINY_BLOB:
	case MYSQL_TYPE_MEDIUM_BLOB:
	case MYSQL_TYPE_BLOB:
	case MYSQL_TYPE_LONG_BLOB:
	case MYSQL_TYPE_VARCHAR:
		break;
	default:
		ut_error;
	}
#endif /* UNIV_DEBUG */

	uint cs_num = (uint) dtype_get_charset_coll(prtype);

	if (CHARSET_INFO* cs = get_charset(cs_num, MYF(MY_WME))) {
		return(cs);
	}

	ib::fatal() << "Unable to find charset-collation " << cs_num;
	return(NULL);
}

/****************************************************************//**
This function loads the default InnoDB stopword list */
static
void
fts_load_default_stopword(
/*======================*/
	fts_stopword_t*		stopword_info)	/*!< in: stopword info */
{
	fts_string_t		str;
	mem_heap_t*		heap;
	ib_alloc_t*		allocator;
	ib_rbt_t*		stop_words;

	allocator = stopword_info->heap;
	heap = static_cast<mem_heap_t*>(allocator->arg);

	if (!stopword_info->cached_stopword) {
		stopword_info->cached_stopword = rbt_create_arg_cmp(
			sizeof(fts_tokenizer_word_t), innobase_fts_text_cmp,
			&my_charset_latin1);
	}

	stop_words = stopword_info->cached_stopword;

	str.f_n_char = 0;

	for (ulint i = 0; fts_default_stopword[i]; ++i) {
		char*			word;
		fts_tokenizer_word_t	new_word;

		/* We are going to duplicate the value below. */
		word = const_cast<char*>(fts_default_stopword[i]);

		new_word.nodes = ib_vector_create(
			allocator, sizeof(fts_node_t), 4);

		str.f_len = ut_strlen(word);
		str.f_str = reinterpret_cast<byte*>(word);

		fts_string_dup(&new_word.text, &str, heap);

		rbt_insert(stop_words, &new_word, &new_word);
	}

	stopword_info->status = STOPWORD_FROM_DEFAULT;
}

/****************************************************************//**
Callback function to read a single stopword value.
@return Always return TRUE */
static
ibool
fts_read_stopword(
/*==============*/
	void*		row,		/*!< in: sel_node_t* */
	void*		user_arg)	/*!< in: pointer to ib_vector_t */
{
	ib_alloc_t*	allocator;
	fts_stopword_t*	stopword_info;
	sel_node_t*	sel_node;
	que_node_t*	exp;
	ib_rbt_t*	stop_words;
	dfield_t*	dfield;
	fts_string_t	str;
	mem_heap_t*	heap;
	ib_rbt_bound_t	parent;
	dict_table_t*	table;

	sel_node = static_cast<sel_node_t*>(row);
	table = sel_node->table_list->table;
	stopword_info = static_cast<fts_stopword_t*>(user_arg);

	stop_words = stopword_info->cached_stopword;
	allocator =  static_cast<ib_alloc_t*>(stopword_info->heap);
	heap = static_cast<mem_heap_t*>(allocator->arg);

	exp = sel_node->select_list;

	/* We only need to read the first column */
	dfield = que_node_get_val(exp);

	str.f_n_char = 0;
	str.f_str = static_cast<byte*>(dfield_get_data(dfield));
	str.f_len = dfield_get_len(dfield);
	exp = que_node_get_next(exp);
	ut_ad(exp);

	if (table->versioned()) {
		dfield = que_node_get_val(exp);
		ut_ad(dfield_get_type(dfield)->vers_sys_end());
		void* data = dfield_get_data(dfield);
		ulint len = dfield_get_len(dfield);
		if (table->versioned_by_id()) {
			ut_ad(len == sizeof trx_id_max_bytes);
			if (0 != memcmp(data, trx_id_max_bytes, len)) {
				return true;
			}
		} else {
			ut_ad(len == sizeof timestamp_max_bytes);
			if (0 != memcmp(data, timestamp_max_bytes, len)) {
				return true;
			}
		}
	}
	ut_ad(!que_node_get_next(exp));

	/* Only create new node if it is a value not already existed */
	if (str.f_len != UNIV_SQL_NULL
	    && rbt_search(stop_words, &parent, &str) != 0) {

		fts_tokenizer_word_t	new_word;

		new_word.nodes = ib_vector_create(
			allocator, sizeof(fts_node_t), 4);

		new_word.text.f_str = static_cast<byte*>(
			 mem_heap_alloc(heap, str.f_len + 1));

		memcpy(new_word.text.f_str, str.f_str, str.f_len);

		new_word.text.f_n_char = 0;
		new_word.text.f_len = str.f_len;
		new_word.text.f_str[str.f_len] = 0;

		rbt_insert(stop_words, &new_word, &new_word);
	}

	return(TRUE);
}

/******************************************************************//**
Load user defined stopword from designated user table
@return whether the operation is successful */
static
bool
fts_load_user_stopword(
/*===================*/
	fts_t*		fts,			/*!< in: FTS struct */
	const char*	stopword_table_name,	/*!< in: Stopword table
						name */
	fts_stopword_t*	stopword_info)		/*!< in: Stopword info */
{
	if (!fts->dict_locked) {
		mutex_enter(&dict_sys.mutex);
	}

	/* Validate the user table existence in the right format */
	bool ret= false;
	const char* row_end;
	stopword_info->charset = fts_valid_stopword_table(stopword_table_name,
							  &row_end);
	if (!stopword_info->charset) {
cleanup:
		if (!fts->dict_locked) {
			mutex_exit(&dict_sys.mutex);
		}

		return ret;
	}

	trx_t* trx = trx_create();
	trx->op_info = "Load user stopword table into FTS cache";

	if (!stopword_info->cached_stopword) {
		/* Create the stopword RB tree with the stopword column
		charset. All comparison will use this charset */
		stopword_info->cached_stopword = rbt_create_arg_cmp(
			sizeof(fts_tokenizer_word_t), innobase_fts_text_cmp,
			(void*)stopword_info->charset);

	}

	pars_info_t* info = pars_info_create();

	pars_info_bind_id(info, "table_stopword", stopword_table_name);
	pars_info_bind_id(info, "row_end", row_end);

	pars_info_bind_function(info, "my_func", fts_read_stopword,
				stopword_info);

	que_t* graph = fts_parse_sql_no_dict_lock(
		info,
		"DECLARE FUNCTION my_func;\n"
		"DECLARE CURSOR c IS"
		" SELECT value, $row_end"
		" FROM $table_stopword;\n"
		"BEGIN\n"
		"\n"
		"OPEN c;\n"
		"WHILE 1 = 1 LOOP\n"
		"  FETCH c INTO my_func();\n"
		"  IF c % NOTFOUND THEN\n"
		"    EXIT;\n"
		"  END IF;\n"
		"END LOOP;\n"
		"CLOSE c;");

	for (;;) {
		dberr_t error = fts_eval_sql(trx, graph);

		if (UNIV_LIKELY(error == DB_SUCCESS)) {
			fts_sql_commit(trx);
			stopword_info->status = STOPWORD_USER_TABLE;
			break;
		} else {
			fts_sql_rollback(trx);

			if (error == DB_LOCK_WAIT_TIMEOUT) {
				ib::warn() << "Lock wait timeout reading user"
					" stopword table. Retrying!";

				trx->error_state = DB_SUCCESS;
			} else {
				ib::error() << "Error '" << error
					<< "' while reading user stopword"
					" table.";
				ret = FALSE;
				break;
			}
		}
	}

	que_graph_free(graph);
	trx->free();
	ret = true;
	goto cleanup;
}

/******************************************************************//**
Initialize the index cache. */
static
void
fts_index_cache_init(
/*=================*/
	ib_alloc_t*		allocator,	/*!< in: the allocator to use */
	fts_index_cache_t*	index_cache)	/*!< in: index cache */
{
	ulint			i;

	ut_a(index_cache->words == NULL);

	index_cache->words = rbt_create_arg_cmp(
		sizeof(fts_tokenizer_word_t), innobase_fts_text_cmp,
		(void*) index_cache->charset);

	ut_a(index_cache->doc_stats == NULL);

	index_cache->doc_stats = ib_vector_create(
		allocator, sizeof(fts_doc_stats_t), 4);

	for (i = 0; i < FTS_NUM_AUX_INDEX; ++i) {
		ut_a(index_cache->ins_graph[i] == NULL);
		ut_a(index_cache->sel_graph[i] == NULL);
	}
}

/*********************************************************************//**
Initialize FTS cache. */
void
fts_cache_init(
/*===========*/
	fts_cache_t*	cache)		/*!< in: cache to initialize */
{
	ulint		i;

	/* Just to make sure */
	ut_a(cache->sync_heap->arg == NULL);

	cache->sync_heap->arg = mem_heap_create(1024);

	cache->total_size = 0;
	cache->total_size_at_sync = 0;

	mutex_enter((ib_mutex_t*) &cache->deleted_lock);
	cache->deleted_doc_ids = ib_vector_create(
		cache->sync_heap, sizeof(doc_id_t), 4);
	mutex_exit((ib_mutex_t*) &cache->deleted_lock);

	/* Reset the cache data for all the FTS indexes. */
	for (i = 0; i < ib_vector_size(cache->indexes); ++i) {
		fts_index_cache_t*	index_cache;

		index_cache = static_cast<fts_index_cache_t*>(
			ib_vector_get(cache->indexes, i));

		fts_index_cache_init(cache->sync_heap, index_cache);
	}
}

/****************************************************************//**
Create a FTS cache. */
fts_cache_t*
fts_cache_create(
/*=============*/
	dict_table_t*	table)	/*!< in: table owns the FTS cache */
{
	mem_heap_t*	heap;
	fts_cache_t*	cache;

	heap = static_cast<mem_heap_t*>(mem_heap_create(512));

	cache = static_cast<fts_cache_t*>(
		mem_heap_zalloc(heap, sizeof(*cache)));

	cache->cache_heap = heap;

	rw_lock_create(fts_cache_rw_lock_key, &cache->lock, SYNC_FTS_CACHE);

	rw_lock_create(
		fts_cache_init_rw_lock_key, &cache->init_lock,
		SYNC_FTS_CACHE_INIT);

	mutex_create(LATCH_ID_FTS_DELETE, &cache->deleted_lock);

	mutex_create(LATCH_ID_FTS_DOC_ID, &cache->doc_id_lock);

	/* This is the heap used to create the cache itself. */
	cache->self_heap = ib_heap_allocator_create(heap);

	/* This is a transient heap, used for storing sync data. */
	cache->sync_heap = ib_heap_allocator_create(heap);
	cache->sync_heap->arg = NULL;

	cache->sync = static_cast<fts_sync_t*>(
		mem_heap_zalloc(heap, sizeof(fts_sync_t)));

	cache->sync->table = table;
	cache->sync->event = os_event_create(0);

	/* Create the index cache vector that will hold the inverted indexes. */
	cache->indexes = ib_vector_create(
		cache->self_heap, sizeof(fts_index_cache_t), 2);

	fts_cache_init(cache);

	cache->stopword_info.cached_stopword = NULL;
	cache->stopword_info.charset = NULL;

	cache->stopword_info.heap = cache->self_heap;

	cache->stopword_info.status = STOPWORD_NOT_INIT;

	return(cache);
}

/*******************************************************************//**
Add a newly create index into FTS cache */
void
fts_add_index(
/*==========*/
	dict_index_t*	index,		/*!< FTS index to be added */
	dict_table_t*	table)		/*!< table */
{
	fts_t*			fts = table->fts;
	fts_cache_t*		cache;
	fts_index_cache_t*	index_cache;

	ut_ad(fts);
	cache = table->fts->cache;

	rw_lock_x_lock(&cache->init_lock);

	ib_vector_push(fts->indexes, &index);

	index_cache = fts_find_index_cache(cache, index);

	if (!index_cache) {
		/* Add new index cache structure */
		index_cache = fts_cache_index_cache_create(table, index);
	}

	rw_lock_x_unlock(&cache->init_lock);
}

/*******************************************************************//**
recalibrate get_doc structure after index_cache in cache->indexes changed */
static
void
fts_reset_get_doc(
/*==============*/
	fts_cache_t*	cache)	/*!< in: FTS index cache */
{
	fts_get_doc_t*  get_doc;
	ulint		i;

	ut_ad(rw_lock_own(&cache->init_lock, RW_LOCK_X));

	ib_vector_reset(cache->get_docs);

	for (i = 0; i < ib_vector_size(cache->indexes); i++) {
		fts_index_cache_t*	ind_cache;

		ind_cache = static_cast<fts_index_cache_t*>(
			ib_vector_get(cache->indexes, i));

		get_doc = static_cast<fts_get_doc_t*>(
			ib_vector_push(cache->get_docs, NULL));

		memset(get_doc, 0x0, sizeof(*get_doc));

		get_doc->index_cache = ind_cache;
		get_doc->cache = cache;
	}

	ut_ad(ib_vector_size(cache->get_docs)
	      == ib_vector_size(cache->indexes));
}

/*******************************************************************//**
Check an index is in the table->indexes list
@return TRUE if it exists */
static
ibool
fts_in_dict_index(
/*==============*/
	dict_table_t*	table,		/*!< in: Table */
	dict_index_t*	index_check)	/*!< in: index to be checked */
{
	dict_index_t*	index;

	for (index = dict_table_get_first_index(table);
	     index != NULL;
	     index = dict_table_get_next_index(index)) {

		if (index == index_check) {
			return(TRUE);
		}
	}

	return(FALSE);
}

/*******************************************************************//**
Check an index is in the fts->cache->indexes list
@return TRUE if it exists */
static
ibool
fts_in_index_cache(
/*===============*/
	dict_table_t*	table,	/*!< in: Table */
	dict_index_t*	index)	/*!< in: index to be checked */
{
	ulint	i;

	for (i = 0; i < ib_vector_size(table->fts->cache->indexes); i++) {
		fts_index_cache_t*      index_cache;

		index_cache = static_cast<fts_index_cache_t*>(
			ib_vector_get(table->fts->cache->indexes, i));

		if (index_cache->index == index) {
			return(TRUE);
		}
	}

	return(FALSE);
}

/*******************************************************************//**
Check indexes in the fts->indexes is also present in index cache and
table->indexes list
@return TRUE if all indexes match */
ibool
fts_check_cached_index(
/*===================*/
	dict_table_t*	table)	/*!< in: Table where indexes are dropped */
{
	ulint	i;

	if (!table->fts || !table->fts->cache) {
		return(TRUE);
	}

	ut_a(ib_vector_size(table->fts->indexes)
	      == ib_vector_size(table->fts->cache->indexes));

	for (i = 0; i < ib_vector_size(table->fts->indexes); i++) {
		dict_index_t*	index;

		index = static_cast<dict_index_t*>(
			ib_vector_getp(table->fts->indexes, i));

		if (!fts_in_index_cache(table, index)) {
			return(FALSE);
		}

		if (!fts_in_dict_index(table, index)) {
			return(FALSE);
		}
	}

	return(TRUE);
}

/** Clear all fts resources when there is no internal DOC_ID
and there are no new fts index to add.
@param[in,out]	table	table  where fts is to be freed
@param[in]	trx	transaction to drop all fts tables */
void fts_clear_all(dict_table_t *table, trx_t *trx)
{
  if (DICT_TF2_FLAG_IS_SET(table, DICT_TF2_FTS_HAS_DOC_ID) ||
      !table->fts ||
      !ib_vector_is_empty(table->fts->indexes))
    return;

  for (const dict_index_t *index= dict_table_get_first_index(table);
       index; index= dict_table_get_next_index(index))
    if (index->type & DICT_FTS)
      return;

  fts_optimize_remove_table(table);

  fts_drop_tables(trx, table);
  fts_free(table);
  DICT_TF2_FLAG_UNSET(table, DICT_TF2_FTS);
}

/*******************************************************************//**
Drop auxiliary tables related to an FTS index
@return DB_SUCCESS or error number */
dberr_t
fts_drop_index(
/*===========*/
	dict_table_t*	table,	/*!< in: Table where indexes are dropped */
	dict_index_t*	index,	/*!< in: Index to be dropped */
	trx_t*		trx)	/*!< in: Transaction for the drop */
{
	ib_vector_t*	indexes = table->fts->indexes;
	dberr_t		err = DB_SUCCESS;

	ut_a(indexes);

	if ((ib_vector_size(indexes) == 1
	     && (index == static_cast<dict_index_t*>(
			ib_vector_getp(table->fts->indexes, 0)))
	     && DICT_TF2_FLAG_IS_SET(table, DICT_TF2_FTS_HAS_DOC_ID))
	    || ib_vector_is_empty(indexes)) {
		doc_id_t	current_doc_id;
		doc_id_t	first_doc_id;

		/* If we are dropping the only FTS index of the table,
		remove it from optimize thread */
		fts_optimize_remove_table(table);

		DICT_TF2_FLAG_UNSET(table, DICT_TF2_FTS);

		while (index->index_fts_syncing
		       && !trx_is_interrupted(trx)) {
			DICT_BG_YIELD(trx);
		}

		current_doc_id = table->fts->cache->next_doc_id;
		first_doc_id = table->fts->cache->first_doc_id;
		fts_cache_clear(table->fts->cache);
		fts_cache_destroy(table->fts->cache);
		table->fts->cache = fts_cache_create(table);
		table->fts->cache->next_doc_id = current_doc_id;
		table->fts->cache->first_doc_id = first_doc_id;
	} else {
		fts_cache_t*            cache = table->fts->cache;
		fts_index_cache_t*      index_cache;

		rw_lock_x_lock(&cache->init_lock);

		index_cache = fts_find_index_cache(cache, index);

		if (index_cache != NULL) {
			while (index->index_fts_syncing
			       && !trx_is_interrupted(trx)) {
				DICT_BG_YIELD(trx);
			}
			if (index_cache->words) {
				fts_words_free(index_cache->words);
				rbt_free(index_cache->words);
			}

			ib_vector_remove(cache->indexes, *(void**) index_cache);
		}

		if (cache->get_docs) {
			fts_reset_get_doc(cache);
		}

		rw_lock_x_unlock(&cache->init_lock);
	}

	err = fts_drop_index_tables(trx, index);

	ib_vector_remove(indexes, (const void*) index);

	return(err);
}

/****************************************************************//**
Free the query graph but check whether dict_sys.mutex is already
held */
void
fts_que_graph_free_check_lock(
/*==========================*/
	fts_table_t*		fts_table,	/*!< in: FTS table */
	const fts_index_cache_t*index_cache,	/*!< in: FTS index cache */
	que_t*			graph)		/*!< in: query graph */
{
	bool	has_dict = FALSE;

	if (fts_table && fts_table->table) {
		ut_ad(fts_table->table->fts);

		has_dict = fts_table->table->fts->dict_locked;
	} else if (index_cache) {
		ut_ad(index_cache->index->table->fts);

		has_dict = index_cache->index->table->fts->dict_locked;
	}

	if (!has_dict) {
		mutex_enter(&dict_sys.mutex);
	}

	ut_ad(mutex_own(&dict_sys.mutex));

	que_graph_free(graph);

	if (!has_dict) {
		mutex_exit(&dict_sys.mutex);
	}
}

/****************************************************************//**
Create an FTS index cache. */
CHARSET_INFO*
fts_index_get_charset(
/*==================*/
	dict_index_t*		index)		/*!< in: FTS index */
{
	CHARSET_INFO*		charset = NULL;
	dict_field_t*		field;
	ulint			prtype;

	field = dict_index_get_nth_field(index, 0);
	prtype = field->col->prtype;

	charset = fts_get_charset(prtype);

#ifdef FTS_DEBUG
	/* Set up charset info for this index. Please note all
	field of the FTS index should have the same charset */
	for (i = 1; i < index->n_fields; i++) {
		CHARSET_INFO*   fld_charset;

		field = dict_index_get_nth_field(index, i);
		prtype = field->col->prtype;

		fld_charset = fts_get_charset(prtype);

		/* All FTS columns should have the same charset */
		if (charset) {
			ut_a(charset == fld_charset);
		} else {
			charset = fld_charset;
		}
	}
#endif

	return(charset);

}
/****************************************************************//**
Create an FTS index cache.
@return Index Cache */
fts_index_cache_t*
fts_cache_index_cache_create(
/*=========================*/
	dict_table_t*		table,		/*!< in: table with FTS index */
	dict_index_t*		index)		/*!< in: FTS index */
{
	ulint			n_bytes;
	fts_index_cache_t*	index_cache;
	fts_cache_t*		cache = table->fts->cache;

	ut_a(cache != NULL);

	ut_ad(rw_lock_own(&cache->init_lock, RW_LOCK_X));

	/* Must not already exist in the cache vector. */
	ut_a(fts_find_index_cache(cache, index) == NULL);

	index_cache = static_cast<fts_index_cache_t*>(
		ib_vector_push(cache->indexes, NULL));

	memset(index_cache, 0x0, sizeof(*index_cache));

	index_cache->index = index;

	index_cache->charset = fts_index_get_charset(index);

	n_bytes = sizeof(que_t*) * FTS_NUM_AUX_INDEX;

	index_cache->ins_graph = static_cast<que_t**>(
		mem_heap_zalloc(static_cast<mem_heap_t*>(
			cache->self_heap->arg), n_bytes));

	index_cache->sel_graph = static_cast<que_t**>(
		mem_heap_zalloc(static_cast<mem_heap_t*>(
			cache->self_heap->arg), n_bytes));

	fts_index_cache_init(cache->sync_heap, index_cache);

	if (cache->get_docs) {
		fts_reset_get_doc(cache);
	}

	return(index_cache);
}

/****************************************************************//**
Release all resources help by the words rb tree e.g., the node ilist. */
static
void
fts_words_free(
/*===========*/
	ib_rbt_t*	words)			/*!< in: rb tree of words */
{
	const ib_rbt_node_t*	rbt_node;

	/* Free the resources held by a word. */
	for (rbt_node = rbt_first(words);
	     rbt_node != NULL;
	     rbt_node = rbt_first(words)) {

		ulint			i;
		fts_tokenizer_word_t*	word;

		word = rbt_value(fts_tokenizer_word_t, rbt_node);

		/* Free the ilists of this word. */
		for (i = 0; i < ib_vector_size(word->nodes); ++i) {

			fts_node_t* fts_node = static_cast<fts_node_t*>(
				ib_vector_get(word->nodes, i));

			ut_free(fts_node->ilist);
			fts_node->ilist = NULL;
		}

		/* NOTE: We are responsible for free'ing the node */
		ut_free(rbt_remove_node(words, rbt_node));
	}
}

/** Clear cache.
@param[in,out]	cache	fts cache */
void
fts_cache_clear(
	fts_cache_t*	cache)
{
	ulint		i;

	for (i = 0; i < ib_vector_size(cache->indexes); ++i) {
		ulint			j;
		fts_index_cache_t*	index_cache;

		index_cache = static_cast<fts_index_cache_t*>(
			ib_vector_get(cache->indexes, i));

		fts_words_free(index_cache->words);

		rbt_free(index_cache->words);

		index_cache->words = NULL;

		for (j = 0; j < FTS_NUM_AUX_INDEX; ++j) {

			if (index_cache->ins_graph[j] != NULL) {

				fts_que_graph_free_check_lock(
					NULL, index_cache,
					index_cache->ins_graph[j]);

				index_cache->ins_graph[j] = NULL;
			}

			if (index_cache->sel_graph[j] != NULL) {

				fts_que_graph_free_check_lock(
					NULL, index_cache,
					index_cache->sel_graph[j]);

				index_cache->sel_graph[j] = NULL;
			}
		}

		index_cache->doc_stats = NULL;
	}

	fts_need_sync = false;

	cache->total_size = 0;

	mutex_enter((ib_mutex_t*) &cache->deleted_lock);
	cache->deleted_doc_ids = NULL;
	mutex_exit((ib_mutex_t*) &cache->deleted_lock);

	mem_heap_free(static_cast<mem_heap_t*>(cache->sync_heap->arg));
	cache->sync_heap->arg = NULL;
}

/*********************************************************************//**
Search the index specific cache for a particular FTS index.
@return the index cache else NULL */
UNIV_INLINE
fts_index_cache_t*
fts_get_index_cache(
/*================*/
	fts_cache_t*		cache,		/*!< in: cache to search */
	const dict_index_t*	index)		/*!< in: index to search for */
{
	ulint			i;

	ut_ad(rw_lock_own((rw_lock_t*) &cache->lock, RW_LOCK_X)
	      || rw_lock_own((rw_lock_t*) &cache->init_lock, RW_LOCK_X));

	for (i = 0; i < ib_vector_size(cache->indexes); ++i) {
		fts_index_cache_t*	index_cache;

		index_cache = static_cast<fts_index_cache_t*>(
			ib_vector_get(cache->indexes, i));

		if (index_cache->index == index) {

			return(index_cache);
		}
	}

	return(NULL);
}

#ifdef FTS_DEBUG
/*********************************************************************//**
Search the index cache for a get_doc structure.
@return the fts_get_doc_t item else NULL */
static
fts_get_doc_t*
fts_get_index_get_doc(
/*==================*/
	fts_cache_t*		cache,		/*!< in: cache to search */
	const dict_index_t*	index)		/*!< in: index to search for */
{
	ulint			i;

	ut_ad(rw_lock_own((rw_lock_t*) &cache->init_lock, RW_LOCK_X));

	for (i = 0; i < ib_vector_size(cache->get_docs); ++i) {
		fts_get_doc_t*	get_doc;

		get_doc = static_cast<fts_get_doc_t*>(
			ib_vector_get(cache->get_docs, i));

		if (get_doc->index_cache->index == index) {

			return(get_doc);
		}
	}

	return(NULL);
}
#endif

/**********************************************************************//**
Find an existing word, or if not found, create one and return it.
@return specified word token */
static
fts_tokenizer_word_t*
fts_tokenizer_word_get(
/*===================*/
	fts_cache_t*	cache,			/*!< in: cache */
	fts_index_cache_t*
			index_cache,		/*!< in: index cache */
	fts_string_t*	text)			/*!< in: node text */
{
	fts_tokenizer_word_t*	word;
	ib_rbt_bound_t		parent;

	ut_ad(rw_lock_own(&cache->lock, RW_LOCK_X));

	/* If it is a stopword, do not index it */
	if (!fts_check_token(text,
		    cache->stopword_info.cached_stopword,
		    index_cache->charset)) {

		return(NULL);
	}

	/* Check if we found a match, if not then add word to tree. */
	if (rbt_search(index_cache->words, &parent, text) != 0) {
		mem_heap_t*		heap;
		fts_tokenizer_word_t	new_word;

		heap = static_cast<mem_heap_t*>(cache->sync_heap->arg);

		new_word.nodes = ib_vector_create(
			cache->sync_heap, sizeof(fts_node_t), 4);

		fts_string_dup(&new_word.text, text, heap);

		parent.last = rbt_add_node(
			index_cache->words, &parent, &new_word);

		/* Take into account the RB tree memory use and the vector. */
		cache->total_size += sizeof(new_word)
			+ sizeof(ib_rbt_node_t)
			+ text->f_len
			+ (sizeof(fts_node_t) * 4)
			+ sizeof(*new_word.nodes);

		ut_ad(rbt_validate(index_cache->words));
	}

	word = rbt_value(fts_tokenizer_word_t, parent.last);

	return(word);
}

/**********************************************************************//**
Add the given doc_id/word positions to the given node's ilist. */
void
fts_cache_node_add_positions(
/*=========================*/
	fts_cache_t*	cache,		/*!< in: cache */
	fts_node_t*	node,		/*!< in: word node */
	doc_id_t	doc_id,		/*!< in: doc id */
	ib_vector_t*	positions)	/*!< in: fts_token_t::positions */
{
	ulint		i;
	byte*		ptr;
	byte*		ilist;
	ulint		enc_len;
	ulint		last_pos;
	byte*		ptr_start;
	doc_id_t	doc_id_delta;

#ifdef UNIV_DEBUG
	if (cache) {
		ut_ad(rw_lock_own(&cache->lock, RW_LOCK_X));
	}
#endif /* UNIV_DEBUG */

	ut_ad(doc_id >= node->last_doc_id);

	/* Calculate the space required to store the ilist. */
	doc_id_delta = doc_id - node->last_doc_id;
	enc_len = fts_get_encoded_len(doc_id_delta);

	last_pos = 0;
	for (i = 0; i < ib_vector_size(positions); i++) {
		ulint	pos = *(static_cast<ulint*>(
			ib_vector_get(positions, i)));

		ut_ad(last_pos == 0 || pos > last_pos);

		enc_len += fts_get_encoded_len(pos - last_pos);
		last_pos = pos;
	}

	/* The 0x00 byte at the end of the token positions list. */
	enc_len++;

	if ((node->ilist_size_alloc - node->ilist_size) >= enc_len) {
		/* No need to allocate more space, we can fit in the new
		data at the end of the old one. */
		ilist = NULL;
		ptr = node->ilist + node->ilist_size;
	} else {
		ulint	new_size = node->ilist_size + enc_len;

		/* Over-reserve space by a fixed size for small lengths and
		by 20% for lengths >= 48 bytes. */
		if (new_size < 16) {
			new_size = 16;
		} else if (new_size < 32) {
			new_size = 32;
		} else if (new_size < 48) {
			new_size = 48;
		} else {
			new_size = (ulint)(1.2 * new_size);
		}

		ilist = static_cast<byte*>(ut_malloc_nokey(new_size));
		ptr = ilist + node->ilist_size;

		node->ilist_size_alloc = new_size;
		if (cache) {
			cache->total_size += new_size;
		}
	}

	ptr_start = ptr;

	/* Encode the new fragment. */
	ptr = fts_encode_int(doc_id_delta, ptr);

	last_pos = 0;
	for (i = 0; i < ib_vector_size(positions); i++) {
		ulint	pos = *(static_cast<ulint*>(
			 ib_vector_get(positions, i)));

		ptr = fts_encode_int(pos - last_pos, ptr);
		last_pos = pos;
	}

	*ptr++ = 0;

	ut_a(enc_len == (ulint)(ptr - ptr_start));

	if (ilist) {
		/* Copy old ilist to the start of the new one and switch the
		new one into place in the node. */
		if (node->ilist_size > 0) {
			memcpy(ilist, node->ilist, node->ilist_size);
			ut_free(node->ilist);
			if (cache) {
				cache->total_size -= node->ilist_size;
			}
		}

		node->ilist = ilist;
	}

	node->ilist_size += enc_len;

	if (node->first_doc_id == FTS_NULL_DOC_ID) {
		node->first_doc_id = doc_id;
	}

	node->last_doc_id = doc_id;
	++node->doc_count;
}

/**********************************************************************//**
Add document to the cache. */
static
void
fts_cache_add_doc(
/*==============*/
	fts_cache_t*	cache,			/*!< in: cache */
	fts_index_cache_t*
			index_cache,		/*!< in: index cache */
	doc_id_t	doc_id,			/*!< in: doc id to add */
	ib_rbt_t*	tokens)			/*!< in: document tokens */
{
	const ib_rbt_node_t*	node;
	ulint			n_words;
	fts_doc_stats_t*	doc_stats;

	if (!tokens) {
		return;
	}

	ut_ad(rw_lock_own(&cache->lock, RW_LOCK_X));

	n_words = rbt_size(tokens);

	for (node = rbt_first(tokens); node; node = rbt_first(tokens)) {

		fts_tokenizer_word_t*	word;
		fts_node_t*		fts_node = NULL;
		fts_token_t*		token = rbt_value(fts_token_t, node);

		/* Find and/or add token to the cache. */
		word = fts_tokenizer_word_get(
			cache, index_cache, &token->text);

		if (!word) {
			ut_free(rbt_remove_node(tokens, node));
			continue;
		}

		if (ib_vector_size(word->nodes) > 0) {
			fts_node = static_cast<fts_node_t*>(
				ib_vector_last(word->nodes));
		}

		if (fts_node == NULL || fts_node->synced
		    || fts_node->ilist_size > FTS_ILIST_MAX_SIZE
		    || doc_id < fts_node->last_doc_id) {

			fts_node = static_cast<fts_node_t*>(
				ib_vector_push(word->nodes, NULL));

			memset(fts_node, 0x0, sizeof(*fts_node));

			cache->total_size += sizeof(*fts_node);
		}

		fts_cache_node_add_positions(
			cache, fts_node, doc_id, token->positions);

		ut_free(rbt_remove_node(tokens, node));
	}

	ut_a(rbt_empty(tokens));

	/* Add to doc ids processed so far. */
	doc_stats = static_cast<fts_doc_stats_t*>(
		ib_vector_push(index_cache->doc_stats, NULL));

	doc_stats->doc_id = doc_id;
	doc_stats->word_count = n_words;

	/* Add the doc stats memory usage too. */
	cache->total_size += sizeof(*doc_stats);

	if (doc_id > cache->sync->max_doc_id) {
		cache->sync->max_doc_id = doc_id;
	}
}

/****************************************************************//**
Drops a table. If the table can't be found we return a SUCCESS code.
@return DB_SUCCESS or error code */
static MY_ATTRIBUTE((nonnull, warn_unused_result))
dberr_t
fts_drop_table(
/*===========*/
	trx_t*		trx,			/*!< in: transaction */
	const char*	table_name)		/*!< in: table to drop */
{
	dict_table_t*	table;
	dberr_t		error = DB_SUCCESS;

	/* Check that the table exists in our data dictionary.
	Similar to regular drop table case, we will open table with
	DICT_ERR_IGNORE_INDEX_ROOT and DICT_ERR_IGNORE_CORRUPT option */
	table = dict_table_open_on_name(
		table_name, TRUE, FALSE,
		static_cast<dict_err_ignore_t>(
                        DICT_ERR_IGNORE_INDEX_ROOT | DICT_ERR_IGNORE_CORRUPT));

	if (table != 0) {

		dict_table_close(table, TRUE, FALSE);

		/* Pass nonatomic=false (dont allow data dict unlock),
		because the transaction may hold locks on SYS_* tables from
		previous calls to fts_drop_table(). */
		error = row_drop_table_for_mysql(table_name, trx,
						 SQLCOM_DROP_DB, false, false);

		if (UNIV_UNLIKELY(error != DB_SUCCESS)) {
			ib::error() << "Unable to drop FTS index aux table "
				<< table_name << ": " << error;
		}
	} else {
		error = DB_FAIL;
	}

	return(error);
}

/****************************************************************//**
Rename a single auxiliary table due to database name change.
@return DB_SUCCESS or error code */
static MY_ATTRIBUTE((nonnull, warn_unused_result))
dberr_t
fts_rename_one_aux_table(
/*=====================*/
	const char*	new_name,		/*!< in: new parent tbl name */
	const char*	fts_table_old_name,	/*!< in: old aux tbl name */
	trx_t*		trx)			/*!< in: transaction */
{
	char	fts_table_new_name[MAX_TABLE_NAME_LEN];
	ulint	new_db_name_len = dict_get_db_name_len(new_name);
	ulint	old_db_name_len = dict_get_db_name_len(fts_table_old_name);
	ulint	table_new_name_len = strlen(fts_table_old_name)
				     + new_db_name_len - old_db_name_len;

	/* Check if the new and old database names are the same, if so,
	nothing to do */
	ut_ad((new_db_name_len != old_db_name_len)
	      || strncmp(new_name, fts_table_old_name, old_db_name_len) != 0);

	/* Get the database name from "new_name", and table name
	from the fts_table_old_name */
	strncpy(fts_table_new_name, new_name, new_db_name_len);
	strncpy(fts_table_new_name + new_db_name_len,
	       strchr(fts_table_old_name, '/'),
	       table_new_name_len - new_db_name_len);
	fts_table_new_name[table_new_name_len] = 0;

	return row_rename_table_for_mysql(
		fts_table_old_name, fts_table_new_name, trx, false, false);
}

/****************************************************************//**
Rename auxiliary tables for all fts index for a table. This(rename)
is due to database name change
@return DB_SUCCESS or error code */
dberr_t
fts_rename_aux_tables(
/*==================*/
	dict_table_t*	table,		/*!< in: user Table */
	const char*     new_name,       /*!< in: new table name */
	trx_t*		trx)		/*!< in: transaction */
{
	ulint		i;
	fts_table_t	fts_table;

	FTS_INIT_FTS_TABLE(&fts_table, NULL, FTS_COMMON_TABLE, table);

	dberr_t err = DB_SUCCESS;
	char old_table_name[MAX_FULL_NAME_LEN];

	/* Rename common auxiliary tables */
	for (i = 0; fts_common_tables[i] != NULL; ++i) {
		fts_table.suffix = fts_common_tables[i];
		fts_get_table_name(&fts_table, old_table_name, true);

		err = fts_rename_one_aux_table(new_name, old_table_name, trx);

		if (err != DB_SUCCESS) {
			return(err);
		}
	}

	fts_t*	fts = table->fts;

	/* Rename index specific auxiliary tables */
	for (i = 0; fts->indexes != 0 && i < ib_vector_size(fts->indexes);
	     ++i) {
		dict_index_t*	index;

		index = static_cast<dict_index_t*>(
			ib_vector_getp(fts->indexes, i));

		FTS_INIT_INDEX_TABLE(&fts_table, NULL, FTS_INDEX_TABLE, index);

		for (ulint j = 0; j < FTS_NUM_AUX_INDEX; ++j) {
			fts_table.suffix = fts_get_suffix(j);
			fts_get_table_name(&fts_table, old_table_name, true);

			err = fts_rename_one_aux_table(
				new_name, old_table_name, trx);

			DBUG_EXECUTE_IF("fts_rename_failure",
					err = DB_DEADLOCK;
					fts_sql_rollback(trx););

			if (err != DB_SUCCESS) {
				return(err);
			}
		}
	}

	return(DB_SUCCESS);
}

/** Drops the common ancillary tables needed for supporting an FTS index
on the given table. row_mysql_lock_data_dictionary must have been called
before this.
@param[in]	trx		transaction to drop fts common table
@param[in]	fts_table	table with an FTS index
@param[in]	drop_orphan	True if the function is used to drop
				orphaned table
@return DB_SUCCESS or error code */
static dberr_t
fts_drop_common_tables(
	trx_t*		trx,
	fts_table_t*	fts_table,
	bool		drop_orphan=false)
{
	ulint		i;
	dberr_t		error = DB_SUCCESS;

	for (i = 0; fts_common_tables[i] != NULL; ++i) {
		dberr_t	err;
		char	table_name[MAX_FULL_NAME_LEN];

		fts_table->suffix = fts_common_tables[i];
		fts_get_table_name(fts_table, table_name, true);

		err = fts_drop_table(trx, table_name);

		/* We only return the status of the last error. */
		if (err != DB_SUCCESS && err != DB_FAIL) {
			error = err;
		}

		if (drop_orphan && err == DB_FAIL) {
			char* path = fil_make_filepath(
					NULL, table_name, IBD, false);
			if (path != NULL) {
				os_file_delete_if_exists(
					innodb_data_file_key, path, NULL);
				ut_free(path);
			}
		}
	}

	return(error);
}

/****************************************************************//**
Since we do a horizontal split on the index table, we need to drop
all the split tables.
@return DB_SUCCESS or error code */
static
dberr_t
fts_drop_index_split_tables(
/*========================*/
	trx_t*		trx,			/*!< in: transaction */
	dict_index_t*	index)			/*!< in: fts instance */

{
	ulint		i;
	fts_table_t	fts_table;
	dberr_t		error = DB_SUCCESS;

	FTS_INIT_INDEX_TABLE(&fts_table, NULL, FTS_INDEX_TABLE, index);

	for (i = 0; i < FTS_NUM_AUX_INDEX; ++i) {
		dberr_t	err;
		char	table_name[MAX_FULL_NAME_LEN];

		fts_table.suffix = fts_get_suffix(i);
		fts_get_table_name(&fts_table, table_name, true);

		err = fts_drop_table(trx, table_name);

		/* We only return the status of the last error. */
		if (err != DB_SUCCESS && err != DB_FAIL) {
			error = err;
		}
	}

	return(error);
}

/****************************************************************//**
Drops FTS auxiliary tables for an FTS index
@return DB_SUCCESS or error code */
dberr_t
fts_drop_index_tables(
/*==================*/
	trx_t*		trx,		/*!< in: transaction */
	dict_index_t*	index)		/*!< in: Index to drop */
{
	return(fts_drop_index_split_tables(trx, index));
}

/****************************************************************//**
Drops FTS ancillary tables needed for supporting an FTS index
on the given table. row_mysql_lock_data_dictionary must have been called
before this.
@return DB_SUCCESS or error code */
static MY_ATTRIBUTE((nonnull, warn_unused_result))
dberr_t
fts_drop_all_index_tables(
/*======================*/
	trx_t*		trx,			/*!< in: transaction */
	fts_t*		fts)			/*!< in: fts instance */
{
	dberr_t		error = DB_SUCCESS;

	for (ulint i = 0;
	     fts->indexes != 0 && i < ib_vector_size(fts->indexes);
	     ++i) {

		dberr_t		err;
		dict_index_t*	index;

		index = static_cast<dict_index_t*>(
			ib_vector_getp(fts->indexes, i));

		err = fts_drop_index_tables(trx, index);

		if (err != DB_SUCCESS) {
			error = err;
		}
	}

	return(error);
}

/*********************************************************************//**
Drops the ancillary tables needed for supporting an FTS index on a
given table. row_mysql_lock_data_dictionary must have been called before
this.
@return DB_SUCCESS or error code */
dberr_t
fts_drop_tables(
/*============*/
	trx_t*		trx,		/*!< in: transaction */
	dict_table_t*	table)		/*!< in: table has the FTS index */
{
	dberr_t		error;
	fts_table_t	fts_table;

	FTS_INIT_FTS_TABLE(&fts_table, NULL, FTS_COMMON_TABLE, table);

	/* TODO: This is not atomic and can cause problems during recovery. */

	error = fts_drop_common_tables(trx, &fts_table);

	if (error == DB_SUCCESS && table->fts) {
		error = fts_drop_all_index_tables(trx, table->fts);
	}

	return(error);
}

/** Create dict_table_t object for FTS Aux tables.
@param[in]	aux_table_name	FTS Aux table name
@param[in]	table		table object of FTS Index
@param[in]	n_cols		number of columns for FTS Aux table
@return table object for FTS Aux table */
static
dict_table_t*
fts_create_in_mem_aux_table(
	const char*		aux_table_name,
	const dict_table_t*	table,
	ulint			n_cols)
{
	dict_table_t*	new_table = dict_mem_table_create(
		aux_table_name, NULL, n_cols, 0, table->flags,
		table->space_id == TRX_SYS_SPACE
		? 0 : table->space_id == SRV_TMP_SPACE_ID
		? DICT_TF2_TEMPORARY : DICT_TF2_USE_FILE_PER_TABLE);

	if (DICT_TF_HAS_DATA_DIR(table->flags)) {
		ut_ad(table->data_dir_path != NULL);
		new_table->data_dir_path = mem_heap_strdup(
			new_table->heap, table->data_dir_path);
	}

	return(new_table);
}

/** Function to create on FTS common table.
@param[in,out]	trx		InnoDB transaction
@param[in]	table		Table that has FTS Index
@param[in]	fts_table_name	FTS AUX table name
@param[in]	fts_suffix	FTS AUX table suffix
@param[in,out]	heap		temporary memory heap
@return table object if created, else NULL */
static
dict_table_t*
fts_create_one_common_table(
	trx_t*			trx,
	const dict_table_t*	table,
	const char*		fts_table_name,
	const char*		fts_suffix,
	mem_heap_t*		heap)
{
	dict_table_t*		new_table;
	dberr_t			error;
	bool			is_config = strcmp(fts_suffix, "CONFIG") == 0;

	if (!is_config) {

		new_table = fts_create_in_mem_aux_table(
			fts_table_name, table, FTS_DELETED_TABLE_NUM_COLS);

		dict_mem_table_add_col(
			new_table, heap, "doc_id", DATA_INT, DATA_UNSIGNED,
			FTS_DELETED_TABLE_COL_LEN);
	} else {
		/* Config table has different schema. */
		new_table = fts_create_in_mem_aux_table(
			fts_table_name, table, FTS_CONFIG_TABLE_NUM_COLS);

		dict_mem_table_add_col(
			new_table, heap, "key", DATA_VARCHAR, 0,
			FTS_CONFIG_TABLE_KEY_COL_LEN);

		dict_mem_table_add_col(
			new_table, heap, "value", DATA_VARCHAR, DATA_NOT_NULL,
			FTS_CONFIG_TABLE_VALUE_COL_LEN);
	}

	dict_table_add_system_columns(new_table, heap);
	error = row_create_table_for_mysql(new_table, trx,
		FIL_ENCRYPTION_DEFAULT, FIL_DEFAULT_ENCRYPTION_KEY);
	if (error == DB_SUCCESS) {

		dict_index_t*	index = dict_mem_index_create(
			new_table, "FTS_COMMON_TABLE_IND",
			DICT_UNIQUE|DICT_CLUSTERED, 1);

		if (!is_config) {
			dict_mem_index_add_field(index, "doc_id", 0);
		} else {
			dict_mem_index_add_field(index, "key", 0);
		}

		/* We save and restore trx->dict_operation because
		row_create_index_for_mysql() changes the operation to
		TRX_DICT_OP_TABLE. */
		trx_dict_op_t op = trx_get_dict_operation(trx);

		error =	row_create_index_for_mysql(index, trx, NULL);

		trx->dict_operation = op;
	} else {
err_exit:
		new_table = NULL;
		ib::warn() << "Failed to create FTS common table "
			<< fts_table_name;
		trx->error_state = error;
		return NULL;
	}

	if (error != DB_SUCCESS) {
		dict_mem_table_free(new_table);
		trx->error_state = DB_SUCCESS;
		row_drop_table_for_mysql(fts_table_name, trx, SQLCOM_DROP_DB);
		goto err_exit;
	}

	return(new_table);
}

/** Creates the common auxiliary tables needed for supporting an FTS index
on the given table. row_mysql_lock_data_dictionary must have been called
before this.
The following tables are created.
CREATE TABLE $FTS_PREFIX_DELETED
	(doc_id BIGINT UNSIGNED, UNIQUE CLUSTERED INDEX on doc_id)
CREATE TABLE $FTS_PREFIX_DELETED_CACHE
	(doc_id BIGINT UNSIGNED, UNIQUE CLUSTERED INDEX on doc_id)
CREATE TABLE $FTS_PREFIX_BEING_DELETED
	(doc_id BIGINT UNSIGNED, UNIQUE CLUSTERED INDEX on doc_id)
CREATE TABLE $FTS_PREFIX_BEING_DELETED_CACHE
	(doc_id BIGINT UNSIGNED, UNIQUE CLUSTERED INDEX on doc_id)
CREATE TABLE $FTS_PREFIX_CONFIG
	(key CHAR(50), value CHAR(200), UNIQUE CLUSTERED INDEX on key)
@param[in,out]	trx			transaction
@param[in,out]	table			table with FTS index
@param[in]	skip_doc_id_index	Skip index on doc id
@return DB_SUCCESS if succeed */
dberr_t
fts_create_common_tables(
	trx_t*		trx,
	dict_table_t*	table,
	bool		skip_doc_id_index)
{
	dberr_t		error;
	que_t*		graph;
	fts_table_t	fts_table;
	mem_heap_t*	heap = mem_heap_create(1024);
	pars_info_t*	info;
	char		fts_name[MAX_FULL_NAME_LEN];
	char		full_name[sizeof(fts_common_tables) / sizeof(char*)]
				[MAX_FULL_NAME_LEN];

	dict_index_t*					index = NULL;
	trx_dict_op_t					op;
	/* common_tables vector is used for dropping FTS common tables
	on error condition. */
	std::vector<dict_table_t*>			common_tables;
	std::vector<dict_table_t*>::const_iterator	it;

	FTS_INIT_FTS_TABLE(&fts_table, NULL, FTS_COMMON_TABLE, table);

	op = trx_get_dict_operation(trx);

	error = fts_drop_common_tables(trx, &fts_table);

	if (error != DB_SUCCESS) {

		goto func_exit;
	}

	/* Create the FTS tables that are common to an FTS index. */
	for (ulint i = 0; fts_common_tables[i] != NULL; ++i) {

		fts_table.suffix = fts_common_tables[i];
		fts_get_table_name(&fts_table, full_name[i], true);
		dict_table_t*	common_table = fts_create_one_common_table(
			trx, table, full_name[i], fts_table.suffix, heap);

		if (!common_table) {
			trx->error_state = DB_SUCCESS;
			error = DB_ERROR;
			goto func_exit;
		} else {
			common_tables.push_back(common_table);
		}

		mem_heap_empty(heap);

		DBUG_EXECUTE_IF("ib_fts_aux_table_error",
			/* Return error after creating FTS_AUX_CONFIG table. */
			if (i == 4) {
				error = DB_ERROR;
				goto func_exit;
			}
		);

	}

	/* Write the default settings to the config table. */
	info = pars_info_create();

	fts_table.suffix = "CONFIG";
	fts_get_table_name(&fts_table, fts_name, true);
	pars_info_bind_id(info, "config_table", fts_name);

	graph = fts_parse_sql_no_dict_lock(
		info, fts_config_table_insert_values_sql);

	error = fts_eval_sql(trx, graph);

	que_graph_free(graph);

	if (error != DB_SUCCESS || skip_doc_id_index) {

		goto func_exit;
	}

	if (table->versioned()) {
		index = dict_mem_index_create(table, FTS_DOC_ID_INDEX_NAME,
					      DICT_UNIQUE, 2);
		dict_mem_index_add_field(index, FTS_DOC_ID_COL_NAME, 0);
		dict_mem_index_add_field(index, table->cols[table->vers_end].name(*table), 0);
	} else {
		index = dict_mem_index_create(table, FTS_DOC_ID_INDEX_NAME,
					      DICT_UNIQUE, 1);
		dict_mem_index_add_field(index, FTS_DOC_ID_COL_NAME, 0);
	}

	op = trx_get_dict_operation(trx);

	error =	row_create_index_for_mysql(index, trx, NULL);

func_exit:
	if (error != DB_SUCCESS) {
		for (it = common_tables.begin(); it != common_tables.end();
		     ++it) {
			row_drop_table_for_mysql((*it)->name.m_name, trx,
						 SQLCOM_DROP_DB);
		}
	}

	trx->dict_operation = op;

	common_tables.clear();
	mem_heap_free(heap);

	return(error);
}

/** Create one FTS auxiliary index table for an FTS index.
@param[in,out]	trx		transaction
@param[in]	index		the index instance
@param[in]	fts_table	fts_table structure
@param[in,out]	heap		temporary memory heap
@see row_merge_create_fts_sort_index()
@return DB_SUCCESS or error code */
static
dict_table_t*
fts_create_one_index_table(
	trx_t*			trx,
	const dict_index_t*	index,
	const fts_table_t*	fts_table,
	mem_heap_t*		heap)
{
	dict_field_t*		field;
	dict_table_t*		new_table;
	char			table_name[MAX_FULL_NAME_LEN];
	dberr_t			error;
	CHARSET_INFO*		charset;

	ut_ad(index->type & DICT_FTS);

	fts_get_table_name(fts_table, table_name, true);

	new_table = fts_create_in_mem_aux_table(
			table_name, fts_table->table,
			FTS_AUX_INDEX_TABLE_NUM_COLS);

	field = dict_index_get_nth_field(index, 0);
	charset = fts_get_charset(field->col->prtype);

	dict_mem_table_add_col(new_table, heap, "word",
			       charset == &my_charset_latin1
			       ? DATA_VARCHAR : DATA_VARMYSQL,
			       field->col->prtype,
			       FTS_MAX_WORD_LEN_IN_CHAR
			       * unsigned(field->col->mbmaxlen));

	dict_mem_table_add_col(new_table, heap, "first_doc_id", DATA_INT,
			       DATA_NOT_NULL | DATA_UNSIGNED,
			       FTS_INDEX_FIRST_DOC_ID_LEN);

	dict_mem_table_add_col(new_table, heap, "last_doc_id", DATA_INT,
			       DATA_NOT_NULL | DATA_UNSIGNED,
			       FTS_INDEX_LAST_DOC_ID_LEN);

	dict_mem_table_add_col(new_table, heap, "doc_count", DATA_INT,
			       DATA_NOT_NULL | DATA_UNSIGNED,
			       FTS_INDEX_DOC_COUNT_LEN);

	/* The precise type calculation is as follows:
	least signficiant byte: MySQL type code (not applicable for sys cols)
	second least : DATA_NOT_NULL | DATA_BINARY_TYPE
	third least  : the MySQL charset-collation code (DATA_MTYPE_MAX) */

	dict_mem_table_add_col(
		new_table, heap, "ilist", DATA_BLOB,
		(DATA_MTYPE_MAX << 16) | DATA_UNSIGNED | DATA_NOT_NULL,
		FTS_INDEX_ILIST_LEN);

	dict_table_add_system_columns(new_table, heap);
	error = row_create_table_for_mysql(new_table, trx,
		FIL_ENCRYPTION_DEFAULT, FIL_DEFAULT_ENCRYPTION_KEY);

	if (error == DB_SUCCESS) {
		dict_index_t*	index = dict_mem_index_create(
			new_table, "FTS_INDEX_TABLE_IND",
			DICT_UNIQUE|DICT_CLUSTERED, 2);
		dict_mem_index_add_field(index, "word", 0);
		dict_mem_index_add_field(index, "first_doc_id", 0);

		trx_dict_op_t op = trx_get_dict_operation(trx);

		error =	row_create_index_for_mysql(index, trx, NULL);

		trx->dict_operation = op;
	} else {
err_exit:
		new_table = NULL;
		ib::warn() << "Failed to create FTS index table "
			<< table_name;
		trx->error_state = error;
		return NULL;
	}

	if (error != DB_SUCCESS) {
		dict_mem_table_free(new_table);
		trx->error_state = DB_SUCCESS;
		row_drop_table_for_mysql(table_name, trx, SQLCOM_DROP_DB);
		goto err_exit;
	}

	return(new_table);
}

/** Creates the column specific ancillary tables needed for supporting an
FTS index on the given table. row_mysql_lock_data_dictionary must have
been called before this.

All FTS AUX Index tables have the following schema.
CREAT TABLE $FTS_PREFIX_INDEX_[1-6](
	word		VARCHAR(FTS_MAX_WORD_LEN),
	first_doc_id	INT NOT NULL,
	last_doc_id	UNSIGNED NOT NULL,
	doc_count	UNSIGNED INT NOT NULL,
	ilist		VARBINARY NOT NULL,
	UNIQUE CLUSTERED INDEX ON (word, first_doc_id))
@param[in,out]	trx	dictionary transaction
@param[in]	index	fulltext index
@param[in]	id	table id
@return DB_SUCCESS or error code */
dberr_t
fts_create_index_tables(trx_t* trx, const dict_index_t* index, table_id_t id)
{
	ulint		i;
	fts_table_t	fts_table;
	dberr_t		error = DB_SUCCESS;
	mem_heap_t*	heap = mem_heap_create(1024);

	fts_table.type = FTS_INDEX_TABLE;
	fts_table.index_id = index->id;
	fts_table.table_id = id;
	fts_table.table = index->table;

	/* aux_idx_tables vector is used for dropping FTS AUX INDEX
	tables on error condition. */
	std::vector<dict_table_t*>			aux_idx_tables;
	std::vector<dict_table_t*>::const_iterator	it;

	for (i = 0; i < FTS_NUM_AUX_INDEX && error == DB_SUCCESS; ++i) {
		dict_table_t*	new_table;

		/* Create the FTS auxiliary tables that are specific
		to an FTS index. We need to preserve the table_id %s
		which fts_parse_sql_no_dict_lock() will fill in for us. */
		fts_table.suffix = fts_get_suffix(i);

		new_table = fts_create_one_index_table(
			trx, index, &fts_table, heap);

		if (new_table == NULL) {
			error = DB_FAIL;
			break;
		} else {
			aux_idx_tables.push_back(new_table);
		}

		mem_heap_empty(heap);

		DBUG_EXECUTE_IF("ib_fts_index_table_error",
			/* Return error after creating FTS_INDEX_5
			aux table. */
			if (i == 4) {
				error = DB_FAIL;
				break;
			}
		);
	}

	if (error != DB_SUCCESS) {

		for (it = aux_idx_tables.begin(); it != aux_idx_tables.end();
		     ++it) {
			row_drop_table_for_mysql((*it)->name.m_name, trx,
						 SQLCOM_DROP_DB);
		}
	}

	aux_idx_tables.clear();
	mem_heap_free(heap);

	return(error);
}

/******************************************************************//**
Calculate the new state of a row given the existing state and a new event.
@return new state of row */
static
fts_row_state
fts_trx_row_get_new_state(
/*======================*/
	fts_row_state	old_state,		/*!< in: existing state of row */
	fts_row_state	event)			/*!< in: new event */
{
	/* The rules for transforming states:

	I = inserted
	M = modified
	D = deleted
	N = nothing

	M+D -> D:

	If the row existed before the transaction started and it is modified
	during the transaction, followed by a deletion of the row, only the
	deletion will be signaled.

	M+ -> M:

	If the row existed before the transaction started and it is modified
	more than once during the transaction, only the last modification
	will be signaled.

	IM*D -> N:

	If a new row is added during the transaction (and possibly modified
	after its initial insertion) but it is deleted before the end of the
	transaction, nothing will be signaled.

	IM* -> I:

	If a new row is added during the transaction and modified after its
	initial insertion, only the addition will be signaled.

	M*DI -> M:

	If the row existed before the transaction started and it is deleted,
	then re-inserted, only a modification will be signaled. Note that
	this case is only possible if the table is using the row's primary
	key for FTS row ids, since those can be re-inserted by the user,
	which is not true for InnoDB generated row ids.

	It is easily seen that the above rules decompose such that we do not
	need to store the row's entire history of events. Instead, we can
	store just one state for the row and update that when new events
	arrive. Then we can implement the above rules as a two-dimensional
	look-up table, and get checking of invalid combinations "for free"
	in the process. */

	/* The lookup table for transforming states. old_state is the
	Y-axis, event is the X-axis. */
	static const fts_row_state table[4][4] = {
			/*    I            M            D            N */
		/* I */	{ FTS_INVALID, FTS_INSERT,  FTS_NOTHING, FTS_INVALID },
		/* M */	{ FTS_INVALID, FTS_MODIFY,  FTS_DELETE,  FTS_INVALID },
		/* D */	{ FTS_MODIFY,  FTS_INVALID, FTS_INVALID, FTS_INVALID },
		/* N */	{ FTS_INVALID, FTS_INVALID, FTS_INVALID, FTS_INVALID }
	};

	fts_row_state result;

	ut_a(old_state < FTS_INVALID);
	ut_a(event < FTS_INVALID);

	result = table[(int) old_state][(int) event];
	ut_a(result != FTS_INVALID);

	return(result);
}

/******************************************************************//**
Create a savepoint instance.
@return savepoint instance */
static
fts_savepoint_t*
fts_savepoint_create(
/*=================*/
	ib_vector_t*	savepoints,		/*!< out: InnoDB transaction */
	const char*	name,			/*!< in: savepoint name */
	mem_heap_t*	heap)			/*!< in: heap */
{
	fts_savepoint_t*	savepoint;

	savepoint = static_cast<fts_savepoint_t*>(
		ib_vector_push(savepoints, NULL));

	memset(savepoint, 0x0, sizeof(*savepoint));

	if (name) {
		savepoint->name = mem_heap_strdup(heap, name);
	}

	savepoint->tables = rbt_create(
		sizeof(fts_trx_table_t*), fts_trx_table_cmp);

	return(savepoint);
}

/******************************************************************//**
Create an FTS trx.
@return FTS trx */
fts_trx_t*
fts_trx_create(
/*===========*/
	trx_t*	trx)				/*!< in/out: InnoDB
						transaction */
{
	fts_trx_t*		ftt;
	ib_alloc_t*		heap_alloc;
	mem_heap_t*		heap = mem_heap_create(1024);
	trx_named_savept_t*	savep;

	ut_a(trx->fts_trx == NULL);

	ftt = static_cast<fts_trx_t*>(mem_heap_alloc(heap, sizeof(fts_trx_t)));
	ftt->trx = trx;
	ftt->heap = heap;

	heap_alloc = ib_heap_allocator_create(heap);

	ftt->savepoints = static_cast<ib_vector_t*>(ib_vector_create(
		heap_alloc, sizeof(fts_savepoint_t), 4));

	ftt->last_stmt = static_cast<ib_vector_t*>(ib_vector_create(
		heap_alloc, sizeof(fts_savepoint_t), 4));

	/* Default instance has no name and no heap. */
	fts_savepoint_create(ftt->savepoints, NULL, NULL);
	fts_savepoint_create(ftt->last_stmt, NULL, NULL);

	/* Copy savepoints that already set before. */
	for (savep = UT_LIST_GET_FIRST(trx->trx_savepoints);
	     savep != NULL;
	     savep = UT_LIST_GET_NEXT(trx_savepoints, savep)) {

		fts_savepoint_take(ftt, savep->name);
	}

	return(ftt);
}

/******************************************************************//**
Create an FTS trx table.
@return FTS trx table */
static
fts_trx_table_t*
fts_trx_table_create(
/*=================*/
	fts_trx_t*	fts_trx,		/*!< in: FTS trx */
	dict_table_t*	table)			/*!< in: table */
{
	fts_trx_table_t*	ftt;

	ftt = static_cast<fts_trx_table_t*>(
		mem_heap_zalloc(fts_trx->heap, sizeof *ftt));

	ftt->table = table;
	ftt->fts_trx = fts_trx;

	ftt->rows = rbt_create(sizeof(fts_trx_row_t), fts_trx_row_doc_id_cmp);

	return(ftt);
}

/******************************************************************//**
Clone an FTS trx table.
@return FTS trx table */
static
fts_trx_table_t*
fts_trx_table_clone(
/*=================*/
	const fts_trx_table_t*	ftt_src)	/*!< in: FTS trx */
{
	fts_trx_table_t*	ftt;

	ftt = static_cast<fts_trx_table_t*>(
		mem_heap_alloc(ftt_src->fts_trx->heap, sizeof(*ftt)));

	memset(ftt, 0x0, sizeof(*ftt));

	ftt->table = ftt_src->table;
	ftt->fts_trx = ftt_src->fts_trx;

	ftt->rows = rbt_create(sizeof(fts_trx_row_t), fts_trx_row_doc_id_cmp);

	/* Copy the rb tree values to the new savepoint. */
	rbt_merge_uniq(ftt->rows, ftt_src->rows);

	/* These are only added on commit. At this stage we only have
	the updated row state. */
	ut_a(ftt_src->added_doc_ids == NULL);

	return(ftt);
}

/******************************************************************//**
Initialize the FTS trx instance.
@return FTS trx instance */
static
fts_trx_table_t*
fts_trx_init(
/*=========*/
	trx_t*			trx,		/*!< in: transaction */
	dict_table_t*		table,		/*!< in: FTS table instance */
	ib_vector_t*		savepoints)	/*!< in: Savepoints */
{
	fts_trx_table_t*	ftt;
	ib_rbt_bound_t		parent;
	ib_rbt_t*		tables;
	fts_savepoint_t*	savepoint;

	savepoint = static_cast<fts_savepoint_t*>(ib_vector_last(savepoints));

	tables = savepoint->tables;
	rbt_search_cmp(tables, &parent, &table->id, fts_trx_table_id_cmp, NULL);

	if (parent.result == 0) {
		fts_trx_table_t**	fttp;

		fttp = rbt_value(fts_trx_table_t*, parent.last);
		ftt = *fttp;
	} else {
		ftt = fts_trx_table_create(trx->fts_trx, table);
		rbt_add_node(tables, &parent, &ftt);
	}

	ut_a(ftt->table == table);

	return(ftt);
}

/******************************************************************//**
Notify the FTS system about an operation on an FTS-indexed table. */
static
void
fts_trx_table_add_op(
/*=================*/
	fts_trx_table_t*ftt,			/*!< in: FTS trx table */
	doc_id_t	doc_id,			/*!< in: doc id */
	fts_row_state	state,			/*!< in: state of the row */
	ib_vector_t*	fts_indexes)		/*!< in: FTS indexes affected */
{
	ib_rbt_t*	rows;
	ib_rbt_bound_t	parent;

	rows = ftt->rows;
	rbt_search(rows, &parent, &doc_id);

	/* Row id found, update state, and if new state is FTS_NOTHING,
	we delete the row from our tree. */
	if (parent.result == 0) {
		fts_trx_row_t*	row = rbt_value(fts_trx_row_t, parent.last);

		row->state = fts_trx_row_get_new_state(row->state, state);

		if (row->state == FTS_NOTHING) {
			if (row->fts_indexes) {
				ib_vector_free(row->fts_indexes);
			}

			ut_free(rbt_remove_node(rows, parent.last));
			row = NULL;
		} else if (row->fts_indexes != NULL) {
			ib_vector_free(row->fts_indexes);
			row->fts_indexes = fts_indexes;
		}

	} else { /* Row-id not found, create a new one. */
		fts_trx_row_t	row;

		row.doc_id = doc_id;
		row.state = state;
		row.fts_indexes = fts_indexes;

		rbt_add_node(rows, &parent, &row);
	}
}

/******************************************************************//**
Notify the FTS system about an operation on an FTS-indexed table. */
void
fts_trx_add_op(
/*===========*/
	trx_t*		trx,			/*!< in: InnoDB transaction */
	dict_table_t*	table,			/*!< in: table */
	doc_id_t	doc_id,			/*!< in: new doc id */
	fts_row_state	state,			/*!< in: state of the row */
	ib_vector_t*	fts_indexes)		/*!< in: FTS indexes affected
						(NULL=all) */
{
	fts_trx_table_t*	tran_ftt;
	fts_trx_table_t*	stmt_ftt;

	if (!trx->fts_trx) {
		trx->fts_trx = fts_trx_create(trx);
	}

	tran_ftt = fts_trx_init(trx, table, trx->fts_trx->savepoints);
	stmt_ftt = fts_trx_init(trx, table, trx->fts_trx->last_stmt);

	fts_trx_table_add_op(tran_ftt, doc_id, state, fts_indexes);
	fts_trx_table_add_op(stmt_ftt, doc_id, state, fts_indexes);
}

/******************************************************************//**
Fetch callback that converts a textual document id to a binary value and
stores it in the given place.
@return always returns NULL */
static
ibool
fts_fetch_store_doc_id(
/*===================*/
	void*		row,			/*!< in: sel_node_t* */
	void*		user_arg)		/*!< in: doc_id_t* to store
						doc_id in */
{
	int		n_parsed;
	sel_node_t*	node = static_cast<sel_node_t*>(row);
	doc_id_t*	doc_id = static_cast<doc_id_t*>(user_arg);
	dfield_t*	dfield = que_node_get_val(node->select_list);
	dtype_t*	type = dfield_get_type(dfield);
	ulint		len = dfield_get_len(dfield);

	char		buf[32];

	ut_a(dtype_get_mtype(type) == DATA_VARCHAR);
	ut_a(len > 0 && len < sizeof(buf));

	memcpy(buf, dfield_get_data(dfield), len);
	buf[len] = '\0';

	n_parsed = sscanf(buf, FTS_DOC_ID_FORMAT, doc_id);
	ut_a(n_parsed == 1);

	return(FALSE);
}

#ifdef FTS_CACHE_SIZE_DEBUG
/******************************************************************//**
Get the max cache size in bytes. If there is an error reading the
value we simply print an error message here and return the default
value to the caller.
@return max cache size in bytes */
static
ulint
fts_get_max_cache_size(
/*===================*/
	trx_t*		trx,			/*!< in: transaction */
	fts_table_t*	fts_table)		/*!< in: table instance */
{
	dberr_t		error;
	fts_string_t	value;
	ulong		cache_size_in_mb;

	/* Set to the default value. */
	cache_size_in_mb = FTS_CACHE_SIZE_LOWER_LIMIT_IN_MB;

	/* We set the length of value to the max bytes it can hold. This
	information is used by the callback that reads the value. */
	value.f_n_char = 0;
	value.f_len = FTS_MAX_CONFIG_VALUE_LEN;
	value.f_str = ut_malloc_nokey(value.f_len + 1);

	error = fts_config_get_value(
		trx, fts_table, FTS_MAX_CACHE_SIZE_IN_MB, &value);

	if (UNIV_LIKELY(error == DB_SUCCESS)) {
		value.f_str[value.f_len] = 0;
		cache_size_in_mb = strtoul((char*) value.f_str, NULL, 10);

		if (cache_size_in_mb > FTS_CACHE_SIZE_UPPER_LIMIT_IN_MB) {

			ib::warn() << "FTS max cache size ("
				<< cache_size_in_mb << ") out of range."
				" Minimum value is "
				<< FTS_CACHE_SIZE_LOWER_LIMIT_IN_MB
				<< "MB and the maximum value is "
				<< FTS_CACHE_SIZE_UPPER_LIMIT_IN_MB
				<< "MB, setting cache size to upper limit";

			cache_size_in_mb = FTS_CACHE_SIZE_UPPER_LIMIT_IN_MB;

		} else if  (cache_size_in_mb
			    < FTS_CACHE_SIZE_LOWER_LIMIT_IN_MB) {

			ib::warn() << "FTS max cache size ("
				<< cache_size_in_mb << ") out of range."
				" Minimum value is "
				<< FTS_CACHE_SIZE_LOWER_LIMIT_IN_MB
				<< "MB and the maximum value is"
				<< FTS_CACHE_SIZE_UPPER_LIMIT_IN_MB
				<< "MB, setting cache size to lower limit";

			cache_size_in_mb = FTS_CACHE_SIZE_LOWER_LIMIT_IN_MB;
		}
	} else {
		ib::error() << "(" << error << ") reading max"
			" cache config value from config table "
			<< fts_table->table->name;
	}

	ut_free(value.f_str);

	return(cache_size_in_mb * 1024 * 1024);
}
#endif

/*********************************************************************//**
Get the next available document id.
@return DB_SUCCESS if OK */
dberr_t
fts_get_next_doc_id(
/*================*/
	const dict_table_t*	table,		/*!< in: table */
	doc_id_t*		doc_id)		/*!< out: new document id */
{
	fts_cache_t*	cache = table->fts->cache;

	/* If the Doc ID system has not yet been initialized, we
	will consult the CONFIG table and user table to re-establish
	the initial value of the Doc ID */
	if (cache->first_doc_id == FTS_NULL_DOC_ID) {
		fts_init_doc_id(table);
	}

	if (!DICT_TF2_FLAG_IS_SET(table, DICT_TF2_FTS_HAS_DOC_ID)) {
		*doc_id = FTS_NULL_DOC_ID;
		return(DB_SUCCESS);
	}

	DEBUG_SYNC_C("get_next_FTS_DOC_ID");
	mutex_enter(&cache->doc_id_lock);
	*doc_id = cache->next_doc_id++;
	mutex_exit(&cache->doc_id_lock);

	return(DB_SUCCESS);
}

/*********************************************************************//**
This function fetch the Doc ID from CONFIG table, and compare with
the Doc ID supplied. And store the larger one to the CONFIG table.
@return DB_SUCCESS if OK */
static MY_ATTRIBUTE((nonnull))
dberr_t
fts_cmp_set_sync_doc_id(
/*====================*/
	const dict_table_t*	table,		/*!< in: table */
	doc_id_t		cmp_doc_id,	/*!< in: Doc ID to compare */
	ibool			read_only,	/*!< in: TRUE if read the
						synced_doc_id only */
	doc_id_t*		doc_id)		/*!< out: larger document id
						after comparing "cmp_doc_id"
						to the one stored in CONFIG
						table */
{
	trx_t*		trx;
	pars_info_t*	info;
	dberr_t		error;
	fts_table_t	fts_table;
	que_t*		graph = NULL;
	fts_cache_t*	cache = table->fts->cache;
	char		table_name[MAX_FULL_NAME_LEN];
retry:
	ut_a(table->fts->doc_col != ULINT_UNDEFINED);

	fts_table.suffix = "CONFIG";
	fts_table.table_id = table->id;
	fts_table.type = FTS_COMMON_TABLE;
	fts_table.table = table;

	trx = trx_create();
	if (srv_read_only_mode) {
		trx_start_internal_read_only(trx);
	} else {
		trx_start_internal(trx);
	}

	trx->op_info = "update the next FTS document id";

	info = pars_info_create();

	pars_info_bind_function(
		info, "my_func", fts_fetch_store_doc_id, doc_id);

	fts_get_table_name(&fts_table, table_name);
	pars_info_bind_id(info, "config_table", table_name);

	graph = fts_parse_sql(
		&fts_table, info,
		"DECLARE FUNCTION my_func;\n"
		"DECLARE CURSOR c IS SELECT value FROM $config_table"
		" WHERE key = 'synced_doc_id' FOR UPDATE;\n"
		"BEGIN\n"
		""
		"OPEN c;\n"
		"WHILE 1 = 1 LOOP\n"
		"  FETCH c INTO my_func();\n"
		"  IF c % NOTFOUND THEN\n"
		"    EXIT;\n"
		"  END IF;\n"
		"END LOOP;\n"
		"CLOSE c;");

	*doc_id = 0;

	error = fts_eval_sql(trx, graph);

	fts_que_graph_free_check_lock(&fts_table, NULL, graph);

	// FIXME: We need to retry deadlock errors
	if (error != DB_SUCCESS) {
		goto func_exit;
	}

	if (read_only) {
		/* InnoDB stores actual synced_doc_id value + 1 in
		FTS_CONFIG table. Reduce the value by 1 while reading
		after startup. */
		if (*doc_id) *doc_id -= 1;
		goto func_exit;
	}

	if (cmp_doc_id == 0 && *doc_id) {
		cache->synced_doc_id = *doc_id - 1;
	} else {
		cache->synced_doc_id = ut_max(cmp_doc_id, *doc_id);
	}

	mutex_enter(&cache->doc_id_lock);
	/* For each sync operation, we will add next_doc_id by 1,
	so to mark a sync operation */
	if (cache->next_doc_id < cache->synced_doc_id + 1) {
		cache->next_doc_id = cache->synced_doc_id + 1;
	}
	mutex_exit(&cache->doc_id_lock);

	if (cmp_doc_id && cmp_doc_id >= *doc_id) {
		error = fts_update_sync_doc_id(
			table, cache->synced_doc_id, trx);
	}

	*doc_id = cache->next_doc_id;

func_exit:

	if (UNIV_LIKELY(error == DB_SUCCESS)) {
		fts_sql_commit(trx);
	} else {
		*doc_id = 0;

		ib::error() << "(" << error << ") while getting next doc id "
			"for table " << table->name;
		fts_sql_rollback(trx);

		if (error == DB_DEADLOCK) {
			os_thread_sleep(FTS_DEADLOCK_RETRY_WAIT);
			goto retry;
		}
	}

	trx->free();

	return(error);
}

/** Update the last document id. This function could create a new
transaction to update the last document id.
@param  table   table to be updated
@param  doc_id  last document id
@param  trx     update trx or null
@retval DB_SUCCESS if OK */
dberr_t
fts_update_sync_doc_id(
	const dict_table_t*	table,
	doc_id_t		doc_id,
	trx_t*			trx)
{
	byte		id[FTS_MAX_ID_LEN];
	pars_info_t*	info;
	fts_table_t	fts_table;
	ulint		id_len;
	que_t*		graph = NULL;
	dberr_t		error;
	ibool		local_trx = FALSE;
	fts_cache_t*	cache = table->fts->cache;
	char		fts_name[MAX_FULL_NAME_LEN];

	if (srv_read_only_mode) {
		return DB_READ_ONLY;
	}

	fts_table.suffix = "CONFIG";
	fts_table.table_id = table->id;
	fts_table.type = FTS_COMMON_TABLE;
	fts_table.table = table;

	if (!trx) {
		trx = trx_create();
		trx_start_internal(trx);

		trx->op_info = "setting last FTS document id";
		local_trx = TRUE;
	}

	info = pars_info_create();

	id_len = (ulint) snprintf(
		(char*) id, sizeof(id), FTS_DOC_ID_FORMAT, doc_id + 1);

	pars_info_bind_varchar_literal(info, "doc_id", id, id_len);

	fts_get_table_name(&fts_table, fts_name,
			   table->fts->dict_locked);
	pars_info_bind_id(info, "table_name", fts_name);

	graph = fts_parse_sql(
		&fts_table, info,
		"BEGIN"
		" UPDATE $table_name SET value = :doc_id"
		" WHERE key = 'synced_doc_id';");

	error = fts_eval_sql(trx, graph);

	fts_que_graph_free_check_lock(&fts_table, NULL, graph);

	if (local_trx) {
		if (UNIV_LIKELY(error == DB_SUCCESS)) {
			fts_sql_commit(trx);
			cache->synced_doc_id = doc_id;
		} else {
			ib::error() << "(" << error << ") while"
				" updating last doc id for table"
				<< table->name;

			fts_sql_rollback(trx);
		}
		trx->free();
	}

	return(error);
}

/*********************************************************************//**
Create a new fts_doc_ids_t.
@return new fts_doc_ids_t */
fts_doc_ids_t*
fts_doc_ids_create(void)
/*====================*/
{
	fts_doc_ids_t*	fts_doc_ids;
	mem_heap_t*	heap = mem_heap_create(512);

	fts_doc_ids = static_cast<fts_doc_ids_t*>(
		mem_heap_alloc(heap, sizeof(*fts_doc_ids)));

	fts_doc_ids->self_heap = ib_heap_allocator_create(heap);

	fts_doc_ids->doc_ids = static_cast<ib_vector_t*>(ib_vector_create(
		fts_doc_ids->self_heap, sizeof(doc_id_t), 32));

	return(fts_doc_ids);
}

/*********************************************************************//**
Do commit-phase steps necessary for the insertion of a new row. */
void
fts_add(
/*====*/
	fts_trx_table_t*ftt,			/*!< in: FTS trx table */
	fts_trx_row_t*	row)			/*!< in: row */
{
	dict_table_t*	table = ftt->table;
	doc_id_t	doc_id = row->doc_id;

	ut_a(row->state == FTS_INSERT || row->state == FTS_MODIFY);

	fts_add_doc_by_id(ftt, doc_id);

	mutex_enter(&table->fts->cache->deleted_lock);
	++table->fts->cache->added;
	mutex_exit(&table->fts->cache->deleted_lock);

	if (!DICT_TF2_FLAG_IS_SET(table, DICT_TF2_FTS_HAS_DOC_ID)
	    && doc_id >= table->fts->cache->next_doc_id) {
		table->fts->cache->next_doc_id = doc_id + 1;
	}
}

/*********************************************************************//**
Do commit-phase steps necessary for the deletion of a row.
@return DB_SUCCESS or error code */
static MY_ATTRIBUTE((nonnull, warn_unused_result))
dberr_t
fts_delete(
/*=======*/
	fts_trx_table_t*ftt,			/*!< in: FTS trx table */
	fts_trx_row_t*	row)			/*!< in: row */
{
	que_t*		graph;
	fts_table_t	fts_table;
	dberr_t		error = DB_SUCCESS;
	doc_id_t	write_doc_id;
	dict_table_t*	table = ftt->table;
	doc_id_t	doc_id = row->doc_id;
	trx_t*		trx = ftt->fts_trx->trx;
	pars_info_t*	info = pars_info_create();
	fts_cache_t*	cache = table->fts->cache;

	/* we do not index Documents whose Doc ID value is 0 */
	if (doc_id == FTS_NULL_DOC_ID) {
		ut_ad(!DICT_TF2_FLAG_IS_SET(table, DICT_TF2_FTS_HAS_DOC_ID));
		return(error);
	}

	ut_a(row->state == FTS_DELETE || row->state == FTS_MODIFY);

	FTS_INIT_FTS_TABLE(&fts_table, "DELETED", FTS_COMMON_TABLE, table);

	/* Convert to "storage" byte order. */
	fts_write_doc_id((byte*) &write_doc_id, doc_id);
	fts_bind_doc_id(info, "doc_id", &write_doc_id);

	/* It is possible we update a record that has not yet been sync-ed
	into cache from last crash (delete Doc will not initialize the
	sync). Avoid any added counter accounting until the FTS cache
	is re-established and sync-ed */
	if (table->fts->added_synced
	    && doc_id > cache->synced_doc_id) {
		mutex_enter(&table->fts->cache->deleted_lock);

		/* The Doc ID could belong to those left in
		ADDED table from last crash. So need to check
		if it is less than first_doc_id when we initialize
		the Doc ID system after reboot */
		if (doc_id >= table->fts->cache->first_doc_id
		    && table->fts->cache->added > 0) {
			--table->fts->cache->added;
		}

		mutex_exit(&table->fts->cache->deleted_lock);

		/* Only if the row was really deleted. */
		ut_a(row->state == FTS_DELETE || row->state == FTS_MODIFY);
	}

	/* Note the deleted document for OPTIMIZE to purge. */
	if (error == DB_SUCCESS) {
		char	table_name[MAX_FULL_NAME_LEN];

		trx->op_info = "adding doc id to FTS DELETED";

		info->graph_owns_us = TRUE;

		fts_table.suffix = "DELETED";

		fts_get_table_name(&fts_table, table_name);
		pars_info_bind_id(info, "deleted", table_name);

		graph = fts_parse_sql(
			&fts_table,
			info,
			"BEGIN INSERT INTO $deleted VALUES (:doc_id);");

		error = fts_eval_sql(trx, graph);

		fts_que_graph_free(graph);
	} else {
		pars_info_free(info);
	}

	/* Increment the total deleted count, this is used to calculate the
	number of documents indexed. */
	if (error == DB_SUCCESS) {
		mutex_enter(&table->fts->cache->deleted_lock);

		++table->fts->cache->deleted;

		mutex_exit(&table->fts->cache->deleted_lock);
	}

	return(error);
}

/*********************************************************************//**
Do commit-phase steps necessary for the modification of a row.
@return DB_SUCCESS or error code */
static MY_ATTRIBUTE((nonnull, warn_unused_result))
dberr_t
fts_modify(
/*=======*/
	fts_trx_table_t*	ftt,		/*!< in: FTS trx table */
	fts_trx_row_t*		row)		/*!< in: row */
{
	dberr_t	error;

	ut_a(row->state == FTS_MODIFY);

	error = fts_delete(ftt, row);

	if (error == DB_SUCCESS) {
		fts_add(ftt, row);
	}

	return(error);
}

/*********************************************************************//**
The given transaction is about to be committed; do whatever is necessary
from the FTS system's POV.
@return DB_SUCCESS or error code */
static MY_ATTRIBUTE((nonnull, warn_unused_result))
dberr_t
fts_commit_table(
/*=============*/
	fts_trx_table_t*	ftt)		/*!< in: FTS table to commit*/
{
	if (srv_read_only_mode) {
		return DB_READ_ONLY;
	}

	const ib_rbt_node_t*	node;
	ib_rbt_t*		rows;
	dberr_t			error = DB_SUCCESS;
	fts_cache_t*		cache = ftt->table->fts->cache;
	trx_t*			trx = trx_create();

	trx_start_internal(trx);

	rows = ftt->rows;

	ftt->fts_trx->trx = trx;

	if (cache->get_docs == NULL) {
		rw_lock_x_lock(&cache->init_lock);
		if (cache->get_docs == NULL) {
			cache->get_docs = fts_get_docs_create(cache);
		}
		rw_lock_x_unlock(&cache->init_lock);
	}

	for (node = rbt_first(rows);
	     node != NULL && error == DB_SUCCESS;
	     node = rbt_next(rows, node)) {

		fts_trx_row_t*	row = rbt_value(fts_trx_row_t, node);

		switch (row->state) {
		case FTS_INSERT:
			fts_add(ftt, row);
			break;

		case FTS_MODIFY:
			error = fts_modify(ftt, row);
			break;

		case FTS_DELETE:
			error = fts_delete(ftt, row);
			break;

		default:
			ut_error;
		}
	}

	fts_sql_commit(trx);

	trx->free();

	return(error);
}

/*********************************************************************//**
The given transaction is about to be committed; do whatever is necessary
from the FTS system's POV.
@return DB_SUCCESS or error code */
dberr_t
fts_commit(
/*=======*/
	trx_t*	trx)				/*!< in: transaction */
{
	const ib_rbt_node_t*	node;
	dberr_t			error;
	ib_rbt_t*		tables;
	fts_savepoint_t*	savepoint;

	savepoint = static_cast<fts_savepoint_t*>(
		ib_vector_last(trx->fts_trx->savepoints));
	tables = savepoint->tables;

	for (node = rbt_first(tables), error = DB_SUCCESS;
	     node != NULL && error == DB_SUCCESS;
	     node = rbt_next(tables, node)) {

		fts_trx_table_t**	ftt;

		ftt = rbt_value(fts_trx_table_t*, node);

		error = fts_commit_table(*ftt);
	}

	return(error);
}

/*********************************************************************//**
Initialize a document. */
void
fts_doc_init(
/*=========*/
	fts_doc_t*	doc)			/*!< in: doc to initialize */
{
	mem_heap_t*	heap = mem_heap_create(32);

	memset(doc, 0, sizeof(*doc));

	doc->self_heap = ib_heap_allocator_create(heap);
}

/*********************************************************************//**
Free document. */
void
fts_doc_free(
/*=========*/
	fts_doc_t*	doc)			/*!< in: document */
{
	mem_heap_t*	heap = static_cast<mem_heap_t*>(doc->self_heap->arg);

	if (doc->tokens) {
		rbt_free(doc->tokens);
	}

	ut_d(memset(doc, 0, sizeof(*doc)));

	mem_heap_free(heap);
}

/*********************************************************************//**
Callback function for fetch that stores the text of an FTS document,
converting each column to UTF-16.
@return always FALSE */
ibool
fts_query_expansion_fetch_doc(
/*==========================*/
	void*		row,			/*!< in: sel_node_t* */
	void*		user_arg)		/*!< in: fts_doc_t* */
{
	que_node_t*	exp;
	sel_node_t*	node = static_cast<sel_node_t*>(row);
	fts_doc_t*	result_doc = static_cast<fts_doc_t*>(user_arg);
	dfield_t*	dfield;
	ulint		len;
	ulint		doc_len;
	fts_doc_t	doc;
	CHARSET_INFO*	doc_charset = NULL;
	ulint		field_no = 0;

	len = 0;

	fts_doc_init(&doc);
	doc.found = TRUE;

	exp = node->select_list;
	doc_len = 0;

	doc_charset  = result_doc->charset;

	/* Copy each indexed column content into doc->text.f_str */
	while (exp) {
		dfield = que_node_get_val(exp);
		len = dfield_get_len(dfield);

		/* NULL column */
		if (len == UNIV_SQL_NULL) {
			exp = que_node_get_next(exp);
			continue;
		}

		if (!doc_charset) {
			doc_charset = fts_get_charset(dfield->type.prtype);
		}

		doc.charset = doc_charset;

		if (dfield_is_ext(dfield)) {
			/* We ignore columns that are stored externally, this
			could result in too many words to search */
			exp = que_node_get_next(exp);
			continue;
		} else {
			doc.text.f_n_char = 0;

			doc.text.f_str = static_cast<byte*>(
				dfield_get_data(dfield));

			doc.text.f_len = len;
		}

		if (field_no == 0) {
			fts_tokenize_document(&doc, result_doc,
					      result_doc->parser);
		} else {
			fts_tokenize_document_next(&doc, doc_len, result_doc,
						   result_doc->parser);
		}

		exp = que_node_get_next(exp);

		doc_len += (exp) ? len + 1 : len;

		field_no++;
	}

	ut_ad(doc_charset);

	if (!result_doc->charset) {
		result_doc->charset = doc_charset;
	}

	fts_doc_free(&doc);

	return(FALSE);
}

/*********************************************************************//**
fetch and tokenize the document. */
static
void
fts_fetch_doc_from_rec(
/*===================*/
	fts_get_doc_t*  get_doc,	/*!< in: FTS index's get_doc struct */
	dict_index_t*	clust_index,	/*!< in: cluster index */
	btr_pcur_t*	pcur,		/*!< in: cursor whose position
					has been stored */
	rec_offs*	offsets,	/*!< in: offsets */
	fts_doc_t*	doc)		/*!< out: fts doc to hold parsed
					documents */
{
	dict_index_t*		index;
	const rec_t*		clust_rec;
	const dict_field_t*	ifield;
	ulint			clust_pos;
	ulint			doc_len = 0;
	st_mysql_ftparser*	parser;

	if (!get_doc) {
		return;
	}

	index = get_doc->index_cache->index;
	parser = get_doc->index_cache->index->parser;

	clust_rec = btr_pcur_get_rec(pcur);
	ut_ad(!page_rec_is_comp(clust_rec)
	      || rec_get_status(clust_rec) == REC_STATUS_ORDINARY);

	for (ulint i = 0; i < index->n_fields; i++) {
		ifield = dict_index_get_nth_field(index, i);
		clust_pos = dict_col_get_clust_pos(ifield->col, clust_index);

		if (!get_doc->index_cache->charset) {
			get_doc->index_cache->charset = fts_get_charset(
				ifield->col->prtype);
		}

		if (rec_offs_nth_extern(offsets, clust_pos)) {
			doc->text.f_str =
				btr_rec_copy_externally_stored_field(
					clust_rec, offsets,
					btr_pcur_get_block(pcur)->zip_size(),
					clust_pos, &doc->text.f_len,
					static_cast<mem_heap_t*>(
						doc->self_heap->arg));
		} else {
			doc->text.f_str = (byte*) rec_get_nth_field(
				clust_rec, offsets, clust_pos,
				&doc->text.f_len);
		}

		doc->found = TRUE;
		doc->charset = get_doc->index_cache->charset;

		/* Null Field */
		if (doc->text.f_len == UNIV_SQL_NULL || doc->text.f_len == 0) {
			continue;
		}

		if (!doc_len) {
			fts_tokenize_document(doc, NULL, parser);
		} else {
			fts_tokenize_document_next(doc, doc_len, NULL, parser);
		}

		doc_len += doc->text.f_len + 1;
	}
}

/** Fetch the data from tuple and tokenize the document.
@param[in]     get_doc FTS index's get_doc struct
@param[in]     tuple   tuple should be arranged in table schema order
@param[out]    doc     fts doc to hold parsed documents. */
static
void
fts_fetch_doc_from_tuple(
       fts_get_doc_t*  get_doc,
       const dtuple_t* tuple,
       fts_doc_t*      doc)
{
       dict_index_t*           index;
       st_mysql_ftparser*      parser;
       ulint                   doc_len = 0;
       ulint                   processed_doc = 0;
       ulint                   num_field;

       if (get_doc == NULL) {
               return;
       }

       index = get_doc->index_cache->index;
       parser = get_doc->index_cache->index->parser;
       num_field = dict_index_get_n_fields(index);

       for (ulint i = 0; i < num_field; i++) {
               const dict_field_t*     ifield;
               const dict_col_t*       col;
               ulint                   pos;

               ifield = dict_index_get_nth_field(index, i);
               col = dict_field_get_col(ifield);
               pos = dict_col_get_no(col);
		const dfield_t* field = dtuple_get_nth_field(tuple, pos);

               if (!get_doc->index_cache->charset) {
                       get_doc->index_cache->charset = fts_get_charset(
                               ifield->col->prtype);
               }

               ut_ad(!dfield_is_ext(field));

               doc->text.f_str = (byte*) dfield_get_data(field);
               doc->text.f_len = dfield_get_len(field);
               doc->found = TRUE;
               doc->charset = get_doc->index_cache->charset;

               /* field data is NULL. */
               if (doc->text.f_len == UNIV_SQL_NULL || doc->text.f_len == 0) {
                       continue;
               }

               if (processed_doc == 0) {
                       fts_tokenize_document(doc, NULL, parser);
               } else {
                       fts_tokenize_document_next(doc, doc_len, NULL, parser);
               }

               processed_doc++;
               doc_len += doc->text.f_len + 1;
       }
}

/** Fetch the document from tuple, tokenize the text data and
insert the text data into fts auxiliary table and
its cache. Moreover this tuple fields doesn't contain any information
about externally stored field. This tuple contains data directly
converted from mysql.
@param[in]     ftt     FTS transaction table
@param[in]     doc_id  doc id
@param[in]     tuple   tuple from where data can be retrieved
                       and tuple should be arranged in table
                       schema order. */
void
fts_add_doc_from_tuple(
       fts_trx_table_t*ftt,
       doc_id_t        doc_id,
       const dtuple_t* tuple)
{
       mtr_t           mtr;
       fts_cache_t*    cache = ftt->table->fts->cache;

       ut_ad(cache->get_docs);

       if (!ftt->table->fts->added_synced) {
               fts_init_index(ftt->table, FALSE);
       }

       mtr_start(&mtr);

       ulint   num_idx = ib_vector_size(cache->get_docs);

       for (ulint i = 0; i < num_idx; ++i) {
               fts_doc_t       doc;
               dict_table_t*   table;
               fts_get_doc_t*  get_doc;

               get_doc = static_cast<fts_get_doc_t*>(
                       ib_vector_get(cache->get_docs, i));
               table = get_doc->index_cache->index->table;

               fts_doc_init(&doc);
               fts_fetch_doc_from_tuple(
                       get_doc, tuple, &doc);

               if (doc.found) {
                       mtr_commit(&mtr);
                       rw_lock_x_lock(&table->fts->cache->lock);

                       if (table->fts->cache->stopword_info.status
                           & STOPWORD_NOT_INIT) {
                               fts_load_stopword(table, NULL, NULL,
                                                 true, true);
                       }

                       fts_cache_add_doc(
                               table->fts->cache,
                               get_doc->index_cache,
                               doc_id, doc.tokens);

                       rw_lock_x_unlock(&table->fts->cache->lock);

                       if (cache->total_size > fts_max_cache_size / 5
                           || fts_need_sync) {
                               fts_sync(cache->sync, true, false);
                       }

                       mtr_start(&mtr);

               }

               fts_doc_free(&doc);
       }

       mtr_commit(&mtr);
}

/*********************************************************************//**
This function fetches the document inserted during the committing
transaction, and tokenize the inserted text data and insert into
FTS auxiliary table and its cache.
@return TRUE if successful */
static
ulint
fts_add_doc_by_id(
/*==============*/
	fts_trx_table_t*ftt,		/*!< in: FTS trx table */
	doc_id_t	doc_id)		/*!< in: doc id */
{
	mtr_t		mtr;
	mem_heap_t*	heap;
	btr_pcur_t	pcur;
	dict_table_t*	table;
	dtuple_t*	tuple;
	dfield_t*       dfield;
	fts_get_doc_t*	get_doc;
	doc_id_t        temp_doc_id;
	dict_index_t*   clust_index;
	dict_index_t*	fts_id_index;
	ibool		is_id_cluster;
	fts_cache_t*   	cache = ftt->table->fts->cache;

	ut_ad(cache->get_docs);

	/* If Doc ID has been supplied by the user, then the table
	might not yet be sync-ed */

	if (!ftt->table->fts->added_synced) {
		fts_init_index(ftt->table, FALSE);
	}

	/* Get the first FTS index's get_doc */
	get_doc = static_cast<fts_get_doc_t*>(
		ib_vector_get(cache->get_docs, 0));
	ut_ad(get_doc);

	table = get_doc->index_cache->index->table;

	heap = mem_heap_create(512);

	clust_index = dict_table_get_first_index(table);
	fts_id_index = table->fts_doc_id_index;

	/* Check whether the index on FTS_DOC_ID is cluster index */
	is_id_cluster = (clust_index == fts_id_index);

	mtr_start(&mtr);
	btr_pcur_init(&pcur);

	/* Search based on Doc ID. Here, we'll need to consider the case
	when there is no primary index on Doc ID */
	const ulint n_uniq = table->fts_n_uniq();
	tuple = dtuple_create(heap, n_uniq);
	dfield = dtuple_get_nth_field(tuple, 0);
	dfield->type.mtype = DATA_INT;
	dfield->type.prtype = DATA_NOT_NULL | DATA_UNSIGNED | DATA_BINARY_TYPE;

	mach_write_to_8((byte*) &temp_doc_id, doc_id);
	dfield_set_data(dfield, &temp_doc_id, sizeof(temp_doc_id));

	if (n_uniq == 2) {
		ut_ad(table->versioned());
		ut_ad(fts_id_index->fields[1].col->vers_sys_end());
		dfield = dtuple_get_nth_field(tuple, 1);
		dfield->type.mtype = fts_id_index->fields[1].col->mtype;
		dfield->type.prtype = fts_id_index->fields[1].col->prtype;
		if (table->versioned_by_id()) {
			dfield_set_data(dfield, trx_id_max_bytes,
					sizeof(trx_id_max_bytes));
		} else {
			dfield_set_data(dfield, timestamp_max_bytes,
					sizeof(timestamp_max_bytes));
		}
	}

	btr_pcur_open_with_no_init(
		fts_id_index, tuple, PAGE_CUR_LE, BTR_SEARCH_LEAF,
		&pcur, &mtr);

	/* If we have a match, add the data to doc structure */
	if (btr_pcur_get_low_match(&pcur) == n_uniq) {
		const rec_t*	rec;
		btr_pcur_t*	doc_pcur;
		const rec_t*	clust_rec;
		btr_pcur_t	clust_pcur;
		rec_offs*	offsets = NULL;
		ulint		num_idx = ib_vector_size(cache->get_docs);

		rec = btr_pcur_get_rec(&pcur);

		/* Doc could be deleted */
		if (page_rec_is_infimum(rec)
		    || rec_get_deleted_flag(rec, dict_table_is_comp(table))) {

			goto func_exit;
		}

		if (is_id_cluster) {
			clust_rec = rec;
			doc_pcur = &pcur;
		} else {
			dtuple_t*	clust_ref;
			ulint		n_fields;

			btr_pcur_init(&clust_pcur);
			n_fields = dict_index_get_n_unique(clust_index);

			clust_ref = dtuple_create(heap, n_fields);
			dict_index_copy_types(clust_ref, clust_index, n_fields);

			row_build_row_ref_in_tuple(
				clust_ref, rec, fts_id_index, NULL);

			btr_pcur_open_with_no_init(
				clust_index, clust_ref, PAGE_CUR_LE,
				BTR_SEARCH_LEAF, &clust_pcur, &mtr);

			doc_pcur = &clust_pcur;
			clust_rec = btr_pcur_get_rec(&clust_pcur);

		}

		offsets = rec_get_offsets(clust_rec, clust_index, NULL,
					  clust_index->n_core_fields,
					  ULINT_UNDEFINED, &heap);

		for (ulint i = 0; i < num_idx; ++i) {
			fts_doc_t       doc;
			dict_table_t*   table;
			fts_get_doc_t*  get_doc;

			get_doc = static_cast<fts_get_doc_t*>(
				ib_vector_get(cache->get_docs, i));

			table = get_doc->index_cache->index->table;

			fts_doc_init(&doc);

			fts_fetch_doc_from_rec(
				get_doc, clust_index, doc_pcur, offsets, &doc);

			if (doc.found) {

				btr_pcur_store_position(doc_pcur, &mtr);
				mtr_commit(&mtr);

				rw_lock_x_lock(&table->fts->cache->lock);

				if (table->fts->cache->stopword_info.status
				    & STOPWORD_NOT_INIT) {
					fts_load_stopword(table, NULL,
							  NULL, true, true);
				}

				fts_cache_add_doc(
					table->fts->cache,
					get_doc->index_cache,
					doc_id, doc.tokens);

				bool	need_sync = !cache->sync->in_progress
					&& (fts_need_sync
					    || (cache->total_size
						- cache->total_size_at_sync)
					    > fts_max_cache_size / 10);
				if (need_sync) {
					cache->total_size_at_sync =
						cache->total_size;
				}

				rw_lock_x_unlock(&table->fts->cache->lock);

				DBUG_EXECUTE_IF(
					"fts_instrument_sync",
					fts_optimize_request_sync_table(table);
					os_event_wait(cache->sync->event);
				);

				DBUG_EXECUTE_IF(
					"fts_instrument_sync_debug",
					fts_sync(cache->sync, true, true);
				);

				DEBUG_SYNC_C("fts_instrument_sync_request");
				DBUG_EXECUTE_IF(
					"fts_instrument_sync_request",
					fts_optimize_request_sync_table(table);
				);

				if (need_sync) {
					fts_optimize_request_sync_table(table);
				}

				mtr_start(&mtr);

				if (i < num_idx - 1) {
					ut_d(btr_pcur_t::restore_status status=)
					  btr_pcur_restore_position(
					      BTR_SEARCH_LEAF, doc_pcur, &mtr);
					ut_ad(status == btr_pcur_t::SAME_ALL);
				}
			}

			fts_doc_free(&doc);
		}

		if (!is_id_cluster) {
			btr_pcur_close(doc_pcur);
		}
	}
func_exit:
	mtr_commit(&mtr);

	btr_pcur_close(&pcur);

	mem_heap_free(heap);
	return(TRUE);
}


/*********************************************************************//**
Callback function to read a single ulint column.
return always returns TRUE */
static
ibool
fts_read_ulint(
/*===========*/
	void*		row,		/*!< in: sel_node_t* */
	void*		user_arg)	/*!< in: pointer to ulint */
{
	sel_node_t*	sel_node = static_cast<sel_node_t*>(row);
	ulint*		value = static_cast<ulint*>(user_arg);
	que_node_t*	exp = sel_node->select_list;
	dfield_t*	dfield = que_node_get_val(exp);
	void*		data = dfield_get_data(dfield);

	*value = mach_read_from_4(static_cast<const byte*>(data));

	return(TRUE);
}

/*********************************************************************//**
Get maximum Doc ID in a table if index "FTS_DOC_ID_INDEX" exists
@return max Doc ID or 0 if index "FTS_DOC_ID_INDEX" does not exist */
doc_id_t
fts_get_max_doc_id(
/*===============*/
	dict_table_t*	table)		/*!< in: user table */
{
	dict_index_t*	index;
	dict_field_t*	dfield MY_ATTRIBUTE((unused)) = NULL;
	doc_id_t	doc_id = 0;
	mtr_t		mtr;
	btr_pcur_t	pcur;

	index = table->fts_doc_id_index;

	if (!index) {
		return(0);
	}

	ut_ad(!index->is_instant());

	dfield = dict_index_get_nth_field(index, 0);

#if 0 /* This can fail when renaming a column to FTS_DOC_ID_COL_NAME. */
	ut_ad(innobase_strcasecmp(FTS_DOC_ID_COL_NAME, dfield->name) == 0);
#endif

	mtr_start(&mtr);

	/* fetch the largest indexes value */
	btr_pcur_open_at_index_side(
		false, index, BTR_SEARCH_LEAF, &pcur, true, 0, &mtr);

	if (!page_is_empty(btr_pcur_get_page(&pcur))) {
		const rec_t*    rec = NULL;
<<<<<<< HEAD
=======
		const ulint	doc_id_len= 8;
>>>>>>> e51a1d6f

		do {
			rec = btr_pcur_get_rec(&pcur);

			if (!page_rec_is_user_rec(rec)) {
				continue;
			}

			if (index->n_uniq == 1) {
				break;
			}

			ut_ad(table->versioned());
			ut_ad(index->n_uniq == 2);

			const byte *data = rec + doc_id_len;
			if (table->versioned_by_id()) {
				if (0 == memcmp(data, trx_id_max_bytes,
						sizeof trx_id_max_bytes)) {
					break;
				}
			} else {
				if (0 == memcmp(data, timestamp_max_bytes,
						sizeof timestamp_max_bytes)) {
					break;
				}
			}
		} while (btr_pcur_move_to_prev(&pcur, &mtr));

		if (!rec || rec_is_metadata(rec, *index)) {
			goto func_exit;
		}

<<<<<<< HEAD
=======
		ut_ad(!rec_is_metadata(rec, index));

>>>>>>> e51a1d6f
		doc_id = fts_read_doc_id(rec);
	}

func_exit:
	btr_pcur_close(&pcur);
	mtr_commit(&mtr);
	return(doc_id);
}

/*********************************************************************//**
Fetch document with the given document id.
@return DB_SUCCESS if OK else error */
dberr_t
fts_doc_fetch_by_doc_id(
/*====================*/
	fts_get_doc_t*	get_doc,	/*!< in: state */
	doc_id_t	doc_id,		/*!< in: id of document to
					fetch */
	dict_index_t*	index_to_use,	/*!< in: caller supplied FTS index,
					or NULL */
	ulint		option,		/*!< in: search option, if it is
					greater than doc_id or equal */
	fts_sql_callback
			callback,	/*!< in: callback to read */
	void*		arg)		/*!< in: callback arg */
{
	pars_info_t*	info;
	dberr_t		error;
	const char*	select_str;
	doc_id_t	write_doc_id;
	dict_index_t*	index;
	trx_t*		trx = trx_create();
	que_t*          graph;

	trx->op_info = "fetching indexed FTS document";

	/* The FTS index can be supplied by caller directly with
	"index_to_use", otherwise, get it from "get_doc" */
	index = (index_to_use) ? index_to_use : get_doc->index_cache->index;

	if (get_doc && get_doc->get_document_graph) {
		info = get_doc->get_document_graph->info;
	} else {
		info = pars_info_create();
	}

	/* Convert to "storage" byte order. */
	fts_write_doc_id((byte*) &write_doc_id, doc_id);
	fts_bind_doc_id(info, "doc_id", &write_doc_id);
	pars_info_bind_function(info, "my_func", callback, arg);

	select_str = fts_get_select_columns_str(index, info, info->heap);
	pars_info_bind_id(info, "table_name", index->table->name.m_name);

	if (!get_doc || !get_doc->get_document_graph) {
		if (option == FTS_FETCH_DOC_BY_ID_EQUAL) {
			graph = fts_parse_sql(
				NULL,
				info,
				mem_heap_printf(info->heap,
					"DECLARE FUNCTION my_func;\n"
					"DECLARE CURSOR c IS"
					" SELECT %s FROM $table_name"
					" WHERE %s = :doc_id;\n"
					"BEGIN\n"
					""
					"OPEN c;\n"
					"WHILE 1 = 1 LOOP\n"
					"  FETCH c INTO my_func();\n"
					"  IF c %% NOTFOUND THEN\n"
					"    EXIT;\n"
					"  END IF;\n"
					"END LOOP;\n"
					"CLOSE c;",
					select_str, FTS_DOC_ID_COL_NAME));
		} else {
			ut_ad(option == FTS_FETCH_DOC_BY_ID_LARGE);

			/* This is used for crash recovery of table with
			hidden DOC ID or FTS indexes. We will scan the table
			to re-processing user table rows whose DOC ID or
			FTS indexed documents have not been sync-ed to disc
			during recent crash.
			In the case that all fulltext indexes are dropped
			for a table, we will keep the "hidden" FTS_DOC_ID
			column, and this scan is to retreive the largest
			DOC ID being used in the table to determine the
			appropriate next DOC ID.
			In the case of there exists fulltext index(es), this
			operation will re-tokenize any docs that have not
			been sync-ed to the disk, and re-prime the FTS
			cached */
			graph = fts_parse_sql(
				NULL,
				info,
				mem_heap_printf(info->heap,
					"DECLARE FUNCTION my_func;\n"
					"DECLARE CURSOR c IS"
					" SELECT %s, %s FROM $table_name"
					" WHERE %s > :doc_id;\n"
					"BEGIN\n"
					""
					"OPEN c;\n"
					"WHILE 1 = 1 LOOP\n"
					"  FETCH c INTO my_func();\n"
					"  IF c %% NOTFOUND THEN\n"
					"    EXIT;\n"
					"  END IF;\n"
					"END LOOP;\n"
					"CLOSE c;",
					FTS_DOC_ID_COL_NAME,
					select_str, FTS_DOC_ID_COL_NAME));
		}
		if (get_doc) {
			get_doc->get_document_graph = graph;
		}
	} else {
		graph = get_doc->get_document_graph;
	}

	error = fts_eval_sql(trx, graph);
	fts_sql_commit(trx);
	trx->free();

	if (!get_doc) {
		fts_que_graph_free(graph);
	}

	return(error);
}

/*********************************************************************//**
Write out a single word's data as new entry/entries in the INDEX table.
@return DB_SUCCESS if all OK. */
dberr_t
fts_write_node(
/*===========*/
	trx_t*		trx,			/*!< in: transaction */
	que_t**		graph,			/*!< in: query graph */
	fts_table_t*	fts_table,		/*!< in: aux table */
	fts_string_t*	word,			/*!< in: word in UTF-8 */
	fts_node_t*	node)			/*!< in: node columns */
{
	pars_info_t*	info;
	dberr_t		error;
	ib_uint32_t	doc_count;
	time_t		start_time;
	doc_id_t	last_doc_id;
	doc_id_t	first_doc_id;
	char		table_name[MAX_FULL_NAME_LEN];

	ut_a(node->ilist != NULL);

	if (*graph) {
		info = (*graph)->info;
	} else {
		info = pars_info_create();

		fts_get_table_name(fts_table, table_name);
		pars_info_bind_id(info, "index_table_name", table_name);
	}

	pars_info_bind_varchar_literal(info, "token", word->f_str, word->f_len);

	/* Convert to "storage" byte order. */
	fts_write_doc_id((byte*) &first_doc_id, node->first_doc_id);
	fts_bind_doc_id(info, "first_doc_id", &first_doc_id);

	/* Convert to "storage" byte order. */
	fts_write_doc_id((byte*) &last_doc_id, node->last_doc_id);
	fts_bind_doc_id(info, "last_doc_id", &last_doc_id);

	ut_a(node->last_doc_id >= node->first_doc_id);

	/* Convert to "storage" byte order. */
	mach_write_to_4((byte*) &doc_count, node->doc_count);
	pars_info_bind_int4_literal(
		info, "doc_count", (const ib_uint32_t*) &doc_count);

	/* Set copy_name to FALSE since it's a static. */
	pars_info_bind_literal(
		info, "ilist", node->ilist, node->ilist_size,
		DATA_BLOB, DATA_BINARY_TYPE);

	if (!*graph) {

		*graph = fts_parse_sql(
			fts_table,
			info,
			"BEGIN\n"
			"INSERT INTO $index_table_name VALUES"
			" (:token, :first_doc_id,"
			"  :last_doc_id, :doc_count, :ilist);");
	}

	start_time = time(NULL);
	error = fts_eval_sql(trx, *graph);
	elapsed_time += time(NULL) - start_time;
	++n_nodes;

	return(error);
}

/*********************************************************************//**
Add rows to the DELETED_CACHE table.
@return DB_SUCCESS if all went well else error code*/
static MY_ATTRIBUTE((nonnull, warn_unused_result))
dberr_t
fts_sync_add_deleted_cache(
/*=======================*/
	fts_sync_t*	sync,			/*!< in: sync state */
	ib_vector_t*	doc_ids)		/*!< in: doc ids to add */
{
	ulint		i;
	pars_info_t*	info;
	que_t*		graph;
	fts_table_t	fts_table;
	char		table_name[MAX_FULL_NAME_LEN];
	doc_id_t	dummy = 0;
	dberr_t		error = DB_SUCCESS;
	ulint		n_elems = ib_vector_size(doc_ids);

	ut_a(ib_vector_size(doc_ids) > 0);

	ib_vector_sort(doc_ids, fts_doc_id_cmp);

	info = pars_info_create();

	fts_bind_doc_id(info, "doc_id", &dummy);

	FTS_INIT_FTS_TABLE(
		&fts_table, "DELETED_CACHE", FTS_COMMON_TABLE, sync->table);

	fts_get_table_name(&fts_table, table_name);
	pars_info_bind_id(info, "table_name", table_name);

	graph = fts_parse_sql(
		&fts_table,
		info,
		"BEGIN INSERT INTO $table_name VALUES (:doc_id);");

	for (i = 0; i < n_elems && error == DB_SUCCESS; ++i) {
		doc_id_t*	update;
		doc_id_t	write_doc_id;

		update = static_cast<doc_id_t*>(ib_vector_get(doc_ids, i));

		/* Convert to "storage" byte order. */
		fts_write_doc_id((byte*) &write_doc_id, *update);
		fts_bind_doc_id(info, "doc_id", &write_doc_id);

		error = fts_eval_sql(sync->trx, graph);
	}

	fts_que_graph_free(graph);

	return(error);
}

/** Write the words and ilist to disk.
@param[in,out]	trx		transaction
@param[in]	index_cache	index cache
@param[in]	unlock_cache	whether unlock cache when write node
@return DB_SUCCESS if all went well else error code */
static MY_ATTRIBUTE((nonnull, warn_unused_result))
dberr_t
fts_sync_write_words(
	trx_t*			trx,
	fts_index_cache_t*	index_cache,
	bool			unlock_cache)
{
	fts_table_t	fts_table;
	ulint		n_nodes = 0;
	ulint		n_words = 0;
	const ib_rbt_node_t* rbt_node;
	dberr_t		error = DB_SUCCESS;
	ibool		print_error = FALSE;
	dict_table_t*	table = index_cache->index->table;

	FTS_INIT_INDEX_TABLE(
		&fts_table, NULL, FTS_INDEX_TABLE, index_cache->index);

	n_words = rbt_size(index_cache->words);

	/* We iterate over the entire tree, even if there is an error,
	since we want to free the memory used during caching. */
	for (rbt_node = rbt_first(index_cache->words);
	     rbt_node;
	     rbt_node = rbt_next(index_cache->words, rbt_node)) {

		ulint			i;
		ulint			selected;
		fts_tokenizer_word_t*	word;

		word = rbt_value(fts_tokenizer_word_t, rbt_node);

		DBUG_EXECUTE_IF("fts_instrument_write_words_before_select_index",
				os_thread_sleep(300000););

		selected = fts_select_index(
			index_cache->charset, word->text.f_str,
			word->text.f_len);

		fts_table.suffix = fts_get_suffix(selected);

		/* We iterate over all the nodes even if there was an error */
		for (i = 0; i < ib_vector_size(word->nodes); ++i) {

			fts_node_t* fts_node = static_cast<fts_node_t*>(
				ib_vector_get(word->nodes, i));

			if (fts_node->synced) {
				continue;
			} else {
				fts_node->synced = true;
			}

			/*FIXME: we need to handle the error properly. */
			if (error == DB_SUCCESS) {
				if (unlock_cache) {
					rw_lock_x_unlock(
						&table->fts->cache->lock);
				}

				error = fts_write_node(
					trx,
					&index_cache->ins_graph[selected],
					&fts_table, &word->text, fts_node);

				DEBUG_SYNC_C("fts_write_node");
				DBUG_EXECUTE_IF("fts_write_node_crash",
					DBUG_SUICIDE(););

				DBUG_EXECUTE_IF("fts_instrument_sync_sleep",
					os_thread_sleep(1000000);
				);

				if (unlock_cache) {
					rw_lock_x_lock(
						&table->fts->cache->lock);
				}
			}
		}

		n_nodes += ib_vector_size(word->nodes);

		if (UNIV_UNLIKELY(error != DB_SUCCESS) && !print_error) {
			ib::error() << "(" << error << ") writing"
				" word node to FTS auxiliary index table "
				<< table->name;
			print_error = TRUE;
		}
	}

	if (UNIV_UNLIKELY(fts_enable_diag_print)) {
		printf("Avg number of nodes: %lf\n",
		       (double) n_nodes / (double) (n_words > 1 ? n_words : 1));
	}

	return(error);
}

/*********************************************************************//**
Begin Sync, create transaction, acquire locks, etc. */
static
void
fts_sync_begin(
/*===========*/
	fts_sync_t*	sync)			/*!< in: sync state */
{
	fts_cache_t*	cache = sync->table->fts->cache;

	n_nodes = 0;
	elapsed_time = 0;

	sync->start_time = time(NULL);

	sync->trx = trx_create();
	trx_start_internal(sync->trx);

	if (UNIV_UNLIKELY(fts_enable_diag_print)) {
		ib::info() << "FTS SYNC for table " << sync->table->name
			<< ", deleted count: "
			<< ib_vector_size(cache->deleted_doc_ids)
			<< " size: " << cache->total_size << " bytes";
	}
}

/*********************************************************************//**
Run SYNC on the table, i.e., write out data from the index specific
cache to the FTS aux INDEX table and FTS aux doc id stats table.
@return DB_SUCCESS if all OK */
static MY_ATTRIBUTE((nonnull, warn_unused_result))
dberr_t
fts_sync_index(
/*===========*/
	fts_sync_t*		sync,		/*!< in: sync state */
	fts_index_cache_t*	index_cache)	/*!< in: index cache */
{
	trx_t*		trx = sync->trx;

	trx->op_info = "doing SYNC index";

	if (UNIV_UNLIKELY(fts_enable_diag_print)) {
		ib::info() << "SYNC words: " << rbt_size(index_cache->words);
	}

	ut_ad(rbt_validate(index_cache->words));

	return(fts_sync_write_words(trx, index_cache, sync->unlock_cache));
}

/** Check if index cache has been synced completely
@param[in,out]	index_cache	index cache
@return true if index is synced, otherwise false. */
static
bool
fts_sync_index_check(
	fts_index_cache_t*	index_cache)
{
	const ib_rbt_node_t*	rbt_node;

	for (rbt_node = rbt_first(index_cache->words);
	     rbt_node != NULL;
	     rbt_node = rbt_next(index_cache->words, rbt_node)) {

		fts_tokenizer_word_t*	word;
		word = rbt_value(fts_tokenizer_word_t, rbt_node);

		fts_node_t*	fts_node;
		fts_node = static_cast<fts_node_t*>(ib_vector_last(word->nodes));

		if (!fts_node->synced) {
			return(false);
		}
	}

	return(true);
}

/** Reset synced flag in index cache when rollback
@param[in,out]	index_cache	index cache */
static
void
fts_sync_index_reset(
	fts_index_cache_t*	index_cache)
{
	const ib_rbt_node_t*	rbt_node;

	for (rbt_node = rbt_first(index_cache->words);
	     rbt_node != NULL;
	     rbt_node = rbt_next(index_cache->words, rbt_node)) {

		fts_tokenizer_word_t*	word;
		word = rbt_value(fts_tokenizer_word_t, rbt_node);

		fts_node_t*	fts_node;
		fts_node = static_cast<fts_node_t*>(ib_vector_last(word->nodes));

		fts_node->synced = false;
	}
}

/** Commit the SYNC, change state of processed doc ids etc.
@param[in,out]	sync	sync state
@return DB_SUCCESS if all OK */
static  MY_ATTRIBUTE((nonnull, warn_unused_result))
dberr_t
fts_sync_commit(
	fts_sync_t*	sync)
{
	dberr_t		error;
	trx_t*		trx = sync->trx;
	fts_cache_t*	cache = sync->table->fts->cache;
	doc_id_t	last_doc_id;

	trx->op_info = "doing SYNC commit";

	/* After each Sync, update the CONFIG table about the max doc id
	we just sync-ed to index table */
	error = fts_cmp_set_sync_doc_id(sync->table, sync->max_doc_id, FALSE,
					&last_doc_id);

	/* Get the list of deleted documents that are either in the
	cache or were headed there but were deleted before the add
	thread got to them. */

	if (error == DB_SUCCESS && ib_vector_size(cache->deleted_doc_ids) > 0) {

		error = fts_sync_add_deleted_cache(
			sync, cache->deleted_doc_ids);
	}

	/* We need to do this within the deleted lock since fts_delete() can
	attempt to add a deleted doc id to the cache deleted id array. */
	fts_cache_clear(cache);
	DEBUG_SYNC_C("fts_deleted_doc_ids_clear");
	fts_cache_init(cache);
	rw_lock_x_unlock(&cache->lock);

	if (UNIV_LIKELY(error == DB_SUCCESS)) {
		fts_sql_commit(trx);
	} else {
		fts_sql_rollback(trx);
		ib::error() << "(" << error << ") during SYNC of "
			"table " << sync->table->name;
	}

	if (UNIV_UNLIKELY(fts_enable_diag_print) && elapsed_time) {
		ib::info() << "SYNC for table " << sync->table->name
			<< ": SYNC time: "
			<< (time(NULL) - sync->start_time)
			<< " secs: elapsed "
			<< (double) n_nodes / elapsed_time
			<< " ins/sec";
	}

	/* Avoid assertion in trx_t::free(). */
	trx->dict_operation_lock_mode = 0;
	trx->free();

	return(error);
}

/** Rollback a sync operation
@param[in,out]	sync	sync state */
static
void
fts_sync_rollback(
	fts_sync_t*	sync)
{
	trx_t*		trx = sync->trx;
	fts_cache_t*	cache = sync->table->fts->cache;

	for (ulint i = 0; i < ib_vector_size(cache->indexes); ++i) {
		ulint			j;
		fts_index_cache_t*	index_cache;

		index_cache = static_cast<fts_index_cache_t*>(
			ib_vector_get(cache->indexes, i));

		/* Reset synced flag so nodes will not be skipped
		in the next sync, see fts_sync_write_words(). */
		fts_sync_index_reset(index_cache);

		for (j = 0; fts_index_selector[j].value; ++j) {

			if (index_cache->ins_graph[j] != NULL) {

				fts_que_graph_free_check_lock(
					NULL, index_cache,
					index_cache->ins_graph[j]);

				index_cache->ins_graph[j] = NULL;
			}

			if (index_cache->sel_graph[j] != NULL) {

				fts_que_graph_free_check_lock(
					NULL, index_cache,
					index_cache->sel_graph[j]);

				index_cache->sel_graph[j] = NULL;
			}
		}
	}

	rw_lock_x_unlock(&cache->lock);

	fts_sql_rollback(trx);

	/* Avoid assertion in trx_t::free(). */
	trx->dict_operation_lock_mode = 0;
	trx->free();
}

/** Run SYNC on the table, i.e., write out data from the cache to the
FTS auxiliary INDEX table and clear the cache at the end.
@param[in,out]	sync		sync state
@param[in]	unlock_cache	whether unlock cache lock when write node
@param[in]	wait		whether wait when a sync is in progress
@return DB_SUCCESS if all OK */
static
dberr_t
fts_sync(
	fts_sync_t*	sync,
	bool		unlock_cache,
	bool		wait)
{
	if (srv_read_only_mode) {
		return DB_READ_ONLY;
	}

	ulint		i;
	dberr_t		error = DB_SUCCESS;
	fts_cache_t*	cache = sync->table->fts->cache;
	size_t		fts_cache_size= 0;
	rw_lock_x_lock(&cache->lock);

	/* Check if cache is being synced.
	Note: we release cache lock in fts_sync_write_words() to
	avoid long wait for the lock by other threads. */
	while (sync->in_progress) {
		rw_lock_x_unlock(&cache->lock);

		if (wait) {
			os_event_wait(sync->event);
		} else {
			return(DB_SUCCESS);
		}

		rw_lock_x_lock(&cache->lock);
	}

	sync->unlock_cache = unlock_cache;
	sync->in_progress = true;

	DEBUG_SYNC_C("fts_sync_begin");
	fts_sync_begin(sync);

begin_sync:
	fts_cache_size= fts_max_cache_size;
	if (cache->total_size > fts_cache_size) {
		/* Avoid the case: sync never finish when
		insert/update keeps comming. */
		ut_ad(sync->unlock_cache);
		sync->unlock_cache = false;
		ib::warn() << "Total InnoDB FTS size "
			<< cache->total_size << " for the table "
			<< cache->sync->table->name
			<< " exceeds the innodb_ft_cache_size "
			<< fts_cache_size;
	}

	for (i = 0; i < ib_vector_size(cache->indexes); ++i) {
		fts_index_cache_t*	index_cache;

		index_cache = static_cast<fts_index_cache_t*>(
			ib_vector_get(cache->indexes, i));

		if (index_cache->index->to_be_dropped
		   || index_cache->index->table->to_be_dropped) {
			continue;
		}

		DBUG_EXECUTE_IF("fts_instrument_sync_before_syncing",
				os_thread_sleep(300000););
		index_cache->index->index_fts_syncing = true;

		error = fts_sync_index(sync, index_cache);

		if (error != DB_SUCCESS) {
			goto end_sync;
		}

		if (!sync->unlock_cache
		    && cache->total_size < fts_max_cache_size) {
			/* Reset the unlock cache if the value
			is less than innodb_ft_cache_size */
			sync->unlock_cache = true;
		}
	}

	DBUG_EXECUTE_IF("fts_instrument_sync_interrupted",
			sync->interrupted = true;
			error = DB_INTERRUPTED;
			goto end_sync;
	);

	/* Make sure all the caches are synced. */
	for (i = 0; i < ib_vector_size(cache->indexes); ++i) {
		fts_index_cache_t*	index_cache;

		index_cache = static_cast<fts_index_cache_t*>(
			ib_vector_get(cache->indexes, i));

		if (index_cache->index->to_be_dropped
		    || index_cache->index->table->to_be_dropped
		    || fts_sync_index_check(index_cache)) {
			continue;
		}

		goto begin_sync;
	}

end_sync:
	if (error == DB_SUCCESS && !sync->interrupted) {
		error = fts_sync_commit(sync);
	} else {
		fts_sync_rollback(sync);
	}

	rw_lock_x_lock(&cache->lock);
	/* Clear fts syncing flags of any indexes in case sync is
	interrupted */
	for (i = 0; i < ib_vector_size(cache->indexes); ++i) {
		static_cast<fts_index_cache_t*>(
			ib_vector_get(cache->indexes, i))
			->index->index_fts_syncing = false;
	}

	sync->interrupted = false;
	sync->in_progress = false;
	os_event_set(sync->event);
	rw_lock_x_unlock(&cache->lock);

	/* We need to check whether an optimize is required, for that
	we make copies of the two variables that control the trigger. These
	variables can change behind our back and we don't want to hold the
	lock for longer than is needed. */
	mutex_enter(&cache->deleted_lock);

	cache->added = 0;
	cache->deleted = 0;

	mutex_exit(&cache->deleted_lock);

	return(error);
}

/** Run SYNC on the table, i.e., write out data from the cache to the
FTS auxiliary INDEX table and clear the cache at the end.
@param[in,out]	table		fts table
@param[in]	wait		whether wait for existing sync to finish
@return DB_SUCCESS on success, error code on failure. */
dberr_t fts_sync_table(dict_table_t* table, bool wait)
{
	dberr_t	err = DB_SUCCESS;

	ut_ad(table->fts);

	if (table->space && table->fts->cache
	    && !dict_table_is_corrupted(table)) {
		err = fts_sync(table->fts->cache->sync, !wait, wait);
	}

	return(err);
}

/** Check if a fts token is a stopword or less than fts_min_token_size
or greater than fts_max_token_size.
@param[in]	token		token string
@param[in]	stopwords	stopwords rb tree
@param[in]	cs		token charset
@retval	true	if it is not stopword and length in range
@retval	false	if it is stopword or lenght not in range */
bool
fts_check_token(
	const fts_string_t*		token,
	const ib_rbt_t*			stopwords,
	const CHARSET_INFO*		cs)
{
	ut_ad(cs != NULL || stopwords == NULL);

	ib_rbt_bound_t  parent;

	return(token->f_n_char >= fts_min_token_size
	       && token->f_n_char <= fts_max_token_size
	       && (stopwords == NULL
		   || rbt_search(stopwords, &parent, token) != 0));
}

/** Add the token and its start position to the token's list of positions.
@param[in,out]	result_doc	result doc rb tree
@param[in]	str		token string
@param[in]	position	token position */
static
void
fts_add_token(
	fts_doc_t*	result_doc,
	fts_string_t	str,
	ulint		position)
{
	/* Ignore string whose character number is less than
	"fts_min_token_size" or more than "fts_max_token_size" */

	if (fts_check_token(&str, NULL, result_doc->charset)) {

		mem_heap_t*	heap;
		fts_string_t	t_str;
		fts_token_t*	token;
		ib_rbt_bound_t	parent;
		ulint		newlen;

		heap = static_cast<mem_heap_t*>(result_doc->self_heap->arg);

		t_str.f_n_char = str.f_n_char;

		t_str.f_len = str.f_len * result_doc->charset->casedn_multiply + 1;

		t_str.f_str = static_cast<byte*>(
			mem_heap_alloc(heap, t_str.f_len));

		/* For binary collations, a case sensitive search is
		performed. Hence don't convert to lower case. */
		if (my_binary_compare(result_doc->charset)) {
			memcpy(t_str.f_str, str.f_str, str.f_len);
			t_str.f_str[str.f_len]= 0;
			newlen= str.f_len;
		} else {
			newlen = innobase_fts_casedn_str(
				result_doc->charset, (char*) str.f_str, str.f_len,
				(char*) t_str.f_str, t_str.f_len);
		}

		t_str.f_len = newlen;
		t_str.f_str[newlen] = 0;

		/* Add the word to the document statistics. If the word
		hasn't been seen before we create a new entry for it. */
		if (rbt_search(result_doc->tokens, &parent, &t_str) != 0) {
			fts_token_t	new_token;

			new_token.text.f_len = newlen;
			new_token.text.f_str = t_str.f_str;
			new_token.text.f_n_char = t_str.f_n_char;

			new_token.positions = ib_vector_create(
				result_doc->self_heap, sizeof(ulint), 32);

			parent.last = rbt_add_node(
				result_doc->tokens, &parent, &new_token);

			ut_ad(rbt_validate(result_doc->tokens));
		}

		token = rbt_value(fts_token_t, parent.last);
		ib_vector_push(token->positions, &position);
	}
}

/********************************************************************
Process next token from document starting at the given position, i.e., add
the token's start position to the token's list of positions.
@return number of characters handled in this call */
static
ulint
fts_process_token(
/*==============*/
	fts_doc_t*	doc,		/* in/out: document to
					tokenize */
	fts_doc_t*	result,		/* out: if provided, save
					result here */
	ulint		start_pos,	/*!< in: start position in text */
	ulint		add_pos)	/*!< in: add this position to all
					tokens from this tokenization */
{
	ulint		ret;
	fts_string_t	str;
	ulint		position;
	fts_doc_t*	result_doc;
	byte		buf[FTS_MAX_WORD_LEN + 1];

	str.f_str = buf;

	/* Determine where to save the result. */
	result_doc = (result != NULL) ? result : doc;

	/* The length of a string in characters is set here only. */

	ret = innobase_mysql_fts_get_token(
		doc->charset, doc->text.f_str + start_pos,
		doc->text.f_str + doc->text.f_len, &str);

	position = start_pos + ret - str.f_len + add_pos;

	fts_add_token(result_doc, str, position);

	return(ret);
}

/*************************************************************//**
Get token char size by charset
@return token size */
ulint
fts_get_token_size(
/*===============*/
	const CHARSET_INFO*	cs,	/*!< in: Character set */
	const char*		token,	/*!< in: token */
	ulint			len)	/*!< in: token length */
{
	char*	start;
	char*	end;
	ulint	size = 0;

	/* const_cast is for reinterpret_cast below, or it will fail. */
	start = const_cast<char*>(token);
	end = start + len;
	while (start < end) {
		int	ctype;
		int	mbl;

		mbl = cs->cset->ctype(
			cs, &ctype,
			reinterpret_cast<uchar*>(start),
			reinterpret_cast<uchar*>(end));

		size++;

		start += mbl > 0 ? mbl : (mbl < 0 ? -mbl : 1);
	}

	return(size);
}

/*************************************************************//**
FTS plugin parser 'myql_parser' callback function for document tokenize.
Refer to 'st_mysql_ftparser_param' for more detail.
@return always returns 0 */
int
fts_tokenize_document_internal(
/*===========================*/
	MYSQL_FTPARSER_PARAM*	param,	/*!< in: parser parameter */
	const char*		doc,/*!< in/out: document */
	int			len)	/*!< in: document length */
{
	fts_string_t	str;
	byte		buf[FTS_MAX_WORD_LEN + 1];
	/* JAN: TODO: MySQL 5.7
	MYSQL_FTPARSER_BOOLEAN_INFO bool_info =
		{ FT_TOKEN_WORD, 0, 0, 0, 0, 0, ' ', 0 };
	*/
	MYSQL_FTPARSER_BOOLEAN_INFO bool_info =
		{ FT_TOKEN_WORD, 0, 0, 0, 0, ' ', 0};

	ut_ad(len >= 0);

	str.f_str = buf;

	for (ulint i = 0, inc = 0; i < static_cast<ulint>(len); i += inc) {
		inc = innobase_mysql_fts_get_token(
			const_cast<CHARSET_INFO*>(param->cs),
			(uchar*)(doc) + i,
			(uchar*)(doc) + len,
			&str);

		if (str.f_len > 0) {
			/* JAN: TODO: MySQL 5.7
			bool_info.position =
				static_cast<int>(i + inc - str.f_len);
			ut_ad(bool_info.position >= 0);
			*/

			/* Stop when add word fails */
			if (param->mysql_add_word(
				param,
				reinterpret_cast<char*>(str.f_str),
				static_cast<int>(str.f_len),
				&bool_info)) {
				break;
			}
		}
	}

	return(0);
}

/******************************************************************//**
FTS plugin parser 'myql_add_word' callback function for document tokenize.
Refer to 'st_mysql_ftparser_param' for more detail.
@return always returns 0 */
static
int
fts_tokenize_add_word_for_parser(
/*=============================*/
	MYSQL_FTPARSER_PARAM*	param,		/* in: parser paramter */
	const char*			word,		/* in: token word */
	int			word_len,	/* in: word len */
	MYSQL_FTPARSER_BOOLEAN_INFO*)
{
	fts_string_t	str;
	fts_tokenize_param_t*	fts_param;
	fts_doc_t*	result_doc;
	ulint		position;

	fts_param = static_cast<fts_tokenize_param_t*>(param->mysql_ftparam);
	result_doc = fts_param->result_doc;
	ut_ad(result_doc != NULL);

	str.f_str = (byte*)(word);
	str.f_len = ulint(word_len);
	str.f_n_char = fts_get_token_size(
		const_cast<CHARSET_INFO*>(param->cs), word, str.f_len);

	/* JAN: TODO: MySQL 5.7 FTS
	ut_ad(boolean_info->position >= 0);
	position = boolean_info->position + fts_param->add_pos;
	*/
	position = fts_param->add_pos++;

	fts_add_token(result_doc, str, position);

	return(0);
}

/******************************************************************//**
Parse a document using an external / user supplied parser */
static
void
fts_tokenize_by_parser(
/*===================*/
	fts_doc_t*		doc,	/* in/out: document to tokenize */
	st_mysql_ftparser*	parser, /* in: plugin fts parser */
	fts_tokenize_param_t*	fts_param) /* in: fts tokenize param */
{
	MYSQL_FTPARSER_PARAM	param;

	ut_a(parser);

	/* Set paramters for param */
	param.mysql_parse = fts_tokenize_document_internal;
	param.mysql_add_word = fts_tokenize_add_word_for_parser;
	param.mysql_ftparam = fts_param;
	param.cs = doc->charset;
	param.doc = reinterpret_cast<char*>(doc->text.f_str);
	param.length = static_cast<int>(doc->text.f_len);
	param.mode= MYSQL_FTPARSER_SIMPLE_MODE;

	PARSER_INIT(parser, &param);
	parser->parse(&param);
	PARSER_DEINIT(parser, &param);
}

/** Tokenize a document.
@param[in,out]	doc	document to tokenize
@param[out]	result	tokenization result
@param[in]	parser	pluggable parser */
static
void
fts_tokenize_document(
	fts_doc_t*		doc,
	fts_doc_t*		result,
	st_mysql_ftparser*	parser)
{
	ut_a(!doc->tokens);
	ut_a(doc->charset);

	doc->tokens = rbt_create_arg_cmp(sizeof(fts_token_t),
					 innobase_fts_text_cmp,
					 (void*) doc->charset);

	if (parser != NULL) {
		fts_tokenize_param_t	fts_param;
		fts_param.result_doc = (result != NULL) ? result : doc;
		fts_param.add_pos = 0;

		fts_tokenize_by_parser(doc, parser, &fts_param);
	} else {
		ulint		inc;

		for (ulint i = 0; i < doc->text.f_len; i += inc) {
			inc = fts_process_token(doc, result, i, 0);
			ut_a(inc > 0);
		}
	}
}

/** Continue to tokenize a document.
@param[in,out]	doc	document to tokenize
@param[in]	add_pos	add this position to all tokens from this tokenization
@param[out]	result	tokenization result
@param[in]	parser	pluggable parser */
static
void
fts_tokenize_document_next(
	fts_doc_t*		doc,
	ulint			add_pos,
	fts_doc_t*		result,
	st_mysql_ftparser*	parser)
{
	ut_a(doc->tokens);

	if (parser) {
		fts_tokenize_param_t	fts_param;

		fts_param.result_doc = (result != NULL) ? result : doc;
		fts_param.add_pos = add_pos;

		fts_tokenize_by_parser(doc, parser, &fts_param);
	} else {
		ulint		inc;

		for (ulint i = 0; i < doc->text.f_len; i += inc) {
			inc = fts_process_token(doc, result, i, add_pos);
			ut_a(inc > 0);
		}
	}
}

/** Create the vector of fts_get_doc_t instances.
@param[in,out]	cache	fts cache
@return	vector of fts_get_doc_t instances */
static
ib_vector_t*
fts_get_docs_create(
	fts_cache_t*	cache)
{
	ib_vector_t*	get_docs;

	ut_ad(rw_lock_own(&cache->init_lock, RW_LOCK_X));

	/* We need one instance of fts_get_doc_t per index. */
	get_docs = ib_vector_create(cache->self_heap, sizeof(fts_get_doc_t), 4);

	/* Create the get_doc instance, we need one of these
	per FTS index. */
	for (ulint i = 0; i < ib_vector_size(cache->indexes); ++i) {

		dict_index_t**	index;
		fts_get_doc_t*	get_doc;

		index = static_cast<dict_index_t**>(
			ib_vector_get(cache->indexes, i));

		get_doc = static_cast<fts_get_doc_t*>(
			ib_vector_push(get_docs, NULL));

		memset(get_doc, 0x0, sizeof(*get_doc));

		get_doc->index_cache = fts_get_index_cache(cache, *index);
		get_doc->cache = cache;

		/* Must find the index cache. */
		ut_a(get_doc->index_cache != NULL);
	}

	return(get_docs);
}

/********************************************************************
Release any resources held by the fts_get_doc_t instances. */
static
void
fts_get_docs_clear(
/*===============*/
	ib_vector_t*	get_docs)		/*!< in: Doc retrieval vector */
{
	ulint		i;

	/* Release the get doc graphs if any. */
	for (i = 0; i < ib_vector_size(get_docs); ++i) {

		fts_get_doc_t*	get_doc = static_cast<fts_get_doc_t*>(
			ib_vector_get(get_docs, i));

		if (get_doc->get_document_graph != NULL) {

			ut_a(get_doc->index_cache);

			fts_que_graph_free(get_doc->get_document_graph);
			get_doc->get_document_graph = NULL;
		}
	}
}

/*********************************************************************//**
Get the initial Doc ID by consulting the CONFIG table
@return initial Doc ID */
doc_id_t
fts_init_doc_id(
/*============*/
	const dict_table_t*	table)		/*!< in: table */
{
	doc_id_t	max_doc_id = 0;

	rw_lock_x_lock(&table->fts->cache->lock);

	/* Return if the table is already initialized for DOC ID */
	if (table->fts->cache->first_doc_id != FTS_NULL_DOC_ID) {
		rw_lock_x_unlock(&table->fts->cache->lock);
		return(0);
	}

	DEBUG_SYNC_C("fts_initialize_doc_id");

	/* Then compare this value with the ID value stored in the CONFIG
	table. The larger one will be our new initial Doc ID */
	fts_cmp_set_sync_doc_id(table, 0, FALSE, &max_doc_id);

	/* If DICT_TF2_FTS_ADD_DOC_ID is set, we are in the process of
	creating index (and add doc id column. No need to recovery
	documents */
	if (!DICT_TF2_FLAG_IS_SET(table, DICT_TF2_FTS_ADD_DOC_ID)) {
		fts_init_index((dict_table_t*) table, TRUE);
	}

	table->fts->added_synced = true;

	table->fts->cache->first_doc_id = max_doc_id;

	rw_lock_x_unlock(&table->fts->cache->lock);

	ut_ad(max_doc_id > 0);

	return(max_doc_id);
}

#ifdef FTS_MULT_INDEX
/*********************************************************************//**
Check if the index is in the affected set.
@return TRUE if index is updated */
static
ibool
fts_is_index_updated(
/*=================*/
	const ib_vector_t*	fts_indexes,	/*!< in: affected FTS indexes */
	const fts_get_doc_t*	get_doc)	/*!< in: info for reading
						document */
{
	ulint		i;
	dict_index_t*	index = get_doc->index_cache->index;

	for (i = 0; i < ib_vector_size(fts_indexes); ++i) {
		const dict_index_t*	updated_fts_index;

		updated_fts_index = static_cast<const dict_index_t*>(
			ib_vector_getp_const(fts_indexes, i));

		ut_a(updated_fts_index != NULL);

		if (updated_fts_index == index) {
			return(TRUE);
		}
	}

	return(FALSE);
}
#endif

/*********************************************************************//**
Fetch COUNT(*) from specified table.
@return the number of rows in the table */
ulint
fts_get_rows_count(
/*===============*/
	fts_table_t*	fts_table)	/*!< in: fts table to read */
{
	trx_t*		trx;
	pars_info_t*	info;
	que_t*		graph;
	dberr_t		error;
	ulint		count = 0;
	char		table_name[MAX_FULL_NAME_LEN];

	trx = trx_create();
	trx->op_info = "fetching FT table rows count";

	info = pars_info_create();

	pars_info_bind_function(info, "my_func", fts_read_ulint, &count);

	fts_get_table_name(fts_table, table_name);
	pars_info_bind_id(info, "table_name", table_name);

	graph = fts_parse_sql(
		fts_table,
		info,
		"DECLARE FUNCTION my_func;\n"
		"DECLARE CURSOR c IS"
		" SELECT COUNT(*)"
		" FROM $table_name;\n"
		"BEGIN\n"
		"\n"
		"OPEN c;\n"
		"WHILE 1 = 1 LOOP\n"
		"  FETCH c INTO my_func();\n"
		"  IF c % NOTFOUND THEN\n"
		"    EXIT;\n"
		"  END IF;\n"
		"END LOOP;\n"
		"CLOSE c;");

	for (;;) {
		error = fts_eval_sql(trx, graph);

		if (UNIV_LIKELY(error == DB_SUCCESS)) {
			fts_sql_commit(trx);

			break;				/* Exit the loop. */
		} else {
			fts_sql_rollback(trx);

			if (error == DB_LOCK_WAIT_TIMEOUT) {
				ib::warn() << "lock wait timeout reading"
					" FTS table. Retrying!";

				trx->error_state = DB_SUCCESS;
			} else {
				ib::error() << "(" << error
					<< ") while reading FTS table "
					<< table_name;

				break;			/* Exit the loop. */
			}
		}
	}

	fts_que_graph_free(graph);

	trx->free();

	return(count);
}

#ifdef FTS_CACHE_SIZE_DEBUG
/*********************************************************************//**
Read the max cache size parameter from the config table. */
static
void
fts_update_max_cache_size(
/*======================*/
	fts_sync_t*	sync)			/*!< in: sync state */
{
	trx_t*		trx;
	fts_table_t	fts_table;

	trx = trx_create();

	FTS_INIT_FTS_TABLE(&fts_table, "CONFIG", FTS_COMMON_TABLE, sync->table);

	/* The size returned is in bytes. */
	sync->max_cache_size = fts_get_max_cache_size(trx, &fts_table);

	fts_sql_commit(trx);

	trx->free();
}
#endif /* FTS_CACHE_SIZE_DEBUG */

/*********************************************************************//**
Free the modified rows of a table. */
UNIV_INLINE
void
fts_trx_table_rows_free(
/*====================*/
	ib_rbt_t*	rows)			/*!< in: rbt of rows to free */
{
	const ib_rbt_node_t*	node;

	for (node = rbt_first(rows); node; node = rbt_first(rows)) {
		fts_trx_row_t*	row;

		row = rbt_value(fts_trx_row_t, node);

		if (row->fts_indexes != NULL) {
			/* This vector shouldn't be using the
			heap allocator.  */
			ut_a(row->fts_indexes->allocator->arg == NULL);

			ib_vector_free(row->fts_indexes);
			row->fts_indexes = NULL;
		}

		ut_free(rbt_remove_node(rows, node));
	}

	ut_a(rbt_empty(rows));
	rbt_free(rows);
}

/*********************************************************************//**
Free an FTS savepoint instance. */
UNIV_INLINE
void
fts_savepoint_free(
/*===============*/
	fts_savepoint_t*	savepoint)	/*!< in: savepoint instance */
{
	const ib_rbt_node_t*	node;
	ib_rbt_t*		tables = savepoint->tables;

	/* Nothing to free! */
	if (tables == NULL) {
		return;
	}

	for (node = rbt_first(tables); node; node = rbt_first(tables)) {
		fts_trx_table_t*	ftt;
		fts_trx_table_t**	fttp;

		fttp = rbt_value(fts_trx_table_t*, node);
		ftt = *fttp;

		/* This can be NULL if a savepoint was released. */
		if (ftt->rows != NULL) {
			fts_trx_table_rows_free(ftt->rows);
			ftt->rows = NULL;
		}

		/* This can be NULL if a savepoint was released. */
		if (ftt->added_doc_ids != NULL) {
			fts_doc_ids_free(ftt->added_doc_ids);
			ftt->added_doc_ids = NULL;
		}

		/* The default savepoint name must be NULL. */
		if (ftt->docs_added_graph) {
			fts_que_graph_free(ftt->docs_added_graph);
		}

		/* NOTE: We are responsible for free'ing the node */
		ut_free(rbt_remove_node(tables, node));
	}

	ut_a(rbt_empty(tables));
	rbt_free(tables);
	savepoint->tables = NULL;
}

/*********************************************************************//**
Free an FTS trx. */
void
fts_trx_free(
/*=========*/
	fts_trx_t*	fts_trx)		/* in, own: FTS trx */
{
	ulint		i;

	for (i = 0; i < ib_vector_size(fts_trx->savepoints); ++i) {
		fts_savepoint_t*	savepoint;

		savepoint = static_cast<fts_savepoint_t*>(
			ib_vector_get(fts_trx->savepoints, i));

		/* The default savepoint name must be NULL. */
		if (i == 0) {
			ut_a(savepoint->name == NULL);
		}

		fts_savepoint_free(savepoint);
	}

	for (i = 0; i < ib_vector_size(fts_trx->last_stmt); ++i) {
		fts_savepoint_t*	savepoint;

		savepoint = static_cast<fts_savepoint_t*>(
			ib_vector_get(fts_trx->last_stmt, i));

		/* The default savepoint name must be NULL. */
		if (i == 0) {
			ut_a(savepoint->name == NULL);
		}

		fts_savepoint_free(savepoint);
	}

	if (fts_trx->heap) {
		mem_heap_free(fts_trx->heap);
	}
}

/*********************************************************************//**
Extract the doc id from the FTS hidden column.
@return doc id that was extracted from rec */
doc_id_t
fts_get_doc_id_from_row(
/*====================*/
	dict_table_t*	table,			/*!< in: table */
	dtuple_t*	row)			/*!< in: row whose FTS doc id we
						want to extract.*/
{
	dfield_t*	field;
	doc_id_t	doc_id = 0;

	ut_a(table->fts->doc_col != ULINT_UNDEFINED);

	field = dtuple_get_nth_field(row, table->fts->doc_col);

	ut_a(dfield_get_len(field) == sizeof(doc_id));
	ut_a(dfield_get_type(field)->mtype == DATA_INT);

	doc_id = fts_read_doc_id(
		static_cast<const byte*>(dfield_get_data(field)));

	return(doc_id);
}

/** Extract the doc id from the record that belongs to index.
@param[in]	rec	record containing FTS_DOC_ID
@param[in]	index	index of rec
@param[in]	offsets	rec_get_offsets(rec,index)
@return doc id that was extracted from rec */
doc_id_t
fts_get_doc_id_from_rec(
	const rec_t*		rec,
	const dict_index_t*	index,
	const rec_offs*		offsets)
{
	ulint f = dict_col_get_index_pos(
		&index->table->cols[index->table->fts->doc_col], index);
	ulint len;
	doc_id_t doc_id = mach_read_from_8(
		rec_get_nth_field(rec, offsets, f, &len));
	ut_ad(len == 8);
	return doc_id;
}

/*********************************************************************//**
Search the index specific cache for a particular FTS index.
@return the index specific cache else NULL */
fts_index_cache_t*
fts_find_index_cache(
/*=================*/
	const fts_cache_t*	cache,		/*!< in: cache to search */
	const dict_index_t*	index)		/*!< in: index to search for */
{
	/* We cast away the const because our internal function, takes
	non-const cache arg and returns a non-const pointer. */
	return(static_cast<fts_index_cache_t*>(
		fts_get_index_cache((fts_cache_t*) cache, index)));
}

/*********************************************************************//**
Search cache for word.
@return the word node vector if found else NULL */
const ib_vector_t*
fts_cache_find_word(
/*================*/
	const fts_index_cache_t*index_cache,	/*!< in: cache to search */
	const fts_string_t*	text)		/*!< in: word to search for */
{
	ib_rbt_bound_t		parent;
	const ib_vector_t*	nodes = NULL;
#ifdef UNIV_DEBUG
	dict_table_t*		table = index_cache->index->table;
	fts_cache_t*		cache = table->fts->cache;

	ut_ad(rw_lock_own(&cache->lock, RW_LOCK_X));
#endif /* UNIV_DEBUG */

	/* Lookup the word in the rb tree */
	if (rbt_search(index_cache->words, &parent, text) == 0) {
		const fts_tokenizer_word_t*	word;

		word = rbt_value(fts_tokenizer_word_t, parent.last);

		nodes = word->nodes;
	}

	return(nodes);
}

/*********************************************************************//**
Append deleted doc ids to vector. */
void
fts_cache_append_deleted_doc_ids(
/*=============================*/
	const fts_cache_t*	cache,		/*!< in: cache to use */
	ib_vector_t*		vector)		/*!< in: append to this vector */
{
	mutex_enter(const_cast<ib_mutex_t*>(&cache->deleted_lock));

	if (cache->deleted_doc_ids == NULL) {
		mutex_exit((ib_mutex_t*) &cache->deleted_lock);
		return;
	}


	for (ulint i = 0; i < ib_vector_size(cache->deleted_doc_ids); ++i) {
		doc_id_t*	update;

		update = static_cast<doc_id_t*>(
			ib_vector_get(cache->deleted_doc_ids, i));

		ib_vector_push(vector, &update);
	}

	mutex_exit((ib_mutex_t*) &cache->deleted_lock);
}

/*********************************************************************//**
Add the FTS document id hidden column. */
void
fts_add_doc_id_column(
/*==================*/
	dict_table_t*	table,	/*!< in/out: Table with FTS index */
	mem_heap_t*	heap)	/*!< in: temporary memory heap, or NULL */
{
	dict_mem_table_add_col(
		table, heap,
		FTS_DOC_ID_COL_NAME,
		DATA_INT,
		dtype_form_prtype(
			DATA_NOT_NULL | DATA_UNSIGNED
			| DATA_BINARY_TYPE | DATA_FTS_DOC_ID, 0),
		sizeof(doc_id_t));
	DICT_TF2_FLAG_SET(table, DICT_TF2_FTS_HAS_DOC_ID);
}

/** Add new fts doc id to the update vector.
@param[in]	table		the table that contains the FTS index.
@param[in,out]	ufield		the fts doc id field in the update vector.
				No new memory is allocated for this in this
				function.
@param[in,out]	next_doc_id	the fts doc id that has been added to the
				update vector.  If 0, a new fts doc id is
				automatically generated.  The memory provided
				for this argument will be used by the update
				vector. Ensure that the life time of this
				memory matches that of the update vector.
@return the fts doc id used in the update vector */
doc_id_t
fts_update_doc_id(
	dict_table_t*	table,
	upd_field_t*	ufield,
	doc_id_t*	next_doc_id)
{
	doc_id_t	doc_id;
	dberr_t		error = DB_SUCCESS;

	if (*next_doc_id) {
		doc_id = *next_doc_id;
	} else {
		/* Get the new document id that will be added. */
		error = fts_get_next_doc_id(table, &doc_id);
	}

	if (error == DB_SUCCESS) {
		dict_index_t*	clust_index;
		dict_col_t*	col = dict_table_get_nth_col(
			table, table->fts->doc_col);

		ufield->exp = NULL;

		ufield->new_val.len = sizeof(doc_id);

		clust_index = dict_table_get_first_index(table);

		ufield->field_no = dict_col_get_clust_pos(col, clust_index);
		dict_col_copy_type(col, dfield_get_type(&ufield->new_val));

		/* It is possible we update record that has
		not yet be sync-ed from last crash. */

		/* Convert to storage byte order. */
		ut_a(doc_id != FTS_NULL_DOC_ID);
		fts_write_doc_id((byte*) next_doc_id, doc_id);

		ufield->new_val.data = next_doc_id;
                ufield->new_val.ext = 0;
	}

	return(doc_id);
}

/** fts_t constructor.
@param[in]	table	table with FTS indexes
@param[in,out]	heap	memory heap where 'this' is stored */
fts_t::fts_t(
	const dict_table_t*	table,
	mem_heap_t*		heap)
	:
	added_synced(0), dict_locked(0),
	add_wq(NULL),
	cache(NULL),
	doc_col(ULINT_UNDEFINED), in_queue(false),
	fts_heap(heap)
{
	ut_a(table->fts == NULL);

	ib_alloc_t*	heap_alloc = ib_heap_allocator_create(fts_heap);

	indexes = ib_vector_create(heap_alloc, sizeof(dict_index_t*), 4);

	dict_table_get_all_fts_indexes(table, indexes);
}

/** fts_t destructor. */
fts_t::~fts_t()
{
	ut_ad(add_wq == NULL);

	if (cache != NULL) {
		fts_cache_clear(cache);
		fts_cache_destroy(cache);
		cache = NULL;
	}

	/* There is no need to call ib_vector_free() on this->indexes
	because it is stored in this->fts_heap. */
}

/*********************************************************************//**
Create an instance of fts_t.
@return instance of fts_t */
fts_t*
fts_create(
/*=======*/
	dict_table_t*	table)		/*!< in/out: table with FTS indexes */
{
	fts_t*		fts;
	mem_heap_t*	heap;

	heap = mem_heap_create(512);

	fts = static_cast<fts_t*>(mem_heap_alloc(heap, sizeof(*fts)));

	new(fts) fts_t(table, heap);

	return(fts);
}

/*********************************************************************//**
Free the FTS resources. */
void
fts_free(
/*=====*/
	dict_table_t*	table)	/*!< in/out: table with FTS indexes */
{
	fts_t*	fts = table->fts;

	fts->~fts_t();

	mem_heap_free(fts->fts_heap);

	table->fts = NULL;
}

/*********************************************************************//**
Take a FTS savepoint. */
UNIV_INLINE
void
fts_savepoint_copy(
/*===============*/
	const fts_savepoint_t*	src,	/*!< in: source savepoint */
	fts_savepoint_t*	dst)	/*!< out: destination savepoint */
{
	const ib_rbt_node_t*	node;
	const ib_rbt_t*		tables;

	tables = src->tables;

	for (node = rbt_first(tables); node; node = rbt_next(tables, node)) {

		fts_trx_table_t*	ftt_dst;
		const fts_trx_table_t**	ftt_src;

		ftt_src = rbt_value(const fts_trx_table_t*, node);

		ftt_dst = fts_trx_table_clone(*ftt_src);

		rbt_insert(dst->tables, &ftt_dst, &ftt_dst);
	}
}

/*********************************************************************//**
Take a FTS savepoint. */
void
fts_savepoint_take(
/*===============*/
	fts_trx_t*	fts_trx,	/*!< in: fts transaction */
	const char*	name)		/*!< in: savepoint name */
{
	mem_heap_t*		heap;
	fts_savepoint_t*	savepoint;
	fts_savepoint_t*	last_savepoint;

	ut_a(name != NULL);

	heap = fts_trx->heap;

	/* The implied savepoint must exist. */
	ut_a(ib_vector_size(fts_trx->savepoints) > 0);

	last_savepoint = static_cast<fts_savepoint_t*>(
		ib_vector_last(fts_trx->savepoints));
	savepoint = fts_savepoint_create(fts_trx->savepoints, name, heap);

	if (last_savepoint->tables != NULL) {
		fts_savepoint_copy(last_savepoint, savepoint);
	}
}

/*********************************************************************//**
Lookup a savepoint instance by name.
@return ULINT_UNDEFINED if not found */
UNIV_INLINE
ulint
fts_savepoint_lookup(
/*==================*/
	ib_vector_t*	savepoints,	/*!< in: savepoints */
	const char*	name)		/*!< in: savepoint name */
{
	ulint			i;

	ut_a(ib_vector_size(savepoints) > 0);

	for (i = 1; i < ib_vector_size(savepoints); ++i) {
		fts_savepoint_t*	savepoint;

		savepoint = static_cast<fts_savepoint_t*>(
			ib_vector_get(savepoints, i));

		if (strcmp(name, savepoint->name) == 0) {
			return(i);
		}
	}

	return(ULINT_UNDEFINED);
}

/*********************************************************************//**
Release the savepoint data identified by  name. All savepoints created
after the named savepoint are kept.
@return DB_SUCCESS or error code */
void
fts_savepoint_release(
/*==================*/
	trx_t*		trx,		/*!< in: transaction */
	const char*	name)		/*!< in: savepoint name */
{
	ut_a(name != NULL);

	ib_vector_t*	savepoints = trx->fts_trx->savepoints;

	ut_a(ib_vector_size(savepoints) > 0);

	ulint   i = fts_savepoint_lookup(savepoints, name);
	if (i != ULINT_UNDEFINED) {
		ut_a(i >= 1);

		fts_savepoint_t*        savepoint;
		savepoint = static_cast<fts_savepoint_t*>(
			ib_vector_get(savepoints, i));

		if (i == ib_vector_size(savepoints) - 1) {
			/* If the savepoint is the last, we save its
			tables to the  previous savepoint. */
			fts_savepoint_t*	prev_savepoint;
			prev_savepoint = static_cast<fts_savepoint_t*>(
				ib_vector_get(savepoints, i - 1));

			ib_rbt_t*	tables = savepoint->tables;
			savepoint->tables = prev_savepoint->tables;
			prev_savepoint->tables = tables;
		}

		fts_savepoint_free(savepoint);
		ib_vector_remove(savepoints, *(void**)savepoint);

		/* Make sure we don't delete the implied savepoint. */
		ut_a(ib_vector_size(savepoints) > 0);
	}
}

/**********************************************************************//**
Refresh last statement savepoint. */
void
fts_savepoint_laststmt_refresh(
/*===========================*/
	trx_t*			trx)	/*!< in: transaction */
{

	fts_trx_t*              fts_trx;
	fts_savepoint_t*        savepoint;

	fts_trx = trx->fts_trx;

	savepoint = static_cast<fts_savepoint_t*>(
		ib_vector_pop(fts_trx->last_stmt));
	fts_savepoint_free(savepoint);

	ut_ad(ib_vector_is_empty(fts_trx->last_stmt));
	savepoint = fts_savepoint_create(fts_trx->last_stmt, NULL, NULL);
}

/********************************************************************
Undo the Doc ID add/delete operations in last stmt */
static
void
fts_undo_last_stmt(
/*===============*/
	fts_trx_table_t*	s_ftt,	/*!< in: Transaction FTS table */
	fts_trx_table_t*	l_ftt)	/*!< in: last stmt FTS table */
{
	ib_rbt_t*		s_rows;
	ib_rbt_t*		l_rows;
	const ib_rbt_node_t*	node;

	l_rows = l_ftt->rows;
	s_rows = s_ftt->rows;

	for (node = rbt_first(l_rows);
	     node;
	     node = rbt_next(l_rows, node)) {
		fts_trx_row_t*	l_row = rbt_value(fts_trx_row_t, node);
		ib_rbt_bound_t	parent;

		rbt_search(s_rows, &parent, &(l_row->doc_id));

		if (parent.result == 0) {
			fts_trx_row_t*	s_row = rbt_value(
				fts_trx_row_t, parent.last);

			switch (l_row->state) {
			case FTS_INSERT:
				ut_free(rbt_remove_node(s_rows, parent.last));
				break;

			case FTS_DELETE:
				if (s_row->state == FTS_NOTHING) {
					s_row->state = FTS_INSERT;
				} else if (s_row->state == FTS_DELETE) {
					ut_free(rbt_remove_node(
						s_rows, parent.last));
				}
				break;

			/* FIXME: Check if FTS_MODIFY need to be addressed */
			case FTS_MODIFY:
			case FTS_NOTHING:
				break;
			default:
				ut_error;
			}
		}
	}
}

/**********************************************************************//**
Rollback to savepoint indentified by name.
@return DB_SUCCESS or error code */
void
fts_savepoint_rollback_last_stmt(
/*=============================*/
	trx_t*		trx)		/*!< in: transaction */
{
	ib_vector_t*		savepoints;
	fts_savepoint_t*	savepoint;
	fts_savepoint_t*	last_stmt;
	fts_trx_t*		fts_trx;
	ib_rbt_bound_t		parent;
	const ib_rbt_node_t*    node;
	ib_rbt_t*		l_tables;
	ib_rbt_t*		s_tables;

	fts_trx = trx->fts_trx;
	savepoints = fts_trx->savepoints;

	savepoint = static_cast<fts_savepoint_t*>(ib_vector_last(savepoints));
	last_stmt = static_cast<fts_savepoint_t*>(
		ib_vector_last(fts_trx->last_stmt));

	l_tables = last_stmt->tables;
	s_tables = savepoint->tables;

	for (node = rbt_first(l_tables);
	     node;
	     node = rbt_next(l_tables, node)) {

		fts_trx_table_t**	l_ftt;

		l_ftt = rbt_value(fts_trx_table_t*, node);

		rbt_search_cmp(
			s_tables, &parent, &(*l_ftt)->table->id,
			fts_trx_table_id_cmp, NULL);

		if (parent.result == 0) {
			fts_trx_table_t**	s_ftt;

			s_ftt = rbt_value(fts_trx_table_t*, parent.last);

			fts_undo_last_stmt(*s_ftt, *l_ftt);
		}
	}
}

/**********************************************************************//**
Rollback to savepoint indentified by name.
@return DB_SUCCESS or error code */
void
fts_savepoint_rollback(
/*===================*/
	trx_t*		trx,		/*!< in: transaction */
	const char*	name)		/*!< in: savepoint name */
{
	ulint		i;
	ib_vector_t*	savepoints;

	ut_a(name != NULL);

	savepoints = trx->fts_trx->savepoints;

	/* We pop all savepoints from the the top of the stack up to
	and including the instance that was found. */
	i = fts_savepoint_lookup(savepoints, name);

	if (i != ULINT_UNDEFINED) {
		fts_savepoint_t*	savepoint;

		ut_a(i > 0);

		while (ib_vector_size(savepoints) > i) {
			fts_savepoint_t*	savepoint;

			savepoint = static_cast<fts_savepoint_t*>(
				ib_vector_pop(savepoints));

			if (savepoint->name != NULL) {
				/* Since name was allocated on the heap, the
				memory will be released when the transaction
				completes. */
				savepoint->name = NULL;

				fts_savepoint_free(savepoint);
			}
		}

		/* Pop all a elements from the top of the stack that may
		have been released. We have to be careful that we don't
		delete the implied savepoint. */

		for (savepoint = static_cast<fts_savepoint_t*>(
				ib_vector_last(savepoints));
		     ib_vector_size(savepoints) > 1
		     && savepoint->name == NULL;
		     savepoint = static_cast<fts_savepoint_t*>(
				ib_vector_last(savepoints))) {

			ib_vector_pop(savepoints);
		}

		/* Make sure we don't delete the implied savepoint. */
		ut_a(ib_vector_size(savepoints) > 0);

		/* Restore the savepoint. */
		fts_savepoint_take(trx->fts_trx, name);
	}
}

bool fts_check_aux_table(const char *name,
                         table_id_t *table_id,
                         index_id_t *index_id)
{
  ulint len= strlen(name);
  const char* ptr;
  const char* end= name + len;

  ut_ad(len <= MAX_FULL_NAME_LEN);
  ptr= static_cast<const char*>(memchr(name, '/', len));

  if (ptr != NULL)
  {
    /* We will start the match after the '/' */
    ++ptr;
    len = end - ptr;
  }

  /* All auxiliary tables are prefixed with "FTS_" and the name
  length will be at the very least greater than 20 bytes. */
  if (ptr && len > 20 && !memcmp(ptr, "FTS_", 4))
  {
    /* Skip the prefix. */
    ptr+= 4;
    len-= 4;

    const char *table_id_ptr= ptr;
    /* Skip the table id. */
    ptr= static_cast<const char*>(memchr(ptr, '_', len));

    if (!ptr)
      return false;

    /* Skip the underscore. */
    ++ptr;
    ut_ad(end > ptr);
    len= end - ptr;

    sscanf(table_id_ptr, UINT64PFx, table_id);
    /* First search the common table suffix array. */
    for (ulint i = 0; fts_common_tables[i]; ++i)
    {
      if (!strncmp(ptr, fts_common_tables[i], len))
        return true;
    }

    /* Could be obsolete common tables. */
    if ((len == 5 && !memcmp(ptr, "ADDED", len)) ||
        (len == 9 && !memcmp(ptr, "STOPWORDS", len)))
      return true;

    const char* index_id_ptr= ptr;
    /* Skip the index id. */
    ptr= static_cast<const char*>(memchr(ptr, '_', len));
    if (!ptr)
      return false;

    sscanf(index_id_ptr, UINT64PFx, index_id);

    /* Skip the underscore. */
    ++ptr;
    ut_a(end > ptr);
    len= end - ptr;

    if (len > 7)
      return false;

    /* Search the FT index specific array. */
    for (ulint i = 0; i < FTS_NUM_AUX_INDEX; ++i)
    {
      if (!memcmp(ptr, "INDEX_", len - 1))
        return true;
    }

    /* Other FT index specific table(s). */
    if (len == 6 && !memcmp(ptr, "DOC_ID", len))
      return true;
  }

  return false;
}

typedef std::pair<table_id_t,index_id_t> fts_aux_id;
typedef std::set<fts_aux_id> fts_space_set_t;

/** Iterate over all the spaces in the space list and fetch the
fts parent table id and index id.
@param[in,out]	fts_space_set	store the list of tablespace id and
				index id */
static void fil_get_fts_spaces(fts_space_set_t& fts_space_set)
{
  mutex_enter(&fil_system.mutex);

  for (fil_space_t *space= UT_LIST_GET_FIRST(fil_system.space_list);
       space;
       space= UT_LIST_GET_NEXT(space_list, space))
  {
    index_id_t index_id= 0;
    table_id_t table_id= 0;

    if (space->purpose == FIL_TYPE_TABLESPACE
        && fts_check_aux_table(space->name, &table_id, &index_id))
      fts_space_set.insert(std::make_pair(table_id, index_id));
  }

  mutex_exit(&fil_system.mutex);
}

/** Check whether the parent table id and index id of fts auxilary
tables with SYS_INDEXES. If it exists then we can safely ignore the
fts table from orphaned tables.
@param[in,out]	fts_space_set	fts space set contains set of auxiliary
				table ids */
static void fts_check_orphaned_tables(fts_space_set_t& fts_space_set)
{
  btr_pcur_t pcur;
  mtr_t	     mtr;
  trx_t*     trx = trx_create();
  trx->op_info = "checking fts orphaned tables";

  row_mysql_lock_data_dictionary(trx);

  mtr.start();
  btr_pcur_open_at_index_side(
    true, dict_table_get_first_index(dict_sys.sys_indexes),
    BTR_SEARCH_LEAF, &pcur, true, 0, &mtr);

  do
  {
    const rec_t *rec;
    const byte *tbl_field;
    const byte *index_field;
    ulint len;

    btr_pcur_move_to_next_user_rec(&pcur, &mtr);
    if (!btr_pcur_is_on_user_rec(&pcur))
      break;

    rec= btr_pcur_get_rec(&pcur);
    if (rec_get_deleted_flag(rec, 0))
      continue;

    tbl_field= rec_get_nth_field_old(rec, 0, &len);
    if (len != 8)
      continue;

    index_field= rec_get_nth_field_old(rec, 1, &len);
    if (len != 8)
      continue;

    table_id_t table_id = mach_read_from_8(tbl_field);
    index_id_t index_id = mach_read_from_8(index_field);

    fts_space_set_t::iterator it = fts_space_set.find(
	fts_aux_id(table_id, index_id));

    if (it != fts_space_set.end())
      fts_space_set.erase(*it);
    else
    {
      it= fts_space_set.find(fts_aux_id(table_id, 0));
      if (it != fts_space_set.end())
        fts_space_set.erase(*it);
    }
  } while(!fts_space_set.empty());

  btr_pcur_close(&pcur);
  mtr.commit();
  row_mysql_unlock_data_dictionary(trx);
  trx->free();
}

/** Drop all fts auxilary table for the respective fts_id
@param[in]	fts_id	fts auxilary table ids */
static void fts_drop_all_aux_tables(trx_t *trx, fts_table_t *fts_table)
{
  char fts_table_name[MAX_FULL_NAME_LEN];
  for (ulint i= 0;i < FTS_NUM_AUX_INDEX; i++)
  {
    fts_table->suffix= fts_get_suffix(i);
    fts_get_table_name(fts_table, fts_table_name, true);

    /* Drop all fts aux and common table */
    dberr_t err= fts_drop_table(trx, fts_table_name);

    if (err == DB_FAIL)
    {
      char *path= fil_make_filepath(NULL, fts_table_name, IBD, false);

      if (path != NULL)
      {
        os_file_delete_if_exists(innodb_data_file_key, path , NULL);
        ut_free(path);
      }
    }
  }
}

/** Drop all orphaned FTS auxiliary tables, those that don't have
a parent table or FTS index defined on them. */
void fts_drop_orphaned_tables()
{
  fts_space_set_t fts_space_set;
  fil_get_fts_spaces(fts_space_set);

  if (fts_space_set.empty())
    return;

  fts_check_orphaned_tables(fts_space_set);

  if (fts_space_set.empty())
    return;

  trx_t* trx= trx_create();
  trx->op_info= "Drop orphaned aux FTS tables";
  row_mysql_lock_data_dictionary(trx);

  for (fts_space_set_t::iterator it = fts_space_set.begin();
       it != fts_space_set.end(); it++)
  {
    fts_table_t fts_table;
    dict_table_t *table= dict_table_open_on_id(it->first, TRUE,
                                               DICT_TABLE_OP_NORMAL);
    if (!table)
      continue;

    FTS_INIT_FTS_TABLE(&fts_table, NULL, FTS_COMMON_TABLE, table);
    fts_drop_common_tables(trx, &fts_table, true);

    fts_table.type= FTS_INDEX_TABLE;
    fts_table.index_id= it->second;
    fts_drop_all_aux_tables(trx, &fts_table);

    dict_table_close(table, true, false);
  }
  trx_commit_for_mysql(trx);
  row_mysql_unlock_data_dictionary(trx);
  trx->dict_operation_lock_mode= 0;
  trx->free();
}

/**********************************************************************//**
Check whether user supplied stopword table is of the right format.
Caller is responsible to hold dictionary locks.
@param stopword_table_name   table name
@param row_end   name of the system-versioning end column, or "value"
@return the stopword column charset
@retval NULL if the table does not exist or qualify */
CHARSET_INFO*
fts_valid_stopword_table(
/*=====================*/
	const char*	stopword_table_name,	/*!< in: Stopword table
						name */
	const char**	row_end) /* row_end value of system-versioned table */
{
	dict_table_t*	table;
	dict_col_t*     col = NULL;

	if (!stopword_table_name) {
		return(NULL);
	}

	table = dict_table_get_low(stopword_table_name);

	if (!table) {
		ib::error() << "User stopword table " << stopword_table_name
			<< " does not exist.";

		return(NULL);
	} else {
		const char*     col_name;

		col_name = dict_table_get_col_name(table, 0);

		if (ut_strcmp(col_name, "value")) {
			ib::error() << "Invalid column name for stopword"
				" table " << stopword_table_name << ". Its"
				" first column must be named as 'value'.";

			return(NULL);
		}

		col = dict_table_get_nth_col(table, 0);

		if (col->mtype != DATA_VARCHAR
		    && col->mtype != DATA_VARMYSQL) {
			ib::error() << "Invalid column type for stopword"
				" table " << stopword_table_name << ". Its"
				" first column must be of varchar type";

			return(NULL);
		}
	}

	ut_ad(col);
	ut_ad(!table->versioned() || col->ind != table->vers_end);

	if (row_end) {
		*row_end = table->versioned()
			? dict_table_get_col_name(table, table->vers_end)
			: "value"; /* for fts_load_user_stopword() */
	}

	return(fts_get_charset(col->prtype));
}

/**********************************************************************//**
This function loads the stopword into the FTS cache. It also
records/fetches stopword configuration to/from FTS configure
table, depending on whether we are creating or reloading the
FTS.
@return true if load operation is successful */
bool
fts_load_stopword(
/*==============*/
	const dict_table_t*
			table,			/*!< in: Table with FTS */
	trx_t*		trx,			/*!< in: Transactions */
	const char*	session_stopword_table,	/*!< in: Session stopword table
						name */
	bool		stopword_is_on,		/*!< in: Whether stopword
						option is turned on/off */
	bool		reload)			/*!< in: Whether it is
						for reloading FTS table */
{
	fts_table_t	fts_table;
	fts_string_t	str;
	dberr_t		error = DB_SUCCESS;
	ulint		use_stopword;
	fts_cache_t*	cache;
	const char*	stopword_to_use = NULL;
	ibool		new_trx = FALSE;
	byte		str_buffer[MAX_FULL_NAME_LEN + 1];

	FTS_INIT_FTS_TABLE(&fts_table, "CONFIG", FTS_COMMON_TABLE, table);

	cache = table->fts->cache;

	if (!reload && !(cache->stopword_info.status & STOPWORD_NOT_INIT)) {
		return true;
	}

	if (!trx) {
		trx = trx_create();
		if (srv_read_only_mode) {
			trx_start_internal_read_only(trx);
		} else {
			trx_start_internal(trx);
		}
		trx->op_info = "upload FTS stopword";
		new_trx = TRUE;
	}

	/* First check whether stopword filtering is turned off */
	if (reload) {
		error = fts_config_get_ulint(
			trx, &fts_table, FTS_USE_STOPWORD, &use_stopword);
	} else {
		use_stopword = (ulint) stopword_is_on;

		error = fts_config_set_ulint(
			trx, &fts_table, FTS_USE_STOPWORD, use_stopword);
	}

	if (error != DB_SUCCESS) {
		goto cleanup;
	}

	/* If stopword is turned off, no need to continue to load the
	stopword into cache, but still need to do initialization */
	if (!use_stopword) {
		cache->stopword_info.status = STOPWORD_OFF;
		goto cleanup;
	}

	if (reload) {
		/* Fetch the stopword table name from FTS config
		table */
		str.f_n_char = 0;
		str.f_str = str_buffer;
		str.f_len = sizeof(str_buffer) - 1;

		error = fts_config_get_value(
			trx, &fts_table, FTS_STOPWORD_TABLE_NAME, &str);

		if (error != DB_SUCCESS) {
			goto cleanup;
		}

		if (*str.f_str) {
			stopword_to_use = (const char*) str.f_str;
		}
	} else {
		stopword_to_use = session_stopword_table;
	}

	if (stopword_to_use
	    && fts_load_user_stopword(table->fts, stopword_to_use,
				      &cache->stopword_info)) {
		/* Save the stopword table name to the configure
		table */
		if (!reload) {
			str.f_n_char = 0;
			str.f_str = (byte*) stopword_to_use;
			str.f_len = ut_strlen(stopword_to_use);

			error = fts_config_set_value(
				trx, &fts_table, FTS_STOPWORD_TABLE_NAME, &str);
		}
	} else {
		/* Load system default stopword list */
		fts_load_default_stopword(&cache->stopword_info);
	}

cleanup:
	if (new_trx) {
		if (error == DB_SUCCESS) {
			fts_sql_commit(trx);
		} else {
			fts_sql_rollback(trx);
		}

		trx->free();
	}

	if (!cache->stopword_info.cached_stopword) {
		cache->stopword_info.cached_stopword = rbt_create_arg_cmp(
			sizeof(fts_tokenizer_word_t), innobase_fts_text_cmp,
			&my_charset_latin1);
	}

	return error == DB_SUCCESS;
}

/**********************************************************************//**
Callback function when we initialize the FTS at the start up
time. It recovers the maximum Doc IDs presented in the current table.
Tested by innodb_fts.crash_recovery
@return: always returns TRUE */
static
ibool
fts_init_get_doc_id(
/*================*/
	void*	row,			/*!< in: sel_node_t* */
	void*	user_arg)		/*!< in: table with fts */
{
	doc_id_t	doc_id = FTS_NULL_DOC_ID;
	sel_node_t*	node = static_cast<sel_node_t*>(row);
	que_node_t*	exp = node->select_list;
	dict_table_t*	table = static_cast<dict_table_t *>(user_arg);
	fts_cache_t*    cache = table->fts->cache;

	ut_ad(ib_vector_is_empty(cache->get_docs));

	/* Copy each indexed column content into doc->text.f_str */
	if (exp) {
		dfield_t*	dfield = que_node_get_val(exp);
		dtype_t*        type = dfield_get_type(dfield);
		void*           data = dfield_get_data(dfield);

		ut_a(dtype_get_mtype(type) == DATA_INT);

		doc_id = static_cast<doc_id_t>(mach_read_from_8(
			static_cast<const byte*>(data)));

		exp = que_node_get_next(que_node_get_next(exp));
		if (exp) {
			ut_ad(table->versioned());
			dfield = que_node_get_val(exp);
			type = dfield_get_type(dfield);
			ut_ad(type->vers_sys_end());
			data = dfield_get_data(dfield);
			ulint len = dfield_get_len(dfield);
			if (table->versioned_by_id()) {
				ut_ad(len == sizeof trx_id_max_bytes);
				if (0 != memcmp(data, trx_id_max_bytes, len)) {
					return true;
				}
			} else {
				ut_ad(len == sizeof timestamp_max_bytes);
				if (0 != memcmp(data, timestamp_max_bytes, len)) {
					return true;
				}
			}
			ut_ad(!(exp = que_node_get_next(exp)));
		}
		ut_ad(!exp);

		if (doc_id >= cache->next_doc_id) {
			cache->next_doc_id = doc_id + 1;
		}
	}

	return(TRUE);
}

/**********************************************************************//**
Callback function when we initialize the FTS at the start up
time. It recovers Doc IDs that have not sync-ed to the auxiliary
table, and require to bring them back into FTS index.
@return: always returns TRUE */
static
ibool
fts_init_recover_doc(
/*=================*/
	void*	row,			/*!< in: sel_node_t* */
	void*	user_arg)		/*!< in: fts cache */
{

	fts_doc_t       doc;
	ulint		doc_len = 0;
	ulint		field_no = 0;
	fts_get_doc_t*  get_doc = static_cast<fts_get_doc_t*>(user_arg);
	doc_id_t	doc_id = FTS_NULL_DOC_ID;
	sel_node_t*	node = static_cast<sel_node_t*>(row);
	que_node_t*	exp = node->select_list;
	fts_cache_t*	cache = get_doc->cache;
	st_mysql_ftparser*	parser = get_doc->index_cache->index->parser;

	fts_doc_init(&doc);
	doc.found = TRUE;

	ut_ad(cache);

	/* Copy each indexed column content into doc->text.f_str */
	while (exp) {
		dfield_t*	dfield = que_node_get_val(exp);
		ulint		len = dfield_get_len(dfield);

		if (field_no == 0) {
			dtype_t*        type = dfield_get_type(dfield);
			void*           data = dfield_get_data(dfield);

			ut_a(dtype_get_mtype(type) == DATA_INT);

			doc_id = static_cast<doc_id_t>(mach_read_from_8(
				static_cast<const byte*>(data)));

			field_no++;
			exp = que_node_get_next(exp);
			continue;
		}

		if (len == UNIV_SQL_NULL) {
			exp = que_node_get_next(exp);
			continue;
		}

		ut_ad(get_doc);

		if (!get_doc->index_cache->charset) {
			get_doc->index_cache->charset = fts_get_charset(
				dfield->type.prtype);
		}

		doc.charset = get_doc->index_cache->charset;

		if (dfield_is_ext(dfield)) {
			dict_table_t*	table = cache->sync->table;

			doc.text.f_str = btr_copy_externally_stored_field(
				&doc.text.f_len,
				static_cast<byte*>(dfield_get_data(dfield)),
				table->space->zip_size(), len,
				static_cast<mem_heap_t*>(doc.self_heap->arg));
		} else {
			doc.text.f_str = static_cast<byte*>(
				dfield_get_data(dfield));

			doc.text.f_len = len;
		}

		if (field_no == 1) {
			fts_tokenize_document(&doc, NULL, parser);
		} else {
			fts_tokenize_document_next(&doc, doc_len, NULL, parser);
		}

		exp = que_node_get_next(exp);

		doc_len += (exp) ? len + 1 : len;

		field_no++;
	}

	fts_cache_add_doc(cache, get_doc->index_cache, doc_id, doc.tokens);

	fts_doc_free(&doc);

	cache->added++;

	if (doc_id >= cache->next_doc_id) {
		cache->next_doc_id = doc_id + 1;
	}

	return(TRUE);
}

/**********************************************************************//**
This function brings FTS index in sync when FTS index is first
used. There are documents that have not yet sync-ed to auxiliary
tables from last server abnormally shutdown, we will need to bring
such document into FTS cache before any further operations
@return TRUE if all OK */
ibool
fts_init_index(
/*===========*/
	dict_table_t*	table,		/*!< in: Table with FTS */
	ibool		has_cache_lock)	/*!< in: Whether we already have
					cache lock */
{
	dict_index_t*   index;
	doc_id_t        start_doc;
	fts_get_doc_t*  get_doc = NULL;
	fts_cache_t*    cache = table->fts->cache;
	bool		need_init = false;

	ut_ad(!mutex_own(&dict_sys.mutex));

	/* First check cache->get_docs is initialized */
	if (!has_cache_lock) {
		rw_lock_x_lock(&cache->lock);
	}

	rw_lock_x_lock(&cache->init_lock);
	if (cache->get_docs == NULL) {
		cache->get_docs = fts_get_docs_create(cache);
	}
	rw_lock_x_unlock(&cache->init_lock);

	if (table->fts->added_synced) {
		goto func_exit;
	}

	need_init = true;

	start_doc = cache->synced_doc_id;

	if (!start_doc) {
		fts_cmp_set_sync_doc_id(table, 0, TRUE, &start_doc);
		cache->synced_doc_id = start_doc;
	}

	/* No FTS index, this is the case when previous FTS index
	dropped, and we re-initialize the Doc ID system for subsequent
	insertion */
	if (ib_vector_is_empty(cache->get_docs)) {
		index = table->fts_doc_id_index;

		ut_a(index);

		fts_doc_fetch_by_doc_id(NULL, start_doc, index,
					FTS_FETCH_DOC_BY_ID_LARGE,
					fts_init_get_doc_id, table);
	} else {
		if (table->fts->cache->stopword_info.status
		    & STOPWORD_NOT_INIT) {
			fts_load_stopword(table, NULL, NULL, true, true);
		}

		for (ulint i = 0; i < ib_vector_size(cache->get_docs); ++i) {
			get_doc = static_cast<fts_get_doc_t*>(
				ib_vector_get(cache->get_docs, i));

			index = get_doc->index_cache->index;

			fts_doc_fetch_by_doc_id(NULL, start_doc, index,
						FTS_FETCH_DOC_BY_ID_LARGE,
						fts_init_recover_doc, get_doc);
		}
	}

	table->fts->added_synced = true;

	fts_get_docs_clear(cache->get_docs);

func_exit:
	if (!has_cache_lock) {
		rw_lock_x_unlock(&cache->lock);
	}

	if (need_init) {
		mutex_enter(&dict_sys.mutex);
		/* Register the table with the optimize thread. */
		fts_optimize_add_table(table);
		mutex_exit(&dict_sys.mutex);
	}

	return(TRUE);
}<|MERGE_RESOLUTION|>--- conflicted
+++ resolved
@@ -1,7 +1,7 @@
 /*****************************************************************************
 
 Copyright (c) 2011, 2021, Oracle and/or its affiliates.
-Copyright (c) 2016, 2022, MariaDB Corporation.
+Copyright (c) 2016, 2023, MariaDB Corporation.
 
 This program is free software; you can redistribute it and/or modify it under
 the terms of the GNU General Public License as published by the Free Software
@@ -3663,10 +3663,7 @@
 
 	if (!page_is_empty(btr_pcur_get_page(&pcur))) {
 		const rec_t*    rec = NULL;
-<<<<<<< HEAD
-=======
-		const ulint	doc_id_len= 8;
->>>>>>> e51a1d6f
+		constexpr ulint	doc_id_len= 8;
 
 		do {
 			rec = btr_pcur_get_rec(&pcur);
@@ -3700,11 +3697,6 @@
 			goto func_exit;
 		}
 
-<<<<<<< HEAD
-=======
-		ut_ad(!rec_is_metadata(rec, index));
-
->>>>>>> e51a1d6f
 		doc_id = fts_read_doc_id(rec);
 	}
 
