--- conflicted
+++ resolved
@@ -342,12 +342,7 @@
       ib::fatal() << "closing ib_logfile0 failed: " << err;
 }
 
-<<<<<<< HEAD
-/** Acquire the latches that protect log resizing. */
-=======
-#if defined __linux__ || defined _WIN32
 /** Acquire all latches that protect the log. */
->>>>>>> 4c0cd953
 static void log_resize_acquire()
 {
   if (!log_sys.is_pmem())
@@ -361,11 +356,7 @@
   log_sys.latch.wr_lock(SRW_LOCK_CALL);
 }
 
-<<<<<<< HEAD
-/** Release the latches that protect log resizing. */
-=======
 /** Release the latches that protect the log. */
->>>>>>> 4c0cd953
 void log_resize_release()
 {
   log_sys.latch.wr_unlock();
@@ -379,7 +370,34 @@
   }
 }
 
-<<<<<<< HEAD
+#if defined __linux__ || defined _WIN32
+/** Try to enable or disable file system caching (update log_buffered) */
+void log_t::set_buffered(bool buffered)
+{
+  if (!log_maybe_unbuffered || is_pmem() || high_level_read_only)
+    return;
+  log_resize_acquire();
+  if (!resize_in_progress() && is_opened() && bool(log_buffered) != buffered)
+  {
+    os_file_close_func(log.m_file);
+    log.m_file= OS_FILE_CLOSED;
+    std::string path{get_log_file_path()};
+    log_buffered= buffered;
+    bool success;
+    log.m_file= os_file_create_func(path.c_str(),
+                                    OS_FILE_OPEN, OS_FILE_NORMAL, OS_LOG_FILE,
+                                    false, &success);
+    ut_a(log.m_file != OS_FILE_CLOSED);
+    sql_print_information("InnoDB: %s (block size=%u bytes)",
+                          log_buffered
+                          ? "Buffered log writes"
+                          : "File system buffers for log disabled",
+                          block_size);
+  }
+  log_resize_release();
+}
+#endif
+
 /** Start resizing the log and release the exclusive latch.
 @param size  requested new file_size
 @return whether the resizing was started successfully */
@@ -513,34 +531,6 @@
 
   log_resize_release();
 }
-=======
-/** Try to enable or disable file system caching (update log_buffered) */
-void log_t::set_buffered(bool buffered)
-{
-  if (!log_maybe_unbuffered || is_pmem() || high_level_read_only)
-    return;
-  log_resize_acquire();
-  if (!resize_in_progress() && is_opened() && bool(log_buffered) != buffered)
-  {
-    os_file_close_func(log.m_file);
-    log.m_file= OS_FILE_CLOSED;
-    std::string path{get_log_file_path()};
-    log_buffered= buffered;
-    bool success;
-    log.m_file= os_file_create_func(path.c_str(),
-                                    OS_FILE_OPEN, OS_FILE_NORMAL, OS_LOG_FILE,
-                                    false, &success);
-    ut_a(log.m_file != OS_FILE_CLOSED);
-    sql_print_information("InnoDB: %s (block size=%u bytes)",
-                          log_buffered
-                          ? "Buffered log writes"
-                          : "File system buffers for log disabled",
-                          block_size);
-  }
-  log_resize_release();
-}
-#endif
->>>>>>> 4c0cd953
 
 /** Write an aligned buffer to ib_logfile0.
 @param buf    buffer to be written
