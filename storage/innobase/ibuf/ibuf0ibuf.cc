--- conflicted
+++ resolved
@@ -2297,7 +2297,7 @@
   btr_pcur_t pcur;
   pcur.btr_cur.page_cur.index= ibuf.index;
   ibuf_mtr_start(&mtr);
-  if (btr_pcur_open(&tuple, PAGE_CUR_GE, BTR_MODIFY_LEAF, &pcur, 0, &mtr))
+  if (btr_pcur_open<PAGE_CUR_GE>(&tuple, BTR_MODIFY_LEAF, &pcur, 0, &mtr))
     goto func_exit;
   if (!btr_pcur_is_on_user_rec(&pcur))
   {
@@ -2405,57 +2405,7 @@
 		/* Prevent an infinite loop, by removing entries from
 		the change buffer in the case the bitmap bits were
 		wrongly clear even though buffered changes exist. */
-<<<<<<< HEAD
 		ibuf_delete_recs(page_id_t(space_ids[i], page_nos[i]));
-=======
-		const dtuple_t* tuple = ibuf_search_tuple_build(
-			space_id, page_nos[i], heap);
-loop:
-		btr_pcur_t pcur;
-		pcur.btr_cur.page_cur.index = ibuf.index;
-
-		ibuf_mtr_start(&mtr);
-		if (btr_pcur_open<PAGE_CUR_GE>(tuple, BTR_MODIFY_LEAF, &pcur,
-					       0, &mtr)
-		    != DB_SUCCESS) {
-			goto done;
-		}
-		if (!btr_pcur_is_on_user_rec(&pcur)) {
-			ut_ad(btr_pcur_is_after_last_on_page(&pcur));
-			goto done;
-		}
-
-		for (;;) {
-			ut_ad(btr_pcur_is_on_user_rec(&pcur));
-
-			const rec_t* ibuf_rec = btr_pcur_get_rec(&pcur);
-			if (ibuf_rec_get_space(&mtr, ibuf_rec) != space_id
-			    || ibuf_rec_get_page_no(&mtr, ibuf_rec)
-			    != page_nos[i]) {
-				break;
-			}
-
-			dops[ibuf_rec_get_op_type(&mtr, ibuf_rec)]++;
-			/* Delete the record from ibuf */
-			if (ibuf_delete_rec(page_id_t(space_id, page_nos[i]),
-					    &pcur, tuple, &mtr)) {
-				/* Deletion was pessimistic and mtr
-				was committed: we start from the
-				beginning again */
-				ut_ad(mtr.has_committed());
-				goto loop;
-			}
-
-			if (btr_pcur_is_after_last_on_page(&pcur)) {
-				ibuf_mtr_commit(&mtr);
-				goto loop;
-			}
-		}
-done:
-		ibuf_mtr_commit(&mtr);
-		mem_heap_empty(heap);
-#endif
->>>>>>> 9e07c1ee
 	}
 }
 
@@ -2543,13 +2493,8 @@
 	/* Position the cursor on the first matching record. */
 
 	pcur.btr_cur.page_cur.index = ibuf.index;
-<<<<<<< HEAD
-	dberr_t err = btr_pcur_open(&tuple, PAGE_CUR_GE,
-				    BTR_SEARCH_LEAF, &pcur, 0, &mtr);
-=======
-	dberr_t err = btr_pcur_open<PAGE_CUR_GE>(tuple, BTR_SEARCH_LEAF,
+	dberr_t err = btr_pcur_open<PAGE_CUR_GE>(&tuple, BTR_SEARCH_LEAF,
 						 &pcur, 0, &mtr);
->>>>>>> 9e07c1ee
 	ut_ad(err != DB_SUCCESS || page_validate(btr_pcur_get_page(&pcur),
 						 ibuf.index));
 
@@ -4509,11 +4454,7 @@
 
 	/* Position pcur in the insert buffer at the first entry for the
 	space */
-<<<<<<< HEAD
-	if (btr_pcur_open_on_user_rec(&search_tuple, PAGE_CUR_GE,
-=======
-	if (btr_pcur_open_on_user_rec(search_tuple,
->>>>>>> 9e07c1ee
+	if (btr_pcur_open_on_user_rec(&search_tuple,
 				      BTR_MODIFY_LEAF, &pcur, &mtr)
 	    != DB_SUCCESS) {
 		goto leave_loop;
