/*****************************************************************************

Copyright (c) 1995, 2017, Oracle and/or its affiliates. All Rights Reserved.
Copyright (c) 2017, 2018, MariaDB Corporation.

This program is free software; you can redistribute it and/or modify it under
the terms of the GNU General Public License as published by the Free Software
Foundation; version 2 of the License.

This program is distributed in the hope that it will be useful, but WITHOUT
ANY WARRANTY; without even the implied warranty of MERCHANTABILITY or FITNESS
FOR A PARTICULAR PURPOSE. See the GNU General Public License for more details.

You should have received a copy of the GNU General Public License along with
this program; if not, write to the Free Software Foundation, Inc.,
51 Franklin Street, Suite 500, Boston, MA 02110-1335 USA

*****************************************************************************/

/**************************************************//**
@file mtr/mtr0mtr.cc
Mini-transaction buffer

Created 11/26/1995 Heikki Tuuri
*******************************************************/

#include "mtr0mtr.h"

#include "buf0buf.h"
#include "buf0flu.h"
#include "fsp0sysspace.h"
#include "page0types.h"
#include "mtr0log.h"
#include "log0log.h"
#include "row0trunc.h"

#include "log0recv.h"

/** Iterate over a memo block in reverse. */
template <typename Functor>
struct Iterate {

	/** Release specific object */
	explicit Iterate(Functor& functor)
		:
		m_functor(functor)
	{
		/* Do nothing */
	}

	/** @return false if the functor returns false. */
	bool operator()(mtr_buf_t::block_t* block)
	{
		const mtr_memo_slot_t*	start =
			reinterpret_cast<const mtr_memo_slot_t*>(
				block->begin());

		mtr_memo_slot_t*	slot =
			reinterpret_cast<mtr_memo_slot_t*>(
				block->end());

		ut_ad(!(block->used() % sizeof(*slot)));

		while (slot-- != start) {

			if (!m_functor(slot)) {
				return(false);
			}
		}

		return(true);
	}

	Functor&	m_functor;
};

/** Find specific object */
struct Find {

	/** Constructor */
	Find(const void* object, ulint type)
		:
		m_slot(),
		m_type(type),
		m_object(object)
	{
		ut_a(object != NULL);
	}

	/** @return false if the object was found. */
	bool operator()(mtr_memo_slot_t* slot)
	{
		if (m_object == slot->object && m_type == slot->type) {
			m_slot = slot;
			return(false);
		}

		return(true);
	}

	/** Slot if found */
	mtr_memo_slot_t*m_slot;

	/** Type of the object to look for */
	ulint		m_type;

	/** The object instance to look for */
	const void*	m_object;
};

/** Find a page frame */
struct FindPage
{
	/** Constructor
	@param[in]	ptr	pointer to within a page frame
	@param[in]	flags	MTR_MEMO flags to look for */
	FindPage(const void* ptr, ulint flags)
		: m_ptr(ptr), m_flags(flags), m_slot(NULL)
	{
		/* There must be some flags to look for. */
		ut_ad(flags);
		/* We can only look for page-related flags. */
		ut_ad(!(flags & ulint(~(MTR_MEMO_PAGE_S_FIX
					| MTR_MEMO_PAGE_X_FIX
					| MTR_MEMO_PAGE_SX_FIX
					| MTR_MEMO_BUF_FIX
					| MTR_MEMO_MODIFY))));
	}

	/** Visit a memo entry.
	@param[in]	slot	memo entry to visit
	@retval	false	if a page was found
	@retval	true	if the iteration should continue */
	bool operator()(mtr_memo_slot_t* slot)
	{
		ut_ad(m_slot == NULL);

		if (!(m_flags & slot->type) || slot->object == NULL) {
			return(true);
		}

		buf_block_t* block = reinterpret_cast<buf_block_t*>(
			slot->object);

		if (m_ptr < block->frame
		    || m_ptr >= block->frame + block->page.size.logical()) {
			return(true);
		}

		ut_ad(!(m_flags & (MTR_MEMO_PAGE_S_FIX
				   | MTR_MEMO_PAGE_SX_FIX
				   | MTR_MEMO_PAGE_X_FIX))
		      || rw_lock_own_flagged(&block->lock, m_flags));

		m_slot = slot;
		return(false);
	}

	/** @return the slot that was found */
	mtr_memo_slot_t* get_slot() const
	{
		ut_ad(m_slot != NULL);
		return(m_slot);
	}
	/** @return the block that was found */
	buf_block_t* get_block() const
	{
		return(reinterpret_cast<buf_block_t*>(get_slot()->object));
	}
private:
	/** Pointer inside a page frame to look for */
	const void*const	m_ptr;
	/** MTR_MEMO flags to look for */
	const ulint		m_flags;
	/** The slot corresponding to m_ptr */
	mtr_memo_slot_t*	m_slot;
};

/** Release latches and decrement the buffer fix count.
@param slot	memo slot */
static
void
memo_slot_release(mtr_memo_slot_t* slot)
{
	switch (slot->type) {
	case MTR_MEMO_BUF_FIX:
	case MTR_MEMO_PAGE_S_FIX:
	case MTR_MEMO_PAGE_SX_FIX:
	case MTR_MEMO_PAGE_X_FIX: {

		buf_block_t*	block;

		block = reinterpret_cast<buf_block_t*>(slot->object);

		buf_block_unfix(block);
		buf_page_release_latch(block, slot->type);
		break;
	}

	case MTR_MEMO_S_LOCK:
		rw_lock_s_unlock(reinterpret_cast<rw_lock_t*>(slot->object));
		break;

	case MTR_MEMO_SX_LOCK:
		rw_lock_sx_unlock(reinterpret_cast<rw_lock_t*>(slot->object));
		break;

	case MTR_MEMO_X_LOCK:
		rw_lock_x_unlock(reinterpret_cast<rw_lock_t*>(slot->object));
		break;

#ifdef UNIV_DEBUG
	default:
		ut_ad(slot->type == MTR_MEMO_MODIFY);
#endif /* UNIV_DEBUG */
	}

	slot->object = NULL;
}

/** Unfix a page, do not release the latches on the page.
@param slot	memo slot */
static
void
memo_block_unfix(mtr_memo_slot_t* slot)
{
	switch (slot->type) {
	case MTR_MEMO_BUF_FIX:
	case MTR_MEMO_PAGE_S_FIX:
	case MTR_MEMO_PAGE_X_FIX:
	case MTR_MEMO_PAGE_SX_FIX: {
		buf_block_unfix(reinterpret_cast<buf_block_t*>(slot->object));
		break;
	}

	case MTR_MEMO_S_LOCK:
	case MTR_MEMO_X_LOCK:
	case MTR_MEMO_SX_LOCK:
		break;
#ifdef UNIV_DEBUG
	default:
#endif /* UNIV_DEBUG */
		break;
	}
}
/** Release latches represented by a slot.
@param slot	memo slot */
static
void
memo_latch_release(mtr_memo_slot_t* slot)
{
	switch (slot->type) {
	case MTR_MEMO_BUF_FIX:
	case MTR_MEMO_PAGE_S_FIX:
	case MTR_MEMO_PAGE_SX_FIX:
	case MTR_MEMO_PAGE_X_FIX: {
		buf_block_t*	block;

		block = reinterpret_cast<buf_block_t*>(slot->object);

		memo_block_unfix(slot);

		buf_page_release_latch(block, slot->type);

		slot->object = NULL;
		break;
	}

	case MTR_MEMO_S_LOCK:
		rw_lock_s_unlock(reinterpret_cast<rw_lock_t*>(slot->object));
		slot->object = NULL;
		break;

	case MTR_MEMO_X_LOCK:
		rw_lock_x_unlock(reinterpret_cast<rw_lock_t*>(slot->object));
		slot->object = NULL;
		break;

	case MTR_MEMO_SX_LOCK:
		rw_lock_sx_unlock(reinterpret_cast<rw_lock_t*>(slot->object));
		slot->object = NULL;
		break;

#ifdef UNIV_DEBUG
	default:
		ut_ad(slot->type == MTR_MEMO_MODIFY);

		slot->object = NULL;
#endif /* UNIV_DEBUG */
	}
}

/** Release the latches acquired by the mini-transaction. */
struct ReleaseLatches {

	/** @return true always. */
	bool operator()(mtr_memo_slot_t* slot) const
	{
		if (slot->object != NULL) {
			memo_latch_release(slot);
		}

		return(true);
	}
};

/** Release the latches and blocks acquired by the mini-transaction. */
struct ReleaseAll {
	/** @return true always. */
	bool operator()(mtr_memo_slot_t* slot) const
	{
		if (slot->object != NULL) {
			memo_slot_release(slot);
		}

		return(true);
	}
};

/** Check that all slots have been handled. */
struct DebugCheck {
	/** @return true always. */
	bool operator()(const mtr_memo_slot_t* slot) const
	{
		ut_a(slot->object == NULL);
		return(true);
	}
};

/** Release a resource acquired by the mini-transaction. */
struct ReleaseBlocks {
	/** Release specific object */
	ReleaseBlocks(lsn_t start_lsn, lsn_t end_lsn, FlushObserver* observer)
		:
		m_end_lsn(end_lsn),
		m_start_lsn(start_lsn),
		m_flush_observer(observer)
	{
		/* Do nothing */
	}

	/** Add the modified page to the buffer flush list. */
	void add_dirty_page_to_flush_list(mtr_memo_slot_t* slot) const
	{
		ut_ad(m_end_lsn > 0);
		ut_ad(m_start_lsn > 0);

		buf_block_t*	block;

		block = reinterpret_cast<buf_block_t*>(slot->object);

		buf_flush_note_modification(block, m_start_lsn,
					    m_end_lsn, m_flush_observer);
	}

	/** @return true always. */
	bool operator()(mtr_memo_slot_t* slot) const
	{
		if (slot->object != NULL) {

			if (slot->type == MTR_MEMO_PAGE_X_FIX
			    || slot->type == MTR_MEMO_PAGE_SX_FIX) {

				add_dirty_page_to_flush_list(slot);
			}
		}

		return(true);
	}

	/** Mini-transaction REDO start LSN */
	lsn_t		m_end_lsn;

	/** Mini-transaction REDO end LSN */
	lsn_t		m_start_lsn;

	/** Flush observer */
	FlushObserver*	m_flush_observer;
};

class mtr_t::Command {
public:
	/** Constructor.
	Takes ownership of the mtr->m_impl, is responsible for deleting it.
	@param[in,out]	mtr	mini-transaction */
	explicit Command(mtr_t* mtr) : m_impl(&mtr->m_impl), m_locks_released()
	{}

	/** Destructor */
	~Command()
	{
		ut_ad(m_impl == 0);
	}

	/** Write the redo log record, add dirty pages to the flush list and
	release the resources. */
	void execute();

	/** Release the blocks used in this mini-transaction. */
	void release_blocks();

	/** Release the latches acquired by the mini-transaction. */
	void release_latches();

	/** Release both the latches and blocks used in the mini-transaction. */
	void release_all();

	/** Release the resources */
	void release_resources();

	/** Append the redo log records to the redo log buffer.
	@param[in]	len	number of bytes to write */
	void finish_write(ulint len);

private:
	/** Prepare to write the mini-transaction log to the redo log buffer.
	@return number of bytes to write in finish_write() */
	ulint prepare_write();

	/** The mini-transaction state. */
	mtr_t::Impl*		m_impl;

	/** Set to 1 after the user thread releases the latches. The log
	writer thread must wait for this to be set to 1. */
	volatile ulint		m_locks_released;

	/** Start lsn of the possible log entry for this mtr */
	lsn_t			m_start_lsn;

	/** End lsn of the possible log entry for this mtr */
	lsn_t			m_end_lsn;
};

/** Check if a mini-transaction is dirtying a clean page.
@return true if the mtr is dirtying a clean page. */
bool
mtr_t::is_block_dirtied(const buf_block_t* block)
{
	ut_ad(buf_block_get_state(block) == BUF_BLOCK_FILE_PAGE);
	ut_ad(block->page.buf_fix_count > 0);

	/* It is OK to read oldest_modification because no
	other thread can be performing a write of it and it
	is only during write that the value is reset to 0. */
	return(block->page.oldest_modification == 0);
}

/** Write the block contents to the REDO log */
struct mtr_write_log_t {
	/** Append a block to the redo log buffer.
	@return whether the appending should continue */
	bool operator()(const mtr_buf_t::block_t* block) const
	{
		log_write_low(block->begin(), block->used());
		return(true);
	}
};

/** Append records to the system-wide redo log buffer.
@param[in]	log	redo log records */
void
mtr_write_log(
	const mtr_buf_t*	log)
{
	const ulint	len = log->size();
	mtr_write_log_t	write_log;

	ut_ad(!recv_no_log_write);
	DBUG_PRINT("ib_log",
		   (ULINTPF " extra bytes written at " LSN_PF,
		    len, log_sys.lsn));

	log_reserve_and_open(len);
	log->for_each_block(write_log);
	log_close();
}

<<<<<<< HEAD
/** Start a mini-transaction.
@param sync		true if it is a synchronous mini-transaction */
void
mtr_t::start(bool sync)
=======
/** Start a mini-transaction. */
void mtr_t::start()
>>>>>>> bdfe2784
{
	UNIV_MEM_INVALID(this, sizeof(*this));

	UNIV_MEM_INVALID(&m_impl, sizeof(m_impl));

	m_commit_lsn = 0;

	new(&m_impl.m_log) mtr_buf_t();
	new(&m_impl.m_memo) mtr_buf_t();

	m_impl.m_mtr = this;
	m_impl.m_log_mode = MTR_LOG_ALL;
	m_impl.m_inside_ibuf = false;
	m_impl.m_modifications = false;
	m_impl.m_made_dirty = false;
	m_impl.m_n_log_recs = 0;
	m_impl.m_state = MTR_STATE_ACTIVE;
	ut_d(m_impl.m_user_space_id = TRX_SYS_SPACE);
	m_impl.m_user_space = NULL;
	m_impl.m_flush_observer = NULL;

	ut_d(m_impl.m_magic_n = MTR_MAGIC_N);
}

/** Release the resources */
void
mtr_t::Command::release_resources()
{
	ut_ad(m_impl->m_magic_n == MTR_MAGIC_N);

	/* Currently only used in commit */
	ut_ad(m_impl->m_state == MTR_STATE_COMMITTING);

#ifdef UNIV_DEBUG
	DebugCheck		release;
	Iterate<DebugCheck>	iterator(release);

	m_impl->m_memo.for_each_block_in_reverse(iterator);
#endif /* UNIV_DEBUG */

	/* Reset the mtr buffers */
	m_impl->m_log.erase();

	m_impl->m_memo.erase();

	m_impl->m_state = MTR_STATE_COMMITTED;

	m_impl = 0;
}

/** Commit a mini-transaction. */
void
mtr_t::commit()
{
	ut_ad(is_active());
	ut_ad(!is_inside_ibuf());
	ut_ad(m_impl.m_magic_n == MTR_MAGIC_N);
	m_impl.m_state = MTR_STATE_COMMITTING;

	/* This is a dirty read, for debugging. */
	ut_ad(!m_impl.m_modifications || !recv_no_log_write);

	Command	cmd(this);

	if (m_impl.m_modifications
	    && (m_impl.m_n_log_recs > 0
		|| m_impl.m_log_mode == MTR_LOG_NO_REDO)) {

		ut_ad(!srv_read_only_mode
		      || m_impl.m_log_mode == MTR_LOG_NO_REDO);

		cmd.execute();
	} else {
		cmd.release_all();
		cmd.release_resources();
	}
}

/** Commit a mini-transaction that did not modify any pages,
but generated some redo log on a higher level, such as
MLOG_FILE_NAME records and a MLOG_CHECKPOINT marker.
The caller must invoke log_mutex_enter() and log_mutex_exit().
This is to be used at log_checkpoint().
@param[in]	checkpoint_lsn		the LSN of the log checkpoint
@param[in]	write_mlog_checkpoint	Write MLOG_CHECKPOINT marker
					if it is enabled. */
void
mtr_t::commit_checkpoint(
	lsn_t	checkpoint_lsn,
	bool	write_mlog_checkpoint)
{
	ut_ad(log_mutex_own());
	ut_ad(is_active());
	ut_ad(!is_inside_ibuf());
	ut_ad(m_impl.m_magic_n == MTR_MAGIC_N);
	ut_ad(get_log_mode() == MTR_LOG_ALL);
	ut_ad(!m_impl.m_made_dirty);
	ut_ad(m_impl.m_memo.size() == 0);
	ut_ad(!srv_read_only_mode);
	ut_d(m_impl.m_state = MTR_STATE_COMMITTING);
	ut_ad(write_mlog_checkpoint || m_impl.m_n_log_recs > 1);

	switch (m_impl.m_n_log_recs) {
	case 0:
		break;
	case 1:
		*m_impl.m_log.front()->begin() |= MLOG_SINGLE_REC_FLAG;
		break;
	default:
		mlog_catenate_ulint(
			&m_impl.m_log, MLOG_MULTI_REC_END, MLOG_1BYTE);
	}

	if (write_mlog_checkpoint) {
		byte*	ptr = m_impl.m_log.push<byte*>(SIZE_OF_MLOG_CHECKPOINT);
		compile_time_assert(SIZE_OF_MLOG_CHECKPOINT == 1 + 8);
		*ptr = MLOG_CHECKPOINT;
		mach_write_to_8(ptr + 1, checkpoint_lsn);
	}

	Command	cmd(this);
	cmd.finish_write(m_impl.m_log.size());
	cmd.release_resources();

	if (write_mlog_checkpoint) {
		DBUG_PRINT("ib_log",
			   ("MLOG_CHECKPOINT(" LSN_PF ") written at " LSN_PF,
			    checkpoint_lsn, log_sys.lsn));
	}
}

#ifdef UNIV_DEBUG
/** Check if a tablespace is associated with the mini-transaction
(needed for generating a MLOG_FILE_NAME record)
@param[in]	space	tablespace
@return whether the mini-transaction is associated with the space */
bool
mtr_t::is_named_space(ulint space) const
{
	ut_ad(!m_impl.m_user_space
	      || m_impl.m_user_space->id != TRX_SYS_SPACE);

	switch (get_log_mode()) {
	case MTR_LOG_NONE:
	case MTR_LOG_NO_REDO:
		return(true);
	case MTR_LOG_ALL:
	case MTR_LOG_SHORT_INSERTS:
		return(m_impl.m_user_space_id == space
		       || is_predefined_tablespace(space));
	}

	ut_error;
	return(false);
}
/** Check if a tablespace is associated with the mini-transaction
(needed for generating a MLOG_FILE_NAME record)
@param[in]	space	tablespace
@return whether the mini-transaction is associated with the space */
bool mtr_t::is_named_space(const fil_space_t* space) const
{
	ut_ad(!m_impl.m_user_space
	      || m_impl.m_user_space->id != TRX_SYS_SPACE);

	switch (get_log_mode()) {
	case MTR_LOG_NONE:
	case MTR_LOG_NO_REDO:
		return true;
	case MTR_LOG_ALL:
	case MTR_LOG_SHORT_INSERTS:
		return(m_impl.m_user_space == space
		       || is_predefined_tablespace(space->id));
	}

	ut_error;
	return false;
}
#endif /* UNIV_DEBUG */

/** Acquire a tablespace X-latch.
NOTE: use mtr_x_lock_space().
@param[in]	space_id	tablespace ID
@param[in]	file		file name from where called
@param[in]	line		line number in file
@return the tablespace object (never NULL) */
fil_space_t*
mtr_t::x_lock_space(ulint space_id, const char* file, unsigned line)
{
	fil_space_t*	space;

	ut_ad(m_impl.m_magic_n == MTR_MAGIC_N);
	ut_ad(is_active());

	if (space_id == TRX_SYS_SPACE) {
		space = fil_system.sys_space;
	} else if ((space = m_impl.m_user_space) && space_id == space->id) {
	} else {
		space = fil_space_get(space_id);
		ut_ad(get_log_mode() != MTR_LOG_NO_REDO
		      || space->purpose == FIL_TYPE_TEMPORARY
		      || space->purpose == FIL_TYPE_IMPORT
		      || my_atomic_loadlint(&space->redo_skipped_count) > 0
		      || srv_is_tablespace_truncated(space->id));
	}

	ut_ad(space);
	ut_ad(space->id == space_id);
	x_lock(&space->latch, file, line);
	ut_ad(space->purpose == FIL_TYPE_TEMPORARY
	      || space->purpose == FIL_TYPE_IMPORT
	      || space->purpose == FIL_TYPE_TABLESPACE);
	return(space);
}

/** Release an object in the memo stack.
@return true if released */
bool
mtr_t::memo_release(const void* object, ulint type)
{
	ut_ad(m_impl.m_magic_n == MTR_MAGIC_N);
	ut_ad(is_active());

	/* We cannot release a page that has been written to in the
	middle of a mini-transaction. */
	ut_ad(!m_impl.m_modifications || type != MTR_MEMO_PAGE_X_FIX);

	Find		find(object, type);
	Iterate<Find>	iterator(find);

	if (!m_impl.m_memo.for_each_block_in_reverse(iterator)) {
		memo_slot_release(find.m_slot);
		return(true);
	}

	return(false);
}

/** Release a page latch.
@param[in]	ptr	pointer to within a page frame
@param[in]	type	object type: MTR_MEMO_PAGE_X_FIX, ... */
void
mtr_t::release_page(const void* ptr, mtr_memo_type_t type)
{
	ut_ad(m_impl.m_magic_n == MTR_MAGIC_N);
	ut_ad(is_active());

	/* We cannot release a page that has been written to in the
	middle of a mini-transaction. */
	ut_ad(!m_impl.m_modifications || type != MTR_MEMO_PAGE_X_FIX);

	FindPage		find(ptr, type);
	Iterate<FindPage>	iterator(find);

	if (!m_impl.m_memo.for_each_block_in_reverse(iterator)) {
		memo_slot_release(find.get_slot());
		return;
	}

	/* The page was not found! */
	ut_ad(0);
}

/** Prepare to write the mini-transaction log to the redo log buffer.
@return number of bytes to write in finish_write() */
ulint
mtr_t::Command::prepare_write()
{
	ut_ad(!recv_no_log_write);

	switch (m_impl->m_log_mode) {
	case MTR_LOG_SHORT_INSERTS:
		ut_ad(0);
		/* fall through (write no redo log) */
	case MTR_LOG_NO_REDO:
	case MTR_LOG_NONE:
		ut_ad(m_impl->m_log.size() == 0);
		log_mutex_enter();
		m_end_lsn = m_start_lsn = log_sys.lsn;
		return(0);
	case MTR_LOG_ALL:
		break;
	}

	ulint	len	= m_impl->m_log.size();
	ulint	n_recs	= m_impl->m_n_log_recs;
	ut_ad(len > 0);
	ut_ad(n_recs > 0);

	if (len > srv_log_buffer_size / 2) {
		log_buffer_extend(ulong((len + 1) * 2));
	}

	ut_ad(m_impl->m_n_log_recs == n_recs);

	fil_space_t*	space = m_impl->m_user_space;

	if (space != NULL && is_predefined_tablespace(space->id)) {
		/* Omit MLOG_FILE_NAME for predefined tablespaces. */
		space = NULL;
	}

	log_mutex_enter();

	if (fil_names_write_if_was_clean(space, m_impl->m_mtr)) {
		/* This mini-transaction was the first one to modify
		this tablespace since the latest checkpoint, so
		some MLOG_FILE_NAME records were appended to m_log. */
		ut_ad(m_impl->m_n_log_recs > n_recs);
		mlog_catenate_ulint(
			&m_impl->m_log, MLOG_MULTI_REC_END, MLOG_1BYTE);
		len = m_impl->m_log.size();
	} else {
		/* This was not the first time of dirtying a
		tablespace since the latest checkpoint. */

		ut_ad(n_recs == m_impl->m_n_log_recs);

		if (n_recs <= 1) {
			ut_ad(n_recs == 1);

			/* Flag the single log record as the
			only record in this mini-transaction. */
			*m_impl->m_log.front()->begin()
				|= MLOG_SINGLE_REC_FLAG;
		} else {
			/* Because this mini-transaction comprises
			multiple log records, append MLOG_MULTI_REC_END
			at the end. */

			mlog_catenate_ulint(
				&m_impl->m_log, MLOG_MULTI_REC_END,
				MLOG_1BYTE);
			len++;
		}
	}

	/* check and attempt a checkpoint if exceeding capacity */
	log_margin_checkpoint_age(len);

	return(len);
}

/** Append the redo log records to the redo log buffer
@param[in] len	number of bytes to write */
void
mtr_t::Command::finish_write(
	ulint	len)
{
	ut_ad(m_impl->m_log_mode == MTR_LOG_ALL);
	ut_ad(log_mutex_own());
	ut_ad(m_impl->m_log.size() == len);
	ut_ad(len > 0);

	if (m_impl->m_log.is_small()) {
		const mtr_buf_t::block_t*	front = m_impl->m_log.front();
		ut_ad(len <= front->used());

		m_end_lsn = log_reserve_and_write_fast(
			front->begin(), len, &m_start_lsn);

		if (m_end_lsn > 0) {
			return;
		}
	}

	/* Open the database log for log_write_low */
	m_start_lsn = log_reserve_and_open(len);

	mtr_write_log_t	write_log;
	m_impl->m_log.for_each_block(write_log);

	m_end_lsn = log_close();
}

/** Release the latches and blocks acquired by this mini-transaction */
void
mtr_t::Command::release_all()
{
	ReleaseAll release;
	Iterate<ReleaseAll> iterator(release);

	m_impl->m_memo.for_each_block_in_reverse(iterator);

	/* Note that we have released the latches. */
	m_locks_released = 1;
}

/** Release the latches acquired by this mini-transaction */
void
mtr_t::Command::release_latches()
{
	ReleaseLatches release;
	Iterate<ReleaseLatches> iterator(release);

	m_impl->m_memo.for_each_block_in_reverse(iterator);

	/* Note that we have released the latches. */
	m_locks_released = 1;
}

/** Release the blocks used in this mini-transaction */
void
mtr_t::Command::release_blocks()
{
	ReleaseBlocks release(m_start_lsn, m_end_lsn, m_impl->m_flush_observer);
	Iterate<ReleaseBlocks> iterator(release);

	m_impl->m_memo.for_each_block_in_reverse(iterator);
}

/** Write the redo log record, add dirty pages to the flush list and release
the resources. */
void
mtr_t::Command::execute()
{
	ut_ad(m_impl->m_log_mode != MTR_LOG_NONE);

	if (const ulint len = prepare_write()) {
		finish_write(len);
	}

	if (m_impl->m_made_dirty) {
		log_flush_order_mutex_enter();
	}

	/* It is now safe to release the log mutex because the
	flush_order mutex will ensure that we are the first one
	to insert into the flush list. */
	log_mutex_exit();

	m_impl->m_mtr->m_commit_lsn = m_end_lsn;

	release_blocks();

	if (m_impl->m_made_dirty) {
		log_flush_order_mutex_exit();
	}

	release_latches();

	release_resources();
}

#ifdef UNIV_DEBUG
/** Check if memo contains the given item.
@return	true if contains */
bool
mtr_t::memo_contains(
	const mtr_buf_t*	memo,
	const void*		object,
	ulint			type)
{
	Find		find(object, type);
	Iterate<Find>	iterator(find);

	if (memo->for_each_block_in_reverse(iterator)) {
		return(false);
	}

	switch (type) {
	case MTR_MEMO_X_LOCK:
		ut_ad(rw_lock_own((rw_lock_t*) object, RW_LOCK_X));
		break;
	case MTR_MEMO_SX_LOCK:
		ut_ad(rw_lock_own((rw_lock_t*) object, RW_LOCK_SX));
		break;
	case MTR_MEMO_S_LOCK:
		ut_ad(rw_lock_own((rw_lock_t*) object, RW_LOCK_S));
		break;
	}

	return(true);
}

/** Debug check for flags */
struct FlaggedCheck {
	FlaggedCheck(const void* ptr, ulint flags)
		:
		m_ptr(ptr),
		m_flags(flags)
	{
		/* There must be some flags to look for. */
		ut_ad(flags);
		/* Look for rw-lock-related and page-related flags. */
		ut_ad(!(flags & ulint(~(MTR_MEMO_PAGE_S_FIX
					| MTR_MEMO_PAGE_X_FIX
					| MTR_MEMO_PAGE_SX_FIX
					| MTR_MEMO_BUF_FIX
					| MTR_MEMO_MODIFY
					| MTR_MEMO_X_LOCK
					| MTR_MEMO_SX_LOCK
					| MTR_MEMO_S_LOCK))));
		/* Either some rw-lock-related or page-related flags
		must be specified, but not both at the same time. */
		ut_ad(!(flags & (MTR_MEMO_PAGE_S_FIX
				 | MTR_MEMO_PAGE_X_FIX
				 | MTR_MEMO_PAGE_SX_FIX
				 | MTR_MEMO_BUF_FIX
				 | MTR_MEMO_MODIFY))
		      == !!(flags & (MTR_MEMO_X_LOCK
				     | MTR_MEMO_SX_LOCK
				     | MTR_MEMO_S_LOCK)));
	}

	/** Visit a memo entry.
	@param[in]	slot	memo entry to visit
	@retval	false	if m_ptr was found
	@retval	true	if the iteration should continue */
	bool operator()(const mtr_memo_slot_t* slot) const
	{
		if (m_ptr != slot->object || !(m_flags & slot->type)) {
			return(true);
		}

		if (ulint flags = m_flags & (MTR_MEMO_PAGE_S_FIX
					     | MTR_MEMO_PAGE_SX_FIX
					     | MTR_MEMO_PAGE_X_FIX)) {
			rw_lock_t* lock = &static_cast<buf_block_t*>(
				const_cast<void*>(m_ptr))->lock;
			ut_ad(rw_lock_own_flagged(lock, flags));
		} else {
			rw_lock_t* lock = static_cast<rw_lock_t*>(
				const_cast<void*>(m_ptr));
			ut_ad(rw_lock_own_flagged(lock, m_flags >> 5));
		}

		return(false);
	}

	const void*const	m_ptr;
	const ulint		m_flags;
};

/** Check if memo contains the given item.
@param object		object to search
@param flags		specify types of object (can be ORred) of
			MTR_MEMO_PAGE_S_FIX ... values
@return true if contains */
bool
mtr_t::memo_contains_flagged(const void* ptr, ulint flags) const
{
	ut_ad(m_impl.m_magic_n == MTR_MAGIC_N);
	ut_ad(is_committing() || is_active());

	FlaggedCheck		check(ptr, flags);
	Iterate<FlaggedCheck>	iterator(check);

	return(!m_impl.m_memo.for_each_block_in_reverse(iterator));
}

/** Check if memo contains the given page.
@param[in]	ptr	pointer to within buffer frame
@param[in]	flags	specify types of object with OR of
			MTR_MEMO_PAGE_S_FIX... values
@return	the block
@retval	NULL	if not found */
buf_block_t*
mtr_t::memo_contains_page_flagged(
	const byte*	ptr,
	ulint		flags) const
{
	FindPage		check(ptr, flags);
	Iterate<FindPage>	iterator(check);

	return(m_impl.m_memo.for_each_block_in_reverse(iterator)
	       ? NULL : check.get_block());
}

/** Mark the given latched page as modified.
@param[in]	ptr	pointer to within buffer frame */
void
mtr_t::memo_modify_page(const byte* ptr)
{
	buf_block_t*	block = memo_contains_page_flagged(
		ptr, MTR_MEMO_PAGE_X_FIX | MTR_MEMO_PAGE_SX_FIX);
	ut_ad(block != NULL);

	if (!memo_contains(get_memo(), block, MTR_MEMO_MODIFY)) {
		memo_push(block, MTR_MEMO_MODIFY);
	}
}

/** Print info of an mtr handle. */
void
mtr_t::print() const
{
	ib::info() << "Mini-transaction handle: memo size "
		<< m_impl.m_memo.size() << " bytes log size "
		<< get_log()->size() << " bytes";
}

#endif /* UNIV_DEBUG */<|MERGE_RESOLUTION|>--- conflicted
+++ resolved
@@ -475,15 +475,8 @@
 	log_close();
 }
 
-<<<<<<< HEAD
-/** Start a mini-transaction.
-@param sync		true if it is a synchronous mini-transaction */
-void
-mtr_t::start(bool sync)
-=======
 /** Start a mini-transaction. */
 void mtr_t::start()
->>>>>>> bdfe2784
 {
 	UNIV_MEM_INVALID(this, sizeof(*this));
 
