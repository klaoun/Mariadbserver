--- conflicted
+++ resolved
@@ -1236,44 +1236,16 @@
   if (log_sys.get_flushed_lsn(std::memory_order_relaxed) >= lsn)
     return;
 
-<<<<<<< HEAD
-  completion_callback cb, *callback= nullptr;
-
-  if (trx->state != TRX_STATE_PREPARED && !log_sys.is_pmem() &&
-      (cb.m_param= thd_increment_pending_ops(trx->mysql_thd)))
-  {
-    cb.m_callback= (void (*)(void *)) thd_decrement_pending_ops;
-    callback= &cb;
-  }
-
-  log_write_up_to(lsn, srv_file_flush_method != SRV_NOSYNC &&
-                  (srv_flush_log_at_trx_commit & 1), callback);
-}
-
-/**********************************************************************//**
-If required, flushes the log to disk based on the value of
-innodb_flush_log_at_trx_commit. */
-static
-void
-trx_flush_log_if_needed(
-/*====================*/
-	lsn_t	lsn,	/*!< in: lsn up to which logs are to be
-			flushed. */
-	trx_t*	trx)	/*!< in/out: transaction */
-{
-	trx->op_info = "flushing log";
-	trx_flush_log_if_needed_low(lsn, trx);
-	trx->op_info = "";
-=======
   const bool flush=
     (srv_file_flush_method != SRV_NOSYNC &&
      (srv_flush_log_at_trx_commit & 1));
 
   completion_callback cb;
-  if ((cb.m_param= thd_increment_pending_ops(trx->mysql_thd)))
+  if (!log_sys.is_pmem() &&
+      (cb.m_param= thd_increment_pending_ops(trx->mysql_thd)))
   {
     cb.m_callback = (void (*)(void *)) thd_decrement_pending_ops;
-    log_write_up_to(lsn, flush, false, &cb);
+    log_write_up_to(lsn, flush, &cb);
   }
   else
   {
@@ -1281,7 +1253,6 @@
     log_write_up_to(lsn, flush);
     trx->op_info= "";
   }
->>>>>>> 8bf17c57
 }
 
 /** Process tables that were modified by the committing transaction. */
