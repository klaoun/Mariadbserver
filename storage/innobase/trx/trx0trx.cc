--- conflicted
+++ resolved
@@ -1052,12 +1052,7 @@
 
 	ut_ad(!trx->read_only);
 	ut_ad(!undo || undo->rseg == rseg);
-<<<<<<< HEAD
-	ut_ad(!old_insert || old_insert->rseg == rseg);
 	mysql_mutex_lock(&rseg->mutex);
-=======
-	mutex_enter(&rseg->mutex);
->>>>>>> a42c80bd
 
 	/* Assign the transaction serialisation number and add any
 	undo log to the purge queue. */
@@ -1329,18 +1324,7 @@
     mysql_mutex_lock(&rseg->mutex);
     ut_ad(rseg->trx_ref_count > 0);
     --rseg->trx_ref_count;
-<<<<<<< HEAD
     mysql_mutex_unlock(&rseg->mutex);
-
-    if (trx_undo_t *&insert= rsegs.m_redo.old_insert)
-    {
-      ut_ad(insert->rseg == rseg);
-      trx_undo_commit_cleanup(insert, false);
-      insert= nullptr;
-    }
-=======
-    mutex_exit(&rseg->mutex);
->>>>>>> a42c80bd
   }
 
   if (mtr)
