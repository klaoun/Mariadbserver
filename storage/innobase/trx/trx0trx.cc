/*****************************************************************************

Copyright (c) 1996, 2016, Oracle and/or its affiliates. All Rights Reserved.
Copyright (c) 2015, 2020, MariaDB Corporation.

This program is free software; you can redistribute it and/or modify it under
the terms of the GNU General Public License as published by the Free Software
Foundation; version 2 of the License.

This program is distributed in the hope that it will be useful, but WITHOUT
ANY WARRANTY; without even the implied warranty of MERCHANTABILITY or FITNESS
FOR A PARTICULAR PURPOSE. See the GNU General Public License for more details.

You should have received a copy of the GNU General Public License along with
this program; if not, write to the Free Software Foundation, Inc.,
51 Franklin Street, Fifth Floor, Boston, MA 02110-1335 USA

*****************************************************************************/

/**************************************************//**
@file trx/trx0trx.cc
The transaction

Created 3/26/1996 Heikki Tuuri
*******************************************************/

#include "trx0trx.h"

#ifdef WITH_WSREP
#include <mysql/service_wsrep.h>
#endif

#include <mysql/service_thd_error_context.h>

#include "btr0sea.h"
#include "lock0lock.h"
#include "log0log.h"
#include "os0proc.h"
#include "que0que.h"
#include "srv0mon.h"
#include "srv0srv.h"
#include "srv0start.h"
#include "trx0purge.h"
#include "trx0rec.h"
#include "trx0roll.h"
#include "trx0rseg.h"
#include "trx0undo.h"
#include "trx0xa.h"
#include "ut0pool.h"
#include "ut0vec.h"

#include <set>
#include <new>

/** The bit pattern corresponding to TRX_ID_MAX */
const byte trx_id_max_bytes[8] = {
	0xff, 0xff, 0xff, 0xff, 0xff, 0xff, 0xff, 0xff
};

/** The bit pattern corresponding to max timestamp */
const byte timestamp_max_bytes[7] = {
	0x7f, 0xff, 0xff, 0xff, 0x0f, 0x42, 0x3f
};


static const ulint MAX_DETAILED_ERROR_LEN = 256;

/** Set of table_id */
typedef std::set<
	table_id_t,
	std::less<table_id_t>,
	ut_allocator<table_id_t> >	table_id_set;

/*************************************************************//**
Set detailed error message for the transaction. */
void
trx_set_detailed_error(
/*===================*/
	trx_t*		trx,	/*!< in: transaction struct */
	const char*	msg)	/*!< in: detailed error message */
{
	strncpy(trx->detailed_error, msg, MAX_DETAILED_ERROR_LEN - 1);
	trx->detailed_error[MAX_DETAILED_ERROR_LEN - 1] = '\0';
}

/*************************************************************//**
Set detailed error message for the transaction from a file. Note that the
file is rewinded before reading from it. */
void
trx_set_detailed_error_from_file(
/*=============================*/
	trx_t*	trx,	/*!< in: transaction struct */
	FILE*	file)	/*!< in: file to read message from */
{
	os_file_read_string(file, trx->detailed_error, MAX_DETAILED_ERROR_LEN);
}

/********************************************************************//**
Initialize transaction object.
@param trx trx to initialize */
static
void
trx_init(
/*=====*/
	trx_t*	trx)
{
	trx->state = TRX_STATE_NOT_STARTED;

	trx->is_recovered = false;

	trx->op_info = "";

	trx->active_commit_ordered = 0;

	trx->isolation_level = TRX_ISO_REPEATABLE_READ;

	trx->check_foreigns = true;

	trx->check_unique_secondary = true;

	trx->lock.n_rec_locks = 0;

	trx->dict_operation = TRX_DICT_OP_NONE;

	trx->table_id = 0;

	trx->error_state = DB_SUCCESS;

	trx->error_key_num = ULINT_UNDEFINED;

	trx->undo_no = 0;

	trx->rsegs.m_redo.rseg = NULL;

	trx->rsegs.m_noredo.rseg = NULL;

	trx->read_only = false;

	trx->auto_commit = false;

	trx->will_lock = 0;

	trx->ddl = false;

	trx->internal = false;

	ut_d(trx->start_file = 0);

	ut_d(trx->start_line = 0);

	trx->magic_n = TRX_MAGIC_N;

	trx->lock.que_state = TRX_QUE_RUNNING;

	trx->last_sql_stat_start.least_undo_no = 0;

	ut_ad(!trx->read_view.is_open());

	trx->lock.rec_cached = 0;

	trx->lock.table_cached = 0;
}

/** For managing the life-cycle of the trx_t instance that we get
from the pool. */
struct TrxFactory {

	/** Initializes a transaction object. It must be explicitly started
	with trx_start_if_not_started() before using it. The default isolation
	level is TRX_ISO_REPEATABLE_READ.
	@param trx Transaction instance to initialise */
	static void init(trx_t* trx)
	{
		/* Explicitly call the constructor of the already
		allocated object. trx_t objects are allocated by
		ut_zalloc_nokey() in Pool::Pool() which would not call
		the constructors of the trx_t members. */
		new(&trx->mod_tables) trx_mod_tables_t();

		new(&trx->lock.table_locks) lock_list();

		new(&trx->read_view) ReadView();

		trx->rw_trx_hash_pins = 0;
		trx_init(trx);

		trx->dict_operation_lock_mode = 0;

		trx->xid = UT_NEW_NOKEY(xid_t());

		trx->detailed_error = reinterpret_cast<char*>(
			ut_zalloc_nokey(MAX_DETAILED_ERROR_LEN));

		trx->lock.lock_heap = mem_heap_create_typed(
			1024, MEM_HEAP_FOR_LOCK_HEAP);

		lock_trx_lock_list_init(&trx->lock.trx_locks);

		UT_LIST_INIT(trx->lock.evicted_tables,
			     &dict_table_t::table_LRU);

		UT_LIST_INIT(
			trx->trx_savepoints,
			&trx_named_savept_t::trx_savepoints);

		mutex_create(LATCH_ID_TRX, &trx->mutex);
	}

	/** Release resources held by the transaction object.
	@param trx the transaction for which to release resources */
	static void destroy(trx_t* trx)
	{
		ut_a(trx->magic_n == TRX_MAGIC_N);
		ut_ad(!trx->mysql_thd);

		ut_a(trx->lock.wait_lock == NULL);
		ut_a(trx->lock.wait_thr == NULL);
		ut_a(trx->dict_operation_lock_mode == 0);

		if (trx->lock.lock_heap != NULL) {
			mem_heap_free(trx->lock.lock_heap);
			trx->lock.lock_heap = NULL;
		}

		ut_a(UT_LIST_GET_LEN(trx->lock.trx_locks) == 0);
		ut_ad(UT_LIST_GET_LEN(trx->lock.evicted_tables) == 0);

		UT_DELETE(trx->xid);
		ut_free(trx->detailed_error);

		mutex_free(&trx->mutex);

		trx->mod_tables.~trx_mod_tables_t();

		ut_ad(!trx->read_view.is_open());

		trx->lock.table_locks.~lock_list();

		trx->read_view.~ReadView();
	}

	/** Enforce any invariants here, this is called before the transaction
	is added to the pool.
	@return true if all OK */
	static bool debug(const trx_t* trx)
	{
		ut_a(trx->error_state == DB_SUCCESS);

		ut_a(trx->magic_n == TRX_MAGIC_N);

		ut_ad(!trx->read_only);

		ut_ad(trx->state == TRX_STATE_NOT_STARTED);

		ut_ad(trx->dict_operation == TRX_DICT_OP_NONE);

		ut_ad(trx->mysql_thd == 0);

		ut_a(trx->lock.wait_thr == NULL);
		ut_a(trx->lock.wait_lock == NULL);
		ut_a(trx->dict_operation_lock_mode == 0);

		ut_a(UT_LIST_GET_LEN(trx->lock.trx_locks) == 0);

		ut_ad(trx->autoinc_locks == NULL);

		ut_ad(trx->lock.table_locks.empty());

		return(true);
	}
};

/** The lock strategy for TrxPool */
struct TrxPoolLock {
	TrxPoolLock() { }

	/** Create the mutex */
	void create()
	{
		mutex_create(LATCH_ID_TRX_POOL, &m_mutex);
	}

	/** Acquire the mutex */
	void enter() { mutex_enter(&m_mutex); }

	/** Release the mutex */
	void exit() { mutex_exit(&m_mutex); }

	/** Free the mutex */
	void destroy() { mutex_free(&m_mutex); }

	/** Mutex to use */
	ib_mutex_t	m_mutex;
};

/** The lock strategy for the TrxPoolManager */
struct TrxPoolManagerLock {
	TrxPoolManagerLock() { }

	/** Create the mutex */
	void create()
	{
		mutex_create(LATCH_ID_TRX_POOL_MANAGER, &m_mutex);
	}

	/** Acquire the mutex */
	void enter() { mutex_enter(&m_mutex); }

	/** Release the mutex */
	void exit() { mutex_exit(&m_mutex); }

	/** Free the mutex */
	void destroy() { mutex_free(&m_mutex); }

	/** Mutex to use */
	ib_mutex_t	m_mutex;
};

/** Use explicit mutexes for the trx_t pool and its manager. */
typedef Pool<trx_t, TrxFactory, TrxPoolLock> trx_pool_t;
typedef PoolManager<trx_pool_t, TrxPoolManagerLock > trx_pools_t;

/** The trx_t pool manager */
static trx_pools_t* trx_pools;

/** Size of on trx_t pool in bytes. */
static const ulint MAX_TRX_BLOCK_SIZE = 1024 * 1024 * 4;

/** Create the trx_t pool */
void
trx_pool_init()
{
	trx_pools = UT_NEW_NOKEY(trx_pools_t(MAX_TRX_BLOCK_SIZE));

	ut_a(trx_pools != 0);
}

/** Destroy the trx_t pool */
void
trx_pool_close()
{
	UT_DELETE(trx_pools);

	trx_pools = 0;
}

/** @return a trx_t instance from trx_pools. */
trx_t *trx_create()
{
	trx_t*	trx = trx_pools->get();

	trx->assert_freed();

	mem_heap_t*	heap;
	ib_alloc_t*	alloc;

	/* We just got trx from pool, it should be non locking */
	ut_ad(trx->will_lock == 0);
	ut_ad(!trx->rw_trx_hash_pins);

	DBUG_LOG("trx", "Create: " << trx);

	heap = mem_heap_create(sizeof(ib_vector_t) + sizeof(void*) * 8);

	alloc = ib_heap_allocator_create(heap);

	/* Remember to free the vector explicitly in trx_free(). */
	trx->autoinc_locks = ib_vector_create(alloc, sizeof(void**), 4);

	/* Should have been either just initialized or .clear()ed by
	trx_free(). */
	ut_ad(trx->mod_tables.empty());
	ut_ad(trx->lock.table_locks.empty());
	ut_ad(UT_LIST_GET_LEN(trx->lock.trx_locks) == 0);
	ut_ad(trx->lock.n_rec_locks == 0);
	ut_ad(trx->lock.table_cached == 0);
	ut_ad(trx->lock.rec_cached == 0);
	ut_ad(UT_LIST_GET_LEN(trx->lock.evicted_tables) == 0);

#ifdef WITH_WSREP
	trx->wsrep_event= NULL;
#endif /* WITH_WSREP */

	trx_sys.register_trx(trx);

	return(trx);
}

/**
  Release a trx_t instance back to the pool.
  @param trx the instance to release.
*/
void trx_free(trx_t*& trx)
{
	ut_ad(!trx->declared_to_be_inside_innodb);
	ut_ad(!trx->n_mysql_tables_in_use);
	ut_ad(!trx->mysql_n_tables_locked);
	ut_ad(!trx->internal);
	ut_ad(!trx->mysql_log_file_name);

	if (trx->declared_to_be_inside_innodb) {

		ib::error() << "Freeing a trx (" << trx << ", "
			<< trx_get_id_for_print(trx) << ") which is declared"
			" to be processing inside InnoDB";

		trx_print(stderr, trx, 600);
		putc('\n', stderr);

		/* This is an error but not a fatal error. We must keep
		the counters like srv_conc.n_active accurate. */
		srv_conc_force_exit_innodb(trx);
	}

	if (trx->n_mysql_tables_in_use != 0
	    || trx->mysql_n_tables_locked != 0) {

		ib::error() << "MySQL is freeing a thd though"
			" trx->n_mysql_tables_in_use is "
			<< trx->n_mysql_tables_in_use
			<< " and trx->mysql_n_tables_locked is "
			<< trx->mysql_n_tables_locked << ".";

		trx_print(stderr, trx, 600);
		ut_print_buf(stderr, trx, sizeof(trx_t));
		putc('\n', stderr);
	}

	trx->dict_operation = TRX_DICT_OP_NONE;
	ut_ad(!trx->dict_operation_lock_mode);

	trx_sys.deregister_trx(trx);

	trx->assert_freed();

	trx_sys.rw_trx_hash.put_pins(trx);
	trx->mysql_thd = 0;

	// FIXME: We need to avoid this heap free/alloc for each commit.
	if (trx->autoinc_locks != NULL) {
		ut_ad(ib_vector_is_empty(trx->autoinc_locks));
		/* We allocated a dedicated heap for the vector. */
		ib_vector_free(trx->autoinc_locks);
		trx->autoinc_locks = NULL;
	}

	trx->mod_tables.clear();

	/* trx locking state should have been reset before returning trx
	to pool */
	ut_ad(trx->will_lock == 0);

	trx_pools->mem_free(trx);
#ifdef __SANITIZE_ADDRESS__
	/* Unpoison the memory for innodb_monitor_set_option;
	it is operating also on the freed transaction objects. */
	MEM_UNDEFINED(&trx->mutex, sizeof trx->mutex);
	/* For innobase_kill_connection() */
# ifdef WITH_WSREP
	MEM_UNDEFINED(&trx->wsrep, sizeof trx->wsrep);
# endif
	MEM_UNDEFINED(&trx->state, sizeof trx->state);
	MEM_UNDEFINED(&trx->mysql_thd, sizeof trx->mysql_thd);
#endif
#ifdef HAVE_valgrind
	/* Unpoison the memory for innodb_monitor_set_option;
	it is operating also on the freed transaction objects.
	We checked that these were initialized in
	trx_pools->mem_free(trx). */
	UNIV_MEM_VALID(&trx->mutex, sizeof trx->mutex);
<<<<<<< HEAD
	trx->read_view.mem_valid();
=======
	/* For innobase_kill_connection() */
# ifdef WITH_WSREP
	UNIV_MEM_VALID(&trx->wsrep, sizeof trx->wsrep);
# endif
	UNIV_MEM_VALID(&trx->state, sizeof trx->state);
	UNIV_MEM_VALID(&trx->mysql_thd, sizeof trx->mysql_thd);
#endif
>>>>>>> 6da14d7b

	trx = NULL;
}

/** Transition to committed state, to release implicit locks. */
inline void trx_t::commit_state()
{
  ut_ad(state == TRX_STATE_PREPARED
	|| state == TRX_STATE_PREPARED_RECOVERED
	|| state == TRX_STATE_ACTIVE);
  /* This makes the transaction committed in memory and makes its
  changes to data visible to other transactions. NOTE that there is a
  small discrepancy from the strict formal visibility rules here: a
  user of the database can see modifications made by another
  transaction T even before the necessary redo log segment has been
  flushed to the disk. If the database happens to crash before the
  flush, the user has seen modifications from T which will never be a
  committed transaction. However, any transaction T2 which sees the
  modifications of the committing transaction T, and which also itself
  makes modifications to the database, will get an lsn larger than the
  committing transaction T. In the case where the log flush fails, and
  T never gets committed, also T2 will never get committed. */
  trx_mutex_enter(this);
  state= TRX_STATE_COMMITTED_IN_MEMORY;
  trx_mutex_exit(this);
  ut_ad(id || !is_referenced());
}

/** Release any explicit locks of a committing transaction. */
inline void trx_t::release_locks()
{
  DBUG_ASSERT(state == TRX_STATE_COMMITTED_IN_MEMORY);
  DBUG_ASSERT(!is_referenced());

  if (UT_LIST_GET_LEN(lock.trx_locks))
  {
    lock_release(this);
    lock.n_rec_locks = 0;
    ut_ad(UT_LIST_GET_LEN(lock.trx_locks) == 0);
    ut_ad(ib_vector_is_empty(autoinc_locks));
    mem_heap_empty(lock.lock_heap);
  }

  lock.table_locks.clear();
}

/** At shutdown, frees a transaction object. */
void
trx_free_at_shutdown(trx_t *trx)
{
	ut_ad(trx->is_recovered);
	ut_a(trx_state_eq(trx, TRX_STATE_PREPARED)
	     || trx_state_eq(trx, TRX_STATE_PREPARED_RECOVERED)
	     || (trx_state_eq(trx, TRX_STATE_ACTIVE)
		 && (!srv_was_started
		     || srv_operation == SRV_OPERATION_RESTORE
		     || srv_operation == SRV_OPERATION_RESTORE_EXPORT
		     || srv_read_only_mode
		     || srv_force_recovery >= SRV_FORCE_NO_TRX_UNDO
		     || (!srv_is_being_started
		         && !srv_undo_sources && srv_fast_shutdown))));
	ut_a(trx->magic_n == TRX_MAGIC_N);

	trx->commit_state();
	trx->release_locks();
	trx_undo_free_at_shutdown(trx);

	ut_a(!trx->read_only);

	DBUG_LOG("trx", "Free prepared: " << trx);
	trx->state = TRX_STATE_NOT_STARTED;
	ut_ad(!UT_LIST_GET_LEN(trx->lock.trx_locks));
	trx->id = 0;

	trx_free(trx);
}


/**
  Disconnect a prepared transaction from MySQL
  @param[in,out] trx transaction
*/
void trx_disconnect_prepared(trx_t *trx)
{
  ut_ad(trx_state_eq(trx, TRX_STATE_PREPARED));
  ut_ad(trx->mysql_thd);
  ut_ad(!trx->mysql_log_file_name);
  trx->read_view.close();
  trx->is_recovered= true;
  trx->mysql_thd= NULL;
  /* todo/fixme: suggest to do it at innodb prepare */
  trx->will_lock= 0;
  trx_sys.rw_trx_hash.put_pins(trx);
}

/****************************************************************//**
Resurrect the table locks for a resurrected transaction. */
static
void
trx_resurrect_table_locks(
/*======================*/
	trx_t*			trx,	/*!< in/out: transaction */
	const trx_undo_t*	undo)	/*!< in: undo log */
{
	mtr_t			mtr;
	table_id_set		tables;

	ut_ad(trx_state_eq(trx, TRX_STATE_ACTIVE) ||
	      trx_state_eq(trx, TRX_STATE_PREPARED));
	ut_ad(undo->rseg == trx->rsegs.m_redo.rseg);

	if (undo->empty()) {
		return;
	}

	mtr_start(&mtr);

	/* trx_rseg_mem_create() may have acquired an X-latch on this
	page, so we cannot acquire an S-latch. */
	buf_block_t* block = trx_undo_page_get(
		page_id_t(trx->rsegs.m_redo.rseg->space->id,
			  undo->top_page_no), &mtr);
	buf_block_t* undo_block = block;
	trx_undo_rec_t* undo_rec = block->frame + undo->top_offset;

	do {
		ulint		type;
		undo_no_t	undo_no;
		table_id_t	table_id;
		ulint		cmpl_info;
		bool		updated_extern;

		if (undo_block != block) {
			mtr.memo_release(undo_block, MTR_MEMO_PAGE_X_FIX);
			undo_block = block;
		}

		trx_undo_rec_get_pars(
			undo_rec, &type, &cmpl_info,
			&updated_extern, &undo_no, &table_id);
		tables.insert(table_id);

		undo_rec = trx_undo_get_prev_rec(
			block, page_offset(undo_rec), undo->hdr_page_no,
			undo->hdr_offset, false, &mtr);
	} while (undo_rec);

	mtr_commit(&mtr);

	for (table_id_set::const_iterator i = tables.begin();
	     i != tables.end(); i++) {
		if (dict_table_t* table = dict_table_open_on_id(
			    *i, FALSE, DICT_TABLE_OP_LOAD_TABLESPACE)) {
			if (!table->is_readable()) {
				mutex_enter(&dict_sys.mutex);
				dict_table_close(table, TRUE, FALSE);
				dict_sys.remove(table);
				mutex_exit(&dict_sys.mutex);
				continue;
			}

			if (trx->state == TRX_STATE_PREPARED) {
				trx->mod_tables.insert(
					trx_mod_tables_t::value_type(table,
								     0));
			}
			lock_table_ix_resurrect(table, trx);

			DBUG_LOG("ib_trx",
				 "resurrect " << ib::hex(trx->id)
				 << " IX lock on " << table->name);

			dict_table_close(table, FALSE, FALSE);
		}
	}
}


/**
  Resurrect the transactions that were doing inserts/updates the time of the
  crash, they need to be undone.
*/

static void trx_resurrect(trx_undo_t *undo, trx_rseg_t *rseg,
                          time_t start_time, ulonglong start_time_micro,
                          uint64_t *rows_to_undo,
                          bool is_old_insert)
{
  trx_state_t state;
  /*
    This is single-threaded startup code, we do not need the
    protection of trx->mutex here.
  */
  switch (undo->state)
  {
  case TRX_UNDO_ACTIVE:
    state= TRX_STATE_ACTIVE;
    break;
  case TRX_UNDO_PREPARED:
    /*
      Prepared transactions are left in the prepared state
      waiting for a commit or abort decision from MySQL
    */
    ib::info() << "Transaction " << undo->trx_id
               << " was in the XA prepared state.";

    state= TRX_STATE_PREPARED;
    break;
  default:
    if (is_old_insert && srv_force_recovery < SRV_FORCE_NO_TRX_UNDO)
      trx_undo_commit_cleanup(undo, false);
    return;
  }

  trx_t *trx= trx_create();
  trx->state= state;
  ut_d(trx->start_file= __FILE__);
  ut_d(trx->start_line= __LINE__);

  if (is_old_insert)
    trx->rsegs.m_redo.old_insert= undo;
  else
    trx->rsegs.m_redo.undo= undo;

  trx->undo_no= undo->top_undo_no + 1;
  trx->rsegs.m_redo.rseg= rseg;
  /*
    For transactions with active data will not have rseg size = 1
    or will not qualify for purge limit criteria. So it is safe to increment
    this trx_ref_count w/o mutex protection.
  */
  ++trx->rsegs.m_redo.rseg->trx_ref_count;
  *trx->xid= undo->xid;
  trx->id= undo->trx_id;
  trx->is_recovered= true;
  trx->start_time= start_time;
  trx->start_time_micro= start_time_micro;

  if (undo->dict_operation)
  {
    trx_set_dict_operation(trx, TRX_DICT_OP_TABLE);
    if (!trx->table_id)
      trx->table_id= undo->table_id;
  }

  trx_sys.rw_trx_hash.insert(trx);
  trx_sys.rw_trx_hash.put_pins(trx);
  trx_resurrect_table_locks(trx, undo);
  if (trx_state_eq(trx, TRX_STATE_ACTIVE))
    *rows_to_undo+= trx->undo_no;
}


/** Initialize (resurrect) transactions at startup. */
void
trx_lists_init_at_db_start()
{
	ut_a(srv_is_being_started);
	ut_ad(!srv_was_started);

	if (srv_operation == SRV_OPERATION_RESTORE) {
		/* mariabackup --prepare only deals with
		the redo log and the data files, not with
		transactions or the data dictionary. */
		trx_rseg_array_init();
		return;
	}

	if (srv_force_recovery >= SRV_FORCE_NO_UNDO_LOG_SCAN) {
		return;
	}

	purge_sys.create();
	trx_rseg_array_init();

	/* Look from the rollback segments if there exist undo logs for
	transactions. */
	const time_t	start_time	= time(NULL);
	const ulonglong	start_time_micro= microsecond_interval_timer();
	uint64_t	rows_to_undo	= 0;

	for (ulint i = 0; i < TRX_SYS_N_RSEGS; ++i) {
		trx_undo_t*	undo;
		trx_rseg_t*	rseg = trx_sys.rseg_array[i];

		/* Some rollback segment may be unavailable,
		especially if the server was previously run with a
		non-default value of innodb_undo_logs. */
		if (rseg == NULL) {
			continue;
		}

		/* Resurrect transactions that were doing inserts
		using the old separate insert_undo log. */
		undo = UT_LIST_GET_FIRST(rseg->old_insert_list);
		while (undo) {
			trx_undo_t* next = UT_LIST_GET_NEXT(undo_list, undo);
			trx_resurrect(undo, rseg, start_time, start_time_micro,
				      &rows_to_undo, true);
			undo = next;
		}

		/* Ressurrect other transactions. */
		for (undo = UT_LIST_GET_FIRST(rseg->undo_list);
		     undo != NULL;
		     undo = UT_LIST_GET_NEXT(undo_list, undo)) {
			trx_t *trx = trx_sys.find(0, undo->trx_id, false);
			if (!trx) {
				trx_resurrect(undo, rseg, start_time,
					      start_time_micro,
					      &rows_to_undo, false);
			} else {
				ut_ad(trx_state_eq(trx, TRX_STATE_ACTIVE) ||
				      trx_state_eq(trx, TRX_STATE_PREPARED));
				ut_ad(trx->start_time == start_time);
				ut_ad(trx->is_recovered);
				ut_ad(trx->rsegs.m_redo.rseg == rseg);
				ut_ad(trx->rsegs.m_redo.rseg->trx_ref_count);

				trx->rsegs.m_redo.undo = undo;
				if (undo->top_undo_no >= trx->undo_no) {
					if (trx_state_eq(trx,
							 TRX_STATE_ACTIVE)) {
						rows_to_undo -= trx->undo_no;
						rows_to_undo +=
							undo->top_undo_no + 1;
					}

					trx->undo_no = undo->top_undo_no + 1;
				}
				trx_resurrect_table_locks(trx, undo);
			}
		}
	}

	if (trx_sys.rw_trx_hash.size()) {

		ib::info() << trx_sys.rw_trx_hash.size()
			<< " transaction(s) which must be rolled back or"
			" cleaned up in total " << rows_to_undo
			<< " row operations to undo";

		ib::info() << "Trx id counter is " << trx_sys.get_max_trx_id();
	}
	purge_sys.clone_oldest_view();
}

/** Assign a persistent rollback segment in a round-robin fashion,
evenly distributed between 0 and innodb_undo_logs-1
@return	persistent rollback segment
@retval	NULL	if innodb_read_only */
static trx_rseg_t* trx_assign_rseg_low()
{
	if (high_level_read_only) {
		ut_ad(!srv_available_undo_logs);
		return(NULL);
	}

	ut_ad(srv_available_undo_logs == TRX_SYS_N_RSEGS);

	/* The first slot is always assigned to the system tablespace. */
	ut_ad(trx_sys.rseg_array[0]->space == fil_system.sys_space);

	/* Choose a rollback segment evenly distributed between 0 and
	innodb_undo_logs-1 in a round-robin fashion, skipping those
	undo tablespaces that are scheduled for truncation.

	Because rseg_slot is not protected by atomics or any mutex, race
	conditions are possible, meaning that multiple transactions
	that start modifications concurrently will write their undo
	log to the same rollback segment. */
	static ulong	rseg_slot;
	ulint		slot = rseg_slot++ % TRX_SYS_N_RSEGS;
	ut_d(if (trx_rseg_n_slots_debug) slot = 0);
	trx_rseg_t*	rseg;

#ifdef UNIV_DEBUG
	ulint	start_scan_slot = slot;
	bool	look_for_rollover = false;
#endif /* UNIV_DEBUG */

	bool	allocated = false;

	do {
		for (;;) {
			rseg = trx_sys.rseg_array[slot];

#ifdef UNIV_DEBUG
			/* Ensure that we are not revisiting the same
			slot that we have already inspected. */
			if (look_for_rollover) {
				ut_ad(start_scan_slot != slot);
			}
			look_for_rollover = true;
#endif /* UNIV_DEBUG */

			ut_d(if (!trx_rseg_n_slots_debug))
			slot = (slot + 1) % TRX_SYS_N_RSEGS;

			if (rseg == NULL) {
				continue;
			}

			ut_ad(rseg->is_persistent());

			if (rseg->space != fil_system.sys_space) {
				if (rseg->skip_allocation
				    || !srv_undo_tablespaces) {
					continue;
				}
			} else if (trx_rseg_t* next
				   = trx_sys.rseg_array[slot]) {
				if (next->space != fil_system.sys_space
				    && srv_undo_tablespaces > 0) {
					/** If dedicated
					innodb_undo_tablespaces have
					been configured, try to use them
					instead of the system tablespace. */
					continue;
				}
			}

			break;
		}

		/* By now we have only selected the rseg but not marked it
		allocated. By marking it allocated we are ensuring that it will
		never be selected for UNDO truncate purge. */
		mutex_enter(&rseg->mutex);
		if (!rseg->skip_allocation) {
			rseg->trx_ref_count++;
			allocated = true;
		}
		mutex_exit(&rseg->mutex);
	} while (!allocated);

	ut_ad(rseg->trx_ref_count > 0);
	ut_ad(rseg->is_persistent());
	return(rseg);
}

/** Assign a rollback segment for modifying temporary tables.
@return the assigned rollback segment */
trx_rseg_t*
trx_t::assign_temp_rseg()
{
	ut_ad(!rsegs.m_noredo.rseg);
	ut_ad(!trx_is_autocommit_non_locking(this));
	compile_time_assert(ut_is_2pow(TRX_SYS_N_RSEGS));

	/* Choose a temporary rollback segment between 0 and 127
	in a round-robin fashion. Because rseg_slot is not protected by
	atomics or any mutex, race conditions are possible, meaning that
	multiple transactions that start modifications concurrently
	will write their undo log to the same rollback segment. */
	static ulong	rseg_slot;
	trx_rseg_t*	rseg = trx_sys.temp_rsegs[
		rseg_slot++ & (TRX_SYS_N_RSEGS - 1)];
	ut_ad(!rseg->is_persistent());
	rsegs.m_noredo.rseg = rseg;

	if (id == 0) {
		trx_sys.register_rw(this);
	}

	ut_ad(!rseg->is_persistent());
	return(rseg);
}

/****************************************************************//**
Starts a transaction. */
static
void
trx_start_low(
/*==========*/
	trx_t*	trx,		/*!< in: transaction */
	bool	read_write)	/*!< in: true if read-write transaction */
{
	ut_ad(!trx->in_rollback);
	ut_ad(!trx->is_recovered);
	ut_ad(trx->start_line != 0);
	ut_ad(trx->start_file != 0);
	ut_ad(trx->roll_limit == 0);
	ut_ad(trx->error_state == DB_SUCCESS);
	ut_ad(trx->rsegs.m_redo.rseg == NULL);
	ut_ad(trx->rsegs.m_noredo.rseg == NULL);
	ut_ad(trx_state_eq(trx, TRX_STATE_NOT_STARTED));
	ut_ad(UT_LIST_GET_LEN(trx->lock.trx_locks) == 0);

	/* Check whether it is an AUTOCOMMIT SELECT */
	trx->auto_commit = thd_trx_is_auto_commit(trx->mysql_thd);

	trx->read_only = srv_read_only_mode
		|| (!trx->ddl && !trx->internal
		    && thd_trx_is_read_only(trx->mysql_thd));

	if (!trx->auto_commit) {
		++trx->will_lock;
	} else if (trx->will_lock == 0) {
		trx->read_only = true;
	}

#ifdef WITH_WSREP
	trx->xid->null();
#endif /* WITH_WSREP */

	ut_a(ib_vector_is_empty(trx->autoinc_locks));
	ut_a(trx->lock.table_locks.empty());

	/* No other thread can access this trx object through rw_trx_hash,
	still it can be found through trx_sys.trx_list, which means state
	change must be protected by e.g. trx->mutex.

	For now we update it without mutex protection, because original code
	did it this way. It has to be reviewed and fixed properly. */
	trx->state = TRX_STATE_ACTIVE;

	/* By default all transactions are in the read-only list unless they
	are non-locking auto-commit read only transactions or background
	(internal) transactions. Note: Transactions marked explicitly as
	read only can write to temporary tables, we put those on the RO
	list too. */

	if (!trx->read_only
	    && (trx->mysql_thd == 0 || read_write || trx->ddl)) {

		/* Temporary rseg is assigned only if the transaction
		updates a temporary table */
		trx->rsegs.m_redo.rseg = trx_assign_rseg_low();
		ut_ad(trx->rsegs.m_redo.rseg != 0
		      || srv_read_only_mode
		      || srv_force_recovery >= SRV_FORCE_NO_TRX_UNDO);

		trx_sys.register_rw(trx);
	} else {
		if (!trx_is_autocommit_non_locking(trx)) {

			/* If this is a read-only transaction that is writing
			to a temporary table then it needs a transaction id
			to write to the temporary table. */

			if (read_write) {
				ut_ad(!srv_read_only_mode);
				trx_sys.register_rw(trx);
			}
		} else {
			ut_ad(!read_write);
		}
	}

	trx->start_time = time(NULL);
	trx->start_time_micro = trx->mysql_thd
		? thd_query_start_micro(trx->mysql_thd)
		: microsecond_interval_timer();

	ut_a(trx->error_state == DB_SUCCESS);

	MONITOR_INC(MONITOR_TRX_ACTIVE);
}

/** Set the serialisation number for a persistent committed transaction.
@param[in,out]	trx	committed transaction with persistent changes */
static
void
trx_serialise(trx_t* trx)
{
	trx_rseg_t *rseg = trx->rsegs.m_redo.rseg;
	ut_ad(rseg);
	ut_ad(mutex_own(&rseg->mutex));

	if (rseg->last_page_no == FIL_NULL) {
		mutex_enter(&purge_sys.pq_mutex);
	}

	trx_sys.assign_new_trx_no(trx);

	/* If the rollback segment is not empty then the
	new trx_t::no can't be less than any trx_t::no
	already in the rollback segment. User threads only
	produce events when a rollback segment is empty. */
	if (rseg->last_page_no == FIL_NULL) {
		purge_sys.purge_queue.push(TrxUndoRsegs(trx->rw_trx_hash_element->no,
							*rseg));
		mutex_exit(&purge_sys.pq_mutex);
	}
}

/****************************************************************//**
Assign the transaction its history serialisation number and write the
update UNDO log record to the assigned rollback segment. */
static
void
trx_write_serialisation_history(
/*============================*/
	trx_t*		trx,	/*!< in/out: transaction */
	mtr_t*		mtr)	/*!< in/out: mini-transaction */
{
	/* Change the undo log segment states from TRX_UNDO_ACTIVE to some
	other state: these modifications to the file data structure define
	the transaction as committed in the file based domain, at the
	serialization point of the log sequence number lsn obtained below. */

	/* We have to hold the rseg mutex because update log headers have
	to be put to the history list in the (serialisation) order of the
	UNDO trx number. This is required for the purge in-memory data
	structures too. */

	if (trx_undo_t* undo = trx->rsegs.m_noredo.undo) {
		/* Undo log for temporary tables is discarded at transaction
		commit. There is no purge for temporary tables, and also no
		MVCC, because they are private to a session. */

		mtr_t	temp_mtr;
		temp_mtr.start();
		temp_mtr.set_log_mode(MTR_LOG_NO_REDO);

		mutex_enter(&trx->rsegs.m_noredo.rseg->mutex);
		trx_undo_set_state_at_finish(undo, &temp_mtr);
		mutex_exit(&trx->rsegs.m_noredo.rseg->mutex);
		temp_mtr.commit();
	}

	trx_rseg_t*	rseg = trx->rsegs.m_redo.rseg;
	if (!rseg) {
		ut_ad(!trx->rsegs.m_redo.undo);
		ut_ad(!trx->rsegs.m_redo.old_insert);
		return;
	}

	trx_undo_t*& undo = trx->rsegs.m_redo.undo;
	trx_undo_t*& old_insert = trx->rsegs.m_redo.old_insert;

	if (!undo && !old_insert) {
		return;
	}

	ut_ad(!trx->read_only);
	ut_ad(!undo || undo->rseg == rseg);
	ut_ad(!old_insert || old_insert->rseg == rseg);
	mutex_enter(&rseg->mutex);

	/* Assign the transaction serialisation number and add any
	undo log to the purge queue. */
	trx_serialise(trx);

	if (UNIV_LIKELY_NULL(old_insert)) {
		UT_LIST_REMOVE(rseg->old_insert_list, old_insert);
		trx_purge_add_undo_to_history(trx, old_insert, mtr);
	}
	if (undo) {
		UT_LIST_REMOVE(rseg->undo_list, undo);
		trx_purge_add_undo_to_history(trx, undo, mtr);
	}

	mutex_exit(&rseg->mutex);

	MONITOR_INC(MONITOR_TRX_COMMIT_UNDO);
}

/********************************************************************
Finalize a transaction containing updates for a FTS table. */
static
void
trx_finalize_for_fts_table(
/*=======================*/
	fts_trx_table_t*	ftt)	    /* in: FTS trx table */
{
	fts_t*		  fts = ftt->table->fts;
	fts_doc_ids_t*	  doc_ids = ftt->added_doc_ids;

	ut_a(fts->add_wq);

	mem_heap_t* heap = static_cast<mem_heap_t*>(doc_ids->self_heap->arg);

	ib_wqueue_add(fts->add_wq, doc_ids, heap);

	/* fts_trx_table_t no longer owns the list. */
	ftt->added_doc_ids = NULL;
}

/******************************************************************//**
Finalize a transaction containing updates to FTS tables. */
static
void
trx_finalize_for_fts(
/*=================*/
	trx_t*	trx,		/*!< in/out: transaction */
	bool	is_commit)	/*!< in: true if the transaction was
				committed, false if it was rolled back. */
{
	if (is_commit) {
		const ib_rbt_node_t*	node;
		ib_rbt_t*		tables;
		fts_savepoint_t*	savepoint;

		savepoint = static_cast<fts_savepoint_t*>(
			ib_vector_last(trx->fts_trx->savepoints));

		tables = savepoint->tables;

		for (node = rbt_first(tables);
		     node;
		     node = rbt_next(tables, node)) {
			fts_trx_table_t**	ftt;

			ftt = rbt_value(fts_trx_table_t*, node);

			if ((*ftt)->added_doc_ids) {
				trx_finalize_for_fts_table(*ftt);
			}
		}
	}

	fts_trx_free(trx->fts_trx);
	trx->fts_trx = NULL;
}

/**********************************************************************//**
If required, flushes the log to disk based on the value of
innodb_flush_log_at_trx_commit. */
static
void
trx_flush_log_if_needed_low(
/*========================*/
	lsn_t	lsn)	/*!< in: lsn up to which logs are to be
			flushed. */
{
	bool	flush = srv_file_flush_method != SRV_NOSYNC;

	switch (srv_flush_log_at_trx_commit) {
	case 3:
	case 2:
		/* Write the log but do not flush it to disk */
		flush = false;
		/* fall through */
	case 1:
		/* Write the log and optionally flush it to disk */
		log_write_up_to(lsn, flush);
		return;
	case 0:
		/* Do nothing */
		return;
	}

	ut_error;
}

/**********************************************************************//**
If required, flushes the log to disk based on the value of
innodb_flush_log_at_trx_commit. */
static
void
trx_flush_log_if_needed(
/*====================*/
	lsn_t	lsn,	/*!< in: lsn up to which logs are to be
			flushed. */
	trx_t*	trx)	/*!< in/out: transaction */
{
	trx->op_info = "flushing log";
	trx_flush_log_if_needed_low(lsn);
	trx->op_info = "";
}

/**********************************************************************//**
For each table that has been modified by the given transaction: update
its dict_table_t::update_time with the current timestamp. Clear the list
of the modified tables at the end. */
static
void
trx_update_mod_tables_timestamp(
/*============================*/
	trx_t*	trx)	/*!< in: transaction */
{
	/* consider using trx->start_time if calling time() is too
	expensive here */
	const time_t now = time(NULL);

	trx_mod_tables_t::const_iterator	end = trx->mod_tables.end();
#ifdef UNIV_DEBUG
	const bool preserve_tables = !innodb_evict_tables_on_commit_debug
		|| trx->is_recovered /* avoid trouble with XA recovery */
# if 1 /* if dict_stats_exec_sql() were not playing dirty tricks */
		|| mutex_own(&dict_sys.mutex)
# else /* this would be more proper way to do it */
		|| trx->dict_operation_lock_mode || trx->dict_operation
# endif
		;
#endif

	for (trx_mod_tables_t::const_iterator it = trx->mod_tables.begin();
	     it != end;
	     ++it) {

		/* This could be executed by multiple threads concurrently
		on the same table object. This is fine because time_t is
		word size or less. And _purely_ _theoretically_, even if
		time_t write is not atomic, likely the value of 'now' is
		the same in all threads and even if it is not, getting a
		"garbage" in table->update_time is justified because
		protecting it with a latch here would be too performance
		intrusive. */
		dict_table_t* table = it->first;
		table->update_time = now;
#ifdef UNIV_DEBUG
		if (preserve_tables || table->get_ref_count()) {
			/* do not evict when committing DDL operations
			or if some other transaction is holding the
			table handle */
			continue;
		}
		/* recheck while holding the mutex that blocks
		table->acquire() */
		mutex_enter(&dict_sys.mutex);
		if (!table->get_ref_count()) {
			dict_sys.remove(table, true);
		}
		mutex_exit(&dict_sys.mutex);
#endif
	}

	trx->mod_tables.clear();
}

/** Evict a table definition due to the rollback of ALTER TABLE.
@param[in]	table_id	table identifier */
void trx_t::evict_table(table_id_t table_id)
{
	ut_ad(in_rollback);

	dict_table_t* table = dict_table_open_on_id(
		table_id, true, DICT_TABLE_OP_OPEN_ONLY_IF_CACHED);
	if (!table) {
		return;
	}

	if (!table->release()) {
		/* This must be a DDL operation that is being rolled
		back in an active connection. */
		ut_a(table->get_ref_count() == 1);
		ut_ad(!is_recovered);
		ut_ad(mysql_thd);
		return;
	}

	/* This table should only be locked by this transaction, if at all. */
	ut_ad(UT_LIST_GET_LEN(table->locks) <= 1);
	const bool locked = UT_LIST_GET_LEN(table->locks);
	ut_ad(!locked || UT_LIST_GET_FIRST(table->locks)->trx == this);
	dict_sys.remove(table, true, locked);
	if (locked) {
		UT_LIST_ADD_FIRST(lock.evicted_tables, table);
	}
}

/** Mark a transaction committed in the main memory data structures. */
inline void trx_t::commit_in_memory(const mtr_t *mtr)
{
  must_flush_log_later= false;
  read_view.close();

  if (trx_is_autocommit_non_locking(this))
  {
    ut_ad(id == 0);
    ut_ad(read_only);
    ut_a(!is_recovered);
    ut_ad(!rsegs.m_redo.rseg);

    /* Note: We are asserting without holding the lock mutex. But
    that is OK because this transaction is not waiting and cannot
    be rolled back and no new locks can (or should) be added
    because it is flagged as a non-locking read-only transaction. */
    ut_a(UT_LIST_GET_LEN(lock.trx_locks) == 0);

    /* This state change is not protected by any mutex, therefore
    there is an inherent race here around state transition during
    printouts. We ignore this race for the sake of efficiency.
    However, the trx_sys_t::mutex will protect the trx_t instance
    and it cannot be removed from the trx_list and freed
    without first acquiring the trx_sys_t::mutex. */
    ut_ad(trx_state_eq(this, TRX_STATE_ACTIVE));

    MONITOR_INC(MONITOR_TRX_NL_RO_COMMIT);

    DBUG_LOG("trx", "Autocommit in memory: " << this);
    state= TRX_STATE_NOT_STARTED;
  }
  else
  {
#ifdef UNIV_DEBUG
    if (!UT_LIST_GET_LEN(lock.trx_locks))
      for (auto l : lock.table_locks)
        ut_ad(!l);
#endif /* UNIV_DEBUG */
    commit_state();

    if (id)
    {
      trx_sys.deregister_rw(this);

      /* Wait for any implicit-to-explicit lock conversions to cease,
      so that there will be no race condition in lock_release(). */
      while (UNIV_UNLIKELY(is_referenced()))
        ut_delay(srv_spin_wait_delay);
      release_locks();
      id= 0;
    }
    else
    {
      ut_ad(read_only || !rsegs.m_redo.rseg);
      release_locks();
    }

    DEBUG_SYNC_C("after_trx_committed_in_memory");

    if (read_only || !rsegs.m_redo.rseg)
    {
      MONITOR_INC(MONITOR_TRX_RO_COMMIT);
    }
    else
    {
      trx_update_mod_tables_timestamp(this);
      MONITOR_INC(MONITOR_TRX_RW_COMMIT);
      is_recovered= false;
    }

    while (dict_table_t *table= UT_LIST_GET_FIRST(lock.evicted_tables))
    {
      UT_LIST_REMOVE(lock.evicted_tables, table);
      dict_mem_table_free(table);
    }
  }

  ut_ad(!rsegs.m_redo.undo);
  ut_ad(UT_LIST_GET_LEN(lock.evicted_tables) == 0);

  if (trx_rseg_t *rseg= rsegs.m_redo.rseg)
  {
    mutex_enter(&rseg->mutex);
    ut_ad(rseg->trx_ref_count > 0);
    --rseg->trx_ref_count;
    mutex_exit(&rseg->mutex);

    if (trx_undo_t *&insert= rsegs.m_redo.old_insert)
    {
      ut_ad(insert->rseg == rseg);
      trx_undo_commit_cleanup(insert, false);
      insert= nullptr;
    }
  }

  ut_ad(!rsegs.m_redo.old_insert);

  if (mtr)
  {
    if (trx_undo_t *&undo= rsegs.m_noredo.undo)
    {
      ut_ad(undo->rseg == rsegs.m_noredo.rseg);
      trx_undo_commit_cleanup(undo, true);
      undo= nullptr;
    }

    /* NOTE that we could possibly make a group commit more efficient
    here: call os_thread_yield here to allow also other trxs to come
    to commit! */

    /*-------------------------------------*/

    /* Depending on the my.cnf options, we may now write the log
    buffer to the log files, making the transaction durable if the OS
    does not crash. We may also flush the log files to disk, making
    the transaction durable also at an OS crash or a power outage.

    The idea in InnoDB's group commit is that a group of transactions
    gather behind a trx doing a physical disk write to log files, and
    when that physical write has been completed, one of those
    transactions does a write which commits the whole group. Note that
    this group commit will only bring benefit if there are > 2 users
    in the database. Then at least 2 users can gather behind one doing
    the physical log write to disk.

    If we are calling trx_t::commit() under prepare_commit_mutex, we
    will delay possible log write and flush to a separate function
    trx_commit_complete_for_mysql(), which is only called when the
    thread has released the mutex. This is to make the group commit
    algorithm to work. Otherwise, the prepare_commit mutex would
    serialize all commits and prevent a group of transactions from
    gathering. */

    commit_lsn= mtr->commit_lsn();
    if (!commit_lsn)
      /* Nothing to be done. */;
    else if (flush_log_later)
      /* Do nothing yet */
      must_flush_log_later= true;
    else if (srv_flush_log_at_trx_commit)
      trx_flush_log_if_needed(commit_lsn, this);

    /* Tell server some activity has happened, since the trx does
    changes something. Background utility threads like master thread,
    purge thread or page_cleaner thread might have some work to do. */
    srv_active_wake_master_thread();
  }

  ut_ad(!rsegs.m_noredo.undo);

  /* Free all savepoints, starting from the first. */
  trx_named_savept_t *savep= UT_LIST_GET_FIRST(trx_savepoints);

  trx_roll_savepoints_free(this, savep);

  if (fts_trx)
    trx_finalize_for_fts(this, undo_no != 0);

#ifdef WITH_WSREP
  /* Serialization history has been written and the transaction is
  committed in memory, which makes this commit ordered. Release commit
  order critical section. */
  if (wsrep)
  {
    wsrep= false;
    wsrep_commit_ordered(mysql_thd);
  }
  lock.was_chosen_as_wsrep_victim= false;
#endif /* WITH_WSREP */
  trx_mutex_enter(this);
  dict_operation= TRX_DICT_OP_NONE;

  DBUG_LOG("trx", "Commit in memory: " << this);
  state= TRX_STATE_NOT_STARTED;

  assert_freed();
  trx_init(this);
  trx_mutex_exit(this);

  ut_a(error_state == DB_SUCCESS);
  if (!srv_read_only_mode)
    srv_wake_purge_thread_if_not_active();
}

/** Commit the transaction in a mini-transaction.
@param mtr  mini-transaction (if there are any persistent modifications) */
void trx_t::commit_low(mtr_t *mtr)
{
  assert_trx_nonlocking_or_in_list(this);
  ut_ad(!trx_state_eq(this, TRX_STATE_COMMITTED_IN_MEMORY));
  ut_ad(!mtr || mtr->is_active());
  ut_d(bool aborted = in_rollback && error_state == DB_DEADLOCK);
  ut_ad(!mtr == (aborted || !has_logged_or_recovered()));
  ut_ad(!mtr || !aborted);

  /* undo_no is non-zero if we're doing the final commit. */
  if (fts_trx && undo_no)
  {
    ut_a(!trx_is_autocommit_non_locking(this));
    dberr_t error= fts_commit(this);
    /* FTS-FIXME: Temporarily tolerate DB_DUPLICATE_KEY instead of
    dying. This is a possible scenario if there is a crash between
    insert to DELETED table committing and transaction committing. The
    fix would be able to return error from this function */
    ut_a(error == DB_SUCCESS || error == DB_DUPLICATE_KEY);
  }

#ifndef DBUG_OFF
  const bool debug_sync= mysql_thd && has_logged_persistent();
#endif

  if (mtr)
  {
    trx_write_serialisation_history(this, mtr);

    /* The following call commits the mini-transaction, making the
    whole transaction committed in the file-based world, at this log
    sequence number. The transaction becomes 'durable' when we write
    the log to disk, but in the logical sense the commit in the
    file-based data structures (undo logs etc.) happens here.

    NOTE that transaction numbers, which are assigned only to
    transactions with an update undo log, do not necessarily come in
    exactly the same order as commit lsn's, if the transactions have
    different rollback segments. To get exactly the same order we
    should hold the kernel mutex up to this point, adding to the
    contention of the kernel mutex. However, if a transaction T2 is
    able to see modifications made by a transaction T1, T2 will always
    get a bigger transaction number and a bigger commit lsn than T1. */

    mtr->commit();
  }
#ifndef DBUG_OFF
  if (debug_sync)
    DEBUG_SYNC_C("before_trx_state_committed_in_memory");
#endif

  commit_in_memory(mtr);
}


void trx_t::commit()
{
  mtr_t *mtr= nullptr;
  mtr_t local_mtr;

  if (has_logged_or_recovered())
  {
    mtr= &local_mtr;
    local_mtr.start();
  }
  commit_low(mtr);
}

/****************************************************************//**
Prepares a transaction for commit/rollback. */
void
trx_commit_or_rollback_prepare(
/*===========================*/
	trx_t*	trx)		/*!< in/out: transaction */
{
	/* We are reading trx->state without holding trx->mutex
	here, because the commit or rollback should be invoked for a
	running (or recovered prepared) transaction that is associated
	with the current thread. */

	switch (trx->state) {
	case TRX_STATE_NOT_STARTED:
		trx_start_low(trx, true);
		/* fall through */

	case TRX_STATE_ACTIVE:
	case TRX_STATE_PREPARED:
	case TRX_STATE_PREPARED_RECOVERED:
		/* If the trx is in a lock wait state, moves the waiting
		query thread to the suspended state */

		if (trx->lock.que_state == TRX_QUE_LOCK_WAIT) {

			ut_a(trx->lock.wait_thr != NULL);
			trx->lock.wait_thr->state = QUE_THR_SUSPENDED;
			trx->lock.wait_thr = NULL;

			trx->lock.que_state = TRX_QUE_RUNNING;
		}

		ut_ad(trx->lock.n_active_thrs == 1);
		return;

	case TRX_STATE_COMMITTED_IN_MEMORY:
		break;
	}

	ut_error;
}

/*********************************************************************//**
Creates a commit command node struct.
@return own: commit node struct */
commit_node_t*
trx_commit_node_create(
/*===================*/
	mem_heap_t*	heap)	/*!< in: mem heap where created */
{
	commit_node_t*	node;

	node = static_cast<commit_node_t*>(mem_heap_alloc(heap, sizeof(*node)));
	node->common.type  = QUE_NODE_COMMIT;
	node->state = COMMIT_NODE_SEND;

	return(node);
}

/***********************************************************//**
Performs an execution step for a commit type node in a query graph.
@return query thread to run next, or NULL */
que_thr_t*
trx_commit_step(
/*============*/
	que_thr_t*	thr)	/*!< in: query thread */
{
	commit_node_t*	node;

	node = static_cast<commit_node_t*>(thr->run_node);

	ut_ad(que_node_get_type(node) == QUE_NODE_COMMIT);

	if (thr->prev_node == que_node_get_parent(node)) {
		node->state = COMMIT_NODE_SEND;
	}

	if (node->state == COMMIT_NODE_SEND) {
		trx_t*	trx;

		node->state = COMMIT_NODE_WAIT;

		trx = thr_get_trx(thr);

		ut_a(trx->lock.wait_thr == NULL);
		ut_a(trx->lock.que_state != TRX_QUE_LOCK_WAIT);

		trx_commit_or_rollback_prepare(trx);

		trx->lock.que_state = TRX_QUE_COMMITTING;
		trx->commit();
		ut_ad(trx->lock.wait_thr == NULL);
		trx->lock.que_state = TRX_QUE_RUNNING;

		thr = NULL;
	} else {
		ut_ad(node->state == COMMIT_NODE_WAIT);

		node->state = COMMIT_NODE_SEND;

		thr->run_node = que_node_get_parent(node);
	}

	return(thr);
}

/**********************************************************************//**
Does the transaction commit for MySQL.
@return DB_SUCCESS or error number */
dberr_t
trx_commit_for_mysql(
/*=================*/
	trx_t*	trx)	/*!< in/out: transaction */
{
	/* Because we do not do the commit by sending an Innobase
	sig to the transaction, we must here make sure that trx has been
	started. */

	switch (trx->state) {
	case TRX_STATE_NOT_STARTED:
		ut_d(trx->start_file = __FILE__);
		ut_d(trx->start_line = __LINE__);

		trx_start_low(trx, true);
		/* fall through */
	case TRX_STATE_ACTIVE:
	case TRX_STATE_PREPARED:
	case TRX_STATE_PREPARED_RECOVERED:
		trx->op_info = "committing";
		trx->commit();
		MONITOR_DEC(MONITOR_TRX_ACTIVE);
		trx->op_info = "";
		return(DB_SUCCESS);
	case TRX_STATE_COMMITTED_IN_MEMORY:
		break;
	}
	ut_error;
	return(DB_CORRUPTION);
}

/**********************************************************************//**
If required, flushes the log to disk if we called trx_commit_for_mysql()
with trx->flush_log_later == TRUE. */
void
trx_commit_complete_for_mysql(
/*==========================*/
	trx_t*	trx)	/*!< in/out: transaction */
{
	if (trx->id != 0
	    || !trx->must_flush_log_later
	    || (srv_flush_log_at_trx_commit == 1 && trx->active_commit_ordered)) {

		return;
	}

	trx_flush_log_if_needed(trx->commit_lsn, trx);

	trx->must_flush_log_later = false;
}

/**********************************************************************//**
Marks the latest SQL statement ended. */
void
trx_mark_sql_stat_end(
/*==================*/
	trx_t*	trx)	/*!< in: trx handle */
{
	ut_a(trx);

	switch (trx->state) {
	case TRX_STATE_PREPARED:
	case TRX_STATE_PREPARED_RECOVERED:
	case TRX_STATE_COMMITTED_IN_MEMORY:
		break;
	case TRX_STATE_NOT_STARTED:
		trx->undo_no = 0;
		/* fall through */
	case TRX_STATE_ACTIVE:
		trx->last_sql_stat_start.least_undo_no = trx->undo_no;

		if (trx->fts_trx != NULL) {
			fts_savepoint_laststmt_refresh(trx);
		}

		return;
	}

	ut_error;
}

/**********************************************************************//**
Prints info about a transaction. */
void
trx_print_low(
/*==========*/
	FILE*		f,
			/*!< in: output stream */
	const trx_t*	trx,
			/*!< in: transaction */
	ulint		max_query_len,
			/*!< in: max query length to print,
			or 0 to use the default max length */
	ulint		n_rec_locks,
			/*!< in: lock_number_of_rows_locked(&trx->lock) */
	ulint		n_trx_locks,
			/*!< in: length of trx->lock.trx_locks */
	ulint		heap_size)
			/*!< in: mem_heap_get_size(trx->lock.lock_heap) */
{
	ibool		newline;
	const char*	op_info;

	fprintf(f, "TRANSACTION " TRX_ID_FMT, trx_get_id_for_print(trx));

	switch (trx->state) {
	case TRX_STATE_NOT_STARTED:
		fputs(", not started", f);
		goto state_ok;
	case TRX_STATE_ACTIVE:
		fprintf(f, ", ACTIVE %lu sec",
			(ulong) difftime(time(NULL), trx->start_time));
		goto state_ok;
	case TRX_STATE_PREPARED:
	case TRX_STATE_PREPARED_RECOVERED:
		fprintf(f, ", ACTIVE (PREPARED) %lu sec",
			(ulong) difftime(time(NULL), trx->start_time));
		goto state_ok;
	case TRX_STATE_COMMITTED_IN_MEMORY:
		fputs(", COMMITTED IN MEMORY", f);
		goto state_ok;
	}
	fprintf(f, ", state %lu", (ulong) trx->state);
	ut_ad(0);
state_ok:

	/* prevent a race condition */
	op_info = trx->op_info;

	if (*op_info) {
		putc(' ', f);
		fputs(op_info, f);
	}

	if (trx->is_recovered) {
		fputs(" recovered trx", f);
	}

	if (trx->declared_to_be_inside_innodb) {
		fprintf(f, ", thread declared inside InnoDB %lu",
			(ulong) trx->n_tickets_to_enter_innodb);
	}

	putc('\n', f);

	if (trx->n_mysql_tables_in_use > 0 || trx->mysql_n_tables_locked > 0) {
		fprintf(f, "mysql tables in use %lu, locked %lu\n",
			(ulong) trx->n_mysql_tables_in_use,
			(ulong) trx->mysql_n_tables_locked);
	}

	newline = TRUE;

	/* trx->lock.que_state of an ACTIVE transaction may change
	while we are not holding trx->mutex. We perform a dirty read
	for performance reasons. */

	switch (trx->lock.que_state) {
	case TRX_QUE_RUNNING:
		newline = FALSE; break;
	case TRX_QUE_LOCK_WAIT:
		fputs("LOCK WAIT ", f); break;
	case TRX_QUE_ROLLING_BACK:
		fputs("ROLLING BACK ", f); break;
	case TRX_QUE_COMMITTING:
		fputs("COMMITTING ", f); break;
	default:
		fprintf(f, "que state %lu ", (ulong) trx->lock.que_state);
	}

	if (n_trx_locks > 0 || heap_size > 400) {
		newline = TRUE;

		fprintf(f, "%lu lock struct(s), heap size %lu,"
			" %lu row lock(s)",
			(ulong) n_trx_locks,
			(ulong) heap_size,
			(ulong) n_rec_locks);
	}

	if (trx->undo_no != 0) {
		newline = TRUE;
		fprintf(f, ", undo log entries " TRX_ID_FMT, trx->undo_no);
	}

	if (newline) {
		putc('\n', f);
	}

	if (trx->state != TRX_STATE_NOT_STARTED && trx->mysql_thd != NULL) {
		innobase_mysql_print_thd(
			f, trx->mysql_thd, static_cast<uint>(max_query_len));
	}
}

/**********************************************************************//**
Prints info about a transaction.
The caller must hold lock_sys.mutex.
When possible, use trx_print() instead. */
void
trx_print_latched(
/*==============*/
	FILE*		f,		/*!< in: output stream */
	const trx_t*	trx,		/*!< in: transaction */
	ulint		max_query_len)	/*!< in: max query length to print,
					or 0 to use the default max length */
{
	ut_ad(lock_mutex_own());

	trx_print_low(f, trx, max_query_len,
		      lock_number_of_rows_locked(&trx->lock),
		      UT_LIST_GET_LEN(trx->lock.trx_locks),
		      mem_heap_get_size(trx->lock.lock_heap));
}

/**********************************************************************//**
Prints info about a transaction.
Acquires and releases lock_sys.mutex. */
void
trx_print(
/*======*/
	FILE*		f,		/*!< in: output stream */
	const trx_t*	trx,		/*!< in: transaction */
	ulint		max_query_len)	/*!< in: max query length to print,
					or 0 to use the default max length */
{
	ulint	n_rec_locks;
	ulint	n_trx_locks;
	ulint	heap_size;

	lock_mutex_enter();
	n_rec_locks = lock_number_of_rows_locked(&trx->lock);
	n_trx_locks = UT_LIST_GET_LEN(trx->lock.trx_locks);
	heap_size = mem_heap_get_size(trx->lock.lock_heap);
	lock_mutex_exit();

	trx_print_low(f, trx, max_query_len,
		      n_rec_locks, n_trx_locks, heap_size);
}

/*******************************************************************//**
Compares the "weight" (or size) of two transactions. Transactions that
have edited non-transactional tables are considered heavier than ones
that have not.
@return TRUE if weight(a) >= weight(b) */
bool
trx_weight_ge(
/*==========*/
	const trx_t*	a,	/*!< in: transaction to be compared */
	const trx_t*	b)	/*!< in: transaction to be compared */
{
	ibool	a_notrans_edit;
	ibool	b_notrans_edit;

	/* If mysql_thd is NULL for a transaction we assume that it has
	not edited non-transactional tables. */

	a_notrans_edit = a->mysql_thd != NULL
		&& thd_has_edited_nontrans_tables(a->mysql_thd);

	b_notrans_edit = b->mysql_thd != NULL
		&& thd_has_edited_nontrans_tables(b->mysql_thd);

	if (a_notrans_edit != b_notrans_edit) {

		return(a_notrans_edit);
	}

	/* Either both had edited non-transactional tables or both had
	not, we fall back to comparing the number of altered/locked
	rows. */

	return(TRX_WEIGHT(a) >= TRX_WEIGHT(b));
}

/** Prepare a transaction.
@return	log sequence number that makes the XA PREPARE durable
@retval	0	if no changes needed to be made durable */
static
lsn_t
trx_prepare_low(trx_t* trx)
{
	ut_ad(!trx->rsegs.m_redo.old_insert);
	ut_ad(!trx->is_recovered);

	mtr_t	mtr;

	if (trx_undo_t* undo = trx->rsegs.m_noredo.undo) {
		ut_ad(undo->rseg == trx->rsegs.m_noredo.rseg);

		mtr.start();
		mtr.set_log_mode(MTR_LOG_NO_REDO);

		mutex_enter(&undo->rseg->mutex);
		trx_undo_set_state_at_prepare(trx, undo, false, &mtr);
		mutex_exit(&undo->rseg->mutex);

		mtr.commit();
	}

	trx_undo_t* undo = trx->rsegs.m_redo.undo;

	if (!undo) {
		/* There were no changes to persistent tables. */
		return(0);
	}

	trx_rseg_t*	rseg = trx->rsegs.m_redo.rseg;
	ut_ad(undo->rseg == rseg);

	mtr.start();

	/* Change the undo log segment states from TRX_UNDO_ACTIVE to
	TRX_UNDO_PREPARED: these modifications to the file data
	structure define the transaction as prepared in the file-based
	world, at the serialization point of lsn. */

	mutex_enter(&rseg->mutex);
	trx_undo_set_state_at_prepare(trx, undo, false, &mtr);
	mutex_exit(&rseg->mutex);

	/* Make the XA PREPARE durable. */
	mtr.commit();
	ut_ad(mtr.commit_lsn() > 0);
	return(mtr.commit_lsn());
}

/****************************************************************//**
Prepares a transaction. */
static
void
trx_prepare(
/*========*/
	trx_t*	trx)	/*!< in/out: transaction */
{
	/* Only fresh user transactions can be prepared.
	Recovered transactions cannot. */
	ut_a(!trx->is_recovered);

	lsn_t	lsn = trx_prepare_low(trx);

	DBUG_EXECUTE_IF("ib_trx_crash_during_xa_prepare_step", DBUG_SUICIDE(););

	ut_a(trx->state == TRX_STATE_ACTIVE);
	trx_mutex_enter(trx);
	trx->state = TRX_STATE_PREPARED;
	trx_mutex_exit(trx);

	if (lsn) {
		/* Depending on the my.cnf options, we may now write the log
		buffer to the log files, making the prepared state of the
		transaction durable if the OS does not crash. We may also
		flush the log files to disk, making the prepared state of the
		transaction durable also at an OS crash or a power outage.

		The idea in InnoDB's group prepare is that a group of
		transactions gather behind a trx doing a physical disk write
		to log files, and when that physical write has been completed,
		one of those transactions does a write which prepares the whole
		group. Note that this group prepare will only bring benefit if
		there are > 2 users in the database. Then at least 2 users can
		gather behind one doing the physical log write to disk.

		We must not be holding any mutexes or latches here. */

		trx_flush_log_if_needed(lsn, trx);
	}
}

/** XA PREPARE a transaction.
@param[in,out]	trx	transaction to prepare */
void trx_prepare_for_mysql(trx_t* trx)
{
	trx_start_if_not_started_xa(trx, false);

	trx->op_info = "preparing";

	trx_prepare(trx);

	trx->op_info = "";
}


struct trx_recover_for_mysql_callback_arg
{
  XID *xid_list;
  uint len;
  uint count;
};


static my_bool trx_recover_for_mysql_callback(rw_trx_hash_element_t *element,
  trx_recover_for_mysql_callback_arg *arg)
{
  DBUG_ASSERT(arg->len > 0);
  mutex_enter(&element->mutex);
  if (trx_t *trx= element->trx)
  {
    /*
      The state of a read-write transaction can only change from ACTIVE to
      PREPARED while we are holding the element->mutex. But since it is
      executed at startup no state change should occur.
    */
    if (trx_state_eq(trx, TRX_STATE_PREPARED))
    {
      ut_ad(trx->is_recovered);
      ut_ad(trx->id);
      if (arg->count == 0)
        ib::info() << "Starting recovery for XA transactions...";
      XID& xid= arg->xid_list[arg->count];
      if (arg->count++ < arg->len)
      {
        trx->state= TRX_STATE_PREPARED_RECOVERED;
        ib::info() << "Transaction " << trx->id
                   << " in prepared state after recovery";
        ib::info() << "Transaction contains changes to " << trx->undo_no
                   << " rows";
        xid= *trx->xid;
      }
    }
  }
  mutex_exit(&element->mutex);
  /* Do not terminate upon reaching arg->len; count all transactions */
  return false;
}


static my_bool trx_recover_reset_callback(rw_trx_hash_element_t *element,
  void*)
{
  mutex_enter(&element->mutex);
  if (trx_t *trx= element->trx)
  {
    if (trx_state_eq(trx, TRX_STATE_PREPARED_RECOVERED))
      trx->state= TRX_STATE_PREPARED;
  }
  mutex_exit(&element->mutex);
  return false;
}


/**
  Find prepared transaction objects for recovery.

  @param[out]  xid_list  prepared transactions
  @param[in]   len       number of slots in xid_list

  @return number of prepared transactions stored in xid_list
*/

int trx_recover_for_mysql(XID *xid_list, uint len)
{
  trx_recover_for_mysql_callback_arg arg= { xid_list, len, 0 };

  ut_ad(xid_list);
  ut_ad(len);

  /* Fill xid_list with PREPARED transactions. */
  trx_sys.rw_trx_hash.iterate_no_dups(trx_recover_for_mysql_callback, &arg);
  if (arg.count)
  {
    ib::info() << arg.count
        << " transactions in prepared state after recovery";
    /* After returning the full list, reset the state, because
    init_server_components() wants to recover the collection of
    transactions twice, by first calling tc_log->open() and then
    ha_recover() directly. */
    if (arg.count <= len)
      trx_sys.rw_trx_hash.iterate(trx_recover_reset_callback);
  }
  return int(std::min(arg.count, len));
}


struct trx_get_trx_by_xid_callback_arg
{
  const XID *xid;
  trx_t *trx;
};


static my_bool trx_get_trx_by_xid_callback(rw_trx_hash_element_t *element,
  trx_get_trx_by_xid_callback_arg *arg)
{
  my_bool found= 0;
  mutex_enter(&element->mutex);
  if (trx_t *trx= element->trx)
  {
    trx_mutex_enter(trx);
    if (trx->is_recovered &&
	(trx_state_eq(trx, TRX_STATE_PREPARED) ||
	 trx_state_eq(trx, TRX_STATE_PREPARED_RECOVERED)) &&
        arg->xid->eq(reinterpret_cast<XID*>(trx->xid)))
    {
#ifdef WITH_WSREP
      /* The commit of a prepared recovered Galera
      transaction needs a valid trx->xid for
      invoking trx_sys_update_wsrep_checkpoint(). */
      if (!wsrep_is_wsrep_xid(trx->xid))
#endif /* WITH_WSREP */
      /* Invalidate the XID, so that subsequent calls will not find it. */
      trx->xid->null();
      arg->trx= trx;
      found= 1;
    }
    trx_mutex_exit(trx);
  }
  mutex_exit(&element->mutex);
  return found;
}

/** Look up an X/Open distributed transaction in XA PREPARE state.
@param[in]	xid	X/Open XA transaction identifier
@return	transaction on match (the trx_t::xid will be invalidated);
note that the trx may have been committed before the caller acquires
trx_t::mutex
@retval	NULL if no match */
trx_t* trx_get_trx_by_xid(const XID* xid)
{
  trx_get_trx_by_xid_callback_arg arg= { xid, 0 };

  if (xid)
    trx_sys.rw_trx_hash.iterate(trx_get_trx_by_xid_callback, &arg);
  return arg.trx;
}


/*************************************************************//**
Starts the transaction if it is not yet started. */
void
trx_start_if_not_started_xa_low(
/*============================*/
	trx_t*	trx,		/*!< in/out: transaction */
	bool	read_write)	/*!< in: true if read write transaction */
{
	switch (trx->state) {
	case TRX_STATE_NOT_STARTED:
		trx_start_low(trx, read_write);
		return;

	case TRX_STATE_ACTIVE:
		if (trx->id == 0 && read_write) {
			/* If the transaction is tagged as read-only then
			it can only write to temp tables and for such
			transactions we don't want to move them to the
			trx_sys_t::rw_trx_hash. */
			if (!trx->read_only) {
				trx_set_rw_mode(trx);
			}
		}
		return;
	case TRX_STATE_PREPARED:
	case TRX_STATE_PREPARED_RECOVERED:
	case TRX_STATE_COMMITTED_IN_MEMORY:
		break;
	}

	ut_error;
}

/*************************************************************//**
Starts the transaction if it is not yet started. */
void
trx_start_if_not_started_low(
/*==========================*/
	trx_t*	trx,		/*!< in: transaction */
	bool	read_write)	/*!< in: true if read write transaction */
{
	switch (trx->state) {
	case TRX_STATE_NOT_STARTED:
		trx_start_low(trx, read_write);
		return;

	case TRX_STATE_ACTIVE:
		if (read_write && trx->id == 0 && !trx->read_only) {
			trx_set_rw_mode(trx);
		}
		return;

	case TRX_STATE_PREPARED:
	case TRX_STATE_PREPARED_RECOVERED:
	case TRX_STATE_COMMITTED_IN_MEMORY:
		break;
	}

	ut_error;
}

/*************************************************************//**
Starts a transaction for internal processing. */
void
trx_start_internal_low(
/*===================*/
	trx_t*	trx)		/*!< in/out: transaction */
{
	/* Ensure it is not flagged as an auto-commit-non-locking
	transaction. */

	trx->will_lock = 1;

	trx->internal = true;

	trx_start_low(trx, true);
}

/** Starts a read-only transaction for internal processing.
@param[in,out] trx	transaction to be started */
void
trx_start_internal_read_only_low(
	trx_t*	trx)
{
	/* Ensure it is not flagged as an auto-commit-non-locking
	transaction. */

	trx->will_lock = 1;

	trx->internal = true;

	trx_start_low(trx, false);
}

/*************************************************************//**
Starts the transaction for a DDL operation. */
void
trx_start_for_ddl_low(
/*==================*/
	trx_t*		trx,	/*!< in/out: transaction */
	trx_dict_op_t	op)	/*!< in: dictionary operation type */
{
	switch (trx->state) {
	case TRX_STATE_NOT_STARTED:
		/* Flag this transaction as a dictionary operation, so that
		the data dictionary will be locked in crash recovery. */

		trx_set_dict_operation(trx, op);

		/* Ensure it is not flagged as an auto-commit-non-locking
		transation. */
		trx->will_lock = 1;

		trx->ddl= true;

		trx_start_internal_low(trx);
		return;

	case TRX_STATE_ACTIVE:
	case TRX_STATE_PREPARED:
	case TRX_STATE_PREPARED_RECOVERED:
	case TRX_STATE_COMMITTED_IN_MEMORY:
		break;
	}

	ut_error;
}

/*************************************************************//**
Set the transaction as a read-write transaction if it is not already
tagged as such. Read-only transactions that are writing to temporary
tables are assigned an ID and a rollback segment but are not added
to the trx read-write list because their updates should not be visible
to other transactions and therefore their changes can be ignored by
by MVCC. */
void
trx_set_rw_mode(
/*============*/
	trx_t*		trx)		/*!< in/out: transaction that is RW */
{
	ut_ad(trx->rsegs.m_redo.rseg == 0);
	ut_ad(!trx_is_autocommit_non_locking(trx));
	ut_ad(!trx->read_only);
	ut_ad(trx->id == 0);

	if (high_level_read_only) {
		return;
	}

	trx->rsegs.m_redo.rseg = trx_assign_rseg_low();
	ut_ad(trx->rsegs.m_redo.rseg != 0);

	trx_sys.register_rw(trx);

	/* So that we can see our own changes. */
	if (trx->read_view.is_open()) {
		trx->read_view.set_creator_trx_id(trx->id);
	}
}<|MERGE_RESOLUTION|>--- conflicted
+++ resolved
@@ -451,6 +451,7 @@
 	ut_ad(trx->will_lock == 0);
 
 	trx_pools->mem_free(trx);
+	trx->read_view.mem_valid();
 #ifdef __SANITIZE_ADDRESS__
 	/* Unpoison the memory for innodb_monitor_set_option;
 	it is operating also on the freed transaction objects. */
@@ -468,9 +469,6 @@
 	We checked that these were initialized in
 	trx_pools->mem_free(trx). */
 	UNIV_MEM_VALID(&trx->mutex, sizeof trx->mutex);
-<<<<<<< HEAD
-	trx->read_view.mem_valid();
-=======
 	/* For innobase_kill_connection() */
 # ifdef WITH_WSREP
 	UNIV_MEM_VALID(&trx->wsrep, sizeof trx->wsrep);
@@ -478,7 +476,6 @@
 	UNIV_MEM_VALID(&trx->state, sizeof trx->state);
 	UNIV_MEM_VALID(&trx->mysql_thd, sizeof trx->mysql_thd);
 #endif
->>>>>>> 6da14d7b
 
 	trx = NULL;
 }
