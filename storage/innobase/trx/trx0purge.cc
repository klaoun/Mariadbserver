--- conflicted
+++ resolved
@@ -395,7 +395,7 @@
 trx_purge_free_segment(mtr_t &mtr, trx_rseg_t* rseg, fil_addr_t hdr_addr)
 {
   mtr.commit();
-<<<<<<< HEAD
+  log_free_check();
   mtr.start();
 
   const page_id_t hdr_page_id{rseg->space->id, hdr_addr.page};
@@ -403,81 +403,29 @@
   buf_block_t *rseg_hdr= rseg->get(&mtr, &err);
   if (!rseg_hdr)
     return err;
-  if (buf_block_t *block= buf_page_get_gen(hdr_page_id, 0, RW_X_LATCH,
-                                           nullptr, BUF_GET_POSSIBLY_FREED,
-                                           &mtr, &err))
-  {
-    /* Mark the last undo log totally purged, so that if the system
-    crashes, the tail of the undo log will not get accessed again. The
-    list of pages in the undo log tail gets inconsistent during the
-    freeing of the segment, and therefore purge should not try to
-    access them again. */
-    mtr.write<2,mtr_t::MAYBE_NOP>(*block, block->page.frame +
-                                  hdr_addr.boffset + TRX_UNDO_NEEDS_PURGE, 0U);
-    while (!fseg_free_step_not_header(TRX_UNDO_SEG_HDR + TRX_UNDO_FSEG_HEADER +
-                                      block->page.frame, &mtr))
-    {
-      rseg_hdr->fix();
-      block->fix();
-      mtr.commit();
-      mtr.start();
-      rseg_hdr->page.lock.x_lock();
-      block->page.lock.x_lock();
-      mtr.memo_push(rseg_hdr, MTR_MEMO_PAGE_X_FIX);
-      mtr.memo_push(block, MTR_MEMO_PAGE_X_MODIFY);
-    }
-
-    /* The page list may now be inconsistent, but the length field
-    stored in the list base node tells us how big it was before we
-    started the freeing. */
-    const uint32_t seg_size=
-      flst_get_len(TRX_UNDO_SEG_HDR + TRX_UNDO_PAGE_LIST + block->page.frame);
-
-    /* We may free the undo log segment header page; it must be freed
-    within the same mtr as the undo log header is removed from the
-    history list: otherwise, in case of a database crash, the segment
-    could become inaccessible garbage in the file space. */
-    err= trx_purge_remove_log_hdr(rseg_hdr, block, hdr_addr.boffset, &mtr);
-    if (UNIV_UNLIKELY(err != DB_SUCCESS))
-      return err;
-    byte *hist= TRX_RSEG + TRX_RSEG_HISTORY_SIZE + rseg_hdr->page.frame;
-    if (UNIV_UNLIKELY(mach_read_from_4(hist) < seg_size))
-      return DB_CORRUPTION;
-    mtr.write<4>(*rseg_hdr, hist, mach_read_from_4(hist) - seg_size);
-
-    /* Here we assume that a file segment with just the header page
-    can be freed in a few steps, so that the buffer pool is not
-    flooded with bufferfixed pages: see the note in fsp0fsp.cc. */
-    while (!fseg_free_step(TRX_UNDO_SEG_HDR + TRX_UNDO_FSEG_HEADER +
-                           block->page.frame, &mtr));
-
-    ut_ad(rseg->curr_size >= seg_size);
-
-    rseg->history_size--;
-    rseg->curr_size -= seg_size;
-  }
-
-  return err;
-=======
-  log_free_check();
-  mtr.start();
-  ut_ad(mutex_own(&rseg->mutex));
-
-  buf_block_t *rseg_hdr= trx_rsegf_get(rseg->space, rseg->page_no, &mtr);
-  buf_block_t *block=
-    trx_undo_page_get(page_id_t(rseg->space->id, hdr_addr.page), &mtr);
+  buf_block_t *block= buf_page_get_gen(hdr_page_id, 0, RW_X_LATCH,
+                                       nullptr, BUF_GET_POSSIBLY_FREED,
+                                       &mtr, &err);
+  if (!block)
+    return err;
+
   const uint32_t seg_size=
-    flst_get_len(TRX_UNDO_SEG_HDR + TRX_UNDO_PAGE_LIST + block->frame);
+    flst_get_len(TRX_UNDO_SEG_HDR + TRX_UNDO_PAGE_LIST + block->page.frame);
+
+  err= trx_purge_remove_log_hdr(rseg_hdr, block, hdr_addr.boffset, &mtr);
+  if (UNIV_UNLIKELY(err != DB_SUCCESS))
+    return err;
+
   ut_ad(rseg->curr_size >= seg_size);
   rseg->curr_size-= seg_size;
-
-  trx_purge_remove_log_hdr(rseg_hdr, block, hdr_addr.boffset, &mtr);
-  byte *hist= TRX_RSEG + TRX_RSEG_HISTORY_SIZE + rseg_hdr->frame;
+  rseg->history_size--;
+
+  byte *hist= TRX_RSEG + TRX_RSEG_HISTORY_SIZE + rseg_hdr->page.frame;
   ut_ad(mach_read_from_4(hist) >= seg_size);
   mtr.write<4>(*rseg_hdr, hist, mach_read_from_4(hist) - seg_size);
 
   while (!fseg_free_step_not_header(TRX_UNDO_SEG_HDR + TRX_UNDO_FSEG_HEADER +
-                                    block->frame, &mtr))
+                                    block->page.frame, &mtr))
   {
     block->fix();
     mtr.commit();
@@ -490,14 +438,13 @@
     innodb_undo_log_truncate=ON will be able to reclaim the space. */
     log_free_check();
     mtr.start();
-    ut_ad(rw_lock_s_lock_nowait(block->debug_latch, __FILE__, __LINE__));
-    rw_lock_x_lock(&block->lock);
-    mtr_memo_push(&mtr, block, MTR_MEMO_PAGE_X_FIX);
+    block->page.lock.x_lock();
+    mtr.memo_push(block, MTR_MEMO_PAGE_X_MODIFY);
   }
 
   while (!fseg_free_step(TRX_UNDO_SEG_HDR + TRX_UNDO_FSEG_HEADER +
-                         block->frame, &mtr));
->>>>>>> c14a3943
+                         block->page.frame, &mtr));
+  return DB_SUCCESS;
 }
 
 /** Remove unnecessary history data from a rollback segment.
