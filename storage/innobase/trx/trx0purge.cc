/*****************************************************************************

Copyright (c) 1996, 2017, Oracle and/or its affiliates. All Rights Reserved.
Copyright (c) 2017, 2022, MariaDB Corporation.

This program is free software; you can redistribute it and/or modify it under
the terms of the GNU General Public License as published by the Free Software
Foundation; version 2 of the License.

This program is distributed in the hope that it will be useful, but WITHOUT
ANY WARRANTY; without even the implied warranty of MERCHANTABILITY or FITNESS
FOR A PARTICULAR PURPOSE. See the GNU General Public License for more details.

You should have received a copy of the GNU General Public License along with
this program; if not, write to the Free Software Foundation, Inc.,
51 Franklin Street, Fifth Floor, Boston, MA 02110-1335 USA

*****************************************************************************/

/**************************************************//**
@file trx/trx0purge.cc
Purge old versions

Created 3/26/1996 Heikki Tuuri
*******************************************************/

#include "trx0purge.h"
#include "fsp0fsp.h"
#include "mach0data.h"
#include "mtr0log.h"
#include "que0que.h"
#include "row0purge.h"
#include "row0upd.h"
#include "srv0mon.h"
#include "srv0srv.h"
#include "srv0start.h"
#include "trx0rec.h"
#include "trx0roll.h"
#include "trx0rseg.h"
#include "trx0trx.h"
#include "dict0load.h"
#include <mysql/service_thd_mdl.h>
#include <mysql/service_wsrep.h>

/** Maximum allowable purge history length.  <=0 means 'infinite'. */
ulong		srv_max_purge_lag = 0;

/** Max DML user threads delay in micro-seconds. */
ulong		srv_max_purge_lag_delay = 0;

/** The global data structure coordinating a purge */
purge_sys_t	purge_sys;

#ifdef UNIV_DEBUG
my_bool		srv_purge_view_update_only_debug;
#endif /* UNIV_DEBUG */

/** Sentinel value */
static const TrxUndoRsegs NullElement;

/** Default constructor */
TrxUndoRsegsIterator::TrxUndoRsegsIterator()
	: m_rsegs(NullElement), m_iter(m_rsegs.begin())
{
}

/** Sets the next rseg to purge in purge_sys.
Executed in the purge coordinator thread.
@retval false when nothing is to be purged
@retval true  when purge_sys.rseg->latch was locked */
inline bool TrxUndoRsegsIterator::set_next()
{
	ut_ad(!purge_sys.next_stored);
	mysql_mutex_lock(&purge_sys.pq_mutex);

	/* Only purge consumes events from the priority queue, user
	threads only produce the events. */

	/* Check if there are more rsegs to process in the
	current element. */
	if (m_iter != m_rsegs.end()) {
		/* We are still processing rollback segment from
		the same transaction and so expected transaction
		number shouldn't increase. Undo the increment of
		expected commit done by caller assuming rollback
		segments from given transaction are done. */
		purge_sys.tail.trx_no = (*m_iter)->last_trx_no();
	} else if (!purge_sys.purge_queue.empty()) {
		m_rsegs = purge_sys.purge_queue.top();
		purge_sys.purge_queue.pop();
		ut_ad(purge_sys.purge_queue.empty()
		      || purge_sys.purge_queue.top() != m_rsegs);
		m_iter = m_rsegs.begin();
	} else {
		/* Queue is empty, reset iterator. */
		purge_sys.rseg = NULL;
		mysql_mutex_unlock(&purge_sys.pq_mutex);
		m_rsegs = NullElement;
		m_iter = m_rsegs.begin();
		return false;
	}

	purge_sys.rseg = *m_iter++;
	mysql_mutex_unlock(&purge_sys.pq_mutex);

	/* We assume in purge of externally stored fields that space
	id is in the range of UNDO tablespace space ids */
	ut_ad(purge_sys.rseg->space->id == TRX_SYS_SPACE
	      || srv_is_undo_tablespace(purge_sys.rseg->space->id));

	purge_sys.rseg->latch.wr_lock(SRW_LOCK_CALL);
	trx_id_t last_trx_no = purge_sys.rseg->last_trx_no();
	purge_sys.hdr_offset = purge_sys.rseg->last_offset();
	purge_sys.hdr_page_no = purge_sys.rseg->last_page_no;

	/* Only the purge_coordinator_task will access this object
	purge_sys.rseg_iter, or any of purge_sys.hdr_page_no,
	purge_sys.tail.
	The field purge_sys.head and purge_sys.view are modified by
	purge_sys_t::clone_end_view()
	in the purge_coordinator_task
	while holding exclusive purge_sys.latch.
	The purge_sys.view may also be modified by
	purge_sys_t::wake_if_not_active() while holding exclusive
	purge_sys.latch.
	The purge_sys.head may be read by
	purge_truncation_callback(). */
	ut_ad(last_trx_no == m_rsegs.trx_no);
	ut_a(purge_sys.hdr_page_no != FIL_NULL);
	ut_a(purge_sys.tail.trx_no <= last_trx_no);
	purge_sys.tail.trx_no = last_trx_no;

	return(true);
}

/** Build a purge 'query' graph. The actual purge is performed by executing
this query graph.
@return own: the query graph */
static
que_t*
purge_graph_build()
{
	ut_a(srv_n_purge_threads > 0);

	trx_t* trx = trx_create();
	ut_ad(!trx->id);
	trx->start_time = time(NULL);
	trx->start_time_micro = microsecond_interval_timer();
	trx->state = TRX_STATE_ACTIVE;
	trx->op_info = "purge trx";

	mem_heap_t*	heap = mem_heap_create(512);
	que_fork_t*	fork = que_fork_create(heap);
	fork->trx = trx;

	for (auto i = innodb_purge_threads_MAX; i; i--) {
		que_thr_t*	thr = que_thr_create(fork, heap, NULL);
		thr->child = new(mem_heap_alloc(heap, sizeof(purge_node_t)))
			purge_node_t(thr);
	}

	return(fork);
}

/** Initialise the purge system. */
void purge_sys_t::create()
{
  ut_ad(this == &purge_sys);
  ut_ad(!m_initialized);
  ut_ad(!enabled());
  m_paused= 0;
  query= purge_graph_build();
  next_stored= false;
  rseg= NULL;
  page_no= 0;
  offset= 0;
  hdr_page_no= 0;
  hdr_offset= 0;
  latch.SRW_LOCK_INIT(trx_purge_latch_key);
  end_latch.init();
  mysql_mutex_init(purge_sys_pq_mutex_key, &pq_mutex, nullptr);
  truncate.current= NULL;
  truncate.last= NULL;
  m_initialized= true;
}

/** Close the purge subsystem on shutdown. */
void purge_sys_t::close()
{
  ut_ad(this == &purge_sys);
  if (!m_initialized)
    return;

  ut_ad(!enabled());
  trx_t *trx= query->trx;
  que_graph_free(query);
  ut_ad(!trx->id);
  ut_ad(trx->state == TRX_STATE_ACTIVE);
  trx->state= TRX_STATE_NOT_STARTED;
  trx->free();
  latch.destroy();
  end_latch.destroy();
  mysql_mutex_destroy(&pq_mutex);
  m_initialized= false;
}

/** Determine if the history of a transaction is purgeable.
@param trx_id  transaction identifier
@return whether the history is purgeable */
TRANSACTIONAL_TARGET bool purge_sys_t::is_purgeable(trx_id_t trx_id) const
{
  bool purgeable;
#if !defined SUX_LOCK_GENERIC && !defined NO_ELISION
  purgeable= false;
  if (xbegin())
  {
    if (!latch.is_write_locked())
    {
      purgeable= view.changes_visible(trx_id);
      xend();
    }
    else
      xabort();
  }
  else
#endif
  {
    latch.rd_lock(SRW_LOCK_CALL);
    purgeable= view.changes_visible(trx_id);
    latch.rd_unlock();
  }
  return purgeable;
}

/*================ UNDO LOG HISTORY LIST =============================*/

/** Prepend the history list with an undo log.
Remove the undo log segment from the rseg slot if it is too big for reuse.
@param[in]	trx		transaction
@param[in,out]	undo		undo log
@param[in,out]	mtr		mini-transaction */
void
trx_purge_add_undo_to_history(const trx_t* trx, trx_undo_t*& undo, mtr_t* mtr)
{
  DBUG_PRINT("trx", ("commit(" TRX_ID_FMT "," TRX_ID_FMT ")",
                     trx->id, trx_id_t{trx->rw_trx_hash_element->no}));
  ut_ad(undo->id < TRX_RSEG_N_SLOTS);
  ut_ad(undo == trx->rsegs.m_redo.undo);
  trx_rseg_t *rseg= trx->rsegs.m_redo.rseg;
  ut_ad(undo->rseg == rseg);
  buf_block_t *rseg_header= rseg->get(mtr, nullptr);
  /* We are in transaction commit; we cannot return an error. If the
  database is corrupted, it is better to crash it than to
  intentionally violate ACID by committing something that is known to
  be corrupted. */
  ut_ad(rseg_header);
  buf_block_t *undo_page=
    buf_page_get(page_id_t(rseg->space->id, undo->hdr_page_no), 0,
                 RW_X_LATCH, mtr);
  /* This function is invoked during transaction commit, which is not
  allowed to fail. If we get a corrupted undo header, we will crash here. */
  ut_a(undo_page);
  trx_ulogf_t *undo_header= undo_page->page.frame + undo->hdr_offset;

  ut_ad(rseg->needs_purge > trx->id);
  ut_ad(rseg->last_page_no != FIL_NULL);

  rseg->history_size++;

  if (UNIV_UNLIKELY(mach_read_from_4(TRX_RSEG + TRX_RSEG_FORMAT +
                                     rseg_header->page.frame)))
    /* This database must have been upgraded from before MariaDB 10.3.5. */
    trx_rseg_format_upgrade(rseg_header, mtr);

  uint16_t undo_state;

  if (undo->size == 1 &&
      TRX_UNDO_PAGE_REUSE_LIMIT >
      mach_read_from_2(TRX_UNDO_PAGE_HDR + TRX_UNDO_PAGE_FREE +
                       undo_page->page.frame))
  {
    undo->state= undo_state= TRX_UNDO_CACHED;
    UT_LIST_ADD_FIRST(rseg->undo_cached, undo);
  }
  else
  {
    ut_ad(undo->size == flst_get_len(TRX_UNDO_SEG_HDR + TRX_UNDO_PAGE_LIST +
                                     undo_page->page.frame));
    /* The undo log segment will not be reused */
    static_assert(FIL_NULL == 0xffffffff, "");
    mtr->memset(rseg_header, TRX_RSEG + TRX_RSEG_UNDO_SLOTS +
                undo->id * TRX_RSEG_SLOT_SIZE, 4, 0xff);
    uint32_t hist_size= mach_read_from_4(TRX_RSEG_HISTORY_SIZE + TRX_RSEG +
                                         rseg_header->page.frame);
    mtr->write<4>(*rseg_header, TRX_RSEG + TRX_RSEG_HISTORY_SIZE +
                  rseg_header->page.frame, hist_size + undo->size);
    mtr->write<8>(*rseg_header, TRX_RSEG + TRX_RSEG_MAX_TRX_ID +
                  rseg_header->page.frame, trx_sys.get_max_trx_id());
    ut_free(undo);
    undo_state= TRX_UNDO_TO_PURGE;
  }

  undo= nullptr;

  /*
  Before any transaction-generating background threads or the purge
  have been started, we can start transactions in
  row_merge_drop_temp_indexes(), and roll back recovered transactions.

  Arbitrary user transactions may be executed when all the undo log
  related background processes (including purge) are disabled due to
  innodb_force_recovery=2 or innodb_force_recovery=3.  DROP TABLE may
  be executed at any innodb_force_recovery level.

  During fast shutdown, we may also continue to execute user
  transactions. */
  ut_ad(srv_undo_sources || srv_fast_shutdown ||
        (!purge_sys.enabled() &&
         (srv_is_being_started ||
          srv_force_recovery >= SRV_FORCE_NO_BACKGROUND)));

#ifdef WITH_WSREP
  if (wsrep_is_wsrep_xid(&trx->xid))
    trx_rseg_update_wsrep_checkpoint(rseg_header, &trx->xid, mtr);
#endif

  if (trx->mysql_log_file_name && *trx->mysql_log_file_name)
    /* Update the latest binlog name and offset if log_bin=ON or this
    is a replica. */
    trx_rseg_update_binlog_offset(rseg_header, trx->mysql_log_file_name,
                                  trx->mysql_log_offset, mtr);

  /* Add the log as the first in the history list */

  /* We are in transaction commit; we cannot return an error
  when detecting corruption. It is better to crash the server
  than to intentionally violate ACID by committing something
  that is known to be corrupted. */
  ut_a(flst_add_first(rseg_header, TRX_RSEG + TRX_RSEG_HISTORY, undo_page,
                      uint16_t(page_offset(undo_header) +
                               TRX_UNDO_HISTORY_NODE), mtr) == DB_SUCCESS);

  mtr->write<2>(*undo_page, TRX_UNDO_SEG_HDR + TRX_UNDO_STATE +
                undo_page->page.frame, undo_state);
  mtr->write<8,mtr_t::MAYBE_NOP>(*undo_page, undo_header + TRX_UNDO_TRX_NO,
                                 trx->rw_trx_hash_element->no);
}

/** Free an undo log segment.
@param block     rollback segment header page
@param mtr       mini-transaction */
static void trx_purge_free_segment(buf_block_t *block, mtr_t &mtr)
{
  while (!fseg_free_step_not_header(TRX_UNDO_SEG_HDR + TRX_UNDO_FSEG_HEADER +
                                    block->page.frame, &mtr))
  {
    block->fix();
    ut_d(const page_id_t id{block->page.id()});
    mtr.commit();
    /* NOTE: If the server is killed after the log that was produced
    up to this point was written, and before the log from the mtr.commit()
    in our caller is written, then the pages belonging to the
    undo log will become unaccessible garbage.

    This does not matter when using multiple innodb_undo_tablespaces;
    innodb_undo_log_truncate=ON will be able to reclaim the space. */
    mtr.start();
    block->page.lock.x_lock();
    ut_ad(block->page.id() == id);
    mtr.memo_push(block, MTR_MEMO_PAGE_X_MODIFY);
  }

  while (!fseg_free_step(TRX_UNDO_SEG_HDR + TRX_UNDO_FSEG_HEADER +
                         block->page.frame, &mtr));
}

/** Remove unnecessary history data from a rollback segment.
@param rseg   rollback segment
@param limit  truncate anything before this
@param all    whether everything can be truncated
@return error code */
static dberr_t
trx_purge_truncate_rseg_history(trx_rseg_t &rseg,
                                const purge_sys_t::iterator &limit, bool all)
{
  fil_addr_t hdr_addr;
  mtr_t mtr;

  mtr.start();

  dberr_t err;
  buf_block_t *rseg_hdr= rseg.get(&mtr, &err);
  if (!rseg_hdr)
  {
func_exit:
    mtr.commit();
    return err;
  }

  hdr_addr= flst_get_last(TRX_RSEG + TRX_RSEG_HISTORY + rseg_hdr->page.frame);
  hdr_addr.boffset= static_cast<uint16_t>(hdr_addr.boffset -
                                          TRX_UNDO_HISTORY_NODE);

loop:
  if (hdr_addr.page == FIL_NULL)
    goto func_exit;

  buf_block_t *b=
    buf_page_get_gen(page_id_t(rseg.space->id, hdr_addr.page),
                     0, RW_X_LATCH, nullptr, BUF_GET_POSSIBLY_FREED,
                     &mtr, &err);
  if (!b)
    goto func_exit;

  const trx_id_t undo_trx_no=
    mach_read_from_8(b->page.frame + hdr_addr.boffset + TRX_UNDO_TRX_NO);

  if (undo_trx_no >= limit.trx_no)
  {
    if (undo_trx_no == limit.trx_no)
      err = trx_undo_truncate_start(&rseg, hdr_addr.page,
                                    hdr_addr.boffset, limit.undo_no);
    goto func_exit;
  }

  if (!all)
    goto func_exit;

  fil_addr_t prev_hdr_addr=
    flst_get_prev_addr(b->page.frame + hdr_addr.boffset +
                       TRX_UNDO_HISTORY_NODE);
  prev_hdr_addr.boffset= static_cast<uint16_t>(prev_hdr_addr.boffset -
                                               TRX_UNDO_HISTORY_NODE);

  err= flst_remove(rseg_hdr, TRX_RSEG + TRX_RSEG_HISTORY, b,
                   uint16_t(hdr_addr.boffset + TRX_UNDO_HISTORY_NODE), &mtr);
  if (UNIV_UNLIKELY(err != DB_SUCCESS))
    goto func_exit;

  rseg_hdr->fix();

  if (mach_read_from_2(b->page.frame + hdr_addr.boffset + TRX_UNDO_NEXT_LOG))
    /* We cannot free the entire undo log segment. */;
  else
  {
    const uint32_t seg_size=
      flst_get_len(TRX_UNDO_SEG_HDR + TRX_UNDO_PAGE_LIST + b->page.frame);
    switch (mach_read_from_2(TRX_UNDO_SEG_HDR + TRX_UNDO_STATE +
                             b->page.frame)) {
    case TRX_UNDO_TO_PURGE:
      {
        byte *hist= TRX_RSEG + TRX_RSEG_HISTORY_SIZE + rseg_hdr->page.frame;
        ut_ad(mach_read_from_4(hist) >= seg_size);
        mtr.write<4>(*rseg_hdr, hist, mach_read_from_4(hist) - seg_size);
      }
    free_segment:
      ut_ad(rseg.curr_size >= seg_size);
      rseg.curr_size-= seg_size;
      trx_purge_free_segment(b, mtr);
      break;
    case TRX_UNDO_CACHED:
      /* rseg.undo_cached must point to this page */
      trx_undo_t *undo= UT_LIST_GET_FIRST(rseg.undo_cached);
      for (; undo; undo= UT_LIST_GET_NEXT(undo_list, undo))
        if (undo->hdr_page_no == hdr_addr.page)
          goto found_cached;
      ut_ad("inconsistent undo logs" == 0);
      if (false)
      found_cached:
        UT_LIST_REMOVE(rseg.undo_cached, undo);
      static_assert(FIL_NULL == 0xffffffff, "");
      if (UNIV_UNLIKELY(mach_read_from_4(TRX_RSEG + TRX_RSEG_FORMAT +
                                         rseg_hdr->page.frame)))
        trx_rseg_format_upgrade(rseg_hdr, &mtr);
      mtr.memset(rseg_hdr, TRX_RSEG + TRX_RSEG_UNDO_SLOTS +
                 undo->id * TRX_RSEG_SLOT_SIZE, 4, 0xff);
      ut_free(undo);
      mtr.write<8,mtr_t::MAYBE_NOP>(*rseg_hdr, TRX_RSEG + TRX_RSEG_MAX_TRX_ID +
                                    rseg_hdr->page.frame,
                                    trx_sys.get_max_trx_id() - 1);
      goto free_segment;
    }
  }

  hdr_addr= prev_hdr_addr;

  mtr.commit();
  ut_ad(rseg.history_size > 0);
  rseg.history_size--;
  mtr.start();
  rseg_hdr->page.lock.x_lock();
  ut_ad(rseg_hdr->page.id() == rseg.page_id());
  mtr.memo_push(rseg_hdr, MTR_MEMO_PAGE_X_MODIFY);

  goto loop;
}

/** Cleanse purge queue to remove the rseg that reside in undo-tablespace
marked for truncate.
@param[in]	space	undo tablespace being truncated */
static void trx_purge_cleanse_purge_queue(const fil_space_t& space)
{
	typedef	std::vector<TrxUndoRsegs>	purge_elem_list_t;
	purge_elem_list_t			purge_elem_list;

	mysql_mutex_lock(&purge_sys.pq_mutex);

	/* Remove rseg instances that are in the purge queue before we start
	truncate of corresponding UNDO truncate. */
	while (!purge_sys.purge_queue.empty()) {
		purge_elem_list.push_back(purge_sys.purge_queue.top());
		purge_sys.purge_queue.pop();
	}

	for (purge_elem_list_t::iterator it = purge_elem_list.begin();
	     it != purge_elem_list.end();
	     ++it) {

		for (TrxUndoRsegs::iterator it2 = it->begin();
		     it2 != it->end();
		     ++it2) {
			if ((*it2)->space == &space) {
				it->erase(it2);
				break;
			}
		}

		if (!it->empty()) {
			purge_sys.purge_queue.push(*it);
		}
	}

	mysql_mutex_unlock(&purge_sys.pq_mutex);
}

dberr_t purge_sys_t::iterator::free_history() const
{
  for (auto &rseg : trx_sys.rseg_array)
    if (rseg.space)
    {
      ut_ad(rseg.is_persistent());
      log_free_check();
      rseg.latch.wr_lock(SRW_LOCK_CALL);
      dberr_t err=
        trx_purge_truncate_rseg_history(rseg, *this, !rseg.is_referenced() &&
                                        purge_sys.sees(rseg.needs_purge));
      rseg.latch.wr_unlock();
      if (err)
        return err;
    }
  return DB_SUCCESS;
}

#if defined __GNUC__ && __GNUC__ == 4 && !defined __clang__
# if defined __arm__ || defined __aarch64__
/* Work around an internal compiler error in GCC 4.8.5 */
__attribute__((optimize(0)))
# endif
#endif
/**
Remove unnecessary history data from rollback segments. NOTE that when this
function is called, the caller
(purge_coordinator_callback or purge_truncation_callback)
must not have any latches on undo log pages!
*/
TRANSACTIONAL_TARGET void trx_purge_truncate_history()
{
  ut_ad(purge_sys.head <= purge_sys.tail);
  purge_sys_t::iterator &head= purge_sys.head.trx_no
    ? purge_sys.head : purge_sys.tail;

  if (head.trx_no >= purge_sys.low_limit_no())
  {
    /* This is sometimes necessary. TODO: find out why. */
    head.trx_no= purge_sys.low_limit_no();
    head.undo_no= 0;
  }

  if (head.free_history() != DB_SUCCESS || srv_undo_tablespaces_active < 2)
    return;

  while (srv_undo_log_truncate)
  {
    if (!purge_sys.truncate.current)
    {
      const ulint threshold=
        ulint(srv_max_undo_log_size >> srv_page_size_shift);
      for (uint32_t i= purge_sys.truncate.last
           ? purge_sys.truncate.last->id - srv_undo_space_id_start : 0,
           j= i;; )
      {
        const uint32_t space_id= srv_undo_space_id_start + i;
        ut_ad(srv_is_undo_tablespace(space_id));
        fil_space_t *space= fil_space_get(space_id);
        ut_a(UT_LIST_GET_LEN(space->chain) == 1);

        if (space && space->get_size() > threshold)
        {
          purge_sys.truncate.current= space;
          break;
        }

        ++i;
        i %= srv_undo_tablespaces_active;
        if (i == j)
          return;
      }
    }

    fil_space_t &space= *purge_sys.truncate.current;
    /* Undo tablespace always are a single file. */
    fil_node_t *file= UT_LIST_GET_FIRST(space.chain);
    /* The undo tablespace files are never closed. */
    ut_ad(file->is_open());

    DBUG_LOG("undo", "marking for truncate: " << file->name);

    for (auto &rseg : trx_sys.rseg_array)
      if (rseg.space == &space)
        /* Once set, this rseg will not be allocated to subsequent
        transactions, but we will wait for existing active
        transactions to finish. */
        rseg.set_skip_allocation();

    for (auto &rseg : trx_sys.rseg_array)
    {
      if (rseg.space != &space)
        continue;

      rseg.latch.rd_lock(SRW_LOCK_CALL);
      ut_ad(rseg.skip_allocation());
      if (rseg.is_referenced() || !purge_sys.sees(rseg.needs_purge))
      {
not_free:
        rseg.latch.rd_unlock();
        return;
      }

      ut_ad(UT_LIST_GET_LEN(rseg.undo_list) == 0);
      /* Check if all segments are cached and safe to remove. */
      ulint cached= 0;

      for (const trx_undo_t *undo= UT_LIST_GET_FIRST(rseg.undo_cached); undo;
           undo= UT_LIST_GET_NEXT(undo_list, undo))
      {
        if (head.trx_no && head.trx_no < undo->trx_id)
          goto not_free;
        else
          cached+= undo->size;
      }

      ut_ad(rseg.curr_size > cached);
      if (rseg.curr_size > cached + 1 &&
          (rseg.history_size || srv_fast_shutdown || srv_undo_sources))
        goto not_free;

      rseg.latch.rd_unlock();
    }

    ib::info() << "Truncating " << file->name;
    trx_purge_cleanse_purge_queue(space);

    log_free_check();

    mtr_t mtr;
    mtr.start();
    mtr.x_lock_space(&space);
    const auto space_id= space.id;

    /* Lock all modified pages of the tablespace.

    During truncation, we do not want any writes to the file.

    If a log checkpoint was completed at LSN earlier than our
    mini-transaction commit and the server was killed, then
    discarding the to-be-trimmed pages without flushing would
    break crash recovery. */
  rescan:
    mysql_mutex_lock(&buf_pool.flush_list_mutex);
    for (buf_page_t *bpage= UT_LIST_GET_LAST(buf_pool.flush_list); bpage; )
    {
      ut_ad(bpage->oldest_modification());
      ut_ad(bpage->in_file());

      buf_page_t *prev= UT_LIST_GET_PREV(list, bpage);

      if (bpage->oldest_modification() > 2 && bpage->id().space() == space_id)
      {
        ut_ad(bpage->frame);
        bpage->fix();
        {
          /* Try to acquire an exclusive latch while the cache line is
          fresh after fix(). */
          const bool got_lock{bpage->lock.x_lock_try()};
          buf_pool.flush_hp.set(prev);
          mysql_mutex_unlock(&buf_pool.flush_list_mutex);
          if (!got_lock)
            bpage->lock.x_lock();
        }

#ifdef BTR_CUR_HASH_ADAPT
        /* There is no AHI on undo tablespaces. */
        ut_ad(!reinterpret_cast<buf_block_t*>(bpage)->index);
#endif
        ut_ad(!bpage->is_io_fixed());
        ut_ad(bpage->id().space() == space_id);

        if (bpage->oldest_modification() > 2)
        {
          mtr.memo_push(reinterpret_cast<buf_block_t*>(bpage),
                        MTR_MEMO_PAGE_X_FIX);
          mysql_mutex_lock(&buf_pool.flush_list_mutex);
          ut_ad(bpage->oldest_modification() > 2);
          bpage->reset_oldest_modification();
        }
        else
        {
          bpage->unfix();
          bpage->lock.x_unlock();
          mysql_mutex_lock(&buf_pool.flush_list_mutex);
        }

        if (prev != buf_pool.flush_hp.get())
        {
          mysql_mutex_unlock(&buf_pool.flush_list_mutex);
          goto rescan;
        }
      }

      bpage= prev;
    }

    mysql_mutex_unlock(&buf_pool.flush_list_mutex);

    /* Re-initialize tablespace, in a single mini-transaction. */
    const ulint size= SRV_UNDO_TABLESPACE_SIZE_IN_PAGES;

    /* Adjust the tablespace metadata. */
    mysql_mutex_lock(&fil_system.mutex);
    space.set_stopping();
    space.is_being_truncated= true;
    if (space.crypt_data)
    {
      space.reacquire();
      mysql_mutex_unlock(&fil_system.mutex);
      fil_space_crypt_close_tablespace(&space);
      space.release();
    }
    else
      mysql_mutex_unlock(&fil_system.mutex);

    for (auto i= 6000; space.referenced();
         std::this_thread::sleep_for(std::chrono::milliseconds(10)))
    {
      if (!--i)
      {
        mtr.commit();
        ib::error() << "Failed to freeze UNDO tablespace " << file->name;
        return;
      }
    }

    /* Associate the undo tablespace with mtr.
    During mtr::commit_shrink(), InnoDB can use the undo
    tablespace object to clear all freed ranges */
    mtr.set_named_space(&space);
    mtr.trim_pages(page_id_t(space.id, size));
    ut_a(fsp_header_init(&space, size, &mtr) == DB_SUCCESS);
    mysql_mutex_lock(&fil_system.mutex);
    space.size= file->size= size;
    mysql_mutex_unlock(&fil_system.mutex);

    for (auto &rseg : trx_sys.rseg_array)
    {
      if (rseg.space != &space)
        continue;

      ut_ad(!rseg.is_referenced());
      /* We may actually have rseg.needs_purge > head.trx_no here
      if trx_t::commit_empty() had been executed in the past,
      possibly before this server had been started up. */

      dberr_t err;
      buf_block_t *rblock= trx_rseg_header_create(&space,
                                                  &rseg - trx_sys.rseg_array,
                                                  trx_sys.get_max_trx_id(),
                                                  &mtr, &err);
      ut_a(rblock);
      /* These were written by trx_rseg_header_create(). */
      ut_ad(!mach_read_from_4(TRX_RSEG + TRX_RSEG_FORMAT +
                              rblock->page.frame));
      ut_ad(!mach_read_from_4(TRX_RSEG + TRX_RSEG_HISTORY_SIZE +
                              rblock->page.frame));
      rseg.reinit(rblock->page.id().page_no());
    }

    mtr.commit_shrink(space);

    /* No mutex; this is only updated by the purge coordinator. */
    export_vars.innodb_undo_truncations++;

    if (purge_sys.rseg && purge_sys.rseg->last_page_no == FIL_NULL)
    {
      /* If purge_sys.rseg is pointing to rseg that was recently
      truncated then move to next rseg element.

      Note: Ideally purge_sys.rseg should be NULL because purge should
      complete processing of all the records but srv_purge_batch_size
      can force the purge loop to exit before all the records are purged. */
      purge_sys.rseg= nullptr;
      purge_sys.next_stored= false;
    }

    DBUG_EXECUTE_IF("ib_undo_trunc", ib::info() << "ib_undo_trunc";
                    log_buffer_flush_to_disk();
                    DBUG_SUICIDE(););

    ib::info() << "Truncated " << file->name;
    purge_sys.truncate.last= purge_sys.truncate.current;
    ut_ad(&space == purge_sys.truncate.current);
    purge_sys.truncate.current= nullptr;
  }
}

buf_block_t *purge_sys_t::get_page(page_id_t id)
{
  buf_block_t*& undo_page= pages[id];

  if (undo_page)
    return undo_page;

  mtr_t mtr;
  mtr.start();
  undo_page=
    buf_page_get_gen(id, 0, RW_S_LATCH, nullptr, BUF_GET_POSSIBLY_FREED, &mtr);

  if (UNIV_LIKELY(undo_page != nullptr))
  {
    undo_page->fix();
    mtr.commit();
    return undo_page;
  }

  mtr.commit();
  pages.erase(id);
  return nullptr;
}

void purge_sys_t::rseg_get_next_history_log()
{
  fil_addr_t prev_log_addr;

  ut_ad(rseg->latch.is_write_locked());
  ut_a(rseg->last_page_no != FIL_NULL);

  tail.trx_no= rseg->last_trx_no() + 1;
  tail.undo_no= 0;
  next_stored= false;

  if (buf_block_t *undo_page=
      get_page(page_id_t(rseg->space->id, rseg->last_page_no)))
  {
    const byte *log_hdr= undo_page->page.frame + rseg->last_offset();
    prev_log_addr= flst_get_prev_addr(log_hdr + TRX_UNDO_HISTORY_NODE);
    prev_log_addr.boffset = static_cast<uint16_t>(prev_log_addr.boffset -
                                                  TRX_UNDO_HISTORY_NODE);
  }
  else
    prev_log_addr.page= FIL_NULL;

  if (prev_log_addr.page == FIL_NULL)
    rseg->last_page_no= FIL_NULL;
  else
  {
    /* Read the previous log header. */
    trx_id_t trx_no= 0;
    if (const buf_block_t* undo_page=
        get_page(page_id_t(rseg->space->id,
                                     prev_log_addr.page)))
    {
      const byte *log_hdr= undo_page->page.frame + prev_log_addr.boffset;
      trx_no= mach_read_from_8(log_hdr + TRX_UNDO_TRX_NO);
      ut_ad(mach_read_from_2(log_hdr + TRX_UNDO_NEEDS_PURGE) <= 1);
    }

    if (UNIV_LIKELY(trx_no != 0))
    {
      rseg->last_page_no= prev_log_addr.page;
      rseg->set_last_commit(prev_log_addr.boffset, trx_no);

      /* Purge can also produce events, however these are already
      ordered in the rollback segment and any user generated event
      will be greater than the events that Purge produces. ie. Purge
      can never produce events from an empty rollback segment. */

      mysql_mutex_lock(&pq_mutex);
      purge_queue.push(*rseg);
      mysql_mutex_unlock(&pq_mutex);
    }
  }

  rseg->latch.wr_unlock();
}

/** Position the purge sys "iterator" on the undo record to use for purging.
@retval false when nothing is to be purged
@retval true  when purge_sys.rseg->latch was locked */
bool purge_sys_t::choose_next_log()
{
  if (!rseg_iter.set_next())
    return false;

  hdr_offset= rseg->last_offset();
  hdr_page_no= rseg->last_page_no;

<<<<<<< HEAD
  if (const buf_block_t* undo_page=
      buf_page_get_gen(page_id_t(purge_sys.rseg->space->id, prev_log_addr.page),
                       0, RW_S_LATCH, nullptr, BUF_GET_POSSIBLY_FREED, &mtr))
    trx_no= mach_read_from_8(undo_page->page.frame + prev_log_addr.boffset +
                             TRX_UNDO_TRX_NO);
=======
  if (!rseg->needs_purge)
  {
  purge_nothing:
    page_no= hdr_page_no;
    offset= 0;
    tail.undo_no= 0;
  }
  else
  {
    page_id_t id{rseg->space->id, hdr_page_no};
    buf_block_t *b= get_page(id);
    if (!b)
      goto purge_nothing;
    const trx_undo_rec_t *undo_rec=
      trx_undo_page_get_first_rec(b, hdr_page_no, hdr_offset);
    if (!undo_rec)
    {
      if (mach_read_from_2(b->page.frame + hdr_offset + TRX_UNDO_NEXT_LOG))
        goto purge_nothing;
      const uint32_t next=
        mach_read_from_4(TRX_UNDO_PAGE_HDR + TRX_UNDO_PAGE_NODE +
                         FLST_NEXT + FIL_ADDR_PAGE + b->page.frame);
      if (next == FIL_NULL)
        goto purge_nothing;
      id.set_page_no(next);
      b= get_page(id);
      if (!b)
        goto purge_nothing;
      undo_rec=
        trx_undo_page_get_first_rec(b, page_no, hdr_offset);
      if (!undo_rec)
        goto purge_nothing;
    }
>>>>>>> fecd78b8

    offset= page_offset(undo_rec);
    tail.undo_no= trx_undo_rec_get_undo_no(undo_rec);
    page_no= id.page_no();
  }

  next_stored= true;
  return true;
}

/**
Get the next record to purge and update the info in the purge system.
@param roll_ptr           undo log pointer to the record
@return buffer-fixed reference to undo log record
@retval {nullptr,1} if the whole undo log can skipped in purge
@retval {nullptr,0} if nothing is left, or on corruption */
inline trx_purge_rec_t purge_sys_t::get_next_rec(roll_ptr_t roll_ptr)
{
  ut_ad(next_stored);
  ut_ad(tail.trx_no < low_limit_no());
  ut_ad(rseg->latch.is_write_locked());

  if (!offset)
  {
    /* It is the dummy undo log record, which means that there is no
    need to purge this undo log */
    rseg_get_next_history_log();

    /* Look for the next undo log and record to purge */
    if (choose_next_log())
      rseg->latch.wr_unlock();
    return {nullptr, 1};
  }

  ut_ad(offset == uint16_t(roll_ptr));

  page_id_t page_id{rseg->space->id, page_no};
  bool locked= true;
  buf_block_t *b= get_page(page_id);
  if (UNIV_UNLIKELY(!b))
  {
    if (locked)
      rseg->latch.wr_unlock();
    return {nullptr, 0};
  }

  if (const trx_undo_rec_t *rec2=
      trx_undo_page_get_next_rec(b, offset, hdr_page_no, hdr_offset))
  {
  got_rec:
    ut_ad(page_no == page_id.page_no());
    offset= page_offset(rec2);
    tail.undo_no= trx_undo_rec_get_undo_no(rec2);
  }
  else if (hdr_page_no != page_no ||
           !mach_read_from_2(b->page.frame + hdr_offset + TRX_UNDO_NEXT_LOG))
  {
    uint32_t next= mach_read_from_4(TRX_UNDO_PAGE_HDR + TRX_UNDO_PAGE_NODE +
                                    FLST_NEXT + FIL_ADDR_PAGE + b->page.frame);
    if (next != FIL_NULL)
    {
      page_id.set_page_no(next);
      if (buf_block_t *next_page= get_page(page_id))
      {
        rec2= trx_undo_page_get_first_rec(next_page, hdr_page_no, hdr_offset);
        if (rec2)
        {
          page_no= next;
          goto got_rec;
        }
      }
    }
    goto got_no_rec;
  }
  else
  {
  got_no_rec:
    rseg_get_next_history_log();
    /* Look for the next undo log and record to purge */
    locked= choose_next_log();
  }

  if (locked)
    rseg->latch.wr_unlock();

  return {b->page.frame + uint16_t(roll_ptr), roll_ptr};
}

inline trx_purge_rec_t purge_sys_t::fetch_next_rec()
{
  roll_ptr_t roll_ptr;

  if (!next_stored)
  {
    bool locked= choose_next_log();
    ut_ad(locked == next_stored);
    if (!locked)
      goto got_nothing;
    if (tail.trx_no >= low_limit_no())
    {
      rseg->latch.wr_unlock();
      goto got_nothing;
    }
    /* row_purge_record_func() will later set ROLL_PTR_INSERT_FLAG for
    TRX_UNDO_INSERT_REC */
    roll_ptr= trx_undo_build_roll_ptr(false, trx_sys.rseg_id(rseg, true),
                                      page_no, offset);
  }
  else if (tail.trx_no >= low_limit_no())
  got_nothing:
    return {nullptr, 0};
  else
  {
    roll_ptr= trx_undo_build_roll_ptr(false, trx_sys.rseg_id(rseg, true),
                                      page_no, offset);
    rseg->latch.wr_lock(SRW_LOCK_CALL);
  }

  /* The following will advance the purge iterator. */
  return get_next_rec(roll_ptr);
}

/** Close all tables that were opened in a purge batch for a worker.
@param node   purge task context
@param thd    purge coordinator thread handle */
static void trx_purge_close_tables(purge_node_t *node, THD *thd)
{
  for (auto &t : node->tables)
  {
    if (!t.second.first);
    else if (t.second.first == reinterpret_cast<dict_table_t*>(-1));
    else
    {
      dict_table_close(t.second.first, false, thd, t.second.second);
      t.second.first= reinterpret_cast<dict_table_t*>(-1);
    }
  }
}

void purge_sys_t::wait_FTS(bool also_sys)
{
  bool paused;
  do
  {
    latch.wr_lock(SRW_LOCK_CALL);
    paused= m_FTS_paused || (also_sys && m_SYS_paused);
    latch.wr_unlock();
    std::this_thread::sleep_for(std::chrono::milliseconds(10));
  }
  while (paused);
}

__attribute__((nonnull))
/** Aqcuire a metadata lock on a table.
@param table        table handle
@param mdl_context  metadata lock acquisition context
@param mdl          metadata lcok
@return table handle
@retval nullptr if the table is not found or accessible
@retval -1      if the purge of history must be suspended due to DDL */
static dict_table_t *trx_purge_table_acquire(dict_table_t *table,
                                             MDL_context *mdl_context,
                                             MDL_ticket **mdl)
{
  ut_ad(dict_sys.frozen_not_locked());
  *mdl= nullptr;

  if (!table->is_readable() || table->corrupted)
  {
    table->release();
    return nullptr;
  }

  size_t db_len= dict_get_db_name_len(table->name.m_name);
  if (db_len == 0)
    return table; /* InnoDB system tables are not covered by MDL */

  if (purge_sys.must_wait_FTS())
  {
  must_wait:
    table->release();
    return reinterpret_cast<dict_table_t*>(-1);
  }

  char db_buf[NAME_LEN + 1];
  char tbl_buf[NAME_LEN + 1];
  size_t tbl_len;

  if (!table->parse_name<true>(db_buf, tbl_buf, &db_len, &tbl_len))
    /* The name of an intermediate table starts with #sql */
    return table;

  {
    MDL_request request;
    MDL_REQUEST_INIT(&request,MDL_key::TABLE, db_buf, tbl_buf, MDL_SHARED,
                     MDL_EXPLICIT);
    if (mdl_context->try_acquire_lock(&request))
      goto must_wait;
    *mdl= request.ticket;
    if (!*mdl)
      goto must_wait;
  }

  return table;
}

/** Open a table handle for the purge of committed transaction history
@param table_id     InnoDB table identifier
@param mdl_context  metadata lock acquisition context
@param mdl          metadata lcok
@return table handle
@retval nullptr if the table is not found or accessible
@retval -1      if the purge of history must be suspended due to DDL */
static dict_table_t *trx_purge_table_open(table_id_t table_id,
                                          MDL_context *mdl_context,
                                          MDL_ticket **mdl)
{
  dict_sys.freeze(SRW_LOCK_CALL);

  dict_table_t *table= dict_sys.find_table(table_id);

  if (table)
    table->acquire();
  else
  {
    dict_sys.unfreeze();
    dict_sys.lock(SRW_LOCK_CALL);
    table= dict_load_table_on_id(table_id, DICT_ERR_IGNORE_FK_NOKEY);
    if (table)
      table->acquire();
    dict_sys.unlock();
    if (!table)
      return nullptr;
    dict_sys.freeze(SRW_LOCK_CALL);
  }

  table= trx_purge_table_acquire(table, mdl_context, mdl);
  dict_sys.unfreeze();
  return table;
}

ATTRIBUTE_COLD
dict_table_t *purge_sys_t::close_and_reopen(table_id_t id, THD *thd,
                                            MDL_ticket **mdl)
{
  MDL_context *mdl_context= static_cast<MDL_context*>(thd_mdl_context(thd));
  ut_ad(mdl_context);
 retry:
  ut_ad(m_active);

  for (que_thr_t *thr= UT_LIST_GET_FIRST(purge_sys.query->thrs); thr;
       thr= UT_LIST_GET_NEXT(thrs, thr))
  {
    purge_node_t *node= static_cast<purge_node_t*>(thr->child);
    trx_purge_close_tables(node, thd);
  }

  m_active= false;
  wait_FTS(false);
  m_active= true;

  dict_table_t *table= trx_purge_table_open(id, mdl_context, mdl);
  if (table == reinterpret_cast<dict_table_t*>(-1))
    goto retry;

  for (que_thr_t *thr= UT_LIST_GET_FIRST(purge_sys.query->thrs); thr;
       thr= UT_LIST_GET_NEXT(thrs, thr))
  {
    purge_node_t *node= static_cast<purge_node_t*>(thr->child);
    for (auto &t : node->tables)
    {
      if (t.second.first)
      {
        t.second.first= trx_purge_table_open(t.first, mdl_context,
                                             &t.second.second);
        if (t.second.first == reinterpret_cast<dict_table_t*>(-1))
        {
          if (table)
            dict_table_close(table, false, thd, *mdl);
          goto retry;
        }
      }
    }
  }

  return table;
}

/** Run a purge batch.
@param n_purge_threads	number of purge threads
@return new purge_sys.head */
static purge_sys_t::iterator
trx_purge_attach_undo_recs(ulint n_purge_threads, THD *thd)
{
	que_thr_t*	thr;
	ulint		i;

	ut_a(n_purge_threads > 0);
	ut_a(UT_LIST_GET_LEN(purge_sys.query->thrs) >= n_purge_threads);

	purge_sys_t::iterator head = purge_sys.tail;

#ifdef UNIV_DEBUG
	i = 0;
	/* Debug code to validate some pre-requisites and reset done flag. */
	for (thr = UT_LIST_GET_FIRST(purge_sys.query->thrs);
	     thr != NULL && i < n_purge_threads;
	     thr = UT_LIST_GET_NEXT(thrs, thr), ++i) {

		purge_node_t*		node;

		/* Get the purge node. */
		node = (purge_node_t*) thr->child;

		ut_ad(que_node_get_type(node) == QUE_NODE_PURGE);
		ut_ad(node->undo_recs.empty());
		ut_ad(!node->in_progress);
		ut_d(node->in_progress = true);
	}

	/* There should never be fewer nodes than threads, the inverse
	however is allowed because we only use purge threads as needed. */
	ut_ad(i == n_purge_threads);
#endif

	/* Fetch and parse the UNDO records. The UNDO records are added
	to a per purge node vector. */
	thr = UT_LIST_GET_FIRST(purge_sys.query->thrs);

	ut_ad(head <= purge_sys.tail);

	i = 0;

	std::unordered_map<table_id_t, purge_node_t*>
		table_id_map(TRX_PURGE_TABLE_BUCKETS);
	purge_sys.m_active = true;

	MDL_context* const mdl_context
		= static_cast<MDL_context*>(thd_mdl_context(thd));
	ut_ad(mdl_context);

	const size_t max_pages = std::min(buf_pool.curr_size * 3 / 4,
					  size_t{srv_purge_batch_size});

	while (UNIV_LIKELY(srv_undo_sources) || !srv_fast_shutdown) {
		/* Track the max {trx_id, undo_no} for truncating the
		UNDO logs once we have purged the records. */

		if (head <= purge_sys.tail) {
			head = purge_sys.tail;
		}

		/* Fetch the next record, and advance the purge_sys.tail. */
		trx_purge_rec_t purge_rec = purge_sys.fetch_next_rec();

		if (!purge_rec.undo_rec) {
			if (!purge_rec.roll_ptr) {
				break;
			}
			ut_ad(purge_rec.roll_ptr == 1);
			continue;
		}

		table_id_t table_id = trx_undo_rec_get_table_id(
			purge_rec.undo_rec);

		purge_node_t*& table_node = table_id_map[table_id];

		if (!table_node) {
			std::pair<dict_table_t*,MDL_ticket*> p;
			p.first = trx_purge_table_open(table_id, mdl_context,
						       &p.second);
			if (p.first == reinterpret_cast<dict_table_t*>(-1)) {
				p.first = purge_sys.close_and_reopen(
					table_id, thd, &p.second);
			}

			thr = UT_LIST_GET_NEXT(thrs, thr);

			if (!(++i % n_purge_threads)) {
				thr = UT_LIST_GET_FIRST(
					purge_sys.query->thrs);
			}

			table_node = static_cast<purge_node_t*>(thr->child);
			ut_a(que_node_get_type(table_node) == QUE_NODE_PURGE);
			ut_d(auto i=)
			table_node->tables.emplace(table_id, p);
			ut_ad(i.second);
			if (p.first) {
				goto enqueue;
			}
		} else if (table_node->tables[table_id].first) {
enqueue:
			table_node->undo_recs.push(purge_rec);
		}

		if (purge_sys.n_pages_handled() >= max_pages) {
			break;
		}
	}

	purge_sys.m_active = false;

	ut_ad(head <= purge_sys.tail);

	return head;
}

extern tpool::waitable_task purge_worker_task;

/** Wait for pending purge jobs to complete. */
static void trx_purge_wait_for_workers_to_complete()
{
  const bool notify_wait{purge_worker_task.is_running()};

  if (notify_wait)
    tpool::tpool_wait_begin();

  purge_worker_task.wait();

  if (notify_wait)
    tpool::tpool_wait_end();

  /* There should be no outstanding tasks as long
  as the worker threads are active. */
  ut_ad(srv_get_task_queue_length() == 0);
}

TRANSACTIONAL_INLINE
void purge_sys_t::batch_cleanup(const purge_sys_t::iterator &head)
{
  /* Release the undo pages. */
  for (auto p : pages)
    p.second->unfix();
  pages.clear();
  pages.reserve(srv_purge_batch_size);

  /* This is only invoked only by the purge coordinator,
  which is the only thread that can modify our inputs head, tail, view.
  Therefore, we only need to protect end_view from concurrent reads. */

  /* Limit the end_view similar to what trx_purge_truncate_history() does. */
  const trx_id_t trx_no= head.trx_no ? head.trx_no : tail.trx_no;
#ifdef SUX_LOCK_GENERIC
  end_latch.wr_lock();
#else
  transactional_lock_guard<srw_spin_lock_low> g(end_latch);
#endif
  this->head= head;
  end_view= view;
  end_view.clamp_low_limit_id(trx_no);
#ifdef SUX_LOCK_GENERIC
  end_latch.wr_unlock();
#endif
}

/**
Run a purge batch.
@param n_tasks       number of purge tasks to submit to the queue
@param history_size  trx_sys.history_size()
@return number of undo log pages handled in the batch */
TRANSACTIONAL_TARGET ulint trx_purge(ulint n_tasks, ulint history_size)
{
	ut_ad(n_tasks > 0);

	purge_sys.clone_oldest_view();

#ifdef UNIV_DEBUG
	if (srv_purge_view_update_only_debug) {
		return(0);
	}
#endif /* UNIV_DEBUG */

	THD* const thd = current_thd;

	/* Fetch the UNDO recs that need to be purged. */
	const purge_sys_t::iterator head
		=  trx_purge_attach_undo_recs(n_tasks, thd);
	const size_t n_pages = purge_sys.n_pages_handled();

	{
		ulint delay = n_pages ? srv_max_purge_lag : 0;
		if (UNIV_UNLIKELY(delay)) {
			if (delay >= history_size) {
		no_throttle:
				delay = 0;
			} else if (const ulint max_delay =
				   srv_max_purge_lag_delay) {
				delay = std::min(max_delay,
						 10000 * history_size / delay
						 - 5000);
			} else {
				goto no_throttle;
			}
		}
		srv_dml_needed_delay = delay;
	}

	que_thr_t* thr = nullptr;

	/* Submit tasks to workers queue if using multi-threaded purge. */
	for (ulint i = n_tasks; --i; ) {
		thr = que_fork_scheduler_round_robin(purge_sys.query, thr);
		ut_a(thr);
		srv_que_task_enqueue_low(thr);
		srv_thread_pool->submit_task(&purge_worker_task);
	}

	thr = que_fork_scheduler_round_robin(purge_sys.query, thr);

	que_run_threads(thr);

	trx_purge_wait_for_workers_to_complete();

	for (thr = UT_LIST_GET_FIRST(purge_sys.query->thrs); thr;
	     thr = UT_LIST_GET_NEXT(thrs, thr)) {
		purge_node_t* node = static_cast<purge_node_t*>(thr->child);
		trx_purge_close_tables(node, thd);
		node->tables.clear();
	}

	purge_sys.batch_cleanup(head);

	MONITOR_INC_VALUE(MONITOR_PURGE_INVOKED, 1);
	MONITOR_INC_VALUE(MONITOR_PURGE_N_PAGE_HANDLED, n_pages);

	return n_pages;
}<|MERGE_RESOLUTION|>--- conflicted
+++ resolved
@@ -880,7 +880,6 @@
     {
       const byte *log_hdr= undo_page->page.frame + prev_log_addr.boffset;
       trx_no= mach_read_from_8(log_hdr + TRX_UNDO_TRX_NO);
-      ut_ad(mach_read_from_2(log_hdr + TRX_UNDO_NEEDS_PURGE) <= 1);
     }
 
     if (UNIV_LIKELY(trx_no != 0))
@@ -913,13 +912,6 @@
   hdr_offset= rseg->last_offset();
   hdr_page_no= rseg->last_page_no;
 
-<<<<<<< HEAD
-  if (const buf_block_t* undo_page=
-      buf_page_get_gen(page_id_t(purge_sys.rseg->space->id, prev_log_addr.page),
-                       0, RW_S_LATCH, nullptr, BUF_GET_POSSIBLY_FREED, &mtr))
-    trx_no= mach_read_from_8(undo_page->page.frame + prev_log_addr.boffset +
-                             TRX_UNDO_TRX_NO);
-=======
   if (!rseg->needs_purge)
   {
   purge_nothing:
@@ -953,7 +945,6 @@
       if (!undo_rec)
         goto purge_nothing;
     }
->>>>>>> fecd78b8
 
     offset= page_offset(undo_rec);
     tail.undo_no= trx_undo_rec_get_undo_no(undo_rec);
