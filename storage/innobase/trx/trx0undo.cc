/*****************************************************************************

Copyright (c) 1996, 2016, Oracle and/or its affiliates. All Rights Reserved.
Copyright (c) 2014, 2022, MariaDB Corporation.

This program is free software; you can redistribute it and/or modify it under
the terms of the GNU General Public License as published by the Free Software
Foundation; version 2 of the License.

This program is distributed in the hope that it will be useful, but WITHOUT
ANY WARRANTY; without even the implied warranty of MERCHANTABILITY or FITNESS
FOR A PARTICULAR PURPOSE. See the GNU General Public License for more details.

You should have received a copy of the GNU General Public License along with
this program; if not, write to the Free Software Foundation, Inc.,
51 Franklin Street, Fifth Floor, Boston, MA 02110-1335 USA

*****************************************************************************/

/**************************************************//**
@file trx/trx0undo.cc
Transaction undo log

Created 3/26/1996 Heikki Tuuri
*******************************************************/

#include "trx0undo.h"
#include "fsp0fsp.h"
#include "mach0data.h"
#include "mtr0log.h"
#include "srv0mon.h"
#include "srv0srv.h"
#include "srv0start.h"
#include "trx0purge.h"
#include "trx0rec.h"
#include "trx0rseg.h"
#include "log.h"

/* How should the old versions in the history list be managed?
   ----------------------------------------------------------
If each transaction is given a whole page for its update undo log, file
space consumption can be 10 times higher than necessary. Therefore,
partly filled update undo log pages should be reusable. But then there
is no way individual pages can be ordered so that the ordering agrees
with the serialization numbers of the transactions on the pages. Thus,
the history list must be formed of undo logs, not their header pages as
it was in the old implementation.
	However, on a single header page the transactions are placed in
the order of their serialization numbers. As old versions are purged, we
may free the page when the last transaction on the page has been purged.
	A problem is that the purge has to go through the transactions
in the serialization order. This means that we have to look through all
rollback segments for the one that has the smallest transaction number
in its history list.
	When should we do a purge? A purge is necessary when space is
running out in any of the rollback segments. Then we may have to purge
also old version which might be needed by some consistent read. How do
we trigger the start of a purge? When a transaction writes to an undo log,
it may notice that the space is running out. When a read view is closed,
it may make some history superfluous. The server can have an utility which
periodically checks if it can purge some history.
	In a parallellized purge we have the problem that a query thread
can remove a delete marked clustered index record before another query
thread has processed an earlier version of the record, which cannot then
be done because the row cannot be constructed from the clustered index
record. To avoid this problem, we will store in the update and delete mark
undo record also the columns necessary to construct the secondary index
entries which are modified.
	We can latch the stack of versions of a single clustered index record
by taking a latch on the clustered index page. As long as the latch is held,
no new versions can be added and no versions removed by undo. But, a purge
can still remove old versions from the bottom of the stack. */

/* How to protect rollback segments, undo logs, and history lists with
   -------------------------------------------------------------------
latches?
-------
When a transaction does its first insert or modify in the clustered index, an
undo log is assigned for it. Then we must have an x-latch to the rollback
segment header.
	When the transaction performs modifications or rolls back, its
undo log is protected by undo page latches.
Only the thread that is associated with the transaction may hold multiple
undo page latches at a time. Undo pages are always private to a single
transaction. Other threads that are performing MVCC reads
or checking for implicit locks will lock at most one undo page at a time
in trx_undo_get_undo_rec_low().
	When the transaction commits, its persistent undo log is added
to the history list. If it is not suitable for reuse, its slot is reset.
In both cases, an x-latch must be acquired on the rollback segment header page.
	The purge operation steps through the history list without modifying
it until a truncate operation occurs, which can remove undo logs from the end
of the list and release undo log segments. In stepping through the list,
s-latches on the undo log pages are enough, but in a truncate, x-latches must
be obtained on the rollback segment and individual pages. */

/********************************************************************//**
Creates and initializes an undo log memory object.
@return own: the undo log memory object */
static
trx_undo_t*
trx_undo_mem_create(
/*================*/
	trx_rseg_t*	rseg,	/*!< in: rollback segment memory object */
	ulint		id,	/*!< in: slot index within rseg */
	trx_id_t	trx_id,	/*!< in: id of the trx for which the undo log
				is created */
	const XID*	xid,	/*!< in: X/Open XA transaction identification*/
	uint32_t	page_no,/*!< in: undo log header page number */
	uint16_t	offset);/*!< in: undo log header byte offset on page */

/** Determine the start offset of undo log records of an undo log page.
@param[in]	block	undo log page
@param[in]	page_no		undo log header page number
@param[in]	offset		undo log header offset
@return start offset */
static
uint16_t trx_undo_page_get_start(const buf_block_t *block, uint32_t page_no,
                                 uint16_t offset)
{
  return page_no == block->page.id().page_no()
    ? mach_read_from_2(offset + TRX_UNDO_LOG_START + block->frame)
    : TRX_UNDO_PAGE_HDR + TRX_UNDO_PAGE_HDR_SIZE;
}

/** Get the first undo log record on a page.
@param[in]	block	undo log page
@param[in]	page_no	undo log header page number
@param[in]	offset	undo log header page offset
@return	pointer to first record
@retval	NULL	if none exists */
static trx_undo_rec_t*
trx_undo_page_get_first_rec(const buf_block_t *block, uint32_t page_no,
                            uint16_t offset)
{
  uint16_t start= trx_undo_page_get_start(block, page_no, offset);
  return start == trx_undo_page_get_end(block, page_no, offset)
    ? nullptr : block->frame + start;
}

/** Get the last undo log record on a page.
@param[in]	page	undo log page
@param[in]	page_no	undo log header page number
@param[in]	offset	undo log header page offset
@return	pointer to last record
@retval	NULL	if none exists */
static
trx_undo_rec_t*
trx_undo_page_get_last_rec(const buf_block_t *block, uint32_t page_no,
                           uint16_t offset)
{
  uint16_t end= trx_undo_page_get_end(block, page_no, offset);
  return trx_undo_page_get_start(block, page_no, offset) == end
    ? nullptr : block->frame + mach_read_from_2(block->frame + end - 2);
}

/** Get the previous record in an undo log from the previous page.
@param[in,out]  block   undo log page
@param[in]      rec     undo record offset in the page
@param[in]      page_no undo log header page number
@param[in]      offset  undo log header offset on page
@param[in]      shared  latching mode: true=RW_S_LATCH, false=RW_X_LATCH
@param[in,out]  mtr     mini-transaction
@return undo log record, the page latched, NULL if none */
static trx_undo_rec_t*
trx_undo_get_prev_rec_from_prev_page(buf_block_t *&block, uint16_t rec,
                                     uint32_t page_no, uint16_t offset,
                                     bool shared, mtr_t *mtr)
{
  uint32_t prev_page_no= flst_get_prev_addr(TRX_UNDO_PAGE_HDR +
                                            TRX_UNDO_PAGE_NODE +
                                            block->frame).page;

  if (prev_page_no == FIL_NULL)
    return nullptr;

  block= buf_page_get(page_id_t(block->page.id().space(), prev_page_no),
                      0, shared ? RW_S_LATCH : RW_X_LATCH, mtr);
  buf_block_dbg_add_level(block, SYNC_TRX_UNDO_PAGE);

  return trx_undo_page_get_last_rec(block, page_no, offset);
}

/** Get the previous undo log record.
@param[in]	block	undo log page
@param[in]	rec	undo log record
@param[in]	page_no	undo log header page number
@param[in]	offset	undo log header page offset
@return	pointer to record
@retval	NULL if none */
static
trx_undo_rec_t*
trx_undo_page_get_prev_rec(const buf_block_t *block, trx_undo_rec_t *rec,
                           uint32_t page_no, uint16_t offset)
{
  ut_ad(block->frame == page_align(rec));
  return rec == block->frame + trx_undo_page_get_start(block, page_no, offset)
    ? nullptr
    : block->frame + mach_read_from_2(rec - 2);
}

/** Get the previous record in an undo log.
@param[in,out]  block   undo log page
@param[in]      rec     undo record offset in the page
@param[in]      page_no undo log header page number
@param[in]      offset  undo log header offset on page
@param[in]      shared  latching mode: true=RW_S_LATCH, false=RW_X_LATCH
@param[in,out]  mtr     mini-transaction
@return undo log record, the page latched, NULL if none */
trx_undo_rec_t*
trx_undo_get_prev_rec(buf_block_t *&block, uint16_t rec, uint32_t page_no,
                      uint16_t offset, bool shared, mtr_t *mtr)
{
  if (trx_undo_rec_t *prev= trx_undo_page_get_prev_rec(block,
                                                       block->frame + rec,
                                                       page_no, offset))
    return prev;

  /* We have to go to the previous undo log page to look for the
  previous record */

  return trx_undo_get_prev_rec_from_prev_page(block, rec, page_no, offset,
                                              shared, mtr);
}

/** Get the next record in an undo log from the next page.
@param[in,out]  block   undo log page
@param[in]      page_no undo log header page number
@param[in]      offset  undo log header offset on page
@param[in]      mode    latching mode: RW_S_LATCH or RW_X_LATCH
@param[in,out]  mtr     mini-transaction
@return undo log record, the page latched, NULL if none */
static trx_undo_rec_t*
trx_undo_get_next_rec_from_next_page(buf_block_t *&block, uint32_t page_no,
                                     uint16_t offset, ulint mode, mtr_t *mtr)
{
  if (page_no == block->page.id().page_no() &&
      mach_read_from_2(block->frame + offset + TRX_UNDO_NEXT_LOG))
    return NULL;

  uint32_t next= flst_get_next_addr(TRX_UNDO_PAGE_HDR + TRX_UNDO_PAGE_NODE +
				    block->frame).page;
  if (next == FIL_NULL)
    return NULL;

  block= buf_page_get(page_id_t(block->page.id().space(), next), 0, mode, mtr);
  buf_block_dbg_add_level(block, SYNC_TRX_UNDO_PAGE);

  return trx_undo_page_get_first_rec(block, page_no, offset);
}

/** Get the next record in an undo log.
@param[in,out]  block   undo log page
@param[in]      rec     undo record offset in the page
@param[in]      page_no undo log header page number
@param[in]      offset  undo log header offset on page
@param[in,out]  mtr     mini-transaction
@return undo log record, the page latched, NULL if none */
trx_undo_rec_t*
trx_undo_get_next_rec(buf_block_t *&block, uint16_t rec, uint32_t page_no,
                      uint16_t offset, mtr_t *mtr)
{
  if (trx_undo_rec_t *next= trx_undo_page_get_next_rec(block, rec, page_no,
                                                       offset))
    return next;

  return trx_undo_get_next_rec_from_next_page(block, page_no, offset,
                                              RW_S_LATCH, mtr);
}

/** Get the first record in an undo log.
@param[in]      space   undo log header space
@param[in]      page_no undo log header page number
@param[in]      offset  undo log header offset on page
@param[in]      mode    latching mode: RW_S_LATCH or RW_X_LATCH
@param[out]     block   undo log page
@param[in,out]  mtr     mini-transaction
@return undo log record, the page latched, NULL if none */
trx_undo_rec_t*
trx_undo_get_first_rec(const fil_space_t &space, uint32_t page_no,
                       uint16_t offset, ulint mode, buf_block_t*& block,
                       mtr_t *mtr)
{
  block = buf_page_get(page_id_t(space.id, page_no), 0, mode, mtr);
  buf_block_dbg_add_level(block, SYNC_TRX_UNDO_PAGE);

  if (trx_undo_rec_t *rec= trx_undo_page_get_first_rec(block, page_no, offset))
    return rec;

  return trx_undo_get_next_rec_from_next_page(block, page_no, offset, mode,
                                              mtr);
}

/*============== UNDO LOG FILE COPY CREATION AND FREEING ==================*/

/** Initialize an undo log page.
NOTE: This corresponds to a redo log record and must not be changed!
@see mtr_t::undo_create()
@param[in,out]	block	undo log page */
void trx_undo_page_init(const buf_block_t &block)
{
  mach_write_to_2(my_assume_aligned<2>(FIL_PAGE_TYPE + block.frame),
                  FIL_PAGE_UNDO_LOG);
  static_assert(TRX_UNDO_PAGE_HDR == FIL_PAGE_DATA, "compatibility");
  memset_aligned<2>(TRX_UNDO_PAGE_HDR + TRX_UNDO_PAGE_TYPE + block.frame,
                    0, 2);
  mach_write_to_2(my_assume_aligned<2>
                  (TRX_UNDO_PAGE_HDR + TRX_UNDO_PAGE_START + block.frame),
                  TRX_UNDO_PAGE_HDR + TRX_UNDO_PAGE_HDR_SIZE);
  memcpy_aligned<2>(TRX_UNDO_PAGE_HDR + TRX_UNDO_PAGE_FREE + block.frame,
                    TRX_UNDO_PAGE_HDR + TRX_UNDO_PAGE_START + block.frame, 2);
  /* The following corresponds to flst_zero_both(), but without writing log. */
  memset_aligned<4>(TRX_UNDO_PAGE_HDR + TRX_UNDO_PAGE_NODE + FLST_PREV +
                    FIL_ADDR_PAGE + block.frame, 0xff, 4);
  memset_aligned<2>(TRX_UNDO_PAGE_HDR + TRX_UNDO_PAGE_NODE + FLST_PREV +
                    FIL_ADDR_BYTE + block.frame, 0, 2);
  memset_aligned<2>(TRX_UNDO_PAGE_HDR + TRX_UNDO_PAGE_NODE + FLST_NEXT +
                    FIL_ADDR_PAGE + block.frame, 0xff, 4);
  memset_aligned<2>(TRX_UNDO_PAGE_HDR + TRX_UNDO_PAGE_NODE + FLST_NEXT +
                    FIL_ADDR_BYTE + block.frame, 0, 2);
  static_assert(TRX_UNDO_PAGE_NODE + FLST_NEXT + FIL_ADDR_BYTE + 2 ==
                TRX_UNDO_PAGE_HDR_SIZE, "compatibility");
  /* Preserve TRX_UNDO_SEG_HDR, but clear the rest of the page. */
  memset_aligned<2>(TRX_UNDO_SEG_HDR + TRX_UNDO_SEG_HDR_SIZE + block.frame, 0,
                    srv_page_size - (TRX_UNDO_SEG_HDR + TRX_UNDO_SEG_HDR_SIZE +
                                     FIL_PAGE_DATA_END));
}

/** Look for a free slot for an undo log segment.
@param rseg_header   rollback segment header
@return slot index
@retval ULINT_UNDEFINED if not found */
static ulint trx_rsegf_undo_find_free(const buf_block_t *rseg_header)
{
  ulint max_slots= TRX_RSEG_N_SLOTS;

#ifdef UNIV_DEBUG
  if (trx_rseg_n_slots_debug)
    max_slots= std::min<ulint>(trx_rseg_n_slots_debug, TRX_RSEG_N_SLOTS);
#endif

  for (ulint i= 0; i < max_slots; i++)
    if (trx_rsegf_get_nth_undo(rseg_header, i) == FIL_NULL)
      return i;

  return ULINT_UNDEFINED;
}

/** Create an undo log segment.
@param[in,out]	space		tablespace
@param[in,out]	rseg_hdr	rollback segment header (x-latched)
@param[out]	id		undo slot number
@param[out]	err		error code
@param[in,out]	mtr		mini-transaction
@return	undo log block
@retval	NULL	on failure */
static MY_ATTRIBUTE((nonnull, warn_unused_result))
buf_block_t*
trx_undo_seg_create(fil_space_t *space, buf_block_t *rseg_hdr, ulint *id,
                    dberr_t *err, mtr_t *mtr)
{
	buf_block_t*	block;
	uint32_t	n_reserved;
	bool		success;

	const ulint slot_no = trx_rsegf_undo_find_free(rseg_hdr);

	if (slot_no == ULINT_UNDEFINED) {
		ib::warn() << "Cannot find a free slot for an undo log. Do"
			" you have too many active transactions running"
			" concurrently?";

		*err = DB_TOO_MANY_CONCURRENT_TRXS;
		return NULL;
	}

	ut_ad(slot_no < TRX_RSEG_N_SLOTS);

	success = fsp_reserve_free_extents(&n_reserved, space, 2, FSP_UNDO,
					   mtr);
	if (!success) {
		*err = DB_OUT_OF_FILE_SPACE;
		return NULL;
	}

	/* Allocate a new file segment for the undo log */
	block = fseg_create(space, TRX_UNDO_SEG_HDR + TRX_UNDO_FSEG_HEADER,
			    mtr, true);

	space->release_free_extents(n_reserved);

	if (block == NULL) {
		*err = DB_OUT_OF_FILE_SPACE;
		return NULL;
	}

	buf_block_dbg_add_level(block, SYNC_TRX_UNDO_PAGE);

	mtr->undo_create(*block);
	trx_undo_page_init(*block);

	mtr->write<2>(*block, TRX_UNDO_PAGE_HDR + TRX_UNDO_PAGE_FREE
		      + block->frame,
		      TRX_UNDO_SEG_HDR + TRX_UNDO_SEG_HDR_SIZE);
	mtr->write<2,mtr_t::MAYBE_NOP>(*block,
				       TRX_UNDO_SEG_HDR + TRX_UNDO_LAST_LOG
				       + block->frame, 0U);

	flst_init(*block, TRX_UNDO_SEG_HDR + TRX_UNDO_PAGE_LIST + block->frame,
		  mtr);

	flst_add_last(block, TRX_UNDO_SEG_HDR + TRX_UNDO_PAGE_LIST,
		      block, TRX_UNDO_PAGE_HDR + TRX_UNDO_PAGE_NODE, mtr);

	*id = slot_no;
	mtr->write<4>(*rseg_hdr, TRX_RSEG + TRX_RSEG_UNDO_SLOTS
		      + slot_no * TRX_RSEG_SLOT_SIZE + rseg_hdr->frame,
		      block->page.id().page_no());

	MONITOR_INC(MONITOR_NUM_UNDO_SLOT_USED);

	*err = DB_SUCCESS;
	return block;
}

/** Initialize an undo log header.
@param[in,out]  undo_page   undo log segment header page
@param[in]      trx_id      transaction identifier
@param[in,out]  mtr         mini-transaction
@return header byte offset on page */
static uint16_t trx_undo_header_create(buf_block_t *undo_page, trx_id_t trx_id,
                                       mtr_t* mtr)
{
<<<<<<< HEAD
  /* Reset the TRX_UNDO_PAGE_TYPE in case this page is being
  repurposed after upgrading to MariaDB 10.3. */
  byte *undo_type= my_assume_aligned<2>
    (TRX_UNDO_PAGE_HDR + TRX_UNDO_PAGE_TYPE + undo_page->frame);
  ut_ad(mach_read_from_2(undo_type) <= 2);
  mtr->write<2,mtr_t::MAYBE_NOP>(*undo_page, undo_type, 0U);
  byte *start= my_assume_aligned<4>(TRX_UNDO_PAGE_HDR + TRX_UNDO_PAGE_START +
                                    undo_page->frame);
  const uint16_t free= mach_read_from_2(start + 2);
  static_assert(TRX_UNDO_PAGE_START + 2 == TRX_UNDO_PAGE_FREE,
                "compatibility");
  ut_a(free + TRX_UNDO_LOG_XA_HDR_SIZE < srv_page_size - 100);

  mach_write_to_2(start, free + TRX_UNDO_LOG_XA_HDR_SIZE);
  /* A WRITE of 2 bytes is never longer than a MEMMOVE.
  So, WRITE 2+2 bytes is better than WRITE+MEMMOVE.
  But, a MEMSET will only be 1+2 bytes, that is, 1 byte shorter! */
  memcpy_aligned<2>(start + 2, start, 2);
  mtr->memset(*undo_page, TRX_UNDO_PAGE_HDR + TRX_UNDO_PAGE_START, 4,
              start, 2);
  uint16_t prev_log= mach_read_from_2(TRX_UNDO_SEG_HDR + TRX_UNDO_LAST_LOG +
                                      undo_page->frame);
  alignas(4) byte buf[4];
  mach_write_to_2(buf, TRX_UNDO_ACTIVE);
  mach_write_to_2(buf + 2, free);
  static_assert(TRX_UNDO_STATE + 2 == TRX_UNDO_LAST_LOG, "compatibility");
  static_assert(!((TRX_UNDO_SEG_HDR + TRX_UNDO_STATE) % 4), "alignment");
  mtr->memcpy(*undo_page, my_assume_aligned<4>
              (TRX_UNDO_SEG_HDR + TRX_UNDO_STATE + undo_page->frame),
              buf, 4);
  if (prev_log)
    mtr->write<2>(*undo_page, prev_log + TRX_UNDO_NEXT_LOG + undo_page->frame,
                  free);
  mtr->write<8,mtr_t::MAYBE_NOP>(*undo_page, free + TRX_UNDO_TRX_ID +
                                 undo_page->frame, trx_id);
  /* Write TRX_UNDO_NEEDS_PURGE=1 and TRX_UNDO_LOG_START. */
  mach_write_to_2(buf, 1);
  memcpy_aligned<2>(buf + 2, start, 2);
  static_assert(TRX_UNDO_NEEDS_PURGE + 2 == TRX_UNDO_LOG_START,
                "compatibility");
  mtr->memcpy<mtr_t::MAYBE_NOP>(*undo_page, free + TRX_UNDO_NEEDS_PURGE +
                                undo_page->frame, buf, 4);
  /* Initialize all fields TRX_UNDO_XID_EXISTS to TRX_UNDO_HISTORY_NODE. */
  if (prev_log)
  {
    mtr->memset(undo_page, free + TRX_UNDO_XID_EXISTS,
                TRX_UNDO_PREV_LOG - TRX_UNDO_XID_EXISTS, 0);
    mtr->write<2,mtr_t::MAYBE_NOP>(*undo_page, free + TRX_UNDO_PREV_LOG +
                                   undo_page->frame, prev_log);
    static_assert(TRX_UNDO_PREV_LOG + 2 == TRX_UNDO_HISTORY_NODE,
                  "compatibility");
    mtr->memset(undo_page, free + TRX_UNDO_HISTORY_NODE, FLST_NODE_SIZE, 0);
    static_assert(TRX_UNDO_LOG_OLD_HDR_SIZE == TRX_UNDO_HISTORY_NODE +
                  FLST_NODE_SIZE, "compatibility");
  }
  else
    mtr->memset(undo_page, free + TRX_UNDO_XID_EXISTS,
                TRX_UNDO_LOG_OLD_HDR_SIZE - TRX_UNDO_XID_EXISTS, 0);
  return free;
=======
	trx_upagef_t*	page_hdr;
	trx_usegf_t*	seg_hdr;
	trx_ulogf_t*	log_hdr;
	ulint		prev_log;
	ulint		free;
	ulint		new_free;

	ut_ad(mtr && undo_page);

	page_hdr = undo_page + TRX_UNDO_PAGE_HDR;
	seg_hdr = undo_page + TRX_UNDO_SEG_HDR;

	free = mach_read_from_2(page_hdr + TRX_UNDO_PAGE_FREE);

	log_hdr = undo_page + free;

	new_free = free + TRX_UNDO_LOG_OLD_HDR_SIZE;

	ut_a(free + TRX_UNDO_LOG_XA_HDR_SIZE < srv_page_size - 100);

	mach_write_to_2(page_hdr + TRX_UNDO_PAGE_START, new_free);

	mach_write_to_2(page_hdr + TRX_UNDO_PAGE_FREE, new_free);

	mach_write_to_2(seg_hdr + TRX_UNDO_STATE, TRX_UNDO_ACTIVE);

	prev_log = mach_read_from_2(seg_hdr + TRX_UNDO_LAST_LOG);

	if (prev_log != 0) {
		trx_ulogf_t*	prev_log_hdr;

		prev_log_hdr = undo_page + prev_log;

		mach_write_to_2(prev_log_hdr + TRX_UNDO_NEXT_LOG, free);
	}

	mach_write_to_2(seg_hdr + TRX_UNDO_LAST_LOG, free);

	log_hdr = undo_page + free;

	mach_write_to_2(log_hdr + TRX_UNDO_NEEDS_PURGE, 1);

	mach_write_to_8(log_hdr + TRX_UNDO_TRX_ID, trx_id);
	memset(log_hdr + TRX_UNDO_TRX_NO, 0, 8);
	mach_write_to_2(log_hdr + TRX_UNDO_LOG_START, new_free);

	mach_write_to_1(log_hdr + TRX_UNDO_XID_EXISTS, FALSE);
	mach_write_to_1(log_hdr + TRX_UNDO_DICT_TRANS, FALSE);

	mach_write_to_2(log_hdr + TRX_UNDO_NEXT_LOG, 0);
	mach_write_to_2(log_hdr + TRX_UNDO_PREV_LOG, prev_log);

	/* Write the log record about the header creation */
	trx_undo_header_create_log(undo_page, trx_id, mtr);

	return(free);
>>>>>>> 3c58cdd9
}

/** Write X/Open XA Transaction Identifier (XID) to undo log header
@param[in,out]  block   undo header page
@param[in]      offset  undo header record offset
@param[in]      xid     distributed transaction identifier
@param[in,out]  mtr     mini-transaction */
static void trx_undo_write_xid(buf_block_t *block, uint16_t offset,
                               const XID &xid, mtr_t *mtr)
{
  DBUG_ASSERT(xid.gtrid_length > 0);
  DBUG_ASSERT(xid.bqual_length >= 0);
  DBUG_ASSERT(xid.gtrid_length <= MAXGTRIDSIZE);
  DBUG_ASSERT(xid.bqual_length <= MAXBQUALSIZE);
  static_assert(MAXGTRIDSIZE + MAXBQUALSIZE == XIDDATASIZE,
                "gtrid and bqual don't fit xid data");
  DBUG_ASSERT(mach_read_from_2(TRX_UNDO_SEG_HDR + TRX_UNDO_LAST_LOG +
                               block->frame) == offset);

  trx_ulogf_t* log_hdr= block->frame + offset;

  mtr->write<4,mtr_t::MAYBE_NOP>(*block, log_hdr + TRX_UNDO_XA_FORMAT,
                                 static_cast<uint32_t>(xid.formatID));
  mtr->write<4,mtr_t::MAYBE_NOP>(*block, log_hdr + TRX_UNDO_XA_TRID_LEN,
                                 static_cast<uint32_t>(xid.gtrid_length));
  mtr->write<4,mtr_t::MAYBE_NOP>(*block, log_hdr + TRX_UNDO_XA_BQUAL_LEN,
                                 static_cast<uint32_t>(xid.bqual_length));
  const ulint xid_length= static_cast<ulint>(xid.gtrid_length
                                             + xid.bqual_length);
  mtr->memcpy(*block, &block->frame[offset + TRX_UNDO_XA_XID],
              xid.data, xid_length);
  if (UNIV_LIKELY(xid_length < XIDDATASIZE))
    mtr->memset(block, offset + TRX_UNDO_XA_XID + xid_length,
                XIDDATASIZE - xid_length, 0);
}

/********************************************************************//**
Read X/Open XA Transaction Identification (XID) from undo log header */
static
void
trx_undo_read_xid(const trx_ulogf_t* log_hdr, XID* xid)
{
	xid->formatID=static_cast<long>(mach_read_from_4(
		log_hdr + TRX_UNDO_XA_FORMAT));

	xid->gtrid_length=static_cast<long>(mach_read_from_4(
		log_hdr + TRX_UNDO_XA_TRID_LEN));

	xid->bqual_length=static_cast<long>(mach_read_from_4(
		log_hdr + TRX_UNDO_XA_BQUAL_LEN));

	memcpy(xid->data, log_hdr + TRX_UNDO_XA_XID, XIDDATASIZE);
}

/** Allocate an undo log page.
@param[in,out]	undo	undo log
@param[in,out]	mtr	mini-transaction that does not hold any page latch
@return	X-latched block if success
@retval	NULL	on failure */
buf_block_t* trx_undo_add_page(trx_undo_t* undo, mtr_t* mtr)
{
	trx_rseg_t*	rseg		= undo->rseg;
	buf_block_t*	new_block	= NULL;
	uint32_t	n_reserved;

	/* When we add a page to an undo log, this is analogous to
	a pessimistic insert in a B-tree, and we must reserve the
	counterpart of the tree latch, which is the rseg mutex. */

	mutex_enter(&rseg->mutex);

	buf_block_t* header_block = trx_undo_page_get(
		page_id_t(undo->rseg->space->id, undo->hdr_page_no), mtr);

	if (!fsp_reserve_free_extents(&n_reserved, undo->rseg->space, 1,
				      FSP_UNDO, mtr)) {
		goto func_exit;
	}

	new_block = fseg_alloc_free_page_general(
		TRX_UNDO_SEG_HDR + TRX_UNDO_FSEG_HEADER
		+ header_block->frame,
		undo->top_page_no + 1, FSP_UP, true, mtr, mtr);

	rseg->space->release_free_extents(n_reserved);

	if (!new_block) {
		goto func_exit;
	}

	ut_ad(rw_lock_get_x_lock_count(&new_block->lock) == 1);
	buf_block_dbg_add_level(new_block, SYNC_TRX_UNDO_PAGE);
	undo->last_page_no = new_block->page.id().page_no();

	mtr->undo_create(*new_block);
	trx_undo_page_init(*new_block);

	flst_add_last(header_block, TRX_UNDO_SEG_HDR + TRX_UNDO_PAGE_LIST,
		      new_block, TRX_UNDO_PAGE_HDR + TRX_UNDO_PAGE_NODE, mtr);
	undo->size++;
	rseg->curr_size++;

func_exit:
	mutex_exit(&rseg->mutex);
	return(new_block);
}

/********************************************************************//**
Frees an undo log page that is not the header page.
@return last page number in remaining log */
static
uint32_t
trx_undo_free_page(
/*===============*/
	trx_rseg_t* rseg,	/*!< in: rollback segment */
	bool	in_history,	/*!< in: TRUE if the undo log is in the history
				list */
	uint32_t hdr_page_no,	/*!< in: header page number */
	uint32_t page_no,	/*!< in: page number to free: must not be the
				header page */
	mtr_t*	mtr)		/*!< in: mtr which does not have a latch to any
				undo log page; the caller must have reserved
				the rollback segment mutex */
{
	const ulint	space = rseg->space->id;

	ut_a(hdr_page_no != page_no);
	ut_ad(mutex_own(&(rseg->mutex)));

	buf_block_t* undo_block = trx_undo_page_get(page_id_t(space, page_no),
						    mtr);
	buf_block_t* header_block = trx_undo_page_get(page_id_t(space,
								hdr_page_no),
						      mtr);

	flst_remove(header_block, TRX_UNDO_SEG_HDR + TRX_UNDO_PAGE_LIST,
		    undo_block, TRX_UNDO_PAGE_HDR + TRX_UNDO_PAGE_NODE, mtr);

	fseg_free_page(TRX_UNDO_SEG_HDR + TRX_UNDO_FSEG_HEADER
		       + header_block->frame,
		       rseg->space, page_no, mtr);
	buf_page_free(rseg->space, page_no, mtr, __FILE__, __LINE__);

	const fil_addr_t last_addr = flst_get_last(
		TRX_UNDO_SEG_HDR + TRX_UNDO_PAGE_LIST + header_block->frame);
	rseg->curr_size--;

	if (in_history) {
		buf_block_t* rseg_header = trx_rsegf_get(
			rseg->space, rseg->page_no, mtr);
		byte* rseg_hist_size = TRX_RSEG + TRX_RSEG_HISTORY_SIZE
			+ rseg_header->frame;
		uint32_t hist_size = mach_read_from_4(rseg_hist_size);
		ut_ad(hist_size > 0);
		mtr->write<4>(*rseg_header, rseg_hist_size, hist_size - 1);
	}

	return(last_addr.page);
}

/** Free the last undo log page. The caller must hold the rseg mutex.
@param[in,out]	undo	undo log
@param[in,out]	mtr	mini-transaction that does not hold any undo log page
			or that has allocated the undo log page */
void
trx_undo_free_last_page(trx_undo_t* undo, mtr_t* mtr)
{
	ut_ad(undo->hdr_page_no != undo->last_page_no);
	ut_ad(undo->size > 0);

	undo->last_page_no = trx_undo_free_page(
		undo->rseg, false, undo->hdr_page_no, undo->last_page_no, mtr);

	undo->size--;
}

/** Truncate the tail of an undo log during rollback.
@param[in,out]	undo	undo log
@param[in]	limit	all undo logs after this limit will be discarded
@param[in]	is_temp	whether this is temporary undo log */
void trx_undo_truncate_end(trx_undo_t& undo, undo_no_t limit, bool is_temp)
{
	mtr_t mtr;
	ut_ad(is_temp == !undo.rseg->is_persistent());

	for (;;) {
		mtr.start();
		if (is_temp) {
			mtr.set_log_mode(MTR_LOG_NO_REDO);
		}

		trx_undo_rec_t* trunc_here = NULL;
		mutex_enter(&undo.rseg->mutex);
		buf_block_t* undo_block = trx_undo_page_get(
			page_id_t(undo.rseg->space->id, undo.last_page_no),
			&mtr);
		trx_undo_rec_t* rec = trx_undo_page_get_last_rec(
			undo_block, undo.hdr_page_no, undo.hdr_offset);
		while (rec) {
			if (trx_undo_rec_get_undo_no(rec) < limit) {
				goto func_exit;
			}
			/* Truncate at least this record off, maybe more */
			trunc_here = rec;

			rec = trx_undo_page_get_prev_rec(undo_block, rec,
							 undo.hdr_page_no,
							 undo.hdr_offset);
		}

		if (undo.last_page_no != undo.hdr_page_no) {
			trx_undo_free_last_page(&undo, &mtr);
			mutex_exit(&undo.rseg->mutex);
			mtr.commit();
			continue;
		}

func_exit:
		mutex_exit(&undo.rseg->mutex);

		if (trunc_here) {
			mtr.write<2>(*undo_block,
				     TRX_UNDO_PAGE_HDR + TRX_UNDO_PAGE_FREE
				     + undo_block->frame,
				     ulint(trunc_here - undo_block->frame));
		}

		mtr.commit();
		return;
	}
}

/** Truncate the head of an undo log.
NOTE that only whole pages are freed; the header page is not
freed, but emptied, if all the records there are below the limit.
@param[in,out]	rseg		rollback segment
@param[in]	hdr_page_no	header page number
@param[in]	hdr_offset	header offset on the page
@param[in]	limit		first undo number to preserve
(everything below the limit will be truncated) */
void
trx_undo_truncate_start(
	trx_rseg_t*	rseg,
	uint32_t	hdr_page_no,
	uint16_t	hdr_offset,
	undo_no_t	limit)
{
	trx_undo_rec_t* rec;
	trx_undo_rec_t* last_rec;
	mtr_t		mtr;

	ut_ad(mutex_own(&(rseg->mutex)));

	if (!limit) {
		return;
	}
loop:
	mtr_start(&mtr);

	if (!rseg->is_persistent()) {
		mtr.set_log_mode(MTR_LOG_NO_REDO);
	}

	buf_block_t* undo_page;
	rec = trx_undo_get_first_rec(*rseg->space, hdr_page_no, hdr_offset,
				     RW_X_LATCH, undo_page, &mtr);
	if (rec == NULL) {
		/* Already empty */
done:
		mtr.commit();
		return;
	}

	last_rec = trx_undo_page_get_last_rec(undo_page, hdr_page_no,
					      hdr_offset);
	if (trx_undo_rec_get_undo_no(last_rec) >= limit) {
		goto done;
	}

	if (undo_page->page.id().page_no() == hdr_page_no) {
		uint16_t end = mach_read_from_2(hdr_offset + TRX_UNDO_NEXT_LOG
						+ undo_page->frame);
		if (end == 0) {
			end = mach_read_from_2(TRX_UNDO_PAGE_HDR
					       + TRX_UNDO_PAGE_FREE
					       + undo_page->frame);
		}

		mtr.write<2>(*undo_page, undo_page->frame + hdr_offset
			     + TRX_UNDO_LOG_START, end);
	} else {
		trx_undo_free_page(rseg, true, hdr_page_no,
				   undo_page->page.id().page_no(), &mtr);
	}

	mtr_commit(&mtr);

	goto loop;
}

/** Frees an undo log segment which is not in the history list.
@param undo	temporary undo log */
static void trx_undo_seg_free(const trx_undo_t *undo)
{
	ut_ad(undo->id < TRX_RSEG_N_SLOTS);

	trx_rseg_t* const rseg = undo->rseg;
	bool		finished;
	mtr_t		mtr;
	ut_ad(rseg->space == fil_system.temp_space);

	do {
		mtr.start();
		mtr.set_log_mode(MTR_LOG_NO_REDO);

		buf_block_t* block = trx_undo_page_get(
			page_id_t(SRV_TMP_SPACE_ID, undo->hdr_page_no), &mtr);

		fseg_header_t* file_seg = TRX_UNDO_SEG_HDR
			+ TRX_UNDO_FSEG_HEADER + block->frame;

		finished = fseg_free_step(file_seg, &mtr);

		if (finished) {
			/* Update the rseg header */
			buf_block_t* rseg_header = trx_rsegf_get(
				rseg->space, rseg->page_no, &mtr);
			compile_time_assert(FIL_NULL == 0xffffffff);
			memset(TRX_RSEG + TRX_RSEG_UNDO_SLOTS
			       + undo->id * TRX_RSEG_SLOT_SIZE +
			       rseg_header->frame, 0xff, 4);
			MONITOR_DEC(MONITOR_NUM_UNDO_SLOT_USED);
		}

		mtr.commit();
	} while (!finished);
}

/*========== UNDO LOG MEMORY COPY INITIALIZATION =====================*/

/** Read an undo log when starting up the database.
@param[in,out]	rseg		rollback segment
@param[in]	id		rollback segment slot
@param[in]	page_no		undo log segment page number
@param[in,out]	max_trx_id	the largest observed transaction ID
@return	the undo log
@retval nullptr on error */
trx_undo_t *
trx_undo_mem_create_at_db_start(trx_rseg_t *rseg, ulint id, uint32_t page_no,
                                trx_id_t &max_trx_id)
{
	mtr_t		mtr;
	XID		xid;

	ut_ad(id < TRX_RSEG_N_SLOTS);

	mtr.start();
	const buf_block_t* block = trx_undo_page_get(
		page_id_t(rseg->space->id, page_no), &mtr);
	const uint16_t type = mach_read_from_2(TRX_UNDO_PAGE_HDR
					       + TRX_UNDO_PAGE_TYPE
					       + block->frame);
	if (UNIV_UNLIKELY(type > 2)) {
corrupted_type:
		sql_print_error("InnoDB: unsupported undo header type %u",
				type);
corrupted:
		mtr.commit();
		return nullptr;
	}

	uint16_t offset = mach_read_from_2(TRX_UNDO_SEG_HDR + TRX_UNDO_LAST_LOG
					   + block->frame);
	if (offset < TRX_UNDO_SEG_HDR + TRX_UNDO_SEG_HDR_SIZE ||
	    offset >= srv_page_size - TRX_UNDO_LOG_OLD_HDR_SIZE) {
		sql_print_error("InnoDB: invalid undo header offset %u",
				offset);
		goto corrupted;
	}

	const trx_ulogf_t* const undo_header = block->frame + offset;
	uint16_t state = mach_read_from_2(TRX_UNDO_SEG_HDR + TRX_UNDO_STATE
					  + block->frame);
	switch (state) {
	case TRX_UNDO_ACTIVE:
	case TRX_UNDO_PREPARED:
		if (UNIV_LIKELY(type != 1)) {
			break;
		}
		sql_print_error("InnoDB: upgrade from older version than"
				" MariaDB 10.3 requires clean shutdown");
		goto corrupted;
	default:
		sql_print_error("InnoDB: unsupported undo header state %u",
				state);
		goto corrupted;
	case TRX_UNDO_CACHED:
		if (UNIV_UNLIKELY(type != 0)) {
			/* This undo page was not updated by MariaDB
			10.3 or later. The TRX_UNDO_TRX_NO field may
			contain garbage. */
			break;
		}
		goto read_trx_no;
	case TRX_UNDO_TO_PURGE:
		if (UNIV_UNLIKELY(type == 1)) {
			goto corrupted_type;
		}
	read_trx_no:
		trx_id_t id = mach_read_from_8(TRX_UNDO_TRX_NO + undo_header);
		if (id >> 48) {
			sql_print_error("InnoDB: corrupted TRX_NO %llx", id);
			goto corrupted;
		}
		if (id > max_trx_id) {
			max_trx_id = id;
		}
	}

	/* Read X/Open XA transaction identification if it exists, or
	set it to NULL. */

	if (undo_header[TRX_UNDO_XID_EXISTS]) {
		trx_undo_read_xid(undo_header, &xid);
	} else {
		xid.null();
	}

	trx_id_t trx_id = mach_read_from_8(undo_header + TRX_UNDO_TRX_ID);
	if (trx_id >> 48) {
		sql_print_error("InnoDB: corrupted TRX_ID %llx", trx_id);
		goto corrupted;
	}
	if (trx_id > max_trx_id) {
		max_trx_id = trx_id;
	}

	mutex_enter(&rseg->mutex);
	trx_undo_t* undo = trx_undo_mem_create(
		rseg, id, trx_id, &xid, page_no, offset);
	mutex_exit(&rseg->mutex);
	if (!undo) {
		return undo;
	}

	undo->dict_operation = undo_header[TRX_UNDO_DICT_TRANS];
	undo->table_id = mach_read_from_8(undo_header + TRX_UNDO_TABLE_ID);
	undo->size = flst_get_len(TRX_UNDO_SEG_HDR + TRX_UNDO_PAGE_LIST
				  + block->frame);

	fil_addr_t	last_addr = flst_get_last(
		TRX_UNDO_SEG_HDR + TRX_UNDO_PAGE_LIST + block->frame);

	undo->last_page_no = last_addr.page;
	undo->top_page_no = last_addr.page;

	const buf_block_t* last = trx_undo_page_get(
		page_id_t(rseg->space->id, undo->last_page_no), &mtr);

	if (const trx_undo_rec_t* rec = trx_undo_page_get_last_rec(
		    last, page_no, offset)) {
		undo->top_offset = static_cast<uint16_t>(rec - last->frame);
		undo->top_undo_no = trx_undo_rec_get_undo_no(rec);
		ut_ad(!undo->empty());
	} else {
		undo->top_undo_no = IB_ID_MAX;
		ut_ad(undo->empty());
	}

	undo->state = state;

	if (state != TRX_UNDO_CACHED) {
		UT_LIST_ADD_LAST(rseg->undo_list, undo);
	} else {
		UT_LIST_ADD_LAST(rseg->undo_cached, undo);
		MONITOR_INC(MONITOR_NUM_UNDO_SLOT_CACHED);
	}

	mtr.commit();
	return undo;
}

/********************************************************************//**
Creates and initializes an undo log memory object.
@return own: the undo log memory object */
static
trx_undo_t*
trx_undo_mem_create(
/*================*/
	trx_rseg_t*	rseg,	/*!< in: rollback segment memory object */
	ulint		id,	/*!< in: slot index within rseg */
	trx_id_t	trx_id,	/*!< in: id of the trx for which the undo log
				is created */
	const XID*	xid,	/*!< in: X/Open transaction identification */
	uint32_t	page_no,/*!< in: undo log header page number */
	uint16_t	offset)	/*!< in: undo log header byte offset on page */
{
	trx_undo_t*	undo;

	ut_ad(mutex_own(&(rseg->mutex)));

	ut_a(id < TRX_RSEG_N_SLOTS);

	undo = static_cast<trx_undo_t*>(ut_malloc_nokey(sizeof(*undo)));

	if (undo == NULL) {

		return(NULL);
	}

	undo->id = id;
	undo->state = TRX_UNDO_ACTIVE;
	undo->trx_id = trx_id;
	undo->xid = *xid;

	undo->dict_operation = FALSE;

	undo->rseg = rseg;

	undo->hdr_page_no = page_no;
	undo->hdr_offset = offset;
	undo->last_page_no = page_no;
	undo->size = 1;

	undo->top_undo_no = IB_ID_MAX;
	undo->top_page_no = page_no;
	undo->guess_block = NULL;
	ut_ad(undo->empty());

	return(undo);
}

/********************************************************************//**
Initializes a cached undo log object for new use. */
static
void
trx_undo_mem_init_for_reuse(
/*========================*/
	trx_undo_t*	undo,	/*!< in: undo log to init */
	trx_id_t	trx_id,	/*!< in: id of the trx for which the undo log
				is created */
	const XID*	xid,	/*!< in: X/Open XA transaction identification*/
	uint16_t	offset)	/*!< in: undo log header byte offset on page */
{
	ut_ad(mutex_own(&((undo->rseg)->mutex)));

	ut_a(undo->id < TRX_RSEG_N_SLOTS);

	undo->state = TRX_UNDO_ACTIVE;
	undo->trx_id = trx_id;
	undo->xid = *xid;

	undo->dict_operation = FALSE;

	undo->hdr_offset = offset;
	undo->top_undo_no = IB_ID_MAX;
	ut_ad(undo->empty());
}

/** Create an undo log.
@param[in,out]	trx	transaction
@param[in,out]	rseg	rollback segment
@param[out]	undo	undo log object
@param[out]	err	error code
@param[in,out]	mtr	mini-transaction
@return undo log block
@retval	NULL	on failure */
static MY_ATTRIBUTE((nonnull, warn_unused_result))
buf_block_t*
trx_undo_create(trx_t* trx, trx_rseg_t* rseg, trx_undo_t** undo,
		dberr_t* err, mtr_t* mtr)
{
	ulint		id;

	ut_ad(mutex_own(&(rseg->mutex)));

	buf_block_t*	block = trx_undo_seg_create(
		rseg->space,
		trx_rsegf_get(rseg->space, rseg->page_no, mtr), &id, err, mtr);

	if (!block) {
		return NULL;
	}

	rseg->curr_size++;

	uint16_t offset = trx_undo_header_create(block, trx->id, mtr);

	*undo = trx_undo_mem_create(rseg, id, trx->id, trx->xid,
				    block->page.id().page_no(), offset);
	if (*undo == NULL) {
		*err = DB_OUT_OF_MEMORY;
		 /* FIXME: this will not free the undo block to the file */
		return NULL;
	} else if (rseg != trx->rsegs.m_redo.rseg) {
		return block;
	}

	switch (trx_get_dict_operation(trx)) {
	case TRX_DICT_OP_NONE:
		break;
	case TRX_DICT_OP_INDEX:
		/* Do not discard the table on recovery. */
		trx->table_id = 0;
		/* fall through */
	case TRX_DICT_OP_TABLE:
		(*undo)->table_id = trx->table_id;
		(*undo)->dict_operation = TRUE;
		mtr->write<1,mtr_t::MAYBE_NOP>(*block, block->frame + offset
					       + TRX_UNDO_DICT_TRANS, 1U);
		mtr->write<8,mtr_t::MAYBE_NOP>(*block, block->frame + offset
					       + TRX_UNDO_TABLE_ID,
					       trx->table_id);
	}

	*err = DB_SUCCESS;
	return block;
}

/*================ UNDO LOG ASSIGNMENT AND CLEANUP =====================*/

/** Reuse a cached undo log block.
@param[in,out]	trx	transaction
@param[in,out]	rseg	rollback segment
@param[out]	pundo	the undo log memory object
@param[in,out]	mtr	mini-transaction
@return	the undo log block
@retval	NULL	if none cached */
static
buf_block_t*
trx_undo_reuse_cached(trx_t* trx, trx_rseg_t* rseg, trx_undo_t** pundo,
		      mtr_t* mtr)
{
	ut_ad(mutex_own(&rseg->mutex));

	trx_undo_t* undo = UT_LIST_GET_FIRST(rseg->undo_cached);
	if (!undo) {
		return NULL;
	}

	ut_ad(undo->size == 1);
	ut_ad(undo->id < TRX_RSEG_N_SLOTS);

	buf_block_t*	block = buf_page_get(page_id_t(undo->rseg->space->id,
						       undo->hdr_page_no),
					     0, RW_X_LATCH, mtr);
	if (!block) {
		return NULL;
	}

	buf_block_dbg_add_level(block, SYNC_TRX_UNDO_PAGE);

	UT_LIST_REMOVE(rseg->undo_cached, undo);
	MONITOR_DEC(MONITOR_NUM_UNDO_SLOT_CACHED);

	*pundo = undo;

	uint16_t offset = trx_undo_header_create(block, trx->id, mtr);

	trx_undo_mem_init_for_reuse(undo, trx->id, trx->xid, offset);

	if (rseg != trx->rsegs.m_redo.rseg) {
		return block;
	}

	switch (trx_get_dict_operation(trx)) {
	case TRX_DICT_OP_NONE:
		return block;
	case TRX_DICT_OP_INDEX:
		/* Do not discard the table on recovery. */
		trx->table_id = 0;
		/* fall through */
	case TRX_DICT_OP_TABLE:
		undo->table_id = trx->table_id;
		undo->dict_operation = TRUE;
		mtr->write<1,mtr_t::MAYBE_NOP>(*block, block->frame + offset
					       + TRX_UNDO_DICT_TRANS, 1U);
		mtr->write<8,mtr_t::MAYBE_NOP>(*block, block->frame + offset
					       + TRX_UNDO_TABLE_ID,
					       trx->table_id);
	}

	return block;
}

/** Assign an undo log for a persistent transaction.
A new undo log is created or a cached undo log reused.
@param[in,out]	trx	transaction
@param[out]	err	error code
@param[in,out]	mtr	mini-transaction
@return	the undo log block
@retval	NULL	on error */
buf_block_t*
trx_undo_assign(trx_t* trx, dberr_t* err, mtr_t* mtr)
{
	ut_ad(mtr->get_log_mode() == MTR_LOG_ALL);

	trx_undo_t* undo = trx->rsegs.m_redo.undo;

	if (undo) {
		return buf_page_get_gen(
			page_id_t(undo->rseg->space->id, undo->last_page_no),
			0, RW_X_LATCH, undo->guess_block,
			BUF_GET, __FILE__, __LINE__, mtr, err);
	}

	trx_rseg_t* rseg = trx->rsegs.m_redo.rseg;

	mutex_enter(&rseg->mutex);
	buf_block_t* block = trx_undo_reuse_cached(
		trx, rseg, &trx->rsegs.m_redo.undo, mtr);

	if (!block) {
		block = trx_undo_create(trx, rseg, &trx->rsegs.m_redo.undo,
					err, mtr);
		ut_ad(!block == (*err != DB_SUCCESS));
		if (!block) {
			goto func_exit;
		}
	} else {
		*err = DB_SUCCESS;
	}

	UT_LIST_ADD_FIRST(rseg->undo_list, trx->rsegs.m_redo.undo);

func_exit:
	mutex_exit(&rseg->mutex);
	return block;
}

/** Assign an undo log for a transaction.
A new undo log is created or a cached undo log reused.
@param[in,out]	trx	transaction
@param[in]	rseg	rollback segment
@param[out]	undo	the undo log
@param[out]	err	error code
@param[in,out]	mtr	mini-transaction
@return	the undo log block
@retval	NULL	on error */
buf_block_t*
trx_undo_assign_low(trx_t* trx, trx_rseg_t* rseg, trx_undo_t** undo,
		    dberr_t* err, mtr_t* mtr)
{
  const bool	is_temp __attribute__((unused)) = rseg == trx->rsegs.m_noredo.rseg;

	ut_ad(rseg == trx->rsegs.m_redo.rseg
	      || rseg == trx->rsegs.m_noredo.rseg);
	ut_ad(undo == (is_temp
		       ? &trx->rsegs.m_noredo.undo
		       : &trx->rsegs.m_redo.undo));
	ut_ad(mtr->get_log_mode()
	      == (is_temp ? MTR_LOG_NO_REDO : MTR_LOG_ALL));

	if (*undo) {
		return buf_page_get_gen(
			page_id_t(rseg->space->id, (*undo)->last_page_no),
			0, RW_X_LATCH, (*undo)->guess_block,
			BUF_GET, __FILE__, __LINE__, mtr, err);
	}

	DBUG_EXECUTE_IF(
		"ib_create_table_fail_too_many_trx",
		*err = DB_TOO_MANY_CONCURRENT_TRXS; return NULL;
	);

	mutex_enter(&rseg->mutex);

	buf_block_t* block = trx_undo_reuse_cached(trx, rseg, undo, mtr);

	if (!block) {
		block = trx_undo_create(trx, rseg, undo, err, mtr);
		ut_ad(!block == (*err != DB_SUCCESS));
		if (!block) {
			goto func_exit;
		}
	} else {
		*err = DB_SUCCESS;
	}

	UT_LIST_ADD_FIRST(rseg->undo_list, *undo);

func_exit:
	mutex_exit(&rseg->mutex);
	return block;
}

/******************************************************************//**
Sets the state of the undo log segment at a transaction finish.
@return undo log segment header page, x-latched */
buf_block_t*
trx_undo_set_state_at_finish(
/*=========================*/
	trx_undo_t*	undo,	/*!< in: undo log memory copy */
	mtr_t*		mtr)	/*!< in: mtr */
{
	ut_a(undo->id < TRX_RSEG_N_SLOTS);

	buf_block_t* block = trx_undo_page_get(
		page_id_t(undo->rseg->space->id, undo->hdr_page_no), mtr);

	const uint16_t state = undo->size == 1
		&& TRX_UNDO_PAGE_REUSE_LIMIT
		> mach_read_from_2(TRX_UNDO_PAGE_HDR + TRX_UNDO_PAGE_FREE
				   + block->frame)
		? TRX_UNDO_CACHED
		: TRX_UNDO_TO_PURGE;

	undo->state = state;
	mtr->write<2>(*block, TRX_UNDO_SEG_HDR + TRX_UNDO_STATE
		      + block->frame, state);
	return block;
}

/** Set the state of the undo log segment at a XA PREPARE or XA ROLLBACK.
@param[in,out]	trx		transaction
@param[in,out]	undo		undo log
@param[in]	rollback	false=XA PREPARE, true=XA ROLLBACK
@param[in,out]	mtr		mini-transaction
@return undo log segment header page, x-latched */
void trx_undo_set_state_at_prepare(trx_t *trx, trx_undo_t *undo, bool rollback,
				   mtr_t *mtr)
{
	ut_a(undo->id < TRX_RSEG_N_SLOTS);

	buf_block_t* block = trx_undo_page_get(
		page_id_t(undo->rseg->space->id, undo->hdr_page_no), mtr);

	if (rollback) {
		ut_ad(undo->state == TRX_UNDO_PREPARED);
		mtr->write<2>(*block, TRX_UNDO_SEG_HDR + TRX_UNDO_STATE
			      + block->frame, TRX_UNDO_ACTIVE);
		return;
	}

	/*------------------------------*/
	ut_ad(undo->state == TRX_UNDO_ACTIVE);
	undo->state = TRX_UNDO_PREPARED;
	undo->xid   = *trx->xid;
	/*------------------------------*/

	mtr->write<2>(*block, TRX_UNDO_SEG_HDR + TRX_UNDO_STATE + block->frame,
		      undo->state);
	uint16_t offset = mach_read_from_2(TRX_UNDO_SEG_HDR + TRX_UNDO_LAST_LOG
					   + block->frame);
	mtr->write<1>(*block, block->frame + offset + TRX_UNDO_XID_EXISTS, 1U);

	trx_undo_write_xid(block, offset, undo->xid, mtr);
}

/** Free temporary undo log after commit or rollback.
The information is not needed after a commit or rollback, therefore
the data can be discarded.
@param undo     temporary undo log */
void trx_undo_commit_cleanup(trx_undo_t *undo)
{
	trx_rseg_t*	rseg	= undo->rseg;
	ut_ad(rseg->space == fil_system.temp_space);

	mutex_enter(&rseg->mutex);

	UT_LIST_REMOVE(rseg->undo_list, undo);

	if (undo->state == TRX_UNDO_CACHED) {
		UT_LIST_ADD_FIRST(rseg->undo_cached, undo);
		MONITOR_INC(MONITOR_NUM_UNDO_SLOT_CACHED);
	} else {
		ut_ad(undo->state == TRX_UNDO_TO_PURGE);

		/* Delete first the undo log segment in the file */
		trx_undo_seg_free(undo);

		ut_ad(rseg->curr_size > undo->size);
		rseg->curr_size -= undo->size;

		ut_free(undo);
	}

	mutex_exit(&rseg->mutex);
}

/** At shutdown, frees the undo logs of a transaction. */
void trx_undo_free_at_shutdown(trx_t *trx)
{
	if (trx_undo_t*& undo = trx->rsegs.m_redo.undo) {
		switch (undo->state) {
		case TRX_UNDO_PREPARED:
			break;
		case TRX_UNDO_CACHED:
		case TRX_UNDO_TO_PURGE:
			ut_ad(trx_state_eq(trx,
					   TRX_STATE_COMMITTED_IN_MEMORY));
			/* fall through */
		case TRX_UNDO_ACTIVE:
			/* trx_t::commit_state() assigns
			trx->state = TRX_STATE_COMMITTED_IN_MEMORY. */
			ut_a(!srv_was_started
			     || srv_read_only_mode
			     || srv_force_recovery >= SRV_FORCE_NO_TRX_UNDO
			     || srv_fast_shutdown);
			break;
		default:
			ut_error;
		}

		UT_LIST_REMOVE(trx->rsegs.m_redo.rseg->undo_list, undo);
		ut_free(undo);
		undo = NULL;
	}
	if (trx_undo_t*& undo = trx->rsegs.m_noredo.undo) {
		ut_a(undo->state == TRX_UNDO_PREPARED);

		UT_LIST_REMOVE(trx->rsegs.m_noredo.rseg->undo_list, undo);
		ut_free(undo);
		undo = NULL;
	}
}<|MERGE_RESOLUTION|>--- conflicted
+++ resolved
@@ -431,7 +431,6 @@
 static uint16_t trx_undo_header_create(buf_block_t *undo_page, trx_id_t trx_id,
                                        mtr_t* mtr)
 {
-<<<<<<< HEAD
   /* Reset the TRX_UNDO_PAGE_TYPE in case this page is being
   repurposed after upgrading to MariaDB 10.3. */
   byte *undo_type= my_assume_aligned<2>
@@ -467,6 +466,10 @@
                   free);
   mtr->write<8,mtr_t::MAYBE_NOP>(*undo_page, free + TRX_UNDO_TRX_ID +
                                  undo_page->frame, trx_id);
+  if (UNIV_UNLIKELY(mach_read_from_8(free + TRX_UNDO_TRX_NO +
+                                     undo_page->frame)))
+    mtr->memset(undo_page, free + TRX_UNDO_TRX_NO, 8, 0);
+
   /* Write TRX_UNDO_NEEDS_PURGE=1 and TRX_UNDO_LOG_START. */
   mach_write_to_2(buf, 1);
   memcpy_aligned<2>(buf + 2, start, 2);
@@ -491,64 +494,6 @@
     mtr->memset(undo_page, free + TRX_UNDO_XID_EXISTS,
                 TRX_UNDO_LOG_OLD_HDR_SIZE - TRX_UNDO_XID_EXISTS, 0);
   return free;
-=======
-	trx_upagef_t*	page_hdr;
-	trx_usegf_t*	seg_hdr;
-	trx_ulogf_t*	log_hdr;
-	ulint		prev_log;
-	ulint		free;
-	ulint		new_free;
-
-	ut_ad(mtr && undo_page);
-
-	page_hdr = undo_page + TRX_UNDO_PAGE_HDR;
-	seg_hdr = undo_page + TRX_UNDO_SEG_HDR;
-
-	free = mach_read_from_2(page_hdr + TRX_UNDO_PAGE_FREE);
-
-	log_hdr = undo_page + free;
-
-	new_free = free + TRX_UNDO_LOG_OLD_HDR_SIZE;
-
-	ut_a(free + TRX_UNDO_LOG_XA_HDR_SIZE < srv_page_size - 100);
-
-	mach_write_to_2(page_hdr + TRX_UNDO_PAGE_START, new_free);
-
-	mach_write_to_2(page_hdr + TRX_UNDO_PAGE_FREE, new_free);
-
-	mach_write_to_2(seg_hdr + TRX_UNDO_STATE, TRX_UNDO_ACTIVE);
-
-	prev_log = mach_read_from_2(seg_hdr + TRX_UNDO_LAST_LOG);
-
-	if (prev_log != 0) {
-		trx_ulogf_t*	prev_log_hdr;
-
-		prev_log_hdr = undo_page + prev_log;
-
-		mach_write_to_2(prev_log_hdr + TRX_UNDO_NEXT_LOG, free);
-	}
-
-	mach_write_to_2(seg_hdr + TRX_UNDO_LAST_LOG, free);
-
-	log_hdr = undo_page + free;
-
-	mach_write_to_2(log_hdr + TRX_UNDO_NEEDS_PURGE, 1);
-
-	mach_write_to_8(log_hdr + TRX_UNDO_TRX_ID, trx_id);
-	memset(log_hdr + TRX_UNDO_TRX_NO, 0, 8);
-	mach_write_to_2(log_hdr + TRX_UNDO_LOG_START, new_free);
-
-	mach_write_to_1(log_hdr + TRX_UNDO_XID_EXISTS, FALSE);
-	mach_write_to_1(log_hdr + TRX_UNDO_DICT_TRANS, FALSE);
-
-	mach_write_to_2(log_hdr + TRX_UNDO_NEXT_LOG, 0);
-	mach_write_to_2(log_hdr + TRX_UNDO_PREV_LOG, prev_log);
-
-	/* Write the log record about the header creation */
-	trx_undo_header_create_log(undo_page, trx_id, mtr);
-
-	return(free);
->>>>>>> 3c58cdd9
 }
 
 /** Write X/Open XA Transaction Identifier (XID) to undo log header
