--- conflicted
+++ resolved
@@ -1,11 +1,7 @@
 /*****************************************************************************
 
 Copyright (c) 1996, 2016, Oracle and/or its affiliates. All Rights Reserved.
-<<<<<<< HEAD
-Copyright (c) 2017, MariaDB Corporation
-=======
 Copyright (c) 2017, MariaDB Corporation.
->>>>>>> 13a350ac
 
 This program is free software; you can redistribute it and/or modify it under
 the terms of the GNU General Public License as published by the Free Software
@@ -1847,14 +1843,18 @@
 	dict_index_t*	index,		/*!< in: clustered index */
 	const dtuple_t*	clust_entry,	/*!< in: in the case of an insert,
 					index entry to insert into the
-					clustered index, otherwise NULL */
+					clustered index; in updates,
+					may contain a clustered index
+					record tuple that also contains
+					virtual columns of the table;
+					otherwise, NULL */
 	const upd_t*	update,		/*!< in: in the case of an update,
 					the update vector, otherwise NULL */
 	ulint		cmpl_info,	/*!< in: compiler info on secondary
 					index updates */
-	const rec_t*	rec,		/*!< in: in case of an update or delete
+	const rec_t*	rec,		/*!< in: case of an update or delete
 					marking, the record in the clustered
-					index, otherwise NULL */
+					index; NULL if insert */
 	const ulint*	offsets,	/*!< in: rec_get_offsets(rec) */
 	roll_ptr_t*	roll_ptr)	/*!< out: rollback pointer to the
 					inserted undo log record,
@@ -1870,19 +1870,9 @@
 #endif /* UNIV_DEBUG */
 
 	ut_a(dict_index_is_clust(index));
+	ut_ad(!update || rec);
 	ut_ad(!rec || rec_offs_validate(rec, index, offsets));
-<<<<<<< HEAD
 	ut_ad(!srv_read_only_mode);
-	ut_ad(op_type == TRX_UNDO_INSERT_OP || op_type == TRX_UNDO_MODIFY_OP);
-	ut_ad((op_type != TRX_UNDO_INSERT_OP)
-	      || (clust_entry && !update && !rec));
-
-	if (flags & BTR_NO_UNDO_LOG_FLAG) {
-
-		*roll_ptr = 0;
-
-		return(DB_SUCCESS);
-	}
 
 	trx = thr_get_trx(thr);
 
@@ -1890,42 +1880,10 @@
 	trx_undo_t**	pundo;
 	trx_rseg_t*	rseg;
 	const bool	is_temp	= dict_table_is_temporary(index->table);
-=======
-	ut_ad(thr);
-	ut_ad(!clust_entry || (!update && !rec));
-
-	trx = thr_get_trx(thr);
-
-	/* This table is visible only to the session that created it. */
-	if (trx->read_only) {
-		ut_ad(!srv_read_only_mode);
-		/* MySQL should block writes to non-temporary tables. */
-		ut_a(DICT_TF2_FLAG_IS_SET(index->table, DICT_TF2_TEMPORARY));
-		if (trx->rseg == 0) {
-			trx_assign_rseg(trx);
-		}
-	}
-
-	rseg = trx->rseg;
-
-	mtr_start_trx(&mtr, trx);
-	mutex_enter(&trx->undo_mutex);
-
-	/* If the undo log is not assigned yet, assign one */
-
-	if (clust_entry) {
-		undo = trx->insert_undo;
-
-		if (undo == NULL) {
-
-			err = trx_undo_assign_undo(trx, TRX_UNDO_INSERT);
-			undo = trx->insert_undo;
->>>>>>> 13a350ac
 
 	if (is_temp) {
 		mtr.set_log_mode(MTR_LOG_NO_REDO);
 
-<<<<<<< HEAD
 		rseg = trx->get_temp_rseg();
 		pundo = &trx->rsegs.m_noredo.undo;
 	} else {
@@ -1935,7 +1893,7 @@
 		not listed there. */
 		trx->mod_tables.insert(index->table);
 
-		pundo = op_type == TRX_UNDO_INSERT_OP
+		pundo = !rec
 			? &trx->rsegs.m_redo.insert_undo
 			: &trx->rsegs.m_redo.update_undo;
 		rseg = trx->rsegs.m_redo.rseg;
@@ -1943,16 +1901,10 @@
 
 	mutex_enter(&trx->undo_mutex);
 	dberr_t	err;
-=======
-			ut_ad(err == DB_SUCCESS);
-		}
-	} else {
-		undo = trx->update_undo;
->>>>>>> 13a350ac
 
 	if (*pundo) {
 		err = DB_SUCCESS;
-	} else if (op_type == TRX_UNDO_INSERT_OP || is_temp) {
+	} else if (!rec || is_temp) {
 		err = trx_undo_assign_undo(trx, rseg, pundo, TRX_UNDO_INSERT);
 	} else {
 		err = trx_undo_assign_undo(trx, rseg, pundo, TRX_UNDO_UPDATE);
@@ -1976,34 +1928,14 @@
 	buf_block_dbg_add_level(undo_block, SYNC_TRX_UNDO_PAGE);
 
 	do {
-<<<<<<< HEAD
-		page_t*		undo_page;
-		ulint		offset;
-
-		undo_page = buf_block_get_frame(undo_block);
 		ut_ad(page_no == undo_block->page.id.page_no());
-
-		switch (op_type) {
-		case TRX_UNDO_INSERT_OP:
-			offset = trx_undo_page_report_insert(
-				undo_page, trx, index, clust_entry, &mtr);
-			break;
-		default:
-			ut_ad(op_type == TRX_UNDO_MODIFY_OP);
-			offset = trx_undo_page_report_modify(
-				undo_page, trx, index, rec, offsets, update,
-				cmpl_info, clust_entry, &mtr);
-		}
-=======
-		ut_ad(page_no == buf_block_get_page_no(undo_block));
 		page_t*	undo_page = buf_block_get_frame(undo_block);
-		ulint	offset = clust_entry
+		ulint	offset = !rec
 			? trx_undo_page_report_insert(
 				undo_page, trx, index, clust_entry, &mtr)
 			: trx_undo_page_report_modify(
 				undo_page, trx, index, rec, offsets, update,
-				cmpl_info, &mtr);
->>>>>>> 13a350ac
+				cmpl_info, clust_entry, &mtr);
 
 		if (UNIV_UNLIKELY(offset == 0)) {
 			/* The record did not fit on the page. We erase the
@@ -2057,8 +1989,7 @@
 			mutex_exit(&trx->undo_mutex);
 
 			*roll_ptr = trx_undo_build_roll_ptr(
-				clust_entry != NULL,
-				rseg->id, page_no, offset);
+				!rec, rseg->id, page_no, offset);
 			return(DB_SUCCESS);
 		}
 
