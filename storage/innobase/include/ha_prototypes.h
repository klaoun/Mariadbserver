/*****************************************************************************

Copyright (c) 2006, 2010, Oracle and/or its affiliates. All Rights Reserved.

This program is free software; you can redistribute it and/or modify it under
the terms of the GNU General Public License as published by the Free Software
Foundation; version 2 of the License.

This program is distributed in the hope that it will be useful, but WITHOUT
ANY WARRANTY; without even the implied warranty of MERCHANTABILITY or FITNESS
FOR A PARTICULAR PURPOSE. See the GNU General Public License for more details.

You should have received a copy of the GNU General Public License along with
this program; if not, write to the Free Software Foundation, Inc.,
51 Franklin Street, Suite 500, Boston, MA 02110-1335 USA

*****************************************************************************/

/*******************************************************************//**
@file include/ha_prototypes.h
Prototypes for global functions in ha_innodb.cc that are called by
InnoDB C code

Created 5/11/2006 Osku Salerma
************************************************************************/

#ifndef HA_INNODB_PROTOTYPES_H
#define HA_INNODB_PROTOTYPES_H

#include "my_dbug.h"
#include "my_compare.h"
#include "my_sys.h"
#include "m_string.h"

#include "trx0types.h"
#include "m_ctype.h" /* CHARSET_INFO */

// Forward declaration
typedef struct fts_string_struct fts_string_t;

/*********************************************************************//**
Wrapper around MySQL's copy_and_convert function.
@return	number of bytes copied to 'to' */
UNIV_INTERN
ulint
innobase_convert_string(
/*====================*/
	void*		to,		/*!< out: converted string */
	ulint		to_length,	/*!< in: number of bytes reserved
					for the converted string */
	CHARSET_INFO*	to_cs,		/*!< in: character set to convert to */
	const void*	from,		/*!< in: string to convert */
	ulint		from_length,	/*!< in: number of bytes to convert */
	CHARSET_INFO*	from_cs,	/*!< in: character set to convert
					from */
	uint*		errors);	/*!< out: number of errors encountered
					during the conversion */

/*******************************************************************//**
Formats the raw data in "data" (in InnoDB on-disk format) that is of
type DATA_(CHAR|VARCHAR|MYSQL|VARMYSQL) using "charset_coll" and writes
the result to "buf". The result is converted to "system_charset_info".
Not more than "buf_size" bytes are written to "buf".
The result is always NUL-terminated (provided buf_size > 0) and the
number of bytes that were written to "buf" is returned (including the
terminating NUL).
@return	number of bytes that were written */
UNIV_INTERN
ulint
innobase_raw_format(
/*================*/
	const char*	data,		/*!< in: raw data */
	ulint		data_len,	/*!< in: raw data length
					in bytes */
	ulint		charset_coll,	/*!< in: charset collation */
	char*		buf,		/*!< out: output buffer */
	ulint		buf_size);	/*!< in: output buffer size
					in bytes */

/*****************************************************************//**
Invalidates the MySQL query cache for the table. */
UNIV_INTERN
void
innobase_invalidate_query_cache(
/*============================*/
	trx_t*		trx,		/*!< in: transaction which
					modifies the table */
	const char*	full_name,	/*!< in: concatenation of
					database name, null char NUL,
					table name, null char NUL;
					NOTE that in Windows this is
					always in LOWER CASE! */
	ulint		full_name_len);	/*!< in: full name length where
					also the null chars count */

/*****************************************************************//**
Convert a table or index name to the MySQL system_charset_info (UTF-8)
and quote it if needed.
@return	pointer to the end of buf */
UNIV_INTERN
char*
innobase_convert_name(
/*==================*/
	char*		buf,	/*!< out: buffer for converted identifier */
	ulint		buflen,	/*!< in: length of buf, in bytes */
	const char*	id,	/*!< in: identifier to convert */
	ulint		idlen,	/*!< in: length of id, in bytes */
	void*		thd,	/*!< in: MySQL connection thread, or NULL */
	ibool		table_id);/*!< in: TRUE=id is a table or database name;
				FALSE=id is an index name */

/******************************************************************//**
Returns true if the thread is the replication thread on the slave
server. Used in srv_conc_enter_innodb() to determine if the thread
should be allowed to enter InnoDB - the replication thread is treated
differently than other threads. Also used in
srv_conc_force_exit_innodb().
@return	true if thd is the replication thread */
UNIV_INTERN
ibool
thd_is_replication_slave_thread(
/*============================*/
	void*	thd);	/*!< in: thread handle (THD*) */

/******************************************************************//**
Returns true if the transaction this thread is processing has edited
non-transactional tables. Used by the deadlock detector when deciding
which transaction to rollback in case of a deadlock - we try to avoid
rolling back transactions that have edited non-transactional tables.
@return	true if non-transactional tables have been edited */
UNIV_INTERN
ibool
thd_has_edited_nontrans_tables(
/*===========================*/
	void*	thd);	/*!< in: thread handle (THD*) */

/*************************************************************//**
Prints info of a THD object (== user session thread) to the given file. */
UNIV_INTERN
void
innobase_mysql_print_thd(
/*=====================*/
	FILE*	f,		/*!< in: output stream */
	void*	thd,		/*!< in: pointer to a MySQL THD object */
	uint	max_query_len);	/*!< in: max query length to print, or 0 to
				   use the default max length */

<<<<<<< HEAD
/*************************************************************//**
InnoDB uses this function to compare two data fields for which the data type
is such that we must use MySQL code to compare them.
@return	1, 0, -1, if a is greater, equal, less than b, respectively */
UNIV_INTERN
int
innobase_mysql_cmp(
/*===============*/
	int		mysql_type,	/*!< in: MySQL type */
	uint		charset_number,	/*!< in: number of the charset */
	const unsigned char* a,		/*!< in: data field */
	unsigned int	a_length,	/*!< in: data field length,
					not UNIV_SQL_NULL */
	const unsigned char* b,		/*!< in: data field */
	unsigned int	b_length)	/*!< in: data field length,
					not UNIV_SQL_NULL */
	__attribute__((nonnull, warn_unused_result));
=======
/*****************************************************************//**
Log code calls this whenever log has been written and/or flushed up
to a new position. We use this to notify upper layer of a new commit
checkpoint when necessary.*/
UNIV_INTERN
void
innobase_mysql_log_notify(
/*===============*/
	ib_uint64_t	write_lsn,	/*!< in: LSN written to log file */
	ib_uint64_t	flush_lsn);	/*!< in: LSN flushed to disk */

>>>>>>> 6c3de76a
/**************************************************************//**
Converts a MySQL type to an InnoDB type. Note that this function returns
the 'mtype' of InnoDB. InnoDB differentiates between MySQL's old <= 4.1
VARCHAR and the new true VARCHAR in >= 5.0.3 by the 'prtype'.
@return	DATA_BINARY, DATA_VARCHAR, ... */
UNIV_INTERN
ulint
get_innobase_type_from_mysql_type(
/*==============================*/
	ulint*		unsigned_flag,	/*!< out: DATA_UNSIGNED if an
					'unsigned type';
					at least ENUM and SET,
					and unsigned integer
					types are 'unsigned types' */
	const void*	field)		/*!< in: MySQL Field */
	__attribute__((nonnull));

/******************************************************************//**
Get the variable length bounds of the given character set. */
UNIV_INTERN
void
innobase_get_cset_width(
/*====================*/
	ulint	cset,		/*!< in: MySQL charset-collation code */
	ulint*	mbminlen,	/*!< out: minimum length of a char (in bytes) */
	ulint*	mbmaxlen);	/*!< out: maximum length of a char (in bytes) */

/******************************************************************//**
Compares NUL-terminated UTF-8 strings case insensitively.
@return	0 if a=b, <0 if a<b, >1 if a>b */
UNIV_INTERN
int
innobase_strcasecmp(
/*================*/
	const char*	a,	/*!< in: first string to compare */
	const char*	b);	/*!< in: second string to compare */

/******************************************************************//**
Compares NUL-terminated UTF-8 strings case insensitively. The
second string contains wildcards.
@return 0 if a match is found, 1 if not */
UNIV_INTERN
int
innobase_wildcasecmp(
/*=================*/
	const char*	a,	/*!< in: string to compare */
	const char*	b);	/*!< in: wildcard string to compare */

/******************************************************************//**
Strip dir name from a full path name and return only its file name.
@return file name or "null" if no file name */
UNIV_INTERN
const char*
innobase_basename(
/*==============*/
	const char*	path_name);	/*!< in: full path name */

/******************************************************************//**
Returns true if the thread is executing a SELECT statement.
@return	true if thd is executing SELECT */

ibool
thd_is_select(
/*==========*/
	const void*	thd);	/*!< in: thread handle (THD*) */

/******************************************************************//**
Converts an identifier to a table name. */
UNIV_INTERN
void
innobase_convert_from_table_id(
/*===========================*/
	struct charset_info_st*	cs,	/*!< in: the 'from' character set */
	char*			to,	/*!< out: converted identifier */
	const char*		from,	/*!< in: identifier to convert */
	ulint			len);	/*!< in: length of 'to', in bytes; should
					be at least 5 * strlen(to) + 1 */
/******************************************************************//**
Converts an identifier to UTF-8. */
UNIV_INTERN
void
innobase_convert_from_id(
/*=====================*/
	struct charset_info_st*	cs,	/*!< in: the 'from' character set */
	char*			to,	/*!< out: converted identifier */
	const char*		from,	/*!< in: identifier to convert */
	ulint			len);	/*!< in: length of 'to', in bytes;
					should be at least 3 * strlen(to) + 1 */
/******************************************************************//**
Makes all characters in a NUL-terminated UTF-8 string lower case. */
UNIV_INTERN
void
innobase_casedn_str(
/*================*/
	char*	a);	/*!< in/out: string to put in lower case */

/**********************************************************************//**
Determines the connection character set.
@return	connection character set */
UNIV_INTERN
struct charset_info_st*
innobase_get_charset(
/*=================*/
	void*	mysql_thd);	/*!< in: MySQL thread handle */
/**********************************************************************//**
Determines the current SQL statement.
@return	SQL statement string */
UNIV_INTERN
const char*
innobase_get_stmt(
/*==============*/
	void*	mysql_thd,	/*!< in: MySQL thread handle */
	size_t*	length)		/*!< out: length of the SQL statement */
	__attribute__((nonnull));
/******************************************************************//**
This function is used to find the storage length in bytes of the first n
characters for prefix indexes using a multibyte character set. The function
finds charset information and returns length of prefix_len characters in the
index field in bytes.
@return	number of bytes occupied by the first n characters */
UNIV_INTERN
ulint
innobase_get_at_most_n_mbchars(
/*===========================*/
	ulint charset_id,	/*!< in: character set id */
	ulint prefix_len,	/*!< in: prefix length in bytes of the index
				(this has to be divided by mbmaxlen to get the
				number of CHARACTERS n in the prefix) */
	ulint data_len,		/*!< in: length of the string in bytes */
	const char* str);	/*!< in: character string */

/*************************************************************//**
InnoDB index push-down condition check
@return ICP_NO_MATCH, ICP_MATCH, or ICP_OUT_OF_RANGE */
UNIV_INTERN
enum icp_result
innobase_index_cond(
/*================*/
	void*	file)	/*!< in/out: pointer to ha_innobase */
	__attribute__((nonnull, warn_unused_result));
/******************************************************************//**
Returns true if the thread supports XA,
global value of innodb_supports_xa if thd is NULL.
@return	true if thd supports XA */
UNIV_INTERN
ibool
thd_supports_xa(
/*============*/
	void*	thd);	/*!< in: thread handle (THD*), or NULL to query
			the global innodb_supports_xa */

/******************************************************************//**
Returns the lock wait timeout for the current connection.
@return	the lock wait timeout, in seconds */

ulong
thd_lock_wait_timeout(
/*==================*/
	void*	thd);	/*!< in: thread handle (THD*), or NULL to query
			the global innodb_lock_wait_timeout */
/******************************************************************//**
Add up the time waited for the lock for the current query. */
UNIV_INTERN
void
thd_set_lock_wait_time(
/*===================*/
	void*	thd,	/*!< in: thread handle (THD*) */
	ulint	value);	/*!< in: time waited for the lock */

/**********************************************************************//**
Get the current setting of the table_cache_size global parameter. We do
a dirty read because for one there is no synchronization object and
secondly there is little harm in doing so even if we get a torn read.
@return	SQL statement string */
UNIV_INTERN
ulint
innobase_get_table_cache_size(void);
/*===============================*/

/**********************************************************************//**
Get the current setting of the lower_case_table_names global parameter from
mysqld.cc. We do a dirty read because for one there is no synchronization
object and secondly there is little harm in doing so even if we get a torn
read.
@return	value of lower_case_table_names */
UNIV_INTERN
ulint
innobase_get_lower_case_table_names(void);
/*=====================================*/

/*************************************************************//**
Get the next token from the given string and store it in *token. */
UNIV_INTERN
ulint
innobase_mysql_fts_get_token(
/*=========================*/
	CHARSET_INFO*	charset,	/*!< in: Character set */
	byte*		start,		/*!< in: start of text */
	byte*		end,		/*!< in: one character past end of
					text */
	fts_string_t*	token,		/*!< out: token's text */
	ulint*		offset);	/*!< out: offset to token,
					measured as characters from
					'start' */

/******************************************************************//**
compare two character string case insensitively according to their charset. */
UNIV_INTERN
int
innobase_fts_text_case_cmp(
/*=======================*/
	const void*	cs,		/*!< in: Character set */
	const void*	p1,		/*!< in: key */
	const void*	p2);		/*!< in: node */

/******************************************************************//**
compare two character string according to their charset. */
UNIV_INTERN
int
innobase_fts_string_cmp(
/*====================*/
	const void*	cs,		/*!< in: Character set */
	const void*	p1,		/*!< in: key */
	const void*	p2);		/*!< in: node */

/****************************************************************//**
Get FTS field charset info from the field's prtype
@return charset info */
UNIV_INTERN
CHARSET_INFO*
innobase_get_fts_charset(
/*=====================*/
	int		mysql_type,	/*!< in: MySQL type */
	uint		charset_number);/*!< in: number of the charset */
/******************************************************************//**
Returns true if transaction should be flagged as read-only.
@return	true if the thd is marked as read-only */
UNIV_INTERN
ibool
thd_trx_is_read_only(
/*=================*/
	void*	thd);	/*!< in: thread handle (THD*) */

/******************************************************************//**
Check if the transaction is an auto-commit transaction. TRUE also
implies that it is a SELECT (read-only) transaction.
@return	true if the transaction is an auto commit read-only transaction. */
UNIV_INTERN
ibool
thd_trx_is_auto_commit(
/*===================*/
	void*	thd);	/*!< in: thread handle (THD*) can be NULL */
#endif /* HA_INNODB_PROTOTYPES_H */<|MERGE_RESOLUTION|>--- conflicted
+++ resolved
@@ -145,7 +145,17 @@
 	uint	max_query_len);	/*!< in: max query length to print, or 0 to
 				   use the default max length */
 
-<<<<<<< HEAD
+/*****************************************************************//**
+Log code calls this whenever log has been written and/or flushed up
+to a new position. We use this to notify upper layer of a new commit
+checkpoint when necessary.*/
+UNIV_INTERN
+void
+innobase_mysql_log_notify(
+/*===============*/
+	ib_uint64_t	write_lsn,	/*!< in: LSN written to log file */
+	ib_uint64_t	flush_lsn);	/*!< in: LSN flushed to disk */
+
 /*************************************************************//**
 InnoDB uses this function to compare two data fields for which the data type
 is such that we must use MySQL code to compare them.
@@ -163,19 +173,6 @@
 	unsigned int	b_length)	/*!< in: data field length,
 					not UNIV_SQL_NULL */
 	__attribute__((nonnull, warn_unused_result));
-=======
-/*****************************************************************//**
-Log code calls this whenever log has been written and/or flushed up
-to a new position. We use this to notify upper layer of a new commit
-checkpoint when necessary.*/
-UNIV_INTERN
-void
-innobase_mysql_log_notify(
-/*===============*/
-	ib_uint64_t	write_lsn,	/*!< in: LSN written to log file */
-	ib_uint64_t	flush_lsn);	/*!< in: LSN flushed to disk */
-
->>>>>>> 6c3de76a
 /**************************************************************//**
 Converts a MySQL type to an InnoDB type. Note that this function returns
 the 'mtype' of InnoDB. InnoDB differentiates between MySQL's old <= 4.1
