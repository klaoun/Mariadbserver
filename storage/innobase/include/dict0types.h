--- conflicted
+++ resolved
@@ -1,6 +1,6 @@
 /*****************************************************************************
 
-Copyright (c) 1996, 2009, Innobase Oy. All Rights Reserved.
+Copyright (c) 1996, 2013, Oracle and/or its affiliates. All Rights Reserved.
 
 This program is free software; you can redistribute it and/or modify it under
 the terms of the GNU General Public License as published by the Free Software
@@ -36,7 +36,6 @@
 typedef struct ind_node_struct		ind_node_t;
 typedef struct tab_node_struct		tab_node_t;
 
-<<<<<<< HEAD
 /* Space id and page no where the dictionary header resides */
 #define	DICT_HDR_SPACE		0	/* the SYSTEM tablespace */
 #define	DICT_HDR_PAGE_NO	FSP_DICT_HDR_PAGE_NO
@@ -58,9 +57,8 @@
 };
 
 typedef enum dict_err_ignore		dict_err_ignore_t;
-=======
+
 #define TEMP_TABLE_PREFIX                "#sql"
 #define TEMP_TABLE_PATH_PREFIX           "/" TEMP_TABLE_PREFIX
->>>>>>> bf7325bb
 
 #endif