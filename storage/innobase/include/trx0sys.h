/*****************************************************************************

Copyright (c) 1996, 2016, Oracle and/or its affiliates. All Rights Reserved.
Copyright (c) 2017, 2022, MariaDB Corporation.

This program is free software; you can redistribute it and/or modify it under
the terms of the GNU General Public License as published by the Free Software
Foundation; version 2 of the License.

This program is distributed in the hope that it will be useful, but WITHOUT
ANY WARRANTY; without even the implied warranty of MERCHANTABILITY or FITNESS
FOR A PARTICULAR PURPOSE. See the GNU General Public License for more details.

You should have received a copy of the GNU General Public License along with
this program; if not, write to the Free Software Foundation, Inc.,
51 Franklin Street, Fifth Floor, Boston, MA 02110-1335 USA

*****************************************************************************/

/**************************************************//**
@file include/trx0sys.h
Transaction system

Created 3/26/1996 Heikki Tuuri
*******************************************************/

#pragma once
#include "buf0buf.h"
#include "fil0fil.h"
#include "trx0rseg.h"
#include "mem0mem.h"
#include "mtr0mtr.h"
#include "ut0byte.h"
#include "ut0lst.h"
#include "read0types.h"
#include "page0types.h"
#include "trx0trx.h"
#include "ilist.h"
#include "my_cpu.h"

#ifdef UNIV_PFS_MUTEX
extern mysql_pfs_key_t trx_sys_mutex_key;
#endif

/** Checks if a page address is the trx sys header page.
@param[in]	page_id	page id
@return true if trx sys header page */
inline bool trx_sys_hdr_page(const page_id_t page_id)
{
  return page_id == page_id_t(TRX_SYS_SPACE, TRX_SYS_PAGE_NO);
}

/*****************************************************************//**
Creates and initializes the transaction system at the database creation. */
dberr_t trx_sys_create_sys_pages(mtr_t *mtr);

/** Find an available rollback segment.
@param[in]	sys_header
@return an unallocated rollback segment slot in the TRX_SYS header
@retval ULINT_UNDEFINED if not found */
ulint
trx_sys_rseg_find_free(const buf_block_t* sys_header);
/** Request the TRX_SYS page.
@param[in]	rw	whether to lock the page for writing
@return the TRX_SYS page
@retval	NULL	if the page cannot be read */
inline buf_block_t *trx_sysf_get(mtr_t* mtr, bool rw= true)
{
  return buf_page_get(page_id_t(TRX_SYS_SPACE, TRX_SYS_PAGE_NO),
                      0, rw ? RW_X_LATCH : RW_S_LATCH, mtr);
}

#ifdef UNIV_DEBUG
/* Flag to control TRX_RSEG_N_SLOTS behavior debugging. */
extern uint			trx_rseg_n_slots_debug;
#endif

/** Write DB_TRX_ID.
@param[out]	db_trx_id	the DB_TRX_ID field to be written to
@param[in]	id		transaction ID */
UNIV_INLINE
void
trx_write_trx_id(byte* db_trx_id, trx_id_t id)
{
	compile_time_assert(DATA_TRX_ID_LEN == 6);
	mach_write_to_6(db_trx_id, id);
}

/** Read a transaction identifier.
@return id */
inline
trx_id_t
trx_read_trx_id(const byte* ptr)
{
	compile_time_assert(DATA_TRX_ID_LEN == 6);
	return(mach_read_from_6(ptr));
}

#ifdef UNIV_DEBUG
/** Check that the DB_TRX_ID in a record is valid.
@param[in]	db_trx_id	the DB_TRX_ID column to validate
@param[in]	trx_id		the id of the ALTER TABLE transaction */
inline bool trx_id_check(const void* db_trx_id, trx_id_t trx_id)
{
	trx_id_t id = trx_read_trx_id(static_cast<const byte*>(db_trx_id));
	ut_ad(id == 0 || id > trx_id);
	return true;
}
#endif

/*****************************************************************//**
Updates the offset information about the end of the MySQL binlog entry
which corresponds to the transaction just being committed. In a MySQL
replication slave updates the latest master binlog position up to which
replication has proceeded. */
void
trx_sys_update_mysql_binlog_offset(
/*===============================*/
	const char*	file_name,/*!< in: MySQL log file name */
	int64_t		offset,	/*!< in: position in that log file */
	buf_block_t*	sys_header, /*!< in,out: trx sys header */
	mtr_t*		mtr);	/*!< in,out: mini-transaction */
/** Display the MySQL binlog offset info if it is present in the trx
system header. */
void
trx_sys_print_mysql_binlog_offset();

/** Create the rollback segments.
@return	whether the creation succeeded */
bool
trx_sys_create_rsegs();

/** The offset of the transaction system header on the page */
#define	TRX_SYS		FSEG_PAGE_DATA

/** Transaction system header */
/*------------------------------------------------------------- @{ */
/** In old versions of InnoDB, this persisted the value of
trx_sys.get_max_trx_id(). Starting with MariaDB 10.3.5,
the field TRX_RSEG_MAX_TRX_ID in rollback segment header pages
and the fields TRX_UNDO_TRX_ID, TRX_UNDO_TRX_NO in undo log pages
are used instead. The field only exists for the purpose of upgrading
from older MySQL or MariaDB versions. */
#define	TRX_SYS_TRX_ID_STORE	0
#define TRX_SYS_FSEG_HEADER	8	/*!< segment header for the
					tablespace segment the trx
					system is created into */
#define	TRX_SYS_RSEGS		(8 + FSEG_HEADER_SIZE)
					/*!< the start of the array of
					rollback segment specification
					slots */

/* Rollback segment specification slot offsets */

/** the tablespace ID of an undo log header; starting with
MySQL/InnoDB 5.1.7, this is FIL_NULL if the slot is unused */
#define	TRX_SYS_RSEG_SPACE	0
/** the page number of an undo log header, or FIL_NULL if unused */
#define	TRX_SYS_RSEG_PAGE_NO	4
/** Size of a rollback segment specification slot */
#define TRX_SYS_RSEG_SLOT_SIZE	8

/** Read the tablespace ID of a rollback segment slot.
@param[in]	sys_header	TRX_SYS page
@param[in]	rseg_id		rollback segment identifier
@return	undo tablespace id */
inline
uint32_t
trx_sysf_rseg_get_space(const buf_block_t* sys_header, ulint rseg_id)
{
	ut_ad(rseg_id < TRX_SYS_N_RSEGS);
	return mach_read_from_4(TRX_SYS + TRX_SYS_RSEGS + TRX_SYS_RSEG_SPACE
				+ rseg_id * TRX_SYS_RSEG_SLOT_SIZE
				+ sys_header->page.frame);
}

/** Read the page number of a rollback segment slot.
@param[in]	sys_header	TRX_SYS page
@param[in]	rseg_id		rollback segment identifier
@return	undo page number */
inline uint32_t
trx_sysf_rseg_get_page_no(const buf_block_t *sys_header, ulint rseg_id)
{
  ut_ad(rseg_id < TRX_SYS_N_RSEGS);
  return mach_read_from_4(TRX_SYS + TRX_SYS_RSEGS + TRX_SYS_RSEG_PAGE_NO +
			  rseg_id * TRX_SYS_RSEG_SLOT_SIZE +
			  sys_header->page.frame);
}

/** Maximum length of MySQL binlog file name, in bytes.
(Used before MariaDB 10.3.5.) */
#define TRX_SYS_MYSQL_LOG_NAME_LEN	512
/** Contents of TRX_SYS_MYSQL_LOG_MAGIC_N_FLD */
#define TRX_SYS_MYSQL_LOG_MAGIC_N	873422344

#if UNIV_PAGE_SIZE_MIN < 4096
# error "UNIV_PAGE_SIZE_MIN < 4096"
#endif
/** The offset of the MySQL binlog offset info in the trx system header */
#define TRX_SYS_MYSQL_LOG_INFO		(srv_page_size - 1000)
#define	TRX_SYS_MYSQL_LOG_MAGIC_N_FLD	0	/*!< magic number which is
						TRX_SYS_MYSQL_LOG_MAGIC_N
						if we have valid data in the
						MySQL binlog info */
#define TRX_SYS_MYSQL_LOG_OFFSET	4	/*!< the 64-bit offset
						within that file */
#define TRX_SYS_MYSQL_LOG_NAME		12	/*!< MySQL log file name */

/** Memory map TRX_SYS_PAGE_NO = 5 when srv_page_size = 4096

0...37 FIL_HEADER
38...45 TRX_SYS_TRX_ID_STORE
46...55 TRX_SYS_FSEG_HEADER (FSEG_HEADER_SIZE == 10)
56      TRX_SYS_RSEGS
  56...59  TRX_SYS_RSEG_SPACE       for slot 0
  60...63  TRX_SYS_RSEG_PAGE_NO     for slot 0
  64...67  TRX_SYS_RSEG_SPACE       for slot 1
  68...71  TRX_SYS_RSEG_PAGE_NO     for slot 1
....
 594..597  TRX_SYS_RSEG_SPACE       for slot 72
 598..601  TRX_SYS_RSEG_PAGE_NO     for slot 72
...
  ...1063  TRX_SYS_RSEG_PAGE_NO     for slot 126

(srv_page_size-3500 WSREP ::: FAIL would overwrite undo tablespace
space_id, page_no pairs :::)
596 TRX_SYS_WSREP_XID_INFO             TRX_SYS_WSREP_XID_MAGIC_N_FLD
600 TRX_SYS_WSREP_XID_FORMAT
604 TRX_SYS_WSREP_XID_GTRID_LEN
608 TRX_SYS_WSREP_XID_BQUAL_LEN
612 TRX_SYS_WSREP_XID_DATA   (len = 128)
739 TRX_SYS_WSREP_XID_DATA_END

FIXED WSREP XID info offsets for 4k page size 10.0.32-galera
(srv_page_size-2500)
1596 TRX_SYS_WSREP_XID_INFO             TRX_SYS_WSREP_XID_MAGIC_N_FLD
1600 TRX_SYS_WSREP_XID_FORMAT
1604 TRX_SYS_WSREP_XID_GTRID_LEN
1608 TRX_SYS_WSREP_XID_BQUAL_LEN
1612 TRX_SYS_WSREP_XID_DATA   (len = 128)
1739 TRX_SYS_WSREP_XID_DATA_END

(srv_page_size - 2000 MYSQL MASTER LOG)
2096   TRX_SYS_MYSQL_MASTER_LOG_INFO   TRX_SYS_MYSQL_LOG_MAGIC_N_FLD
2100   TRX_SYS_MYSQL_LOG_OFFSET_HIGH
2104   TRX_SYS_MYSQL_LOG_OFFSET_LOW
2108   TRX_SYS_MYSQL_LOG_NAME

(srv_page_size - 1000 MYSQL LOG)
3096   TRX_SYS_MYSQL_LOG_INFO          TRX_SYS_MYSQL_LOG_MAGIC_N_FLD
3100   TRX_SYS_MYSQL_LOG_OFFSET_HIGH
3104   TRX_SYS_MYSQL_LOG_OFFSET_LOW
3108   TRX_SYS_MYSQL_LOG_NAME

(srv_page_size - 200 DOUBLEWRITE)
3896   TRX_SYS_DOUBLEWRITE		TRX_SYS_DOUBLEWRITE_FSEG
3906         TRX_SYS_DOUBLEWRITE_MAGIC
3910         TRX_SYS_DOUBLEWRITE_BLOCK1
3914         TRX_SYS_DOUBLEWRITE_BLOCK2
3918         TRX_SYS_DOUBLEWRITE_REPEAT
3930         TRX_SYS_DOUBLEWRITE_SPACE_ID_STORED_N

(srv_page_size - 8, TAILER)
4088..4096	FIL_TAILER

*/
#ifdef WITH_WSREP
/** The offset to WSREP XID headers (used before MariaDB 10.3.5) */
#define TRX_SYS_WSREP_XID_INFO std::max(srv_page_size - 3500, 1596UL)
#define TRX_SYS_WSREP_XID_MAGIC_N_FLD 0
#define TRX_SYS_WSREP_XID_MAGIC_N 0x77737265

/** XID field: formatID, gtrid_len, bqual_len, xid_data */
#define TRX_SYS_WSREP_XID_LEN        (4 + 4 + 4 + XIDDATASIZE)
#define TRX_SYS_WSREP_XID_FORMAT     4
#define TRX_SYS_WSREP_XID_GTRID_LEN  8
#define TRX_SYS_WSREP_XID_BQUAL_LEN 12
#define TRX_SYS_WSREP_XID_DATA      16
#endif /* WITH_WSREP*/

/** Doublewrite buffer */
/* @{ */
/** The offset of the doublewrite buffer header on the trx system header page */
#define TRX_SYS_DOUBLEWRITE		(srv_page_size - 200)
/*-------------------------------------------------------------*/
#define TRX_SYS_DOUBLEWRITE_FSEG	0	/*!< fseg header of the fseg
						containing the doublewrite
						buffer */
#define TRX_SYS_DOUBLEWRITE_MAGIC	FSEG_HEADER_SIZE
						/*!< 4-byte magic number which
						shows if we already have
						created the doublewrite
						buffer */
#define TRX_SYS_DOUBLEWRITE_BLOCK1	(4 + FSEG_HEADER_SIZE)
						/*!< page number of the
						first page in the first
						sequence of 64
						(= FSP_EXTENT_SIZE) consecutive
						pages in the doublewrite
						buffer */
#define TRX_SYS_DOUBLEWRITE_BLOCK2	(8 + FSEG_HEADER_SIZE)
						/*!< page number of the
						first page in the second
						sequence of 64 consecutive
						pages in the doublewrite
						buffer */
#define TRX_SYS_DOUBLEWRITE_REPEAT	12	/*!< we repeat
						TRX_SYS_DOUBLEWRITE_MAGIC,
						TRX_SYS_DOUBLEWRITE_BLOCK1,
						TRX_SYS_DOUBLEWRITE_BLOCK2
						so that if the trx sys
						header is half-written
						to disk, we still may
						be able to recover the
						information */
/** If this is not yet set to TRX_SYS_DOUBLEWRITE_SPACE_ID_STORED_N,
we must reset the doublewrite buffer, because starting from 4.1.x the
space id of a data page is stored into
FIL_PAGE_ARCH_LOG_NO_OR_SPACE_ID. */
#define TRX_SYS_DOUBLEWRITE_SPACE_ID_STORED (24 + FSEG_HEADER_SIZE)

/*-------------------------------------------------------------*/
/** Contents of TRX_SYS_DOUBLEWRITE_MAGIC */
constexpr uint32_t TRX_SYS_DOUBLEWRITE_MAGIC_N= 536853855;
/** Contents of TRX_SYS_DOUBLEWRITE_SPACE_ID_STORED */
constexpr uint32_t TRX_SYS_DOUBLEWRITE_SPACE_ID_STORED_N= 1783657386;
/* @} */

trx_t* current_trx();

struct rw_trx_hash_element_t
{
  rw_trx_hash_element_t()
  {
    memset(reinterpret_cast<void*>(this), 0, sizeof *this);
    mutex.init();
  }


  ~rw_trx_hash_element_t() { mutex.destroy(); }


  trx_id_t id; /* lf_hash_init() relies on this to be first in the struct */

  /**
    Transaction serialization number.

    Assigned shortly before the transaction is moved to COMMITTED_IN_MEMORY
    state. Initially set to TRX_ID_MAX.
  */
  Atomic_counter<trx_id_t> no;
  trx_t *trx;
  srw_mutex mutex;
};


/**
  Wrapper around LF_HASH to store set of in memory read-write transactions.
*/

class rw_trx_hash_t
{
  LF_HASH hash;


  template <typename T>
  using walk_action= my_bool(rw_trx_hash_element_t *element, T *action);


  /**
    Constructor callback for lock-free allocator.

    Object is just allocated and is not yet accessible via rw_trx_hash by
    concurrent threads. Object can be reused multiple times before it is freed.
    Every time object is being reused initializer() callback is called.
  */

  static void rw_trx_hash_constructor(uchar *arg)
  {
    new(arg + LF_HASH_OVERHEAD) rw_trx_hash_element_t();
  }


  /**
    Destructor callback for lock-free allocator.

    Object is about to be freed and is not accessible via rw_trx_hash by
    concurrent threads.
  */

  static void rw_trx_hash_destructor(uchar *arg)
  {
    reinterpret_cast<rw_trx_hash_element_t*>
      (arg + LF_HASH_OVERHEAD)->~rw_trx_hash_element_t();
  }


  /**
    Destructor callback for lock-free allocator.

    This destructor is used at shutdown. It frees remaining transaction
    objects.

    XA PREPARED transactions may remain if they haven't been committed or
    rolled back. ACTIVE transactions may remain if startup was interrupted or
    server is running in read-only mode or for certain srv_force_recovery
    levels.
  */

  static void rw_trx_hash_shutdown_destructor(uchar *arg)
  {
    rw_trx_hash_element_t *element=
      reinterpret_cast<rw_trx_hash_element_t*>(arg + LF_HASH_OVERHEAD);
    if (trx_t *trx= element->trx)
    {
      ut_ad(trx_state_eq(trx, TRX_STATE_PREPARED) ||
            trx_state_eq(trx, TRX_STATE_PREPARED_RECOVERED) ||
            (trx_state_eq(trx, TRX_STATE_ACTIVE) &&
             (!srv_was_started ||
              srv_read_only_mode ||
              srv_force_recovery >= SRV_FORCE_NO_TRX_UNDO)));
      trx_free_at_shutdown(trx);
    }
    element->~rw_trx_hash_element_t();
  }


  /**
    Initializer callback for lock-free hash.

    Object is not yet accessible via rw_trx_hash by concurrent threads, but is
    about to become such. Object id can be changed only by this callback and
    remains the same until all pins to this object are released.

    Object trx can be changed to 0 by erase() under object mutex protection,
    which indicates it is about to be removed from lock-free hash and become
    not accessible by concurrent threads.
  */

  static void rw_trx_hash_initializer(LF_HASH *,
                                      rw_trx_hash_element_t *element,
                                      trx_t *trx)
  {
    ut_ad(element->trx == 0);
    element->trx= trx;
    element->id= trx->id;
    element->no= TRX_ID_MAX;
    trx->rw_trx_hash_element= element;
  }


  /**
    Gets LF_HASH pins.

    Pins are used to protect object from being destroyed or reused. They are
    normally stored in trx object for quick access. If caller doesn't have trx
    available, we try to get it using currnet_trx(). If caller doesn't have trx
    at all, temporary pins are allocated.
  */

  LF_PINS *get_pins(trx_t *trx)
  {
    if (!trx->rw_trx_hash_pins)
    {
      trx->rw_trx_hash_pins= lf_hash_get_pins(&hash);
      ut_a(trx->rw_trx_hash_pins);
    }
    return trx->rw_trx_hash_pins;
  }


  template <typename T> struct eliminate_duplicates_arg
  {
    trx_ids_t ids;
    walk_action<T> *action;
    T *argument;
    eliminate_duplicates_arg(size_t size, walk_action<T> *act, T *arg):
      action(act), argument(arg) { ids.reserve(size); }
  };


  template <typename T>
  static my_bool eliminate_duplicates(rw_trx_hash_element_t *element,
                                      eliminate_duplicates_arg<T> *arg)
  {
    for (trx_ids_t::iterator it= arg->ids.begin(); it != arg->ids.end(); it++)
    {
      if (*it == element->id)
        return 0;
    }
    arg->ids.push_back(element->id);
    return arg->action(element, arg->argument);
  }


#ifdef UNIV_DEBUG
  static void validate_element(trx_t *trx)
  {
    ut_ad(!trx->read_only || !trx->rsegs.m_redo.rseg);
    ut_ad(!trx->is_autocommit_non_locking());
    /* trx->state can be anything except TRX_STATE_NOT_STARTED */
    ut_d(trx->mutex_lock());
    ut_ad(trx_state_eq(trx, TRX_STATE_ACTIVE) ||
          trx_state_eq(trx, TRX_STATE_COMMITTED_IN_MEMORY) ||
          trx_state_eq(trx, TRX_STATE_PREPARED_RECOVERED) ||
          trx_state_eq(trx, TRX_STATE_PREPARED));
    ut_d(trx->mutex_unlock());
  }


  template <typename T> struct debug_iterator_arg
  {
    walk_action<T> *action;
    T *argument;
  };


  template <typename T>
  static my_bool debug_iterator(rw_trx_hash_element_t *element,
                                debug_iterator_arg<T> *arg)
  {
    element->mutex.wr_lock();
    if (element->trx)
      validate_element(element->trx);
    element->mutex.wr_unlock();
    ut_ad(element->id < element->no);
    return arg->action(element, arg->argument);
  }
#endif


public:
  void init()
  {
    lf_hash_init(&hash, sizeof(rw_trx_hash_element_t), LF_HASH_UNIQUE, 0,
                 sizeof(trx_id_t), 0, &my_charset_bin);
    hash.alloc.constructor= rw_trx_hash_constructor;
    hash.alloc.destructor= rw_trx_hash_destructor;
    hash.initializer=
      reinterpret_cast<lf_hash_initializer>(rw_trx_hash_initializer);
  }


  void destroy()
  {
    hash.alloc.destructor= rw_trx_hash_shutdown_destructor;
    lf_hash_destroy(&hash);
  }


  /**
    Releases LF_HASH pins.

    Must be called by thread that owns trx_t object when the latter is being
    "detached" from thread (e.g. released to the pool by trx_t::free()). Can be
    called earlier if thread is expected not to use rw_trx_hash.

    Since pins are not allowed to be transferred to another thread,
    initialisation thread calls this for recovered transactions.
  */

  void put_pins(trx_t *trx)
  {
    if (trx->rw_trx_hash_pins)
    {
      lf_hash_put_pins(trx->rw_trx_hash_pins);
      trx->rw_trx_hash_pins= 0;
    }
  }


  /**
    Finds trx object in lock-free hash with given id.

    Only ACTIVE or PREPARED trx objects may participate in hash. Nevertheless
    the transaction may get committed before this method returns.

    With do_ref_count == false the caller may dereference returned trx pointer
    only if lock_sys.latch was acquired before calling find().

    With do_ref_count == true caller may dereference trx even if it is not
    holding lock_sys.latch. Caller is responsible for calling
    trx->release_reference() when it is done playing with trx.

    Ideally this method should get caller rw_trx_hash_pins along with trx
    object as a parameter, similar to insert() and erase(). However most
    callers lose trx early in their call chains and it is not that easy to pass
    them through.

    So we take more expensive approach: get trx through current_thd()->ha_data.
    Some threads don't have trx attached to THD, and at least server
    initialisation thread, fts_optimize_thread, srv_master_thread,
    dict_stats_thread, srv_monitor_thread, btr_defragment_thread don't even
    have THD at all. For such cases we allocate pins only for duration of
    search and free them immediately.

    This has negative performance impact and should be fixed eventually (by
    passing caller_trx as a parameter). Still stream of DML is more or less Ok.

    @return
      @retval 0 not found
      @retval pointer to trx
  */

  trx_t *find(trx_t *caller_trx, trx_id_t trx_id, bool do_ref_count)
  {
    /*
      In MariaDB 10.3, purge will reset DB_TRX_ID to 0
      when the history is lost. Read/write transactions will
      always have a nonzero trx_t::id; there the value 0 is
      reserved for transactions that did not write or lock
      anything yet.

      The caller should already have handled trx_id==0 specially.
    */
    ut_ad(trx_id);
    ut_ad(!caller_trx || caller_trx->id != trx_id || !do_ref_count);

    trx_t *trx= 0;
    LF_PINS *pins= caller_trx ? get_pins(caller_trx) : lf_hash_get_pins(&hash);
    ut_a(pins);

    rw_trx_hash_element_t *element= reinterpret_cast<rw_trx_hash_element_t*>
      (lf_hash_search(&hash, pins, reinterpret_cast<const void*>(&trx_id),
                      sizeof(trx_id_t)));
    if (element)
    {
<<<<<<< HEAD
      element->mutex.wr_lock();
=======
      /* rw_trx_hash_t::erase() sets element->trx to nullptr under
      element->mutex protection before removing the element from hash table.
      If the element was removed before the mutex acquisition, element->trx
      will be equal to nullptr. */
      DEBUG_SYNC_C("before_trx_hash_find_element_mutex_enter");
      mutex_enter(&element->mutex);
      /* element_trx can't point to reused object now. If transaction was
      deregistered before element->mutex acquisition, element->trx is nullptr.
      It can't be deregistered while element->mutex is held. */
      trx_t *element_trx = element->trx;
>>>>>>> 65405308
      lf_hash_search_unpin(pins);
      /* The *element can be reused now, as element->trx value is stored
      locally in element_trx. */
      DEBUG_SYNC_C("after_trx_hash_find_element_mutex_enter");
      if ((trx= element_trx)) {
        DBUG_ASSERT(trx_id == trx->id);
        ut_d(validate_element(trx));
        if (do_ref_count)
        {
          /*
            We have an early state check here to avoid committer
            starvation in a wait loop for transaction references,
            when there's a stream of trx_sys.find() calls from other
            threads. The trx->state may change to COMMITTED after
            trx->mutex is released, and it will have to be rechecked
            by the caller after reacquiring the mutex.
          */
<<<<<<< HEAD
          if (trx->state == TRX_STATE_COMMITTED_IN_MEMORY)
            trx= nullptr;
=======
          trx_mutex_enter(trx);
          const trx_state_t state= trx->state;
          trx_mutex_exit(trx);
          /* trx_t::commit_in_memory() sets the state to
          TRX_STATE_COMMITTED_IN_MEMORY before deregistering the transaction.
          It also waits for any implicit-to-explicit lock conversions to cease
          after deregistering. */
          if (state == TRX_STATE_COMMITTED_IN_MEMORY)
            trx= NULL;
>>>>>>> 65405308
          else
            trx->reference();
        }
      }
<<<<<<< HEAD
      element->mutex.wr_unlock();
=======
      /* element's lifetime is equal to the hash lifetime, that's why
      element->mutex is valid here despite the element is unpinned. In the
      worst case some thread will wait for element->mutex releasing. */
      mutex_exit(&element->mutex);
>>>>>>> 65405308
    }
    if (!caller_trx)
      lf_hash_put_pins(pins);
    return trx;
  }


  /**
    Inserts trx to lock-free hash.

    Object becomes accessible via rw_trx_hash.
  */

  void insert(trx_t *trx)
  {
    ut_d(validate_element(trx));
    int res= lf_hash_insert(&hash, get_pins(trx),
                            reinterpret_cast<void*>(trx));
    ut_a(res == 0);
  }


  /**
    Removes trx from lock-free hash.

    Object becomes not accessible via rw_trx_hash. But it still can be pinned
    by concurrent find(), which is supposed to release it immediately after
    it sees object trx is 0.
  */

  void erase(trx_t *trx)
  {
    ut_d(validate_element(trx));
    trx->rw_trx_hash_element->mutex.wr_lock();
    trx->rw_trx_hash_element->trx= nullptr;
    trx->rw_trx_hash_element->mutex.wr_unlock();
    int res= lf_hash_delete(&hash, get_pins(trx),
                            reinterpret_cast<const void*>(&trx->id),
                            sizeof(trx_id_t));
    ut_a(res == 0);
  }


  /**
    Returns the number of elements in the hash.

    The number is exact only if hash is protected against concurrent
    modifications (e.g. single threaded startup or hash is protected
    by some mutex). Otherwise the number may be used as a hint only,
    because it may change even before this method returns.
  */

  uint32_t size() { return uint32_t(lf_hash_size(&hash)); }


  /**
    Iterates the hash.

    @param caller_trx  used to get/set pins
    @param action      called for every element in hash
    @param argument    opque argument passed to action

    May return the same element multiple times if hash is under contention.
    If caller doesn't like to see the same transaction multiple times, it has
    to call iterate_no_dups() instead.

    May return element with committed transaction. If caller doesn't like to
    see committed transactions, it has to skip those under element mutex:

      element->mutex.wr_lock();
      if (trx_t trx= element->trx)
      {
        // trx is protected against commit in this branch
      }
      element->mutex.wr_unlock();

    May miss concurrently inserted transactions.

    @return
      @retval 0 iteration completed successfully
      @retval 1 iteration was interrupted (action returned 1)
  */

  template <typename T>
  int iterate(trx_t *caller_trx, walk_action<T> *action, T *argument= nullptr)
  {
    LF_PINS *pins= caller_trx ? get_pins(caller_trx) : lf_hash_get_pins(&hash);
    ut_a(pins);
#ifdef UNIV_DEBUG
    debug_iterator_arg<T> debug_arg= { action, argument };
    action= reinterpret_cast<decltype(action)>(debug_iterator<T>);
    argument= reinterpret_cast<T*>(&debug_arg);
#endif
    int res= lf_hash_iterate(&hash, pins,
                             reinterpret_cast<my_hash_walk_action>(action),
                             const_cast<void*>(static_cast<const void*>
                             (argument)));
    if (!caller_trx)
      lf_hash_put_pins(pins);
    return res;
  }


  template <typename T>
  int iterate(walk_action<T> *action, T *argument= nullptr)
  {
    return iterate(current_trx(), action, argument);
  }


  /**
    Iterates the hash and eliminates duplicate elements.

    @sa iterate()
  */

  template <typename T>
  int iterate_no_dups(trx_t *caller_trx, walk_action<T> *action,
                      T *argument= nullptr)
  {
    eliminate_duplicates_arg<T> arg(size() + 32, action, argument);
    return iterate(caller_trx, eliminate_duplicates<T>, &arg);
  }


  template <typename T>
  int iterate_no_dups(walk_action<T> *action, T *argument= nullptr)
  {
    return iterate_no_dups(current_trx(), action, argument);
  }
};

class thread_safe_trx_ilist_t
{
public:
  void create() { mysql_mutex_init(trx_sys_mutex_key, &mutex, nullptr); }
  void close() { mysql_mutex_destroy(&mutex); }

  bool empty() const
  {
    mysql_mutex_lock(&mutex);
    auto result= trx_list.empty();
    mysql_mutex_unlock(&mutex);
    return result;
  }

  void push_front(trx_t &trx)
  {
    mysql_mutex_lock(&mutex);
    trx_list.push_front(trx);
    mysql_mutex_unlock(&mutex);
  }

  void remove(trx_t &trx)
  {
    mysql_mutex_lock(&mutex);
    trx_list.remove(trx);
    mysql_mutex_unlock(&mutex);
  }

  template <typename Callable> void for_each(Callable &&callback) const
  {
    mysql_mutex_lock(&mutex);
    for (const auto &trx : trx_list)
      callback(trx);
    mysql_mutex_unlock(&mutex);
  }

  template <typename Callable> void for_each(Callable &&callback)
  {
    mysql_mutex_lock(&mutex);
    for (auto &trx : trx_list)
      callback(trx);
    mysql_mutex_unlock(&mutex);
  }

  void freeze() const { mysql_mutex_lock(&mutex); }
  void unfreeze() const { mysql_mutex_unlock(&mutex); }

private:
  alignas(CPU_LEVEL1_DCACHE_LINESIZE) mutable mysql_mutex_t mutex;
  alignas(CPU_LEVEL1_DCACHE_LINESIZE) ilist<trx_t> trx_list;
};

/** The transaction system central memory data structure. */
class trx_sys_t
{
  /**
    The smallest number not yet assigned as a transaction id or transaction
    number. Accessed and updated with atomic operations.
  */
  alignas(CPU_LEVEL1_DCACHE_LINESIZE) Atomic_counter<trx_id_t> m_max_trx_id;


  /**
    Solves race conditions between register_rw() and snapshot_ids() as well as
    race condition between assign_new_trx_no() and snapshot_ids().

    @sa register_rw()
    @sa assign_new_trx_no()
    @sa snapshot_ids()
  */
  alignas(CPU_LEVEL1_DCACHE_LINESIZE)
  std::atomic<trx_id_t> m_rw_trx_hash_version;


  bool m_initialised;

public:
  /** List of all transactions. */
  thread_safe_trx_ilist_t trx_list;

  /** Temporary rollback segments */
  trx_rseg_t temp_rsegs[TRX_SYS_N_RSEGS];

  /** Persistent rollback segments; space==nullptr if slot not in use */
  trx_rseg_t rseg_array[TRX_SYS_N_RSEGS];

  /**
    Lock-free hash of in memory read-write transactions.
    Works faster when it is on it's own cache line (tested).
  */

  alignas(CPU_LEVEL1_DCACHE_LINESIZE) rw_trx_hash_t rw_trx_hash;


#ifdef WITH_WSREP
  /** Latest recovered XID during startup */
  XID recovered_wsrep_xid;
#endif
  /** Latest recovered binlog offset */
  uint64_t recovered_binlog_offset;
  /** Latest recovered binlog file name */
  char recovered_binlog_filename[TRX_SYS_MYSQL_LOG_NAME_LEN];
  /** FIL_PAGE_LSN of the page with the latest recovered binlog metadata */
  lsn_t recovered_binlog_lsn;


  /**
    Constructor.

    Some members may require late initialisation, thus we just mark object as
    uninitialised. Real initialisation happens in create().
  */

  trx_sys_t(): m_initialised(false) {}


  /**
    @return TRX_RSEG_HISTORY length (number of committed transactions to purge)
  */
  size_t history_size();


  /**
    Check whether history_size() exceeds a specified number.
    @param threshold   number of committed transactions
    @return whether TRX_RSEG_HISTORY length exceeds the threshold
  */
  bool history_exceeds(size_t threshold);


  /**
    @return approximate history_size(), without latch protection
  */
  TPOOL_SUPPRESS_TSAN size_t history_size_approx() const;


  /**
    @return whether history_size() is nonzero (with some race condition)
  */
  TPOOL_SUPPRESS_TSAN bool history_exists();


  /**
    Determine if the specified transaction or any older one might be active.

    @param trx         current transaction
    @param id          transaction identifier
    @return whether any transaction not newer than id might be active
  */

  bool find_same_or_older(trx_t *trx, trx_id_t id)
  {
    if (trx->max_inactive_id >= id)
      return false;
    bool found= rw_trx_hash.iterate(trx, find_same_or_older_callback, &id);
    if (!found)
      trx->max_inactive_id= id;
    return found;
  }


  /**
    Determines the maximum transaction id.

    @return maximum currently allocated trx id; will be stale after the
            next call to trx_sys.get_new_trx_id()
  */

  trx_id_t get_max_trx_id()
  {
    return m_max_trx_id;
  }


  /**
    Allocates a new transaction id.
    @return new, allocated trx id
  */

  trx_id_t get_new_trx_id()
  {
    trx_id_t id= get_new_trx_id_no_refresh();
    refresh_rw_trx_hash_version();
    return id;
  }


  /**
    Allocates and assigns new transaction serialisation number.

    There's a gap between m_max_trx_id increment and transaction serialisation
    number becoming visible through rw_trx_hash. While we're in this gap
    concurrent thread may come and do MVCC snapshot without seeing allocated
    but not yet assigned serialisation number. Then at some point purge thread
    may clone this view. As a result it won't see newly allocated serialisation
    number and may remove "unnecessary" history data of this transaction from
    rollback segments.

    m_rw_trx_hash_version is intended to solve this problem. MVCC snapshot has
    to wait until m_max_trx_id == m_rw_trx_hash_version, which effectively
    means that all transaction serialisation numbers up to m_max_trx_id are
    available through rw_trx_hash.

    We rely on refresh_rw_trx_hash_version() to issue RELEASE memory barrier so
    that m_rw_trx_hash_version increment happens after
    trx->rw_trx_hash_element->no becomes visible through rw_trx_hash.

    @param trx transaction
  */
  void assign_new_trx_no(trx_t *trx)
  {
    trx->rw_trx_hash_element->no= get_new_trx_id_no_refresh();
    refresh_rw_trx_hash_version();
  }


  /**
    Takes MVCC snapshot.

    To reduce malloc probablility we reserve rw_trx_hash.size() + 32 elements
    in ids.

    For details about get_rw_trx_hash_version() != get_max_trx_id() spin
    @sa register_rw() and @sa assign_new_trx_no().

    We rely on get_rw_trx_hash_version() to issue ACQUIRE memory barrier so
    that loading of m_rw_trx_hash_version happens before accessing rw_trx_hash.

    To optimise snapshot creation rw_trx_hash.iterate() is being used instead
    of rw_trx_hash.iterate_no_dups(). It means that some transaction
    identifiers may appear multiple times in ids.

    @param[in,out] caller_trx used to get access to rw_trx_hash_pins
    @param[out]    ids        array to store registered transaction identifiers
    @param[out]    max_trx_id variable to store m_max_trx_id value
    @param[out]    mix_trx_no variable to store min(no) value
  */

  void snapshot_ids(trx_t *caller_trx, trx_ids_t *ids, trx_id_t *max_trx_id,
                    trx_id_t *min_trx_no)
  {
    snapshot_ids_arg arg(ids);

    while ((arg.m_id= get_rw_trx_hash_version()) != get_max_trx_id())
      ut_delay(1);
    arg.m_no= arg.m_id;

    ids->clear();
    ids->reserve(rw_trx_hash.size() + 32);
    rw_trx_hash.iterate(caller_trx, copy_one_id, &arg);

    *max_trx_id= arg.m_id;
    *min_trx_no= arg.m_no;
  }


  /** Initialiser for m_max_trx_id and m_rw_trx_hash_version. */
  void init_max_trx_id(trx_id_t value)
  {
    m_max_trx_id= value;
    m_rw_trx_hash_version.store(value, std::memory_order_relaxed);
  }


  bool is_initialised() const { return m_initialised; }


  /** Initialise the transaction subsystem. */
  void create();

  /** Close the transaction subsystem on shutdown. */
  void close();

  /** @return total number of active (non-prepared) transactions */
  size_t any_active_transactions(size_t *prepared= nullptr);


  /**
    Determine the rollback segment identifier.

    @param rseg        rollback segment
    @param persistent  whether the rollback segment is persistent
    @return the rollback segment identifier
  */
  unsigned rseg_id(const trx_rseg_t *rseg, bool persistent) const
  {
    const trx_rseg_t *array= persistent ? rseg_array : temp_rsegs;
    ut_ad(rseg >= array);
    ut_ad(rseg < &array[TRX_SYS_N_RSEGS]);
    return static_cast<unsigned>(rseg - array);
  }


  /**
    Registers read-write transaction.

    Transaction becomes visible to MVCC.

    There's a gap between m_max_trx_id increment and transaction becoming
    visible through rw_trx_hash. While we're in this gap concurrent thread may
    come and do MVCC snapshot. As a result concurrent read view will be able to
    observe records owned by this transaction even before it was committed.

    m_rw_trx_hash_version is intended to solve this problem. MVCC snapshot has
    to wait until m_max_trx_id == m_rw_trx_hash_version, which effectively
    means that all transactions up to m_max_trx_id are available through
    rw_trx_hash.

    We rely on refresh_rw_trx_hash_version() to issue RELEASE memory barrier so
    that m_rw_trx_hash_version increment happens after transaction becomes
    visible through rw_trx_hash.
  */

  void register_rw(trx_t *trx)
  {
    trx->id= get_new_trx_id_no_refresh();
    rw_trx_hash.insert(trx);
    refresh_rw_trx_hash_version();
  }


  /**
    Deregisters read-write transaction.

    Transaction is removed from rw_trx_hash, which releases all implicit locks.
    MVCC snapshot won't see this transaction anymore.
  */

  void deregister_rw(trx_t *trx)
  {
    rw_trx_hash.erase(trx);
  }


  bool is_registered(trx_t *caller_trx, trx_id_t id)
  {
    return id && find(caller_trx, id, false);
  }


  trx_t *find(trx_t *caller_trx, trx_id_t id, bool do_ref_count= true)
  {
    return rw_trx_hash.find(caller_trx, id, do_ref_count);
  }


  /**
    Registers transaction in trx_sys.

    @param trx transaction
  */
  void register_trx(trx_t *trx)
  {
    trx_list.push_front(*trx);
  }


  /**
    Deregisters transaction in trx_sys.

    @param trx transaction
  */
  void deregister_trx(trx_t *trx)
  {
    trx_list.remove(*trx);
  }


  /**
    Clones the oldest view and stores it in view.

    No need to call ReadView::close(). The caller owns the view that is passed
    in. This function is called by purge thread to determine whether it should
    purge the delete marked record or not.
  */
  void clone_oldest_view(ReadViewBase *view) const;


  /** @return the number of active views */
  size_t view_count() const
  {
    size_t count= 0;

    trx_list.for_each([&count](const trx_t &trx) {
      if (trx.read_view.is_open())
        ++count;
    });

    return count;
  }

private:
  static my_bool find_same_or_older_callback(rw_trx_hash_element_t *element,
                                             trx_id_t *id)
  {
    return element->id <= *id;
  }


  struct snapshot_ids_arg
  {
    snapshot_ids_arg(trx_ids_t *ids): m_ids(ids) {}
    trx_ids_t *m_ids;
    trx_id_t m_id;
    trx_id_t m_no;
  };


  static my_bool copy_one_id(rw_trx_hash_element_t *element,
                             snapshot_ids_arg *arg)
  {
    if (element->id < arg->m_id)
    {
      trx_id_t no= element->no;
      arg->m_ids->push_back(element->id);
      if (no < arg->m_no)
        arg->m_no= no;
    }
    return 0;
  }


  /** Getter for m_rw_trx_hash_version, must issue ACQUIRE memory barrier. */
  trx_id_t get_rw_trx_hash_version()
  {
    return m_rw_trx_hash_version.load(std::memory_order_acquire);
  }


  /** Increments m_rw_trx_hash_version, must issue RELEASE memory barrier. */
  void refresh_rw_trx_hash_version()
  {
    m_rw_trx_hash_version.fetch_add(1, std::memory_order_release);
  }


  /**
    Allocates new transaction id without refreshing rw_trx_hash version.

    This method is extracted for exclusive use by register_rw() and
    assign_new_trx_no() where new id must be allocated atomically with
    payload of these methods from MVCC snapshot point of view.

    @sa get_new_trx_id()
    @sa assign_new_trx_no()

    @return new transaction id
  */

  trx_id_t get_new_trx_id_no_refresh()
  {
    return m_max_trx_id++;
  }
};


/** The transaction system */
extern trx_sys_t trx_sys;<|MERGE_RESOLUTION|>--- conflicted
+++ resolved
@@ -625,20 +625,16 @@
                       sizeof(trx_id_t)));
     if (element)
     {
-<<<<<<< HEAD
-      element->mutex.wr_lock();
-=======
       /* rw_trx_hash_t::erase() sets element->trx to nullptr under
       element->mutex protection before removing the element from hash table.
       If the element was removed before the mutex acquisition, element->trx
       will be equal to nullptr. */
       DEBUG_SYNC_C("before_trx_hash_find_element_mutex_enter");
-      mutex_enter(&element->mutex);
+      element->mutex.wr_lock();
       /* element_trx can't point to reused object now. If transaction was
       deregistered before element->mutex acquisition, element->trx is nullptr.
       It can't be deregistered while element->mutex is held. */
       trx_t *element_trx = element->trx;
->>>>>>> 65405308
       lf_hash_search_unpin(pins);
       /* The *element can be reused now, as element->trx value is stored
       locally in element_trx. */
@@ -656,32 +652,20 @@
             trx->mutex is released, and it will have to be rechecked
             by the caller after reacquiring the mutex.
           */
-<<<<<<< HEAD
-          if (trx->state == TRX_STATE_COMMITTED_IN_MEMORY)
-            trx= nullptr;
-=======
-          trx_mutex_enter(trx);
-          const trx_state_t state= trx->state;
-          trx_mutex_exit(trx);
           /* trx_t::commit_in_memory() sets the state to
           TRX_STATE_COMMITTED_IN_MEMORY before deregistering the transaction.
           It also waits for any implicit-to-explicit lock conversions to cease
           after deregistering. */
-          if (state == TRX_STATE_COMMITTED_IN_MEMORY)
-            trx= NULL;
->>>>>>> 65405308
+          if (trx->state == TRX_STATE_COMMITTED_IN_MEMORY)
+            trx= nullptr;
           else
             trx->reference();
         }
       }
-<<<<<<< HEAD
-      element->mutex.wr_unlock();
-=======
       /* element's lifetime is equal to the hash lifetime, that's why
       element->mutex is valid here despite the element is unpinned. In the
       worst case some thread will wait for element->mutex releasing. */
-      mutex_exit(&element->mutex);
->>>>>>> 65405308
+      element->mutex.wr_unlock();
     }
     if (!caller_trx)
       lf_hash_put_pins(pins);
