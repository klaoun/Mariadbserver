/*****************************************************************************

Copyright (c) 1997, 2016, Oracle and/or its affiliates. All Rights Reserved.
Copyright (c) 2017, 2022, MariaDB Corporation.

This program is free software; you can redistribute it and/or modify it under
the terms of the GNU General Public License as published by the Free Software
Foundation; version 2 of the License.

This program is distributed in the hope that it will be useful, but WITHOUT
ANY WARRANTY; without even the implied warranty of MERCHANTABILITY or FITNESS
FOR A PARTICULAR PURPOSE. See the GNU General Public License for more details.

You should have received a copy of the GNU General Public License along with
this program; if not, write to the Free Software Foundation, Inc.,
51 Franklin Street, Fifth Floor, Boston, MA 02110-1335 USA

*****************************************************************************/

/**************************************************//**
@file include/log0recv.h
Recovery

Created 9/20/1997 Heikki Tuuri
*******************************************************/

#pragma once

#include "ut0new.h"
#include "buf0types.h"
#include "log0log.h"
#include "mtr0types.h"

#include <deque>
#include <map>

/** @return whether recovery is currently running. */
#define recv_recovery_is_on() UNIV_UNLIKELY(recv_sys.recovery_on)

ATTRIBUTE_COLD MY_ATTRIBUTE((nonnull, warn_unused_result))
/** Apply any buffered redo log to a page.
@param space     tablespace
@param bpage     buffer pool page
@return whether the page was recovered correctly */
bool recv_recover_page(fil_space_t* space, buf_page_t* bpage);

/** Start recovering from a redo log checkpoint.
of first system tablespace page
@return error code or DB_SUCCESS */
dberr_t recv_recovery_from_checkpoint_start();

/** Report an operation to create, delete, or rename a file during backup.
@param[in]	space_id	tablespace identifier
@param[in]	type		file operation redo log type
@param[in]	name		file name (not NUL-terminated)
@param[in]	len		length of name, in bytes
@param[in]	new_name	new file name (NULL if not rename)
@param[in]	new_len		length of new_name, in bytes (0 if NULL) */
extern void (*log_file_op)(uint32_t space_id, int type,
			   const byte* name, ulint len,
			   const byte* new_name, ulint new_len);

/** Report an operation which does undo log tablespace truncation
during backup
@param	space_id	undo tablespace identifier */
extern void (*undo_space_trunc)(uint32_t space_id);

/** Report an operation which does INIT_PAGE for page0 during backup.
@param	space_id	tablespace identifier */
extern void (*first_page_init)(uint32_t space_id);

/** Stored redo log record */
struct log_rec_t
{
  log_rec_t(lsn_t lsn) : next(nullptr), lsn(lsn) { ut_ad(lsn); }
  log_rec_t()= delete;
  log_rec_t(const log_rec_t&)= delete;
  log_rec_t &operator=(const log_rec_t&)= delete;

  /** next record */
  log_rec_t *next;
  /** mtr_t::commit_lsn() of the mini-transaction */
  const lsn_t lsn;
};

struct recv_dblwr_t
{
  /** Add a page frame to the doublewrite recovery buffer. */
  void add(byte *page) { pages.push_front(page); }

  /** Validate the page.
  @param page_id  page identifier
  @param page     page contents
  @param space    the tablespace of the page (not available for page 0)
  @param tmp_buf  2*srv_page_size for decrypting and decompressing any
  page_compressed or encrypted pages
  @return whether the page is valid */
  bool validate_page(const page_id_t page_id, const byte *page,
                     const fil_space_t *space, byte *tmp_buf);

  /** Find a doublewrite copy of a page.
  @param page_id  page identifier
  @param space    tablespace (not available for page_id.page_no()==0)
  @param tmp_buf  2*srv_page_size for decrypting and decompressing any
  page_compressed or encrypted pages
  @return page frame
  @retval NULL if no valid page for page_id was found */
  byte* find_page(const page_id_t page_id, const fil_space_t *space= NULL,
                  byte *tmp_buf= NULL);

  /** Restore the first page of the given tablespace from
  doublewrite buffer.
  @param space_id  tablespace identifier
  @param name      tablespace filepath
  @param file      tablespace file handle
  @return whether the operation failed */
  bool restore_first_page(
         ulint space_id, const char *name, os_file_t file);

  typedef std::deque<byte*, ut_allocator<byte*> > list;

  /** Recovered doublewrite buffer page frames */
  list pages;
};

/** recv_sys.pages entry; protected by recv_sys.mutex */
struct page_recv_t
{
  /** Recovery status: 0=not in progress, 1=log is being applied,
  -1=log has been applied and the entry may be erased.
  Transitions from 1 to -1 are NOT protected by recv_sys.mutex. */
  Atomic_relaxed<int8_t> being_processed{0};
  /** Whether reading the page will be skipped */
  bool skip_read= false;
  /** Latest written byte offset when applying the log records.
  @see mtr_t::m_last_offset */
  uint16_t last_offset= 1;
  /** log records for a page */
  class recs_t
  {
    /** The first log record */
    log_rec_t *head= nullptr;
    /** The last log record */
    log_rec_t *tail= nullptr;
    friend struct page_recv_t;
  public:
    /** Append a redo log snippet for the page
    @param recs log snippet */
    void append(log_rec_t* recs)
    {
      if (tail)
        tail->next= recs;
      else
        head= recs;
      tail= recs;
    }
    /** Remove the last records for the page
    @param start_lsn   start of the removed log */
    ATTRIBUTE_COLD void rewind(lsn_t start_lsn);

    /** @return the last log snippet */
    const log_rec_t* last() const { return tail; }
    /** @return the last log snippet */
    log_rec_t* last() { return tail; }

    class iterator
    {
      log_rec_t *cur;
    public:
      iterator(log_rec_t* rec) : cur(rec) {}
      log_rec_t* operator*() const { return cur; }
      iterator &operator++() { cur= cur->next; return *this; }
      bool operator!=(const iterator& i) const { return cur != i.cur; }
    };
    iterator begin() { return head; }
    iterator end() { return NULL; }
    bool empty() const { ut_ad(!head == !tail); return !head; }
    /** Clear and free the records; @see recv_sys_t::add() */
    void clear();
  } log;

  /** Trim old log records for a page.
  @param start_lsn oldest log sequence number to preserve
  @return whether all the log for the page was trimmed */
  inline bool trim(lsn_t start_lsn);
  /** Ignore any earlier redo log records for this page. */
  inline void will_not_read();
};

/** A page initialization operation that was parsed from the redo log */
struct recv_init
{
  /** log sequence number of the page initialization */
  lsn_t lsn;
  /** Whether btr_page_create() avoided a read of the page.
  At the end of the last recovery batch, mark_ibuf_exist()
  will mark pages for which this flag is set. */
  bool created;
};

/** Recovery system data structure */
struct recv_sys_t
{
  using init= recv_init;

  /** mutex protecting this as well as some of page_recv_t */
  alignas(CPU_LEVEL1_DCACHE_LINESIZE) mysql_mutex_t mutex;
private:
  /** set when finding a corrupt log block or record, or there is a
  log parsing buffer overflow */
  bool found_corrupt_log;
  /** set when an inconsistency with the file system contents is detected
  during log scan or apply */
  bool found_corrupt_fs;
public:
  /** @return maximum guaranteed size of a mini-transaction on recovery */
  static constexpr size_t MTR_SIZE_MAX{1U << 20};

  /** whether we are applying redo log records during crash recovery */
  bool recovery_on;
  /** whether recv_recover_page(), invoked from buf_page_t::read_complete(),
  should apply log records*/
  bool apply_log_recs;
  /** number of bytes in log_sys.buf */
  size_t len;
  /** start offset of non-parsed log records in log_sys.buf */
  size_t offset;
  /** log sequence number of the first non-parsed record */
  lsn_t lsn;
  /** log sequence number of the last parsed mini-transaction */
  lsn_t scanned_lsn;
  /** log sequence number at the end of the FILE_CHECKPOINT record, or 0 */
  lsn_t file_checkpoint;
  /** the time when progress was last reported */
  time_t progress_time;

  using map = std::map<const page_id_t, page_recv_t,
                       std::less<const page_id_t>,
                       ut_allocator<std::pair<const page_id_t, page_recv_t>>>;
  /** buffered records waiting to be applied to pages */
  map pages;

private:
  /** iterator to pages, used by parse() */
  map::iterator pages_it;

  /** Process a record that indicates that a tablespace size is being shrunk.
  @param page_id first page that is not in the file
  @param lsn     log sequence number of the shrink operation */
  inline void trim(const page_id_t page_id, lsn_t lsn);

  /** Undo tablespaces for which truncate has been logged
  (indexed by page_id_t::space() - srv_undo_space_id_start) */
  struct trunc
  {
    /** log sequence number of FILE_CREATE, or 0 if none */
    lsn_t lsn;
    /** truncated size of the tablespace, or 0 if not truncated */
    unsigned pages;
  } truncated_undo_spaces[127];

public:
  /** The contents of the doublewrite buffer */
  recv_dblwr_t dblwr;

<<<<<<< HEAD
  __attribute__((warn_unused_result)) 
  inline dberr_t read(os_offset_t offset, span<byte> buf);
=======
  /** Last added LSN to pages. */
  lsn_t last_stored_lsn= 0;

  __attribute__((warn_unused_result))
  dberr_t read(os_offset_t offset, span<byte> buf);
>>>>>>> 6991b1c4
  inline size_t files_size();
  void close_files();

  /** Advance pages_it if it matches the iterator */
  void pages_it_invalidate(const map::iterator &p)
  {
    mysql_mutex_assert_owner(&mutex);
    if (pages_it == p)
      pages_it++;
  }
  /** Invalidate pages_it if it points to the given tablespace */
  void pages_it_invalidate(uint32_t space_id)
  {
    mysql_mutex_assert_owner(&mutex);
    if (pages_it != pages.end() && pages_it->first.space() == space_id)
      pages_it= pages.end();
  }

private:
  /** Attempt to initialize a page based on redo log records.
  @param p        iterator
  @param mtr      mini-transaction
  @param b        pre-allocated buffer pool block
  @param init     page initialization
  @return the recovered block
  @retval nullptr if the page cannot be initialized based on log records
  @retval -1      if the page cannot be recovered due to corruption */
  inline buf_block_t *recover_low(const map::iterator &p, mtr_t &mtr,
                                  buf_block_t *b, init &init);
  /** Attempt to initialize a page based on redo log records.
  @param page_id  page identifier
  @return the recovered block
  @retval nullptr if the page cannot be initialized based on log records
  @retval -1      if the page cannot be recovered due to corruption */
  ATTRIBUTE_COLD buf_block_t *recover_low(const page_id_t page_id);

  /** All found log files (multiple ones are possible if we are upgrading
  from before MariaDB Server 10.5.1) */
  std::vector<log_file_t> files;

  /** Base node of the redo block list.
  List elements are linked via buf_block_t::unzip_LRU. */
  UT_LIST_BASE_NODE_T(buf_block_t) blocks;

  /** Allocate a block from the buffer pool for recv_sys.pages */
  ATTRIBUTE_COLD buf_block_t *add_block();

  /** Wait for buffer pool to become available.
  @param pages number of buffer pool pages needed */
  ATTRIBUTE_COLD void wait_for_pool(size_t pages);

  /** Free log for processed pages. */
  void garbage_collect();

  /** Apply a recovery batch.
  @param space_id       current tablespace identifier
  @param space          current tablespace
  @param free_block     spare buffer block
  @param last_batch     whether it is possible to write more redo log
  @return whether the caller must provide a new free_block */
  bool apply_batch(uint32_t space_id, fil_space_t *&space,
                   buf_block_t *&free_block, bool last_batch);

public:
  /** Apply buffered log to persistent data pages.
  @param last_batch     whether it is possible to write more redo log */
  void apply(bool last_batch);

#ifdef UNIV_DEBUG
  /** whether all redo log in the current batch has been applied */
  bool after_apply= false;
#endif
  /** Initialize the redo log recovery subsystem. */
  void create();

  /** Free most recovery data structures. */
  void debug_free();

  /** Clean up after create() */
  void close();

  bool is_initialised() const { return scanned_lsn != 0; }

  /** Find the latest checkpoint.
  @return error code or DB_SUCCESS */
  dberr_t find_checkpoint();

  /** Register a redo log snippet for a page.
  @param it       page iterator
  @param start_lsn start LSN of the mini-transaction
  @param lsn      @see mtr_t::commit_lsn()
  @param l        redo log snippet
  @param len      length of l, in bytes
  @return whether we ran out of memory */
  bool add(map::iterator it, lsn_t start_lsn, lsn_t lsn,
           const byte *l, size_t len);

  /** Parsing result */
  enum parse_mtr_result {
    /** a record was successfully parsed */
    OK,
    /** the log ended prematurely (need to read more) */
    PREMATURE_EOF,
    /** the end of the log was reached */
    GOT_EOF,
    /** parse<true>(l, false) ran out of memory */
    GOT_OOM
  };

private:
  /** Parse and register one log_t::FORMAT_10_8 mini-transaction.
  @tparam store     whether to store the records
  @param  l         log data source
  @param  if_exists if store: whether to check if the tablespace exists */
  template<typename source,bool store>
  inline parse_mtr_result parse(source &l, bool if_exists) noexcept;

  /** Rewind a mini-transaction when parse() runs out of memory.
  @param  l         log data source
  @param  begin     start of the mini-transaction */
  template<typename source>
  ATTRIBUTE_COLD void rewind(source &l, source &begin) noexcept;

  /** Report progress in terms of LSN or pages remaining */
  ATTRIBUTE_COLD void report_progress() const;
public:
  /** Parse and register one log_t::FORMAT_10_8 mini-transaction,
  handling log_sys.is_pmem() buffer wrap-around.
  @tparam store     whether to store the records
  @param  if_exists if store: whether to check if the tablespace exists */
  template<bool store>
  static parse_mtr_result parse_mtr(bool if_exists) noexcept;

  /** Parse and register one log_t::FORMAT_10_8 mini-transaction,
  handling log_sys.is_pmem() buffer wrap-around.
  @tparam store     whether to store the records
  @param  if_exists if store: whether to check if the tablespace exists */
  template<bool store>
  static parse_mtr_result parse_pmem(bool if_exists) noexcept
#ifdef HAVE_PMEM
    ;
#else
  { return parse_mtr<store>(if_exists); }
#endif

  /** Erase log records for a page. */
  void erase(map::iterator p);

  /** Clear a fully processed set of stored redo log records. */
  void clear();

  /** Determine whether redo log recovery progress should be reported.
  @param time  the current time
  @return whether progress should be reported
  (the last report was at least 15 seconds ago) */
  bool report(time_t time);

  /** The alloc() memory alignment, in bytes */
  static constexpr size_t ALIGNMENT= sizeof(size_t);

  /** Free a redo log snippet.
  @param data buffer allocated in add() */
  inline void free(const void *data);

  /** Remove records for a corrupted page.
  This function should only be called when innodb_force_recovery is set.
  @param page_id  corrupted page identifier */
  ATTRIBUTE_COLD void free_corrupted_page(page_id_t page_id);

  /** Flag data file corruption during recovery. */
  ATTRIBUTE_COLD void set_corrupt_fs();
  /** Flag log file corruption during recovery. */
  ATTRIBUTE_COLD void set_corrupt_log();

  /** @return whether data file corruption was found */
  bool is_corrupt_fs() const { return UNIV_UNLIKELY(found_corrupt_fs); }
  /** @return whether log file corruption was found */
  bool is_corrupt_log() const { return UNIV_UNLIKELY(found_corrupt_log); }

  /** Attempt to initialize a page based on redo log records.
  @param page_id  page identifier
  @return the recovered block
  @retval nullptr if the page cannot be initialized based on log records
  @retval -1      if the page cannot be recovered due to corruption */
  buf_block_t *recover(const page_id_t page_id)
  {
    return UNIV_UNLIKELY(recovery_on) ? recover_low(page_id) : nullptr;
  }

  /** Try to recover a tablespace that was not readable earlier
  @param p          iterator
  @param name       tablespace file name
  @param free_block spare buffer block
  @return recovered tablespace
  @retval nullptr if recovery failed */
  fil_space_t *recover_deferred(const map::iterator &p,
                                const std::string &name,
                                buf_block_t *&free_block);
};

/** The recovery system */
extern recv_sys_t	recv_sys;

/** If the following is TRUE, the buffer pool file pages must be invalidated
after recovery and no ibuf operations are allowed; this will be set if
recv_sys.pages becomes too full, and log records must be merged
to file pages already before the recovery is finished: in this case no
ibuf operations are allowed, as they could modify the pages read in the
buffer pool before the pages have been recovered to the up-to-date state.

TRUE means that recovery is running and no operations on the log files
are allowed yet: the variable name is misleading. */
extern bool		recv_no_ibuf_operations;
/** TRUE when recv_init_crash_recovery() has been called. */
extern bool		recv_needed_recovery;
#ifdef UNIV_DEBUG
/** whether writing to the redo log is forbidden;
protected by exclusive log_sys.latch. */
extern bool recv_no_log_write;
#endif /* UNIV_DEBUG */

/** TRUE if buf_page_is_corrupted() should check if the log sequence
number (FIL_PAGE_LSN) is in the future.  Initially FALSE, and set by
recv_recovery_from_checkpoint_start(). */
extern bool		recv_lsn_checks_on;<|MERGE_RESOLUTION|>--- conflicted
+++ resolved
@@ -114,8 +114,7 @@
   @param name      tablespace filepath
   @param file      tablespace file handle
   @return whether the operation failed */
-  bool restore_first_page(
-         ulint space_id, const char *name, os_file_t file);
+  bool restore_first_page(uint32_t space_id, const char *name, os_file_t file);
 
   typedef std::deque<byte*, ut_allocator<byte*> > list;
 
@@ -263,16 +262,8 @@
   /** The contents of the doublewrite buffer */
   recv_dblwr_t dblwr;
 
-<<<<<<< HEAD
   __attribute__((warn_unused_result)) 
   inline dberr_t read(os_offset_t offset, span<byte> buf);
-=======
-  /** Last added LSN to pages. */
-  lsn_t last_stored_lsn= 0;
-
-  __attribute__((warn_unused_result))
-  dberr_t read(os_offset_t offset, span<byte> buf);
->>>>>>> 6991b1c4
   inline size_t files_size();
   void close_files();
 
