/*****************************************************************************

Copyright (c) 1995, 2016, Oracle and/or its affiliates. All Rights Reserved.
Copyright (c) 2013, 2020, MariaDB Corporation.

This program is free software; you can redistribute it and/or modify it under
the terms of the GNU General Public License as published by the Free Software
Foundation; version 2 of the License.

This program is distributed in the hope that it will be useful, but WITHOUT
ANY WARRANTY; without even the implied warranty of MERCHANTABILITY or FITNESS
FOR A PARTICULAR PURPOSE. See the GNU General Public License for more details.

You should have received a copy of the GNU General Public License along with
this program; if not, write to the Free Software Foundation, Inc.,
51 Franklin Street, Fifth Floor, Boston, MA 02110-1335 USA

*****************************************************************************/

/**************************************************//**
@file include/fsp0fsp.h
File space management

Created 12/18/1995 Heikki Tuuri
*******************************************************/

#ifndef fsp0fsp_h
#define fsp0fsp_h

#include "assume_aligned.h"
#include "fsp0types.h"
#include "fut0lst.h"
#include "ut0byte.h"

#ifndef UNIV_INNOCHECKSUM
#include "mtr0mtr.h"
#include "page0types.h"
#include "rem0types.h"
#else
# include "mach0data.h"
#endif /* !UNIV_INNOCHECKSUM */

/** @return the PAGE_SSIZE flags for the current innodb_page_size */
#define FSP_FLAGS_PAGE_SSIZE()						\
	((srv_page_size == UNIV_PAGE_SIZE_ORIG) ?			\
	 0U : (srv_page_size_shift - UNIV_ZIP_SIZE_SHIFT_MIN + 1)	\
	 << FSP_FLAGS_POS_PAGE_SSIZE)

/** @return the PAGE_SSIZE flags for the current innodb_page_size in
full checksum format */
#define FSP_FLAGS_FCRC32_PAGE_SSIZE()					\
	((srv_page_size_shift - UNIV_ZIP_SIZE_SHIFT_MIN + 1)		\
	<< FSP_FLAGS_FCRC32_POS_PAGE_SSIZE)

/* @defgroup Compatibility macros for MariaDB 10.1.0 through 10.1.20;
see the table in fsp0types.h @{ */
/** Zero relative shift position of the PAGE_COMPRESSION field */
#define FSP_FLAGS_POS_PAGE_COMPRESSION_MARIADB101	\
	(FSP_FLAGS_POS_ATOMIC_BLOBS			\
	 + FSP_FLAGS_WIDTH_ATOMIC_BLOBS)
/** Zero relative shift position of the PAGE_COMPRESSION_LEVEL field */
#define FSP_FLAGS_POS_PAGE_COMPRESSION_LEVEL_MARIADB101	\
	(FSP_FLAGS_POS_PAGE_COMPRESSION_MARIADB101 + 1)
/** Zero relative shift position of the ATOMIC_WRITES field */
#define FSP_FLAGS_POS_ATOMIC_WRITES_MARIADB101		\
	(FSP_FLAGS_POS_PAGE_COMPRESSION_LEVEL_MARIADB101 + 4)
/** Zero relative shift position of the PAGE_SSIZE field */
#define FSP_FLAGS_POS_PAGE_SSIZE_MARIADB101		\
	(FSP_FLAGS_POS_ATOMIC_WRITES_MARIADB101 + 2)

/** Bit mask of the PAGE_COMPRESSION field */
#define FSP_FLAGS_MASK_PAGE_COMPRESSION_MARIADB101		\
	(1U << FSP_FLAGS_POS_PAGE_COMPRESSION_MARIADB101)
/** Bit mask of the PAGE_COMPRESSION_LEVEL field */
#define FSP_FLAGS_MASK_PAGE_COMPRESSION_LEVEL_MARIADB101	\
	(15U << FSP_FLAGS_POS_PAGE_COMPRESSION_LEVEL_MARIADB101)
/** Bit mask of the ATOMIC_WRITES field */
#define FSP_FLAGS_MASK_ATOMIC_WRITES_MARIADB101			\
	(3U << FSP_FLAGS_POS_ATOMIC_WRITES_MARIADB101)
/** Bit mask of the PAGE_SSIZE field */
#define FSP_FLAGS_MASK_PAGE_SSIZE_MARIADB101			\
	(15U << FSP_FLAGS_POS_PAGE_SSIZE_MARIADB101)

/** Return the value of the PAGE_COMPRESSION field */
#define FSP_FLAGS_GET_PAGE_COMPRESSION_MARIADB101(flags)	\
		((flags & FSP_FLAGS_MASK_PAGE_COMPRESSION_MARIADB101)	\
		>> FSP_FLAGS_POS_PAGE_COMPRESSION_MARIADB101)
/** Return the value of the PAGE_COMPRESSION_LEVEL field */
#define FSP_FLAGS_GET_PAGE_COMPRESSION_LEVEL_MARIADB101(flags)	\
		((flags & FSP_FLAGS_MASK_PAGE_COMPRESSION_LEVEL_MARIADB101) \
		>> FSP_FLAGS_POS_PAGE_COMPRESSION_LEVEL_MARIADB101)
/** Return the value of the PAGE_SSIZE field */
#define FSP_FLAGS_GET_PAGE_SSIZE_MARIADB101(flags)		\
		((flags & FSP_FLAGS_MASK_PAGE_SSIZE_MARIADB101)	\
		>> FSP_FLAGS_POS_PAGE_SSIZE_MARIADB101)

/* @} */

/* @defgroup Tablespace Header Constants (moved from fsp0fsp.c) @{ */

/** Offset of the space header within a file page */
#define FSP_HEADER_OFFSET	FIL_PAGE_DATA

/* The data structures in files are defined just as byte strings in C */
typedef	byte	xdes_t;

/*			SPACE HEADER
			============

File space header data structure: this data structure is contained in the
first page of a space. The space for this header is reserved in every extent
descriptor page, but used only in the first. */

/*-------------------------------------*/
#define FSP_SPACE_ID		0	/* space id */
#define FSP_NOT_USED		4	/* this field contained a value up to
					which we know that the modifications
					in the database have been flushed to
					the file space; not used now */
#define	FSP_SIZE		8	/* Current size of the space in
					pages */
#define	FSP_FREE_LIMIT		12	/* Minimum page number for which the
					free list has not been initialized:
					the pages >= this limit are, by
					definition, free; note that in a
					single-table tablespace where size
					< 64 pages, this number is 64, i.e.,
					we have initialized the space
					about the first extent, but have not
					physically allocated those pages to the
					file */
#define	FSP_SPACE_FLAGS		16	/* fsp_space_t.flags, similar to
					dict_table_t::flags */
#define	FSP_FRAG_N_USED		20	/* number of used pages in the
					FSP_FREE_FRAG list */
#define	FSP_FREE		24	/* list of free extents */
#define	FSP_FREE_FRAG		(24 + FLST_BASE_NODE_SIZE)
					/* list of partially free extents not
					belonging to any segment */
#define	FSP_FULL_FRAG		(24 + 2 * FLST_BASE_NODE_SIZE)
					/* list of full extents not belonging
					to any segment */
#define FSP_SEG_ID		(24 + 3 * FLST_BASE_NODE_SIZE)
					/* 8 bytes which give the first unused
					segment id */
#define FSP_SEG_INODES_FULL	(32 + 3 * FLST_BASE_NODE_SIZE)
					/* list of pages containing segment
					headers, where all the segment inode
					slots are reserved */
#define FSP_SEG_INODES_FREE	(32 + 4 * FLST_BASE_NODE_SIZE)
					/* list of pages containing segment
					headers, where not all the segment
					header slots are reserved */
/*-------------------------------------*/
/* File space header size */
#define	FSP_HEADER_SIZE		(32 + 5 * FLST_BASE_NODE_SIZE)

#define	FSP_FREE_ADD		4	/* this many free extents are added
					to the free list from above
					FSP_FREE_LIMIT at a time */
/* @} */

/* @defgroup File Segment Inode Constants (moved from fsp0fsp.c) @{ */

/*			FILE SEGMENT INODE
			==================

Segment inode which is created for each segment in a tablespace. NOTE: in
purge we assume that a segment having only one currently used page can be
freed in a few steps, so that the freeing cannot fill the file buffer with
bufferfixed file pages. */

typedef	byte	fseg_inode_t;

#define FSEG_INODE_PAGE_NODE	FSEG_PAGE_DATA
					/* the list node for linking
					segment inode pages */

#define FSEG_ARR_OFFSET		(FSEG_PAGE_DATA + FLST_NODE_SIZE)
/*-------------------------------------*/
#define	FSEG_ID			0	/* 8 bytes of segment id: if this is 0,
					it means that the header is unused */
#define FSEG_NOT_FULL_N_USED	8
					/* number of used segment pages in
					the FSEG_NOT_FULL list */
#define	FSEG_FREE		12
					/* list of free extents of this
					segment */
#define	FSEG_NOT_FULL		(12 + FLST_BASE_NODE_SIZE)
					/* list of partially free extents */
#define	FSEG_FULL		(12 + 2 * FLST_BASE_NODE_SIZE)
					/* list of full extents */
#define	FSEG_MAGIC_N		(12 + 3 * FLST_BASE_NODE_SIZE)
					/* magic number used in debugging */
#define	FSEG_FRAG_ARR		(16 + 3 * FLST_BASE_NODE_SIZE)
					/* array of individual pages
					belonging to this segment in fsp
					fragment extent lists */
#define FSEG_FRAG_ARR_N_SLOTS	(FSP_EXTENT_SIZE / 2)
					/* number of slots in the array for
					the fragment pages */
#define	FSEG_FRAG_SLOT_SIZE	4	/* a fragment page slot contains its
					page number within space, FIL_NULL
					means that the slot is not in use */
/*-------------------------------------*/
#define FSEG_INODE_SIZE					\
	(16 + 3 * FLST_BASE_NODE_SIZE			\
	 + FSEG_FRAG_ARR_N_SLOTS * FSEG_FRAG_SLOT_SIZE)

static constexpr uint32_t FSEG_MAGIC_N_VALUE= 97937874;

#define	FSEG_FILLFACTOR		8	/* If this value is x, then if
					the number of unused but reserved
					pages in a segment is less than
					reserved pages * 1/x, and there are
					at least FSEG_FRAG_LIMIT used pages,
					then we allow a new empty extent to
					be added to the segment in
					fseg_alloc_free_page. Otherwise, we
					use unused pages of the segment. */

#define FSEG_FRAG_LIMIT		FSEG_FRAG_ARR_N_SLOTS
					/* If the segment has >= this many
					used pages, it may be expanded by
					allocating extents to the segment;
					until that only individual fragment
					pages are allocated from the space */

#define	FSEG_FREE_LIST_LIMIT	40	/* If the reserved size of a segment
					is at least this many extents, we
					allow extents to be put to the free
					list of the extent: at most
					FSEG_FREE_LIST_MAX_LEN many */
#define	FSEG_FREE_LIST_MAX_LEN	4
/* @} */

/* @defgroup Extent Descriptor Constants (moved from fsp0fsp.c) @{ */

/*			EXTENT DESCRIPTOR
			=================

File extent descriptor data structure: contains bits to tell which pages in
the extent are free and which contain old tuple version to clean. */

/*-------------------------------------*/
#define	XDES_ID			0	/* The identifier of the segment
					to which this extent belongs */
#define XDES_FLST_NODE		8	/* The list node data structure
					for the descriptors */
#define	XDES_STATE		(FLST_NODE_SIZE + 8)
					/* contains state information
					of the extent */
#define	XDES_BITMAP		(FLST_NODE_SIZE + 12)
					/* Descriptor bitmap of the pages
					in the extent */
/*-------------------------------------*/

#define	XDES_BITS_PER_PAGE	2	/* How many bits are there per page */
#define	XDES_FREE_BIT		0	/* Index of the bit which tells if
					the page is free */
#define	XDES_CLEAN_BIT		1	/* NOTE: currently not used!
					Index of the bit which tells if
					there are old versions of tuples
					on the page */
/* States of a descriptor */
#define	XDES_FREE		1	/* extent is in free list of space */
#define	XDES_FREE_FRAG		2	/* extent is in free fragment list of
					space */
#define	XDES_FULL_FRAG		3	/* extent is in full fragment list of
					space */
#define	XDES_FSEG		4	/* extent belongs to a segment */

/** File extent data structure size in bytes. */
#define	XDES_SIZE							\
	(XDES_BITMAP							\
	+ UT_BITS_IN_BYTES(FSP_EXTENT_SIZE * XDES_BITS_PER_PAGE))

/** File extent data structure size in bytes for MAX page size. */
#define	XDES_SIZE_MAX							\
	(XDES_BITMAP							\
	+ UT_BITS_IN_BYTES(FSP_EXTENT_SIZE_MAX * XDES_BITS_PER_PAGE))

/** File extent data structure size in bytes for MIN page size. */
#define	XDES_SIZE_MIN							\
	(XDES_BITMAP							\
	+ UT_BITS_IN_BYTES(FSP_EXTENT_SIZE_MIN * XDES_BITS_PER_PAGE))

/** Offset of the descriptor array on a descriptor page */
#define	XDES_ARR_OFFSET		(FSP_HEADER_OFFSET + FSP_HEADER_SIZE)

/**
Determine if a page is marked free.
@param[in]	descr	extent descriptor
@param[in]	offset	page offset within extent
@return whether the page is free */
inline bool xdes_is_free(const xdes_t *descr, ulint offset)
{
  ut_ad(offset < FSP_EXTENT_SIZE);
  ulint index= XDES_FREE_BIT + XDES_BITS_PER_PAGE * offset;
  return ut_bit_get_nth(descr[XDES_BITMAP + (index >> 3)], index & 7);
}

#ifndef UNIV_INNOCHECKSUM
/* @} */

/** Read a tablespace header field.
@param[in]	page	first page of a tablespace
@param[in]	field	the header field
@return the contents of the header field */
inline uint32_t fsp_header_get_field(const page_t* page, ulint field)
{
  return mach_read_from_4(FSP_HEADER_OFFSET + field +
			  my_assume_aligned<UNIV_ZIP_SIZE_MIN>(page));
}

/** Read the flags from the tablespace header page.
@param[in]	page	first page of a tablespace
@return the contents of FSP_SPACE_FLAGS */
inline
ulint
fsp_header_get_flags(const page_t* page)
{
	return(fsp_header_get_field(page, FSP_SPACE_FLAGS));
}

/** Get the byte offset of encryption information in page 0.
@param[in]	zip_size	ROW_FORMAT=COMPRESSED page size, or 0
@return	byte offset relative to FSP_HEADER_OFFSET */
inline MY_ATTRIBUTE((pure, warn_unused_result))
ulint fsp_header_get_encryption_offset(ulint zip_size)
{
	return zip_size
		? XDES_ARR_OFFSET + XDES_SIZE * zip_size / FSP_EXTENT_SIZE
		: XDES_ARR_OFFSET + (XDES_SIZE << srv_page_size_shift)
		/ FSP_EXTENT_SIZE;
}

/** Check the encryption key from the first page of a tablespace.
@param[in]	fsp_flags	tablespace flags
@param[in]	page		first page of a tablespace
@return true if success */
bool
fsp_header_check_encryption_key(
	ulint			fsp_flags,
	page_t*			page);

/**********************************************************************//**
Writes the space id and flags to a tablespace header.  The flags contain
row type, physical/compressed page size, and logical/uncompressed page
size of the tablespace. */
void
fsp_header_init_fields(
/*===================*/
	page_t*	page,		/*!< in/out: first page in the space */
	ulint	space_id,	/*!< in: space id */
	ulint	flags);		/*!< in: tablespace flags (FSP_SPACE_FLAGS):
				0, or table->flags if newer than COMPACT */
/** Initialize a tablespace header.
@param[in,out]	space	tablespace
@param[in]	size	current size in blocks
@param[in,out]	mtr	mini-transaction */
void fsp_header_init(fil_space_t* space, ulint size, mtr_t* mtr)
	MY_ATTRIBUTE((nonnull));

/**********************************************************************//**
Creates a new segment.
@return the block where the segment header is placed, x-latched, NULL
if could not create segment because of lack of space */
buf_block_t*
fseg_create(
	fil_space_t* space, /*!< in,out: tablespace */
	ulint	page,	/*!< in: page where the segment header is placed: if
			this is != 0, the page must belong to another segment,
			if this is 0, a new page will be allocated and it
			will belong to the created segment */
	ulint	byte_offset, /*!< in: byte offset of the created segment header
			on the page */
	mtr_t*	mtr,
   	bool	has_done_reservation = false); /*!< in: whether the caller
			has already done the reservation for the pages with
			fsp_reserve_free_extents (at least 2 extents: one for
			the inode and the other for the segment) then there is
			no need to do the check for this individual
			operation */

/** Calculate the number of pages reserved by a segment,
and how many pages are currently used.
@param[in]      block   buffer block containing the file segment header
@param[in]      header  file segment header
@param[out]     used    number of pages that are used (not more than reserved)
@param[in,out]  mtr     mini-transaction
@return number of reserved pages */
ulint fseg_n_reserved_pages(const buf_block_t &block,
                            const fseg_header_t *header, ulint *used,
                            mtr_t *mtr)
  MY_ATTRIBUTE((nonnull));
/**********************************************************************//**
Allocates a single free page from a segment. This function implements
the intelligent allocation strategy which tries to minimize
file space fragmentation.
@param[in,out] seg_header segment header
@param[in] hint hint of which page would be desirable
@param[in] direction if the new page is needed because
				of an index page split, and records are
				inserted there in order, into which
				direction they go alphabetically: FSP_DOWN,
				FSP_UP, FSP_NO_DIR
@param[in,out] mtr mini-transaction
@return X-latched block, or NULL if no page could be allocated */
#define fseg_alloc_free_page(seg_header, hint, direction, mtr)		\
	fseg_alloc_free_page_general(seg_header, hint, direction,	\
				     false, mtr, mtr)
/**********************************************************************//**
Allocates a single free page from a segment. This function implements
the intelligent allocation strategy which tries to minimize file space
fragmentation.
@retval NULL if no page could be allocated */
buf_block_t*
fseg_alloc_free_page_general(
/*=========================*/
	fseg_header_t*	seg_header,/*!< in/out: segment header */
	ulint		hint,	/*!< in: hint of which page would be
				desirable */
	byte		direction,/*!< in: if the new page is needed because
				of an index page split, and records are
				inserted there in order, into which
				direction they go alphabetically: FSP_DOWN,
				FSP_UP, FSP_NO_DIR */
	bool		has_done_reservation, /*!< in: true if the caller has
				already done the reservation for the page
				with fsp_reserve_free_extents, then there
				is no need to do the check for this individual
				page */
	mtr_t*		mtr,	/*!< in/out: mini-transaction */
	mtr_t*		init_mtr)/*!< in/out: mtr or another mini-transaction
				in which the page should be initialized. */
	MY_ATTRIBUTE((warn_unused_result, nonnull));

/** Reserves free pages from a tablespace. All mini-transactions which may
use several pages from the tablespace should call this function beforehand
and reserve enough free extents so that they certainly will be able
to do their operation, like a B-tree page split, fully. Reservations
must be released with function fil_space_t::release_free_extents()!

The alloc_type below has the following meaning: FSP_NORMAL means an
operation which will probably result in more space usage, like an
insert in a B-tree; FSP_UNDO means allocation to undo logs: if we are
deleting rows, then this allocation will in the long run result in
less space usage (after a purge); FSP_CLEANING means allocation done
in a physical record delete (like in a purge) or other cleaning operation
which will result in less space usage in the long run. We prefer the latter
two types of allocation: when space is scarce, FSP_NORMAL allocations
will not succeed, but the latter two allocations will succeed, if possible.
The purpose is to avoid dead end where the database is full but the
user cannot free any space because these freeing operations temporarily
reserve some space.

Single-table tablespaces whose size is < FSP_EXTENT_SIZE pages are a special
case. In this function we would liberally reserve several extents for
every page split or merge in a B-tree. But we do not want to waste disk space
if the table only occupies < FSP_EXTENT_SIZE pages. That is why we apply
different rules in that special case, just ensuring that there are n_pages
free pages available.

@param[out]	n_reserved	number of extents actually reserved; if we
				return true and the tablespace size is <
				FSP_EXTENT_SIZE pages, then this can be 0,
				otherwise it is n_ext
@param[in,out]	space		tablespace
@param[in]	n_ext		number of extents to reserve
@param[in]	alloc_type	page reservation type (FSP_BLOB, etc)
@param[in,out]	mtr		the mini transaction
@param[in]	n_pages		for small tablespaces (tablespace size is
				less than FSP_EXTENT_SIZE), number of free
				pages to reserve.
@return true if we were able to make the reservation */
bool
fsp_reserve_free_extents(
	ulint*		n_reserved,
	fil_space_t*	space,
	ulint		n_ext,
	fsp_reserve_t	alloc_type,
	mtr_t*		mtr,
	ulint		n_pages = 2);

/** Free a page in a file segment.
@param[in,out]	seg_header	file segment header
@param[in,out]	space		tablespace
@param[in]	offset		page number
<<<<<<< HEAD
@param[in]	ahi		whether we may need to drop the adaptive
hash index
=======
@param[in]	log		whether to write MLOG_INIT_FREE_PAGE record
>>>>>>> faf6d0ef
@param[in,out]	mtr		mini-transaction */
void
fseg_free_page(
	fseg_header_t*	seg_header,
	fil_space_t*	space,
	ulint		offset,
<<<<<<< HEAD
#ifdef BTR_CUR_HASH_ADAPT
	bool		ahi,
#endif /* BTR_CUR_HASH_ADAPT */
	mtr_t*		mtr);
#ifdef BTR_CUR_HASH_ADAPT
# define fseg_free_page(header, space, offset, ahi, mtr)	\
	fseg_free_page_func(header, space, offset, ahi, mtr)
#else /* BTR_CUR_HASH_ADAPT */
# define fseg_free_page(header, space, offset, ahi, mtr)	\
	fseg_free_page_func(header, space, offset, mtr)
#endif /* BTR_CUR_HASH_ADAPT */
=======
	bool		log,
	mtr_t*		mtr);
>>>>>>> faf6d0ef
/** Determine whether a page is free.
@param[in,out]	space	tablespace
@param[in]	page	page number
@return whether the page is marked as free */
bool
fseg_page_is_free(fil_space_t* space, unsigned page)
	MY_ATTRIBUTE((nonnull, warn_unused_result));
/**********************************************************************//**
Frees part of a segment. This function can be used to free a segment
by repeatedly calling this function in different mini-transactions.
Doing the freeing in a single mini-transaction might result in
too big a mini-transaction.
<<<<<<< HEAD
@return TRUE if freeing completed */
bool
fseg_free_step_func(
=======
@return whether the freeing was completed */
bool
fseg_free_step(
>>>>>>> faf6d0ef
	fseg_header_t*	header,	/*!< in, own: segment header; NOTE: if the header
				resides on the first page of the frag list
				of the segment, this pointer becomes obsolete
				after the last freeing step */
	mtr_t*		mtr)	/*!< in/out: mini-transaction */
	MY_ATTRIBUTE((warn_unused_result));
/**********************************************************************//**
Frees part of a segment. Differs from fseg_free_step because this function
leaves the header page unfreed.
<<<<<<< HEAD
@return true if freeing completed, except the header page */
bool
fseg_free_step_not_header_func(
=======
@return whether the freeing was completed, except for the header page */
bool
fseg_free_step_not_header(
>>>>>>> faf6d0ef
	fseg_header_t*	header,	/*!< in: segment header which must reside on
				the first fragment page of the segment */
	mtr_t*		mtr)	/*!< in/out: mini-transaction */
	MY_ATTRIBUTE((warn_unused_result));

/** Reset the page type.
Data files created before MySQL 5.1.48 may contain garbage in FIL_PAGE_TYPE.
In MySQL 3.23.53, only undo log pages and index pages were tagged.
Any other pages were written with uninitialized bytes in FIL_PAGE_TYPE.
@param[in]	block	block with invalid FIL_PAGE_TYPE
@param[in]	type	expected page type
@param[in,out]	mtr	mini-transaction */
ATTRIBUTE_COLD
void fil_block_reset_type(const buf_block_t& block, ulint type, mtr_t* mtr);

/** Check (and if needed, reset) the page type.
Data files created before MySQL 5.1.48 may contain
garbage in the FIL_PAGE_TYPE field.
In MySQL 3.23.53, only undo log pages and index pages were tagged.
Any other pages were written with uninitialized bytes in FIL_PAGE_TYPE.
@param[in]	page_id	page number
@param[in,out]	page	page with possibly invalid FIL_PAGE_TYPE
@param[in]	type	expected page type
@param[in,out]	mtr	mini-transaction */
inline void
fil_block_check_type(
	const buf_block_t&	block,
	ulint			type,
	mtr_t*			mtr)
{
	if (UNIV_UNLIKELY(type != fil_page_get_type(block.frame))) {
		fil_block_reset_type(block, type, mtr);
	}
}

/** Checks if a page address is an extent descriptor page address.
@param[in]	page_id		page id
@param[in]	physical_size	page size
@return whether a descriptor page */
inline bool fsp_descr_page(const page_id_t page_id, ulint physical_size)
{
	return (page_id.page_no() & (physical_size - 1)) == FSP_XDES_OFFSET;
}

/** Initialize a file page whose prior contents should be ignored.
@param[in,out]	block	buffer pool block */
void fsp_apply_init_file_page(buf_block_t *block);

/** Initialize a file page.
@param[in]	space	tablespace
@param[in,out]	block	file page
@param[in,out]	mtr	mini-transaction */
inline void fsp_init_file_page(
#ifdef UNIV_DEBUG
	const fil_space_t* space,
#endif
	buf_block_t* block, mtr_t* mtr)
{
	ut_d(space->modify_check(*mtr));
	ut_ad(space->id == block->page.id.space());
	fsp_apply_init_file_page(block);
	mtr->init(block);
}

#ifndef UNIV_DEBUG
# define fsp_init_file_page(space, block, mtr) fsp_init_file_page(block, mtr)
#endif

#ifdef UNIV_BTR_PRINT
/*******************************************************************//**
Writes info of a segment. */
void
fseg_print(
/*=======*/
	fseg_header_t*	header, /*!< in: segment header */
	mtr_t*		mtr);	/*!< in/out: mini-transaction */
#endif /* UNIV_BTR_PRINT */

/** Convert FSP_SPACE_FLAGS from the buggy MariaDB 10.1.0..10.1.20 format.
@param[in]	flags	the contents of FSP_SPACE_FLAGS
@return	the flags corrected from the buggy MariaDB 10.1 format
@retval	ULINT_UNDEFINED	if the flags are not in the buggy 10.1 format */
MY_ATTRIBUTE((warn_unused_result, const))
UNIV_INLINE
ulint
fsp_flags_convert_from_101(ulint flags)
{
	DBUG_EXECUTE_IF("fsp_flags_is_valid_failure",
			return(ULINT_UNDEFINED););
	if (flags == 0 || fil_space_t::full_crc32(flags)) {
		return(flags);
	}

	if (flags >> 18) {
		/* The most significant FSP_SPACE_FLAGS bit that was ever set
		by MariaDB 10.1.0 to 10.1.20 was bit 17 (misplaced DATA_DIR flag).
		The flags must be less than 1<<18 in order to be valid. */
		return(ULINT_UNDEFINED);
	}

	if ((flags & (FSP_FLAGS_MASK_POST_ANTELOPE | FSP_FLAGS_MASK_ATOMIC_BLOBS))
	    == FSP_FLAGS_MASK_ATOMIC_BLOBS) {
		/* If the "atomic blobs" flag (indicating
		ROW_FORMAT=DYNAMIC or ROW_FORMAT=COMPRESSED) flag
		is set, then the "post Antelope" (ROW_FORMAT!=REDUNDANT) flag
		must also be set. */
		return(ULINT_UNDEFINED);
	}

	/* Bits 6..10 denote compression in MariaDB 10.1.0 to 10.1.20.
	They must be either 0b00000 or 0b00011 through 0b10011.
	In correct versions, these bits would be
	0bd0sss where d is the DATA_DIR flag (garbage bit) and
	sss is the PAGE_SSIZE (3, 4, 6, or 7).

	NOTE: MariaDB 10.1.0 to 10.1.20 can misinterpret
	uncompressed data files with innodb_page_size=4k or 64k as
	compressed innodb_page_size=16k files. Below is an exhaustive
	state space analysis.

	-0by1zzz: impossible (the bit 4 must be clean; see above)
	-0b101xx: DATA_DIR, innodb_page_size>4k: invalid (COMPRESSION_LEVEL>9)
	+0bx0011: innodb_page_size=4k:
	!!!	Misinterpreted as COMPRESSION_LEVEL=9 or 1, COMPRESSION=1.
	-0bx0010: impossible, because sss must be 0b011 or 0b1xx
	-0bx0001: impossible, because sss must be 0b011 or 0b1xx
	-0b10000: DATA_DIR, innodb_page_size=16:
	invalid (COMPRESSION_LEVEL=8 but COMPRESSION=0)
	+0b00111: no DATA_DIR, innodb_page_size=64k:
	!!!	Misinterpreted as COMPRESSION_LEVEL=3, COMPRESSION=1.
	-0b00101: impossible, because sss must be 0 for 16k, not 0b101
	-0b001x0: no DATA_DIR, innodb_page_size=32k or 8k:
	invalid (COMPRESSION_LEVEL=3 but COMPRESSION=0)
	+0b00000: innodb_page_size=16k (looks like COMPRESSION=0)
	???	Could actually be compressed; see PAGE_SSIZE below */
	const ulint level = FSP_FLAGS_GET_PAGE_COMPRESSION_LEVEL_MARIADB101(
		flags);
	if (FSP_FLAGS_GET_PAGE_COMPRESSION_MARIADB101(flags) != (level != 0)
	    || level > 9) {
		/* The compression flags are not in the buggy MariaDB
		10.1 format. */
		return(ULINT_UNDEFINED);
	}
	if (!(~flags & FSP_FLAGS_MASK_ATOMIC_WRITES_MARIADB101)) {
		/* The ATOMIC_WRITES flags cannot be 0b11.
		(The bits 11..12 should actually never be 0b11,
		because in MySQL they would be SHARED|TEMPORARY.) */
		return(ULINT_UNDEFINED);
	}

	/* Bits 13..16 are the wrong position for PAGE_SSIZE, and they
	should contain one of the values 3,4,6,7, that is, be of the form
	0b0011 or 0b01xx (except 0b0101).
	In correct versions, these bits should be 0bc0se
	where c is the MariaDB COMPRESSED flag
	and e is the MySQL 5.7 ENCRYPTION flag
	and s is the MySQL 8.0 SDI flag. MariaDB can only support s=0, e=0.

	Compressed innodb_page_size=16k tables with correct FSP_SPACE_FLAGS
	will be properly rejected by older MariaDB 10.1.x because they
	would read as PAGE_SSIZE>=8 which is not valid. */

	const ulint	ssize = FSP_FLAGS_GET_PAGE_SSIZE_MARIADB101(flags);
	if (ssize == 1 || ssize == 2 || ssize == 5 || ssize & 8) {
		/* the page_size is not between 4k and 64k;
		16k should be encoded as 0, not 5 */
		return(ULINT_UNDEFINED);
	}
	const ulint	zssize = FSP_FLAGS_GET_ZIP_SSIZE(flags);
	if (zssize == 0) {
		/* not ROW_FORMAT=COMPRESSED */
	} else if (zssize > (ssize ? ssize : 5)) {
		/* invalid KEY_BLOCK_SIZE */
		return(ULINT_UNDEFINED);
	} else if (~flags & (FSP_FLAGS_MASK_POST_ANTELOPE
			     | FSP_FLAGS_MASK_ATOMIC_BLOBS)) {
		/* both these flags should be set for
		ROW_FORMAT=COMPRESSED */
		return(ULINT_UNDEFINED);
	}

	flags = ((flags & 0x3f) | ssize << FSP_FLAGS_POS_PAGE_SSIZE
		 | FSP_FLAGS_GET_PAGE_COMPRESSION_MARIADB101(flags)
		 << FSP_FLAGS_POS_PAGE_COMPRESSION);
	ut_ad(fil_space_t::is_valid_flags(flags, false));
	return(flags);
}

/** Compare tablespace flags.
@param[in]	expected	expected flags from dict_tf_to_fsp_flags()
@param[in]	actual		flags read from FSP_SPACE_FLAGS
@return whether the flags match */
MY_ATTRIBUTE((warn_unused_result))
UNIV_INLINE
bool
fsp_flags_match(ulint expected, ulint actual)
{
	expected &= ~FSP_FLAGS_MEM_MASK;
	ut_ad(fil_space_t::is_valid_flags(expected, false));

	if (actual == expected) {
		return(true);
	}

	actual = fsp_flags_convert_from_101(actual);
	return(actual == expected);
}

/** Determine the descriptor index within a descriptor page.
@param[in]	zip_size	ROW_FORMAT=COMPRESSED page size, or 0
@param[in]	offset		page offset
@return descriptor index */
inline ulint xdes_calc_descriptor_index(ulint zip_size, ulint offset)
{
	return ut_2pow_remainder<ulint>(offset,
					zip_size ? zip_size : srv_page_size)
		/ FSP_EXTENT_SIZE;
}

/** Determine the descriptor page number for a page.
@param[in]	zip_size	ROW_FORMAT=COMPRESSED page size, or 0
@param[in]	offset		page offset
@return descriptor page offset */
inline ulint xdes_calc_descriptor_page(ulint zip_size, ulint offset)
{
	compile_time_assert(UNIV_PAGE_SIZE_MAX > XDES_ARR_OFFSET
			    + (UNIV_PAGE_SIZE_MAX / FSP_EXTENT_SIZE_MAX)
			    * XDES_SIZE_MAX);
	compile_time_assert(UNIV_PAGE_SIZE_MIN > XDES_ARR_OFFSET
			    + (UNIV_PAGE_SIZE_MIN / FSP_EXTENT_SIZE_MIN)
			    * XDES_SIZE_MIN);

	ut_ad(srv_page_size > XDES_ARR_OFFSET
	      + (srv_page_size / FSP_EXTENT_SIZE)
	      * XDES_SIZE);
	ut_ad(UNIV_ZIP_SIZE_MIN > XDES_ARR_OFFSET
	      + (UNIV_ZIP_SIZE_MIN / FSP_EXTENT_SIZE)
	      * XDES_SIZE);
	ut_ad(!zip_size
	      || zip_size > XDES_ARR_OFFSET
	      + (zip_size / FSP_EXTENT_SIZE) * XDES_SIZE);
	return ut_2pow_round<ulint>(offset,
				    zip_size ? zip_size : srv_page_size);
}

#endif /* UNIV_INNOCHECKSUM */

#endif<|MERGE_RESOLUTION|>--- conflicted
+++ resolved
@@ -487,34 +487,13 @@
 @param[in,out]	seg_header	file segment header
 @param[in,out]	space		tablespace
 @param[in]	offset		page number
-<<<<<<< HEAD
-@param[in]	ahi		whether we may need to drop the adaptive
-hash index
-=======
-@param[in]	log		whether to write MLOG_INIT_FREE_PAGE record
->>>>>>> faf6d0ef
 @param[in,out]	mtr		mini-transaction */
 void
 fseg_free_page(
 	fseg_header_t*	seg_header,
 	fil_space_t*	space,
 	ulint		offset,
-<<<<<<< HEAD
-#ifdef BTR_CUR_HASH_ADAPT
-	bool		ahi,
-#endif /* BTR_CUR_HASH_ADAPT */
 	mtr_t*		mtr);
-#ifdef BTR_CUR_HASH_ADAPT
-# define fseg_free_page(header, space, offset, ahi, mtr)	\
-	fseg_free_page_func(header, space, offset, ahi, mtr)
-#else /* BTR_CUR_HASH_ADAPT */
-# define fseg_free_page(header, space, offset, ahi, mtr)	\
-	fseg_free_page_func(header, space, offset, mtr)
-#endif /* BTR_CUR_HASH_ADAPT */
-=======
-	bool		log,
-	mtr_t*		mtr);
->>>>>>> faf6d0ef
 /** Determine whether a page is free.
 @param[in,out]	space	tablespace
 @param[in]	page	page number
@@ -527,15 +506,9 @@
 by repeatedly calling this function in different mini-transactions.
 Doing the freeing in a single mini-transaction might result in
 too big a mini-transaction.
-<<<<<<< HEAD
-@return TRUE if freeing completed */
-bool
-fseg_free_step_func(
-=======
 @return whether the freeing was completed */
 bool
 fseg_free_step(
->>>>>>> faf6d0ef
 	fseg_header_t*	header,	/*!< in, own: segment header; NOTE: if the header
 				resides on the first page of the frag list
 				of the segment, this pointer becomes obsolete
@@ -545,15 +518,9 @@
 /**********************************************************************//**
 Frees part of a segment. Differs from fseg_free_step because this function
 leaves the header page unfreed.
-<<<<<<< HEAD
-@return true if freeing completed, except the header page */
-bool
-fseg_free_step_not_header_func(
-=======
 @return whether the freeing was completed, except for the header page */
 bool
 fseg_free_step_not_header(
->>>>>>> faf6d0ef
 	fseg_header_t*	header,	/*!< in: segment header which must reside on
 				the first fragment page of the segment */
 	mtr_t*		mtr)	/*!< in/out: mini-transaction */
