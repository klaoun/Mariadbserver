--- conflicted
+++ resolved
@@ -39,13 +39,6 @@
 #define _IB_TO_STR(s)	#s
 #define IB_TO_STR(s)	_IB_TO_STR(s)
 
-<<<<<<< HEAD
-=======
-#define INNODB_VERSION_MAJOR	5
-#define INNODB_VERSION_MINOR	7
-#define INNODB_VERSION_BUGFIX	35
-
->>>>>>> 742b3a0d
 /* The following is the InnoDB version as shown in
 SELECT plugin_version FROM information_schema.plugins;
 calculated in make_version_string() in sql/sql_show.cc like this:
