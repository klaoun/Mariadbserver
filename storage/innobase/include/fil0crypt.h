/*****************************************************************************
Copyright (C) 2013, 2015, Google Inc. All Rights Reserved.
Copyright (c) 2015, 2019, MariaDB Corporation.

This program is free software; you can redistribute it and/or modify it under
the terms of the GNU General Public License as published by the Free Software
Foundation; version 2 of the License.

This program is distributed in the hope that it will be useful, but WITHOUT
ANY WARRANTY; without even the implied warranty of MERCHANTABILITY or FITNESS
FOR A PARTICULAR PURPOSE. See the GNU General Public License for more details.

You should have received a copy of the GNU General Public License along with
this program; if not, write to the Free Software Foundation, Inc.,
51 Franklin Street, Fifth Floor, Boston, MA 02110-1335 USA

*****************************************************************************/

/**************************************************//**
@file include/fil0crypt.h
The low-level file system encryption support functions

Created 04/01/2015 Jan Lindström
*******************************************************/

#ifndef fil0crypt_h
#define fil0crypt_h

#include "os0event.h"
#include "my_crypt.h"
#include "fil0fil.h"

/**
* Magic pattern in start of crypt data on page 0
*/
#define MAGIC_SZ 6

static const unsigned char CRYPT_MAGIC[MAGIC_SZ] = {
	's', 0xE, 0xC, 'R', 'E', 't' };

/* This key will be used if nothing else is given */
#define FIL_DEFAULT_ENCRYPTION_KEY ENCRYPTION_KEY_SYSTEM_DATA

extern os_event_t fil_crypt_threads_event;

/**
 * CRYPT_SCHEME_UNENCRYPTED
 *
 * Used as intermediate state when convering a space from unencrypted
 * to encrypted
 */
/**
 * CRYPT_SCHEME_1
 *
 * xxx is AES_CTR or AES_CBC (or another block cypher with the same key and iv lengths)
 *  L = AES_ECB(KEY, IV)
 *  CRYPT(PAGE) = xxx(KEY=L, IV=C, PAGE)
 */

#define CRYPT_SCHEME_1 1
#define CRYPT_SCHEME_1_IV_LEN 16
#define CRYPT_SCHEME_UNENCRYPTED 0

/* Cached L or key for given key_version */
struct key_struct
{
	uint key_version;			/*!< Version of the key */
	uint key_length;			/*!< Key length */
	unsigned char key[MY_AES_MAX_KEY_LENGTH]; /*!< Cached key
                                                (that is L in CRYPT_SCHEME_1) */
};

/** is encryption enabled */
extern ulong	srv_encrypt_tables;

/** Mutex helper for crypt_data->scheme
@param[in, out]	schme	encryption scheme
@param[in]	exit	should we exit or enter mutex ? */
void
crypt_data_scheme_locker(
	st_encryption_scheme*	scheme,
	int			exit);

struct fil_space_rotate_state_t
{
	time_t start_time;	/*!< time when rotation started */
	ulint active_threads;	/*!< active threads in space */
	ulint next_offset;	/*!< next "free" offset */
	ulint max_offset;	/*!< max offset needing to be rotated */
	uint  min_key_version_found; /*!< min key version found but not
				     rotated */
	lsn_t end_lsn;		/*!< max lsn created when rotating this
				space */
	bool starting;		/*!< initial write of IV */
	bool flushing;		/*!< space is being flushed at end of rotate */
	struct {
		bool is_active; /*!< is scrubbing active in this space */
		time_t last_scrub_completed; /*!< when was last scrub
					     completed */
	} scrubbing;
};

#ifndef UNIV_INNOCHECKSUM

struct fil_space_crypt_t : st_encryption_scheme
{
 public:
	/** Constructor. Does not initialize the members!
	The object is expected to be placed in a buffer that
	has been zero-initialized. */
	fil_space_crypt_t(
		uint new_type,
		uint new_min_key_version,
		uint new_key_id,
		fil_encryption_t new_encryption)
		: st_encryption_scheme(),
		min_key_version(new_min_key_version),
		page0_offset(0),
		encryption(new_encryption),
		key_found(0),
		rotate_state()
	{
		key_id = new_key_id;
		my_random_bytes(iv, sizeof(iv));
		mutex_create(LATCH_ID_FIL_CRYPT_DATA_MUTEX, &mutex);
		locker = crypt_data_scheme_locker;
		type = new_type;

		if (new_encryption == FIL_ENCRYPTION_OFF ||
			(!srv_encrypt_tables &&
			 new_encryption == FIL_ENCRYPTION_DEFAULT)) {
			type = CRYPT_SCHEME_UNENCRYPTED;
		} else {
			type = CRYPT_SCHEME_1;
			min_key_version = key_get_latest_version();
		}

		key_found = min_key_version;
	}

	/** Destructor */
	~fil_space_crypt_t()
	{
		mutex_free(&mutex);
	}

	/** Get latest key version from encryption plugin
	@retval key_version or
	@retval ENCRYPTION_KEY_VERSION_INVALID if used key_id
	is not found from encryption plugin. */
	uint key_get_latest_version(void);

	/** Returns true if key was found from encryption plugin
	and false if not. */
	bool is_key_found() const {
		return key_found != ENCRYPTION_KEY_VERSION_INVALID;
	}

	/** Returns true if tablespace should be encrypted */
	bool should_encrypt() const {
		return ((encryption == FIL_ENCRYPTION_ON) ||
			(srv_encrypt_tables &&
				encryption == FIL_ENCRYPTION_DEFAULT));
	}

	/** Return true if tablespace is encrypted. */
	bool is_encrypted() const {
		return (encryption != FIL_ENCRYPTION_OFF);
	}

	/** Return true if default tablespace encryption is used, */
	bool is_default_encryption() const {
		return (encryption == FIL_ENCRYPTION_DEFAULT);
	}

	/** Return true if tablespace is not encrypted. */
	bool not_encrypted() const {
		return (encryption == FIL_ENCRYPTION_OFF);
	}

	/** Fill crypt data information to the give page.
	It should be called during ibd file creation.
	@param[in]	flags	tablespace flags
	@param[in,out]	page	first page of the tablespace */
	void fill_page0(ulint flags, byte* page);

	/** Write crypt data to a page (0)
	@param[in]	space	tablespace
	@param[in,out]	page0	first page of the tablespace
	@param[in,out]	mtr	mini-transaction */
	void write_page0(const fil_space_t* space, byte* page0, mtr_t* mtr);

	uint min_key_version; // min key version for this space
	ulint page0_offset;   // byte offset on page 0 for crypt data
	fil_encryption_t encryption; // Encryption setup

	ib_mutex_t mutex;   // mutex protecting following variables

	/** Return code from encryption_key_get_latest_version.
        If ENCRYPTION_KEY_VERSION_INVALID encryption plugin
	could not find the key and there is no need to call
	get_latest_key_version again as keys are read only
	at startup. */
	uint key_found;

	fil_space_rotate_state_t rotate_state;
};

/** Status info about encryption */
struct fil_space_crypt_status_t {
	ulint space;             /*!< tablespace id */
	ulint scheme;            /*!< encryption scheme */
	uint  min_key_version;   /*!< min key version */
	uint  current_key_version;/*!< current key version */
	uint  keyserver_requests;/*!< no of key requests to key server */
	uint key_id;            /*!< current key_id */
	bool rotating;           /*!< is key rotation ongoing */
	bool flushing;           /*!< is flush at end of rotation ongoing */
	ulint rotate_next_page_number; /*!< next page if key rotating */
	ulint rotate_max_page_number;  /*!< max page if key rotating */
};

/** Statistics about encryption key rotation */
struct fil_crypt_stat_t {
	ulint pages_read_from_cache;
	ulint pages_read_from_disk;
	ulint pages_modified;
	ulint pages_flushed;
	ulint estimated_iops;
};

/** Status info about scrubbing */
struct fil_space_scrub_status_t {
	ulint space;             /*!< tablespace id */
	bool compressed;        /*!< is space compressed  */
	time_t last_scrub_completed;  /*!< when was last scrub completed */
	bool scrubbing;               /*!< is scrubbing ongoing */
	time_t current_scrub_started; /*!< when started current scrubbing */
	ulint current_scrub_active_threads; /*!< current scrub active threads */
	ulint current_scrub_page_number; /*!< current scrub page no */
	ulint current_scrub_max_page_number; /*!< current scrub max page no */
};

/*********************************************************************
Init space crypt */
UNIV_INTERN
void
fil_space_crypt_init();

/*********************************************************************
Cleanup space crypt */
UNIV_INTERN
void
fil_space_crypt_cleanup();

/**
Create a fil_space_crypt_t object
@param[in]	encrypt_mode	FIL_ENCRYPTION_DEFAULT or
				FIL_ENCRYPTION_ON or
				FIL_ENCRYPTION_OFF

@param[in]	key_id		Encryption key id
@return crypt object */
UNIV_INTERN
fil_space_crypt_t*
fil_space_create_crypt_data(
	fil_encryption_t	encrypt_mode,
	uint			key_id)
	MY_ATTRIBUTE((warn_unused_result));

/******************************************************************
Merge fil_space_crypt_t object
@param[in,out]	dst		Destination cryp data
@param[in]	src		Source crypt data */
UNIV_INTERN
void
fil_space_merge_crypt_data(
	fil_space_crypt_t* dst,
	const fil_space_crypt_t* src);

/** Initialize encryption parameters from a tablespace header page.
@param[in]	zip_size	ROW_FORMAT=COMPRESSED page size, or 0
@param[in]	page		first page of the tablespace
@return crypt data from page 0
@retval	NULL	if not present or not valid */
fil_space_crypt_t* fil_space_read_crypt_data(ulint zip_size, const byte* page)
	MY_ATTRIBUTE((nonnull, warn_unused_result));

/**
Free a crypt data object
@param[in,out] crypt_data	crypt data to be freed */
UNIV_INTERN
void
fil_space_destroy_crypt_data(
	fil_space_crypt_t **crypt_data);

/******************************************************************
Parse a MLOG_FILE_WRITE_CRYPT_DATA log entry
@param[in]	ptr		Log entry start
@param[in]	end_ptr		Log entry end
@param[out]	err		DB_SUCCESS or DB_DECRYPTION_FAILED
@return position on log buffer */
UNIV_INTERN
byte*
fil_parse_write_crypt_data(
	byte*			ptr,
	const byte*		end_ptr,
	dberr_t*		err)
	MY_ATTRIBUTE((warn_unused_result));

/** Encrypt a buffer.
@param[in,out]		crypt_data		Crypt data
@param[in]		space			space_id
@param[in]		offset			Page offset
@param[in]		lsn			Log sequence number
@param[in]		src_frame		Page to encrypt
@param[in]		zip_size		ROW_FORMAT=COMPRESSED page size, or 0
@param[in,out]		dst_frame		Output buffer
@param[in]		use_full_checksum	full crc32 algo is used
@return encrypted buffer or NULL */
UNIV_INTERN
byte*
fil_encrypt_buf(
	fil_space_crypt_t*	crypt_data,
	ulint			space,
	ulint			offset,
	lsn_t			lsn,
	const byte*		src_frame,
	ulint			zip_size,
	byte*			dst_frame,
	bool			use_full_checksum)
	MY_ATTRIBUTE((warn_unused_result));

/**
Encrypt a page.

@param[in]		space		Tablespace
@param[in]		offset		Page offset
@param[in]		lsn		Log sequence number
@param[in]		src_frame	Page to encrypt
@param[in,out]		dst_frame	Output buffer
@return encrypted buffer or NULL */
UNIV_INTERN
byte*
fil_space_encrypt(
	const fil_space_t* space,
	ulint		offset,
	lsn_t		lsn,
	byte*		src_frame,
	byte*		dst_frame)
	MY_ATTRIBUTE((warn_unused_result));


/** Decrypt a page.
@param]in]	space_id		space id
@param[in]	crypt_data		crypt_data
@param[in]	tmp_frame		Temporary buffer
@param[in]	physical_size		page size
@param[in]	fsp_flags		Tablespace flags
@param[in,out]	src_frame		Page to decrypt
<<<<<<< HEAD
@param[out]	err			DB_SUCCESS or DB_DECRYPTION_FAILED
@return true if page decrypted, false if not.*/
=======
@return DB_SUCCESS or error */
>>>>>>> 9962cda5
UNIV_INTERN
dberr_t
fil_space_decrypt(
	ulint			space_id,
	fil_space_crypt_t*	crypt_data,
	byte*			tmp_frame,
<<<<<<< HEAD
	ulint			physical_size,
	ulint			fsp_flags,
	byte*			src_frame,
	dberr_t*		err);
=======
	const page_size_t&	page_size,
	byte*			src_frame);
>>>>>>> 9962cda5

/******************************************************************
Decrypt a page
@param[in]	space			Tablespace
@param[in]	tmp_frame		Temporary buffer used for decrypting
@param[in,out]	src_frame		Page to decrypt
@return decrypted page, or original not encrypted page if decryption is
not needed.*/
UNIV_INTERN
byte*
fil_space_decrypt(
	const fil_space_t* space,
	byte*		tmp_frame,
	byte*		src_frame)
	MY_ATTRIBUTE((warn_unused_result));

/**
Calculate post encryption checksum
@param[in]	zip_size	ROW_FORMAT=COMPRESSED page size, or 0
@param[in]	dst_frame	Block where checksum is calculated
@return page checksum
not needed. */
uint32_t
fil_crypt_calculate_checksum(ulint zip_size, const byte* dst_frame)
	MY_ATTRIBUTE((warn_unused_result));

/*********************************************************************
Adjust thread count for key rotation
@param[in]	enw_cnt		Number of threads to be used */
UNIV_INTERN
void
fil_crypt_set_thread_cnt(
	uint	new_cnt);

/*********************************************************************
Adjust max key age
@param[in]	val		New max key age */
UNIV_INTERN
void
fil_crypt_set_rotate_key_age(
	uint	val);

/*********************************************************************
Adjust rotation iops
@param[in]	val		New max roation iops */
UNIV_INTERN
void
fil_crypt_set_rotation_iops(
	uint val);

/*********************************************************************
Adjust encrypt tables
@param[in]	val		New setting for innodb-encrypt-tables */
UNIV_INTERN
void
fil_crypt_set_encrypt_tables(
	uint val);

/*********************************************************************
Init threads for key rotation */
UNIV_INTERN
void
fil_crypt_threads_init();

/*********************************************************************
Clean up key rotation threads resources */
UNIV_INTERN
void
fil_crypt_threads_cleanup();

/*********************************************************************
Wait for crypt threads to stop accessing space
@param[in]	space		Tablespace */
UNIV_INTERN
void
fil_space_crypt_close_tablespace(
	const fil_space_t*	space);

/*********************************************************************
Get crypt status for a space (used by information_schema)
@param[in]	space		Tablespace
@param[out]	status		Crypt status
return 0 if crypt data present */
UNIV_INTERN
void
fil_space_crypt_get_status(
	const fil_space_t*			space,
	struct fil_space_crypt_status_t*	status);

/*********************************************************************
Return crypt statistics
@param[out]	stat		Crypt statistics */
UNIV_INTERN
void
fil_crypt_total_stat(
	fil_crypt_stat_t *stat);

/**
Get scrub status for a space (used by information_schema)

@param[in]	space		Tablespace
@param[out]	status		Scrub status
return 0 if data found */
UNIV_INTERN
void
fil_space_get_scrub_status(
	const fil_space_t*		space,
	fil_space_scrub_status_t*	status);

#include "fil0crypt.ic"
#endif /* !UNIV_INNOCHECKSUM */

/**
Verify that post encryption checksum match calculated checksum.
This function should be called only if tablespace contains crypt_data
metadata (this is strong indication that tablespace is encrypted).
Function also verifies that traditional checksum does not match
calculated checksum as if it does page could be valid unencrypted,
encrypted, or corrupted.

@param[in,out]	page		page frame (checksum is temporarily modified)
@param[in]	zip_size	ROW_FORMAT=COMPRESSED page size, or 0
@return true if page is encrypted AND OK, false otherwise */
bool fil_space_verify_crypt_checksum(const byte* page, ulint zip_size)
	MY_ATTRIBUTE((warn_unused_result));

/** Add the tablespace to the rotation list if
innodb_encrypt_rotate_key_age is 0 or encryption plugin does
not do key version rotation
@return whether the tablespace should be added to rotation list */
bool fil_crypt_must_default_encrypt();

#endif /* fil0crypt_h */<|MERGE_RESOLUTION|>--- conflicted
+++ resolved
@@ -358,27 +358,16 @@
 @param[in]	physical_size		page size
 @param[in]	fsp_flags		Tablespace flags
 @param[in,out]	src_frame		Page to decrypt
-<<<<<<< HEAD
-@param[out]	err			DB_SUCCESS or DB_DECRYPTION_FAILED
-@return true if page decrypted, false if not.*/
-=======
 @return DB_SUCCESS or error */
->>>>>>> 9962cda5
 UNIV_INTERN
 dberr_t
 fil_space_decrypt(
 	ulint			space_id,
 	fil_space_crypt_t*	crypt_data,
 	byte*			tmp_frame,
-<<<<<<< HEAD
 	ulint			physical_size,
 	ulint			fsp_flags,
-	byte*			src_frame,
-	dberr_t*		err);
-=======
-	const page_size_t&	page_size,
 	byte*			src_frame);
->>>>>>> 9962cda5
 
 /******************************************************************
 Decrypt a page
