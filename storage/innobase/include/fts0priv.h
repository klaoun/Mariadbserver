--- conflicted
+++ resolved
@@ -1,11 +1,7 @@
 /*****************************************************************************
 
 Copyright (c) 2011, 2018, Oracle and/or its affiliates. All Rights Reserved.
-<<<<<<< HEAD
-Copyright (c) 2017, 2018, MariaDB Corporation.
-=======
-Copyright (c) 2019, MariaDB Corporation.
->>>>>>> 3e8cab51
+Copyright (c) 2017, 2019, MariaDB Corporation.
 
 This program is free software; you can redistribute it and/or modify it under
 the terms of the GNU General Public License as published by the Free Software
@@ -125,8 +121,7 @@
 	fts_table_t*	fts_table,	/*!< in: FTS aux table */
 	pars_info_t*	info,		/*!< in: info struct, or NULL */
 	const char*	sql)		/*!< in: SQL string to evaluate */
-	MY_ATTRIBUTE((warn_unused_result));
-
+	MY_ATTRIBUTE((nonnull(3), malloc, warn_unused_result));
 /******************************************************************//**
 Evaluate a parsed SQL statement
 @return DB_SUCCESS or error code */
@@ -135,32 +130,15 @@
 /*=========*/
 	trx_t*		trx,		/*!< in: transaction */
 	que_t*		graph)		/*!< in: Parsed statement */
-<<<<<<< HEAD
-	MY_ATTRIBUTE((warn_unused_result));
-
-/******************************************************************//**
-Construct the name of an ancillary FTS table for the given table.
-Caller must allocate enough memory(usually size of MAX_FULL_NAME_LEN)
-for param 'table_name'. */
-void
-fts_get_table_name(
-/*===============*/
-	const fts_table_t*
-			fts_table,	/*!< in: FTS aux table info */
-	char*		table_name);	/*!< in/out: aux table name */
-
-=======
 	MY_ATTRIBUTE((nonnull, warn_unused_result));
 
 /** Construct the name of an internal FTS table for the given table.
 @param[in]	fts_table	metadata on fulltext-indexed table
 @param[out]	table_name	a name up to MAX_FULL_NAME_LEN
 @param[in]	dict_locked	whether dict_sys->mutex is being held */
-UNIV_INTERN
 void fts_get_table_name(const fts_table_t* fts_table, char* table_name,
 			bool dict_locked = false)
 	MY_ATTRIBUTE((nonnull));
->>>>>>> 3e8cab51
 /******************************************************************//**
 Construct the column specification part of the SQL string for selecting the
 indexed FTS columns for the given table. Adds the necessary bound
@@ -182,7 +160,7 @@
 	dict_index_t*	index,		/*!< in: FTS index */
 	pars_info_t*	info,		/*!< in/out: parser info */
 	mem_heap_t*	heap)		/*!< in: memory heap */
-	MY_ATTRIBUTE((warn_unused_result));
+	MY_ATTRIBUTE((nonnull, warn_unused_result));
 
 /** define for fts_doc_fetch_by_doc_id() "option" value, defines whether
 we want to get Doc whose ID is equal to or greater or smaller than supplied
@@ -207,7 +185,8 @@
 	fts_sql_callback
 			callback,	/*!< in: callback to read
 					records */
-	void*		arg);		/*!< in: callback arg */
+	void*		arg)		/*!< in: callback arg */
+	MY_ATTRIBUTE((nonnull(6)));
 
 /*******************************************************************//**
 Callback function for fetch that stores the text of an FTS document,
@@ -217,8 +196,8 @@
 fts_query_expansion_fetch_doc(
 /*==========================*/
 	void*		row,		/*!< in: sel_node_t* */
-	void*		user_arg);	/*!< in: fts_doc_t* */
-
+	void*		user_arg)	/*!< in: fts_doc_t* */
+	MY_ATTRIBUTE((nonnull));
 /********************************************************************
 Write out a single word's data as new entry/entries in the INDEX table.
 @return DB_SUCCESS if all OK. */
@@ -230,7 +209,7 @@
 	fts_table_t*	fts_table,	/*!< in: the FTS aux index */
 	fts_string_t*	word,		/*!< in: word in UTF-8 */
 	fts_node_t*	node)		/*!< in: node columns */
-	MY_ATTRIBUTE((warn_unused_result));
+	MY_ATTRIBUTE((nonnull, warn_unused_result));
 
 /** Check if a fts token is a stopword or less than fts_min_token_size
 or greater than fts_max_token_size.
@@ -250,7 +229,8 @@
 void
 fts_doc_init(
 /*=========*/
-	fts_doc_t*	doc);		/*!< in: doc to initialize */
+	fts_doc_t*	doc)		/*!< in: doc to initialize */
+	MY_ATTRIBUTE((nonnull));
 
 /******************************************************************//**
 Do a binary search for a doc id in the array
@@ -263,21 +243,21 @@
 	int		lower,		/*!< in: lower bound of array*/
 	int		upper,		/*!< in: upper bound of array*/
 	doc_id_t	doc_id)		/*!< in: doc id to lookup */
-	MY_ATTRIBUTE((warn_unused_result));
+	MY_ATTRIBUTE((nonnull, warn_unused_result));
 /******************************************************************//**
 Free document. */
 void
 fts_doc_free(
 /*=========*/
-	fts_doc_t*	doc);		/*!< in: document */
-
+	fts_doc_t*	doc)		/*!< in: document */
+	MY_ATTRIBUTE((nonnull));
 /******************************************************************//**
 Free fts_optimizer_word_t instanace.*/
 void
 fts_word_free(
 /*==========*/
-	fts_word_t*	word);		/*!< in: instance to free.*/
-
+	fts_word_t*	word)		/*!< in: instance to free.*/
+	MY_ATTRIBUTE((nonnull));
 /******************************************************************//**
 Read the rows from the FTS inde
 @return DB_SUCCESS or error code */
@@ -289,8 +269,8 @@
 	fts_table_t*	fts_table,	/*!< in: FTS aux table */
 	const fts_string_t*
 			word,		/*!< in: the word to fetch */
-	fts_fetch_t*	fetch);		/*!< in: fetch callback.*/
-
+	fts_fetch_t*	fetch)		/*!< in: fetch callback.*/
+	MY_ATTRIBUTE((nonnull));
 /******************************************************************//**
 Compare two fts_trx_table_t instances, we actually compare the
 table id's here.
@@ -300,8 +280,8 @@
 fts_trx_table_cmp(
 /*==============*/
 	const void*	v1,		/*!< in: id1 */
-	const void*	v2);		/*!< in: id2 */
-
+	const void*	v2)		/*!< in: id2 */
+	MY_ATTRIBUTE((nonnull, warn_unused_result));
 /******************************************************************//**
 Compare a table id with a trx_table_t table id.
 @return < 0 if n1 < n2, 0 if n1 == n2, > 0 if n1 > n2 */
@@ -310,24 +290,24 @@
 fts_trx_table_id_cmp(
 /*=================*/
 	const void*	p1,		/*!< in: id1 */
-	const void*	p2);		/*!< in: id2 */
-
+	const void*	p2)		/*!< in: id2 */
+	MY_ATTRIBUTE((nonnull, warn_unused_result));
 /******************************************************************//**
 Commit a transaction.
 @return DB_SUCCESS if all OK */
 dberr_t
 fts_sql_commit(
 /*===========*/
-	trx_t*		trx);		/*!< in: transaction */
-
+	trx_t*		trx)		/*!< in: transaction */
+	MY_ATTRIBUTE((nonnull));
 /******************************************************************//**
 Rollback a transaction.
 @return DB_SUCCESS if all OK */
 dberr_t
 fts_sql_rollback(
 /*=============*/
-	trx_t*		trx);		/*!< in: transaction */
-
+	trx_t*		trx)		/*!< in: transaction */
+	MY_ATTRIBUTE((nonnull));
 /******************************************************************//**
 Parse an SQL string. %s is replaced with the table's id. Don't acquire
 the dict mutex
@@ -338,8 +318,7 @@
 	fts_table_t*	fts_table,	/*!< in: table with FTS index */
 	pars_info_t*	info,		/*!< in: parser info */
 	const char*	sql)		/*!< in: SQL string to evaluate */
-	MY_ATTRIBUTE((warn_unused_result));
-
+	MY_ATTRIBUTE((nonnull(3), malloc, warn_unused_result));
 /******************************************************************//**
 Get value from config table. The caller must ensure that enough
 space is allocated for value to hold the column contents
@@ -351,8 +330,9 @@
 	fts_table_t*	fts_table,	/*!< in: the indexed FTS table */
 	const char*	name,		/*!< in: get config value for
 					this parameter name */
-	fts_string_t*	value);		/*!< out: value read from
+	fts_string_t*	value)		/*!< out: value read from
 					config table */
+	MY_ATTRIBUTE((nonnull));
 /******************************************************************//**
 Get value specific to an FTS index from the config table. The caller
 must ensure that enough space is allocated for value to hold the
@@ -367,8 +347,7 @@
 					this parameter name */
 	fts_string_t*	value)		/*!< out: value read from
 					config table */
-	MY_ATTRIBUTE((warn_unused_result));
-
+	MY_ATTRIBUTE((nonnull, warn_unused_result));
 /******************************************************************//**
 Set the value in the config table for name.
 @return DB_SUCCESS or error code */
@@ -380,8 +359,8 @@
 	const char*	name,		/*!< in: get config value for
 					this parameter name */
 	const fts_string_t*
-			value);		/*!< in: value to update */
-
+			value)		/*!< in: value to update */
+	MY_ATTRIBUTE((nonnull));
 /****************************************************************//**
 Set an ulint value in the config table.
 @return DB_SUCCESS if all OK else error code */
@@ -392,8 +371,7 @@
 	fts_table_t*	fts_table,	/*!< in: the indexed FTS table */
 	const char*	name,		/*!< in: param name */
 	ulint		int_value)	/*!< in: value */
-	MY_ATTRIBUTE((warn_unused_result));
-
+	MY_ATTRIBUTE((nonnull, warn_unused_result));
 /******************************************************************//**
 Set the value specific to an FTS index in the config table.
 @return DB_SUCCESS or error code */
@@ -406,7 +384,7 @@
 					this parameter name */
 	fts_string_t*	value)		/*!< out: value read from
 					config table */
-	MY_ATTRIBUTE((warn_unused_result));
+	MY_ATTRIBUTE((nonnull, warn_unused_result));
 
 #ifdef FTS_OPTIMIZE_DEBUG
 /******************************************************************//**
@@ -419,7 +397,7 @@
 	dict_index_t*	index,		/*!< in: FTS index */
 	const char*	name,		/*!< in: param name */
 	ulint*		int_value)	/*!< out: value */
-	MY_ATTRIBUTE((warn_unused_result));
+	MY_ATTRIBUTE((nonnull, warn_unused_result));
 #endif /* FTS_OPTIMIZE_DEBUG */
 
 /******************************************************************//**
@@ -432,8 +410,7 @@
 	dict_index_t*	index,		/*!< in: FTS index */
 	const char*	name,		/*!< in: param name */
 	ulint		int_value)	/*!< in: value */
-	MY_ATTRIBUTE((warn_unused_result));
-
+	MY_ATTRIBUTE((nonnull, warn_unused_result));
 /******************************************************************//**
 Get an ulint value from the config table.
 @return DB_SUCCESS or error code */
@@ -443,8 +420,8 @@
 	trx_t*		trx,		/*!< in: transaction */
 	fts_table_t*	fts_table,	/*!< in: the indexed FTS table */
 	const char*	name,		/*!< in: param name */
-	ulint*		int_value);	/*!< out: value */
-
+	ulint*		int_value)	/*!< out: value */
+	MY_ATTRIBUTE((nonnull));
 /******************************************************************//**
 Search cache for word.
 @return the word node vector if found else NULL */
@@ -455,7 +432,7 @@
 			index_cache,	/*!< in: cache to search */
 	const fts_string_t*
 			text)		/*!< in: word to search for */
-	MY_ATTRIBUTE((warn_unused_result));
+	MY_ATTRIBUTE((nonnull, warn_unused_result));
 
 /******************************************************************//**
 Append deleted doc ids to vector and sort the vector. */
@@ -488,8 +465,7 @@
 			cache,		/*!< in: cache to search */
 	const dict_index_t*
 			index)		/*!< in: index to search for */
-	MY_ATTRIBUTE((warn_unused_result));
-
+	MY_ATTRIBUTE((nonnull, warn_unused_result));
 /******************************************************************//**
 Write the table id to the given buffer (including final NUL). Buffer must be
 at least FTS_AUX_MIN_TABLE_ID_LENGTH bytes long.
@@ -500,10 +476,10 @@
 /*================*/
 	ib_id_t		id,		/*!< in: a table/index id */
 	char*		str,		/*!< in: buffer to write the id to */
-	bool		hex_format MY_ATTRIBUTE((unused)));
+	bool		hex_format MY_ATTRIBUTE((unused)))
 					/*!< in: true for fixed hex format,
 					false for old ambiguous format */
-
+	MY_ATTRIBUTE((nonnull));
 /******************************************************************//**
 Read the table id from the string generated by fts_write_object_id().
 @return TRUE if parse successful */
@@ -513,8 +489,7 @@
 /*===============*/
 	ib_id_t*	id,		/*!< out: a table id */
 	const char*	str)		/*!< in: buffer to read from */
-	MY_ATTRIBUTE((warn_unused_result));
-
+	MY_ATTRIBUTE((nonnull, warn_unused_result));
 /******************************************************************//**
 Get the table id.
 @return number of bytes written */
@@ -526,28 +501,13 @@
 	char*		table_id)	/*!< out: table id, must be at least
 					FTS_AUX_MIN_TABLE_ID_LENGTH bytes
 					long */
-<<<<<<< HEAD
-	MY_ATTRIBUTE((warn_unused_result));
-
-/******************************************************************//**
-Construct the prefix name of an FTS table.
-@return own: table name, must be freed with ut_free() */
-char*
-fts_get_table_name_prefix(
-/*======================*/
-	const fts_table_t*
-			fts_table)	/*!< in: Auxiliary table type */
-	MY_ATTRIBUTE((warn_unused_result));
-
-=======
 	MY_ATTRIBUTE((nonnull, warn_unused_result));
 /** Construct the name of an internal FTS table for the given table.
 @param[in]	fts_table	metadata on fulltext-indexed table
 @param[in]	dict_locked	whether dict_sys->mutex is being held
 @return	the prefix, must be freed with ut_free() */
-UNIV_INTERN char* fts_get_table_name_prefix(const fts_table_t* fts_table)
+char* fts_get_table_name_prefix(const fts_table_t* fts_table)
 	MY_ATTRIBUTE((nonnull, malloc, warn_unused_result));
->>>>>>> 3e8cab51
 /******************************************************************//**
 Add node positions. */
 void
@@ -556,7 +516,8 @@
 	fts_cache_t*	cache,		/*!< in: cache */
 	fts_node_t*	node,		/*!< in: word node */
 	doc_id_t	doc_id,		/*!< in: doc id */
-	ib_vector_t*	positions);	/*!< in: fts_token_t::positions */
+	ib_vector_t*	positions)	/*!< in: fts_token_t::positions */
+	MY_ATTRIBUTE((nonnull(2,4)));
 
 /******************************************************************//**
 Create the config table name for retrieving index specific value.
@@ -566,7 +527,7 @@
 /*===============================*/
 	const char*		param,	/*!< in: base name of param */
 	const dict_index_t*	index)	/*!< in: index for config */
-	MY_ATTRIBUTE((warn_unused_result));
+	MY_ATTRIBUTE((nonnull, malloc, warn_unused_result));
 
 #include "fts0priv.ic"
 
