/*****************************************************************************

<<<<<<< HEAD
Copyright (c) 1996, 2014, Oracle and/or its affiliates. All Rights Reserved.
=======
Copyright (c) 1996, 2012, Oracle and/or its affiliates. All Rights Reserved.
>>>>>>> 13a350ac
Copyright (c) 2017, MariaDB Corporation.

This program is free software; you can redistribute it and/or modify it under
the terms of the GNU General Public License as published by the Free Software
Foundation; version 2 of the License.

This program is distributed in the hope that it will be useful, but WITHOUT
ANY WARRANTY; without even the implied warranty of MERCHANTABILITY or FITNESS
FOR A PARTICULAR PURPOSE. See the GNU General Public License for more details.

You should have received a copy of the GNU General Public License along with
this program; if not, write to the Free Software Foundation, Inc.,
51 Franklin Street, Suite 500, Boston, MA 02110-1335 USA

*****************************************************************************/

/**************************************************//**
@file include/data0type.ic
Data types

Created 1/16/1996 Heikki Tuuri
*******************************************************/

#include "mach0data.h"
#include "ha_prototypes.h"

/*********************************************************************//**
Gets the MySQL charset-collation code for MySQL string types.
@return MySQL charset-collation code */
UNIV_INLINE
ulint
dtype_get_charset_coll(
/*===================*/
	ulint	prtype)	/*!< in: precise data type */
{
	return((prtype >> 16) & CHAR_COLL_MASK);
}

/*********************************************************************//**
Determines if a MySQL string type is a subset of UTF-8.  This function
may return false negatives, in case further character-set collation
codes are introduced in MySQL later.
@return TRUE if a subset of UTF-8 */
UNIV_INLINE
ibool
dtype_is_utf8(
/*==========*/
	ulint	prtype)	/*!< in: precise data type */
{
	/* These codes have been copied from strings/ctype-extra.c
	and strings/ctype-utf8.c. */
	switch (dtype_get_charset_coll(prtype)) {
	case 11: /* ascii_general_ci */
	case 65: /* ascii_bin */
	case 33: /* utf8_general_ci */
	case 83: /* utf8_bin */
	case 254: /* utf8_general_cs */
			return(TRUE);
	}

	return(FALSE);
}

/*********************************************************************//**
Gets the MySQL type code from a dtype.
@return MySQL type code; this is NOT an InnoDB type code! */
UNIV_INLINE
ulint
dtype_get_mysql_type(
/*=================*/
	const dtype_t*	type)	/*!< in: type struct */
{
	return(type->prtype & 0xFFUL);
}

/*********************************************************************//**
Compute the mbminlen and mbmaxlen members of a data type structure. */
UNIV_INLINE
void
dtype_get_mblen(
/*============*/
	ulint	mtype,		/*!< in: main type */
	ulint	prtype,		/*!< in: precise type (and collation) */
	ulint*	mbminlen,	/*!< out: minimum length of a
				multi-byte character */
	ulint*	mbmaxlen)	/*!< out: maximum length of a
				multi-byte character */
{
	if (dtype_is_string_type(mtype)) {
		innobase_get_cset_width(dtype_get_charset_coll(prtype),
					mbminlen, mbmaxlen);
		ut_ad(*mbminlen <= *mbmaxlen);
		ut_ad(*mbminlen < DATA_MBMAX);
		ut_ad(*mbmaxlen < DATA_MBMAX);
	} else {
		*mbminlen = *mbmaxlen = 0;
	}
}

/*********************************************************************//**
Sets the minimum and maximum length of a character, in bytes. */
UNIV_INLINE
void
dtype_set_mbminmaxlen(
/*==================*/
	dtype_t*	type,		/*!< in/out: type */
	ulint		mbminlen,	/*!< in: minimum length of a char,
					in bytes, or 0 if this is not
					a character type */
	ulint		mbmaxlen)	/*!< in: maximum length of a char,
					in bytes, or 0 if this is not
					a character type */
{
	ut_ad(mbminlen < DATA_MBMAX);
	ut_ad(mbmaxlen < DATA_MBMAX);
	ut_ad(mbminlen <= mbmaxlen);

	type->mbminmaxlen = DATA_MBMINMAXLEN(mbminlen, mbmaxlen);
}

/*********************************************************************//**
Compute the mbminlen and mbmaxlen members of a data type structure. */
UNIV_INLINE
void
dtype_set_mblen(
/*============*/
	dtype_t*	type)	/*!< in/out: type */
{
	ulint	mbminlen;
	ulint	mbmaxlen;

	dtype_get_mblen(type->mtype, type->prtype, &mbminlen, &mbmaxlen);
	dtype_set_mbminmaxlen(type, mbminlen, mbmaxlen);

	ut_ad(dtype_validate(type));
}

/*********************************************************************//**
Sets a data type structure. */
UNIV_INLINE
void
dtype_set(
/*======*/
	dtype_t*	type,	/*!< in: type struct to init */
	ulint		mtype,	/*!< in: main data type */
	ulint		prtype,	/*!< in: precise type */
	ulint		len)	/*!< in: precision of type */
{
	ut_ad(type);
	ut_ad(mtype <= DATA_MTYPE_MAX);

	type->mtype = unsigned(mtype);
	type->prtype = unsigned(prtype);
	type->len = unsigned(len);

	dtype_set_mblen(type);
}

/*********************************************************************//**
Copies a data type structure. */
UNIV_INLINE
void
dtype_copy(
/*=======*/
	dtype_t*	type1,	/*!< in: type struct to copy to */
	const dtype_t*	type2)	/*!< in: type struct to copy from */
{
	*type1 = *type2;

	ut_ad(dtype_validate(type1));
}

/*********************************************************************//**
Gets the SQL main data type.
@return SQL main data type */
UNIV_INLINE
ulint
dtype_get_mtype(
/*============*/
	const dtype_t*	type)	/*!< in: data type */
{
	ut_ad(type);

	return(type->mtype);
}

/*********************************************************************//**
Gets the precise data type.
@return precise data type */
UNIV_INLINE
ulint
dtype_get_prtype(
/*=============*/
	const dtype_t*	type)	/*!< in: data type */
{
	ut_ad(type);

	return(type->prtype);
}

/*********************************************************************//**
Gets the type length.
@return fixed length of the type, in bytes, or 0 if variable-length */
UNIV_INLINE
ulint
dtype_get_len(
/*==========*/
	const dtype_t*	type)	/*!< in: data type */
{
	ut_ad(type);

	return(type->len);
}

/*********************************************************************//**
Gets the minimum length of a character, in bytes.
@return minimum length of a char, in bytes, or 0 if this is not a
character type */
UNIV_INLINE
ulint
dtype_get_mbminlen(
/*===============*/
	const dtype_t*	type)	/*!< in: type */
{
	ut_ad(type);
	return(DATA_MBMINLEN(type->mbminmaxlen));
}
/*********************************************************************//**
Gets the maximum length of a character, in bytes.
@return maximum length of a char, in bytes, or 0 if this is not a
character type */
UNIV_INLINE
ulint
dtype_get_mbmaxlen(
/*===============*/
	const dtype_t*	type)	/*!< in: type */
{
	ut_ad(type);
	return(DATA_MBMAXLEN(type->mbminmaxlen));
}

/**********************************************************************//**
Stores for a type the information which determines its alphabetical ordering
and the storage size of an SQL NULL value. This is the >= 4.1.x storage
format. */
UNIV_INLINE
void
dtype_new_store_for_order_and_null_size(
/*====================================*/
	byte*		buf,	/*!< in: buffer for
				DATA_NEW_ORDER_NULL_TYPE_BUF_SIZE
				bytes where we store the info */
	const dtype_t*	type,	/*!< in: type struct */
	ulint		prefix_len)/*!< in: prefix length to
				replace type->len, or 0 */
{
#if 6 != DATA_NEW_ORDER_NULL_TYPE_BUF_SIZE
#error "6 != DATA_NEW_ORDER_NULL_TYPE_BUF_SIZE"
#endif
	ulint	len;

	ut_ad(type);
	ut_ad(type->mtype >= DATA_VARCHAR);
	ut_ad(type->mtype <= DATA_MTYPE_MAX);

	buf[0] = (byte)(type->mtype & 0xFFUL);

	if (type->prtype & DATA_BINARY_TYPE) {
		buf[0] |= 128;
	}

	/* In versions < 4.1.2 we had:	if (type->prtype & DATA_NONLATIN1) {
	buf[0] |= 64;
	}
	*/

	buf[1] = (byte)(type->prtype & 0xFFUL);

	len = prefix_len ? prefix_len : type->len;

	mach_write_to_2(buf + 2, len & 0xFFFFUL);

	ut_ad(dtype_get_charset_coll(type->prtype) <= MAX_CHAR_COLL_NUM);
	mach_write_to_2(buf + 4, dtype_get_charset_coll(type->prtype));

	if (type->prtype & DATA_NOT_NULL) {
		buf[4] |= 128;
	}
}

/**********************************************************************//**
Reads to a type the stored information which determines its alphabetical
ordering and the storage size of an SQL NULL value. This is the < 4.1.x
storage format. */
UNIV_INLINE
void
dtype_read_for_order_and_null_size(
/*===============================*/
	dtype_t*	type,	/*!< in: type struct */
	const byte*	buf)	/*!< in: buffer for stored type order info */
{
#if 4 != DATA_ORDER_NULL_TYPE_BUF_SIZE
# error "4 != DATA_ORDER_NULL_TYPE_BUF_SIZE"
#endif

	type->mtype = buf[0] & 63;
	type->prtype = buf[1];

	if (buf[0] & 128) {
		type->prtype |= DATA_BINARY_TYPE;
	}

	type->len = mach_read_from_2(buf + 2);

	type->prtype = dtype_form_prtype(type->prtype,
					 data_mysql_default_charset_coll);
	dtype_set_mblen(type);
}

/**********************************************************************//**
Reads to a type the stored information which determines its alphabetical
ordering and the storage size of an SQL NULL value. This is the >= 4.1.x
storage format. */
UNIV_INLINE
void
dtype_new_read_for_order_and_null_size(
/*===================================*/
	dtype_t*	type,	/*!< in: type struct */
	const byte*	buf)	/*!< in: buffer for stored type order info */
{
	ulint	charset_coll;

#if 6 != DATA_NEW_ORDER_NULL_TYPE_BUF_SIZE
#error "6 != DATA_NEW_ORDER_NULL_TYPE_BUF_SIZE"
#endif

	type->mtype = buf[0] & 63;
	type->prtype = buf[1];

	if (buf[0] & 128) {
		type->prtype |= DATA_BINARY_TYPE;
	}

	if (buf[4] & 128) {
		type->prtype |= DATA_NOT_NULL;
	}

	type->len = mach_read_from_2(buf + 2);

	charset_coll = mach_read_from_2(buf + 4) & CHAR_COLL_MASK;

	if (dtype_is_string_type(type->mtype)) {
		ut_a(charset_coll <= MAX_CHAR_COLL_NUM);

		if (charset_coll == 0) {
			/* This insert buffer record was inserted with MySQL
			version < 4.1.2, and the charset-collation code was not
			explicitly stored to dtype->prtype at that time. It
			must be the default charset-collation of this MySQL
			installation. */

			charset_coll = data_mysql_default_charset_coll;
		}

		type->prtype = dtype_form_prtype(type->prtype, charset_coll);
	}
	dtype_set_mblen(type);
}

/*********************************************************************//**
Returns the type's SQL name (e.g. BIGINT UNSIGNED) from mtype,prtype,len
@return the SQL type name */
UNIV_INLINE
char*
dtype_sql_name(
/*===========*/
	unsigned	mtype,	/*!< in: mtype */
	unsigned	prtype,	/*!< in: prtype */
	unsigned	len,	/*!< in: len */
	char*		name,	/*!< out: SQL name */
	unsigned	name_sz)/*!< in: size of the name buffer */
{

#define APPEND_UNSIGNED()					\
	do {							\
		if (prtype & DATA_UNSIGNED) {			\
			ut_snprintf(name + strlen(name),	\
				    name_sz - strlen(name),	\
				    " UNSIGNED");		\
		}						\
	} while (0)

	ut_snprintf(name, name_sz, "UNKNOWN");

	switch (mtype) {
	case DATA_INT:
		switch (len) {
		case 1:
			ut_snprintf(name, name_sz, "TINYINT");
			break;
		case 2:
			ut_snprintf(name, name_sz, "SMALLINT");
			break;
		case 3:
			ut_snprintf(name, name_sz, "MEDIUMINT");
			break;
		case 4:
			ut_snprintf(name, name_sz, "INT");
			break;
		case 8:
			ut_snprintf(name, name_sz, "BIGINT");
			break;
		}
		APPEND_UNSIGNED();
		break;
	case DATA_FLOAT:
		ut_snprintf(name, name_sz, "FLOAT");
		APPEND_UNSIGNED();
		break;
	case DATA_DOUBLE:
		ut_snprintf(name, name_sz, "DOUBLE");
		APPEND_UNSIGNED();
		break;
	case DATA_FIXBINARY:
		ut_snprintf(name, name_sz, "BINARY(%u)", len);
		break;
	case DATA_CHAR:
	case DATA_MYSQL:
		ut_snprintf(name, name_sz, "CHAR(%u)", len);
		break;
	case DATA_VARCHAR:
	case DATA_VARMYSQL:
		ut_snprintf(name, name_sz, "VARCHAR(%u)", len);
		break;
	case DATA_BINARY:
		ut_snprintf(name, name_sz, "VARBINARY(%u)", len);
		break;
	case DATA_GEOMETRY:
		ut_snprintf(name, name_sz, "GEOMETRY");
		break;
	case DATA_BLOB:
		switch (len) {
		case 9:
			ut_snprintf(name, name_sz, "TINYBLOB");
			break;
		case 10:
			ut_snprintf(name, name_sz, "BLOB");
			break;
		case 11:
			ut_snprintf(name, name_sz, "MEDIUMBLOB");
			break;
		case 12:
			ut_snprintf(name, name_sz, "LONGBLOB");
			break;
		}
	}

	if (prtype & DATA_NOT_NULL) {
		ut_snprintf(name + strlen(name),
			    name_sz - strlen(name),
			    " NOT NULL");
	}

	return(name);
}

/***********************************************************************//**
Returns the size of a fixed size data type, 0 if not a fixed size type.
@return fixed size, or 0 */
UNIV_INLINE
ulint
dtype_get_fixed_size_low(
/*=====================*/
	ulint	mtype,		/*!< in: main type */
	ulint	prtype,		/*!< in: precise type */
	ulint	len,		/*!< in: length */
	ulint	mbminmaxlen,	/*!< in: minimum and maximum length of
				a multibyte character, in bytes */
	ulint	comp)		/*!< in: nonzero=ROW_FORMAT=COMPACT  */
{
	switch (mtype) {
	case DATA_SYS:
#ifdef UNIV_DEBUG
		switch (prtype & DATA_MYSQL_TYPE_MASK) {
		case DATA_ROW_ID:
			ut_ad(len == DATA_ROW_ID_LEN);
			break;
		case DATA_TRX_ID:
			ut_ad(len == DATA_TRX_ID_LEN);
			break;
		case DATA_ROLL_PTR:
			ut_ad(len == DATA_ROLL_PTR_LEN);
			break;
		default:
			ut_ad(0);
			return(0);
		}
#endif /* UNIV_DEBUG */
	case DATA_CHAR:
	case DATA_FIXBINARY:
	case DATA_INT:
	case DATA_FLOAT:
	case DATA_DOUBLE:
	case DATA_POINT:
		return(len);
	case DATA_MYSQL:
		if (prtype & DATA_BINARY_TYPE) {
			return(len);
		} else if (!comp) {
			return(len);
		} else {
#ifdef UNIV_DEBUG
			ulint	i_mbminlen, i_mbmaxlen;

			innobase_get_cset_width(
				dtype_get_charset_coll(prtype),
				&i_mbminlen, &i_mbmaxlen);

			ut_ad(DATA_MBMINMAXLEN(i_mbminlen, i_mbmaxlen)
			      == mbminmaxlen);
#endif /* UNIV_DEBUG */
			if (DATA_MBMINLEN(mbminmaxlen)
			    == DATA_MBMAXLEN(mbminmaxlen)) {
				return(len);
			}
		}
<<<<<<< HEAD
		/* fall through for variable-length charsets */
=======
#else /* !UNIV_HOTBACKUP */
		return(len);
#endif /* !UNIV_HOTBACKUP */
		/* Treat as variable-length. */
		/* Fall through */
>>>>>>> 13a350ac
	case DATA_VARCHAR:
	case DATA_BINARY:
	case DATA_DECIMAL:
	case DATA_VARMYSQL:
	case DATA_VAR_POINT:
	case DATA_GEOMETRY:
	case DATA_BLOB:
		return(0);
	default:
		ut_error;
	}

	return(0);
}

/***********************************************************************//**
Returns the minimum size of a data type.
@return minimum size */
UNIV_INLINE
ulint
dtype_get_min_size_low(
/*===================*/
	ulint	mtype,		/*!< in: main type */
	ulint	prtype,		/*!< in: precise type */
	ulint	len,		/*!< in: length */
	ulint	mbminmaxlen)	/*!< in: minimum and maximum length of a
				multi-byte character */
{
	switch (mtype) {
	case DATA_SYS:
#ifdef UNIV_DEBUG
		switch (prtype & DATA_MYSQL_TYPE_MASK) {
		case DATA_ROW_ID:
			ut_ad(len == DATA_ROW_ID_LEN);
			break;
		case DATA_TRX_ID:
			ut_ad(len == DATA_TRX_ID_LEN);
			break;
		case DATA_ROLL_PTR:
			ut_ad(len == DATA_ROLL_PTR_LEN);
			break;
		default:
			ut_ad(0);
			return(0);
		}
#endif /* UNIV_DEBUG */
	case DATA_CHAR:
	case DATA_FIXBINARY:
	case DATA_INT:
	case DATA_FLOAT:
	case DATA_DOUBLE:
	case DATA_POINT:
		return(len);
	case DATA_MYSQL:
		if (prtype & DATA_BINARY_TYPE) {
			return(len);
		} else {
			ulint	mbminlen = DATA_MBMINLEN(mbminmaxlen);
			ulint	mbmaxlen = DATA_MBMAXLEN(mbminmaxlen);

			if (mbminlen == mbmaxlen) {
				return(len);
			}

			/* this is a variable-length character set */
			ut_a(mbminlen > 0);
			ut_a(mbmaxlen > mbminlen);
			ut_a(len % mbmaxlen == 0);
			return(len * mbminlen / mbmaxlen);
		}
	case DATA_VARCHAR:
	case DATA_BINARY:
	case DATA_DECIMAL:
	case DATA_VARMYSQL:
	case DATA_VAR_POINT:
	case DATA_GEOMETRY:
	case DATA_BLOB:
		return(0);
	default:
		ut_error;
	}

	return(0);
}

/***********************************************************************//**
Returns the maximum size of a data type. Note: types in system tables may be
incomplete and return incorrect information.
@return maximum size */
UNIV_INLINE
ulint
dtype_get_max_size_low(
/*===================*/
	ulint	mtype,		/*!< in: main type */
	ulint	len)		/*!< in: length */
{
	switch (mtype) {
	case DATA_SYS:
	case DATA_CHAR:
	case DATA_FIXBINARY:
	case DATA_INT:
	case DATA_FLOAT:
	case DATA_DOUBLE:
	case DATA_MYSQL:
	case DATA_VARCHAR:
	case DATA_BINARY:
	case DATA_DECIMAL:
	case DATA_VARMYSQL:
	case DATA_POINT:
		return(len);
	case DATA_VAR_POINT:
	case DATA_GEOMETRY:
	case DATA_BLOB:
		break;
	default:
		ut_error;
	}

	return(ULINT_MAX);
}

/***********************************************************************//**
Returns the ROW_FORMAT=REDUNDANT stored SQL NULL size of a type.
For fixed length types it is the fixed length of the type, otherwise 0.
@return SQL null storage size in ROW_FORMAT=REDUNDANT */
UNIV_INLINE
ulint
dtype_get_sql_null_size(
/*====================*/
	const dtype_t*	type,	/*!< in: type */
	ulint		comp)	/*!< in: nonzero=ROW_FORMAT=COMPACT  */
{
	return(dtype_get_fixed_size_low(type->mtype, type->prtype, type->len,
					type->mbminmaxlen, comp));
}<|MERGE_RESOLUTION|>--- conflicted
+++ resolved
@@ -1,10 +1,6 @@
 /*****************************************************************************
 
-<<<<<<< HEAD
 Copyright (c) 1996, 2014, Oracle and/or its affiliates. All Rights Reserved.
-=======
-Copyright (c) 1996, 2012, Oracle and/or its affiliates. All Rights Reserved.
->>>>>>> 13a350ac
 Copyright (c) 2017, MariaDB Corporation.
 
 This program is free software; you can redistribute it and/or modify it under
@@ -531,15 +527,8 @@
 				return(len);
 			}
 		}
-<<<<<<< HEAD
-		/* fall through for variable-length charsets */
-=======
-#else /* !UNIV_HOTBACKUP */
-		return(len);
-#endif /* !UNIV_HOTBACKUP */
 		/* Treat as variable-length. */
 		/* Fall through */
->>>>>>> 13a350ac
 	case DATA_VARCHAR:
 	case DATA_BINARY:
 	case DATA_DECIMAL:
