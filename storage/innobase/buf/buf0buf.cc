--- conflicted
+++ resolved
@@ -1398,14 +1398,9 @@
 			buf_flush_LRU(
 				std::max<ulint>(withdraw_target
 						- UT_LIST_GET_LEN(withdraw),
-<<<<<<< HEAD
 						srv_LRU_scan_depth),
 				true);
-			buf_flush_wait_batch_end_acquiring_mutex(true);
-=======
-						srv_LRU_scan_depth));
 			buf_flush_wait_LRU_batch_end_acquiring_mutex();
->>>>>>> ad18e509
 		}
 
 		/* relocate blocks/buddies in withdrawn area */
