--- conflicted
+++ resolved
@@ -3818,34 +3818,17 @@
 buf_page_create(fil_space_t *space, uint32_t offset,
                 ulint zip_size, mtr_t *mtr)
 {
-<<<<<<< HEAD
   page_id_t page_id(space->id, offset);
   ut_ad(mtr->is_active());
   ut_ad(page_id.space() != 0 || !zip_size);
 
   space->free_page(offset, false);
+loop:
   buf_block_t *free_block= buf_LRU_get_free_block(false);
   free_block->initialise(page_id, zip_size, 1);
-=======
-	buf_frame_t*	frame;
-	buf_block_t*	block;
-	buf_pool_t*	buf_pool = buf_pool_get(page_id);
-	rw_lock_t*	hash_lock;
-
-	ut_ad(mtr->is_active());
-	ut_ad(page_id.space() != 0 || !zip_size);
-loop:
-	buf_block_t *free_block = buf_LRU_get_free_block(buf_pool);
-
-	buf_pool_mutex_enter(buf_pool);
-
-	hash_lock = buf_page_hash_lock_get(buf_pool, page_id);
-	rw_lock_x_lock(hash_lock);
->>>>>>> cf9b3b25
 
   const ulint fold= page_id.fold();
 
-<<<<<<< HEAD
   mutex_enter(&buf_pool.mutex);
 
   buf_block_t *block= reinterpret_cast<buf_block_t*>
@@ -3855,150 +3838,78 @@
       !buf_pool.watch_is_sentinel(block->page))
   {
 #ifdef BTR_CUR_HASH_ADAPT
-    const bool drop_hash_entry= block->page.state() == BUF_BLOCK_FILE_PAGE &&
-      UNIV_LIKELY_NULL(block->index);
-    if (UNIV_UNLIKELY(drop_hash_entry))
+    const dict_index_t *drop_hash_entry= nullptr;
+#endif
+    switch (block->page.state()) {
+    default:
+      ut_ad(0);
+      break;
+    case BUF_BLOCK_FILE_PAGE:
+      buf_block_buf_fix_inc(block, __FILE__, __LINE__);
+      {
+        const auto num_fix_count= mtr->get_fix_count(block) + 1;
+        while (block->page.io_fix() != BUF_IO_NONE ||
+               num_fix_count != block->page.buf_fix_count())
+        {
+          mutex_exit(&buf_pool.mutex);
+          os_thread_yield();
+          mutex_enter(&buf_pool.mutex);
+        }
+      }
       rw_lock_x_lock(&block->lock);
+#ifdef BTR_CUR_HASH_ADAPT
+      drop_hash_entry= block->index;
+#endif
+      buf_LRU_block_free_non_file_page(free_block);
+      break;
+    case BUF_BLOCK_ZIP_PAGE:
+      page_hash_latch *hash_lock= buf_pool.page_hash.lock_get(fold);
+      hash_lock->write_lock();
+      if (block->page.io_fix() != BUF_IO_NONE)
+      {
+        hash_lock->write_unlock();
+        buf_LRU_block_free_non_file_page(block);
+        mutex_exit(&buf_pool.mutex);
+        goto loop;
+      }
+
+      rw_lock_x_lock(&free_block->lock);
+      buf_relocate(&block->page, &free_block->page);
+
+      if (block->page.oldest_modification() > 0)
+        buf_flush_relocate_on_flush_list(&block->page, &free_block->page);
+#ifdef UNIV_DEBUG
+      else
+        UT_LIST_REMOVE(buf_pool.zip_clean, &block->page);
+#endif
+
+      free_block->page.set_state(BUF_BLOCK_FILE_PAGE);
+      free_block->lock_hash_val= lock_rec_hash(
+        page_id.space(), page_id.page_no());
+      buf_unzip_LRU_add_block(free_block, FALSE);
+      hash_lock->write_unlock();
+      buf_page_free_descriptor(&block->page);
+      block= free_block;
+      buf_block_buf_fix_inc(block, __FILE__, __LINE__);
+      break;
+    }
+
+    mutex_exit(&buf_pool.mutex);
+
+#ifdef BTR_CUR_HASH_ADAPT
+    if (drop_hash_entry)
+      btr_search_drop_page_hash_index(block);
 #endif /* BTR_CUR_HASH_ADAPT */
 
-    /* Page can be found in buf_pool */
-    buf_LRU_block_free_non_file_page(free_block);
-    mutex_exit(&buf_pool.mutex);
-=======
-	if (UNIV_LIKELY_NULL(block)
-	    && buf_page_in_file(&block->page)
-	    && !buf_pool_watch_is_sentinel(buf_pool, &block->page)) {
-		ut_d(block->page.file_page_was_freed = FALSE);
-#ifdef BTR_CUR_HASH_ADAPT
-		const dict_index_t *drop_hash_entry= nullptr;
-#endif
-		switch (const auto page_state= buf_block_get_state(block)) {
-		default:
-			ut_ad(0);
-			break;
-		case BUF_BLOCK_ZIP_PAGE:
-		case BUF_BLOCK_ZIP_DIRTY:
-			buf_block_init_low(free_block);
-			mutex_enter(&buf_pool->zip_mutex);
-
-			buf_page_mutex_enter(free_block);
-			if (buf_page_get_io_fix(&block->page) != BUF_IO_NONE) {
-				mutex_exit(&buf_pool->zip_mutex);
-				rw_lock_x_unlock(hash_lock);
-				buf_LRU_block_free_non_file_page(free_block);
-				buf_pool_mutex_exit(buf_pool);
-				buf_page_mutex_exit(free_block);
-
-				goto loop;
-			}
-
-			rw_lock_x_lock(&free_block->lock);
-
-			buf_relocate(&block->page, &free_block->page);
-			if (page_state == BUF_BLOCK_ZIP_DIRTY) {
-				ut_ad(block->page.in_flush_list);
-				ut_ad(block->page.oldest_modification > 0);
-				buf_flush_relocate_on_flush_list(
-					&block->page, &free_block->page);
-			} else {
-				ut_ad(block->page.oldest_modification == 0);
-				ut_ad(!block->page.in_flush_list);
-#ifdef UNIV_DEBUG
-				UT_LIST_REMOVE(
-					buf_pool->zip_clean, &block->page);
-#endif
-			}
-
-			free_block->page.state = BUF_BLOCK_FILE_PAGE;
-			mutex_exit(&buf_pool->zip_mutex);
-			free_block->lock_hash_val = lock_rec_hash(
-				page_id.space(), page_id.page_no());
-			buf_unzip_LRU_add_block(free_block, false);
-			buf_page_free_descriptor(&block->page);
-			block = free_block;
-			buf_block_buf_fix_inc(block, __FILE__, __LINE__);
-			buf_page_mutex_exit(free_block);
-			free_block = nullptr;
-			break;
-		case BUF_BLOCK_FILE_PAGE:
-			buf_block_buf_fix_inc(block, __FILE__, __LINE__);
-			const uint32_t num_fix_count= mtr->get_fix_count(block)
-				+ 1;
-			while (buf_block_get_io_fix(block) != BUF_IO_NONE
-			       || (num_fix_count
-				   != block->page.buf_fix_count)) {
-				buf_pool_mutex_exit(buf_pool);
-				rw_lock_x_unlock(hash_lock);
-
-				os_thread_yield();
-
-				buf_pool_mutex_enter(buf_pool);
-				rw_lock_x_lock(hash_lock);
-			}
-
-			rw_lock_x_lock(&block->lock);
-#ifdef BTR_CUR_HASH_ADAPT
-			drop_hash_entry = block->index;
-#endif
-			break;
-		}
-		/* Page can be found in buf_pool */
-		buf_pool_mutex_exit(buf_pool);
-		rw_lock_x_unlock(hash_lock);
-
-		if (free_block) {
-			buf_block_free(free_block);
-		}
-
-#ifdef BTR_CUR_HASH_ADAPT
-		if (UNIV_LIKELY_NULL(drop_hash_entry)) {
-			btr_search_drop_page_hash_index(block);
-		}
-#endif /* BTR_CUR_HASH_ADAPT */
-
-		mtr_memo_push(mtr, block, MTR_MEMO_PAGE_X_FIX);
-
-		return block;
-	}
-
-	/* If we get here, the page was not in buf_pool: init it there */
-
-	DBUG_PRINT("ib_buf", ("create page %u:%u",
-			      page_id.space(), page_id.page_no()));
->>>>>>> cf9b3b25
-
-#ifdef BTR_CUR_HASH_ADAPT
-    if (UNIV_UNLIKELY(drop_hash_entry))
-    {
-      btr_search_drop_page_hash_index(block);
-      rw_lock_x_unlock(&block->lock);
-    }
-#endif /* BTR_CUR_HASH_ADAPT */
-
-    if (!recv_recovery_is_on())
-      /* FIXME: Remove the redundant lookup and avoid
-      the unnecessary invocation of buf_zip_decompress().
-      We may have to convert buf_page_t to buf_block_t,
-      but we are going to initialize the page. */
-      return buf_page_get_gen(page_id, zip_size, RW_NO_LATCH,
-                              block, BUF_GET_POSSIBLY_FREED,
-                              __FILE__, __LINE__, mtr);
-    mutex_exit(&recv_sys.mutex);
-    block= buf_page_get_with_no_latch(page_id, zip_size, mtr);
-    mutex_enter(&recv_sys.mutex);
+    mtr_memo_push(mtr, block, MTR_MEMO_PAGE_X_FIX);
+
     return block;
   }
 
   /* If we get here, the page was not in buf_pool: init it there */
 
-<<<<<<< HEAD
   DBUG_PRINT("ib_buf", ("create page %u:%u",
                         page_id.space(), page_id.page_no()));
-=======
-	rw_lock_x_lock(&block->lock);
-
-	rw_lock_x_unlock(hash_lock);
->>>>>>> cf9b3b25
 
   block= free_block;
 
@@ -4007,7 +3918,6 @@
   ut_ad(fsp_is_system_temporary(page_id.space()) ||
         rw_lock_s_lock_nowait(block->debug_latch, __FILE__, __LINE__));
 
-<<<<<<< HEAD
   /* The block must be put to the LRU list */
   buf_LRU_add_block(&block->page, false);
   page_hash_latch *hash_lock= buf_pool.page_hash.lock_get(fold);
@@ -4016,47 +3926,14 @@
   ut_d(block->page.in_page_hash= true);
   HASH_INSERT(buf_page_t, hash, &buf_pool.page_hash, fold, &block->page);
 
+  rw_lock_x_lock(&block->lock);
   if (UNIV_UNLIKELY(zip_size))
   {
     /* Prevent race conditions during buf_buddy_alloc(), which may
     release and reacquire buf_pool.mutex, by IO-fixing and X-latching
     the block. */
     block->page.set_io_fix(BUF_IO_READ);
-    rw_lock_x_lock(&block->lock);
     hash_lock->write_unlock();
-=======
-	if (zip_size) {
-		void*	data;
-		bool	lru;
-
-		/* Prevent race conditions during buf_buddy_alloc(),
-		which may release and reacquire buf_pool->mutex,
-		by IO-fixing and X-latching the block. */
-
-		buf_page_set_io_fix(&block->page, BUF_IO_READ);
-
-		buf_page_mutex_exit(block);
-		/* buf_pool->mutex may be released and reacquired by
-		buf_buddy_alloc().  Thus, we must release block->mutex
-		in order not to break the latching order in
-		the reacquisition of buf_pool->mutex.  We also must
-		defer this operation until after the block descriptor
-		has been added to buf_pool->LRU and buf_pool->page_hash. */
-		data = buf_buddy_alloc(buf_pool, zip_size, &lru);
-		buf_page_mutex_enter(block);
-		block->page.zip.data = (page_zip_t*) data;
-
-		/* To maintain the invariant
-		block->in_unzip_LRU_list
-		== buf_page_belongs_to_unzip_LRU(&block->page)
-		we have to add this block to unzip_LRU after
-		block->page.zip.data is set. */
-		ut_ad(buf_page_belongs_to_unzip_LRU(&block->page));
-		buf_unzip_LRU_add_block(block, FALSE);
-
-		buf_page_set_io_fix(&block->page, BUF_IO_NONE);
-	}
->>>>>>> cf9b3b25
 
     /* buf_pool.mutex may be released and reacquired by
     buf_buddy_alloc(). We must defer this operation until
@@ -4064,25 +3941,20 @@
     buf_pool.LRU and buf_pool.page_hash. */
     block->page.zip.data= buf_buddy_alloc(zip_size);
 
-<<<<<<< HEAD
     /* To maintain the invariant block->in_unzip_LRU_list ==
     block->page.belongs_to_unzip_LRU() we have to add this
     block to unzip_LRU after block->page.zip.data is set. */
     ut_ad(block->page.belongs_to_unzip_LRU());
     buf_unzip_LRU_add_block(block, FALSE);
-=======
-	mtr_memo_push(mtr, block, MTR_MEMO_PAGE_X_FIX);
->>>>>>> cf9b3b25
 
     block->page.set_io_fix(BUF_IO_NONE);
-    rw_lock_x_unlock(&block->lock);
   }
   else
     hash_lock->write_unlock();
 
   mutex_exit(&buf_pool.mutex);
 
-  mtr->memo_push(block, MTR_MEMO_BUF_FIX);
+  mtr->memo_push(block, MTR_MEMO_PAGE_X_FIX);
   block->page.set_accessed();
   buf_pool.stat.n_pages_created++;
 
