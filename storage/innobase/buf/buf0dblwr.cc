/*****************************************************************************

Copyright (c) 1995, 2017, Oracle and/or its affiliates. All Rights Reserved.
Copyright (c) 2013, 2020, MariaDB Corporation.

This program is free software; you can redistribute it and/or modify it under
the terms of the GNU General Public License as published by the Free Software
Foundation; version 2 of the License.

This program is distributed in the hope that it will be useful, but WITHOUT
ANY WARRANTY; without even the implied warranty of MERCHANTABILITY or FITNESS
FOR A PARTICULAR PURPOSE. See the GNU General Public License for more details.

You should have received a copy of the GNU General Public License along with
this program; if not, write to the Free Software Foundation, Inc.,
51 Franklin Street, Fifth Floor, Boston, MA 02110-1335 USA

*****************************************************************************/

/**************************************************//**
@file buf/buf0dblwr.cc
Doublwrite buffer module

Created 2011/12/19
*******************************************************/

#include "buf0dblwr.h"
#include "buf0buf.h"
#include "buf0checksum.h"
#include "srv0start.h"
#include "srv0srv.h"
#include "page0zip.h"
#include "trx0sys.h"
#include "fil0crypt.h"
#include "fil0pagecompress.h"

using st_::span;

/** The doublewrite buffer */
buf_dblwr_t*	buf_dblwr = NULL;

/** Set to TRUE when the doublewrite buffer is being created */
ibool	buf_dblwr_being_created = FALSE;

#define TRX_SYS_DOUBLEWRITE_BLOCKS 2

/****************************************************************//**
Determines if a page number is located inside the doublewrite buffer.
@return TRUE if the location is inside the two blocks of the
doublewrite buffer */
ibool
buf_dblwr_page_inside(
/*==================*/
	ulint	page_no)	/*!< in: page number */
{
	if (buf_dblwr == NULL) {

		return(FALSE);
	}

	if (page_no >= buf_dblwr->block1
	    && page_no < buf_dblwr->block1
	    + TRX_SYS_DOUBLEWRITE_BLOCK_SIZE) {
		return(TRUE);
	}

	if (page_no >= buf_dblwr->block2
	    && page_no < buf_dblwr->block2
	    + TRX_SYS_DOUBLEWRITE_BLOCK_SIZE) {
		return(TRUE);
	}

	return(FALSE);
}

/****************************************************************//**
Calls buf_page_get() on the TRX_SYS_PAGE and returns a pointer to the
doublewrite buffer within it.
@return pointer to the doublewrite buffer within the filespace header
page. */
UNIV_INLINE
byte*
buf_dblwr_get(
/*==========*/
	mtr_t*	mtr)	/*!< in/out: MTR to hold the page latch */
{
	buf_block_t*	block;

	block = buf_page_get(page_id_t(TRX_SYS_SPACE, TRX_SYS_PAGE_NO),
			     univ_page_size, RW_X_LATCH, mtr);

	buf_block_dbg_add_level(block, SYNC_NO_ORDER_CHECK);

	return(buf_block_get_frame(block) + TRX_SYS_DOUBLEWRITE);
}

/********************************************************************//**
Flush a batch of writes to the datafiles that have already been
written to the dblwr buffer on disk. */
void
buf_dblwr_sync_datafiles()
/*======================*/
{
	/* Wake possible simulated aio thread to actually post the
	writes to the operating system */
	os_aio_simulated_wake_handler_threads();

	/* Wait that all async writes to tablespaces have been posted to
	the OS */
	os_aio_wait_until_no_pending_writes();
}

/****************************************************************//**
Creates or initialializes the doublewrite buffer at a database start. */
static
void
buf_dblwr_init(
/*===========*/
	byte*	doublewrite)	/*!< in: pointer to the doublewrite buf
				header on trx sys page */
{
	ulint	buf_size;

	buf_dblwr = static_cast<buf_dblwr_t*>(
		ut_zalloc_nokey(sizeof(buf_dblwr_t)));

	/* There are two blocks of same size in the doublewrite
	buffer. */
	buf_size = TRX_SYS_DOUBLEWRITE_BLOCKS * TRX_SYS_DOUBLEWRITE_BLOCK_SIZE;

	/* There must be atleast one buffer for single page writes
	and one buffer for batch writes. */
	ut_a(srv_doublewrite_batch_size > 0
	     && srv_doublewrite_batch_size < buf_size);

	mutex_create(LATCH_ID_BUF_DBLWR, &buf_dblwr->mutex);

	buf_dblwr->b_event = os_event_create("dblwr_batch_event");
	buf_dblwr->s_event = os_event_create("dblwr_single_event");
	buf_dblwr->first_free = 0;
	buf_dblwr->s_reserved = 0;
	buf_dblwr->b_reserved = 0;

	buf_dblwr->block1 = mach_read_from_4(
		doublewrite + TRX_SYS_DOUBLEWRITE_BLOCK1);
	buf_dblwr->block2 = mach_read_from_4(
		doublewrite + TRX_SYS_DOUBLEWRITE_BLOCK2);

	buf_dblwr->in_use = static_cast<bool*>(
		ut_zalloc_nokey(buf_size * sizeof(bool)));

	buf_dblwr->write_buf_unaligned = static_cast<byte*>(
		ut_malloc_nokey((1 + buf_size) << srv_page_size_shift));

	buf_dblwr->write_buf = static_cast<byte*>(
		ut_align(buf_dblwr->write_buf_unaligned,
			 srv_page_size));

	buf_dblwr->buf_block_arr = static_cast<buf_page_t**>(
		ut_zalloc_nokey(buf_size * sizeof(void*)));
}

/** Create the doublewrite buffer if the doublewrite buffer header
is not present in the TRX_SYS page.
@return	whether the operation succeeded
@retval	true	if the doublewrite buffer exists or was created
@retval	false	if the creation failed (too small first data file) */
bool
buf_dblwr_create()
{
	buf_block_t*	block2;
	buf_block_t*	new_block;
	buf_block_t*	trx_sys_block;
	byte*	doublewrite;
	byte*	fseg_header;
	ulint	page_no;
	ulint	prev_page_no;
	ulint	i;
	mtr_t	mtr;

	if (buf_dblwr) {
		/* Already inited */
		return(true);
	}

start_again:
	mtr.start();
	buf_dblwr_being_created = TRUE;

	doublewrite = buf_dblwr_get(&mtr);

	if (mach_read_from_4(doublewrite + TRX_SYS_DOUBLEWRITE_MAGIC)
	    == TRX_SYS_DOUBLEWRITE_MAGIC_N) {
		/* The doublewrite buffer has already been created:
		just read in some numbers */

		buf_dblwr_init(doublewrite);

		mtr.commit();
		buf_dblwr_being_created = FALSE;
		return(true);
	} else {
		if (UT_LIST_GET_FIRST(fil_system.sys_space->chain)->size
		    < 3 * FSP_EXTENT_SIZE) {
			goto too_small;
		}
	}

<<<<<<< HEAD
	block2 = fseg_create(fil_system.sys_space, TRX_SYS_PAGE_NO,
=======
	trx_sys_block = buf_page_get(
		page_id_t(TRX_SYS_SPACE, TRX_SYS_PAGE_NO),
		page_size_t(srv_page_size, srv_page_size, 0), RW_X_LATCH,
		&mtr);

	block2 = fseg_create(TRX_SYS_SPACE,
>>>>>>> 0eb38243
			     TRX_SYS_DOUBLEWRITE
			     + TRX_SYS_DOUBLEWRITE_FSEG, &mtr, trx_sys_block);

	if (block2 == NULL) {
too_small:
		ib::error()
			<< "Cannot create doublewrite buffer: "
			"the first file in innodb_data_file_path"
			" must be at least "
			<< (3 * (FSP_EXTENT_SIZE
				 >> (20U - srv_page_size_shift)))
			<< "M.";
		mtr.commit();
		return(false);
	}

	ib::info() << "Doublewrite buffer not found: creating new";

	/* FIXME: After this point, the doublewrite buffer creation
	is not atomic. The doublewrite buffer should not exist in
	the InnoDB system tablespace file in the first place.
	It could be located in separate optional file(s) in a
	user-specified location. */

	/* fseg_create acquires a second latch on the page,
	therefore we must declare it: */

	buf_block_dbg_add_level(block2, SYNC_NO_ORDER_CHECK);

	fseg_header = doublewrite + TRX_SYS_DOUBLEWRITE_FSEG;
	prev_page_no = 0;

	for (i = 0; i < TRX_SYS_DOUBLEWRITE_BLOCKS * TRX_SYS_DOUBLEWRITE_BLOCK_SIZE
		     + FSP_EXTENT_SIZE / 2; i++) {
		new_block = fseg_alloc_free_page(
			fseg_header, prev_page_no + 1, FSP_UP, &mtr);
		if (new_block == NULL) {
			ib::error() << "Cannot create doublewrite buffer: "
				" you must increase your tablespace size."
				" Cannot continue operation.";
			/* This may essentially corrupt the doublewrite
			buffer. However, usually the doublewrite buffer
			is created at database initialization, and it
			should not matter (just remove all newly created
			InnoDB files and restart). */
			mtr.commit();
			return(false);
		}

		/* We read the allocated pages to the buffer pool;
		when they are written to disk in a flush, the space
		id and page number fields are also written to the
		pages. When we at database startup read pages
		from the doublewrite buffer, we know that if the
		space id and page number in them are the same as
		the page position in the tablespace, then the page
		has not been written to in doublewrite. */

		ut_ad(rw_lock_get_x_lock_count(&new_block->lock) == 1);
		page_no = new_block->page.id.page_no();
		/* We only do this in the debug build, to ensure that
		both the check in buf_flush_init_for_writing() and
		recv_parse_or_apply_log_rec_body() will see a valid
		page type. The flushes of new_block are actually
		unnecessary here.  */
		ut_d(mlog_write_ulint(FIL_PAGE_TYPE + new_block->frame,
				      FIL_PAGE_TYPE_SYS, MLOG_2BYTES, &mtr));

		if (i == FSP_EXTENT_SIZE / 2) {
			ut_a(page_no == FSP_EXTENT_SIZE);
			mlog_write_ulint(doublewrite
					 + TRX_SYS_DOUBLEWRITE_BLOCK1,
					 page_no, MLOG_4BYTES, &mtr);
			mlog_write_ulint(doublewrite
					 + TRX_SYS_DOUBLEWRITE_REPEAT
					 + TRX_SYS_DOUBLEWRITE_BLOCK1,
					 page_no, MLOG_4BYTES, &mtr);

		} else if (i == FSP_EXTENT_SIZE / 2
			   + TRX_SYS_DOUBLEWRITE_BLOCK_SIZE) {
			ut_a(page_no == 2 * FSP_EXTENT_SIZE);
			mlog_write_ulint(doublewrite
					 + TRX_SYS_DOUBLEWRITE_BLOCK2,
					 page_no, MLOG_4BYTES, &mtr);
			mlog_write_ulint(doublewrite
					 + TRX_SYS_DOUBLEWRITE_REPEAT
					 + TRX_SYS_DOUBLEWRITE_BLOCK2,
					 page_no, MLOG_4BYTES, &mtr);

		} else if (i > FSP_EXTENT_SIZE / 2) {
			ut_a(page_no == prev_page_no + 1);
		}

		if (((i + 1) & 15) == 0) {
			/* rw_locks can only be recursively x-locked
			2048 times. (on 32 bit platforms,
			(lint) 0 - (X_LOCK_DECR * 2049)
			is no longer a negative number, and thus
			lock_word becomes like a shared lock).
			For 4k page size this loop will
			lock the fseg header too many times. Since
			this code is not done while any other threads
			are active, restart the MTR occasionally. */
			mtr_commit(&mtr);
			mtr_start(&mtr);
			doublewrite = buf_dblwr_get(&mtr);
			fseg_header = doublewrite
				      + TRX_SYS_DOUBLEWRITE_FSEG;
		}

		prev_page_no = page_no;
	}

	mlog_write_ulint(doublewrite + TRX_SYS_DOUBLEWRITE_MAGIC,
			 TRX_SYS_DOUBLEWRITE_MAGIC_N,
			 MLOG_4BYTES, &mtr);
	mlog_write_ulint(doublewrite + TRX_SYS_DOUBLEWRITE_MAGIC
			 + TRX_SYS_DOUBLEWRITE_REPEAT,
			 TRX_SYS_DOUBLEWRITE_MAGIC_N,
			 MLOG_4BYTES, &mtr);

	mlog_write_ulint(doublewrite
			 + TRX_SYS_DOUBLEWRITE_SPACE_ID_STORED,
			 TRX_SYS_DOUBLEWRITE_SPACE_ID_STORED_N,
			 MLOG_4BYTES, &mtr);
	mtr_commit(&mtr);

	/* Flush the modified pages to disk and make a checkpoint */
	log_make_checkpoint();
	buf_dblwr_being_created = FALSE;

	/* Remove doublewrite pages from LRU */
	buf_pool_invalidate();

	ib::info() <<  "Doublewrite buffer created";

	goto start_again;
}

/**
At database startup initializes the doublewrite buffer memory structure if
we already have a doublewrite buffer created in the data files. If we are
upgrading to an InnoDB version which supports multiple tablespaces, then this
function performs the necessary update operations. If we are in a crash
recovery, this function loads the pages from double write buffer into memory.
@param[in]	file		File handle
@param[in]	path		Path name of file
@return DB_SUCCESS or error code */
dberr_t
buf_dblwr_init_or_load_pages(
	pfs_os_file_t	file,
	const char*	path)
{
	byte*		buf;
	byte*		page;
	ulint		block1;
	ulint		block2;
	ulint		space_id;
	byte*		read_buf;
	byte*		doublewrite;
	byte*		unaligned_read_buf;
	ibool		reset_space_ids = FALSE;
	recv_dblwr_t&	recv_dblwr = recv_sys->dblwr;

	/* We do the file i/o past the buffer pool */

	unaligned_read_buf = static_cast<byte*>(
		ut_malloc_nokey(3U << srv_page_size_shift));

	read_buf = static_cast<byte*>(
		ut_align(unaligned_read_buf, srv_page_size));

	/* Read the trx sys header to check if we are using the doublewrite
	buffer */
	dberr_t		err;

	IORequest	read_request(IORequest::READ);

	err = os_file_read(
		read_request,
		file, read_buf, TRX_SYS_PAGE_NO << srv_page_size_shift,
		srv_page_size);

	if (err != DB_SUCCESS) {

		ib::error()
			<< "Failed to read the system tablespace header page";

		ut_free(unaligned_read_buf);

		return(err);
	}

	doublewrite = read_buf + TRX_SYS_DOUBLEWRITE;

	/* TRX_SYS_PAGE_NO is not encrypted see fil_crypt_rotate_page() */

	if (mach_read_from_4(doublewrite + TRX_SYS_DOUBLEWRITE_MAGIC)
	    == TRX_SYS_DOUBLEWRITE_MAGIC_N) {
		/* The doublewrite buffer has been created */

		buf_dblwr_init(doublewrite);

		block1 = buf_dblwr->block1;
		block2 = buf_dblwr->block2;

		buf = buf_dblwr->write_buf;
	} else {
		ut_free(unaligned_read_buf);
		return(DB_SUCCESS);
	}

	if (mach_read_from_4(doublewrite + TRX_SYS_DOUBLEWRITE_SPACE_ID_STORED)
	    != TRX_SYS_DOUBLEWRITE_SPACE_ID_STORED_N) {

		/* We are upgrading from a version < 4.1.x to a version where
		multiple tablespaces are supported. We must reset the space id
		field in the pages in the doublewrite buffer because starting
		from this version the space id is stored to
		FIL_PAGE_ARCH_LOG_NO_OR_SPACE_ID. */

		reset_space_ids = TRUE;

		ib::info() << "Resetting space id's in the doublewrite buffer";
	}

	/* Read the pages from the doublewrite buffer to memory */
	err = os_file_read(
		read_request,
		file, buf, block1 << srv_page_size_shift,
		TRX_SYS_DOUBLEWRITE_BLOCK_SIZE << srv_page_size_shift);

	if (err != DB_SUCCESS) {

		ib::error()
			<< "Failed to read the first double write buffer "
			"extent";

		ut_free(unaligned_read_buf);

		return(err);
	}

	err = os_file_read(
		read_request,
		file,
		buf + (TRX_SYS_DOUBLEWRITE_BLOCK_SIZE << srv_page_size_shift),
		block2 << srv_page_size_shift,
		TRX_SYS_DOUBLEWRITE_BLOCK_SIZE << srv_page_size_shift);

	if (err != DB_SUCCESS) {

		ib::error()
			<< "Failed to read the second double write buffer "
			"extent";

		ut_free(unaligned_read_buf);

		return(err);
	}

	/* Check if any of these pages is half-written in data files, in the
	intended position */

	page = buf;

	for (ulint i = 0; i < TRX_SYS_DOUBLEWRITE_BLOCK_SIZE * 2; i++) {
		if (reset_space_ids) {
			ulint source_page_no;

			space_id = 0;
			mach_write_to_4(page + FIL_PAGE_ARCH_LOG_NO_OR_SPACE_ID,
					space_id);
			/* We do not need to calculate new checksums for the
			pages because the field .._SPACE_ID does not affect
			them. Write the page back to where we read it from. */

			if (i < TRX_SYS_DOUBLEWRITE_BLOCK_SIZE) {
				source_page_no = block1 + i;
			} else {
				source_page_no = block2
					+ i - TRX_SYS_DOUBLEWRITE_BLOCK_SIZE;
			}

			IORequest	write_request(IORequest::WRITE);

			err = os_file_write(
				write_request, path, file, page,
				source_page_no << srv_page_size_shift,
				srv_page_size);
			if (err != DB_SUCCESS) {

				ib::error()
					<< "Failed to write to the double write"
					" buffer";

				ut_free(unaligned_read_buf);

				return(err);
			}

		} else if (memcmp(field_ref_zero, page + FIL_PAGE_LSN, 8)) {
			/* Each valid page header must contain
			a nonzero FIL_PAGE_LSN field. */
			recv_dblwr.add(page);
		}

		page += srv_page_size;
	}

	if (reset_space_ids) {
		os_file_flush(file);
	}

	ut_free(unaligned_read_buf);

	return(DB_SUCCESS);
}

/** Process and remove the double write buffer pages for all tablespaces. */
void
buf_dblwr_process()
{
	ut_ad(recv_sys->parse_start_lsn);

	ulint		page_no_dblwr	= 0;
	byte*		read_buf;
	recv_dblwr_t&	recv_dblwr	= recv_sys->dblwr;

	if (!buf_dblwr) {
		return;
	}

	read_buf = static_cast<byte*>(
		aligned_malloc(3 * srv_page_size, srv_page_size));
	byte* const buf = read_buf + srv_page_size;

	for (recv_dblwr_t::list::iterator i = recv_dblwr.pages.begin();
	     i != recv_dblwr.pages.end();
	     ++i, ++page_no_dblwr) {
		byte* page = *i;
		const ulint page_no = page_get_page_no(page);

		if (!page_no) {
			/* page 0 should have been recovered
			already via Datafile::restore_from_doublewrite() */
			continue;
		}

		const ulint space_id = page_get_space_id(page);
		const lsn_t lsn = mach_read_from_8(page + FIL_PAGE_LSN);

		if (recv_sys->parse_start_lsn > lsn) {
			/* Pages written before the checkpoint are
			not useful for recovery. */
			continue;
		}

		const page_id_t page_id(space_id, page_no);

		if (recv_sys->scanned_lsn < lsn) {
			ib::warn() << "Ignoring a doublewrite copy of page "
				   << page_id
				   << " with future log sequence number "
				   << lsn;
			continue;
		}

		fil_space_t* space = fil_space_acquire_for_io(space_id);

		if (!space) {
			/* Maybe we have dropped the tablespace
			and this page once belonged to it: do nothing */
			continue;
		}

		fil_space_open_if_needed(space);

		if (UNIV_UNLIKELY(page_no >= space->size)) {

			/* Do not report the warning if the tablespace
			is scheduled for truncation or was truncated
			and we have parsed an MLOG_TRUNCATE record. */
			if (!srv_is_tablespace_truncated(space_id)
			    && !srv_was_tablespace_truncated(space)
			    && !srv_is_undo_tablespace(space_id)) {
				ib::warn() << "A copy of page " << page_no
					<< " in the doublewrite buffer slot "
					<< page_no_dblwr
					<< " is beyond the end of tablespace "
					<< space->name
					<< " (" << space->size << " pages)";
			}
next_page:
			space->release_for_io();
			continue;
		}

		const page_size_t	page_size(space->flags);
		ut_ad(!buf_is_zeroes(span<const byte>(page,
						      page_size.physical())));

		/* We want to ensure that for partial reads the
		unread portion of the page is NUL. */
		memset(read_buf, 0x0, page_size.physical());

		IORequest	request;

		request.dblwr_recover();

		/* Read in the actual page from the file */
		dberr_t	err = fil_io(
			request, true,
			page_id, page_size,
				0, page_size.physical(), read_buf, NULL);

		if (UNIV_UNLIKELY(err != DB_SUCCESS)) {
			ib::warn()
				<< "Double write buffer recovery: "
				<< page_id << " read failed with "
				<< "error: " << err;
		}

		if (buf_is_zeroes(span<const byte>(read_buf,
						   page_size.physical()))) {
			/* We will check if the copy in the
			doublewrite buffer is valid. If not, we will
			ignore this page (there should be redo log
			records to initialize it). */
		} else if (recv_dblwr.validate_page(
				page_id, read_buf, space, buf)) {
			goto next_page;
		} else {
			/* We intentionally skip this message for
			all-zero pages. */
			ib::info()
				<< "Trying to recover page " << page_id
				<< " from the doublewrite buffer.";
		}

		page = recv_dblwr.find_page(page_id, space, buf);

		if (!page) {
			goto next_page;
		}

		/* Write the good page from the doublewrite buffer to
		the intended position. */

		IORequest	write_request(IORequest::WRITE);

		fil_io(write_request, true, page_id, page_size,
		       0, page_size.physical(), page, NULL);

		ib::info() << "Recovered page " << page_id
			<< " from the doublewrite buffer.";

		goto next_page;
	}

	recv_dblwr.pages.clear();

	fil_flush_file_spaces(FIL_TYPE_TABLESPACE);
	aligned_free(read_buf);
}

/****************************************************************//**
Frees doublewrite buffer. */
void
buf_dblwr_free()
{
	/* Free the double write data structures. */
	ut_a(buf_dblwr != NULL);
	ut_ad(buf_dblwr->s_reserved == 0);
	ut_ad(buf_dblwr->b_reserved == 0);

	os_event_destroy(buf_dblwr->b_event);
	os_event_destroy(buf_dblwr->s_event);
	ut_free(buf_dblwr->write_buf_unaligned);
	buf_dblwr->write_buf_unaligned = NULL;

	ut_free(buf_dblwr->buf_block_arr);
	buf_dblwr->buf_block_arr = NULL;

	ut_free(buf_dblwr->in_use);
	buf_dblwr->in_use = NULL;

	mutex_free(&buf_dblwr->mutex);
	ut_free(buf_dblwr);
	buf_dblwr = NULL;
}

/********************************************************************//**
Updates the doublewrite buffer when an IO request is completed. */
void
buf_dblwr_update(
/*=============*/
	const buf_page_t*	bpage,	/*!< in: buffer block descriptor */
	buf_flush_t		flush_type)/*!< in: flush type */
{
	ut_ad(srv_use_doublewrite_buf);
	ut_ad(buf_dblwr);
	ut_ad(!fsp_is_system_temporary(bpage->id.space()));
	ut_ad(!srv_read_only_mode);

	switch (flush_type) {
	case BUF_FLUSH_LIST:
	case BUF_FLUSH_LRU:
		mutex_enter(&buf_dblwr->mutex);

		ut_ad(buf_dblwr->batch_running);
		ut_ad(buf_dblwr->b_reserved > 0);
		ut_ad(buf_dblwr->b_reserved <= buf_dblwr->first_free);

		buf_dblwr->b_reserved--;

		if (buf_dblwr->b_reserved == 0) {
			mutex_exit(&buf_dblwr->mutex);
			/* This will finish the batch. Sync data files
			to the disk. */
			fil_flush_file_spaces(FIL_TYPE_TABLESPACE);
			mutex_enter(&buf_dblwr->mutex);

			/* We can now reuse the doublewrite memory buffer: */
			buf_dblwr->first_free = 0;
			buf_dblwr->batch_running = false;
			os_event_set(buf_dblwr->b_event);
		}

		mutex_exit(&buf_dblwr->mutex);
		break;
	case BUF_FLUSH_SINGLE_PAGE:
		{
			const ulint size = TRX_SYS_DOUBLEWRITE_BLOCKS * TRX_SYS_DOUBLEWRITE_BLOCK_SIZE;
			ulint i;
			mutex_enter(&buf_dblwr->mutex);
			for (i = srv_doublewrite_batch_size; i < size; ++i) {
				if (buf_dblwr->buf_block_arr[i] == bpage) {
					buf_dblwr->s_reserved--;
					buf_dblwr->buf_block_arr[i] = NULL;
					buf_dblwr->in_use[i] = false;
					break;
				}
			}

			/* The block we are looking for must exist as a
			reserved block. */
			ut_a(i < size);
		}
		os_event_set(buf_dblwr->s_event);
		mutex_exit(&buf_dblwr->mutex);
		break;
	case BUF_FLUSH_N_TYPES:
		ut_error;
	}
}

/********************************************************************//**
Check the LSN values on the page. */
static
void
buf_dblwr_check_page_lsn(
/*=====================*/
	const page_t*	page)		/*!< in: page to check */
{
	ibool page_compressed = (mach_read_from_2(page+FIL_PAGE_TYPE) == FIL_PAGE_PAGE_COMPRESSED);
	uint key_version = mach_read_from_4(page + FIL_PAGE_FILE_FLUSH_LSN_OR_KEY_VERSION);

	/* Ignore page compressed or encrypted pages */
	if (page_compressed || key_version) {
		return;
	}

	if (memcmp(page + (FIL_PAGE_LSN + 4),
		   page + (srv_page_size
			   - FIL_PAGE_END_LSN_OLD_CHKSUM + 4),
		   4)) {

		const ulint	lsn1 = mach_read_from_4(
			page + FIL_PAGE_LSN + 4);
		const ulint	lsn2 = mach_read_from_4(
			page + srv_page_size - FIL_PAGE_END_LSN_OLD_CHKSUM
			+ 4);

		ib::error() << "The page to be written seems corrupt!"
			" The low 4 bytes of LSN fields do not match"
			" (" << lsn1 << " != " << lsn2 << ")!"
			" Noticed in the buffer pool.";
	}
}

/********************************************************************//**
Asserts when a corrupt block is find during writing out data to the
disk. */
static
void
buf_dblwr_assert_on_corrupt_block(
/*==============================*/
	const buf_block_t*	block)	/*!< in: block to check */
{
	buf_page_print(block->frame, univ_page_size);

	ib::fatal() << "Apparent corruption of an index page "
		<< block->page.id
		<< " to be written to data file. We intentionally crash"
		" the server to prevent corrupt data from ending up in"
		" data files.";
}

/********************************************************************//**
Check the LSN values on the page with which this block is associated.
Also validate the page if the option is set. */
static
void
buf_dblwr_check_block(
/*==================*/
	const buf_block_t*	block)	/*!< in: block to check */
{
	ut_ad(buf_block_get_state(block) == BUF_BLOCK_FILE_PAGE);

	switch (fil_page_get_type(block->frame)) {
	case FIL_PAGE_INDEX:
	case FIL_PAGE_TYPE_INSTANT:
	case FIL_PAGE_RTREE:
		if (page_is_comp(block->frame)) {
			if (page_simple_validate_new(block->frame)) {
				return;
			}
		} else if (page_simple_validate_old(block->frame)) {
			return;
		}
		/* While it is possible that this is not an index page
		but just happens to have wrongly set FIL_PAGE_TYPE,
		such pages should never be modified to without also
		adjusting the page type during page allocation or
		buf_flush_init_for_writing() or fil_block_reset_type(). */
		break;
	case FIL_PAGE_TYPE_FSP_HDR:
	case FIL_PAGE_IBUF_BITMAP:
	case FIL_PAGE_TYPE_UNKNOWN:
		/* Do not complain again, we already reset this field. */
	case FIL_PAGE_UNDO_LOG:
	case FIL_PAGE_INODE:
	case FIL_PAGE_IBUF_FREE_LIST:
	case FIL_PAGE_TYPE_SYS:
	case FIL_PAGE_TYPE_TRX_SYS:
	case FIL_PAGE_TYPE_XDES:
	case FIL_PAGE_TYPE_BLOB:
	case FIL_PAGE_TYPE_ZBLOB:
	case FIL_PAGE_TYPE_ZBLOB2:
		/* TODO: validate also non-index pages */
		return;
	case FIL_PAGE_TYPE_ALLOCATED:
		/* empty pages should never be flushed */
		return;
	}

	buf_dblwr_assert_on_corrupt_block(block);
}

/********************************************************************//**
Writes a page that has already been written to the doublewrite buffer
to the datafile. It is the job of the caller to sync the datafile. */
static
void
buf_dblwr_write_block_to_datafile(
/*==============================*/
	const buf_page_t*	bpage,	/*!< in: page to write */
	bool			sync)	/*!< in: true if sync IO
					is requested */
{
	ut_a(buf_page_in_file(bpage));

	ulint	type = IORequest::WRITE;

	if (sync) {
		type |= IORequest::DO_NOT_WAKE;
	}

	IORequest	request(type, const_cast<buf_page_t*>(bpage));

	/* We request frame here to get correct buffer in case of
	encryption and/or page compression */
	void * frame = buf_page_get_frame(bpage);

	if (bpage->zip.data != NULL) {
		ut_ad(bpage->size.is_compressed());

		fil_io(request, sync, bpage->id, bpage->size, 0,
		       bpage->size.physical(),
		       (void*) frame,
		       (void*) bpage);
	} else {
		ut_ad(!bpage->size.is_compressed());

		/* Our IO API is common for both reads and writes and is
		therefore geared towards a non-const parameter. */

		buf_block_t*	block = reinterpret_cast<buf_block_t*>(
			const_cast<buf_page_t*>(bpage));

		ut_a(buf_block_get_state(block) == BUF_BLOCK_FILE_PAGE);
		buf_dblwr_check_page_lsn(block->frame);

		fil_io(request,
			sync, bpage->id, bpage->size, 0, bpage->real_size,
			frame, block);
	}
}

/********************************************************************//**
Flushes possible buffered writes from the doublewrite memory buffer to disk,
and also wakes up the aio thread if simulated aio is used. It is very
important to call this function after a batch of writes has been posted,
and also when we may have to wait for a page latch! Otherwise a deadlock
of threads can occur. */
void
buf_dblwr_flush_buffered_writes()
{
	byte*		write_buf;
	ulint		first_free;
	ulint		len;

	if (!srv_use_doublewrite_buf || buf_dblwr == NULL) {
		/* Sync the writes to the disk. */
		buf_dblwr_sync_datafiles();
		/* Now we flush the data to disk (for example, with fsync) */
		fil_flush_file_spaces(FIL_TYPE_TABLESPACE);
		return;
	}

	ut_ad(!srv_read_only_mode);

try_again:
	mutex_enter(&buf_dblwr->mutex);

	/* Write first to doublewrite buffer blocks. We use synchronous
	aio and thus know that file write has been completed when the
	control returns. */

	if (buf_dblwr->first_free == 0) {

		mutex_exit(&buf_dblwr->mutex);

		/* Wake possible simulated aio thread as there could be
		system temporary tablespace pages active for flushing.
		Note: system temporary tablespace pages are not scheduled
		for doublewrite. */
		os_aio_simulated_wake_handler_threads();

		return;
	}

	if (buf_dblwr->batch_running) {
		/* Another thread is running the batch right now. Wait
		for it to finish. */
		int64_t	sig_count = os_event_reset(buf_dblwr->b_event);
		mutex_exit(&buf_dblwr->mutex);

		os_aio_simulated_wake_handler_threads();
		os_event_wait_low(buf_dblwr->b_event, sig_count);
		goto try_again;
	}

	ut_ad(buf_dblwr->first_free == buf_dblwr->b_reserved);

	/* Disallow anyone else to post to doublewrite buffer or to
	start another batch of flushing. */
	buf_dblwr->batch_running = true;
	first_free = buf_dblwr->first_free;

	/* Now safe to release the mutex. Note that though no other
	thread is allowed to post to the doublewrite batch flushing
	but any threads working on single page flushes are allowed
	to proceed. */
	mutex_exit(&buf_dblwr->mutex);

	write_buf = buf_dblwr->write_buf;

	for (ulint len2 = 0, i = 0;
	     i < buf_dblwr->first_free;
	     len2 += srv_page_size, i++) {

		const buf_block_t*	block;

		block = (buf_block_t*) buf_dblwr->buf_block_arr[i];

		if (buf_block_get_state(block) != BUF_BLOCK_FILE_PAGE
		    || block->page.zip.data) {
			/* No simple validate for compressed
			pages exists. */
			continue;
		}

		/* Check that the actual page in the buffer pool is
		not corrupt and the LSN values are sane. */
		buf_dblwr_check_block(block);

		/* Check that the page as written to the doublewrite
		buffer has sane LSN values. */
		buf_dblwr_check_page_lsn(write_buf + len2);
	}

	/* Write out the first block of the doublewrite buffer */
	len = std::min<ulint>(TRX_SYS_DOUBLEWRITE_BLOCK_SIZE,
			      buf_dblwr->first_free) << srv_page_size_shift;

	fil_io(IORequestWrite, true,
	       page_id_t(TRX_SYS_SPACE, buf_dblwr->block1), univ_page_size,
	       0, len, (void*) write_buf, NULL);

	if (buf_dblwr->first_free <= TRX_SYS_DOUBLEWRITE_BLOCK_SIZE) {
		/* No unwritten pages in the second block. */
		goto flush;
	}

	/* Write out the second block of the doublewrite buffer. */
	len = (buf_dblwr->first_free - TRX_SYS_DOUBLEWRITE_BLOCK_SIZE)
	       << srv_page_size_shift;

	write_buf = buf_dblwr->write_buf
		+ (TRX_SYS_DOUBLEWRITE_BLOCK_SIZE << srv_page_size_shift);

	fil_io(IORequestWrite, true,
	       page_id_t(TRX_SYS_SPACE, buf_dblwr->block2), univ_page_size,
	       0, len, (void*) write_buf, NULL);

flush:
	/* increment the doublewrite flushed pages counter */
	srv_stats.dblwr_pages_written.add(buf_dblwr->first_free);
	srv_stats.dblwr_writes.inc();

	/* Now flush the doublewrite buffer data to disk */
	fil_flush(TRX_SYS_SPACE);

	/* We know that the writes have been flushed to disk now
	and in recovery we will find them in the doublewrite buffer
	blocks. Next do the writes to the intended positions. */

	/* Up to this point first_free and buf_dblwr->first_free are
	same because we have set the buf_dblwr->batch_running flag
	disallowing any other thread to post any request but we
	can't safely access buf_dblwr->first_free in the loop below.
	This is so because it is possible that after we are done with
	the last iteration and before we terminate the loop, the batch
	gets finished in the IO helper thread and another thread posts
	a new batch setting buf_dblwr->first_free to a higher value.
	If this happens and we are using buf_dblwr->first_free in the
	loop termination condition then we'll end up dispatching
	the same block twice from two different threads. */
	ut_ad(first_free == buf_dblwr->first_free);
	for (ulint i = 0; i < first_free; i++) {
		buf_dblwr_write_block_to_datafile(
			buf_dblwr->buf_block_arr[i], false);
	}

	/* Wake possible simulated aio thread to actually post the
	writes to the operating system. We don't flush the files
	at this point. We leave it to the IO helper thread to flush
	datafiles when the whole batch has been processed. */
	os_aio_simulated_wake_handler_threads();
}

/********************************************************************//**
Posts a buffer page for writing. If the doublewrite memory buffer is
full, calls buf_dblwr_flush_buffered_writes and waits for for free
space to appear. */
void
buf_dblwr_add_to_batch(
/*====================*/
	buf_page_t*	bpage)	/*!< in: buffer block to write */
{
	ut_a(buf_page_in_file(bpage));

try_again:
	mutex_enter(&buf_dblwr->mutex);

	ut_a(buf_dblwr->first_free <= srv_doublewrite_batch_size);

	if (buf_dblwr->batch_running) {

		/* This not nearly as bad as it looks. There is only
		page_cleaner thread which does background flushing
		in batches therefore it is unlikely to be a contention
		point. The only exception is when a user thread is
		forced to do a flush batch because of a sync
		checkpoint. */
		int64_t	sig_count = os_event_reset(buf_dblwr->b_event);
		mutex_exit(&buf_dblwr->mutex);
		os_aio_simulated_wake_handler_threads();

		os_event_wait_low(buf_dblwr->b_event, sig_count);
		goto try_again;
	}

	if (buf_dblwr->first_free == srv_doublewrite_batch_size) {
		mutex_exit(&(buf_dblwr->mutex));

		buf_dblwr_flush_buffered_writes();

		goto try_again;
	}

	byte*	p = buf_dblwr->write_buf
		+ srv_page_size * buf_dblwr->first_free;

	/* We request frame here to get correct buffer in case of
	encryption and/or page compression */
	void * frame = buf_page_get_frame(bpage);

	if (bpage->size.is_compressed()) {
		MEM_CHECK_DEFINED(bpage->zip.data, bpage->size.physical());
		/* Copy the compressed page and clear the rest. */

		memcpy(p, frame, bpage->size.physical());

		memset(p + bpage->size.physical(), 0x0,
		       srv_page_size - bpage->size.physical());
	} else {
		ut_a(buf_page_get_state(bpage) == BUF_BLOCK_FILE_PAGE);
		MEM_CHECK_DEFINED(frame, bpage->size.logical());
		memcpy(p, frame, bpage->size.logical());
	}

	buf_dblwr->buf_block_arr[buf_dblwr->first_free] = bpage;

	buf_dblwr->first_free++;
	buf_dblwr->b_reserved++;

	ut_ad(!buf_dblwr->batch_running);
	ut_ad(buf_dblwr->first_free == buf_dblwr->b_reserved);
	ut_ad(buf_dblwr->b_reserved <= srv_doublewrite_batch_size);

	if (buf_dblwr->first_free == srv_doublewrite_batch_size) {
		mutex_exit(&(buf_dblwr->mutex));

		buf_dblwr_flush_buffered_writes();

		return;
	}

	mutex_exit(&(buf_dblwr->mutex));
}

/********************************************************************//**
Writes a page to the doublewrite buffer on disk, sync it, then write
the page to the datafile and sync the datafile. This function is used
for single page flushes. If all the buffers allocated for single page
flushes in the doublewrite buffer are in use we wait here for one to
become free. We are guaranteed that a slot will become free because any
thread that is using a slot must also release the slot before leaving
this function. */
void
buf_dblwr_write_single_page(
/*========================*/
	buf_page_t*	bpage,	/*!< in: buffer block to write */
	bool		sync)	/*!< in: true if sync IO requested */
{
	ulint		n_slots;
	ulint		size;
	ulint		offset;
	ulint		i;

	ut_a(buf_page_in_file(bpage));
	ut_a(srv_use_doublewrite_buf);
	ut_a(buf_dblwr != NULL);

	/* total number of slots available for single page flushes
	starts from srv_doublewrite_batch_size to the end of the
	buffer. */
	size = TRX_SYS_DOUBLEWRITE_BLOCKS * TRX_SYS_DOUBLEWRITE_BLOCK_SIZE;
	ut_a(size > srv_doublewrite_batch_size);
	n_slots = size - srv_doublewrite_batch_size;

	if (buf_page_get_state(bpage) == BUF_BLOCK_FILE_PAGE) {

		/* Check that the actual page in the buffer pool is
		not corrupt and the LSN values are sane. */
		buf_dblwr_check_block((buf_block_t*) bpage);

		/* Check that the page as written to the doublewrite
		buffer has sane LSN values. */
		if (!bpage->zip.data) {
			buf_dblwr_check_page_lsn(
				((buf_block_t*) bpage)->frame);
		}
	}

retry:
	mutex_enter(&buf_dblwr->mutex);
	if (buf_dblwr->s_reserved == n_slots) {

		/* All slots are reserved. */
		int64_t	sig_count = os_event_reset(buf_dblwr->s_event);
		mutex_exit(&buf_dblwr->mutex);
		os_event_wait_low(buf_dblwr->s_event, sig_count);

		goto retry;
	}

	for (i = srv_doublewrite_batch_size; i < size; ++i) {

		if (!buf_dblwr->in_use[i]) {
			break;
		}
	}

	/* We are guaranteed to find a slot. */
	ut_a(i < size);
	buf_dblwr->in_use[i] = true;
	buf_dblwr->s_reserved++;
	buf_dblwr->buf_block_arr[i] = bpage;

	/* increment the doublewrite flushed pages counter */
	srv_stats.dblwr_pages_written.inc();
	srv_stats.dblwr_writes.inc();

	mutex_exit(&buf_dblwr->mutex);

	/* Lets see if we are going to write in the first or second
	block of the doublewrite buffer. */
	if (i < TRX_SYS_DOUBLEWRITE_BLOCK_SIZE) {
		offset = buf_dblwr->block1 + i;
	} else {
		offset = buf_dblwr->block2 + i
			 - TRX_SYS_DOUBLEWRITE_BLOCK_SIZE;
	}

	/* We deal with compressed and uncompressed pages a little
	differently here. In case of uncompressed pages we can
	directly write the block to the allocated slot in the
	doublewrite buffer in the system tablespace and then after
	syncing the system table space we can proceed to write the page
	in the datafile.
	In case of compressed page we first do a memcpy of the block
	to the in-memory buffer of doublewrite before proceeding to
	write it. This is so because we want to pad the remaining
	bytes in the doublewrite page with zeros. */

	/* We request frame here to get correct buffer in case of
	encryption and/or page compression */
	void * frame = buf_page_get_frame(bpage);

	if (bpage->size.is_compressed()) {
		memcpy(buf_dblwr->write_buf + srv_page_size * i,
		       frame, bpage->size.physical());

		memset(buf_dblwr->write_buf + srv_page_size * i
		       + bpage->size.physical(), 0x0,
		       srv_page_size - bpage->size.physical());

		fil_io(IORequestWrite,
		       true,
		       page_id_t(TRX_SYS_SPACE, offset),
		       univ_page_size,
		       0,
		       srv_page_size,
		       (void *)(buf_dblwr->write_buf + srv_page_size * i),
		       NULL);
	} else {
		/* It is a regular page. Write it directly to the
		doublewrite buffer */
		fil_io(IORequestWrite,
		       true,
		       page_id_t(TRX_SYS_SPACE, offset),
		       univ_page_size,
		       0,
		       srv_page_size,
		       (void*) frame,
		       NULL);
	}

	/* Now flush the doublewrite buffer data to disk */
	fil_flush(TRX_SYS_SPACE);

	/* We know that the write has been flushed to disk now
	and during recovery we will find it in the doublewrite buffer
	blocks. Next do the write to the intended position. */
	buf_dblwr_write_block_to_datafile(bpage, sync);
}<|MERGE_RESOLUTION|>--- conflicted
+++ resolved
@@ -206,18 +206,13 @@
 		}
 	}
 
-<<<<<<< HEAD
-	block2 = fseg_create(fil_system.sys_space, TRX_SYS_PAGE_NO,
-=======
 	trx_sys_block = buf_page_get(
 		page_id_t(TRX_SYS_SPACE, TRX_SYS_PAGE_NO),
-		page_size_t(srv_page_size, srv_page_size, 0), RW_X_LATCH,
-		&mtr);
-
-	block2 = fseg_create(TRX_SYS_SPACE,
->>>>>>> 0eb38243
-			     TRX_SYS_DOUBLEWRITE
-			     + TRX_SYS_DOUBLEWRITE_FSEG, &mtr, trx_sys_block);
+		univ_page_size, RW_X_LATCH, &mtr);
+
+	block2 = fseg_create(fil_system.sys_space,
+			     TRX_SYS_DOUBLEWRITE + TRX_SYS_DOUBLEWRITE_FSEG,
+			     &mtr, false, trx_sys_block);
 
 	if (block2 == NULL) {
 too_small:
