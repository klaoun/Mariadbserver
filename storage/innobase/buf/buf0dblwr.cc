/*****************************************************************************

Copyright (c) 1995, 2017, Oracle and/or its affiliates. All Rights Reserved.
Copyright (c) 2013, 2022, MariaDB Corporation.

This program is free software; you can redistribute it and/or modify it under
the terms of the GNU General Public License as published by the Free Software
Foundation; version 2 of the License.

This program is distributed in the hope that it will be useful, but WITHOUT
ANY WARRANTY; without even the implied warranty of MERCHANTABILITY or FITNESS
FOR A PARTICULAR PURPOSE. See the GNU General Public License for more details.

You should have received a copy of the GNU General Public License along with
this program; if not, write to the Free Software Foundation, Inc.,
51 Franklin Street, Fifth Floor, Boston, MA 02110-1335 USA

*****************************************************************************/

/**************************************************//**
@file buf/buf0dblwr.cc
Doublwrite buffer module

Created 2011/12/19
*******************************************************/

#include "buf0dblwr.h"
#include "buf0buf.h"
#include "buf0checksum.h"
#include "srv0start.h"
#include "srv0srv.h"
#include "page0zip.h"
#include "trx0sys.h"
#include "fil0crypt.h"
#include "fil0pagecompress.h"

using st_::span;

/** The doublewrite buffer */
buf_dblwr_t buf_dblwr;

/** @return the TRX_SYS page */
inline buf_block_t *buf_dblwr_trx_sys_get(mtr_t *mtr)
{
  return buf_page_get(page_id_t(TRX_SYS_SPACE, TRX_SYS_PAGE_NO),
                      0, RW_X_LATCH, mtr);
}

void buf_dblwr_t::init()
{
  if (!active_slot)
  {
    active_slot= &slots[0];
    mysql_mutex_init(buf_dblwr_mutex_key, &mutex, nullptr);
    pthread_cond_init(&cond, nullptr);
  }
}

/** Initialise the persistent storage of the doublewrite buffer.
@param header   doublewrite page header in the TRX_SYS page */
inline void buf_dblwr_t::init(const byte *header)
{
  ut_ad(!active_slot->first_free);
  ut_ad(!active_slot->reserved);
  ut_ad(!batch_running);

  block1= page_id_t(0, mach_read_from_4(header + TRX_SYS_DOUBLEWRITE_BLOCK1));
  block2= page_id_t(0, mach_read_from_4(header + TRX_SYS_DOUBLEWRITE_BLOCK2));

  const uint32_t buf_size= 2 * block_size();
  for (int i= 0; i < 2; i++)
  {
    slots[i].write_buf= static_cast<byte*>
      (aligned_malloc(buf_size << srv_page_size_shift, srv_page_size));
    slots[i].buf_block_arr= static_cast<element*>
      (ut_zalloc_nokey(buf_size * sizeof(element)));
  }
  active_slot= &slots[0];
}

/** Create or restore the doublewrite buffer in the TRX_SYS page.
@return whether the operation succeeded */
bool buf_dblwr_t::create()
{
  if (is_created())
    return true;

  mtr_t mtr;
  const ulint size= block_size();

start_again:
  mtr.start();

  dberr_t err;
  buf_block_t *trx_sys_block= buf_dblwr_trx_sys_get(&mtr);
  if (!trx_sys_block)
  {
    mtr.commit();
    return false;
  }

  if (mach_read_from_4(TRX_SYS_DOUBLEWRITE + TRX_SYS_DOUBLEWRITE_MAGIC +
                       trx_sys_block->page.frame) ==
      TRX_SYS_DOUBLEWRITE_MAGIC_N)
  {
    /* The doublewrite buffer has already been created: just read in
    some numbers */
    init(TRX_SYS_DOUBLEWRITE + trx_sys_block->page.frame);
    mtr.commit();
    return true;
  }

  if (UT_LIST_GET_FIRST(fil_system.sys_space->chain)->size < 3 * size)
  {
    ib::error() << "Cannot create doublewrite buffer: "
                   "the first file in innodb_data_file_path must be at least "
                << (3 * (size >> (20U - srv_page_size_shift))) << "M.";
fail:
    mtr.commit();
    return false;
  }
  else
  {
    buf_block_t *b= fseg_create(fil_system.sys_space,
                                TRX_SYS_DOUBLEWRITE + TRX_SYS_DOUBLEWRITE_FSEG,
                                &mtr, &err, false, trx_sys_block);
    if (!b)
    {
      ib::error() << "Cannot create doublewrite buffer: " << err;
      goto fail;
    }

    ib::info() << "Doublewrite buffer not found: creating new";

    /* FIXME: After this point, the doublewrite buffer creation
    is not atomic. The doublewrite buffer should not exist in
    the InnoDB system tablespace file in the first place.
    It could be located in separate optional file(s) in a
    user-specified location. */
  }

  byte *fseg_header= TRX_SYS_DOUBLEWRITE + TRX_SYS_DOUBLEWRITE_FSEG +
    trx_sys_block->page.frame;
  for (uint32_t prev_page_no= 0, i= 0, extent_size= FSP_EXTENT_SIZE;
       i < 2 * size + extent_size / 2; i++)
  {
    buf_block_t *new_block=
      fseg_alloc_free_page_general(fseg_header, prev_page_no + 1, FSP_UP,
                                   false, &mtr, &mtr, &err);
    if (!new_block)
    {
      ib::error() << "Cannot create doublewrite buffer: "
                     " you must increase your tablespace size."
                     " Cannot continue operation.";
      /* This may essentially corrupt the doublewrite
      buffer. However, usually the doublewrite buffer
      is created at database initialization, and it
      should not matter (just remove all newly created
      InnoDB files and restart). */
      mtr.commit();
      return false;
    }

    /* We read the allocated pages to the buffer pool; when they are
    written to disk in a flush, the space id and page number fields
    are also written to the pages. When we at database startup read
    pages from the doublewrite buffer, we know that if the space id
    and page number in them are the same as the page position in the
    tablespace, then the page has not been written to in
    doublewrite. */

    ut_ad(new_block->page.lock.not_recursive());
    const page_id_t id= new_block->page.id();
    /* We only do this in the debug build, to ensure that the check in
    buf_flush_init_for_writing() will see a valid page type. The
    flushes of new_block are actually unnecessary here.  */
    ut_d(mtr.write<2>(*new_block, FIL_PAGE_TYPE + new_block->page.frame,
                      FIL_PAGE_TYPE_SYS));

    if (i == size / 2)
    {
      ut_a(id.page_no() == size);
      mtr.write<4>(*trx_sys_block,
                   TRX_SYS_DOUBLEWRITE + TRX_SYS_DOUBLEWRITE_BLOCK1 +
                   trx_sys_block->page.frame, id.page_no());
      mtr.write<4>(*trx_sys_block,
                   TRX_SYS_DOUBLEWRITE + TRX_SYS_DOUBLEWRITE_REPEAT +
                   TRX_SYS_DOUBLEWRITE_BLOCK1 + trx_sys_block->page.frame,
                   id.page_no());
    }
    else if (i == size / 2 + size)
    {
      ut_a(id.page_no() == 2 * size);
      mtr.write<4>(*trx_sys_block,
                   TRX_SYS_DOUBLEWRITE + TRX_SYS_DOUBLEWRITE_BLOCK2 +
                   trx_sys_block->page.frame, id.page_no());
      mtr.write<4>(*trx_sys_block,
                   TRX_SYS_DOUBLEWRITE + TRX_SYS_DOUBLEWRITE_REPEAT +
                   TRX_SYS_DOUBLEWRITE_BLOCK2 + trx_sys_block->page.frame,
                   id.page_no());
    }
    else if (i > size / 2)
      ut_a(id.page_no() == prev_page_no + 1);

    if (((i + 1) & 15) == 0) {
      /* rw_locks can only be recursively x-locked 2048 times. (on 32
      bit platforms, (lint) 0 - (X_LOCK_DECR * 2049) is no longer a
      negative number, and thus lock_word becomes like a shared lock).
      For 4k page size this loop will lock the fseg header too many
      times. Since this code is not done while any other threads are
      active, restart the MTR occasionally. */
      mtr.commit();
      mtr.start();
      trx_sys_block= buf_dblwr_trx_sys_get(&mtr);
      fseg_header= TRX_SYS_DOUBLEWRITE + TRX_SYS_DOUBLEWRITE_FSEG +
        trx_sys_block->page.frame;
    }

    prev_page_no= id.page_no();
  }

  mtr.write<4>(*trx_sys_block,
               TRX_SYS_DOUBLEWRITE + TRX_SYS_DOUBLEWRITE_MAGIC +
               trx_sys_block->page.frame, TRX_SYS_DOUBLEWRITE_MAGIC_N);
  mtr.write<4>(*trx_sys_block,
               TRX_SYS_DOUBLEWRITE + TRX_SYS_DOUBLEWRITE_MAGIC +
               TRX_SYS_DOUBLEWRITE_REPEAT + trx_sys_block->page.frame,
               TRX_SYS_DOUBLEWRITE_MAGIC_N);

  mtr.write<4>(*trx_sys_block,
               TRX_SYS_DOUBLEWRITE + TRX_SYS_DOUBLEWRITE_SPACE_ID_STORED +
               trx_sys_block->page.frame,
               TRX_SYS_DOUBLEWRITE_SPACE_ID_STORED_N);
  mtr.commit();

  buf_flush_wait_flushed(mtr.commit_lsn());

  /* Remove doublewrite pages from LRU */
  buf_pool_invalidate();
  goto start_again;
}

/** Initialize the doublewrite buffer memory structure on recovery.
If we are upgrading from a version before MySQL 4.1, then this
function performs the necessary update operations to support
innodb_file_per_table. If we are in a crash recovery, this function
loads the pages from double write buffer into memory.
@param file File handle
@param path Path name of file
@return DB_SUCCESS or error code */
dberr_t buf_dblwr_t::init_or_load_pages(pfs_os_file_t file, const char *path)
{
  ut_ad(this == &buf_dblwr);
  const uint32_t size= block_size();

  /* We do the file i/o past the buffer pool */
  byte *read_buf= static_cast<byte*>(aligned_malloc(srv_page_size,
                                                    srv_page_size));
  /* Read the TRX_SYS header to check if we are using the doublewrite buffer */
  dberr_t err= os_file_read(IORequestRead, file, read_buf,
                            TRX_SYS_PAGE_NO << srv_page_size_shift,
                            srv_page_size, nullptr);

  if (err != DB_SUCCESS)
  {
    ib::error() << "Failed to read the system tablespace header page";
func_exit:
    aligned_free(read_buf);
    return err;
  }

  /* TRX_SYS_PAGE_NO is not encrypted see fil_crypt_rotate_page() */
  if (mach_read_from_4(TRX_SYS_DOUBLEWRITE_MAGIC + TRX_SYS_DOUBLEWRITE +
                       read_buf) != TRX_SYS_DOUBLEWRITE_MAGIC_N)
  {
    /* There is no doublewrite buffer initialized in the TRX_SYS page.
    This should normally not be possible; the doublewrite buffer should
    be initialized when creating the database. */
    err= DB_SUCCESS;
    goto func_exit;
  }

  init(TRX_SYS_DOUBLEWRITE + read_buf);

  const bool upgrade_to_innodb_file_per_table=
    mach_read_from_4(TRX_SYS_DOUBLEWRITE_SPACE_ID_STORED +
                     TRX_SYS_DOUBLEWRITE + read_buf) !=
    TRX_SYS_DOUBLEWRITE_SPACE_ID_STORED_N;

  auto write_buf= active_slot->write_buf;
  /* Read the pages from the doublewrite buffer to memory */
  err= os_file_read(IORequestRead, file, write_buf,
                    block1.page_no() << srv_page_size_shift,
                    size << srv_page_size_shift, nullptr);

  if (err != DB_SUCCESS)
  {
    ib::error() << "Failed to read the first double write buffer extent";
    goto func_exit;
  }

  err= os_file_read(IORequestRead, file,
                    write_buf + (size << srv_page_size_shift),
                    block2.page_no() << srv_page_size_shift,
                    size << srv_page_size_shift, nullptr);
  if (err != DB_SUCCESS)
  {
    ib::error() << "Failed to read the second double write buffer extent";
    goto func_exit;
  }

  byte *page= write_buf;

  if (UNIV_UNLIKELY(upgrade_to_innodb_file_per_table))
  {
    ib::info() << "Resetting space id's in the doublewrite buffer";

    for (ulint i= 0; i < size * 2; i++, page += srv_page_size)
    {
      memset(page + FIL_PAGE_SPACE_ID, 0, 4);
      /* For pre-MySQL-4.1 innodb_checksum_algorithm=innodb, we do not need to
      calculate new checksums for the pages because the field
      .._SPACE_ID does not affect them. Write the page back to where
      we read it from. */
      const ulint source_page_no= i < size
        ? block1.page_no() + i
        : block2.page_no() + i - size;
      err= os_file_write(IORequestWrite, path, file, page,
                         source_page_no << srv_page_size_shift, srv_page_size);
      if (err != DB_SUCCESS)
      {
        ib::error() << "Failed to upgrade the double write buffer";
        goto func_exit;
      }
    }
    os_file_flush(file);
  }
  else
    for (ulint i= 0; i < size * 2; i++, page += srv_page_size)
      if (mach_read_from_8(my_assume_aligned<8>(page + FIL_PAGE_LSN)))
        /* Each valid page header must contain a nonzero FIL_PAGE_LSN field. */
        recv_sys.dblwr.add(page);

  err= DB_SUCCESS;
  goto func_exit;
}

/** Process and remove the double write buffer pages for all tablespaces. */
void buf_dblwr_t::recover()
{
<<<<<<< HEAD
  ut_ad(log_sys.last_checkpoint_lsn);
  if (!is_initialised())
=======
  ut_ad(recv_sys.parse_start_lsn);
  if (!is_created())
>>>>>>> a55b951e
    return;

  uint32_t page_no_dblwr= 0;
  byte *read_buf= static_cast<byte*>(aligned_malloc(3 * srv_page_size,
                                                    srv_page_size));
  byte *const buf= read_buf + srv_page_size;

  for (recv_dblwr_t::list::iterator i= recv_sys.dblwr.pages.begin();
       i != recv_sys.dblwr.pages.end(); ++i, ++page_no_dblwr)
  {
    byte *page= *i;
    const uint32_t page_no= page_get_page_no(page);
    if (!page_no) /* recovered via Datafile::restore_from_doublewrite() */
      continue;

    const lsn_t lsn= mach_read_from_8(page + FIL_PAGE_LSN);
    if (log_sys.last_checkpoint_lsn > lsn)
      /* Pages written before the checkpoint are not useful for recovery. */
      continue;
    const uint32_t space_id= page_get_space_id(page);
    const page_id_t page_id(space_id, page_no);

    if (recv_sys.lsn < lsn)
    {
      ib::info() << "Ignoring a doublewrite copy of page " << page_id
                 << " with future log sequence number " << lsn;
      continue;
    }

    fil_space_t *space= fil_space_t::get(space_id);

    if (!space)
      /* The tablespace that this page once belonged to does not exist */
      continue;

    if (UNIV_UNLIKELY(page_no >= space->get_size()))
    {
      /* Do not report the warning for undo tablespaces, because they
      can be truncated in place. */
      if (!srv_is_undo_tablespace(space_id))
        ib::warn() << "A copy of page " << page_no
                   << " in the doublewrite buffer slot " << page_no_dblwr
                   << " is beyond the end of " << space->chain.start->name
                   << " (" << space->size << " pages)";
next_page:
      space->release();
      continue;
    }

    const ulint physical_size= space->physical_size();
    ut_ad(!buf_is_zeroes(span<const byte>(page, physical_size)));

    /* We want to ensure that for partial reads the unread portion of
    the page is NUL. */
    memset(read_buf, 0x0, physical_size);

    /* Read in the actual page from the file */
    fil_io_t fio= space->io(IORequest(IORequest::DBLWR_RECOVER),
                            os_offset_t{page_no} * physical_size,
                            physical_size, read_buf);

    if (UNIV_UNLIKELY(fio.err != DB_SUCCESS))
    {
       ib::warn() << "Double write buffer recovery: " << page_id
                  << " ('" << space->chain.start->name
                  << "') read failed with error: " << fio.err;
       continue;
    }

    if (buf_is_zeroes(span<const byte>(read_buf, physical_size)))
    {
      /* We will check if the copy in the doublewrite buffer is
      valid. If not, we will ignore this page (there should be redo
      log records to initialize it). */
    }
    else if (recv_sys.dblwr.validate_page(page_id, read_buf, space, buf))
      goto next_page;
    else
      /* We intentionally skip this message for all-zero pages. */
      ib::info() << "Trying to recover page " << page_id
                 << " from the doublewrite buffer.";

    page= recv_sys.dblwr.find_page(page_id, space, buf);

    if (!page)
      goto next_page;

    /* Write the good page from the doublewrite buffer to the intended
    position. */
    space->reacquire();
    fio= space->io(IORequestWrite,
                   os_offset_t{page_id.page_no()} * physical_size,
                   physical_size, page);

    if (fio.err == DB_SUCCESS)
      ib::info() << "Recovered page " << page_id << " to '" << fio.node->name
                 << "' from the doublewrite buffer.";
    goto next_page;
  }

  recv_sys.dblwr.pages.clear();
  fil_flush_file_spaces();
  aligned_free(read_buf);
}

/** Free the doublewrite buffer. */
void buf_dblwr_t::close()
{
  if (!active_slot)
    return;

  ut_ad(!active_slot->reserved);
  ut_ad(!active_slot->first_free);
  ut_ad(!batch_running);

  pthread_cond_destroy(&cond);
  for (int i= 0; i < 2; i++)
  {
    aligned_free(slots[i].write_buf);
    ut_free(slots[i].buf_block_arr);
  }
  mysql_mutex_destroy(&mutex);

  memset((void*) this, 0, sizeof *this);
}

/** Update the doublewrite buffer on write completion. */
void buf_dblwr_t::write_completed(bool with_doublewrite)
{
  ut_ad(this == &buf_dblwr);
  ut_ad(!srv_read_only_mode);

  mysql_mutex_lock(&mutex);

  ut_ad(writes_pending);
  if (!--writes_pending)
    pthread_cond_broadcast(&write_cond);

  if (with_doublewrite)
  {
    ut_ad(is_created());
    ut_ad(srv_use_doublewrite_buf);
    ut_ad(batch_running);
    slot *flush_slot= active_slot == &slots[0] ? &slots[1] : &slots[0];
    ut_ad(flush_slot->reserved);
    ut_ad(flush_slot->reserved <= flush_slot->first_free);

    if (!--flush_slot->reserved)
    {
      mysql_mutex_unlock(&mutex);
      /* This will finish the batch. Sync data files to the disk. */
      fil_flush_file_spaces();
      mysql_mutex_lock(&mutex);

      /* We can now reuse the doublewrite memory buffer: */
      flush_slot->first_free= 0;
      batch_running= false;
      pthread_cond_broadcast(&cond);
    }
  }

  mysql_mutex_unlock(&mutex);
}

#ifdef UNIV_DEBUG
/** Check the LSN values on the page.
@param[in] page  page to check
@param[in] s     tablespace */
static void buf_dblwr_check_page_lsn(const page_t* page, const fil_space_t& s)
{
  /* Ignore page_compressed or encrypted pages */
  if (s.is_compressed() || buf_page_get_key_version(page, s.flags))
    return;
  const byte* lsn_start= FIL_PAGE_LSN + 4 + page;
  const byte* lsn_end= page + srv_page_size -
    (s.full_crc32()
     ? FIL_PAGE_FCRC32_END_LSN
     : FIL_PAGE_END_LSN_OLD_CHKSUM - 4);
  static_assert(FIL_PAGE_FCRC32_END_LSN % 4 == 0, "alignment");
  static_assert(FIL_PAGE_LSN % 4 == 0, "alignment");
  ut_ad(!memcmp_aligned<4>(lsn_start, lsn_end, 4));
}

static void buf_dblwr_check_page_lsn(const buf_page_t &b, const byte *page)
{
  if (fil_space_t *space= fil_space_t::get(b.id().space()))
  {
    buf_dblwr_check_page_lsn(page, *space);
    space->release();
  }
}

/** Check the LSN values on the page with which this block is associated. */
static void buf_dblwr_check_block(const buf_page_t *bpage)
{
  ut_ad(bpage->in_file());
  const page_t *page= bpage->frame;
  ut_ad(page);

  switch (fil_page_get_type(page)) {
  case FIL_PAGE_INDEX:
  case FIL_PAGE_TYPE_INSTANT:
  case FIL_PAGE_RTREE:
    if (page_is_comp(page))
    {
      if (page_simple_validate_new(page))
        return;
    }
    else if (page_simple_validate_old(page))
      return;
    /* While it is possible that this is not an index page but just
    happens to have wrongly set FIL_PAGE_TYPE, such pages should never
    be modified to without also adjusting the page type during page
    allocation or buf_flush_init_for_writing() or
    fil_block_reset_type(). */
    buf_page_print(page);

    ib::fatal() << "Apparent corruption of an index page " << bpage->id()
                << " to be written to data file. We intentionally crash"
                " the server to prevent corrupt data from ending up in"
                " data files.";
  }
}
#endif /* UNIV_DEBUG */

bool buf_dblwr_t::flush_buffered_writes(const ulint size)
{
  mysql_mutex_assert_owner(&mutex);
  ut_ad(size == block_size());

  for (;;)
  {
    if (!active_slot->first_free)
      return false;
    if (!batch_running)
      break;
    my_cond_wait(&cond, &mutex.m_mutex);
  }

  ut_ad(active_slot->reserved == active_slot->first_free);
  ut_ad(!flushing_buffered_writes);

  /* Disallow anyone else to start another batch of flushing. */
  slot *flush_slot= active_slot;
  /* Switch the active slot */
  active_slot= active_slot == &slots[0] ? &slots[1] : &slots[0];
  ut_a(active_slot->first_free == 0);
  batch_running= true;
  const ulint old_first_free= flush_slot->first_free;
  auto write_buf= flush_slot->write_buf;
  const bool multi_batch= block1 + static_cast<uint32_t>(size) != block2 &&
    old_first_free > size;
  flushing_buffered_writes= 1 + multi_batch;
  pages_submitted+= old_first_free;
  /* Now safe to release the mutex. */
  mysql_mutex_unlock(&mutex);
#ifdef UNIV_DEBUG
  for (ulint len2= 0, i= 0; i < old_first_free; len2 += srv_page_size, i++)
  {
    buf_page_t *bpage= flush_slot->buf_block_arr[i].request.bpage;

    if (bpage->zip.data)
      /* No simple validate for ROW_FORMAT=COMPRESSED pages exists. */
      continue;

    /* Check that the actual page in the buffer pool is not corrupt
    and the LSN values are sane. */
    buf_dblwr_check_block(bpage);
    ut_d(buf_dblwr_check_page_lsn(*bpage, write_buf + len2));
  }
#endif /* UNIV_DEBUG */
  const IORequest request{nullptr, nullptr, fil_system.sys_space->chain.start,
                          IORequest::DBLWR_BATCH};
  ut_a(fil_system.sys_space->acquire());
  if (multi_batch)
  {
    fil_system.sys_space->reacquire();
    os_aio(request, write_buf,
           os_offset_t{block1.page_no()} << srv_page_size_shift,
           size << srv_page_size_shift);
    os_aio(request, write_buf + (size << srv_page_size_shift),
           os_offset_t{block2.page_no()} << srv_page_size_shift,
           (old_first_free - size) << srv_page_size_shift);
  }
  else
    os_aio(request, write_buf,
           os_offset_t{block1.page_no()} << srv_page_size_shift,
           old_first_free << srv_page_size_shift);
  return true;
}

static void *get_frame(const IORequest &request)
{
  if (request.slot)
    return request.slot->out_buf;
  const buf_page_t *bpage= request.bpage;
  return bpage->zip.data ? bpage->zip.data : bpage->frame;
}

void buf_dblwr_t::flush_buffered_writes_completed(const IORequest &request)
{
  ut_ad(this == &buf_dblwr);
  ut_ad(srv_use_doublewrite_buf);
  ut_ad(is_created());
  ut_ad(!srv_read_only_mode);
  ut_ad(!request.bpage);
  ut_ad(request.node == fil_system.sys_space->chain.start);
  ut_ad(request.type == IORequest::DBLWR_BATCH);
  mysql_mutex_lock(&mutex);
  ut_ad(batch_running);
  ut_ad(flushing_buffered_writes);
  ut_ad(flushing_buffered_writes <= 2);
  writes_completed++;
  if (UNIV_UNLIKELY(--flushing_buffered_writes))
  {
    mysql_mutex_unlock(&mutex);
    return;
  }

  slot *const flush_slot= active_slot == &slots[0] ? &slots[1] : &slots[0];
  ut_ad(flush_slot->reserved == flush_slot->first_free);
  /* increment the doublewrite flushed pages counter */
  pages_written+= flush_slot->first_free;
  mysql_mutex_unlock(&mutex);

  /* Now flush the doublewrite buffer data to disk */
  fil_system.sys_space->flush<false>();

  /* The writes have been flushed to disk now and in recovery we will
  find them in the doublewrite buffer blocks. Next, write the data pages. */
  for (ulint i= 0, first_free= flush_slot->first_free; i < first_free; i++)
  {
    auto e= flush_slot->buf_block_arr[i];
    buf_page_t* bpage= e.request.bpage;
    ut_ad(bpage->in_file());

    void *frame= get_frame(e.request);
    ut_ad(frame);

    auto e_size= e.size;

    if (UNIV_LIKELY_NULL(bpage->zip.data))
    {
      e_size= bpage->zip_size();
      ut_ad(e_size);
    }
    else
    {
      ut_ad(!bpage->zip_size());
      ut_d(buf_dblwr_check_page_lsn(*bpage, static_cast<const byte*>(frame)));
    }

    const lsn_t lsn= mach_read_from_8(my_assume_aligned<8>
                                      (FIL_PAGE_LSN +
                                       static_cast<const byte*>(frame)));
    ut_ad(lsn);
    ut_ad(lsn >= bpage->oldest_modification());
    log_write_up_to(lsn, true);
    e.request.node->space->io(e.request, bpage->physical_offset(), e_size,
                              frame, bpage);
  }
}

/** Flush possible buffered writes to persistent storage.
It is very important to call this function after a batch of writes has been
posted, and also when we may have to wait for a page latch!
Otherwise a deadlock of threads can occur. */
void buf_dblwr_t::flush_buffered_writes()
{
  if (!is_created() || !srv_use_doublewrite_buf)
  {
    fil_flush_file_spaces();
    return;
  }

  ut_ad(!srv_read_only_mode);
  const ulint size= block_size();

  mysql_mutex_lock(&mutex);
  if (!flush_buffered_writes(size))
    mysql_mutex_unlock(&mutex);
}

/** Schedule a page write. If the doublewrite memory buffer is full,
flush_buffered_writes() will be invoked to make space.
@param request    asynchronous write request
@param size       payload size in bytes */
void buf_dblwr_t::add_to_batch(const IORequest &request, size_t size)
{
  ut_ad(request.is_async());
  ut_ad(request.is_write());
  ut_ad(request.bpage);
  ut_ad(request.bpage->in_file());
  ut_ad(request.node);
  ut_ad(request.node->space->purpose == FIL_TYPE_TABLESPACE);
  ut_ad(request.node->space->id == request.bpage->id().space());
  ut_ad(request.node->space->referenced());
  ut_ad(!srv_read_only_mode);

  const ulint buf_size= 2 * block_size();

  mysql_mutex_lock(&mutex);
  writes_pending++;

  for (;;)
  {
    ut_ad(active_slot->first_free <= buf_size);
    if (active_slot->first_free != buf_size)
      break;

    if (flush_buffered_writes(buf_size / 2))
      mysql_mutex_lock(&mutex);
  }

  byte *p= active_slot->write_buf + srv_page_size * active_slot->first_free;

  /* "frame" is at least 1024-byte aligned for ROW_FORMAT=COMPRESSED pages,
  and at least srv_page_size (4096-byte) for everything else. */
  memcpy_aligned<UNIV_ZIP_SIZE_MIN>(p, get_frame(request), size);
  /* fil_page_compress() for page_compressed guarantees 256-byte alignment */
  memset_aligned<256>(p + size, 0, srv_page_size - size);
  /* FIXME: Inform the compiler that "size" and "srv_page_size - size"
  are integer multiples of 256, so the above can translate into simple
  SIMD instructions. Currently, we make no such assumptions about the
  non-pointer parameters that are passed to the _aligned templates. */
  ut_ad(!request.bpage->zip_size() || request.bpage->zip_size() == size);
  ut_ad(active_slot->reserved == active_slot->first_free);
  ut_ad(active_slot->reserved < buf_size);
  new (active_slot->buf_block_arr + active_slot->first_free++)
    element{request, size};
  active_slot->reserved= active_slot->first_free;

  if (active_slot->first_free != buf_size ||
      !flush_buffered_writes(buf_size / 2))
    mysql_mutex_unlock(&mutex);
}<|MERGE_RESOLUTION|>--- conflicted
+++ resolved
@@ -348,13 +348,8 @@
 /** Process and remove the double write buffer pages for all tablespaces. */
 void buf_dblwr_t::recover()
 {
-<<<<<<< HEAD
   ut_ad(log_sys.last_checkpoint_lsn);
-  if (!is_initialised())
-=======
-  ut_ad(recv_sys.parse_start_lsn);
   if (!is_created())
->>>>>>> a55b951e
     return;
 
   uint32_t page_no_dblwr= 0;
