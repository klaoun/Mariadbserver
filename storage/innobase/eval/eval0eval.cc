--- conflicted
+++ resolved
@@ -554,94 +554,9 @@
 Evaluate LENGTH(). */
 inline void eval_length(func_node_t* func_node)
 {
-<<<<<<< HEAD
-	que_node_t*	arg1;
-	lint		int_val;
-	byte*		data;
-	int		func;
-
-	func = func_node->func;
-
-	arg1 = func_node->args;
-
-	if (func == PARS_LENGTH_TOKEN) {
-
-		int_val = (lint) dfield_get_len(que_node_get_val(arg1));
-
-	} else if (func == PARS_TO_CHAR_TOKEN) {
-
-		/* Convert number to character string as a
-		signed decimal integer. */
-
-		ulint	uint_val;
-		int	int_len;
-
-		int_val = eval_node_get_int_val(arg1);
-
-		/* Determine the length of the string. */
-
-		if (int_val == 0) {
-			int_len = 1; /* the number 0 occupies 1 byte */
-		} else {
-			int_len = 0;
-			if (int_val < 0) {
-				uint_val = ((ulint) -int_val - 1) + 1;
-				int_len++; /* reserve space for minus sign */
-			} else {
-				uint_val = (ulint) int_val;
-			}
-			for (; uint_val > 0; int_len++) {
-				uint_val /= 10;
-			}
-		}
-
-		/* allocate the string */
-		data = eval_node_ensure_val_buf(func_node, ulint(int_len) + 1);
-
-		/* add terminating NUL character */
-		data[int_len] = 0;
-
-		/* convert the number */
-
-		if (int_val == 0) {
-			data[0] = '0';
-		} else {
-			int tmp;
-			if (int_val < 0) {
-				data[0] = '-'; /* preceding minus sign */
-				uint_val = ((ulint) -int_val - 1) + 1;
-			} else {
-				uint_val = (ulint) int_val;
-			}
-			for (tmp = int_len; uint_val > 0; uint_val /= 10) {
-				data[--tmp] = (byte)
-					('0' + (byte)(uint_val % 10));
-			}
-		}
-
-		dfield_set_len(que_node_get_val(func_node), ulint(int_len));
-
-		return;
-
-	} else if (func == PARS_TO_NUMBER_TOKEN) {
-
-		int_val = atoi((char*)
-			       dfield_get_data(que_node_get_val(arg1)));
-
-	} else if (func == PARS_SYSDATE_TOKEN) {
-		int_val = (lint) time(NULL);
-	} else {
-		eval_predefined_2(func_node);
-
-		return;
-	}
-
-	eval_node_set_int_val(func_node, int_val);
-=======
 	eval_node_set_int_val(func_node,
 			      dfield_get_len(que_node_get_val
 					     (func_node->args)));
->>>>>>> beec9c0e
 }
 
 /*****************************************************************//**
