--- conflicted
+++ resolved
@@ -1768,25 +1768,14 @@
 		return false;
 	} else if (lock2 == NULL) {
 		return true;
-<<<<<<< HEAD
-	}
-	// No preference. Compre them by wait mode and trx age.
+	}
+	// Granted locks has higher priority.
 	if (!lock_get_wait(lock1)) {
 		return true;
 	} else if (!lock_get_wait(lock2)) {
-=======
-    }
-    // Granted locks has higher priority.
-    if (!lock_get_wait(lock1)) {
-        return true;
-    } else if (!lock_get_wait(lock2)) {
-        return false;
-    }
-    if (trx_is_high_priority(lock1->trx)) {
-		return true;
-	}
-	if (trx_is_high_priority(lock2->trx)) {
->>>>>>> 02c88523
+		return false;
+	}
+	if (trx_is_high_priority(lock1->trx)) {
 		return false;
 	}
 	return lock1->trx->start_time_micro <= lock2->trx->start_time_micro;
