/* Copyright (c) 2008, 2015, Oracle and/or its affiliates. All rights reserved.

  This program is free software; you can redistribute it and/or modify
  it under the terms of the GNU General Public License, version 2.0,
  as published by the Free Software Foundation.

  This program is also distributed with certain software (including
  but not limited to OpenSSL) that is licensed under separate terms,
  as designated in a particular file or component or in included license
  documentation.  The authors of MySQL hereby grant you an additional
  permission to link the program and your derivative works with the
  separately licensed software that they have included with MySQL.

  This program is distributed in the hope that it will be useful,
  but WITHOUT ANY WARRANTY; without even the implied warranty of
  MERCHANTABILITY or FITNESS FOR A PARTICULAR PURPOSE.  See the
  GNU General Public License, version 2.0, for more details.

  You should have received a copy of the GNU General Public License
  along with this program; if not, write to the Free Software Foundation,
  51 Franklin Street, Fifth Floor, Boston, MA 02110-1335 USA */

/**
  @file storage/perfschema/table_setup_objects.cc
  Table SETUP_OBJECTS (implementation).
*/

#include "my_global.h"
#include "my_thread.h"
#include "pfs_instr.h"
#include "pfs_column_types.h"
#include "pfs_column_values.h"
#include "pfs_setup_object.h"
#include "table_setup_objects.h"
#include "table_helper.h"
#include "pfs_global.h"
#include "pfs_buffer_container.h"
#include "field.h"

THR_LOCK table_setup_objects::m_table_lock;

PFS_engine_table_share
table_setup_objects::m_share=
{
  { C_STRING_WITH_LEN("setup_objects") },
  &pfs_editable_acl,
  table_setup_objects::create,
  table_setup_objects::write_row,
  table_setup_objects::delete_all_rows,
  table_setup_objects::get_row_count,
  sizeof(PFS_simple_index),
  &m_table_lock,
  { C_STRING_WITH_LEN("CREATE TABLE setup_objects("
<<<<<<< HEAD
                      "OBJECT_TYPE ENUM ('EVENT','FUNCTION','PROCEDURE','TABLE','TRIGGER') not null default 'TABLE',"
                      "OBJECT_SCHEMA VARCHAR(64) default '%',"
                      "OBJECT_NAME VARCHAR(64) not null default '%',"
                      "ENABLED ENUM ('YES', 'NO') not null default 'YES',"
                      "TIMED ENUM ('YES', 'NO') not null default 'YES')") },
  false  /* perpetual */
=======
                      "OBJECT_TYPE ENUM ('TABLE') not null default 'TABLE' comment 'Type of object to instrument. Currently, only TABLE, for base table.',"
                      "OBJECT_SCHEMA VARCHAR(64) default '%' comment 'Schema containing the object, either the literal or % for any schema.',"
                      "OBJECT_NAME VARCHAR(64) not null default '%' comment 'Name of the instrumented object, either the literal or % for any object.',"
                      "ENABLED ENUM ('YES', 'NO') not null default 'YES' comment 'Whether the object''s events are instrumented or not. Can be disabled, in which case monitoring is not enabled for those objects.',"
                      "TIMED ENUM ('YES', 'NO') not null default 'YES' comment 'Whether the object''s events are timed or not. Can be modified.')") }
>>>>>>> 4f85eadf
};

int update_derived_flags()
{
  PFS_thread *thread= PFS_thread::get_current_thread();
  if (unlikely(thread == NULL))
    return HA_ERR_OUT_OF_MEM;

  update_table_share_derived_flags(thread);
  update_program_share_derived_flags(thread);
  update_table_derived_flags();
  return 0;
}

PFS_engine_table* table_setup_objects::create(void)
{
  return new table_setup_objects();
}

int table_setup_objects::write_row(TABLE *table, const unsigned char *buf,
                                   Field **fields)
{
  int result;
  Field *f;
  enum_object_type object_type= OBJECT_TYPE_TABLE;
  String object_schema_data("%", 1, &my_charset_utf8mb3_bin);
  String object_name_data("%", 1, &my_charset_utf8mb3_bin);
  String *object_schema= &object_schema_data;
  String *object_name= &object_name_data;
  enum_yes_no enabled_value= ENUM_YES;
  enum_yes_no timed_value= ENUM_YES;
  bool enabled= true;
  bool timed= true;

  for (; (f= *fields) ; fields++)
  {
    if (bitmap_is_set(table->write_set, f->field_index))
    {
      switch(f->field_index)
      {
      case 0: /* OBJECT_TYPE */
        object_type= (enum_object_type) get_field_enum(f);
        break;
      case 1: /* OBJECT_SCHEMA */
        object_schema= get_field_varchar_utf8(f, &object_schema_data);
        break;
      case 2: /* OBJECT_NAME */
        object_name= get_field_varchar_utf8(f, &object_name_data);
        break;
      case 3: /* ENABLED */
        enabled_value= (enum_yes_no) get_field_enum(f);
        break;
      case 4: /* TIMED */
        timed_value= (enum_yes_no) get_field_enum(f);
        break;
      default:
        DBUG_ASSERT(false);
      }
    }
  }

  /* Reject illegal enum values in OBJECT_TYPE */
  if (object_type < FIRST_OBJECT_TYPE ||
      object_type > LAST_OBJECT_TYPE  ||
      object_type == OBJECT_TYPE_TEMPORARY_TABLE)
    return HA_ERR_NO_REFERENCED_ROW;

  /* Reject illegal enum values in ENABLED */
  if ((enabled_value != ENUM_YES) && (enabled_value != ENUM_NO))
    return HA_ERR_NO_REFERENCED_ROW;

  /* Reject illegal enum values in TIMED */
  if ((timed_value != ENUM_YES) && (timed_value != ENUM_NO))
    return HA_ERR_NO_REFERENCED_ROW;

  enabled= (enabled_value == ENUM_YES) ? true : false;
  timed= (timed_value == ENUM_YES) ? true : false;

  result= insert_setup_object(object_type, object_schema, object_name,
                              enabled, timed);
  if (result == 0)
    result= update_derived_flags();
  return result;
}

int table_setup_objects::delete_all_rows(void)
{
  int result= reset_setup_object();
  if (result == 0)
    result= update_derived_flags();
  return result;
}

ha_rows table_setup_objects::get_row_count(void)
{
  return global_setup_object_container.get_row_count();
}

table_setup_objects::table_setup_objects()
  : PFS_engine_table(&m_share, &m_pos),
  m_row_exists(false), m_pos(0), m_next_pos(0)
{}

void table_setup_objects::reset_position(void)
{
  m_pos.m_index= 0;
  m_next_pos.m_index= 0;
}

int table_setup_objects::rnd_next(void)
{
  PFS_setup_object *pfs;

  m_pos.set_at(&m_next_pos);
  PFS_setup_object_iterator it= global_setup_object_container.iterate(m_pos.m_index);
  pfs= it.scan_next(& m_pos.m_index);
  if (pfs != NULL)
  {
    make_row(pfs);
    m_next_pos.set_after(&m_pos);
    return 0;
  }

  return HA_ERR_END_OF_FILE;
}

int table_setup_objects::rnd_pos(const void *pos)
{
  PFS_setup_object *pfs;

  set_position(pos);

  pfs= global_setup_object_container.get(m_pos.m_index);
  if (pfs != NULL)
  {
    make_row(pfs);
    return 0;
  }

  return HA_ERR_RECORD_DELETED;
}

void table_setup_objects::make_row(PFS_setup_object *pfs)
{
  pfs_optimistic_state lock;

  m_row_exists= false;

  pfs->m_lock.begin_optimistic_lock(&lock);

  m_row.m_object_type= pfs->get_object_type();
  memcpy(m_row.m_schema_name, pfs->m_schema_name, pfs->m_schema_name_length);
  m_row.m_schema_name_length= pfs->m_schema_name_length;
  memcpy(m_row.m_object_name, pfs->m_object_name, pfs->m_object_name_length);
  m_row.m_object_name_length= pfs->m_object_name_length;
  m_row.m_enabled_ptr= &pfs->m_enabled;
  m_row.m_timed_ptr= &pfs->m_timed;

  if (pfs->m_lock.end_optimistic_lock(&lock))
    m_row_exists= true;
}

int table_setup_objects::read_row_values(TABLE *table,
                                         unsigned char *buf,
                                         Field **fields,
                                         bool read_all)
{
  Field *f;

  if (unlikely(! m_row_exists))
    return HA_ERR_RECORD_DELETED;

  /* Set the null bits */
  DBUG_ASSERT(table->s->null_bytes == 1);
  buf[0]= 0;

  for (; (f= *fields) ; fields++)
  {
    if (read_all || bitmap_is_set(table->read_set, f->field_index))
    {
      switch(f->field_index)
      {
      case 0: /* OBJECT_TYPE */
        set_field_enum(f, m_row.m_object_type);
        break;
      case 1: /* OBJECT_SCHEMA */
        if (m_row.m_schema_name_length)
          set_field_varchar_utf8(f, m_row.m_schema_name,
                                 m_row.m_schema_name_length);
        else
          f->set_null();
        break;
      case 2: /* OBJECT_NAME */
        if (m_row.m_object_name_length)
          set_field_varchar_utf8(f, m_row.m_object_name,
                                 m_row.m_object_name_length);
        else
          f->set_null();
        break;
      case 3: /* ENABLED */
        set_field_enum(f, (*m_row.m_enabled_ptr) ? ENUM_YES : ENUM_NO);
        break;
      case 4: /* TIMED */
        set_field_enum(f, (*m_row.m_timed_ptr) ? ENUM_YES : ENUM_NO);
        break;
      default:
        DBUG_ASSERT(false);
      }
    }
  }

  return 0;
}

int table_setup_objects::update_row_values(TABLE *table,
                                           const unsigned char *,
                                           const unsigned char *,
                                           Field **fields)
{
  int result;
  Field *f;
  enum_yes_no value;

  for (; (f= *fields) ; fields++)
  {
    if (bitmap_is_set(table->write_set, f->field_index))
    {
      switch(f->field_index)
      {
      case 0: /* OBJECT_TYPE */
      case 1: /* OBJECT_SCHEMA */
      case 2: /* OBJECT_NAME */
        return HA_ERR_WRONG_COMMAND;
      case 3: /* ENABLED */
        value= (enum_yes_no) get_field_enum(f);
        /* Reject illegal enum values in ENABLED */
        if ((value != ENUM_YES) && (value != ENUM_NO))
          return HA_ERR_NO_REFERENCED_ROW;
        *m_row.m_enabled_ptr= (value == ENUM_YES) ? true : false;
        break;
      case 4: /* TIMED */
        value= (enum_yes_no) get_field_enum(f);
        /* Reject illegal enum values in TIMED */
        if ((value != ENUM_YES) && (value != ENUM_NO))
          return HA_ERR_NO_REFERENCED_ROW;
        *m_row.m_timed_ptr= (value == ENUM_YES) ? true : false;
        break;
      default:
        DBUG_ASSERT(false);
      }
    }
  }

  result= update_derived_flags();
  return result;
}

int table_setup_objects::delete_row_values(TABLE *table,
                                           const unsigned char *buf,
                                           Field **fields)
{
  DBUG_ASSERT(m_row_exists);

  CHARSET_INFO *cs= &my_charset_utf8mb3_bin;
  enum_object_type object_type= OBJECT_TYPE_TABLE;
  String object_schema(m_row.m_schema_name, m_row.m_schema_name_length, cs);
  String object_name(m_row.m_object_name, m_row.m_object_name_length, cs);

  int result= delete_setup_object(object_type, &object_schema, &object_name);

  if (result == 0)
    result= update_derived_flags();
  return result;
}
<|MERGE_RESOLUTION|>--- conflicted
+++ resolved
@@ -51,20 +51,12 @@
   sizeof(PFS_simple_index),
   &m_table_lock,
   { C_STRING_WITH_LEN("CREATE TABLE setup_objects("
-<<<<<<< HEAD
-                      "OBJECT_TYPE ENUM ('EVENT','FUNCTION','PROCEDURE','TABLE','TRIGGER') not null default 'TABLE',"
-                      "OBJECT_SCHEMA VARCHAR(64) default '%',"
-                      "OBJECT_NAME VARCHAR(64) not null default '%',"
-                      "ENABLED ENUM ('YES', 'NO') not null default 'YES',"
-                      "TIMED ENUM ('YES', 'NO') not null default 'YES')") },
-  false  /* perpetual */
-=======
-                      "OBJECT_TYPE ENUM ('TABLE') not null default 'TABLE' comment 'Type of object to instrument. Currently, only TABLE, for base table.',"
+                      "OBJECT_TYPE ENUM ('EVENT','FUNCTION','PROCEDURE','TABLE','TRIGGER') not null default 'TABLE' comment 'Type of object to instrument.',"
                       "OBJECT_SCHEMA VARCHAR(64) default '%' comment 'Schema containing the object, either the literal or % for any schema.',"
                       "OBJECT_NAME VARCHAR(64) not null default '%' comment 'Name of the instrumented object, either the literal or % for any object.',"
                       "ENABLED ENUM ('YES', 'NO') not null default 'YES' comment 'Whether the object''s events are instrumented or not. Can be disabled, in which case monitoring is not enabled for those objects.',"
-                      "TIMED ENUM ('YES', 'NO') not null default 'YES' comment 'Whether the object''s events are timed or not. Can be modified.')") }
->>>>>>> 4f85eadf
+                      "TIMED ENUM ('YES', 'NO') not null default 'YES' comment 'Whether the object''s events are timed or not. Can be modified.')") },
+  false  /* perpetual */
 };
 
 int update_derived_flags()
