--- conflicted
+++ resolved
@@ -48,24 +48,14 @@
   sizeof(pos_all_instr),
   &m_table_lock,
   { C_STRING_WITH_LEN("CREATE TABLE events_waits_summary_by_instance("
-<<<<<<< HEAD
-                      "EVENT_NAME VARCHAR(128) not null,"
-                      "OBJECT_INSTANCE_BEGIN BIGINT unsigned not null,"
-                      "COUNT_STAR BIGINT unsigned not null,"
-                      "SUM_TIMER_WAIT BIGINT unsigned not null,"
-                      "MIN_TIMER_WAIT BIGINT unsigned not null,"
-                      "AVG_TIMER_WAIT BIGINT unsigned not null,"
-                      "MAX_TIMER_WAIT BIGINT unsigned not null)") },
-  false  /* perpetual */
-=======
                       "EVENT_NAME VARCHAR(128) not null comment 'Event name. Used together with OBJECT_INSTANCE_BEGIN for grouping events.',"
                       "OBJECT_INSTANCE_BEGIN BIGINT unsigned not null comment 'If an instrument creates multiple instances, each instance has a unique OBJECT_INSTANCE_BEGIN value to allow for grouping by instance.',"
                       "COUNT_STAR BIGINT unsigned not null comment 'Number of summarized events',"
                       "SUM_TIMER_WAIT BIGINT unsigned not null comment 'Total wait time of the summarized events that are timed.',"
                       "MIN_TIMER_WAIT BIGINT unsigned not null comment 'Minimum wait time of the summarized events that are timed.',"
                       "AVG_TIMER_WAIT BIGINT unsigned not null comment 'Average wait time of the summarized events that are timed.',"
-                      "MAX_TIMER_WAIT BIGINT unsigned not null comment 'Maximum wait time of the summarized events that are timed.')") }
->>>>>>> 4f85eadf
+                      "MAX_TIMER_WAIT BIGINT unsigned not null comment 'Maximum wait time of the summarized events that are timed.')") },
+  false  /* perpetual */
 };
 
 PFS_engine_table* table_events_waits_summary_by_instance::create(void)
