/* Copyright (C) 2008-2019 Kentoku Shiba
   Copyright (C) 2019 MariaDB corp

  This program is free software; you can redistribute it and/or modify
  it under the terms of the GNU General Public License as published by
  the Free Software Foundation; version 2 of the License.

  This program is distributed in the hope that it will be useful,
  but WITHOUT ANY WARRANTY; without even the implied warranty of
  MERCHANTABILITY or FITNESS FOR A PARTICULAR PURPOSE.  See the
  GNU General Public License for more details.

  You should have received a copy of the GNU General Public License
  along with this program; if not, write to the Free Software
  Foundation, Inc., 51 Franklin Street, Fifth Floor, Boston, MA 02110-1335 USA */

#define MYSQL_SERVER 1
#include <my_global.h>
#include "mysql_version.h"
#include "spd_environ.h"
#if MYSQL_VERSION_ID < 50500
#include "mysql_priv.h"
#include <mysql/plugin.h>
#else
#include "sql_priv.h"
#include "probes_mysql.h"
#include "sql_class.h"
#include "sql_partition.h"
#include "records.h"
#endif
#include "spd_err.h"
#include "spd_param.h"
#include "spd_db_include.h"
#include "spd_include.h"
#include "spd_sys_table.h"
#include "ha_spider.h"
#include "spd_trx.h"
#include "spd_db_conn.h"
#include "spd_table.h"
#include "spd_conn.h"
#include "spd_ping_table.h"
#include "spd_malloc.h"

#ifdef SPIDER_XID_USES_xid_cache_iterate
#else
#ifdef XID_CACHE_IS_SPLITTED
extern uint *spd_db_att_xid_cache_split_num;
#endif
extern pthread_mutex_t *spd_db_att_LOCK_xid_cache;
extern HASH *spd_db_att_xid_cache;
#endif
extern struct charset_info_st *spd_charset_utf8mb3_bin;

extern handlerton *spider_hton_ptr;
extern SPIDER_DBTON spider_dbton[SPIDER_DBTON_SIZE];
pthread_mutex_t spider_thread_id_mutex;
ulonglong spider_thread_id = 1;

#ifdef HAVE_PSI_INTERFACE
extern PSI_mutex_key spd_key_mutex_udf_table;
#endif

extern HASH spider_allocated_thds;
extern uint spider_allocated_thds_id;
extern const char *spider_allocated_thds_func_name;
extern const char *spider_allocated_thds_file_name;
extern ulong spider_allocated_thds_line_no;
extern pthread_mutex_t spider_allocated_thds_mutex;

// for spider_alter_tables
uchar *spider_alter_tbl_get_key(
  SPIDER_ALTER_TABLE *alter_table,
  size_t *length,
  my_bool not_used __attribute__ ((unused))
) {
  DBUG_ENTER("spider_alter_tbl_get_key");
  *length = alter_table->table_name_length;
  DBUG_PRINT("info",("spider table_name_length=%zu", *length));
  DBUG_PRINT("info",("spider table_name=%s", alter_table->table_name));
  DBUG_RETURN((uchar*) alter_table->table_name);
}

// for SPIDER_TRX_HA
uchar *spider_trx_ha_get_key(
  SPIDER_TRX_HA *trx_ha,
  size_t *length,
  my_bool not_used __attribute__ ((unused))
) {
  DBUG_ENTER("spider_trx_ha_get_key");
  *length = trx_ha->table_name_length;
  DBUG_PRINT("info",("spider table_name_length=%zu", *length));
  DBUG_PRINT("info",("spider table_name=%s", trx_ha->table_name));
  DBUG_RETURN((uchar*) trx_ha->table_name);
}

/*
  Try to free the connections held by the given transaction.
*/
int spider_free_trx_conn(SPIDER_TRX *trx, bool trx_free)
{
  int loop_count= 0;
  SPIDER_CONN *conn;
  HASH *conn_hash= &trx->trx_conn_hash;

  DBUG_ENTER("spider_free_trx_conn");

  /* Clear the connection queues in any case. */
  while ((conn= (SPIDER_CONN *) my_hash_element(conn_hash, loop_count)))
  {
    spider_conn_clear_queue_at_commit(conn);
    loop_count++;
  }

  if (trx_free || spider_param_conn_recycle_mode(trx->thd) != 2)
  {
    loop_count= 0;
    while ((conn= (SPIDER_CONN *) my_hash_element(&trx->trx_conn_hash,
                                                  loop_count)))
    {
      if (conn->table_lock)
      {
        DBUG_ASSERT(!trx_free);
        loop_count++;
      }
      else
      {
        spider_free_conn_from_trx(trx, conn, FALSE, trx_free, &loop_count);
      }
    }
    trx->trx_conn_adjustment++;

    DBUG_RETURN(0);
  }

  loop_count= 0;
  while ((conn= (SPIDER_CONN *) my_hash_element(conn_hash, loop_count)))
  {
    if (!conn->table_lock)
    {
      conn->error_mode= 1;
    }
    loop_count++;
  }

  DBUG_RETURN(0);
}

int spider_free_trx_another_conn(
  SPIDER_TRX *trx,
  bool lock
) {
  int error_num, tmp_error_num;
  int roop_count = 0;
  SPIDER_CONN *conn;
  DBUG_ENTER("spider_free_trx_another_conn");
  trx->tmp_spider->conns = &conn;
  error_num = 0;
  while ((conn = (SPIDER_CONN*) my_hash_element(&trx->trx_another_conn_hash,
    roop_count)))
  {
    if (lock && (tmp_error_num = spider_db_unlock_tables(trx->tmp_spider, 0)))
      error_num = tmp_error_num;
    spider_free_conn_from_trx(trx, conn, TRUE, TRUE, &roop_count);
  }
  DBUG_RETURN(error_num);
}

int spider_trx_another_lock_tables(
  SPIDER_TRX *trx
) {
  int error_num;
  int roop_count = 0, need_mon = 0;
  THD *thd = trx->thd;
  SPIDER_CONN *conn;
  ha_spider tmp_spider;
  SPIDER_SHARE tmp_share;
  SPIDER_WIDE_HANDLER tmp_wide_handler;
  char sql_buf[MAX_FIELD_WIDTH];
  spider_string sql_str(sql_buf, sizeof(sql_buf), system_charset_info);
  DBUG_ENTER("spider_trx_another_lock_tables");
  SPIDER_BACKUP_DASTATUS;
  sql_str.init_calc_mem(SPD_MID_TRX_ANOTHER_LOCK_TABLES_1);
  sql_str.length(0);
  memset((void*)&tmp_spider, 0, sizeof(ha_spider));
  memset((void*)&tmp_share, 0, sizeof(SPIDER_SHARE));
  memset((void*)&tmp_wide_handler, 0, sizeof(SPIDER_WIDE_HANDLER));
  tmp_spider.share = &tmp_share;
  tmp_spider.wide_handler = &tmp_wide_handler;
  tmp_wide_handler.trx = trx;
  tmp_share.access_charset = system_charset_info;
  tmp_spider.conns = &conn;
  tmp_spider.result_list.sqls = &sql_str;
  tmp_spider.need_mons = &need_mon;
  while ((conn = (SPIDER_CONN*) my_hash_element(&trx->trx_another_conn_hash,
    roop_count)))
  {
    if ((error_num = spider_db_lock_tables(&tmp_spider, 0)))
    {
      SPIDER_CONN_RESTORE_DASTATUS_AND_RESET_ERROR_NUM;
      if (error_num)
      {
        DBUG_RETURN(error_num);
      }
    }
    roop_count++;
  }
  DBUG_RETURN(0);
}

int spider_trx_another_flush_tables(
  SPIDER_TRX *trx
) {
  int error_num;
  int roop_count = 0, need_mon = 0;
  THD *thd = trx->thd;
  SPIDER_CONN *conn;
  ha_spider tmp_spider;
  SPIDER_SHARE tmp_share;
  long tmp_link_statuses = SPIDER_LINK_STATUS_OK;
  DBUG_ENTER("spider_trx_another_flush_tables");
  SPIDER_BACKUP_DASTATUS;
  memset((void*)&tmp_spider, 0, sizeof(ha_spider));
  tmp_share.link_count = 1;
  tmp_share.all_link_count = 1;
  tmp_share.link_statuses = &tmp_link_statuses;
  tmp_share.link_statuses_length = 1;
  tmp_spider.share = &tmp_share;
  tmp_spider.conns = &conn;
  tmp_spider.need_mons = &need_mon;
  while ((conn = (SPIDER_CONN*) my_hash_element(&trx->trx_another_conn_hash,
    roop_count)))
  {
    if ((error_num = spider_db_flush_tables(&tmp_spider, FALSE)))
    {
      SPIDER_CONN_RESTORE_DASTATUS_AND_RESET_ERROR_NUM;
      if (error_num)
        DBUG_RETURN(error_num);
    }
    roop_count++;
  }
  DBUG_RETURN(0);
}

int spider_trx_all_flush_tables(
  SPIDER_TRX *trx
) {
  int error_num;
  int roop_count = 0, need_mon = 0;
  THD *thd = trx->thd;
  SPIDER_CONN *conn;
  ha_spider tmp_spider;
  SPIDER_SHARE tmp_share;
  long tmp_link_statuses = SPIDER_LINK_STATUS_OK;
  DBUG_ENTER("spider_trx_all_flush_tables");
  SPIDER_BACKUP_DASTATUS;
  memset((void*)&tmp_spider, 0, sizeof(ha_spider));
  tmp_share.link_count = 1;
  tmp_share.all_link_count = 1;
  tmp_share.link_statuses = &tmp_link_statuses;
  tmp_share.link_statuses_length = 1;
  tmp_spider.share = &tmp_share;
  tmp_spider.conns = &conn;
  tmp_spider.need_mons = &need_mon;
  while ((conn = (SPIDER_CONN*) my_hash_element(&trx->trx_conn_hash,
    roop_count)))
  {
    if ((error_num = spider_db_flush_tables(&tmp_spider, TRUE)))
    {
      SPIDER_CONN_RESTORE_DASTATUS_AND_RESET_ERROR_NUM;
      if (error_num)
        DBUG_RETURN(error_num);
    }
    roop_count++;
  }
  DBUG_RETURN(0);
}

int spider_trx_all_unlock_tables(
  SPIDER_TRX *trx
) {
  int error_num;
  int roop_count = 0;
  THD *thd = trx->thd;
  SPIDER_CONN *conn;
  DBUG_ENTER("spider_trx_all_unlock_tables");
  SPIDER_BACKUP_DASTATUS;
  trx->tmp_spider->conns = &conn;
  while ((conn = (SPIDER_CONN*) my_hash_element(&trx->trx_conn_hash,
    roop_count)))
  {
    if ((error_num = spider_db_unlock_tables(trx->tmp_spider, 0)))
    {
      SPIDER_CONN_RESTORE_DASTATUS_AND_RESET_ERROR_NUM;
      if (error_num)
        DBUG_RETURN(error_num);
    }
    roop_count++;
  }
  DBUG_RETURN(0);
}

int spider_trx_all_start_trx(
  SPIDER_TRX *trx
) {
  int error_num, need_mon = 0;
  int roop_count = 0;
  THD *thd = trx->thd;
  SPIDER_CONN *conn;
  ha_spider tmp_spider;
  SPIDER_WIDE_HANDLER tmp_wide_handler;
  DBUG_ENTER("spider_trx_all_start_trx");
  SPIDER_BACKUP_DASTATUS;
  memset((void*)&tmp_spider, 0, sizeof(ha_spider));
  memset(&tmp_wide_handler, 0, sizeof(SPIDER_WIDE_HANDLER));
  tmp_spider.wide_handler = &tmp_wide_handler;
  tmp_wide_handler.trx = trx;
  tmp_spider.need_mons = &need_mon;
  while ((conn = (SPIDER_CONN*) my_hash_element(&trx->trx_conn_hash,
    roop_count)))
  {
    if (
      (spider_param_sync_trx_isolation(trx->thd) &&
        (error_num = spider_check_and_set_trx_isolation(conn, &need_mon))) ||
      (error_num = spider_internal_start_trx_for_connection(&tmp_spider,
        conn, 0))
    ) {
      SPIDER_CONN_RESTORE_DASTATUS_AND_RESET_ERROR_NUM;
      if (error_num)
        DBUG_RETURN(error_num);
    }
    roop_count++;
  }
  DBUG_RETURN(0);
}

int spider_trx_all_flush_logs(
  SPIDER_TRX *trx
) {
  int error_num;
  int roop_count = 0, need_mon = 0;
  THD *thd = trx->thd;
  SPIDER_CONN *conn;
  ha_spider tmp_spider;
  SPIDER_SHARE tmp_share;
  SPIDER_WIDE_HANDLER tmp_wide_handler;
  long tmp_link_statuses = SPIDER_LINK_STATUS_OK;
  uint conn_link_idx = 0;
  long net_read_timeout = 600;
  long net_write_timeout = 600;
  DBUG_ENTER("spider_trx_all_flush_logs");
  SPIDER_BACKUP_DASTATUS;
  memset((void*)&tmp_spider, 0, sizeof(ha_spider));
  memset(&tmp_wide_handler, 0, sizeof(SPIDER_WIDE_HANDLER));
  tmp_share.link_count = 1;
  tmp_share.all_link_count = 1;
  tmp_share.link_statuses = &tmp_link_statuses;
  tmp_share.link_statuses_length = 1;
  tmp_share.net_read_timeouts = &net_read_timeout;
  tmp_share.net_read_timeouts_length = 1;
  tmp_share.net_write_timeouts = &net_write_timeout;
  tmp_share.net_write_timeouts_length = 1;
  tmp_spider.share = &tmp_share;
  tmp_spider.conns = &conn;
  tmp_spider.need_mons = &need_mon;
  tmp_spider.conn_link_idx = &conn_link_idx;
  tmp_spider.wide_handler = &tmp_wide_handler;
  tmp_wide_handler.trx = trx;
  while ((conn = (SPIDER_CONN*) my_hash_element(&trx->trx_conn_hash,
    roop_count)))
  {
    if ((error_num = spider_db_flush_logs(&tmp_spider)))
    {
      SPIDER_CONN_RESTORE_DASTATUS_AND_RESET_ERROR_NUM;
      if (error_num)
        DBUG_RETURN(error_num);
    }
    roop_count++;
  }
  DBUG_RETURN(0);
}

void spider_free_trx_alter_table_alloc(
  SPIDER_TRX *trx,
  SPIDER_ALTER_TABLE *alter_table
) {
  DBUG_ENTER("spider_free_trx_alter_table_alloc");
#ifdef HASH_UPDATE_WITH_HASH_VALUE
  my_hash_delete_with_hash_value(&trx->trx_alter_table_hash,
    alter_table->table_name_hash_value, (uchar*) alter_table);
#else
  my_hash_delete(&trx->trx_alter_table_hash, (uchar*) alter_table);
#endif
  if (alter_table->tmp_char)
    spider_free(trx, alter_table->tmp_char, MYF(0));
  spider_free(trx, alter_table, MYF(0));
  DBUG_VOID_RETURN;
}

int spider_free_trx_alter_table(
  SPIDER_TRX *trx
) {
  SPIDER_ALTER_TABLE *alter_table;
  DBUG_ENTER("spider_free_trx_alter_table");
  while ((alter_table =
    (SPIDER_ALTER_TABLE*) my_hash_element(&trx->trx_alter_table_hash, 0)))
  {
    spider_free_trx_alter_table_alloc(trx, alter_table);
  }
  DBUG_RETURN(0);
}

/** Copy a string from one array to another */
static inline void spider_maybe_memcpy_indexed_string(
  char **dests,
  char **srcs,
  const uint* lengths,
  const int idx,
  char *&ptr)
{
  if (size_t len= sizeof(char) * lengths[idx])
  {
    dests[idx]= ptr;
    memcpy(ptr, srcs[idx], len);
    ptr+= len + 1;
  }
}

int spider_create_trx_alter_table(
  SPIDER_TRX *trx,
  SPIDER_SHARE *share,
  bool now_create
) {
  int error_num, link_idx;
  SPIDER_ALTER_TABLE *alter_table, *share_alter;
  char *tmp_name;
  char **tmp_server_names;
  char **tmp_tgt_table_names;
  char **tmp_tgt_dbs;
  char **tmp_tgt_hosts;
  char **tmp_tgt_usernames;
  char **tmp_tgt_passwords;
  char **tmp_tgt_sockets;
  char **tmp_tgt_wrappers;
  char **tmp_tgt_ssl_cas;
  char **tmp_tgt_ssl_capaths;
  char **tmp_tgt_ssl_certs;
  char **tmp_tgt_ssl_ciphers;
  char **tmp_tgt_ssl_keys;
  char **tmp_tgt_default_files;
  char **tmp_tgt_default_groups;
  char **tmp_tgt_dsns;
  char **tmp_static_link_ids;
  uint *tmp_server_names_lengths;
  uint *tmp_tgt_table_names_lengths;
  uint *tmp_tgt_dbs_lengths;
  uint *tmp_tgt_hosts_lengths;
  uint *tmp_tgt_usernames_lengths;
  uint *tmp_tgt_passwords_lengths;
  uint *tmp_tgt_sockets_lengths;
  uint *tmp_tgt_wrappers_lengths;
  uint *tmp_tgt_ssl_cas_lengths;
  uint *tmp_tgt_ssl_capaths_lengths;
  uint *tmp_tgt_ssl_certs_lengths;
  uint *tmp_tgt_ssl_ciphers_lengths;
  uint *tmp_tgt_ssl_keys_lengths;
  uint *tmp_tgt_default_files_lengths;
  uint *tmp_tgt_default_groups_lengths;
  uint *tmp_tgt_dsns_lengths;
  uint *tmp_static_link_ids_lengths;
  long *tmp_tgt_ports;
  long *tmp_tgt_ssl_vscs;
  long *tmp_monitoring_binlog_pos_at_failing;
  long *tmp_link_statuses;
  char *tmp_server_names_char;
  char *tmp_tgt_table_names_char;
  char *tmp_tgt_dbs_char;
  char *tmp_tgt_hosts_char;
  char *tmp_tgt_usernames_char;
  char *tmp_tgt_passwords_char;
  char *tmp_tgt_sockets_char;
  char *tmp_tgt_wrappers_char;
  char *tmp_tgt_ssl_cas_char;
  char *tmp_tgt_ssl_capaths_char;
  char *tmp_tgt_ssl_certs_char;
  char *tmp_tgt_ssl_ciphers_char;
  char *tmp_tgt_ssl_keys_char;
  char *tmp_tgt_default_files_char;
  char *tmp_tgt_default_groups_char;
  char *tmp_tgt_dsns_char;
  char *tmp_static_link_ids_char;
  uint old_elements;

  DBUG_ENTER("spider_create_trx_alter_table");
  share_alter = &share->alter_table;

  if (!(alter_table = (SPIDER_ALTER_TABLE *)
<<<<<<< HEAD
    spider_bulk_malloc(spider_current_trx, 55, MYF(MY_WME | MY_ZEROFILL),
      &alter_table, (uint) (sizeof(*alter_table)),
      &tmp_name, (uint) (sizeof(char) * (share->table_name_length + 1)),

      &tmp_server_names, (uint) (sizeof(char *) * share->all_link_count),
      &tmp_tgt_table_names, (uint) (sizeof(char *) * share->all_link_count),
      &tmp_tgt_dbs, (uint) (sizeof(char *) * share->all_link_count),
      &tmp_tgt_hosts, (uint) (sizeof(char *) * share->all_link_count),
      &tmp_tgt_usernames, (uint) (sizeof(char *) * share->all_link_count),
      &tmp_tgt_passwords, (uint) (sizeof(char *) * share->all_link_count),
      &tmp_tgt_sockets, (uint) (sizeof(char *) * share->all_link_count),
      &tmp_tgt_wrappers, (uint) (sizeof(char *) * share->all_link_count),
      &tmp_tgt_ssl_cas, (uint) (sizeof(char *) * share->all_link_count),
      &tmp_tgt_ssl_capaths, (uint) (sizeof(char *) * share->all_link_count),
      &tmp_tgt_ssl_certs, (uint) (sizeof(char *) * share->all_link_count),
      &tmp_tgt_ssl_ciphers, (uint) (sizeof(char *) * share->all_link_count),
      &tmp_tgt_ssl_keys, (uint) (sizeof(char *) * share->all_link_count),
      &tmp_tgt_default_files, (uint) (sizeof(char *) * share->all_link_count),
      &tmp_tgt_default_groups, (uint) (sizeof(char *) * share->all_link_count),
      &tmp_tgt_dsns, (uint) (sizeof(char *) * share->all_link_count),
      &tmp_static_link_ids, (uint) (sizeof(char *) * share->all_link_count),

      &tmp_server_names_lengths, (uint) (sizeof(uint) * share->all_link_count),
      &tmp_tgt_table_names_lengths,
        (uint) (sizeof(uint) * share->all_link_count),
      &tmp_tgt_dbs_lengths, (uint) (sizeof(uint) * share->all_link_count),
      &tmp_tgt_hosts_lengths, (uint) (sizeof(uint) * share->all_link_count),
      &tmp_tgt_usernames_lengths,
        (uint) (sizeof(uint) * share->all_link_count),
      &tmp_tgt_passwords_lengths,
        (uint) (sizeof(uint) * share->all_link_count),
      &tmp_tgt_sockets_lengths, (uint) (sizeof(uint) * share->all_link_count),
      &tmp_tgt_wrappers_lengths, (uint) (sizeof(uint) * share->all_link_count),
      &tmp_tgt_ssl_cas_lengths, (uint) (sizeof(uint) * share->all_link_count),
      &tmp_tgt_ssl_capaths_lengths,
        (uint) (sizeof(uint) * share->all_link_count),
      &tmp_tgt_ssl_certs_lengths,
        (uint) (sizeof(uint) * share->all_link_count),
      &tmp_tgt_ssl_ciphers_lengths,
        (uint) (sizeof(uint) * share->all_link_count),
      &tmp_tgt_ssl_keys_lengths, (uint) (sizeof(uint) * share->all_link_count),
      &tmp_tgt_default_files_lengths,
        (uint) (sizeof(uint) * share->all_link_count),
      &tmp_tgt_default_groups_lengths,
        (uint) (sizeof(uint) * share->all_link_count),
      &tmp_tgt_dsns_lengths, (uint) (sizeof(uint) * share->all_link_count),
      &tmp_static_link_ids_lengths,
        (uint) (sizeof(uint) * share->all_link_count),

      &tmp_tgt_ports, (uint) (sizeof(long) * share->all_link_count),
      &tmp_tgt_ssl_vscs, (uint) (sizeof(long) * share->all_link_count),
=======
    spider_bulk_malloc(spider_current_trx, SPD_MID_CREATE_TRX_ALTER_TABLE_1, MYF(MY_WME | MY_ZEROFILL),
      &alter_table, sizeof(*alter_table),
      &tmp_name, sizeof(char) * (share->table_name_length + 1),

      &tmp_server_names, sizeof(char *) * share->all_link_count,
      &tmp_tgt_table_names, sizeof(char *) * share->all_link_count,
      &tmp_tgt_dbs, sizeof(char *) * share->all_link_count,
      &tmp_tgt_hosts, sizeof(char *) * share->all_link_count,
      &tmp_tgt_usernames, sizeof(char *) * share->all_link_count,
      &tmp_tgt_passwords, sizeof(char *) * share->all_link_count,
      &tmp_tgt_sockets, sizeof(char *) * share->all_link_count,
      &tmp_tgt_wrappers, sizeof(char *) * share->all_link_count,
      &tmp_tgt_ssl_cas, sizeof(char *) * share->all_link_count,
      &tmp_tgt_ssl_capaths, sizeof(char *) * share->all_link_count,
      &tmp_tgt_ssl_certs, sizeof(char *) * share->all_link_count,
      &tmp_tgt_ssl_ciphers, sizeof(char *) * share->all_link_count,
      &tmp_tgt_ssl_keys, sizeof(char *) * share->all_link_count,
      &tmp_tgt_default_files, sizeof(char *) * share->all_link_count,
      &tmp_tgt_default_groups, sizeof(char *) * share->all_link_count,
      &tmp_static_link_ids, sizeof(char *) * share->all_link_count,

      &tmp_server_names_lengths, sizeof(uint) * share->all_link_count,
      &tmp_tgt_table_names_lengths, sizeof(uint) * share->all_link_count,
      &tmp_tgt_dbs_lengths, sizeof(uint) * share->all_link_count,
      &tmp_tgt_hosts_lengths, sizeof(uint) * share->all_link_count,
      &tmp_tgt_usernames_lengths, sizeof(uint) * share->all_link_count,
      &tmp_tgt_passwords_lengths, sizeof(uint) * share->all_link_count,
      &tmp_tgt_sockets_lengths, sizeof(uint) * share->all_link_count,
      &tmp_tgt_wrappers_lengths, sizeof(uint) * share->all_link_count,
      &tmp_tgt_ssl_cas_lengths, sizeof(uint) * share->all_link_count,
      &tmp_tgt_ssl_capaths_lengths, sizeof(uint) * share->all_link_count,
      &tmp_tgt_ssl_certs_lengths, sizeof(uint) * share->all_link_count,
      &tmp_tgt_ssl_ciphers_lengths, sizeof(uint) * share->all_link_count,
      &tmp_tgt_ssl_keys_lengths, sizeof(uint) * share->all_link_count,
      &tmp_tgt_default_files_lengths, sizeof(uint) * share->all_link_count,
      &tmp_tgt_default_groups_lengths, sizeof(uint) * share->all_link_count,
      &tmp_static_link_ids_lengths, sizeof(uint) * share->all_link_count,

      &tmp_tgt_ports, sizeof(long) * share->all_link_count,
      &tmp_tgt_ssl_vscs, sizeof(long) * share->all_link_count,
>>>>>>> 5f890452
      &tmp_monitoring_binlog_pos_at_failing,
        (uint) (sizeof(long) * share->all_link_count),
      &tmp_link_statuses, (uint) (sizeof(long) * share->all_link_count),

      &tmp_server_names_char, (uint) (sizeof(char) *
        (share_alter->tmp_server_names_charlen + 1)),
      &tmp_tgt_table_names_char, (uint) (sizeof(char) *
        (share_alter->tmp_tgt_table_names_charlen + 1)),
      &tmp_tgt_dbs_char, (uint) (sizeof(char) *
        (share_alter->tmp_tgt_dbs_charlen + 1)),
      &tmp_tgt_hosts_char, (uint) (sizeof(char) *
        (share_alter->tmp_tgt_hosts_charlen + 1)),
      &tmp_tgt_usernames_char, (uint) (sizeof(char) *
        (share_alter->tmp_tgt_usernames_charlen + 1)),
      &tmp_tgt_passwords_char, (uint) (sizeof(char) *
        (share_alter->tmp_tgt_passwords_charlen + 1)),
      &tmp_tgt_sockets_char, (uint) (sizeof(char) *
        (share_alter->tmp_tgt_sockets_charlen + 1)),
      &tmp_tgt_wrappers_char, (uint) (sizeof(char) *
        (share_alter->tmp_tgt_wrappers_charlen + 1)),
      &tmp_tgt_ssl_cas_char, (uint) (sizeof(char) *
        (share_alter->tmp_tgt_ssl_cas_charlen + 1)),
      &tmp_tgt_ssl_capaths_char, (uint) (sizeof(char) *
        (share_alter->tmp_tgt_ssl_capaths_charlen + 1)),
      &tmp_tgt_ssl_certs_char, (uint) (sizeof(char) *
        (share_alter->tmp_tgt_ssl_certs_charlen + 1)),
      &tmp_tgt_ssl_ciphers_char, (uint) (sizeof(char) *
        (share_alter->tmp_tgt_ssl_ciphers_charlen + 1)),
      &tmp_tgt_ssl_keys_char, (uint) (sizeof(char) *
        (share_alter->tmp_tgt_ssl_keys_charlen + 1)),
      &tmp_tgt_default_files_char, (uint) (sizeof(char) *
        (share_alter->tmp_tgt_default_files_charlen + 1)),
      &tmp_tgt_default_groups_char, (uint) (sizeof(char) *
        (share_alter->tmp_tgt_default_groups_charlen + 1)),
      &tmp_tgt_dsns_char, (uint) (sizeof(char) *
        (share_alter->tmp_tgt_dsns_charlen + 1)),
      &tmp_static_link_ids_char, (uint) (sizeof(char) *
        (share_alter->tmp_static_link_ids_charlen + 1)),
      NullS))
  ) {
    error_num = HA_ERR_OUT_OF_MEM;
    goto error_alloc_alter_table;
  }
  alter_table->now_create = now_create;
  alter_table->table_name = tmp_name;
  memcpy(alter_table->table_name, share->table_name, share->table_name_length);
  alter_table->table_name_length = share->table_name_length;
#ifdef SPIDER_HAS_HASH_VALUE_TYPE
  DBUG_PRINT("info",("spider table_name_hash_value=%u",
    share->table_name_hash_value));
  alter_table->table_name_hash_value = share->table_name_hash_value;
#endif
  alter_table->tmp_priority = share->priority;
  alter_table->link_count = share->link_count;
  alter_table->all_link_count = share->all_link_count;

  alter_table->tmp_server_names = tmp_server_names;
  alter_table->tmp_tgt_table_names = tmp_tgt_table_names;
  alter_table->tmp_tgt_dbs = tmp_tgt_dbs;
  alter_table->tmp_tgt_hosts = tmp_tgt_hosts;
  alter_table->tmp_tgt_usernames = tmp_tgt_usernames;
  alter_table->tmp_tgt_passwords = tmp_tgt_passwords;
  alter_table->tmp_tgt_sockets = tmp_tgt_sockets;
  alter_table->tmp_tgt_wrappers = tmp_tgt_wrappers;
  alter_table->tmp_tgt_ssl_cas = tmp_tgt_ssl_cas;
  alter_table->tmp_tgt_ssl_capaths = tmp_tgt_ssl_capaths;
  alter_table->tmp_tgt_ssl_certs = tmp_tgt_ssl_certs;
  alter_table->tmp_tgt_ssl_ciphers = tmp_tgt_ssl_ciphers;
  alter_table->tmp_tgt_ssl_keys = tmp_tgt_ssl_keys;
  alter_table->tmp_tgt_default_files = tmp_tgt_default_files;
  alter_table->tmp_tgt_default_groups = tmp_tgt_default_groups;
  alter_table->tmp_tgt_dsns = tmp_tgt_dsns;
  alter_table->tmp_static_link_ids = tmp_static_link_ids;

  alter_table->tmp_tgt_ports = tmp_tgt_ports;
  alter_table->tmp_tgt_ssl_vscs = tmp_tgt_ssl_vscs;
  alter_table->tmp_monitoring_binlog_pos_at_failing =
    tmp_monitoring_binlog_pos_at_failing;
  alter_table->tmp_link_statuses = tmp_link_statuses;

  alter_table->tmp_server_names_lengths = tmp_server_names_lengths;
  alter_table->tmp_tgt_table_names_lengths = tmp_tgt_table_names_lengths;
  alter_table->tmp_tgt_dbs_lengths = tmp_tgt_dbs_lengths;
  alter_table->tmp_tgt_hosts_lengths = tmp_tgt_hosts_lengths;
  alter_table->tmp_tgt_usernames_lengths = tmp_tgt_usernames_lengths;
  alter_table->tmp_tgt_passwords_lengths = tmp_tgt_passwords_lengths;
  alter_table->tmp_tgt_sockets_lengths = tmp_tgt_sockets_lengths;
  alter_table->tmp_tgt_wrappers_lengths = tmp_tgt_wrappers_lengths;
  alter_table->tmp_tgt_ssl_cas_lengths = tmp_tgt_ssl_cas_lengths;
  alter_table->tmp_tgt_ssl_capaths_lengths = tmp_tgt_ssl_capaths_lengths;
  alter_table->tmp_tgt_ssl_certs_lengths = tmp_tgt_ssl_certs_lengths;
  alter_table->tmp_tgt_ssl_ciphers_lengths = tmp_tgt_ssl_ciphers_lengths;
  alter_table->tmp_tgt_ssl_keys_lengths = tmp_tgt_ssl_keys_lengths;
  alter_table->tmp_tgt_default_files_lengths = tmp_tgt_default_files_lengths;
  alter_table->tmp_tgt_default_groups_lengths = tmp_tgt_default_groups_lengths;
  alter_table->tmp_tgt_dsns_lengths = tmp_tgt_dsns_lengths;
  alter_table->tmp_static_link_ids_lengths = tmp_static_link_ids_lengths;

  for(link_idx = 0; link_idx < (int) share->all_link_count; link_idx++)
  {
    spider_maybe_memcpy_indexed_string(
      tmp_server_names, share_alter->tmp_server_names,
      share_alter->tmp_server_names_lengths, link_idx, tmp_server_names_char);

    spider_maybe_memcpy_indexed_string(
      tmp_tgt_table_names, share_alter->tmp_tgt_table_names,
      share_alter->tmp_tgt_table_names_lengths, link_idx, tmp_tgt_table_names_char);

    spider_maybe_memcpy_indexed_string(
      tmp_tgt_dbs, share_alter->tmp_tgt_dbs,
      share_alter->tmp_tgt_dbs_lengths, link_idx, tmp_tgt_dbs_char);

    spider_maybe_memcpy_indexed_string(
      tmp_tgt_hosts, share_alter->tmp_tgt_hosts,
      share_alter->tmp_tgt_hosts_lengths, link_idx, tmp_tgt_hosts_char);

    spider_maybe_memcpy_indexed_string(
      tmp_tgt_usernames, share_alter->tmp_tgt_usernames,
      share_alter->tmp_tgt_usernames_lengths, link_idx, tmp_tgt_usernames_char);

    spider_maybe_memcpy_indexed_string(
      tmp_tgt_passwords, share_alter->tmp_tgt_passwords,
      share_alter->tmp_tgt_passwords_lengths, link_idx, tmp_tgt_passwords_char);

    spider_maybe_memcpy_indexed_string(
      tmp_tgt_sockets, share_alter->tmp_tgt_sockets,
      share_alter->tmp_tgt_sockets_lengths, link_idx, tmp_tgt_sockets_char);

    spider_maybe_memcpy_indexed_string(
      tmp_tgt_wrappers, share_alter->tmp_tgt_wrappers,
      share_alter->tmp_tgt_wrappers_lengths, link_idx, tmp_tgt_wrappers_char);

    spider_maybe_memcpy_indexed_string(
      tmp_tgt_ssl_cas, share_alter->tmp_tgt_ssl_cas,
      share_alter->tmp_tgt_ssl_cas_lengths, link_idx, tmp_tgt_ssl_cas_char);

    spider_maybe_memcpy_indexed_string(
      tmp_tgt_ssl_capaths, share_alter->tmp_tgt_ssl_capaths,
      share_alter->tmp_tgt_ssl_capaths_lengths, link_idx, tmp_tgt_ssl_capaths_char);

    spider_maybe_memcpy_indexed_string(
      tmp_tgt_ssl_certs, share_alter->tmp_tgt_ssl_certs,
      share_alter->tmp_tgt_ssl_certs_lengths, link_idx, tmp_tgt_ssl_certs_char);

    spider_maybe_memcpy_indexed_string(
      tmp_tgt_ssl_ciphers, share_alter->tmp_tgt_ssl_ciphers,
      share_alter->tmp_tgt_ssl_ciphers_lengths, link_idx, tmp_tgt_ssl_ciphers_char);

    spider_maybe_memcpy_indexed_string(
      tmp_tgt_ssl_keys, share_alter->tmp_tgt_ssl_keys,
      share_alter->tmp_tgt_ssl_keys_lengths, link_idx, tmp_tgt_ssl_keys_char);

    spider_maybe_memcpy_indexed_string(
      tmp_tgt_default_files, share_alter->tmp_tgt_default_files,
      share_alter->tmp_tgt_default_files_lengths, link_idx, tmp_tgt_default_files_char);

    spider_maybe_memcpy_indexed_string(
      tmp_tgt_default_groups, share_alter->tmp_tgt_default_groups,
      share_alter->tmp_tgt_default_groups_lengths, link_idx, tmp_tgt_default_groups_char);

    /* Notes on merge conflicts (remove this comment after merging):
    for 10.6+ see d74103292c7be236f3da71c86249d37295f57bbc */
    spider_maybe_memcpy_indexed_string(
      tmp_tgt_dsns, share_alter->tmp_tgt_dsns,
      share_alter->tmp_tgt_dsns_lengths, link_idx, tmp_tgt_dsns_char);
    spider_maybe_memcpy_indexed_string(
      tmp_static_link_ids, share_alter->tmp_static_link_ids,
      share_alter->tmp_static_link_ids_lengths, link_idx, tmp_static_link_ids_char);
  }

  memcpy(tmp_tgt_ports, share_alter->tmp_tgt_ports,
    sizeof(long) * share->all_link_count);
  memcpy(tmp_tgt_ssl_vscs, share_alter->tmp_tgt_ssl_vscs,
    sizeof(long) * share->all_link_count);
  memcpy(tmp_monitoring_binlog_pos_at_failing,
    share_alter->tmp_monitoring_binlog_pos_at_failing,
    sizeof(long) * share->all_link_count);
  memcpy(tmp_link_statuses, share_alter->tmp_link_statuses,
    sizeof(long) * share->all_link_count);

  memcpy(tmp_server_names_lengths, share_alter->tmp_server_names_lengths,
    sizeof(uint) * share->all_link_count);
  memcpy(tmp_tgt_table_names_lengths, share_alter->tmp_tgt_table_names_lengths,
    sizeof(uint) * share->all_link_count);
  memcpy(tmp_tgt_dbs_lengths, share_alter->tmp_tgt_dbs_lengths,
    sizeof(uint) * share->all_link_count);
  memcpy(tmp_tgt_hosts_lengths, share_alter->tmp_tgt_hosts_lengths,
    sizeof(uint) * share->all_link_count);
  memcpy(tmp_tgt_usernames_lengths, share_alter->tmp_tgt_usernames_lengths,
    sizeof(uint) * share->all_link_count);
  memcpy(tmp_tgt_passwords_lengths, share_alter->tmp_tgt_passwords_lengths,
    sizeof(uint) * share->all_link_count);
  memcpy(tmp_tgt_sockets_lengths, share_alter->tmp_tgt_sockets_lengths,
    sizeof(uint) * share->all_link_count);
  memcpy(tmp_tgt_wrappers_lengths, share_alter->tmp_tgt_wrappers_lengths,
    sizeof(uint) * share->all_link_count);
  memcpy(tmp_tgt_ssl_cas_lengths, share_alter->tmp_tgt_ssl_cas_lengths,
    sizeof(uint) * share->all_link_count);
  memcpy(tmp_tgt_ssl_capaths_lengths, share_alter->tmp_tgt_ssl_capaths_lengths,
    sizeof(uint) * share->all_link_count);
  memcpy(tmp_tgt_ssl_certs_lengths, share_alter->tmp_tgt_ssl_certs_lengths,
    sizeof(uint) * share->all_link_count);
  memcpy(tmp_tgt_ssl_ciphers_lengths, share_alter->tmp_tgt_ssl_ciphers_lengths,
    sizeof(uint) * share->all_link_count);
  memcpy(tmp_tgt_ssl_keys_lengths, share_alter->tmp_tgt_ssl_keys_lengths,
    sizeof(uint) * share->all_link_count);
  memcpy(tmp_tgt_default_files_lengths,
    share_alter->tmp_tgt_default_files_lengths,
    sizeof(uint) * share->all_link_count);
  memcpy(tmp_tgt_default_groups_lengths,
    share_alter->tmp_tgt_default_groups_lengths,
    sizeof(uint) * share->all_link_count);
  memcpy(tmp_tgt_dsns_lengths, share_alter->tmp_tgt_dsns_lengths,
    sizeof(uint) * share->all_link_count);
  memcpy(tmp_static_link_ids_lengths,
    share_alter->tmp_static_link_ids_lengths,
    sizeof(uint) * share->all_link_count);

  alter_table->tmp_server_names_length =
    share_alter->tmp_server_names_length;
  alter_table->tmp_tgt_table_names_length =
    share_alter->tmp_tgt_table_names_length;
  alter_table->tmp_tgt_dbs_length =
    share_alter->tmp_tgt_dbs_length;
  alter_table->tmp_tgt_hosts_length =
    share_alter->tmp_tgt_hosts_length;
  alter_table->tmp_tgt_usernames_length =
    share_alter->tmp_tgt_usernames_length;
  alter_table->tmp_tgt_passwords_length =
    share_alter->tmp_tgt_passwords_length;
  alter_table->tmp_tgt_sockets_length =
    share_alter->tmp_tgt_sockets_length;
  alter_table->tmp_tgt_wrappers_length =
    share_alter->tmp_tgt_wrappers_length;
  alter_table->tmp_tgt_ssl_cas_length =
    share_alter->tmp_tgt_ssl_cas_length;
  alter_table->tmp_tgt_ssl_capaths_length =
    share_alter->tmp_tgt_ssl_capaths_length;
  alter_table->tmp_tgt_ssl_certs_length =
    share_alter->tmp_tgt_ssl_certs_length;
  alter_table->tmp_tgt_ssl_ciphers_length =
    share_alter->tmp_tgt_ssl_ciphers_length;
  alter_table->tmp_tgt_ssl_keys_length =
    share_alter->tmp_tgt_ssl_keys_length;
  alter_table->tmp_tgt_default_files_length =
    share_alter->tmp_tgt_default_files_length;
  alter_table->tmp_tgt_default_groups_length =
    share_alter->tmp_tgt_default_groups_length;
  alter_table->tmp_tgt_dsns_length =
    share_alter->tmp_tgt_dsns_length;
  alter_table->tmp_static_link_ids_length =
    share_alter->tmp_static_link_ids_length;
  alter_table->tmp_tgt_ports_length =
    share_alter->tmp_tgt_ports_length;
  alter_table->tmp_tgt_ssl_vscs_length =
    share_alter->tmp_tgt_ssl_vscs_length;
  alter_table->tmp_monitoring_binlog_pos_at_failing_length =
    share_alter->tmp_monitoring_binlog_pos_at_failing_length;
  alter_table->tmp_link_statuses_length =
    share_alter->tmp_link_statuses_length;

  old_elements = trx->trx_alter_table_hash.array.max_element;
#ifdef HASH_UPDATE_WITH_HASH_VALUE
  if (my_hash_insert_with_hash_value(&trx->trx_alter_table_hash,
    alter_table->table_name_hash_value, (uchar*) alter_table))
#else
  if (my_hash_insert(&trx->trx_alter_table_hash, (uchar*) alter_table))
#endif
  {
    error_num = HA_ERR_OUT_OF_MEM;
    goto error;
  }
  if (trx->trx_alter_table_hash.array.max_element > old_elements)
  {
    spider_alloc_calc_mem(spider_current_trx,
      trx->trx_alter_table_hash,
      (trx->trx_alter_table_hash.array.max_element - old_elements) *
      trx->trx_alter_table_hash.array.size_of_element);
  }
  DBUG_RETURN(0);

error:
  spider_free(trx, alter_table, MYF(0));
error_alloc_alter_table:
  DBUG_RETURN(error_num);
}

bool spider_cmp_trx_alter_table(
  SPIDER_ALTER_TABLE *cmp1,
  SPIDER_ALTER_TABLE *cmp2
) {
  int roop_count;
  DBUG_ENTER("spider_cmp_trx_alter_table");
  if (
    cmp1->tmp_priority != cmp2->tmp_priority ||
    cmp1->link_count != cmp2->link_count ||
    cmp1->all_link_count != cmp2->all_link_count
  )
    DBUG_RETURN(TRUE);

  for (roop_count = 0; roop_count < (int) cmp1->all_link_count; roop_count++)
  {
    if (
      (
        cmp1->tmp_server_names[roop_count] !=
          cmp2->tmp_server_names[roop_count] &&
        (
          !cmp1->tmp_server_names[roop_count] ||
          !cmp2->tmp_server_names[roop_count] ||
          strcmp(cmp1->tmp_server_names[roop_count],
            cmp2->tmp_server_names[roop_count])
        )
      ) ||
      (
        cmp1->tmp_tgt_table_names[roop_count] !=
          cmp2->tmp_tgt_table_names[roop_count] &&
        (
          !cmp1->tmp_tgt_table_names[roop_count] ||
          !cmp2->tmp_tgt_table_names[roop_count] ||
          strcmp(cmp1->tmp_tgt_table_names[roop_count],
            cmp2->tmp_tgt_table_names[roop_count])
        )
      ) ||
      (
        cmp1->tmp_tgt_dbs[roop_count] !=
          cmp2->tmp_tgt_dbs[roop_count] &&
        (
          !cmp1->tmp_tgt_dbs[roop_count] ||
          !cmp2->tmp_tgt_dbs[roop_count] ||
          strcmp(cmp1->tmp_tgt_dbs[roop_count],
            cmp2->tmp_tgt_dbs[roop_count])
        )
      ) ||
      (
        cmp1->tmp_tgt_hosts[roop_count] !=
          cmp2->tmp_tgt_hosts[roop_count] &&
        (
          !cmp1->tmp_tgt_hosts[roop_count] ||
          !cmp2->tmp_tgt_hosts[roop_count] ||
          strcmp(cmp1->tmp_tgt_hosts[roop_count],
            cmp2->tmp_tgt_hosts[roop_count])
        )
      ) ||
      (
        cmp1->tmp_tgt_usernames[roop_count] !=
          cmp2->tmp_tgt_usernames[roop_count] &&
        (
          !cmp1->tmp_tgt_usernames[roop_count] ||
          !cmp2->tmp_tgt_usernames[roop_count] ||
          strcmp(cmp1->tmp_tgt_usernames[roop_count],
            cmp2->tmp_tgt_usernames[roop_count])
        )
      ) ||
      (
        cmp1->tmp_tgt_passwords[roop_count] !=
          cmp2->tmp_tgt_passwords[roop_count] &&
        (
          !cmp1->tmp_tgt_passwords[roop_count] ||
          !cmp2->tmp_tgt_passwords[roop_count] ||
          strcmp(cmp1->tmp_tgt_passwords[roop_count],
            cmp2->tmp_tgt_passwords[roop_count])
        )
      ) ||
      (
        cmp1->tmp_tgt_sockets[roop_count] !=
          cmp2->tmp_tgt_sockets[roop_count] &&
        (
          !cmp1->tmp_tgt_sockets[roop_count] ||
          !cmp2->tmp_tgt_sockets[roop_count] ||
          strcmp(cmp1->tmp_tgt_sockets[roop_count],
            cmp2->tmp_tgt_sockets[roop_count])
        )
      ) ||
      (
        cmp1->tmp_tgt_wrappers[roop_count] !=
          cmp2->tmp_tgt_wrappers[roop_count] &&
        (
          !cmp1->tmp_tgt_wrappers[roop_count] ||
          !cmp2->tmp_tgt_wrappers[roop_count] ||
          strcmp(cmp1->tmp_tgt_wrappers[roop_count],
            cmp2->tmp_tgt_wrappers[roop_count])
        )
      ) ||
      (
        cmp1->tmp_tgt_ssl_cas[roop_count] !=
          cmp2->tmp_tgt_ssl_cas[roop_count] &&
        (
          !cmp1->tmp_tgt_ssl_cas[roop_count] ||
          !cmp2->tmp_tgt_ssl_cas[roop_count] ||
          strcmp(cmp1->tmp_tgt_ssl_cas[roop_count],
            cmp2->tmp_tgt_ssl_cas[roop_count])
        )
      ) ||
      (
        cmp1->tmp_tgt_ssl_capaths[roop_count] !=
          cmp2->tmp_tgt_ssl_capaths[roop_count] &&
        (
          !cmp1->tmp_tgt_ssl_capaths[roop_count] ||
          !cmp2->tmp_tgt_ssl_capaths[roop_count] ||
          strcmp(cmp1->tmp_tgt_ssl_capaths[roop_count],
            cmp2->tmp_tgt_ssl_capaths[roop_count])
        )
      ) ||
      (
        cmp1->tmp_tgt_ssl_certs[roop_count] !=
          cmp2->tmp_tgt_ssl_certs[roop_count] &&
        (
          !cmp1->tmp_tgt_ssl_certs[roop_count] ||
          !cmp2->tmp_tgt_ssl_certs[roop_count] ||
          strcmp(cmp1->tmp_tgt_ssl_certs[roop_count],
            cmp2->tmp_tgt_ssl_certs[roop_count])
        )
      ) ||
      (
        cmp1->tmp_tgt_ssl_ciphers[roop_count] !=
          cmp2->tmp_tgt_ssl_ciphers[roop_count] &&
        (
          !cmp1->tmp_tgt_ssl_ciphers[roop_count] ||
          !cmp2->tmp_tgt_ssl_ciphers[roop_count] ||
          strcmp(cmp1->tmp_tgt_ssl_ciphers[roop_count],
            cmp2->tmp_tgt_ssl_ciphers[roop_count])
        )
      ) ||
      (
        cmp1->tmp_tgt_ssl_keys[roop_count] !=
          cmp2->tmp_tgt_ssl_keys[roop_count] &&
        (
          !cmp1->tmp_tgt_ssl_keys[roop_count] ||
          !cmp2->tmp_tgt_ssl_keys[roop_count] ||
          strcmp(cmp1->tmp_tgt_ssl_keys[roop_count],
            cmp2->tmp_tgt_ssl_keys[roop_count])
        )
      ) ||
      (
        cmp1->tmp_tgt_default_files[roop_count] !=
          cmp2->tmp_tgt_default_files[roop_count] &&
        (
          !cmp1->tmp_tgt_default_files[roop_count] ||
          !cmp2->tmp_tgt_default_files[roop_count] ||
          strcmp(cmp1->tmp_tgt_default_files[roop_count],
            cmp2->tmp_tgt_default_files[roop_count])
        )
      ) ||
      (
        cmp1->tmp_tgt_default_groups[roop_count] !=
          cmp2->tmp_tgt_default_groups[roop_count] &&
        (
          !cmp1->tmp_tgt_default_groups[roop_count] ||
          !cmp2->tmp_tgt_default_groups[roop_count] ||
          strcmp(cmp1->tmp_tgt_default_groups[roop_count],
            cmp2->tmp_tgt_default_groups[roop_count])
        )
      ) ||
      (
        cmp1->tmp_tgt_dsns[roop_count] !=
          cmp2->tmp_tgt_dsns[roop_count] &&
        (
          !cmp1->tmp_tgt_dsns[roop_count] ||
          !cmp2->tmp_tgt_dsns[roop_count] ||
          strcmp(cmp1->tmp_tgt_dsns[roop_count],
            cmp2->tmp_tgt_dsns[roop_count])
        )
      ) ||
      (
        cmp1->tmp_static_link_ids[roop_count] !=
          cmp2->tmp_static_link_ids[roop_count] &&
        (
          !cmp1->tmp_static_link_ids[roop_count] ||
          !cmp2->tmp_static_link_ids[roop_count] ||
          strcmp(cmp1->tmp_static_link_ids[roop_count],
            cmp2->tmp_static_link_ids[roop_count])
        )
      ) ||
      cmp1->tmp_tgt_ports[roop_count] != cmp2->tmp_tgt_ports[roop_count] ||
      cmp1->tmp_tgt_ssl_vscs[roop_count] !=
        cmp2->tmp_tgt_ssl_vscs[roop_count] ||
      cmp1->tmp_monitoring_binlog_pos_at_failing[roop_count] !=
        cmp2->tmp_monitoring_binlog_pos_at_failing[roop_count] ||
      cmp1->tmp_link_statuses[roop_count] !=
        cmp2->tmp_link_statuses[roop_count]
    )
      DBUG_RETURN(TRUE);
  }
  DBUG_RETURN(FALSE);
}

int spider_free_trx_alloc(
  SPIDER_TRX *trx
) {
  int roop_count;
  DBUG_ENTER("spider_free_trx_alloc");
  if (trx->tmp_spider)
  {
    for (roop_count = 0; roop_count < SPIDER_DBTON_SIZE; ++roop_count)
    {
      if (trx->tmp_spider->dbton_handler[roop_count])
      {
        delete trx->tmp_spider->dbton_handler[roop_count];
        trx->tmp_spider->dbton_handler[roop_count] = NULL;
      }
    }
    if (trx->tmp_spider->result_list.sqls)
    {
      delete [] trx->tmp_spider->result_list.sqls;
      trx->tmp_spider->result_list.sqls = NULL;
    }
    delete trx->tmp_spider;
    trx->tmp_spider = NULL;
  }
  if (trx->tmp_share)
  {
    for (roop_count = 0; roop_count < SPIDER_DBTON_SIZE; ++roop_count)
    {
      if (trx->tmp_share->dbton_share[roop_count])
      {
        delete trx->tmp_share->dbton_share[roop_count];
        trx->tmp_share->dbton_share[roop_count] = NULL;
      }
    }
    spider_free_tmp_share_alloc(trx->tmp_share);
  }
  spider_db_udf_free_set_names(trx);
  for (roop_count = spider_param_udf_table_lock_mutex_count() - 1;
    roop_count >= 0; roop_count--)
    pthread_mutex_destroy(&trx->udf_table_mutexes[roop_count]);
  spider_free_trx_ha(trx);
  spider_free_trx_conn(trx, TRUE);
  spider_free_trx_alter_table(trx);
  spider_free_mem_calc(spider_current_trx,
    trx->trx_conn_hash_id,
    trx->trx_conn_hash.array.max_element *
    trx->trx_conn_hash.array.size_of_element);
  my_hash_free(&trx->trx_conn_hash);
  spider_free_mem_calc(spider_current_trx,
    trx->trx_another_conn_hash_id,
    trx->trx_another_conn_hash.array.max_element *
    trx->trx_another_conn_hash.array.size_of_element);
  my_hash_free(&trx->trx_another_conn_hash);
#if defined(HS_HAS_SQLCOM) && defined(HAVE_HANDLERSOCKET)
  spider_free_mem_calc(spider_current_trx,
    trx->trx_direct_hs_r_conn_hash_id,
    trx->trx_direct_hs_r_conn_hash.array.max_element *
    trx->trx_direct_hs_r_conn_hash.array.size_of_element);
  my_hash_free(&trx->trx_direct_hs_r_conn_hash);
  spider_free_mem_calc(spider_current_trx,
    trx->trx_direct_hs_w_conn_hash_id,
    trx->trx_direct_hs_w_conn_hash.array.max_element *
    trx->trx_direct_hs_w_conn_hash.array.size_of_element);
  my_hash_free(&trx->trx_direct_hs_w_conn_hash);
#endif
#if defined(HS_HAS_SQLCOM) && defined(HAVE_HANDLERSOCKET)
  spider_free_mem_calc(spider_current_trx,
    trx->trx_hs_r_conn_hash_id,
    trx->trx_hs_r_conn_hash.array.max_element *
    trx->trx_hs_r_conn_hash.array.size_of_element);
  my_hash_free(&trx->trx_hs_r_conn_hash);
  spider_free_mem_calc(spider_current_trx,
    trx->trx_hs_w_conn_hash_id,
    trx->trx_hs_w_conn_hash.array.max_element *
    trx->trx_hs_w_conn_hash.array.size_of_element);
  my_hash_free(&trx->trx_hs_w_conn_hash);
#endif
  spider_free_mem_calc(spider_current_trx,
    trx->trx_ha_hash_id,
    trx->trx_ha_hash.array.max_element *
    trx->trx_ha_hash.array.size_of_element);
  my_hash_free(&trx->trx_ha_hash);
  spider_free_mem_calc(spider_current_trx,
    trx->trx_alter_table_hash_id,
    trx->trx_alter_table_hash.array.max_element *
    trx->trx_alter_table_hash.array.size_of_element);
  my_hash_free(&trx->trx_alter_table_hash);
  free_root(&trx->mem_root, MYF(0));
  DBUG_RETURN(0);
}

SPIDER_TRX *spider_get_trx(
  THD *thd,
  bool regist_allocated_thds,
  int *error_num
) {
  int roop_count = 0, roop_count2;
  SPIDER_TRX *trx;
  SPIDER_SHARE *tmp_share;
  SPIDER_WIDE_HANDLER *tmp_wide_handler;
  pthread_mutex_t *udf_table_mutexes;
  DBUG_ENTER("spider_get_trx");

  if (
    !thd ||
    !(trx = (SPIDER_TRX*) thd_get_ha_data(thd, spider_hton_ptr))
  ) {
    DBUG_PRINT("info",("spider create new trx"));
    if (!(trx = (SPIDER_TRX *)
<<<<<<< HEAD
      spider_bulk_malloc(NULL, 56, MYF(MY_WME | MY_ZEROFILL),
        &trx, (uint) (sizeof(*trx)),
        &tmp_share, (uint) (sizeof(SPIDER_SHARE)),
        &tmp_wide_handler, (uint) sizeof(SPIDER_WIDE_HANDLER),
        &udf_table_mutexes, (uint) (sizeof(pthread_mutex_t) *
          spider_param_udf_table_lock_mutex_count()),
=======
      spider_bulk_malloc(NULL, SPD_MID_GET_TRX_1, MYF(MY_WME | MY_ZEROFILL),
        &trx, sizeof(*trx),
        &tmp_share, sizeof(SPIDER_SHARE),
        &udf_table_mutexes, sizeof(pthread_mutex_t) *
          spider_param_udf_table_lock_mutex_count(),
>>>>>>> 5f890452
        NullS))
    )
      goto error_alloc_trx;

    SPD_INIT_ALLOC_ROOT(&trx->mem_root, 4096, 0, MYF(MY_WME));
    trx->tmp_share = tmp_share;
    trx->udf_table_mutexes = udf_table_mutexes;

    for (roop_count = 0;
      roop_count < (int) spider_param_udf_table_lock_mutex_count();
      roop_count++)
    {
#if MYSQL_VERSION_ID < 50500
      if (pthread_mutex_init(&trx->udf_table_mutexes[roop_count],
        MY_MUTEX_INIT_FAST))
#else
      if (mysql_mutex_init(spd_key_mutex_udf_table,
        &trx->udf_table_mutexes[roop_count], MY_MUTEX_INIT_FAST))
#endif
        goto error_init_udf_table_mutex;
    }

    if (
      my_hash_init(PSI_INSTRUMENT_ME, &trx->trx_conn_hash,
                   spd_charset_utf8mb3_bin, 32, 0, 0, (my_hash_get_key)
                   spider_conn_get_key, 0, 0)
    )
      goto error_init_hash;
    spider_alloc_calc_mem_init(trx->trx_conn_hash, SPD_MID_GET_TRX_2);
    spider_alloc_calc_mem(
      thd ? ((SPIDER_TRX *) thd_get_ha_data(thd, spider_hton_ptr)) : NULL,
      trx->trx_conn_hash,
      trx->trx_conn_hash.array.max_element *
      trx->trx_conn_hash.array.size_of_element);

    if (
      my_hash_init(PSI_INSTRUMENT_ME, &trx->trx_another_conn_hash,
                   spd_charset_utf8mb3_bin, 32, 0, 0, (my_hash_get_key)
                   spider_conn_get_key, 0, 0)
    )
      goto error_init_another_hash;
    spider_alloc_calc_mem_init(trx->trx_another_conn_hash, SPD_MID_GET_TRX_3);
    spider_alloc_calc_mem(
      thd ? ((SPIDER_TRX *) thd_get_ha_data(thd, spider_hton_ptr)) : NULL,
      trx->trx_another_conn_hash,
      trx->trx_another_conn_hash.array.max_element *
      trx->trx_another_conn_hash.array.size_of_element);

#if defined(HS_HAS_SQLCOM) && defined(HAVE_HANDLERSOCKET)
    if (
      my_hash_init(&trx->trx_hs_r_conn_hash, spd_charset_utf8mb3_bin, 32, 0, 0,
                   (my_hash_get_key) spider_conn_get_key, 0, 0)
    )
      goto error_hs_r_init_hash;
    spider_alloc_calc_mem_init(trx->trx_hs_r_conn_hash, SPD_MID_GET_TRX_4);
    spider_alloc_calc_mem(
      thd ? ((SPIDER_TRX *) thd_get_ha_data(thd, spider_hton_ptr)) : NULL,
      trx->trx_hs_r_conn_hash,
      trx->trx_hs_r_conn_hash.array.max_element *
      trx->trx_hs_r_conn_hash.array.size_of_element);

    if (
      my_hash_init(&trx->trx_hs_w_conn_hash, spd_charset_utf8mb3_bin, 32, 0, 0,
                   (my_hash_get_key) spider_conn_get_key, 0, 0)
    )
      goto error_hs_w_init_hash;
    spider_alloc_calc_mem_init(trx->trx_hs_w_conn_hash, SPD_MID_GET_TRX_5);
    spider_alloc_calc_mem(
      thd ? ((SPIDER_TRX *) thd_get_ha_data(thd, spider_hton_ptr)) : NULL,
      trx->trx_hs_w_conn_hash,
      trx->trx_hs_w_conn_hash.array.max_element *
      trx->trx_hs_w_conn_hash.array.size_of_element);
#endif

#if defined(HS_HAS_SQLCOM) && defined(HAVE_HANDLERSOCKET)
    if (
      my_hash_init(&trx->trx_direct_hs_r_conn_hash, spd_charset_utf8mb3_bin, 32,
        0, 0, (my_hash_get_key) spider_conn_get_key, 0, 0)
    )
      goto error_direct_hs_r_init_hash;
    spider_alloc_calc_mem_init(trx->trx_direct_hs_r_conn_hash, SPD_MID_GET_TRX_6);
    spider_alloc_calc_mem(
      thd ? ((SPIDER_TRX *) thd_get_ha_data(thd, spider_hton_ptr)) : NULL,
      trx->trx_direct_hs_r_conn_hash,
      trx->trx_direct_hs_r_conn_hash.array.max_element *
      trx->trx_direct_hs_r_conn_hash.array.size_of_element);

    if (
      my_hash_init(&trx->trx_direct_hs_w_conn_hash, spd_charset_utf8mb3_bin, 32,
        0, 0, (my_hash_get_key) spider_conn_get_key, 0, 0)
    )
      goto error_direct_hs_w_init_hash;
    spider_alloc_calc_mem_init(trx->trx_direct_hs_w_conn_hash, SPD_MID_GET_TRX_7);
    spider_alloc_calc_mem(
      thd ? ((SPIDER_TRX *) thd_get_ha_data(thd, spider_hton_ptr)) : NULL,
      trx->trx_direct_hs_w_conn_hash,
      trx->trx_direct_hs_w_conn_hash.array.max_element *
      trx->trx_direct_hs_w_conn_hash.array.size_of_element);
#endif

    if (
      my_hash_init(PSI_INSTRUMENT_ME, &trx->trx_alter_table_hash,
                   spd_charset_utf8mb3_bin, 32, 0, 0, (my_hash_get_key)
                   spider_alter_tbl_get_key, 0, 0)
    )
      goto error_init_alter_hash;
    spider_alloc_calc_mem_init(trx->trx_alter_table_hash, SPD_MID_GET_TRX_8);
    spider_alloc_calc_mem(
      thd ? ((SPIDER_TRX *) thd_get_ha_data(thd, spider_hton_ptr)) : NULL,
      trx->trx_alter_table_hash,
      trx->trx_alter_table_hash.array.max_element *
      trx->trx_alter_table_hash.array.size_of_element);

    if (
      my_hash_init(PSI_INSTRUMENT_ME, &trx->trx_ha_hash,
                   spd_charset_utf8mb3_bin, 32, 0, 0, (my_hash_get_key)
                   spider_trx_ha_get_key, 0, 0)
    )
      goto error_init_trx_ha_hash;
    spider_alloc_calc_mem_init(trx->trx_ha_hash, SPD_MID_GET_TRX_9);
    spider_alloc_calc_mem(
      thd ? ((SPIDER_TRX *) thd_get_ha_data(thd, spider_hton_ptr)) : NULL,
      trx->trx_ha_hash,
      trx->trx_ha_hash.array.max_element *
      trx->trx_ha_hash.array.size_of_element);

    trx->thd = (THD*) thd;
#ifdef SPIDER_HAS_HASH_VALUE_TYPE
    if (thd)
      trx->thd_hash_value = my_calc_hash(&spider_allocated_thds,
        (uchar*) thd, sizeof(THD *));
    else
      trx->thd_hash_value = 0;
#endif
    pthread_mutex_lock(&spider_thread_id_mutex);
    trx->spider_thread_id = spider_thread_id;
    ++spider_thread_id;
    pthread_mutex_unlock(&spider_thread_id_mutex);
    trx->trx_conn_adjustment = 1;
#if defined(HS_HAS_SQLCOM) && defined(HAVE_HANDLERSOCKET)
    trx->trx_hs_r_conn_adjustment = 1;
    trx->trx_hs_w_conn_adjustment = 1;
#endif

    if (thd)
    {
      spider_set_tmp_share_pointer(trx->tmp_share, trx->tmp_connect_info,
        trx->tmp_connect_info_length, trx->tmp_long, trx->tmp_longlong);
      if (
        spider_set_connect_info_default(
          trx->tmp_share,
#ifdef WITH_PARTITION_STORAGE_ENGINE
          NULL,
          NULL,
#endif
          NULL
        ) ||
        spider_set_connect_info_default_db_table(
          trx->tmp_share,
          "", 0,
          "", 0
        ) ||
        spider_create_conn_keys(trx->tmp_share)
      ) {
        goto error_set_connect_info_default;
      }

      if (!(trx->tmp_spider = new (&trx->mem_root) ha_spider()))
      {
        goto error_alloc_spider;
      }
      trx->tmp_spider->need_mons = &trx->tmp_need_mon;
      trx->tmp_spider->share = trx->tmp_share;
      trx->tmp_spider->wide_handler = tmp_wide_handler;
      tmp_wide_handler->trx = trx;
      trx->tmp_spider->dbton_handler = trx->tmp_dbton_handler;
      if (!(trx->tmp_spider->result_list.sqls =
        new spider_string[trx->tmp_share->link_count]))
      {
        goto error_init_result_list_sql;
      }
      for (roop_count2 = 0; roop_count2 < (int) trx->tmp_share->link_count;
        ++roop_count2)
      {
        trx->tmp_spider->result_list.sqls[roop_count2].init_calc_mem(SPD_MID_GET_TRX_10);
        trx->tmp_spider->result_list.sqls[roop_count2].set_charset(
          trx->tmp_share->access_charset);
      }

      for (roop_count2 = 0; roop_count2 < SPIDER_DBTON_SIZE; ++roop_count2)
      {
        if (!spider_dbton[roop_count2].init)
          continue;

        if (!(trx->tmp_share->dbton_share[roop_count2] =
          spider_dbton[roop_count2].create_db_share(trx->tmp_share)))
        {
          goto error_create_db_share;
        }
        if (trx->tmp_share->dbton_share[roop_count2]->init())
        {
          delete trx->tmp_share->dbton_share[roop_count2];
          trx->tmp_share->dbton_share[roop_count2] = NULL;
          goto error_create_db_share;
        }

        if (!(trx->tmp_spider->dbton_handler[roop_count2] =
          spider_dbton[roop_count2].create_db_handler(trx->tmp_spider,
            trx->tmp_share->dbton_share[roop_count2])))
        {
          goto error_create_db_share;
        }
        if (trx->tmp_spider->dbton_handler[roop_count2]->init())
        {
          delete trx->tmp_spider->dbton_handler[roop_count2];
          trx->tmp_spider->dbton_handler[roop_count2] = NULL;
          goto error_create_db_share;
        }
      }

      if (regist_allocated_thds)
      {
        pthread_mutex_lock(&spider_allocated_thds_mutex);
        uint old_elements = spider_allocated_thds.array.max_element;
#ifdef HASH_UPDATE_WITH_HASH_VALUE
        if (my_hash_insert_with_hash_value(&spider_allocated_thds,
          trx->thd_hash_value, (uchar*) thd))
#else
        if (my_hash_insert(&spider_allocated_thds, (uchar*) thd))
#endif
        {
          pthread_mutex_unlock(&spider_allocated_thds_mutex);
          goto error_allocated_thds_insert;
        }
        if (spider_allocated_thds.array.max_element > old_elements)
        {
          spider_alloc_calc_mem(trx,
            spider_allocated_thds,
            (spider_allocated_thds.array.max_element - old_elements) *
            spider_allocated_thds.array.size_of_element);
        }
        pthread_mutex_unlock(&spider_allocated_thds_mutex);
        trx->registed_allocated_thds = TRUE;
      }
      thd_set_ha_data(thd, spider_hton_ptr, trx);
    }
  }

  DBUG_PRINT("info",("spider trx=%p", trx));
  DBUG_RETURN(trx);

error_allocated_thds_insert:
error_alloc_spider:
error_create_db_share:
  if (thd)
  {
    delete [] trx->tmp_spider->result_list.sqls;
    trx->tmp_spider->result_list.sqls = NULL;
  }
error_init_result_list_sql:
  if (thd)
  {
    delete trx->tmp_spider;
    trx->tmp_spider = NULL;
    for (roop_count2 = 0; roop_count2 < SPIDER_DBTON_SIZE; ++roop_count2)
    {
      if (trx->tmp_spider->dbton_handler[roop_count2])
      {
        delete trx->tmp_spider->dbton_handler[roop_count2];
        trx->tmp_spider->dbton_handler[roop_count2] = NULL;
      }
      if (trx->tmp_share->dbton_share[roop_count2])
      {
        delete trx->tmp_share->dbton_share[roop_count2];
        trx->tmp_share->dbton_share[roop_count2] = NULL;
      }
    }
  }
error_set_connect_info_default:
  if (thd)
  {
    spider_free_tmp_share_alloc(trx->tmp_share);
  }
  spider_free_mem_calc(trx,
    trx->trx_ha_hash_id,
    trx->trx_ha_hash.array.max_element *
    trx->trx_ha_hash.array.size_of_element);
  my_hash_free(&trx->trx_ha_hash);
error_init_trx_ha_hash:
  spider_free_mem_calc(
    thd ? ((SPIDER_TRX *) thd_get_ha_data(thd, spider_hton_ptr)) : NULL,
    trx->trx_alter_table_hash_id,
    trx->trx_alter_table_hash.array.max_element *
    trx->trx_alter_table_hash.array.size_of_element);
  my_hash_free(&trx->trx_alter_table_hash);
error_init_alter_hash:
#if defined(HS_HAS_SQLCOM) && defined(HAVE_HANDLERSOCKET)
  spider_free_mem_calc(
    thd ? ((SPIDER_TRX *) thd_get_ha_data(thd, spider_hton_ptr)) : NULL,
    trx->trx_direct_hs_w_conn_hash_id,
    trx->trx_direct_hs_w_conn_hash.array.max_element *
    trx->trx_direct_hs_w_conn_hash.array.size_of_element);
  my_hash_free(&trx->trx_direct_hs_w_conn_hash);
error_direct_hs_w_init_hash:
  spider_free_mem_calc(
    thd ? ((SPIDER_TRX *) thd_get_ha_data(thd, spider_hton_ptr)) : NULL,
    trx->trx_direct_hs_r_conn_hash_id,
    trx->trx_direct_hs_r_conn_hash.array.max_element *
    trx->trx_direct_hs_r_conn_hash.array.size_of_element);
  my_hash_free(&trx->trx_direct_hs_r_conn_hash);
error_direct_hs_r_init_hash:
#endif
#if defined(HS_HAS_SQLCOM) && defined(HAVE_HANDLERSOCKET)
  spider_free_mem_calc(
    thd ? ((SPIDER_TRX *) thd_get_ha_data(thd, spider_hton_ptr)) : NULL,
    trx->trx_hs_w_conn_hash_id,
    trx->trx_hs_w_conn_hash.array.max_element *
    trx->trx_hs_w_conn_hash.array.size_of_element);
  my_hash_free(&trx->trx_hs_w_conn_hash);
error_hs_w_init_hash:
  spider_free_mem_calc(
    thd ? ((SPIDER_TRX *) thd_get_ha_data(thd, spider_hton_ptr)) : NULL,
    trx->trx_hs_r_conn_hash_id,
    trx->trx_hs_r_conn_hash.array.max_element *
    trx->trx_hs_r_conn_hash.array.size_of_element);
  my_hash_free(&trx->trx_hs_r_conn_hash);
error_hs_r_init_hash:
#endif
  spider_free_mem_calc(
    thd ? ((SPIDER_TRX *) thd_get_ha_data(thd, spider_hton_ptr)) : NULL,
    trx->trx_another_conn_hash_id,
    trx->trx_another_conn_hash.array.max_element *
    trx->trx_another_conn_hash.array.size_of_element);
  my_hash_free(&trx->trx_another_conn_hash);
error_init_another_hash:
  spider_free_mem_calc(
    thd ? ((SPIDER_TRX *) thd_get_ha_data(thd, spider_hton_ptr)) : NULL,
    trx->trx_conn_hash_id,
    trx->trx_conn_hash.array.max_element *
    trx->trx_conn_hash.array.size_of_element);
  my_hash_free(&trx->trx_conn_hash);
error_init_hash:
  if (roop_count > 0)
  {
    for (roop_count--; roop_count >= 0; roop_count--)
      pthread_mutex_destroy(&trx->udf_table_mutexes[roop_count]);
  }
error_init_udf_table_mutex:
  free_root(&trx->mem_root, MYF(0));
  spider_free(NULL, trx, MYF(0));
error_alloc_trx:
  *error_num = HA_ERR_OUT_OF_MEM;
  DBUG_RETURN(NULL);
}

int spider_free_trx(
  SPIDER_TRX *trx,
  bool need_lock,
  bool reset_ha_data
) {
  DBUG_ENTER("spider_free_trx");
  if (trx->thd)
  {
    if (trx->registed_allocated_thds)
    {
      if (need_lock)
        pthread_mutex_lock(&spider_allocated_thds_mutex);
#ifdef HASH_UPDATE_WITH_HASH_VALUE
      my_hash_delete_with_hash_value(&spider_allocated_thds,
        trx->thd_hash_value, (uchar*) trx->thd);
#else
      my_hash_delete(&spider_allocated_thds, (uchar*) trx->thd);
#endif
      if (need_lock)
        pthread_mutex_unlock(&spider_allocated_thds_mutex);
    }
    if (reset_ha_data)
      thd_set_ha_data(trx->thd, spider_hton_ptr, NULL);
  }
  spider_free_trx_alloc(trx);
  spider_merge_mem_calc(trx, TRUE);
  spider_free(NULL, trx, MYF(0));
  DBUG_RETURN(0);
}

int spider_check_and_set_trx_isolation(
  SPIDER_CONN *conn,
  int *need_mon
) {
  THD *thd = conn->thd;
  int trx_isolation;
  DBUG_ENTER("spider_check_and_set_trx_isolation");
  if (thd->system_thread == SYSTEM_THREAD_SLAVE_SQL)
  {
    if ((trx_isolation = spider_param_slave_trx_isolation()) == -1)
    {
      trx_isolation = thd_tx_isolation(thd);
      DBUG_PRINT("info",("spider local trx_isolation=%d", trx_isolation));
    } else {
      DBUG_PRINT("info",("spider slave trx_isolation=%d", trx_isolation));
    }
  } else {
    trx_isolation = thd_tx_isolation(thd);
    DBUG_PRINT("info",("spider local trx_isolation=%d", trx_isolation));
  }
  spider_conn_queue_trx_isolation(conn, trx_isolation);
  DBUG_RETURN(0);
}

int spider_check_and_set_autocommit(
  THD *thd,
  SPIDER_CONN *conn,
  int *need_mon
) {
  DBUG_ENTER("spider_check_and_set_autocommit");
  spider_conn_queue_autocommit(
    conn, !thd_test_options(thd, OPTION_NOT_AUTOCOMMIT));
  DBUG_RETURN(0);
}

int spider_check_and_set_sql_log_off(
  THD *thd,
  SPIDER_CONN *conn,
  int *need_mon
) {
  int internal_sql_log_off;
  DBUG_ENTER("spider_check_and_set_sql_log_off");

  internal_sql_log_off = spider_param_internal_sql_log_off(thd);
  if (internal_sql_log_off != -1)
  {
    if (internal_sql_log_off)
    {
      spider_conn_queue_sql_log_off(conn, TRUE);
    } else {
      spider_conn_queue_sql_log_off(conn, FALSE);
    }
  }
  DBUG_RETURN(0);
}

int spider_check_and_set_wait_timeout(
  THD *thd,
  SPIDER_CONN *conn,
  int *need_mon
) {
  int wait_timeout;
  DBUG_ENTER("spider_check_and_set_wait_timeout");

  wait_timeout = spider_param_wait_timeout(thd);
  if (wait_timeout > 0)
  {
    spider_conn_queue_wait_timeout(conn, wait_timeout);
  }
  DBUG_RETURN(0);
}

int spider_check_and_set_sql_mode(
  THD *thd,
  SPIDER_CONN *conn,
  int *need_mon
) {
  DBUG_ENTER("spider_check_and_set_sql_mode");
  spider_conn_queue_sql_mode(conn, thd->variables.sql_mode);
  DBUG_RETURN(0);
}

int spider_check_and_set_time_zone(
  THD *thd,
  SPIDER_CONN *conn,
  int *need_mon
) {
  Time_zone *time_zone;
  DBUG_ENTER("spider_check_and_set_time_zone");

  time_zone = thd->variables.time_zone;
  DBUG_PRINT("info",("spider local time_zone=%p", time_zone));
/*
  DBUG_PRINT("info",("spider conn->time_zone=%p", conn->time_zone));
  if (time_zone != conn->time_zone)
  {
*/
    spider_conn_queue_time_zone(conn, time_zone);
/*
    conn->time_zone = time_zone;
  }
*/
  DBUG_RETURN(0);
}

static int spider_xa_lock(
  XID_STATE *xid_state,
  XID *xid
) {
  THD *thd = current_thd;
  int error_num;
  const char *old_proc_info;
  DBUG_ENTER("spider_xa_lock");
#ifdef SPIDER_XID_USES_xid_cache_iterate
#else
#ifdef SPIDER_HAS_HASH_VALUE_TYPE
  my_hash_value_type hash_value = my_calc_hash(spd_db_att_xid_cache,
    (uchar*) xid_state->xid.key(), xid_state->xid.key_length());
#ifdef XID_CACHE_IS_SPLITTED
  uint idx = hash_value % *spd_db_att_xid_cache_split_num;
#endif
#endif
#endif
  old_proc_info = thd_proc_info(thd, "Locking xid by Spider");
#ifdef SPIDER_XID_USES_xid_cache_iterate
  if (xid_cache_insert(thd, xid_state, xid))
  {
    error_num = (spider_stmt_da_sql_errno(thd) == ER_XAER_DUPID ?
      ER_SPIDER_XA_LOCKED_NUM : HA_ERR_OUT_OF_MEM);
    goto error;
  }
#else
#ifdef XID_CACHE_IS_SPLITTED
  pthread_mutex_lock(&spd_db_att_LOCK_xid_cache[idx]);
#else
  pthread_mutex_lock(spd_db_att_LOCK_xid_cache);
#endif
#ifdef SPIDER_HAS_HASH_VALUE_TYPE
#ifdef XID_CACHE_IS_SPLITTED
  if (my_hash_search_using_hash_value(&spd_db_att_xid_cache[idx], hash_value,
    xid_state->xid.key(), xid_state->xid.key_length()))
#else
  if (my_hash_search_using_hash_value(spd_db_att_xid_cache, hash_value,
    xid_state->xid.key(), xid_state->xid.key_length()))
#endif
#else
  if (my_hash_search(spd_db_att_xid_cache,
    xid_state->xid.key(), xid_state->xid.key_length()))
#endif
  {
    error_num = ER_SPIDER_XA_LOCKED_NUM;
    goto error;
  }
#ifdef HASH_UPDATE_WITH_HASH_VALUE
#ifdef XID_CACHE_IS_SPLITTED
  if (my_hash_insert_with_hash_value(&spd_db_att_xid_cache[idx], hash_value,
    (uchar*)xid_state))
#else
  if (my_hash_insert_with_hash_value(spd_db_att_xid_cache, hash_value,
    (uchar*)xid_state))
#endif
#else
  if (my_hash_insert(spd_db_att_xid_cache, (uchar*)xid_state))
#endif
  {
    error_num = HA_ERR_OUT_OF_MEM;
    goto error;
  }
#ifdef XID_CACHE_IS_SPLITTED
  pthread_mutex_unlock(&spd_db_att_LOCK_xid_cache[idx]);
#else
  pthread_mutex_unlock(spd_db_att_LOCK_xid_cache);
#endif
#endif
  thd_proc_info(thd, old_proc_info);
  DBUG_RETURN(0);

error:
#ifdef SPIDER_XID_USES_xid_cache_iterate
#else
#ifdef XID_CACHE_IS_SPLITTED
  pthread_mutex_unlock(&spd_db_att_LOCK_xid_cache[idx]);
#else
  pthread_mutex_unlock(spd_db_att_LOCK_xid_cache);
#endif
#endif
  thd_proc_info(thd, old_proc_info);
  DBUG_RETURN(error_num);
}

static int spider_xa_unlock(
  XID_STATE *xid_state
) {
  THD *thd = current_thd;
  const char *old_proc_info;
  DBUG_ENTER("spider_xa_unlock");
#ifdef SPIDER_XID_USES_xid_cache_iterate
#else
#if defined(SPIDER_HAS_HASH_VALUE_TYPE) && defined(HASH_UPDATE_WITH_HASH_VALUE)
  my_hash_value_type hash_value = my_calc_hash(spd_db_att_xid_cache,
    (uchar*) xid_state->xid.key(), xid_state->xid.key_length());
#ifdef XID_CACHE_IS_SPLITTED
  uint idx = hash_value % *spd_db_att_xid_cache_split_num;
#endif
#endif
#endif
  old_proc_info = thd_proc_info(thd, "Unlocking xid by Spider");
#ifdef SPIDER_XID_USES_xid_cache_iterate
  xid_cache_delete(thd, xid_state);
#else
#ifdef XID_CACHE_IS_SPLITTED
  pthread_mutex_lock(&spd_db_att_LOCK_xid_cache[idx]);
#else
  pthread_mutex_lock(spd_db_att_LOCK_xid_cache);
#endif
#if defined(SPIDER_HAS_HASH_VALUE_TYPE) && defined(HASH_UPDATE_WITH_HASH_VALUE)
#ifdef XID_CACHE_IS_SPLITTED
  my_hash_delete_with_hash_value(&spd_db_att_xid_cache[idx],
    hash_value, (uchar *)xid_state);
#else
  my_hash_delete_with_hash_value(spd_db_att_xid_cache,
    hash_value, (uchar *)xid_state);
#endif
#else
  my_hash_delete(spd_db_att_xid_cache, (uchar *)xid_state);
#endif
#ifdef XID_CACHE_IS_SPLITTED
  pthread_mutex_unlock(&spd_db_att_LOCK_xid_cache[idx]);
#else
  pthread_mutex_unlock(spd_db_att_LOCK_xid_cache);
#endif
#endif
  thd_proc_info(thd, old_proc_info);
  DBUG_RETURN(0);
}

int spider_start_internal_consistent_snapshot(
  SPIDER_TRX *trx,
  SPIDER_CONN *conn,
  int *need_mon
) {
  DBUG_ENTER("spider_start_internal_consistent_snapshot");
  if (trx->trx_consistent_snapshot)
    DBUG_RETURN(spider_db_consistent_snapshot(conn, need_mon));
  DBUG_RETURN(0);
}

int spider_internal_start_trx(
  ha_spider *spider
) {
  int error_num;
  SPIDER_TRX *trx = spider->wide_handler->trx;
  THD *thd = trx->thd;
  bool xa_lock = FALSE;
  DBUG_ENTER("spider_internal_start_trx");

  if (!trx->trx_start)
  {
    if (!trx->trx_consistent_snapshot)
    {
      trx->use_consistent_snapshot =
        spider_param_use_consistent_snapshot(thd);
      trx->internal_xa = spider_param_internal_xa(thd);
      trx->internal_xa_snapshot = spider_param_internal_xa_snapshot(thd);
    }
  }
  spider->wide_handler->consistent_snapshot = FALSE;
  if (trx->trx_consistent_snapshot)
  {
    if (trx->internal_xa && trx->internal_xa_snapshot < 2)
    {
      error_num = ER_SPIDER_CANT_USE_BOTH_INNER_XA_AND_SNAPSHOT_NUM;
      my_message(error_num, ER_SPIDER_CANT_USE_BOTH_INNER_XA_AND_SNAPSHOT_STR,
        MYF(0));
      goto error;
    } else if (!trx->internal_xa || trx->internal_xa_snapshot == 2)
    {
      spider->wide_handler->consistent_snapshot = TRUE;
    }
  }
  DBUG_PRINT("info",("spider trx->trx_start= %s",
    trx->trx_start ? "TRUE" : "FALSE"));
  if (!trx->trx_start)
  {
    if (
      thd->transaction->xid_state.is_explicit_XA() &&
      spider_param_support_xa()
    ) {
      trx->trx_xa = TRUE;
      thd_get_xid(thd, (MYSQL_XID*) &trx->xid);
    }

    if (
      !trx->trx_xa &&
      trx->internal_xa &&
      (!trx->trx_consistent_snapshot || trx->internal_xa_snapshot == 3) &&
      spider->wide_handler->sql_command != SQLCOM_LOCK_TABLES
    ) {
      trx->trx_xa = TRUE;
      trx->xid.formatID = 1;
      if (spider_param_internal_xa_id_type(thd) == 0)
      {
        trx->xid.gtrid_length
          = my_sprintf(trx->xid.data,
          (trx->xid.data, "%lx", thd_get_thread_id(thd)));
      } else {
        trx->xid.gtrid_length
          = my_sprintf(trx->xid.data,
          (trx->xid.data, "%lx%016llx", thd_get_thread_id(thd),
            thd->query_id));
      }
#if defined(MARIADB_BASE_VERSION) && MYSQL_VERSION_ID >= 100002
      trx->xid.bqual_length
        = my_sprintf(trx->xid.data + trx->xid.gtrid_length,
        (trx->xid.data + trx->xid.gtrid_length, "%lx",
        thd->variables.server_id));
#else
      trx->xid.bqual_length
        = my_sprintf(trx->xid.data + trx->xid.gtrid_length,
        (trx->xid.data + trx->xid.gtrid_length, "%x",
        thd->server_id));
#endif

#ifdef SPIDER_XID_STATE_HAS_in_thd
      trx->internal_xid_state.in_thd = 1;
#endif
      if ((error_num = spider_xa_lock(&trx->internal_xid_state, &trx->xid)))
      {
        if (error_num == ER_SPIDER_XA_LOCKED_NUM)
          my_message(error_num, ER_SPIDER_XA_LOCKED_STR, MYF(0));
        goto error;
      }
      xa_lock = TRUE;
    } else
      trx->internal_xa = FALSE;

    DBUG_PRINT("info",("spider trx->trx_consistent_snapshot= %s",
      trx->trx_consistent_snapshot ? "TRUE" : "FALSE"));
    if (!trx->trx_consistent_snapshot)
    {
      trans_register_ha(thd, FALSE, spider_hton_ptr, 0);
      if (thd_test_options(thd, OPTION_NOT_AUTOCOMMIT | OPTION_BEGIN))
        trans_register_ha(thd, TRUE, spider_hton_ptr, 0);
    }
    trx->trx_start = TRUE;
    trx->trx_xa_prepared = FALSE;
    trx->updated_in_this_trx = FALSE;
    DBUG_PRINT("info",("spider trx->updated_in_this_trx=FALSE"));
  }
  DBUG_RETURN(0);

error:
  if (xa_lock)
    spider_xa_unlock(&trx->internal_xid_state);
  DBUG_RETURN(error_num);
}

int spider_internal_start_trx_for_connection(
  ha_spider *spider,
  SPIDER_CONN *conn,
  int link_idx
) {
  int error_num;
  SPIDER_TRX *trx = spider->wide_handler->trx;
  THD *thd = trx->thd;
  bool sync_autocommit = spider_param_sync_autocommit(thd);
  double ping_interval_at_trx_start =
    spider_param_ping_interval_at_trx_start(thd);
  time_t tmp_time = (time_t) time((time_t*) 0);
  DBUG_ENTER("spider_internal_start_trx_for_connection");
  if (
    conn->server_lost ||
    difftime(tmp_time, conn->ping_time) >= ping_interval_at_trx_start
  ) {
    spider_conn_queue_ping(spider, conn, link_idx);
  }
  conn->disable_reconnect = TRUE;
  if (
    (error_num = spider_check_and_set_sql_log_off(thd, conn,
      &spider->need_mons[link_idx])) ||
    (error_num = spider_check_and_set_wait_timeout(thd, conn,
      &spider->need_mons[link_idx])) ||
    (spider_param_sync_sql_mode(thd) &&
      (error_num = spider_check_and_set_sql_mode(thd, conn,
        &spider->need_mons[link_idx]))) ||
    (sync_autocommit &&
      (error_num = spider_check_and_set_autocommit(thd, conn,
        &spider->need_mons[link_idx])))
  )
    goto error;

  if (spider->wide_handler->consistent_snapshot)
  {
    if ((error_num = spider_start_internal_consistent_snapshot(trx, conn,
      &spider->need_mons[link_idx])))
      goto error;
  }

  DBUG_PRINT("info",("spider sync_autocommit = %d", sync_autocommit));
  DBUG_PRINT("info",("spider conn->semi_trx_chk = %d", conn->semi_trx_chk));
  DBUG_PRINT("info",("spider conn->table_lock = %d", conn->table_lock));
  DBUG_PRINT("info",("spider conn->autocommit = %d", conn->autocommit));
  DBUG_PRINT("info",("spider semi_trx = %d", spider_param_semi_trx(thd)));
  conn->semi_trx = FALSE;
  if (conn->table_lock == 3)
  {
    DBUG_PRINT("info",("spider conn->table_lock == 3"));
    conn->disable_xa = TRUE;
  } else if (trx->trx_xa)
  {
    DBUG_PRINT("info",("spider trx->trx_xa"));
    if (
      sync_autocommit &&
      conn->semi_trx_chk &&
      !conn->table_lock &&
      (
        (!conn->queued_autocommit && conn->autocommit == 1) ||
        (conn->queued_autocommit && conn->queued_autocommit_val == TRUE)
      ) &&
      spider_param_semi_trx(thd)
    ) {
      DBUG_PRINT("info",("spider semi_trx is set"));
      conn->semi_trx = TRUE;
    }
    spider_conn_queue_xa_start(conn, &trx->xid);
    conn->disable_xa = FALSE;
  } else if (
    !trx->trx_consistent_snapshot &&
    !thd_test_options(thd, OPTION_BEGIN) &&
    sync_autocommit &&
    conn->semi_trx_chk &&
    !conn->table_lock &&
    (
      (!conn->queued_autocommit && conn->autocommit == 1) ||
      (conn->queued_autocommit && conn->queued_autocommit_val == TRUE)
    ) &&
    spider_param_semi_trx(thd)
  ) {
    DBUG_PRINT("info",("spider semi_trx is set"));
    spider_conn_queue_start_transaction(conn);
    conn->semi_trx = TRUE;
  } else if (
    !trx->trx_consistent_snapshot &&
    thd_test_options(thd, OPTION_BEGIN)
  ) {
    DBUG_PRINT("info",("spider start transaction"));
    spider_conn_queue_start_transaction(conn);
  }

  conn->join_trx = 1;
  if (trx->join_trx_top)
    spider_tree_insert(trx->join_trx_top, conn);
  else {
    conn->p_small = NULL;
    conn->p_big = NULL;
    conn->c_small = NULL;
    conn->c_big = NULL;
    trx->join_trx_top = conn;
  }
  DBUG_RETURN(0);

error:
  DBUG_RETURN(error_num);
}

int spider_internal_xa_commit(
  THD* thd,
  SPIDER_TRX *trx,
  XID* xid,
  TABLE *table_xa,
  TABLE *table_xa_member
) {
  int error_num = 0, tmp_error_num;
  char xa_key[MAX_KEY_LENGTH];
  SPIDER_CONN *conn;
  uint force_commit = spider_param_force_commit(thd);
  MEM_ROOT mem_root;
  SPIDER_Open_tables_backup open_tables_backup;
  bool table_xa_opened = FALSE;
  bool table_xa_member_opened = FALSE;
  DBUG_ENTER("spider_internal_xa_commit");

  if (trx->updated_in_this_trx || spider_param_xa_register_mode(thd) == 0)
  {
    /*
      select
        status
      from
        mysql.spider_xa
      where
        format_id = xid->format_id and
        gtrid_length = xid->gtrid_length and
        data = xid->data
    */
    if (
      !(table_xa = spider_open_sys_table(
        thd, SPIDER_SYS_XA_TABLE_NAME_STR, SPIDER_SYS_XA_TABLE_NAME_LEN,
        TRUE, &open_tables_backup, TRUE, &error_num))
    )
      goto error_open_table;
    table_xa_opened = TRUE;
    spider_store_xa_pk(table_xa, &trx->xid);
    if (
      (error_num = spider_check_sys_table(table_xa, xa_key))
    ) {
      if (error_num != HA_ERR_KEY_NOT_FOUND && error_num != HA_ERR_END_OF_FILE)
      {
        table_xa->file->print_error(error_num, MYF(0));
        goto error;
      }
      my_message(ER_SPIDER_XA_NOT_EXISTS_NUM, ER_SPIDER_XA_NOT_EXISTS_STR,
        MYF(0));
      error_num = ER_SPIDER_XA_NOT_EXISTS_NUM;
      goto error;
    }
    SPD_INIT_ALLOC_ROOT(&mem_root, 4096, 0, MYF(MY_WME));
    if (
      force_commit != 2 &&
      (error_num = spider_check_sys_xa_status(
        table_xa,
        SPIDER_SYS_XA_PREPARED_STR,
        SPIDER_SYS_XA_COMMIT_STR,
        NULL,
        ER_SPIDER_XA_NOT_PREPARED_NUM,
        &mem_root))
    ) {
      free_root(&mem_root, MYF(0));
      if (error_num == ER_SPIDER_XA_NOT_PREPARED_NUM)
        my_message(error_num, ER_SPIDER_XA_NOT_PREPARED_STR, MYF(0));
      goto error;
    }
    free_root(&mem_root, MYF(0));

    /*
      update
        mysql.spider_xa
      set
        status = 'COMMIT'
      where
        format_id = trx->xid.format_id and
        gtrid_length = trx->xid.gtrid_length and
        data = trx->xid.data
    */
    if (
      (error_num = spider_update_xa(
        table_xa, &trx->xid, SPIDER_SYS_XA_COMMIT_STR))
    )
      goto error;
    spider_close_sys_table(thd, table_xa, &open_tables_backup, TRUE);
    table_xa_opened = FALSE;
  }

  SPIDER_BACKUP_DASTATUS;
  if ((conn = spider_tree_first(trx->join_trx_top)))
  {
    do {
      if (conn->bg_search)
        spider_bg_conn_break(conn, NULL);
      DBUG_PRINT("info",("spider conn=%p", conn));
      DBUG_PRINT("info",("spider conn->join_trx=%u", conn->join_trx));
      if (conn->join_trx)
      {
        if ((tmp_error_num = spider_db_xa_commit(conn, &trx->xid)))
        {
          if (force_commit == 0 ||
            (force_commit == 1 && tmp_error_num != ER_XAER_NOTA))
          {
            SPIDER_CONN_RESTORE_DASTATUS_AND_RESET_TMP_ERROR_NUM;
            if (!error_num && tmp_error_num)
              error_num = tmp_error_num;
          }
          spider_sys_log_xa_failed(thd, &trx->xid, conn,
            SPIDER_SYS_XA_COMMIT_STR, TRUE);
        }
        if ((tmp_error_num = spider_end_trx(trx, conn)))
        {
          SPIDER_CONN_RESTORE_DASTATUS_AND_RESET_TMP_ERROR_NUM;
          if (!error_num && tmp_error_num)
            error_num = tmp_error_num;
        }
        conn->join_trx = 0;
      }
    } while ((conn = spider_tree_next(conn)));
    trx->join_trx_top = NULL;
  }
  if (error_num)
    goto error_in_commit;

  if (trx->updated_in_this_trx || spider_param_xa_register_mode(thd) == 0)
  {
    /*
      delete from
        mysql.spider_xa_member
      where
        format_id = xid->format_id and
        gtrid_length = xid->gtrid_length and
        data = xid->data
    */
    if (
      !(table_xa_member = spider_open_sys_table(
        thd, SPIDER_SYS_XA_MEMBER_TABLE_NAME_STR,
        SPIDER_SYS_XA_MEMBER_TABLE_NAME_LEN, TRUE, &open_tables_backup, TRUE,
        &error_num))
    )
      goto error_open_table;
    table_xa_member_opened = TRUE;
    if ((error_num = spider_delete_xa_member(table_xa_member, &trx->xid)))
      goto error;
    spider_close_sys_table(thd, table_xa_member, &open_tables_backup, TRUE);
    table_xa_member_opened = FALSE;

    /*
      delete from
        mysql.spider_xa
      where
        format_id = xid->format_id and
        gtrid_length = xid->gtrid_length and
        data = xid->data
    */
    if (
      !(table_xa = spider_open_sys_table(
        thd, SPIDER_SYS_XA_TABLE_NAME_STR, SPIDER_SYS_XA_TABLE_NAME_LEN,
        TRUE, &open_tables_backup, TRUE, &error_num))
    )
      goto error_open_table;
    table_xa_opened = TRUE;
    if ((error_num = spider_delete_xa(table_xa, &trx->xid)))
      goto error;
    spider_close_sys_table(thd, table_xa, &open_tables_backup, TRUE);
    table_xa_opened = FALSE;
  }
  if (trx->internal_xa)
  {
    spider_xa_unlock(&trx->internal_xid_state);
  }
  DBUG_RETURN(0);

error:
  if (table_xa_opened)
    spider_close_sys_table(thd, table_xa, &open_tables_backup, TRUE);
  if (table_xa_member_opened)
    spider_close_sys_table(thd, table_xa_member, &open_tables_backup, TRUE);
error_in_commit:
error_open_table:
  if (trx->internal_xa)
  {
    spider_xa_unlock(&trx->internal_xid_state);
  }
  DBUG_RETURN(error_num);
}

int spider_internal_xa_rollback(
  THD* thd,
  SPIDER_TRX *trx
) {
  int error_num = 0, tmp_error_num;
  TABLE *table_xa, *table_xa_member;
  char xa_key[MAX_KEY_LENGTH];
  SPIDER_CONN *conn;
  uint force_commit = spider_param_force_commit(thd);
  MEM_ROOT mem_root;
  SPIDER_Open_tables_backup open_tables_backup;
  bool server_lost = FALSE;
  bool table_xa_opened = FALSE;
  bool table_xa_member_opened = FALSE;
  DBUG_ENTER("spider_internal_xa_rollback");

  if (
    trx->trx_xa_prepared &&
    (
      trx->updated_in_this_trx ||
      spider_param_xa_register_mode(thd) == 0
    )
  ) {
    /*
      select
        status
      from
        mysql.spider_xa
      where
        format_id = xid->format_id and
        gtrid_length = xid->gtrid_length and
        data = xid->data
    */
    if (
      !(table_xa = spider_open_sys_table(
        thd, SPIDER_SYS_XA_TABLE_NAME_STR, SPIDER_SYS_XA_TABLE_NAME_LEN,
        TRUE, &open_tables_backup, TRUE, &error_num))
    )
      goto error_open_table;
    table_xa_opened = TRUE;
    spider_store_xa_pk(table_xa, &trx->xid);
    if (
      (error_num = spider_check_sys_table(table_xa, xa_key))
    ) {
      if (error_num != HA_ERR_KEY_NOT_FOUND && error_num != HA_ERR_END_OF_FILE)
      {
        table_xa->file->print_error(error_num, MYF(0));
        goto error;
      }
      my_message(ER_SPIDER_XA_NOT_EXISTS_NUM, ER_SPIDER_XA_NOT_EXISTS_STR,
        MYF(0));
      error_num = ER_SPIDER_XA_NOT_EXISTS_NUM;
      goto error;
    }
    SPD_INIT_ALLOC_ROOT(&mem_root, 4096, 0, MYF(MY_WME));
    if (
      force_commit != 2 &&
      (error_num = spider_check_sys_xa_status(
        table_xa,
        SPIDER_SYS_XA_PREPARED_STR,
        SPIDER_SYS_XA_ROLLBACK_STR,
        NULL,
        ER_SPIDER_XA_NOT_PREPARED_NUM,
        &mem_root))
    ) {
      free_root(&mem_root, MYF(0));
      if (error_num == ER_SPIDER_XA_NOT_PREPARED_NUM)
        my_message(error_num, ER_SPIDER_XA_NOT_PREPARED_STR, MYF(0));
      goto error;
    }
    free_root(&mem_root, MYF(0));

    /*
      update
        mysql.spider_xa
      set
        status = 'COMMIT'
      where
        format_id = trx->xid.format_id and
        gtrid_length = trx->xid.gtrid_length and
        data = trx->xid.data
    */
    if (
      (error_num = spider_update_xa(
        table_xa, &trx->xid, SPIDER_SYS_XA_ROLLBACK_STR))
    )
      goto error;
    spider_close_sys_table(thd, table_xa, &open_tables_backup, TRUE);
    table_xa_opened = FALSE;
  }

  SPIDER_BACKUP_DASTATUS;
  if ((conn = spider_tree_first(trx->join_trx_top)))
  {
    do {
      if (conn->bg_search)
        spider_bg_conn_break(conn, NULL);
      if (conn->join_trx)
      {
        if (conn->disable_xa)
        {
          if (conn->table_lock != 3 && !trx->trx_xa_prepared)
          {
            if (
              !conn->server_lost &&
              (tmp_error_num = spider_db_rollback(conn))
            ) {
              SPIDER_CONN_RESTORE_DASTATUS_AND_RESET_TMP_ERROR_NUM;
              if (!error_num && tmp_error_num)
                error_num = tmp_error_num;
            }
          }
        } else {
          if (!conn->server_lost)
          {
            if (
              !trx->trx_xa_prepared &&
              (tmp_error_num = spider_db_xa_end(conn, &trx->xid))
            ) {
              if (
                force_commit == 0 ||
                (force_commit == 1 &&
                  (
                    tmp_error_num != ER_XAER_NOTA &&
                    tmp_error_num != ER_XA_RBTIMEOUT &&
                    tmp_error_num != ER_XA_RBDEADLOCK
                  )
                )
              ) {
                SPIDER_CONN_RESTORE_DASTATUS_AND_RESET_TMP_ERROR_NUM;
                if (!error_num && tmp_error_num)
                  error_num = tmp_error_num;
              }
            }
            if ((tmp_error_num = spider_db_xa_rollback(conn, &trx->xid)))
            {
              if (
                force_commit == 0 ||
                (force_commit == 1 &&
                  (
                    tmp_error_num != ER_XAER_NOTA &&
                    tmp_error_num != ER_XA_RBTIMEOUT &&
                    tmp_error_num != ER_XA_RBDEADLOCK
                  )
                )
              ) {
                SPIDER_CONN_RESTORE_DASTATUS_AND_RESET_TMP_ERROR_NUM;
                if (!error_num && tmp_error_num)
                  error_num = tmp_error_num;
              }
            }
          }
        }
        if ((tmp_error_num = spider_end_trx(trx, conn)))
        {
          SPIDER_CONN_RESTORE_DASTATUS_AND_RESET_TMP_ERROR_NUM;
          if (!error_num && tmp_error_num)
            error_num = tmp_error_num;
        }
        conn->join_trx = 0;
        if (conn->server_lost)
          server_lost = TRUE;
      }
    } while ((conn = spider_tree_next(conn)));
    trx->join_trx_top = NULL;
  }
  if (error_num)
    goto error_in_rollback;

  if (
    trx->trx_xa_prepared &&
    !server_lost &&
    (
      trx->updated_in_this_trx ||
      spider_param_xa_register_mode(thd) == 0
    )
  ) {
    /*
      delete from
        mysql.spider_xa_member
      where
        format_id = xid->format_id and
        gtrid_length = xid->gtrid_length and
        data = xid->data
    */
    if (
      !(table_xa_member = spider_open_sys_table(
        thd, SPIDER_SYS_XA_MEMBER_TABLE_NAME_STR,
        SPIDER_SYS_XA_MEMBER_TABLE_NAME_LEN, TRUE, &open_tables_backup, TRUE,
        &error_num))
    )
      goto error_open_table;
    table_xa_member_opened = TRUE;
    if ((error_num = spider_delete_xa_member(table_xa_member, &trx->xid)))
      goto error;
    spider_close_sys_table(thd, table_xa_member, &open_tables_backup, TRUE);
    table_xa_member_opened = FALSE;

    /*
      delete from
        mysql.spider_xa
      where
        format_id = xid->format_id and
        gtrid_length = xid->gtrid_length and
        data = xid->data
    */
    if (
      !(table_xa = spider_open_sys_table(
        thd, SPIDER_SYS_XA_TABLE_NAME_STR, SPIDER_SYS_XA_TABLE_NAME_LEN,
        TRUE, &open_tables_backup, TRUE, &error_num))
    )
      goto error_open_table;
    table_xa_opened = TRUE;
    if ((error_num = spider_delete_xa(table_xa, &trx->xid)))
      goto error;
    spider_close_sys_table(thd, table_xa, &open_tables_backup, TRUE);
    table_xa_opened = FALSE;
  }
  if (trx->internal_xa)
  {
    spider_xa_unlock(&trx->internal_xid_state);
  }
  DBUG_RETURN(0);

error:
  if (table_xa_opened)
    spider_close_sys_table(thd, table_xa, &open_tables_backup, TRUE);
  if (table_xa_member_opened)
    spider_close_sys_table(thd, table_xa_member, &open_tables_backup, TRUE);
error_in_rollback:
error_open_table:
  if (trx->internal_xa)
  {
    spider_xa_unlock(&trx->internal_xid_state);
  }
  DBUG_RETURN(error_num);
}

int spider_internal_xa_prepare(
  THD* thd,
  SPIDER_TRX *trx,
  TABLE *table_xa,
  TABLE *table_xa_member,
  bool internal_xa
) {
  int error_num;
  SPIDER_CONN *conn;
  uint force_commit = spider_param_force_commit(thd);
  SPIDER_Open_tables_backup open_tables_backup;
  bool table_xa_opened = FALSE;
  bool table_xa_member_opened = FALSE;
  DBUG_ENTER("spider_internal_xa_prepare");
  if (trx->updated_in_this_trx || spider_param_xa_register_mode(thd) == 0)
  {
    /*
      insert into mysql.spider_xa
        (format_id, gtrid_length, bqual_length, data, status) values
        (trx->xid.format_id, trx->xid.gtrid_length, trx->xid.bqual_length,
        trx->xid.data, 'NOT YET')
    */
    if (
      !(table_xa = spider_open_sys_table(
        thd, SPIDER_SYS_XA_TABLE_NAME_STR, SPIDER_SYS_XA_TABLE_NAME_LEN,
        TRUE, &open_tables_backup, TRUE, &error_num))
    )
      goto error_open_table;
    table_xa_opened = TRUE;
    if (
      (error_num = spider_insert_xa(
        table_xa, &trx->xid, SPIDER_SYS_XA_NOT_YET_STR))
    )
      goto error;
    spider_close_sys_table(thd, table_xa, &open_tables_backup, TRUE);
    table_xa_opened = FALSE;

    if (
      !(table_xa_member = spider_open_sys_table(
        thd, SPIDER_SYS_XA_MEMBER_TABLE_NAME_STR,
        SPIDER_SYS_XA_MEMBER_TABLE_NAME_LEN, TRUE, &open_tables_backup, TRUE,
        &error_num))
    )
      goto error_open_table;
    table_xa_member_opened = TRUE;
  }
  SPIDER_BACKUP_DASTATUS;
  if ((conn = spider_tree_first(trx->join_trx_top)))
  {
    do {
      if (conn->bg_search)
        spider_bg_conn_break(conn, NULL);
      if (conn->disable_xa)
      {
        if (conn->table_lock != 3)
        {
          if ((error_num = spider_db_rollback(conn)))
          {
            SPIDER_CONN_RESTORE_DASTATUS_AND_RESET_ERROR_NUM;
            if (error_num)
              goto error;
          }
        }
        if ((error_num = spider_end_trx(trx, conn)))
        {
          SPIDER_CONN_RESTORE_DASTATUS_AND_RESET_ERROR_NUM;
          if (error_num)
            goto error;
        }
        conn->join_trx = 0;
      } else {
        if (trx->updated_in_this_trx || spider_param_xa_register_mode(thd) == 0)
        {
          /*
            insert into mysql.spider_xa_member
              (format_id, gtrid_length, bqual_length, data,
              scheme, host, port, socket, username, password) values
              (trx->xid.format_id, trx->xid.gtrid_length,
              trx->xid.bqual_length, trx->xid.data,
              conn->tgt_wrapper,
              conn->tgt_host,
              conn->tgt_port,
              conn->tgt_socket,
              conn->tgt_username,
              conn->tgt_password)
          */
          if (
            (error_num = spider_insert_xa_member(
              table_xa_member, &trx->xid, conn))
          ) {
            SPIDER_CONN_RESTORE_DASTATUS_AND_RESET_ERROR_NUM;
            if (error_num)
              goto error;
          }
        }

        if ((error_num = spider_db_xa_end(conn, &trx->xid)))
        {
          if (force_commit == 0 ||
            (force_commit == 1 && error_num != ER_XAER_NOTA))
          {
            SPIDER_CONN_RESTORE_DASTATUS_AND_RESET_ERROR_NUM;
            if (error_num)
              goto error;
          }
        }
        if ((error_num = spider_db_xa_prepare(conn, &trx->xid)))
        {
          if (force_commit == 0 ||
            (force_commit == 1 && error_num != ER_XAER_NOTA))
          {
            SPIDER_CONN_RESTORE_DASTATUS_AND_RESET_ERROR_NUM;
            if (error_num)
              goto error;
          }
        }
/*
        if (!internal_xa)
        {
          if ((error_num = spider_end_trx(trx, conn)))
            DBUG_RETURN(error_num);
          conn->join_trx = 0;
        }
*/
      }
    } while ((conn = spider_tree_next(conn)));
/*
    if (!internal_xa)
      trx->join_trx_top = NULL;
*/
  }
  if (trx->updated_in_this_trx || spider_param_xa_register_mode(thd) == 0)
  {
    spider_close_sys_table(thd, table_xa_member, &open_tables_backup, TRUE);
    table_xa_member_opened = FALSE;

    /*
      update
        mysql.spider_xa
      set
        status = 'PREPARED'
      where
        format_id = trx->xid.format_id and
        gtrid_length = trx->xid.gtrid_length and
        data = trx->xid.data
    */
    if (
      !(table_xa = spider_open_sys_table(
        thd, SPIDER_SYS_XA_TABLE_NAME_STR, SPIDER_SYS_XA_TABLE_NAME_LEN,
        TRUE, &open_tables_backup, TRUE, &error_num))
    )
      goto error_open_table;
    table_xa_opened = TRUE;
    if (
      (error_num = spider_update_xa(
        table_xa, &trx->xid, SPIDER_SYS_XA_PREPARED_STR))
    )
      goto error;
    spider_close_sys_table(thd, table_xa, &open_tables_backup, TRUE);
    table_xa_opened = FALSE;
  }
  DBUG_RETURN(0);

error:
  if (table_xa_opened)
    spider_close_sys_table(thd, table_xa, &open_tables_backup, TRUE);
  if (table_xa_member_opened)
    spider_close_sys_table(thd, table_xa_member, &open_tables_backup, TRUE);
error_open_table:
  DBUG_RETURN(error_num);
}

int spider_internal_xa_recover(
  THD* thd,
  XID* xid_list,
  uint len
) {
  TABLE *table_xa;
  int cnt = 0;
  char xa_key[MAX_KEY_LENGTH];
  MEM_ROOT mem_root;
  SPIDER_Open_tables_backup open_tables_backup;
  DBUG_ENTER("spider_internal_xa_recover");
  /*
    select
      format_id,
      gtrid_length,
      bqual_length,
      data
    from
      mysql.spider_xa
    where
      status = 'PREPARED'
  */
  if (
    !(table_xa = spider_open_sys_table(
      thd, SPIDER_SYS_XA_TABLE_NAME_STR, SPIDER_SYS_XA_TABLE_NAME_LEN,
      FALSE, &open_tables_backup, TRUE, &my_errno))
  )
    goto error_open_table;
  spider_store_xa_status(table_xa, SPIDER_SYS_XA_PREPARED_STR);
  if (
    (my_errno = spider_get_sys_table_by_idx(table_xa, xa_key, 1,
    SPIDER_SYS_XA_IDX1_COL_CNT))
  ) {
    spider_sys_index_end(table_xa);
    if (my_errno != HA_ERR_KEY_NOT_FOUND && my_errno != HA_ERR_END_OF_FILE)
    {
      table_xa->file->print_error(my_errno, MYF(0));
      goto error;
    }
    goto error;
  }

  SPD_INIT_ALLOC_ROOT(&mem_root, 4096, 0, MYF(MY_WME));
  do {
    spider_get_sys_xid(table_xa, &xid_list[cnt], &mem_root);
    cnt++;
    my_errno = spider_sys_index_next_same(table_xa, xa_key);
  } while (my_errno == 0 && cnt < (int) len);
  free_root(&mem_root, MYF(0));
  spider_sys_index_end(table_xa);
  spider_close_sys_table(thd, table_xa, &open_tables_backup, TRUE);
  DBUG_RETURN(cnt);

error:
  spider_close_sys_table(thd, table_xa, &open_tables_backup, TRUE);
error_open_table:
  DBUG_RETURN(0);
}

int spider_initinal_xa_recover(
  XID* xid_list,
  uint len
) {
  int error_num;
  THD *thd;
  TABLE *table_xa;
  READ_RECORD *read_record;
  SPIDER_Open_tables_backup open_tables_backup;
  int cnt = 0;
  MEM_ROOT mem_root;
  DBUG_ENTER("spider_initinal_xa_recover");
  if (!(read_record = new READ_RECORD))
  {
    error_num = HA_ERR_OUT_OF_MEM;
    goto error_create_read_record;
  }

  if (!(thd = spider_create_tmp_thd()))
  {
    error_num = HA_ERR_OUT_OF_MEM;
    goto error_create_thd;
  }

  /*
    select
      format_id,
      gtrid_length,
      bqual_length,
      data
    from
      mysql.spider_xa
  */
  if (
    !(table_xa = spider_open_sys_table(
      thd, SPIDER_SYS_XA_TABLE_NAME_STR, SPIDER_SYS_XA_TABLE_NAME_LEN,
      FALSE, &open_tables_backup, TRUE, &error_num))
  )
    goto error_open_table;
  SPIDER_init_read_record(read_record, thd, table_xa, NULL, NULL, TRUE,
    FALSE, FALSE);
  SPD_INIT_ALLOC_ROOT(&mem_root, 4096, 0, MYF(MY_WME));
  while ((!(read_record->SPIDER_read_record_read_record(read_record))) &&
    cnt < (int) len)
  {
    spider_get_sys_xid(table_xa, &xid_list[cnt], &mem_root);
    cnt++;
  }
  free_root(&mem_root, MYF(0));

  end_read_record(read_record);
  spider_close_sys_table(thd, table_xa, &open_tables_backup, TRUE);
  table_xa = NULL;
  spider_free_tmp_thd(thd);
  thd = NULL;
  delete read_record;
  read_record = NULL;
  DBUG_RETURN(cnt);

error_open_table:
  spider_free_tmp_thd(thd);
  thd = NULL;
error_create_thd:
  delete read_record;
  read_record = NULL;
error_create_read_record:
  DBUG_RETURN(0);
}

int spider_internal_xa_commit_by_xid(
  THD* thd,
  SPIDER_TRX *trx,
  XID* xid
) {
  TABLE *table_xa, *table_xa_member = 0;
  int error_num;
  char xa_key[MAX_KEY_LENGTH];
  char xa_member_key[MAX_KEY_LENGTH];
  SPIDER_SHARE tmp_share;
  char *tmp_connect_info[SPIDER_TMP_SHARE_CHAR_PTR_COUNT];
  uint tmp_connect_info_length[SPIDER_TMP_SHARE_UINT_COUNT];
  long tmp_long[SPIDER_TMP_SHARE_LONG_COUNT];
  longlong tmp_longlong[SPIDER_TMP_SHARE_LONGLONG_COUNT];
  SPIDER_CONN *conn;
  uint force_commit = spider_param_force_commit(thd);
  MEM_ROOT mem_root;
  SPIDER_Open_tables_backup open_tables_backup;
  bool table_xa_opened = FALSE;
  bool table_xa_member_opened = FALSE;
  DBUG_ENTER("spider_internal_xa_commit_by_xid");
  /*
    select
      status
    from
      mysql.spider_xa
    where
      format_id = xid->format_id and
      gtrid_length = xid->gtrid_length and
      data = xid->data
  */
  if (
    !(table_xa = spider_open_sys_table(
      thd, SPIDER_SYS_XA_TABLE_NAME_STR, SPIDER_SYS_XA_TABLE_NAME_LEN,
      TRUE, &open_tables_backup, TRUE, &error_num))
  )
    goto error_open_table;
  table_xa_opened = TRUE;
  spider_store_xa_pk(table_xa, xid);
  if (
    (error_num = spider_check_sys_table(table_xa, xa_key))
  ) {
    if (error_num != HA_ERR_KEY_NOT_FOUND && error_num != HA_ERR_END_OF_FILE)
    {
      table_xa->file->print_error(error_num, MYF(0));
      goto error;
    }
    my_message(ER_SPIDER_XA_NOT_EXISTS_NUM, ER_SPIDER_XA_NOT_EXISTS_STR,
      MYF(0));
    error_num = ER_SPIDER_XA_NOT_EXISTS_NUM;
    goto error;
  }
  SPD_INIT_ALLOC_ROOT(&mem_root, 4096, 0, MYF(MY_WME));
  if (
    force_commit != 2 &&
    (error_num = spider_check_sys_xa_status(
      table_xa,
      SPIDER_SYS_XA_PREPARED_STR,
      SPIDER_SYS_XA_COMMIT_STR,
      NULL,
      ER_SPIDER_XA_NOT_PREPARED_NUM,
      &mem_root))
  ) {
    free_root(&mem_root, MYF(0));
    if (error_num == ER_SPIDER_XA_NOT_PREPARED_NUM)
      my_message(error_num, ER_SPIDER_XA_NOT_PREPARED_STR, MYF(0));
    goto error;
  }

  /*
    update
      mysql.spider_xa
    set
      status = 'COMMIT'
    where
      format_id = trx->xid.format_id and
      gtrid_length = trx->xid.gtrid_length and
      data = trx->xid.data
  */
  if (
    (error_num = spider_update_xa(
      table_xa, xid, SPIDER_SYS_XA_COMMIT_STR))
  ) {
    free_root(&mem_root, MYF(0));
    goto error;
  }
  spider_close_sys_table(thd, table_xa, &open_tables_backup, TRUE);
  table_xa_opened = FALSE;

  /*
    select
      scheme tmp_share.tgt_wrappers,
      host tmp_share.tgt_hosts,
      port tmp_share.tgt_ports,
      socket tmp_share.tgt_sockets,
      username tmp_share.tgt_usernames,
      password tmp_share.tgt_passwords
    from
      mysql.spider_xa_member
    where
      format_id = xid->format_id and
      gtrid_length = xid->gtrid_length and
      data = xid->data
  */
  if (
    !(table_xa_member = spider_open_sys_table(
      thd, SPIDER_SYS_XA_MEMBER_TABLE_NAME_STR,
      SPIDER_SYS_XA_MEMBER_TABLE_NAME_LEN, TRUE, &open_tables_backup, TRUE,
      &error_num))
  ) {
    free_root(&mem_root, MYF(0));
    goto error_open_table;
  }
  table_xa_member_opened = TRUE;
  spider_store_xa_pk(table_xa_member, xid);
  if (
    (error_num = spider_get_sys_table_by_idx(table_xa_member, xa_member_key, 0,
    SPIDER_SYS_XA_PK_COL_CNT))
  ) {
    if (error_num != HA_ERR_KEY_NOT_FOUND && error_num != HA_ERR_END_OF_FILE)
    {
      free_root(&mem_root, MYF(0));
      table_xa_member->file->print_error(error_num, MYF(0));
      goto error;
    } else {
      free_root(&mem_root, MYF(0));
      spider_close_sys_table(thd, table_xa_member, &open_tables_backup, TRUE);
      table_xa_member_opened = FALSE;
      goto xa_delete;
    }
  }

  memset((void*)&tmp_share, 0, sizeof(SPIDER_SHARE));
  memset(&tmp_connect_info, 0,
    sizeof(char *) * SPIDER_TMP_SHARE_CHAR_PTR_COUNT);
  spider_set_tmp_share_pointer(&tmp_share, tmp_connect_info,
    tmp_connect_info_length, tmp_long, tmp_longlong);
  do {
    SPIDER_BACKUP_DASTATUS;
    spider_get_sys_server_info(table_xa_member, &tmp_share, 0, &mem_root);
    if ((error_num = spider_create_conn_keys(&tmp_share)))
    {
      spider_sys_index_end(table_xa_member);
      free_root(&mem_root, MYF(0));
      goto error;
    }

    if (
      !(conn = spider_get_conn(
        &tmp_share, 0, tmp_share.conn_keys[0], trx, NULL, FALSE, FALSE,
        SPIDER_CONN_KIND_MYSQL, &error_num)) &&
      (force_commit == 0 ||
        (force_commit == 1 && error_num != ER_XAER_NOTA))
    ) {
      spider_sys_index_end(table_xa_member);
      spider_free_tmp_share_alloc(&tmp_share);
      free_root(&mem_root, MYF(0));
      goto error;
    }
    conn->error_mode &= spider_param_error_read_mode(thd, 0);
    conn->error_mode &= spider_param_error_write_mode(thd, 0);
    if (
      (error_num = spider_db_xa_commit(conn, xid)) &&
      (force_commit == 0 ||
        (force_commit == 1 && error_num != ER_XAER_NOTA))
    ) {
      SPIDER_CONN_RESTORE_DASTATUS_AND_RESET_ERROR_NUM;
      if (error_num)
      {
        spider_sys_index_end(table_xa_member);
        spider_free_tmp_share_alloc(&tmp_share);
        free_root(&mem_root, MYF(0));
        goto error;
      }
    }
    spider_free_tmp_share_alloc(&tmp_share);
    error_num = spider_sys_index_next_same(table_xa_member, xa_member_key);
  } while (error_num == 0);
  if ((error_num = spider_sys_index_end(table_xa_member)))
  {
    free_root(&mem_root, MYF(0));
    goto error;
  }
  free_root(&mem_root, MYF(0));
  spider_reuse_trx_ha(trx);
  spider_free_trx_conn(trx, FALSE);

  /*
    delete from
      mysql.spider_xa_member
    where
      format_id = xid->format_id and
      gtrid_length = xid->gtrid_length and
      data = xid->data
  */
  if ((error_num = spider_delete_xa_member(table_xa_member, xid)))
    goto error;
  spider_close_sys_table(thd, table_xa_member, &open_tables_backup, TRUE);
  table_xa_member_opened = FALSE;

xa_delete:
  /*
    delete from
      mysql.spider_xa
    where
      format_id = xid->format_id and
      gtrid_length = xid->gtrid_length and
      data = xid->data
  */
  if (
    !(table_xa = spider_open_sys_table(
      thd, SPIDER_SYS_XA_TABLE_NAME_STR, SPIDER_SYS_XA_TABLE_NAME_LEN,
      TRUE, &open_tables_backup, TRUE, &error_num))
  )
    goto error_open_table;
  table_xa_opened = TRUE;
  if ((error_num = spider_delete_xa(table_xa, xid)))
    goto error;
  spider_close_sys_table(thd, table_xa, &open_tables_backup, TRUE);
  table_xa_opened = FALSE;
  DBUG_RETURN(0);

error:
  if (table_xa_opened)
    spider_close_sys_table(thd, table_xa, &open_tables_backup, TRUE);
  if (table_xa_member_opened)
    spider_close_sys_table(thd, table_xa_member, &open_tables_backup, TRUE);
error_open_table:
  DBUG_RETURN(error_num);
}

int spider_internal_xa_rollback_by_xid(
  THD* thd,
  SPIDER_TRX *trx,
  XID* xid
) {
  TABLE *table_xa, *table_xa_member = 0;
  int error_num;
  char xa_key[MAX_KEY_LENGTH];
  char xa_member_key[MAX_KEY_LENGTH];
  SPIDER_SHARE tmp_share;
  char *tmp_connect_info[SPIDER_TMP_SHARE_CHAR_PTR_COUNT];
  uint tmp_connect_info_length[SPIDER_TMP_SHARE_UINT_COUNT];
  long tmp_long[SPIDER_TMP_SHARE_LONG_COUNT];
  longlong tmp_longlong[SPIDER_TMP_SHARE_LONGLONG_COUNT];
  SPIDER_CONN *conn;
  uint force_commit = spider_param_force_commit(thd);
  MEM_ROOT mem_root;
  SPIDER_Open_tables_backup open_tables_backup;
  bool table_xa_opened = FALSE;
  bool table_xa_member_opened = FALSE;
  DBUG_ENTER("spider_internal_xa_rollback_by_xid");
  /*
    select
      status
    from
      mysql.spider_xa
    where
      format_id = xid->format_id and
      gtrid_length = xid->gtrid_length and
      data = xid->data
  */
  if (
    !(table_xa = spider_open_sys_table(
      thd, SPIDER_SYS_XA_TABLE_NAME_STR, SPIDER_SYS_XA_TABLE_NAME_LEN,
      TRUE, &open_tables_backup, TRUE, &error_num))
  )
    goto error_open_table;
  table_xa_opened = TRUE;
  spider_store_xa_pk(table_xa, xid);
  if (
    (error_num = spider_check_sys_table(table_xa, xa_key))
  ) {
    if (error_num != HA_ERR_KEY_NOT_FOUND && error_num != HA_ERR_END_OF_FILE)
    {
      table_xa->file->print_error(error_num, MYF(0));
      goto error;
    }
    error_num = ER_SPIDER_XA_NOT_EXISTS_NUM;
    goto error;
  }
  SPD_INIT_ALLOC_ROOT(&mem_root, 4096, 0, MYF(MY_WME));
  if (
    force_commit != 2 &&
    (error_num = spider_check_sys_xa_status(
      table_xa,
      SPIDER_SYS_XA_NOT_YET_STR,
      SPIDER_SYS_XA_PREPARED_STR,
      SPIDER_SYS_XA_ROLLBACK_STR,
      ER_SPIDER_XA_PREPARED_NUM,
      &mem_root))
  ) {
    free_root(&mem_root, MYF(0));
    if (error_num == ER_SPIDER_XA_PREPARED_NUM)
      my_message(error_num, ER_SPIDER_XA_PREPARED_STR, MYF(0));
    goto error;
  }

  /*
    update
      mysql.spider_xa
    set
      status = 'ROLLBACK'
    where
      format_id = trx->xid.format_id and
      gtrid_length = trx->xid.gtrid_length and
      data = trx->xid.data
  */
  if (
    (error_num = spider_update_xa(
      table_xa, xid, SPIDER_SYS_XA_ROLLBACK_STR))
  ) {
    free_root(&mem_root, MYF(0));
    goto error;
  }
  spider_close_sys_table(thd, table_xa, &open_tables_backup, TRUE);
  table_xa_opened = FALSE;

  /*
    select
      scheme tmp_share.tgt_wrappers,
      host tmp_share.tgt_hosts,
      port tmp_share.tgt_ports,
      socket tmp_share.tgt_sockets,
      username tmp_share.tgt_usernames,
      password tmp_share.tgt_passwords
    from
      mysql.spider_xa_member
    where
      format_id = xid->format_id and
      gtrid_length = xid->gtrid_length and
      data = xid->data
  */
  if (
    !(table_xa_member = spider_open_sys_table(
      thd, SPIDER_SYS_XA_MEMBER_TABLE_NAME_STR,
      SPIDER_SYS_XA_MEMBER_TABLE_NAME_LEN, TRUE, &open_tables_backup, TRUE,
      &error_num))
  ) {
    free_root(&mem_root, MYF(0));
    goto error_open_table;
  }
  table_xa_member_opened = TRUE;
  spider_store_xa_pk(table_xa_member, xid);
  if (
    (error_num = spider_get_sys_table_by_idx(table_xa_member, xa_member_key, 0,
    SPIDER_SYS_XA_PK_COL_CNT))
  ) {
    if (error_num != HA_ERR_KEY_NOT_FOUND && error_num != HA_ERR_END_OF_FILE)
    {
      free_root(&mem_root, MYF(0));
      table_xa_member->file->print_error(error_num, MYF(0));
      goto error;
    } else {
      free_root(&mem_root, MYF(0));
      spider_close_sys_table(thd, table_xa_member, &open_tables_backup, TRUE);
      table_xa_member_opened = FALSE;
      goto xa_delete;
    }
  }

  memset((void*)&tmp_share, 0, sizeof(SPIDER_SHARE));
  memset(&tmp_connect_info, 0,
    sizeof(char *) * SPIDER_TMP_SHARE_CHAR_PTR_COUNT);
  spider_set_tmp_share_pointer(&tmp_share, tmp_connect_info,
    tmp_connect_info_length, tmp_long, tmp_longlong);
  do {
    SPIDER_BACKUP_DASTATUS;
    spider_get_sys_server_info(table_xa_member, &tmp_share, 0, &mem_root);
    if ((error_num = spider_create_conn_keys(&tmp_share)))
    {
      spider_sys_index_end(table_xa_member);
      free_root(&mem_root, MYF(0));
      goto error;
    }

    if (
      !(conn = spider_get_conn(
        &tmp_share, 0, tmp_share.conn_keys[0], trx, NULL, FALSE, FALSE,
        SPIDER_CONN_KIND_MYSQL, &error_num)) &&
      (force_commit == 0 ||
        (force_commit == 1 && error_num != ER_XAER_NOTA))
    ) {
      spider_sys_index_end(table_xa_member);
      spider_free_tmp_share_alloc(&tmp_share);
      free_root(&mem_root, MYF(0));
      goto error;
    }
    conn->error_mode &= spider_param_error_read_mode(thd, 0);
    conn->error_mode &= spider_param_error_write_mode(thd, 0);
    if (
      (error_num = spider_db_xa_rollback(conn, xid)) &&
      (force_commit == 0 ||
        (force_commit == 1 && error_num != ER_XAER_NOTA))
    ) {
      SPIDER_CONN_RESTORE_DASTATUS_AND_RESET_ERROR_NUM;
      if (error_num)
      {
        spider_sys_index_end(table_xa_member);
        spider_free_tmp_share_alloc(&tmp_share);
        free_root(&mem_root, MYF(0));
        goto error;
      }
    }
    spider_free_tmp_share_alloc(&tmp_share);
    error_num = spider_sys_index_next_same(table_xa_member, xa_member_key);
  } while (error_num == 0);
  if ((error_num = spider_sys_index_end(table_xa_member)))
  {
    free_root(&mem_root, MYF(0));
    goto error;
  }
  free_root(&mem_root, MYF(0));
  spider_reuse_trx_ha(trx);
  spider_free_trx_conn(trx, FALSE);

  /*
    delete from
      mysql.spider_xa_member
    where
      format_id = xid->format_id and
      gtrid_length = xid->gtrid_length and
      data = xid->data
  */
  if ((error_num = spider_delete_xa_member(table_xa_member, xid)))
    goto error;
  spider_close_sys_table(thd, table_xa_member, &open_tables_backup, TRUE);
  table_xa_member_opened = FALSE;

xa_delete:
  /*
    delete from
      mysql.spider_xa
    where
      format_id = xid->format_id and
      gtrid_length = xid->gtrid_length and
      data = xid->data
  */
  if (
    !(table_xa = spider_open_sys_table(
      thd, SPIDER_SYS_XA_TABLE_NAME_STR, SPIDER_SYS_XA_TABLE_NAME_LEN,
      TRUE, &open_tables_backup, TRUE, &error_num))
  )
    goto error_open_table;
  table_xa_opened = TRUE;
  if ((error_num = spider_delete_xa(table_xa, xid)))
    goto error;
  spider_close_sys_table(thd, table_xa, &open_tables_backup, TRUE);
  table_xa_opened = FALSE;
  DBUG_RETURN(0);

error:
  if (table_xa_opened)
    spider_close_sys_table(thd, table_xa, &open_tables_backup, TRUE);
  if (table_xa_member_opened)
    spider_close_sys_table(thd, table_xa_member, &open_tables_backup, TRUE);
error_open_table:
  DBUG_RETURN(error_num);
}

int spider_start_consistent_snapshot(
  handlerton *hton,
  THD* thd
) {
  int error_num;
  SPIDER_TRX *trx;
  DBUG_ENTER("spider_start_consistent_snapshot");

  if (!(trx = spider_get_trx(thd, TRUE, &error_num)))
    DBUG_RETURN(error_num);
  if (spider_param_use_consistent_snapshot(trx->thd))
  {
    if (spider_param_internal_xa(trx->thd) &&
      spider_param_internal_xa_snapshot(trx->thd) == 1)
    {
      error_num = ER_SPIDER_CANT_USE_BOTH_INNER_XA_AND_SNAPSHOT_NUM;
      my_message(error_num, ER_SPIDER_CANT_USE_BOTH_INNER_XA_AND_SNAPSHOT_STR,
        MYF(0));
      goto error;
    } else {
      trx->trx_consistent_snapshot = TRUE;
      trx->use_consistent_snapshot = TRUE;
      trx->internal_xa_snapshot = spider_param_internal_xa_snapshot(trx->thd);
      trans_register_ha(trx->thd, FALSE, spider_hton_ptr, 0);
      trans_register_ha(trx->thd, TRUE, spider_hton_ptr, 0);
      if (spider_param_use_all_conns_snapshot(trx->thd))
      {
        trx->internal_xa = FALSE;
        if ((error_num = spider_open_all_tables(trx, TRUE)))
          goto error_open_all_tables;
        if (
          spider_param_use_snapshot_with_flush_tables(trx->thd) == 1 &&
          (error_num = spider_trx_all_flush_tables(trx))
        )
          goto error_trx_all_flush_tables;
        if (spider_param_use_snapshot_with_flush_tables(trx->thd) == 2)
        {
          if ((error_num = spider_trx_another_lock_tables(trx)))
            goto error_trx_another_lock_tables;
          if ((error_num = spider_trx_another_flush_tables(trx)))
            goto error_trx_another_flush_tables;
        }
        if ((error_num = spider_trx_all_start_trx(trx)))
          goto error_trx_all_start_trx;
        if (spider_param_use_snapshot_with_flush_tables(trx->thd) == 1)
        {
          if (
            spider_param_use_flash_logs(trx->thd) &&
            (error_num = spider_trx_all_flush_logs(trx))
          )
            goto error_trx_all_flush_logs;
          if ((error_num = spider_trx_all_unlock_tables(trx)))
            goto error_trx_all_unlock_tables;
        }
        if (spider_param_use_snapshot_with_flush_tables(trx->thd) == 2)
        {
          if (
            spider_param_use_flash_logs(trx->thd) &&
            (error_num = spider_trx_all_flush_logs(trx))
          )
            goto error_trx_all_flush_logs2;
          if ((error_num = spider_free_trx_another_conn(trx, TRUE)))
            goto error_free_trx_another_conn;
        }
      } else
        trx->internal_xa = spider_param_internal_xa(trx->thd);
    }
  }

  DBUG_RETURN(0);

error_trx_all_flush_logs:
error_trx_all_start_trx:
error_trx_another_flush_tables:
error_trx_another_lock_tables:
error_trx_all_flush_tables:
  if (spider_param_use_snapshot_with_flush_tables(trx->thd) == 1)
    spider_trx_all_unlock_tables(trx);
error_trx_all_flush_logs2:
error_trx_all_unlock_tables:
error_open_all_tables:
  if (spider_param_use_snapshot_with_flush_tables(trx->thd) == 2)
    spider_free_trx_another_conn(trx, TRUE);
error_free_trx_another_conn:
error:
  DBUG_RETURN(error_num);
}

int spider_commit(
  handlerton *hton,
  THD *thd,
  bool all
) {
  SPIDER_TRX *trx;
  TABLE *table_xa = NULL;
  TABLE *table_xa_member = NULL;
  int error_num = 0;
  SPIDER_CONN *conn;
  DBUG_ENTER("spider_commit");

  if (!(trx = (SPIDER_TRX*) thd_get_ha_data(thd, spider_hton_ptr)))
    DBUG_RETURN(0); /* transaction is not started */

#ifdef HA_CAN_BULK_ACCESS
  DBUG_PRINT("info",("spider trx->bulk_access_conn_first=%p",
    trx->bulk_access_conn_first));
  trx->bulk_access_conn_first = NULL;
#endif

  /*
    We do (almost) nothing if the following two conditions are both met:

    * This is just the end of a statement, not an explicit commit.
    * The autocommit is OFF or we are in an explicit transaction.
  */
  if (all || (!thd_test_options(thd, OPTION_NOT_AUTOCOMMIT | OPTION_BEGIN)))
  {
    if (trx->trx_start)
    {
      if (trx->trx_xa)
      {
        if (trx->internal_xa && !trx->trx_xa_prepared)
        {
          if (
            (error_num = spider_internal_xa_prepare(
              thd, trx, table_xa, table_xa_member, TRUE))
          ) {
/*
            if (!thd_test_options(thd, OPTION_NOT_AUTOCOMMIT | OPTION_BEGIN))
            {
*/
              /* rollback for semi_trx */
              spider_rollback(hton, thd, all);
/*
            }
*/
            DBUG_RETURN(error_num);
          }
          trx->trx_xa_prepared = TRUE;
        }
        int tmp_error_num;
        if (
          (tmp_error_num = spider_internal_xa_commit(
            thd, trx, &trx->xid, table_xa, table_xa_member))
        ) {
          if (tmp_error_num)
            error_num = tmp_error_num;
        }
        trx->trx_xa = FALSE;
        trx->join_trx_top = NULL;
      } else {
        if ((conn = spider_tree_first(trx->join_trx_top)))
        {
          SPIDER_BACKUP_DASTATUS;
          int tmp_error_num;
          do {
            if (
              (conn->autocommit != 1 || conn->trx_start) &&
              (tmp_error_num = spider_db_commit(conn))
            ) {
              SPIDER_CONN_RESTORE_DASTATUS_AND_RESET_TMP_ERROR_NUM;
              if (tmp_error_num)
                error_num = tmp_error_num;
            }
            if ((tmp_error_num = spider_end_trx(trx, conn)))
            {
              SPIDER_CONN_RESTORE_DASTATUS_AND_RESET_TMP_ERROR_NUM;
              if (tmp_error_num)
                error_num = tmp_error_num;
            }
            conn->join_trx = 0;
          } while ((conn = spider_tree_next(conn)));
          trx->join_trx_top = NULL;
        }
      }
      trx->trx_start = FALSE;
      trx->updated_in_this_trx = FALSE;
      DBUG_PRINT("info",("spider trx->trx_start=FALSE"));
      DBUG_PRINT("info",("spider trx->updated_in_this_trx=FALSE"));
    }
    spider_reuse_trx_ha(trx);
    spider_free_trx_conn(trx, FALSE);
    trx->trx_consistent_snapshot = FALSE;
  }
  spider_merge_mem_calc(trx, FALSE);
  DBUG_RETURN(error_num);
}

int spider_rollback(
  handlerton *hton,
  THD *thd,
  bool all
) {
  SPIDER_TRX *trx;
  int error_num = 0;
  SPIDER_CONN *conn;
  DBUG_ENTER("spider_rollback");

  if (!(trx = (SPIDER_TRX*) thd_get_ha_data(thd, spider_hton_ptr)))
    DBUG_RETURN(0); /* transaction is not started */

#ifdef HA_CAN_BULK_ACCESS
  DBUG_PRINT("info",("spider trx->bulk_access_conn_first=%p",
    trx->bulk_access_conn_first));
  trx->bulk_access_conn_first = NULL;
#endif

  /* In case the rollback happens due to failure of LOCK TABLE, we
  need to clear the list of tables to lock. */
  for (uint i= 0; i < trx->trx_conn_hash.records; i++)
  {
    conn= (SPIDER_CONN *) my_hash_element(&trx->trx_conn_hash, i);
    conn->db_conn->reset_lock_table_hash();
  }

  if (all || (!thd_test_options(thd, OPTION_NOT_AUTOCOMMIT | OPTION_BEGIN)))
  {
    if (trx->trx_start)
    {
      if (trx->trx_xa)
      {
        int tmp_error_num;
        if (
          (tmp_error_num = spider_internal_xa_rollback(thd, trx))
        ) {
          if (tmp_error_num)
            error_num = tmp_error_num;
        }
        trx->trx_xa = FALSE;
        trx->join_trx_top = NULL;
      } else {
        if ((conn = spider_tree_first(trx->join_trx_top)))
        {
          SPIDER_BACKUP_DASTATUS;
          int tmp_error_num;
          do {
            if (
              !conn->server_lost &&
              (conn->autocommit != 1 || conn->trx_start) &&
              (tmp_error_num = spider_db_rollback(conn))
            ) {
              SPIDER_CONN_RESTORE_DASTATUS_AND_RESET_TMP_ERROR_NUM;
              if (tmp_error_num)
                error_num = tmp_error_num;
            }
            if ((tmp_error_num = spider_end_trx(trx, conn)))
            {
              SPIDER_CONN_RESTORE_DASTATUS_AND_RESET_TMP_ERROR_NUM;
              if (tmp_error_num)
                error_num = tmp_error_num;
            }
            conn->join_trx = 0;
          } while ((conn = spider_tree_next(conn)));
          trx->join_trx_top = NULL;
        }
      }
      trx->trx_start = FALSE;
      trx->updated_in_this_trx = FALSE;
      DBUG_PRINT("info",("spider trx->trx_start=FALSE"));
      DBUG_PRINT("info",("spider trx->updated_in_this_trx=FALSE"));
    }
    spider_reuse_trx_ha(trx);
    spider_free_trx_conn(trx, FALSE);
    trx->trx_consistent_snapshot = FALSE;
  }

  spider_merge_mem_calc(trx, FALSE);
  DBUG_RETURN(error_num);
}

int spider_xa_prepare(
  handlerton *hton,
  THD* thd,
  bool all
) {
  int error_num;
  SPIDER_TRX *trx;
  TABLE *table_xa = NULL;
  TABLE *table_xa_member = NULL;
  DBUG_ENTER("spider_xa_prepare");

  if (all || (!thd_test_options(thd, OPTION_NOT_AUTOCOMMIT | OPTION_BEGIN)))
  {
    if (!(trx = (SPIDER_TRX*) thd_get_ha_data(thd, spider_hton_ptr)))
      DBUG_RETURN(0); /* transaction is not started */

    DBUG_PRINT("info",("spider trx_start=%s",
      trx->trx_start ? "TRUE" : "FALSE"));
    DBUG_PRINT("info",("spider trx_xa=%s",
      trx->trx_xa ? "TRUE" : "FALSE"));
    if (trx->trx_start && trx->trx_xa)
    {
      if ((error_num = spider_internal_xa_prepare(
        thd, trx, table_xa, table_xa_member, FALSE)))
        goto error;
      trx->trx_xa_prepared = TRUE;
    }
  }

  DBUG_RETURN(0);

error:
  DBUG_RETURN(error_num);
}

int spider_xa_recover(
  handlerton *hton,
  XID* xid_list,
  uint len
) {
  THD* thd = current_thd;
  DBUG_ENTER("spider_xa_recover");
  if (len == 0 || xid_list == NULL)
    DBUG_RETURN(0);

  if (thd)
    DBUG_RETURN(spider_internal_xa_recover(thd, xid_list, len));
  else
    DBUG_RETURN(spider_initinal_xa_recover(xid_list, len));
}

int spider_xa_commit_by_xid(
  handlerton *hton,
  XID* xid
) {
  SPIDER_TRX *trx;
  int error_num;
  THD* thd = current_thd;
  DBUG_ENTER("spider_xa_commit_by_xid");

  if (!(trx = spider_get_trx(thd, TRUE, &error_num)))
    goto error_get_trx;

  if ((error_num = spider_internal_xa_commit_by_xid(thd, trx, xid)))
    goto error;

  DBUG_RETURN(0);

error:
error_get_trx:
  DBUG_RETURN(error_num);
}

int spider_xa_rollback_by_xid(
  handlerton *hton,
  XID* xid
) {
  SPIDER_TRX *trx;
  int error_num;
  THD* thd = current_thd;
  DBUG_ENTER("spider_xa_rollback_by_xid");

  if (!(trx = spider_get_trx(thd, TRUE, &error_num)))
    goto error_get_trx;

  if ((error_num = spider_internal_xa_rollback_by_xid(thd, trx, xid)))
    goto error;

  DBUG_RETURN(0);

error:
error_get_trx:
  DBUG_RETURN(error_num);
}

void spider_copy_table_free_trx_conn(
  SPIDER_TRX *trx
) {
  SPIDER_CONN *conn;
  DBUG_ENTER("spider_copy_table_free_trx_conn");
  if ((conn = spider_tree_first(trx->join_trx_top)))
  {
    do {
      spider_end_trx(trx, conn);
      conn->join_trx = 0;
    } while ((conn = spider_tree_next(conn)));
    trx->join_trx_top = NULL;
  }
  spider_reuse_trx_ha(trx);
  spider_free_trx_conn(trx, FALSE);
  trx->trx_consistent_snapshot = FALSE;
  spider_merge_mem_calc(trx, FALSE);
  DBUG_VOID_RETURN;
}

int spider_end_trx(
  SPIDER_TRX *trx,
  SPIDER_CONN *conn
) {
  int error_num = 0, need_mon = 0;
  DBUG_ENTER("spider_end_trx");
  if (conn->table_lock == 3)
  {
    trx->tmp_spider->conns = &conn;
    conn->table_lock = 0;
    conn->disable_reconnect = FALSE;
    if (
      !conn->server_lost &&
      (error_num = spider_db_unlock_tables(trx->tmp_spider, 0))
    ) {
      if (error_num == ER_SPIDER_REMOTE_SERVER_GONE_AWAY_NUM)
        error_num = 0;
    }
  } else if (!conn->table_lock)
    conn->disable_reconnect = FALSE;
  if (
    conn->semi_trx_isolation >= 0 &&
    conn->trx_isolation != conn->semi_trx_isolation
  ) {
    DBUG_PRINT("info",("spider conn=%p", conn));
    DBUG_PRINT("info",("spider conn->trx_isolation=%d", conn->trx_isolation));
    if (
      !conn->server_lost &&
      !conn->queued_semi_trx_isolation &&
      (error_num = spider_db_set_trx_isolation(
        conn, conn->trx_isolation, &need_mon))
    ) {
      if (
        !conn->disable_reconnect &&
        error_num == ER_SPIDER_REMOTE_SERVER_GONE_AWAY_NUM
      )
        error_num = 0;
    }
  }
  conn->semi_trx_isolation = -2;
  conn->semi_trx_isolation_chk = FALSE;
  conn->semi_trx_chk = FALSE;
  DBUG_RETURN(error_num);
}

int spider_check_trx_and_get_conn(
  THD *thd,
  ha_spider *spider,
  bool use_conn_kind
) {
  int error_num, roop_count, search_link_idx;
  SPIDER_TRX *trx;
  SPIDER_SHARE *share = spider->share;
  SPIDER_CONN *conn;
  char first_byte, first_byte_bak;
  int semi_table_lock_conn = spider_param_semi_table_lock_connection(thd,
    share->semi_table_lock_conn);
  DBUG_ENTER("spider_check_trx_and_get_conn");
  if (!(trx = spider_get_trx(thd, TRUE, &error_num)))
  {
    DBUG_PRINT("info",("spider get trx error"));
    DBUG_RETURN(error_num);
  }
  spider->wide_handler->trx = trx;
  spider->set_error_mode();
  if (spider->wide_handler->sql_command != SQLCOM_DROP_TABLE)
  {
    SPIDER_TRX_HA *trx_ha = spider_check_trx_ha(trx, spider);
    if (!trx_ha || trx_ha->wait_for_reusing)
      spider_trx_set_link_idx_for_all(spider);

#if defined(HS_HAS_SQLCOM) && defined(HAVE_HANDLERSOCKET)
#ifdef HANDLER_HAS_DIRECT_UPDATE_ROWS
    if (use_conn_kind)
    {
      for (roop_count = 0; roop_count < (int) share->link_count; roop_count++)
      {
        if (
/*
          spider->conn_kind[roop_count] != SPIDER_CONN_KIND_MYSQL &&
*/
          share->hs_dbton_ids[spider->conn_link_idx[roop_count]] ==
            SPIDER_DBTON_SIZE
        ) {
          /* can't use hs interface */
          spider->conn_kind[roop_count] = SPIDER_CONN_KIND_MYSQL;
          spider_clear_bit(spider->do_hs_direct_update, roop_count);
        }
      }
    }
#endif
#endif

    if (semi_table_lock_conn)
      first_byte = '0' +
        spider_param_semi_table_lock(thd, share->semi_table_lock);
    else
      first_byte = '0';
    DBUG_PRINT("info",("spider semi_table_lock_conn = %d",
      semi_table_lock_conn));
    DBUG_PRINT("info",("spider semi_table_lock = %d",
      spider_param_semi_table_lock(thd, share->semi_table_lock)));
    DBUG_PRINT("info",("spider first_byte = %d", first_byte));
    if (
      !trx_ha ||
      trx_ha->wait_for_reusing ||
      trx->spider_thread_id != spider->spider_thread_id ||
      trx->trx_conn_adjustment != spider->trx_conn_adjustment ||
#if defined(HS_HAS_SQLCOM) && defined(HAVE_HANDLERSOCKET)
      (use_conn_kind &&
        (
          trx->trx_hs_r_conn_adjustment != spider->trx_hs_r_conn_adjustment ||
          trx->trx_hs_w_conn_adjustment != spider->trx_hs_w_conn_adjustment
        )
      ) ||
#endif
      first_byte != *spider->conn_keys[0] ||
      share->link_statuses[spider->conn_link_idx[spider->search_link_idx]] ==
        SPIDER_LINK_STATUS_NG
    ) {
      DBUG_PRINT("info",(first_byte != *spider->conn_keys[0] ?
        "spider change conn type" : trx != spider->wide_handler->trx ?
        "spider change thd" : "spider next trx"));
      spider->wide_handler->trx = trx;
      spider->trx_conn_adjustment = trx->trx_conn_adjustment;
#if defined(HS_HAS_SQLCOM) && defined(HAVE_HANDLERSOCKET)
      if (use_conn_kind)
      {
        spider->trx_hs_r_conn_adjustment = trx->trx_hs_r_conn_adjustment;
        spider->trx_hs_w_conn_adjustment = trx->trx_hs_w_conn_adjustment;
      }
#endif
      if (
        spider->spider_thread_id != trx->spider_thread_id ||
        spider->search_link_query_id != thd->query_id
      ) {
        search_link_idx = spider_conn_first_link_idx(thd,
          share->link_statuses, share->access_balances, spider->conn_link_idx,
          share->link_count, SPIDER_LINK_STATUS_OK);
        if (search_link_idx == -1)
        {
          TABLE *table = spider->get_table();
          TABLE_SHARE *table_share = table->s;
          char *db = (char *) my_alloca(
            table_share->db.length + 1 + table_share->table_name.length + 1);
          if (!db)
          {
            my_error(HA_ERR_OUT_OF_MEM, MYF(0));
            DBUG_RETURN(HA_ERR_OUT_OF_MEM);
          }
          char *table_name = db + table_share->db.length + 1;
          memcpy(db, table_share->db.str, table_share->db.length);
          db[table_share->db.length] = '\0';
          memcpy(table_name, table_share->table_name.str,
            table_share->table_name.length);
          table_name[table_share->table_name.length] = '\0';
          my_printf_error(ER_SPIDER_ALL_LINKS_FAILED_NUM,
            ER_SPIDER_ALL_LINKS_FAILED_STR, MYF(0), db, table_name);
          my_afree(db);
          DBUG_RETURN(ER_SPIDER_ALL_LINKS_FAILED_NUM);
        } else if (search_link_idx == -2)
        {
          my_error(HA_ERR_OUT_OF_MEM, MYF(0));
          DBUG_RETURN(HA_ERR_OUT_OF_MEM);
        }
        spider->search_link_idx = search_link_idx;
        spider->search_link_query_id = thd->query_id;
      }
      spider->spider_thread_id = trx->spider_thread_id;

      first_byte_bak = *spider->conn_keys[0];
      *spider->conn_keys[0] = first_byte;
      for (roop_count = 0; roop_count < (int) share->link_count; roop_count++)
      {
        if (!spider->handler_opened(roop_count, SPIDER_CONN_KIND_MYSQL))
          spider->conns[roop_count] = NULL;
#if defined(HS_HAS_SQLCOM) && defined(HAVE_HANDLERSOCKET)
        if (!spider->handler_opened(roop_count, SPIDER_CONN_KIND_HS_READ))
          spider->hs_r_conns[roop_count] = NULL;
        if (!spider->handler_opened(roop_count, SPIDER_CONN_KIND_HS_WRITE))
          spider->hs_w_conns[roop_count] = NULL;
#endif
      }
      bool search_link_idx_is_checked = FALSE;
      for (
        roop_count = spider_conn_link_idx_next(share->link_statuses,
          spider->conn_link_idx, -1, share->link_count,
          SPIDER_LINK_STATUS_RECOVERY);
        roop_count < (int) share->link_count;
        roop_count = spider_conn_link_idx_next(share->link_statuses,
          spider->conn_link_idx, roop_count, share->link_count,
          SPIDER_LINK_STATUS_RECOVERY)
      ) {
        uint tgt_conn_kind = (use_conn_kind ? spider->conn_kind[roop_count] :
          SPIDER_CONN_KIND_MYSQL);
        if (roop_count == spider->search_link_idx)
          search_link_idx_is_checked = TRUE;
        if (
#if defined(HS_HAS_SQLCOM) && defined(HAVE_HANDLERSOCKET)
          (
#endif
            tgt_conn_kind == SPIDER_CONN_KIND_MYSQL &&
              !spider->conns[roop_count]
#if defined(HS_HAS_SQLCOM) && defined(HAVE_HANDLERSOCKET)
          ) ||
          (tgt_conn_kind == SPIDER_CONN_KIND_HS_READ &&
            !spider->hs_r_conns[roop_count]) ||
          (tgt_conn_kind == SPIDER_CONN_KIND_HS_WRITE &&
            !spider->hs_w_conns[roop_count])
#endif
        ) {
          *spider->conn_keys[roop_count] = first_byte;
          if (
            !(conn =
              spider_get_conn(share, roop_count,
                spider->conn_keys[roop_count], trx,
                spider, FALSE, TRUE,
                use_conn_kind ? spider->conn_kind[roop_count] :
                  SPIDER_CONN_KIND_MYSQL,
                &error_num))
          ) {
            if (
              share->monitoring_kind[roop_count] &&
              spider->need_mons[roop_count]
            ) {
              error_num = spider_ping_table_mon_from_table(
                trx,
                trx->thd,
                share,
                roop_count,
                (uint32) share->monitoring_sid[roop_count],
                share->table_name,
                share->table_name_length,
                spider->conn_link_idx[roop_count],
                NULL,
                0,
                share->monitoring_kind[roop_count],
                share->monitoring_limit[roop_count],
                share->monitoring_flag[roop_count],
                TRUE
              );
            }
            DBUG_PRINT("info",("spider get conn error"));
            *spider->conn_keys[0] = first_byte_bak;
            spider->spider_thread_id = 0;
            DBUG_RETURN(error_num);
          }
          conn->error_mode &= spider->error_mode;
        }
#if defined(HS_HAS_SQLCOM) && defined(HAVE_HANDLERSOCKET)
#ifdef HANDLER_HAS_DIRECT_UPDATE_ROWS
        if (
          spider->do_direct_update &&
          spider_bit_is_set(spider->do_hs_direct_update, roop_count) &&
          !spider->hs_w_conns[roop_count]
        ) {
          if (
            !(conn =
              spider_get_conn(share, roop_count,
                spider->conn_keys[roop_count], trx,
                spider, FALSE, TRUE,
                SPIDER_CONN_KIND_HS_WRITE,
                &error_num))
          ) {
            if (
              share->monitoring_kind[roop_count] &&
              spider->need_mons[roop_count]
            ) {
              error_num = spider_ping_table_mon_from_table(
                trx,
                trx->thd,
                share,
                roop_count,
                (uint32) share->monitoring_sid[roop_count],
                share->table_name,
                share->table_name_length,
                spider->conn_link_idx[roop_count],
                NULL,
                0,
                share->monitoring_kind[roop_count],
                share->monitoring_limit[roop_count],
                share->monitoring_flag[roop_count],
                TRUE
              );
            }
            DBUG_PRINT("info",("spider get conn error"));
            *spider->conn_keys[0] = first_byte_bak;
            spider->spider_thread_id = 0;
            DBUG_RETURN(error_num);
          }
          conn->error_mode &= spider->error_mode;
        }
#endif
#endif
      }
      if (!search_link_idx_is_checked)
      {
        TABLE *table = spider->get_table();
        TABLE_SHARE *table_share = table->s;
        char *db = (char *) my_alloca(
          table_share->db.length + 1 + table_share->table_name.length + 1);
        if (!db)
        {
          my_error(HA_ERR_OUT_OF_MEM, MYF(0));
          DBUG_RETURN(HA_ERR_OUT_OF_MEM);
        }
        char *table_name = db + table_share->db.length + 1;
        memcpy(db, table_share->db.str, table_share->db.length);
        db[table_share->db.length] = '\0';
        memcpy(table_name, table_share->table_name.str,
          table_share->table_name.length);
        table_name[table_share->table_name.length] = '\0';
        my_printf_error(ER_SPIDER_LINK_MON_JUST_NG_NUM,
          ER_SPIDER_LINK_MON_JUST_NG_STR, MYF(0), db, table_name);
        my_afree(db);
        DBUG_RETURN(ER_SPIDER_LINK_MON_JUST_NG_NUM);
      }
    } else {
      DBUG_PRINT("info",("spider link_status = %ld",
        share->link_statuses[spider->conn_link_idx[spider->search_link_idx]]));
      bool search_link_idx_is_checked = FALSE;
      for (
        roop_count = spider_conn_link_idx_next(share->link_statuses,
          spider->conn_link_idx, -1, share->link_count,
          SPIDER_LINK_STATUS_RECOVERY);
        roop_count < (int) share->link_count;
        roop_count = spider_conn_link_idx_next(share->link_statuses,
          spider->conn_link_idx, roop_count, share->link_count,
          SPIDER_LINK_STATUS_RECOVERY)
      ) {
        if (roop_count == spider->search_link_idx)
          search_link_idx_is_checked = TRUE;
#if defined(HS_HAS_SQLCOM) && defined(HAVE_HANDLERSOCKET)
        if (
          !use_conn_kind ||
          spider->conn_kind[roop_count] == SPIDER_CONN_KIND_MYSQL
        ) {
#endif
          conn = spider->conns[roop_count];
#if defined(HS_HAS_SQLCOM) && defined(HAVE_HANDLERSOCKET)
        } else if (spider->conn_kind[roop_count] == SPIDER_CONN_KIND_HS_READ)
        {
          conn = spider->hs_r_conns[roop_count];
        } else {
          conn = spider->hs_w_conns[roop_count];
        }
#endif

        if (!conn)
        {
          DBUG_PRINT("info",("spider get conn %d", roop_count));
          if (
            !(conn =
              spider_get_conn(share, roop_count,
                spider->conn_keys[roop_count], trx,
                spider, FALSE, TRUE,
                use_conn_kind ? spider->conn_kind[roop_count] :
                  SPIDER_CONN_KIND_MYSQL,
                &error_num))
          ) {
            if (
              share->monitoring_kind[roop_count] &&
              spider->need_mons[roop_count]
            ) {
              error_num = spider_ping_table_mon_from_table(
                trx,
                trx->thd,
                share,
                roop_count,
                (uint32) share->monitoring_sid[roop_count],
                share->table_name,
                share->table_name_length,
                spider->conn_link_idx[roop_count],
                NULL,
                0,
                share->monitoring_kind[roop_count],
                share->monitoring_limit[roop_count],
                share->monitoring_flag[roop_count],
                TRUE
              );
            }
            DBUG_PRINT("info",("spider get conn error"));
            DBUG_RETURN(error_num);
          }
        }
        conn->error_mode &= spider->error_mode;
#if defined(HS_HAS_SQLCOM) && defined(HAVE_HANDLERSOCKET)
#ifdef HANDLER_HAS_DIRECT_UPDATE_ROWS
        if (
          spider->do_direct_update &&
          spider_bit_is_set(spider->do_hs_direct_update, roop_count)
        ) {
          conn = spider->hs_w_conns[roop_count];
          if (!conn)
          {
            DBUG_PRINT("info",("spider get hs_w_conn %d", roop_count));
            if (
              !(conn =
                spider_get_conn(share, roop_count,
                  spider->conn_keys[roop_count], trx,
                  spider, FALSE, TRUE,
                  SPIDER_CONN_KIND_HS_WRITE,
                  &error_num))
            ) {
              if (
                share->monitoring_kind[roop_count] &&
                spider->need_mons[roop_count]
              ) {
                error_num = spider_ping_table_mon_from_table(
                  trx,
                  trx->thd,
                  share,
                  roop_count,
                  (uint32) share->monitoring_sid[roop_count],
                  share->table_name,
                  share->table_name_length,
                  spider->conn_link_idx[roop_count],
                  NULL,
                  0,
                  share->monitoring_kind[roop_count],
                  share->monitoring_limit[roop_count],
                  share->monitoring_flag[roop_count],
                  TRUE
                );
              }
              DBUG_PRINT("info",("spider get conn error"));
              DBUG_RETURN(error_num);
            }
          }
        }
        conn->error_mode &= spider->error_mode;
#endif
#endif
      }
      if (!search_link_idx_is_checked)
      {
        TABLE *table = spider->get_table();
        TABLE_SHARE *table_share = table->s;
        char *db = (char *) my_alloca(
          table_share->db.length + 1 + table_share->table_name.length + 1);
        if (!db)
        {
          my_error(HA_ERR_OUT_OF_MEM, MYF(0));
          DBUG_RETURN(HA_ERR_OUT_OF_MEM);
        }
        char *table_name = db + table_share->db.length + 1;
        memcpy(db, table_share->db.str, table_share->db.length);
        db[table_share->db.length] = '\0';
        memcpy(table_name, table_share->table_name.str,
          table_share->table_name.length);
        table_name[table_share->table_name.length] = '\0';
        my_printf_error(ER_SPIDER_LINK_MON_JUST_NG_NUM,
          ER_SPIDER_LINK_MON_JUST_NG_STR, MYF(0), db, table_name);
        my_afree(db);
        DBUG_RETURN(ER_SPIDER_LINK_MON_JUST_NG_NUM);
      }
    }
    spider->set_first_link_idx();
    DBUG_RETURN(spider_create_trx_ha(trx, spider, trx_ha));
  }
  spider->spider_thread_id = trx->spider_thread_id;
  DBUG_RETURN(0);
}

THD *spider_create_tmp_thd()
{
  THD *thd;
  DBUG_ENTER("spider_create_tmp_thd");
  if (!(thd = SPIDER_new_THD((my_thread_id) 0)))
    DBUG_RETURN(NULL);
#if defined(MARIADB_BASE_VERSION) && MYSQL_VERSION_ID >= 100000
  thd->killed = NOT_KILLED;
#else
  thd->killed = THD::NOT_KILLED;
#endif
#if MYSQL_VERSION_ID < 50500
  thd->locked_tables = FALSE;
#endif
  thd->proc_info = "";
#if defined(MARIADB_BASE_VERSION) && MYSQL_VERSION_ID >= 100200
#else
  thd->thread_id = thd->variables.pseudo_thread_id = 0;
#endif
  thd->thread_stack = (char*) &thd;
  thd->store_globals();
  lex_start(thd);
  DBUG_RETURN(thd);
}

void spider_free_tmp_thd(
  THD *thd
) {
  DBUG_ENTER("spider_free_tmp_thd");
  thd->cleanup();
#if defined(MARIADB_BASE_VERSION) && MYSQL_VERSION_ID >= 100000
  thd->reset_globals();
#else
  thd->restore_globals();
#endif
  delete thd;
  DBUG_VOID_RETURN;
}

int spider_create_trx_ha(
  SPIDER_TRX *trx,
  ha_spider *spider,
  SPIDER_TRX_HA *trx_ha
) {
  bool need_create;
  char *tmp_name;
  uint *conn_link_idx;
  uchar *conn_can_fo;
  SPIDER_SHARE *share = spider->share;
  DBUG_ENTER("spider_create_trx_ha");
  if (!trx_ha)
  {
    DBUG_PRINT("info",("spider need create"));
    need_create = TRUE;
  } else if (
    trx_ha->share != share ||
    trx_ha->link_count != share->link_count ||
    trx_ha->link_bitmap_size != share->link_bitmap_size
  ) {
    DBUG_PRINT("info",("spider need recreate"));
    need_create = TRUE;
#ifdef HASH_UPDATE_WITH_HASH_VALUE
    my_hash_delete_with_hash_value(&trx->trx_ha_hash,
      share->table_name_hash_value, (uchar*) trx_ha);
#else
    my_hash_delete(&trx->trx_ha_hash, (uchar*) trx_ha);
#endif
    spider_free(trx, trx_ha, MYF(0));
  } else {
    DBUG_PRINT("info",("spider use this"));
    trx_ha->wait_for_reusing = FALSE;
    need_create = FALSE;
  }
  if (need_create)
  {
    if (!(trx_ha = (SPIDER_TRX_HA *)
<<<<<<< HEAD
      spider_bulk_malloc(spider_current_trx, 58, MYF(MY_WME),
        &trx_ha, (uint) (sizeof(SPIDER_TRX_HA)),
        &tmp_name, (uint) (sizeof(char *) * (share->table_name_length + 1)),
        &conn_link_idx, (uint) (sizeof(uint) * share->link_count),
        &conn_can_fo, (uint) (sizeof(uchar) * share->link_bitmap_size),
=======
      spider_bulk_malloc(spider_current_trx, SPD_MID_CREATE_TRX_HA_1, MYF(MY_WME),
        &trx_ha, sizeof(SPIDER_TRX_HA),
        &tmp_name, sizeof(char *) * (share->table_name_length + 1),
        &conn_link_idx, sizeof(uint) * share->link_count,
        &conn_can_fo, sizeof(uchar) * share->link_bitmap_size,
>>>>>>> 5f890452
        NullS))
    ) {
      DBUG_RETURN(HA_ERR_OUT_OF_MEM);
    }
    trx_ha->table_name = tmp_name;
    memcpy(trx_ha->table_name, share->table_name, share->table_name_length);
    trx_ha->table_name[share->table_name_length] = '\0';
    trx_ha->table_name_length = share->table_name_length;
    trx_ha->trx = trx;
    trx_ha->share = share;
    trx_ha->link_count = share->link_count;
    trx_ha->link_bitmap_size = share->link_bitmap_size;
    trx_ha->conn_link_idx = conn_link_idx;
    trx_ha->conn_can_fo = conn_can_fo;
    trx_ha->wait_for_reusing = FALSE;
    uint old_elements = trx->trx_ha_hash.array.max_element;
#ifdef HASH_UPDATE_WITH_HASH_VALUE
    if (my_hash_insert_with_hash_value(&trx->trx_ha_hash,
      share->table_name_hash_value, (uchar*) trx_ha))
#else
    if (my_hash_insert(&trx->trx_ha_hash, (uchar*) trx_ha))
#endif
    {
      spider_free(trx, trx_ha, MYF(0));
      DBUG_RETURN(HA_ERR_OUT_OF_MEM);
    }
    if (trx->trx_ha_hash.array.max_element > old_elements)
    {
      spider_alloc_calc_mem(spider_current_trx,
        trx->trx_ha_hash,
        (trx->trx_ha_hash.array.max_element - old_elements) *
        trx->trx_ha_hash.array.size_of_element);
    }
  }
  memcpy(trx_ha->conn_link_idx, spider->conn_link_idx,
    sizeof(uint) * share->link_count);
  memcpy(trx_ha->conn_can_fo, spider->conn_can_fo,
    sizeof(uint) * share->link_bitmap_size);
  DBUG_RETURN(0);
}

SPIDER_TRX_HA *spider_check_trx_ha(
  SPIDER_TRX *trx,
  ha_spider *spider
) {
  SPIDER_TRX_HA *trx_ha;
  SPIDER_SHARE *share = spider->share;
  DBUG_ENTER("spider_check_trx_ha");
#ifdef SPIDER_HAS_HASH_VALUE_TYPE
  if ((trx_ha = (SPIDER_TRX_HA *) my_hash_search_using_hash_value(
    &trx->trx_ha_hash, share->table_name_hash_value,
    (uchar*) share->table_name, share->table_name_length)))
#else
  if ((trx_ha = (SPIDER_TRX_HA *) my_hash_search(&trx->trx_ha_hash,
    (uchar*) share->table_name, share->table_name_length)))
#endif
  {
    memcpy(spider->conn_link_idx, trx_ha->conn_link_idx,
      sizeof(uint) * share->link_count);
    memcpy(spider->conn_can_fo, trx_ha->conn_can_fo,
      sizeof(uint) * share->link_bitmap_size);
    DBUG_RETURN(trx_ha);
  }
  DBUG_RETURN(NULL);
}

void spider_free_trx_ha(
  SPIDER_TRX *trx
) {
  ulong roop_count;
  SPIDER_TRX_HA *trx_ha;
  DBUG_ENTER("spider_free_trx_ha");
  for (roop_count = 0; roop_count < trx->trx_ha_hash.records; roop_count++)
  {
    trx_ha = (SPIDER_TRX_HA *) my_hash_element(&trx->trx_ha_hash, roop_count);
    spider_free(spider_current_trx, trx_ha, MYF(0));
  }
  my_hash_reset(&trx->trx_ha_hash);
  DBUG_VOID_RETURN;
}

void spider_reuse_trx_ha(
  SPIDER_TRX *trx
) {
  ulong roop_count;
  SPIDER_TRX_HA *trx_ha;
  DBUG_ENTER("spider_reuse_trx_ha");
  if (trx->trx_ha_reuse_count < 10000)
  {
    trx->trx_ha_reuse_count++;
    for (roop_count = 0; roop_count < trx->trx_ha_hash.records; roop_count++)
    {
      trx_ha = (SPIDER_TRX_HA *) my_hash_element(&trx->trx_ha_hash,
        roop_count);
      trx_ha->wait_for_reusing = TRUE;
    }
  } else {
    trx->trx_ha_reuse_count = 0;
    spider_free_trx_ha(trx);
  }
  DBUG_VOID_RETURN;
}

void spider_trx_set_link_idx_for_all(
  ha_spider *spider
) {
  int roop_count, roop_count2;
  SPIDER_SHARE *share = spider->share;
  long *link_statuses = share->link_statuses;
  uint *conn_link_idx = spider->conn_link_idx;
  int link_count = share->link_count;
  int all_link_count = share->all_link_count;
  uchar *conn_can_fo = spider->conn_can_fo;
  DBUG_ENTER("spider_trx_set_link_idx_for_all");
  DBUG_PRINT("info",("spider set link_count=%d", link_count));
  DBUG_PRINT("info",("spider set all_link_count=%d", all_link_count));
  memset(conn_can_fo, 0, sizeof(uchar) * share->link_bitmap_size);
  for (roop_count = 0; roop_count < link_count; roop_count++)
  {
    for (roop_count2 = roop_count; roop_count2 < all_link_count;
      roop_count2 += link_count)
    {
      if (link_statuses[roop_count2] <= SPIDER_LINK_STATUS_RECOVERY)
        break;
    }
    if (roop_count2 < all_link_count)
    {
      conn_link_idx[roop_count] = roop_count2;
      if (roop_count2 + link_count < all_link_count)
        spider_set_bit(conn_can_fo, roop_count);
      DBUG_PRINT("info",("spider set conn_link_idx[%d]=%d",
        roop_count, roop_count2));
    } else {
      conn_link_idx[roop_count] = roop_count;
      DBUG_PRINT("info",("spider set2 conn_link_idx[%d]=%d",
        roop_count, roop_count));
    }
    spider->conn_keys[roop_count] =
      ADD_TO_PTR(spider->conn_keys_first_ptr,
        PTR_BYTE_DIFF(share->conn_keys[conn_link_idx[roop_count]],
          share->conn_keys[0]), char*);
    DBUG_PRINT("info",("spider conn_keys[%d]=%s",
      roop_count, spider->conn_keys[roop_count]));
#if defined(HS_HAS_SQLCOM) && defined(HAVE_HANDLERSOCKET)
    spider->hs_r_conn_keys[roop_count] =
      ADD_TO_PTR(spider->conn_keys_first_ptr,
        PTR_BYTE_DIFF(share->hs_read_conn_keys[conn_link_idx[roop_count]],
          share->conn_keys[0]), char*);
    DBUG_PRINT("info",("spider hs_r_conn_keys[%d]=%s",
      roop_count, spider->hs_r_conn_keys[roop_count]));
    spider->hs_w_conn_keys[roop_count] =
      ADD_TO_PTR(spider->conn_keys_first_ptr,
        PTR_BYTE_DIFF(share->hs_write_conn_keys[conn_link_idx[roop_count]],
          share->conn_keys[0]), char*);
    DBUG_PRINT("info",("spider hs_w_conn_keys[%d]=%s",
      roop_count, spider->hs_w_conn_keys[roop_count]));
#endif
  }
  DBUG_VOID_RETURN;
}

int spider_trx_check_link_idx_failed(
  ha_spider *spider
) {
  int roop_count;
  SPIDER_SHARE *share = spider->share;
  long *link_statuses = share->link_statuses;
  uint *conn_link_idx = spider->conn_link_idx;
  int link_count = share->link_count;
  uchar *conn_can_fo = spider->conn_can_fo;
  DBUG_ENTER("spider_trx_check_link_idx_failed");
  for (roop_count = 0; roop_count < link_count; roop_count++)
  {
    if (
      link_statuses[conn_link_idx[roop_count]] == SPIDER_LINK_STATUS_NG &&
      spider_bit_is_set(conn_can_fo, roop_count)
    ) {
      my_message(ER_SPIDER_LINK_IS_FAILOVER_NUM,
        ER_SPIDER_LINK_IS_FAILOVER_STR, MYF(0));
      DBUG_RETURN(ER_SPIDER_LINK_IS_FAILOVER_NUM);
    }
  }
  DBUG_RETURN(0);
}

#ifdef HA_CAN_BULK_ACCESS
void spider_trx_add_bulk_access_conn(
  SPIDER_TRX *trx,
  SPIDER_CONN *conn
) {
  DBUG_ENTER("spider_trx_add_bulk_access_conn");
  DBUG_PRINT("info",("spider trx=%p", trx));
  DBUG_PRINT("info",("spider conn=%p", conn));
  DBUG_PRINT("info",("spider conn->bulk_access_requests=%u",
    conn->bulk_access_requests));
  DBUG_PRINT("info",("spider conn->bulk_access_sended=%u",
    conn->bulk_access_sended));
  DBUG_PRINT("info",("spider trx->bulk_access_conn_first=%p",
    trx->bulk_access_conn_first));
  if (!conn->bulk_access_requests && !conn->bulk_access_sended)
  {
    if (!trx->bulk_access_conn_first)
    {
      trx->bulk_access_conn_first = conn;
    } else {
      trx->bulk_access_conn_last->bulk_access_next = conn;
    }
    trx->bulk_access_conn_last = conn;
    conn->bulk_access_next = NULL;
  }
  conn->bulk_access_requests++;
  DBUG_PRINT("info",("spider conn->bulk_access_requests=%u",
    conn->bulk_access_requests));
  DBUG_VOID_RETURN;
}
#endif<|MERGE_RESOLUTION|>--- conflicted
+++ resolved
@@ -494,8 +494,7 @@
   share_alter = &share->alter_table;
 
   if (!(alter_table = (SPIDER_ALTER_TABLE *)
-<<<<<<< HEAD
-    spider_bulk_malloc(spider_current_trx, 55, MYF(MY_WME | MY_ZEROFILL),
+    spider_bulk_malloc(spider_current_trx, SPD_MID_CREATE_TRX_ALTER_TABLE_1, MYF(MY_WME | MY_ZEROFILL),
       &alter_table, (uint) (sizeof(*alter_table)),
       &tmp_name, (uint) (sizeof(char) * (share->table_name_length + 1)),
 
@@ -546,48 +545,6 @@
 
       &tmp_tgt_ports, (uint) (sizeof(long) * share->all_link_count),
       &tmp_tgt_ssl_vscs, (uint) (sizeof(long) * share->all_link_count),
-=======
-    spider_bulk_malloc(spider_current_trx, SPD_MID_CREATE_TRX_ALTER_TABLE_1, MYF(MY_WME | MY_ZEROFILL),
-      &alter_table, sizeof(*alter_table),
-      &tmp_name, sizeof(char) * (share->table_name_length + 1),
-
-      &tmp_server_names, sizeof(char *) * share->all_link_count,
-      &tmp_tgt_table_names, sizeof(char *) * share->all_link_count,
-      &tmp_tgt_dbs, sizeof(char *) * share->all_link_count,
-      &tmp_tgt_hosts, sizeof(char *) * share->all_link_count,
-      &tmp_tgt_usernames, sizeof(char *) * share->all_link_count,
-      &tmp_tgt_passwords, sizeof(char *) * share->all_link_count,
-      &tmp_tgt_sockets, sizeof(char *) * share->all_link_count,
-      &tmp_tgt_wrappers, sizeof(char *) * share->all_link_count,
-      &tmp_tgt_ssl_cas, sizeof(char *) * share->all_link_count,
-      &tmp_tgt_ssl_capaths, sizeof(char *) * share->all_link_count,
-      &tmp_tgt_ssl_certs, sizeof(char *) * share->all_link_count,
-      &tmp_tgt_ssl_ciphers, sizeof(char *) * share->all_link_count,
-      &tmp_tgt_ssl_keys, sizeof(char *) * share->all_link_count,
-      &tmp_tgt_default_files, sizeof(char *) * share->all_link_count,
-      &tmp_tgt_default_groups, sizeof(char *) * share->all_link_count,
-      &tmp_static_link_ids, sizeof(char *) * share->all_link_count,
-
-      &tmp_server_names_lengths, sizeof(uint) * share->all_link_count,
-      &tmp_tgt_table_names_lengths, sizeof(uint) * share->all_link_count,
-      &tmp_tgt_dbs_lengths, sizeof(uint) * share->all_link_count,
-      &tmp_tgt_hosts_lengths, sizeof(uint) * share->all_link_count,
-      &tmp_tgt_usernames_lengths, sizeof(uint) * share->all_link_count,
-      &tmp_tgt_passwords_lengths, sizeof(uint) * share->all_link_count,
-      &tmp_tgt_sockets_lengths, sizeof(uint) * share->all_link_count,
-      &tmp_tgt_wrappers_lengths, sizeof(uint) * share->all_link_count,
-      &tmp_tgt_ssl_cas_lengths, sizeof(uint) * share->all_link_count,
-      &tmp_tgt_ssl_capaths_lengths, sizeof(uint) * share->all_link_count,
-      &tmp_tgt_ssl_certs_lengths, sizeof(uint) * share->all_link_count,
-      &tmp_tgt_ssl_ciphers_lengths, sizeof(uint) * share->all_link_count,
-      &tmp_tgt_ssl_keys_lengths, sizeof(uint) * share->all_link_count,
-      &tmp_tgt_default_files_lengths, sizeof(uint) * share->all_link_count,
-      &tmp_tgt_default_groups_lengths, sizeof(uint) * share->all_link_count,
-      &tmp_static_link_ids_lengths, sizeof(uint) * share->all_link_count,
-
-      &tmp_tgt_ports, sizeof(long) * share->all_link_count,
-      &tmp_tgt_ssl_vscs, sizeof(long) * share->all_link_count,
->>>>>>> 5f890452
       &tmp_monitoring_binlog_pos_at_failing,
         (uint) (sizeof(long) * share->all_link_count),
       &tmp_link_statuses, (uint) (sizeof(long) * share->all_link_count),
@@ -1182,20 +1139,12 @@
   ) {
     DBUG_PRINT("info",("spider create new trx"));
     if (!(trx = (SPIDER_TRX *)
-<<<<<<< HEAD
-      spider_bulk_malloc(NULL, 56, MYF(MY_WME | MY_ZEROFILL),
+      spider_bulk_malloc(NULL, SPD_MID_GET_TRX_1, MYF(MY_WME | MY_ZEROFILL),
         &trx, (uint) (sizeof(*trx)),
         &tmp_share, (uint) (sizeof(SPIDER_SHARE)),
         &tmp_wide_handler, (uint) sizeof(SPIDER_WIDE_HANDLER),
         &udf_table_mutexes, (uint) (sizeof(pthread_mutex_t) *
           spider_param_udf_table_lock_mutex_count()),
-=======
-      spider_bulk_malloc(NULL, SPD_MID_GET_TRX_1, MYF(MY_WME | MY_ZEROFILL),
-        &trx, sizeof(*trx),
-        &tmp_share, sizeof(SPIDER_SHARE),
-        &udf_table_mutexes, sizeof(pthread_mutex_t) *
-          spider_param_udf_table_lock_mutex_count(),
->>>>>>> 5f890452
         NullS))
     )
       goto error_alloc_trx;
@@ -4155,19 +4104,11 @@
   if (need_create)
   {
     if (!(trx_ha = (SPIDER_TRX_HA *)
-<<<<<<< HEAD
-      spider_bulk_malloc(spider_current_trx, 58, MYF(MY_WME),
+      spider_bulk_malloc(spider_current_trx, SPD_MID_CREATE_TRX_HA_1, MYF(MY_WME),
         &trx_ha, (uint) (sizeof(SPIDER_TRX_HA)),
         &tmp_name, (uint) (sizeof(char *) * (share->table_name_length + 1)),
         &conn_link_idx, (uint) (sizeof(uint) * share->link_count),
         &conn_can_fo, (uint) (sizeof(uchar) * share->link_bitmap_size),
-=======
-      spider_bulk_malloc(spider_current_trx, SPD_MID_CREATE_TRX_HA_1, MYF(MY_WME),
-        &trx_ha, sizeof(SPIDER_TRX_HA),
-        &tmp_name, sizeof(char *) * (share->table_name_length + 1),
-        &conn_link_idx, sizeof(uint) * share->link_count,
-        &conn_can_fo, sizeof(uchar) * share->link_bitmap_size,
->>>>>>> 5f890452
         NullS))
     ) {
       DBUG_RETURN(HA_ERR_OUT_OF_MEM);
