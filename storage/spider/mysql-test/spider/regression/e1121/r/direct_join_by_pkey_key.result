--- conflicted
+++ resolved
@@ -46,15 +46,9 @@
 SELECT argument FROM mysql.general_log WHERE command_type != 'Execute' AND argument LIKE '%`tbl_a`%' ;
 SELECT argument FROM mysql.general_log WHERE command_type != 'Execute' AND argument LIKE '%`tbl_b`%';
 argument
-<<<<<<< HEAD
-select t0.`val` `val`,t0.`akey` `akey` from `auto_test_remote`.`tbl_a` t0 where (t0.`akey` = '4')
+select t0.`val` `val`,t0.`akey` `akey` from `auto_test_remote`.`tbl_a` t0 join (select 1) t1 where (t0.`akey` = '4')
 SELECT argument FROM mysql.general_log WHERE command_type != 'Execute' AND argument LIKE '%`tbl_a`%' ;
 SELECT argument FROM mysql.general_log WHERE command_type != 'Execute' AND argument LIKE '%`tbl_b`%'
-=======
-select t0.`val` `val`,t0.`akey` `akey` from `auto_test_remote`.`tbl_a` t0 join (select 1) t1 where (t0.`akey` = '4')
-SELECT argument FROM mysql.general_log WHERE argument LIKE '%`tbl_a`%' ;
-SELECT argument FROM mysql.general_log WHERE argument LIKE '%`tbl_b`%'
->>>>>>> 2c60d43d
 argument
 select `bkey`,`akey` from `auto_test_remote`.`tbl_b` where `bkey` = 5
 SELECT argument FROM mysql.general_log WHERE command_type != 'Execute' AND argument LIKE '%`tbl_a`%' ;
