for master_1
for child2
child2_1
child2_2
child2_3
for child3
child3_1
child3_2
child3_3

drop and create databases
connection master_1;
DROP DATABASE IF EXISTS auto_test_local;
CREATE DATABASE auto_test_local;
USE auto_test_local;
connection child2_1;
SET @old_log_output = @@global.log_output;
SET GLOBAL log_output = 'TABLE,FILE';
DROP DATABASE IF EXISTS auto_test_remote;
CREATE DATABASE auto_test_remote;
USE auto_test_remote;

test select 1
connection master_1;
SELECT 1;
1
1
connection child2_1;
SELECT 1;
1
1

create table and insert
connection child2_1;
CHILD2_1_DROP_TABLES
CHILD2_1_DROP_TABLES6
CHILD2_1_DROP_TABLES5
CHILD2_1_CREATE_TABLES
CHILD2_1_CREATE_TABLES6
CHILD2_1_CREATE_TABLES5
TRUNCATE TABLE mysql.general_log;
connection master_1;
DROP TABLE IF EXISTS tbl_a;
CREATE TABLE tbl_a (
a INT DEFAULT 10,
b CHAR(1) DEFAULT 'c',
c DATETIME DEFAULT '1999-10-10 10:10:10',
PRIMARY KEY(a),
KEY idx1(b)
) MASTER_1_ENGINE MASTER_1_CHARSET MASTER_1_COMMENT_2_1
CREATE TABLE tbl_b (
a INT DEFAULT 10,
b CHAR(1) DEFAULT 'c',
c DATETIME DEFAULT '1999-10-10 10:10:10'
) MASTER_1_ENGINE MASTER_1_CHARSET MASTER_1_COMMENT5_2_1
CREATE TABLE tbl_c (
a INT AUTO_INCREMENT,
b INT DEFAULT 10,
c INT DEFAULT 11,
PRIMARY KEY(a),
KEY idx1(b),
KEY idx2(c)
) MASTER_1_ENGINE MASTER_1_CHARSET MASTER_1_COMMENT4_2_1
insert into tbl_a values (1,'a','2000/01/01'),(2,'b','2000/01/02'),(3,'c','2000/01/03'),(4,'d','2000/01/04'),(5,'e','2000/01/05');
insert into tbl_b values (1,'a','2000/01/01'),(2,'b','2000/01/02'),(3,'c','2000/01/03'),(4,'d','2000/01/04'),(5,'e','2000/01/05');
insert into tbl_c values (1,10,100),(2,20,200),(3,30,300),(4,40,400),(5,50,500);

select test
connection child2_1;
TRUNCATE TABLE mysql.general_log;
connection master_1;
SELECT a.a, c.b, c.c FROM tbl_a a right join tbl_b b on a.a = b.a right join tbl_c c on a.a = c.a ORDER BY a.b DESC;
a	b	c
5	50	500
4	40	400
3	30	300
2	20	200
1	10	100
connection child2_1;
SELECT argument FROM mysql.general_log WHERE command_type != 'Execute' AND argument LIKE '%select %';
argument
<<<<<<< HEAD
select t0.`b` `b`,t0.`a` `a`,t2.`b` `b`,t2.`c` `c` from `auto_test_remote`.`ta_r_int` t2 left join (`auto_test_remote`.`ta_r` t0 join `auto_test_remote`.`ta_r_3` t1) on ((t0.`a` = t2.`a`) and (t1.`a` = t2.`a`)) where 1 order by t0.`b` desc
SELECT argument FROM mysql.general_log WHERE command_type != 'Execute' AND argument LIKE '%select %'
=======
select t0.`b` `b`,t0.`a` `a`,t2.`b` `b`,t2.`c` `c` from `auto_test_remote`.`ta_r_int` t2 left join (`auto_test_remote`.`ta_r_3` t1 join `auto_test_remote`.`ta_r` t0) on ((t0.`a` = t2.`a`) and (t1.`a` = t2.`a`)) where 1 order by t0.`b` desc
SELECT argument FROM mysql.general_log WHERE argument LIKE '%select %'
>>>>>>> 2c60d43d
SELECT a, b, date_format(c, '%Y-%m-%d %H:%i:%s') FROM ta_r ORDER BY a;
a	b	date_format(c, '%Y-%m-%d %H:%i:%s')
1	a	2000-01-01 00:00:00
2	b	2000-01-02 00:00:00
3	c	2000-01-03 00:00:00
4	d	2000-01-04 00:00:00
5	e	2000-01-05 00:00:00

deinit
connection master_1;
DROP DATABASE IF EXISTS auto_test_local;
connection child2_1;
DROP DATABASE IF EXISTS auto_test_remote;
SET GLOBAL log_output = @old_log_output;
for master_1
for child2
child2_1
child2_2
child2_3
for child3
child3_1
child3_2
child3_3

end of test<|MERGE_RESOLUTION|>--- conflicted
+++ resolved
@@ -79,13 +79,8 @@
 connection child2_1;
 SELECT argument FROM mysql.general_log WHERE command_type != 'Execute' AND argument LIKE '%select %';
 argument
-<<<<<<< HEAD
-select t0.`b` `b`,t0.`a` `a`,t2.`b` `b`,t2.`c` `c` from `auto_test_remote`.`ta_r_int` t2 left join (`auto_test_remote`.`ta_r` t0 join `auto_test_remote`.`ta_r_3` t1) on ((t0.`a` = t2.`a`) and (t1.`a` = t2.`a`)) where 1 order by t0.`b` desc
+select t0.`b` `b`,t0.`a` `a`,t2.`b` `b`,t2.`c` `c` from `auto_test_remote`.`ta_r_int` t2 left join (`auto_test_remote`.`ta_r_3` t1 join `auto_test_remote`.`ta_r` t0) on ((t0.`a` = t2.`a`) and (t1.`a` = t2.`a`)) where 1 order by t0.`b` desc
 SELECT argument FROM mysql.general_log WHERE command_type != 'Execute' AND argument LIKE '%select %'
-=======
-select t0.`b` `b`,t0.`a` `a`,t2.`b` `b`,t2.`c` `c` from `auto_test_remote`.`ta_r_int` t2 left join (`auto_test_remote`.`ta_r_3` t1 join `auto_test_remote`.`ta_r` t0) on ((t0.`a` = t2.`a`) and (t1.`a` = t2.`a`)) where 1 order by t0.`b` desc
-SELECT argument FROM mysql.general_log WHERE argument LIKE '%select %'
->>>>>>> 2c60d43d
 SELECT a, b, date_format(c, '%Y-%m-%d %H:%i:%s') FROM ta_r ORDER BY a;
 a	b	date_format(c, '%Y-%m-%d %H:%i:%s')
 1	a	2000-01-01 00:00:00
