--- conflicted
+++ resolved
@@ -114,11 +114,7 @@
   `region_code` varchar(50) DEFAULT NULL,
   `region` int(11) NOT NULL,
   PRIMARY KEY (`id`,`region`) USING BTREE
-<<<<<<< HEAD
-) ENGINE=SPIDER DEFAULT CHARSET=utf8mb3 ROW_FORMAT=DYNAMIC COMMENT='table "tbl_ncd_cm_person"'
-=======
-) ENGINE=SPIDER DEFAULT CHARSET=utf8 COLLATE=utf8_general_ci ROW_FORMAT=DYNAMIC COMMENT='table "tbl_ncd_cm_person"'
->>>>>>> 0792aff1
+) ENGINE=SPIDER DEFAULT CHARSET=utf8mb3 COLLATE=utf8mb3_general_ci ROW_FORMAT=DYNAMIC COMMENT='table "tbl_ncd_cm_person"'
  PARTITION BY LIST  COLUMNS(`region`)
 (PARTITION `pt1` VALUES IN (510411) COMMENT = 'tbl "tbl_person", srv "s_2_1"' ENGINE = SPIDER)
 CREATE TABLE tbl_ncd_cm_person (
@@ -137,11 +133,7 @@
   `diseaseKind_id` varchar(50) DEFAULT NULL,
   `region` int(11) NOT NULL,
   PRIMARY KEY (`id`,`region`) USING BTREE
-<<<<<<< HEAD
-) ENGINE=SPIDER DEFAULT CHARSET=utf8mb3 ROW_FORMAT=DYNAMIC
-=======
-) ENGINE=SPIDER DEFAULT CHARSET=utf8 COLLATE=utf8_general_ci ROW_FORMAT=DYNAMIC
->>>>>>> 0792aff1
+) ENGINE=SPIDER DEFAULT CHARSET=utf8mb3 COLLATE=utf8mb3_general_ci ROW_FORMAT=DYNAMIC
  PARTITION BY LIST  COLUMNS(`region`)
 (PARTITION `pt1` VALUES IN (510411) COMMENT = 'tbl "tbl_ncd_cm_person", srv "s_2_1"' ENGINE = SPIDER)
 INSERT INTO tbl_person VALUES ('24FC3F0A5119432BAE13DD65AABAA39C',
