/* Copyright (C) 2008-2018 Kentoku Shiba
   Copyright (C) 2023 MariaDB plc

  This program is free software; you can redistribute it and/or modify
  it under the terms of the GNU General Public License as published by
  the Free Software Foundation; version 2 of the License.

  This program is distributed in the hope that it will be useful,
  but WITHOUT ANY WARRANTY; without even the implied warranty of
  MERCHANTABILITY or FITNESS FOR A PARTICULAR PURPOSE.  See the
  GNU General Public License for more details.

  You should have received a copy of the GNU General Public License
  along with this program; if not, write to the Free Software
  Foundation, Inc., 51 Franklin Street, Fifth Floor, Boston, MA 02110-1335 USA */

/**
  @file

  There are several kinds of spider parameters.

  - sysvar/thdvar that are not table parameters. These variables do
    not appear in a `SPIDER_SHARE`. Examples include `support_xa` and
    `conn_recycle_mode`. Their values are commonly retrieved by
    `SPIDER_SYSVAR_VALUE_FUNC()` and `SPIDER_THDVAR_VALUE_FUNC()`
  - sysvar/thdvar that are also table parameters. These variables
    commonly appear in a `SPIDER_SHARE`. Examples include
    `read_only_mode` and `use_table_charset`. Table parameter values
    override variable values, and their values are commonly retrieved
    by `SPIDER_SYSVAR_OVERRIDE_VALUE_FUNC()` and
    `SPIDER_THDVAR_OVERRIDE_VALUE_FUNC()`.
  - table parameters that are not sysvar/thdvar. Examples include
    host and username. They are not handled in this file which is only
    concerned with global/session variables
*/

#define MYSQL_SERVER 1
#include <my_global.h>
#include "mysql_version.h"
#include "spd_environ.h"
#include "sql_priv.h"
#include "probes_mysql.h"
#include "sql_class.h"
#include "sql_partition.h"
#include <my_getopt.h>
#include "spd_err.h"
#include "spd_db_include.h"
#include "spd_include.h"
#include "ha_spider.h"
#include "spd_table.h"
#include "spd_trx.h"

extern struct st_mysql_plugin spider_i_s_alloc_mem;
extern struct st_mysql_plugin spider_i_s_wrapper_protocols;
extern struct st_maria_plugin spider_i_s_alloc_mem_maria;
extern struct st_maria_plugin spider_i_s_wrapper_protocols_maria;

extern volatile ulonglong spider_mon_table_cache_version;
extern volatile ulonglong spider_mon_table_cache_version_req;

/*
  Define a function returning the value of a global variable.
*/
#define SPIDER_SYSVAR_VALUE_FUNC(param_type, param_name)             \
  param_type spider_param_ ## param_name()                           \
  {                                                                  \
    return SYSVAR(param_name);                                       \
  }

/*
  Define a function returning the value of a session variable.
*/
#define SPIDER_THDVAR_VALUE_FUNC(param_type, param_name)             \
  param_type spider_param_ ## param_name(THD *thd)                   \
  {                                                                  \
    return THDVAR(thd, param_name);                                  \
  }

/*
 Define a function returning the value of a table param that is also a
 global variable.

 If the table param value is not -1, use the table param value.
 Otherwise if the variable value is not -1, use the variable value.
 Otherwise use the default variable value.
*/
#define SPIDER_SYSVAR_OVERRIDE_VALUE_FUNC(param_type, param_name)   \
  param_type spider_param_ ## param_name(param_type param_name)     \
  {                                                                 \
    return param_name != -1 ? param_name :                          \
      SYSVAR(param_name) != -1 ? SYSVAR(param_name) :               \
      MYSQL_SYSVAR_NAME(param_name).def_val;                        \
  }

/*
 Define a function returning the value of a table param that is also a
 session variable.

 If the table param value is not -1, use the table param value.
 Otherwise if the variable value is not -1, use the variable value.
 Otherwise use the default variable value.
*/
#define SPIDER_THDVAR_OVERRIDE_VALUE_FUNC(param_type, param_name)       \
  param_type spider_param_ ## param_name(THD* thd,                      \
                                         param_type param_name)         \
  {                                                                     \
    return param_name != -1 ? param_name :                              \
      THDVAR(thd, param_name) != -1 ? THDVAR(thd, param_name) :         \
      MYSQL_SYSVAR_NAME(param_name).def_val;                            \
  }

<<<<<<< HEAD
=======
extern handlerton *spider_hton_ptr;
static void spider_trx_status_var(THD *thd, SHOW_VAR *var, char *buff,
                                 ulonglong SPIDER_TRX::*counter)
{
  DBUG_ENTER("spider_direct_update");
  var->type = SHOW_LONGLONG;
  var->value= buff;
  if (thd != current_thd)
    mysql_mutex_lock(&thd->LOCK_thd_data);
  SPIDER_TRX *trx = (SPIDER_TRX*)thd_get_ha_data(thd, spider_hton_ptr);
  *(ulonglong*)buff= trx ? trx->*counter : 0;
  if (thd != current_thd)
    mysql_mutex_unlock(&thd->LOCK_thd_data);
  DBUG_VOID_RETURN;
}


#ifdef HANDLER_HAS_DIRECT_UPDATE_ROWS
>>>>>>> 3613fb2a
static int spider_direct_update(THD *thd, SHOW_VAR *var, char *buff)
{
  DBUG_ENTER("spider_direct_update");
  spider_trx_status_var(thd, var, buff, &SPIDER_TRX::direct_update_count);
  DBUG_RETURN(0);
}

static int spider_direct_delete(THD *thd, SHOW_VAR *var, char *buff)
{
  DBUG_ENTER("spider_direct_delete");
  spider_trx_status_var(thd, var, buff, &SPIDER_TRX::direct_delete_count);
  DBUG_RETURN(0);
}

static int spider_direct_order_limit(THD *thd, SHOW_VAR *var, char *buff)
{
  DBUG_ENTER("spider_direct_order_limit");
  spider_trx_status_var(thd, var, buff, &SPIDER_TRX::direct_order_limit_count);
  DBUG_RETURN(0);
}

static int spider_direct_aggregate(THD *thd, SHOW_VAR *var, char *buff)
{
  DBUG_ENTER("spider_direct_aggregate");
  spider_trx_status_var(thd, var, buff, &SPIDER_TRX::direct_aggregate_count);
  DBUG_RETURN(0);
}

static int spider_parallel_search(THD *thd, SHOW_VAR *var, char *buff)
{
  DBUG_ENTER("spider_parallel_search");
  spider_trx_status_var(thd, var, buff, &SPIDER_TRX::parallel_search_count);
  DBUG_RETURN(0);
}

<<<<<<< HEAD
=======
#if defined(HS_HAS_SQLCOM) && defined(HAVE_HANDLERSOCKET)
static int spider_hs_result_free(THD *thd, SHOW_VAR *var, char *buff)
{
  DBUG_ENTER("spider_hs_result_free");
  spider_trx_status_var(thd, var, buff, &SPIDER_TRX::hs_result_free_count);
  DBUG_RETURN(0);
}
#endif

>>>>>>> 3613fb2a
struct st_mysql_show_var spider_status_variables[] =
{
  {"Spider_mon_table_cache_version",
    (char *) &spider_mon_table_cache_version, SHOW_LONGLONG},
  {"Spider_mon_table_cache_version_req",
    (char *) &spider_mon_table_cache_version_req, SHOW_LONGLONG},
#ifdef SPIDER_HAS_SHOW_SIMPLE_FUNC
  {"Spider_direct_update", (char *) &spider_direct_update, SHOW_SIMPLE_FUNC},
  {"Spider_direct_delete", (char *) &spider_direct_delete, SHOW_SIMPLE_FUNC},
#else
  {"Spider_direct_update", (char *) &spider_direct_update, SHOW_FUNC},
  {"Spider_direct_delete", (char *) &spider_direct_delete, SHOW_FUNC},
#endif
#ifdef SPIDER_HAS_SHOW_SIMPLE_FUNC
  {"Spider_direct_order_limit",
    (char *) &spider_direct_order_limit, SHOW_SIMPLE_FUNC},
  {"Spider_direct_aggregate",
    (char *) &spider_direct_aggregate, SHOW_SIMPLE_FUNC},
  {"Spider_parallel_search",
    (char *) &spider_parallel_search, SHOW_SIMPLE_FUNC},
#else
  {"Spider_direct_order_limit",
    (char *) &spider_direct_order_limit, SHOW_FUNC},
  {"Spider_direct_aggregate",
    (char *) &spider_direct_aggregate, SHOW_FUNC},
  {"Spider_parallel_search",
    (char *) &spider_parallel_search, SHOW_FUNC},
#endif
  {NullS, NullS, SHOW_LONG}
};

typedef DECLARE_MYSQL_THDVAR_SIMPLE(thdvar_int_t, int);
extern bool throw_bounds_warning(THD *thd, const char *name, bool fixed,
  bool is_unsignd, longlong v);

static my_bool spider_support_xa;
static MYSQL_SYSVAR_BOOL(
  support_xa,
  spider_support_xa,
  PLUGIN_VAR_OPCMDARG | PLUGIN_VAR_READONLY,
  "XA support",
  NULL,
  NULL,
  TRUE
);

static void spider_var_deprecated_int(THD *thd, st_mysql_sys_var *,
                                      void *var_ptr, const void *save)
{
  int val= *static_cast<const int *>(save);
  *static_cast<int *>(var_ptr)= val;
  if (val == -1)
  {
    push_warning_printf(thd, Sql_condition::WARN_LEVEL_WARN,
                        HA_ERR_UNSUPPORTED,
                        "The option value -1 (fallback to default) is "
                        "deprecated and will be removed in a future release");
  }
}

static void spider_var_deprecated_longlong(THD *thd, st_mysql_sys_var *,
                                           void *var_ptr, const void *save)
{
  longlong val= *static_cast<const longlong *>(save);
  *static_cast<longlong *>(var_ptr)= val;
  if (val == -1)
  {
    push_warning_printf(thd, Sql_condition::WARN_LEVEL_WARN,
                        HA_ERR_UNSUPPORTED,
                        "The option value -1 (fallback to default) is "
                        "deprecated and will be removed in a future release");
  }
}

SPIDER_SYSVAR_VALUE_FUNC(my_bool, support_xa)

static my_bool spider_connect_mutex;
static MYSQL_SYSVAR_BOOL(
  connect_mutex,
  spider_connect_mutex,
  PLUGIN_VAR_OPCMDARG,
  "Use mutex at connecting",
  NULL,
  NULL,
  FALSE
);

SPIDER_SYSVAR_VALUE_FUNC(my_bool, connect_mutex)

static uint spider_connect_error_interval;
/*
  0-: interval
 */
static MYSQL_SYSVAR_UINT(
  connect_error_interval,
  spider_connect_error_interval,
  PLUGIN_VAR_RQCMDARG,
  "Return same error code until interval passes if connection is failed",
  NULL,
  NULL,
  1,
  0,
  4294967295U,
  0
);

SPIDER_SYSVAR_VALUE_FUNC(uint, connect_error_interval)

static uint spider_table_init_error_interval;
/*
  0-: interval
 */
static MYSQL_SYSVAR_UINT(
  table_init_error_interval,
  spider_table_init_error_interval,
  PLUGIN_VAR_RQCMDARG,
  "Return same error code until interval passes if table init is failed",
  NULL,
  NULL,
  1,
  0,
  4294967295U,
  0
);

SPIDER_SYSVAR_VALUE_FUNC(uint, table_init_error_interval)

static int spider_use_table_charset;
/*
 -1 :fallback to default
  0 :use utf8
  1 :use table charset
 */
static MYSQL_SYSVAR_INT(
  use_table_charset,
  spider_use_table_charset,
  PLUGIN_VAR_RQCMDARG | PLUGIN_VAR_READONLY,
  "Use table charset for remote access",
  NULL,
  spider_var_deprecated_int,
  1,
  -1,
  1,
  0
);

SPIDER_SYSVAR_OVERRIDE_VALUE_FUNC(int, use_table_charset)

/*
  0: no recycle
  1: recycle in instance
  2: recycle in thread
 */
static MYSQL_THDVAR_UINT(
  conn_recycle_mode, /* name */
  PLUGIN_VAR_RQCMDARG, /* opt */
  "Connection recycle mode", /* comment */
  NULL, /* check */
  NULL, /* update */
  0, /* def */
  0, /* min */
  2, /* max */
  0 /* blk */
);

SPIDER_THDVAR_VALUE_FUNC(uint, conn_recycle_mode)

/*
  0: weak
  1: strict
 */
static MYSQL_THDVAR_UINT(
  conn_recycle_strict, /* name */
  PLUGIN_VAR_RQCMDARG, /* opt */
  "Strict connection recycle", /* comment */
  NULL, /* check */
  NULL, /* update */
  0, /* def */
  0, /* min */
  1, /* max */
  0 /* blk */
);

SPIDER_THDVAR_VALUE_FUNC(uint, conn_recycle_strict)

/*
  FALSE: no sync
  TRUE:  sync
 */
static MYSQL_THDVAR_BOOL(
  sync_trx_isolation, /* name */
  PLUGIN_VAR_OPCMDARG, /* opt */
  "Sync transaction isolation level", /* comment */
  NULL, /* check */
  NULL, /* update */
  TRUE /* def */
);

SPIDER_THDVAR_VALUE_FUNC(bool, sync_trx_isolation)

/*
  FALSE: no use
  TRUE:  use
 */
static MYSQL_THDVAR_BOOL(
  use_consistent_snapshot, /* name */
  PLUGIN_VAR_OPCMDARG, /* opt */
  "Use start transaction with consistent snapshot", /* comment */
  NULL, /* check */
  NULL, /* update */
  FALSE /* def */
);

SPIDER_THDVAR_VALUE_FUNC(bool, use_consistent_snapshot)

/*
  FALSE: off
  TRUE:  on
 */
static MYSQL_THDVAR_BOOL(
  internal_xa, /* name */
  PLUGIN_VAR_OPCMDARG, /* opt */
  "Use inner xa transaction", /* comment */
  NULL, /* check */
  NULL, /* update */
  FALSE /* def */
);

SPIDER_THDVAR_VALUE_FUNC(bool, internal_xa)

/*
  0 :err when use a spider table
  1 :err when start trx
  2 :start trx with snapshot on remote server(not use xa)
  3 :start xa on remote server(not use trx with snapshot)
 */
static MYSQL_THDVAR_UINT(
  internal_xa_snapshot, /* name */
  PLUGIN_VAR_RQCMDARG, /* opt */
  "Action of inner xa and snapshot both using", /* comment */
  NULL, /* check */
  NULL, /* update */
  0, /* def */
  0, /* min */
  3, /* max */
  0 /* blk */
);

SPIDER_THDVAR_VALUE_FUNC(uint, internal_xa_snapshot)

/*
  0 :off
  1 :continue prepare, commit, rollback if xid not found return
  2 :continue prepare, commit, rollback if all error return
 */
static MYSQL_THDVAR_UINT(
  force_commit, /* name */
  PLUGIN_VAR_RQCMDARG, /* opt */
  "Force prepare, commit, rollback mode", /* comment */
  NULL, /* check */
  NULL, /* update */
  1, /* def */
  0, /* min */
  2, /* max */
  0 /* blk */
);

SPIDER_THDVAR_VALUE_FUNC(uint, force_commit)

/*
  0: register all XA transaction
  1: register only write XA transaction
 */
static MYSQL_THDVAR_UINT(
  xa_register_mode, /* name */
  PLUGIN_VAR_RQCMDARG | PLUGIN_VAR_DEPRECATED, /* opt */
  "Mode of XA transaction register into system table", /* comment */
  NULL, /* check */
  NULL, /* update */
  1, /* def */
  0, /* min */
  1, /* max */
  0 /* blk */
);

SPIDER_THDVAR_VALUE_FUNC(uint, xa_register_mode)

/*
 -1 :fallback to default
  0-:offset
 */
static MYSQL_THDVAR_LONGLONG(
  internal_offset, /* name */
  PLUGIN_VAR_RQCMDARG | PLUGIN_VAR_DEPRECATED, /* opt */
  "Internal offset", /* comment */
  NULL, /* check */
  spider_var_deprecated_longlong, /* update */
  0, /* def */
  -1, /* min */
  9223372036854775807LL, /* max */
  0 /* blk */
);

SPIDER_THDVAR_OVERRIDE_VALUE_FUNC(longlong, internal_offset)

/*
 -1 :fallback to default
  0-:limit
 */
static MYSQL_THDVAR_LONGLONG(
  internal_limit, /* name */
  PLUGIN_VAR_RQCMDARG | PLUGIN_VAR_DEPRECATED, /* opt */
  "Internal limit", /* comment */
  NULL, /* check */
  spider_var_deprecated_longlong, /* update */
  9223372036854775807LL, /* def */
  -1, /* min */
  9223372036854775807LL, /* max */
  0 /* blk */
);

SPIDER_THDVAR_OVERRIDE_VALUE_FUNC(longlong, internal_limit)

/*
 -1 :fallback to default
  0-:number of rows at a select
 */
static MYSQL_THDVAR_LONGLONG(
  split_read, /* name */
  PLUGIN_VAR_RQCMDARG, /* opt */
  "Number of rows at a select", /* comment */
  NULL, /* check */
  spider_var_deprecated_longlong, /* update */
  9223372036854775807LL, /* def */
  -1, /* min */
  9223372036854775807LL, /* max */
  0 /* blk */
);

SPIDER_THDVAR_OVERRIDE_VALUE_FUNC(longlong, split_read)

/*
  -1 :fallback to default
   0 :doesn't use "offset" and "limit" for "split_read"
   1-:magnification
 */
static MYSQL_THDVAR_INT(
  semi_split_read, /* name */
  PLUGIN_VAR_RQCMDARG, /* opt */
  "Use offset and limit parameter in SQL for split_read parameter.", /* comment */
  NULL, /* check */
  spider_var_deprecated_int, /* update */
  2, /* def */
  -1, /* min */
  2147483647, /* max */
  0 /* blk */
);

SPIDER_THDVAR_OVERRIDE_VALUE_FUNC(double, semi_split_read)

/*
 -1 :fallback to default
  0-:the limit value
 */
static MYSQL_THDVAR_LONGLONG(
  semi_split_read_limit, /* name */
  PLUGIN_VAR_RQCMDARG, /* opt */
  "The limit value for semi_split_read", /* comment */
  NULL, /* check */
  spider_var_deprecated_longlong, /* update */
  9223372036854775807LL, /* def */
  -1, /* min */
  9223372036854775807LL, /* max */
  0 /* blk */
);

SPIDER_THDVAR_OVERRIDE_VALUE_FUNC(longlong, semi_split_read_limit)

/*
 -1 :fallback to default
  0 :no alloc
  1-:alloc size
 */
static MYSQL_THDVAR_INT(
  init_sql_alloc_size, /* name */
  PLUGIN_VAR_RQCMDARG | PLUGIN_VAR_DEPRECATED, /* opt */
  "Initial sql string alloc size", /* comment */
  NULL, /* check */
  spider_var_deprecated_int, /* update */
  1024, /* def */
  -1, /* min */
  2147483647, /* max */
  0 /* blk */
);

SPIDER_THDVAR_OVERRIDE_VALUE_FUNC(int, init_sql_alloc_size)

/*
 -1 :fallback to default
  0 :off
  1 :on
 */
static MYSQL_THDVAR_INT(
  reset_sql_alloc, /* name */
  PLUGIN_VAR_RQCMDARG, /* opt */
  "Reset sql string alloc after execute", /* comment */
  NULL, /* check */
  spider_var_deprecated_int, /* update */
  1, /* def */
  -1, /* min */
  1, /* max */
  0 /* blk */
);

SPIDER_THDVAR_OVERRIDE_VALUE_FUNC(int, reset_sql_alloc)

/*
 -1 :fallback to default
  0 :off
  1 :on
 */
static MYSQL_THDVAR_INT(
  multi_split_read, /* name */
  PLUGIN_VAR_RQCMDARG, /* opt */
  "Sprit read mode for multi range", /* comment */
  NULL, /* check */
  spider_var_deprecated_int, /* update */
  100, /* def */
  -1, /* min */
  2147483647, /* max */
  0 /* blk */
);

SPIDER_THDVAR_OVERRIDE_VALUE_FUNC(int, multi_split_read)

/*
 -1 :fallback to default
  0-:max order columns
 */
static MYSQL_THDVAR_INT(
  max_order, /* name */
  PLUGIN_VAR_RQCMDARG, /* opt */
  "Max columns for order by", /* comment */
  NULL, /* check */
  spider_var_deprecated_int, /* update */
  32767, /* def */
  -1, /* min */
  32767, /* max */
  0 /* blk */
);

SPIDER_THDVAR_OVERRIDE_VALUE_FUNC(int, max_order)

/*
 -1 :off
  0 :read uncommitted
  1 :read committed
  2 :repeatable read
  3 :serializable
 */
static MYSQL_THDVAR_INT(
  semi_trx_isolation, /* name */
  PLUGIN_VAR_RQCMDARG, /* opt */
  "Transaction isolation level during execute a sql", /* comment */
  NULL, /* check */
  NULL, /* update */
  -1, /* def */
  -1, /* min */
  3, /* max */
  0 /* blk */
);

SPIDER_THDVAR_VALUE_FUNC(int, semi_trx_isolation)

static int spider_param_semi_table_lock_check(
  MYSQL_THD thd,
  struct st_mysql_sys_var *var,
  void *save,
  struct st_mysql_value *value
) {
  int error_num;
  SPIDER_TRX *trx;
  my_bool fixed;
  long long tmp;
  struct my_option options;
  DBUG_ENTER("spider_param_semi_table_lock_check");
  if (!(trx = spider_get_trx((THD *) thd, TRUE, &error_num)))
    DBUG_RETURN(error_num);
  if (trx->locked_connections)
  {
    my_message(ER_SPIDER_ALTER_BEFORE_UNLOCK_NUM,
      ER_SPIDER_ALTER_BEFORE_UNLOCK_STR, MYF(0));
    DBUG_RETURN(ER_SPIDER_ALTER_BEFORE_UNLOCK_NUM);
  }
  value->val_int(value, &tmp);
  options.sub_size = 0;
  options.var_type = GET_INT;
  options.def_value = ((MYSQL_SYSVAR_NAME(thdvar_int_t) *) var)->def_val;
  options.min_value = ((MYSQL_SYSVAR_NAME(thdvar_int_t) *) var)->min_val;
  options.max_value = ((MYSQL_SYSVAR_NAME(thdvar_int_t) *) var)->max_val;
  options.block_size =
    (long) ((MYSQL_SYSVAR_NAME(thdvar_int_t) *) var)->blk_sz;
  options.arg_type = REQUIRED_ARG;
  *((int *) save) = (int) getopt_ll_limit_value(tmp, &options, &fixed);
  DBUG_RETURN(throw_bounds_warning(thd,
    ((MYSQL_SYSVAR_NAME(thdvar_int_t) *) var)->name, fixed, FALSE,
    (longlong) tmp));
}

/*
  0 :off
  1 :on
 */
static MYSQL_THDVAR_INT(
  semi_table_lock, /* name */
  PLUGIN_VAR_RQCMDARG | PLUGIN_VAR_DEPRECATED, /* opt */
  "Table lock during execute a sql", /* comment */
  &spider_param_semi_table_lock_check, /* check */
  NULL, /* update */
  0, /* def */
  0, /* min */
  1, /* max */
  0 /* blk */
);

SPIDER_THDVAR_OVERRIDE_VALUE_FUNC(int, semi_table_lock)

static int spider_param_semi_table_lock_connection_check(
  MYSQL_THD thd,
  struct st_mysql_sys_var *var,
  void *save,
  struct st_mysql_value *value
) {
  int error_num;
  SPIDER_TRX *trx;
  my_bool fixed;
  long long tmp;
  struct my_option options;
  DBUG_ENTER("spider_param_semi_table_lock_connection_check");
  if (!(trx = spider_get_trx((THD *) thd, TRUE, &error_num)))
    DBUG_RETURN(error_num);
  if (trx->locked_connections)
  {
    my_message(ER_SPIDER_ALTER_BEFORE_UNLOCK_NUM,
      ER_SPIDER_ALTER_BEFORE_UNLOCK_STR, MYF(0));
    DBUG_RETURN(ER_SPIDER_ALTER_BEFORE_UNLOCK_NUM);
  }
  value->val_int(value, &tmp);
  options.sub_size = 0;
  options.var_type = GET_INT;
  options.def_value = ((MYSQL_SYSVAR_NAME(thdvar_int_t) *) var)->def_val;
  options.min_value = ((MYSQL_SYSVAR_NAME(thdvar_int_t) *) var)->min_val;
  options.max_value = ((MYSQL_SYSVAR_NAME(thdvar_int_t) *) var)->max_val;
  options.block_size =
    (long) ((MYSQL_SYSVAR_NAME(thdvar_int_t) *) var)->blk_sz;
  options.arg_type = REQUIRED_ARG;
  *((int *) save) = (int) getopt_ll_limit_value(tmp, &options, &fixed);
  DBUG_RETURN(throw_bounds_warning(thd,
    ((MYSQL_SYSVAR_NAME(thdvar_int_t) *) var)->name, fixed, FALSE,
    (longlong) tmp));
}

/*
 -1 :off
  0 :use same connection
  1 :use different connection
 */
static MYSQL_THDVAR_INT(
  semi_table_lock_connection, /* name */
  PLUGIN_VAR_RQCMDARG | PLUGIN_VAR_DEPRECATED, /* opt */
  "Use different connection if semi_table_lock is enabled", /* comment */
  &spider_param_semi_table_lock_connection_check, /* check */
  spider_var_deprecated_int, /* update */
  1, /* def */
  -1, /* min */
  1, /* max */
  0 /* blk */
);

SPIDER_THDVAR_OVERRIDE_VALUE_FUNC(int, semi_table_lock_connection)

/*
  0-:block_size
 */
static MYSQL_THDVAR_UINT(
  block_size, /* name */
  PLUGIN_VAR_RQCMDARG, /* opt */
  "Index block size", /* comment */
  NULL, /* check */
  NULL, /* update */
  16384, /* def */
  0, /* min */
  4294967295U, /* max */
  0 /* blk */
);

SPIDER_THDVAR_VALUE_FUNC(uint, block_size)

/*
 -1 :fallback to default
  0 :off
  1 :lock in share mode
  2 :for update
 */
static MYSQL_THDVAR_INT(
  selupd_lock_mode, /* name */
  PLUGIN_VAR_RQCMDARG, /* opt */
  "Lock for select with update", /* comment */
  NULL, /* check */
  spider_var_deprecated_int, /* update */
  1, /* def */
  -1, /* min */
  2, /* max */
  0 /* blk */
);

SPIDER_THDVAR_OVERRIDE_VALUE_FUNC(int, selupd_lock_mode)

/*
  FALSE: no sync
  TRUE:  sync
 */
static MYSQL_THDVAR_BOOL(
  sync_autocommit, /* name */
  PLUGIN_VAR_OPCMDARG, /* opt */
  "Sync autocommit", /* comment */
  NULL, /* check */
  NULL, /* update */
  TRUE /* def */
);

SPIDER_THDVAR_VALUE_FUNC(bool, sync_autocommit)

/*
  FALSE: not use
  TRUE:  use
 */
static MYSQL_THDVAR_BOOL(
  use_default_database, /* name */
  PLUGIN_VAR_OPCMDARG, /* opt */
  "Use default database", /* comment */
  NULL, /* check */
  NULL, /* update */
  TRUE /* def */
);

SPIDER_THDVAR_VALUE_FUNC(bool, use_default_database)

/*
-1 :don't know or does not matter; don't send 'SET SQL_LOG_OFF' statement
 0 :do send 'SET SQL_LOG_OFF 0' statement to data nodes
 1 :do send 'SET SQL_LOG_OFF 1' statement to data nodes
*/
static MYSQL_THDVAR_INT(
  internal_sql_log_off,                                  /* name */
  PLUGIN_VAR_RQCMDARG,                                   /* opt */
  "Manage SQL_LOG_OFF mode statement to the data nodes", /* comment */
  NULL,                                                  /* check */
  NULL,                                                  /* update */
  -1,                                                    /* default */
  -1,                                                    /* min */
  1,                                                     /* max */
  0                                                      /* blk */
);

SPIDER_THDVAR_VALUE_FUNC(int, internal_sql_log_off)

/*
 -1 :fallback to default
  0-:bulk insert size
 */
static MYSQL_THDVAR_INT(
  bulk_size, /* name */
  PLUGIN_VAR_RQCMDARG, /* opt */
  "Bulk insert size", /* comment */
  NULL, /* check */
  spider_var_deprecated_int, /* update */
  16000, /* def */
  -1, /* min */
  2147483647, /* max */
  0 /* blk */
);

SPIDER_THDVAR_OVERRIDE_VALUE_FUNC(int, bulk_size)

/*
 -1 :fallback to default
  0 : Send "update" and "delete" statements one by one.
  1 : Send collected multiple "update" and "delete" statements.
      (Collected statements are sent one by one)
  2 : Send collected multiple "update" and "delete" statements.
      (Collected statements are sent together)
 */
static MYSQL_THDVAR_INT(
  bulk_update_mode, /* name */
  PLUGIN_VAR_RQCMDARG, /* opt */
  "The mode of bulk updating and deleting", /* comment */
  NULL, /* check */
  spider_var_deprecated_int, /* update */
  0, /* def */
  -1, /* min */
  2, /* max */
  0 /* blk */
);

SPIDER_THDVAR_OVERRIDE_VALUE_FUNC(int, bulk_update_mode)

/*
 -1 :fallback to default
  0-:bulk update size
 */
static MYSQL_THDVAR_INT(
  bulk_update_size, /* name */
  PLUGIN_VAR_RQCMDARG, /* opt */
  "Bulk update size", /* comment */
  NULL, /* check */
  spider_var_deprecated_int, /* update */
  16000, /* def */
  -1, /* min */
  2147483647, /* max */
  0 /* blk */
);

SPIDER_THDVAR_OVERRIDE_VALUE_FUNC(int, bulk_update_size)

/*
 -1 :fallback to default
  0-:buffer size
 */
static MYSQL_THDVAR_INT(
  buffer_size, /* name */
  PLUGIN_VAR_RQCMDARG | PLUGIN_VAR_DEPRECATED, /* opt */
  "Buffer size", /* comment */
  NULL, /* check */
  spider_var_deprecated_int, /* update */
  16000, /* def */
  -1, /* min */
  2147483647, /* max */
  0 /* blk */
);

SPIDER_THDVAR_OVERRIDE_VALUE_FUNC(int, buffer_size)

/*
 -1 :fallback to default
  0 :off
  1 :on
 */
static MYSQL_THDVAR_INT(
  internal_optimize, /* name */
  PLUGIN_VAR_RQCMDARG, /* opt */
  "Execute optimize to remote server", /* comment */
  NULL, /* check */
  spider_var_deprecated_int, /* update */
  0, /* def */
  -1, /* min */
  1, /* max */
  0 /* blk */
);

SPIDER_THDVAR_OVERRIDE_VALUE_FUNC(int, internal_optimize)

/*
 -1 :fallback to default
  0 :off
  1 :on
 */
static MYSQL_THDVAR_INT(
  internal_optimize_local, /* name */
  PLUGIN_VAR_RQCMDARG, /* opt */
  "Execute optimize to remote server with local", /* comment */
  NULL, /* check */
  spider_var_deprecated_int, /* update */
  0, /* def */
  -1, /* min */
  1, /* max */
  0 /* blk */
);

SPIDER_THDVAR_OVERRIDE_VALUE_FUNC(int, internal_optimize_local)

/*
  FALSE: off
  TRUE:  on
 */
static MYSQL_THDVAR_BOOL(
  use_flash_logs, /* name */
  PLUGIN_VAR_OPCMDARG, /* opt */
  "Execute flush logs to remote server", /* comment */
  NULL, /* check */
  NULL, /* update */
  FALSE /* def */
);

SPIDER_THDVAR_VALUE_FUNC(bool, use_flash_logs)

/*
  0 :off
  1 :flush tables with read lock
  2 :flush tables another connection
 */
static MYSQL_THDVAR_INT(
  use_snapshot_with_flush_tables, /* name */
  PLUGIN_VAR_RQCMDARG, /* opt */
  "Execute optimize to remote server with local", /* comment */
  NULL, /* check */
  NULL, /* update */
  0, /* def */
  0, /* min */
  2, /* max */
  0 /* blk */
);

SPIDER_THDVAR_VALUE_FUNC(int, use_snapshot_with_flush_tables)

/*
  FALSE: off
  TRUE:  on
 */
static MYSQL_THDVAR_BOOL(
  use_all_conns_snapshot, /* name */
  PLUGIN_VAR_OPCMDARG, /* opt */
  "When start trx with snapshot, it send to all connections", /* comment */
  NULL, /* check */
  NULL, /* update */
  FALSE /* def */
);

SPIDER_THDVAR_VALUE_FUNC(bool, use_all_conns_snapshot)

/*
  FALSE: off
  TRUE:  on
 */
static MYSQL_THDVAR_BOOL(
  lock_exchange, /* name */
  PLUGIN_VAR_OPCMDARG, /* opt */
  "Exchange select lock to lock tables", /* comment */
  NULL, /* check */
  NULL, /* update */
  FALSE /* def */
);

SPIDER_THDVAR_VALUE_FUNC(bool, lock_exchange)

/*
  FALSE: off
  TRUE:  on
 */
static MYSQL_THDVAR_BOOL(
  internal_unlock, /* name */
  PLUGIN_VAR_OPCMDARG, /* opt */
  "Unlock tables for using connections in sql", /* comment */
  NULL, /* check */
  NULL, /* update */
  FALSE /* def */
);

SPIDER_THDVAR_VALUE_FUNC(bool, internal_unlock)

/*
  FALSE: off
  TRUE:  on
 */
static MYSQL_THDVAR_BOOL(
  semi_trx, /* name */
  PLUGIN_VAR_OPCMDARG, /* opt */
  "Take a transaction during execute a sql", /* comment */
  NULL, /* check */
  NULL, /* update */
  TRUE /* def */
);

SPIDER_THDVAR_VALUE_FUNC(bool, semi_trx)

/*
 -1 :fallback to default
  0-:seconds of timeout
 */
static MYSQL_THDVAR_INT(
  connect_timeout, /* name */
  PLUGIN_VAR_RQCMDARG, /* opt */
  "Wait timeout of connecting to remote server", /* comment */
  NULL, /* check */
  spider_var_deprecated_int, /* update */
  6, /* def */
  -1, /* min */
  2147483647, /* max */
  0 /* blk */
);

SPIDER_THDVAR_OVERRIDE_VALUE_FUNC(int, connect_timeout)

/*
 -1 :fallback to default
  0-:seconds of timeout
 */
static MYSQL_THDVAR_INT(
  net_read_timeout, /* name */
  PLUGIN_VAR_RQCMDARG, /* opt */
  "Wait timeout of receiving data from remote server", /* comment */
  NULL, /* check */
  spider_var_deprecated_int, /* update */
  600, /* def */
  -1, /* min */
  2147483647, /* max */
  0 /* blk */
);

SPIDER_THDVAR_OVERRIDE_VALUE_FUNC(int, net_read_timeout)

/*
 -1 :fallback to default
  0-:seconds of timeout
 */
static MYSQL_THDVAR_INT(
  net_write_timeout, /* name */
  PLUGIN_VAR_RQCMDARG, /* opt */
  "Wait timeout of sending data to remote server", /* comment */
  NULL, /* check */
  spider_var_deprecated_int, /* update */
  600, /* def */
  -1, /* min */
  2147483647, /* max */
  0 /* blk */
);

SPIDER_THDVAR_OVERRIDE_VALUE_FUNC(int, net_write_timeout)

/*
 -1 :fallback to default
  0 :It acquires it collectively.
  1 :Acquisition one by one.If it discontinues once, and it will need
     it later, it retrieves it again when there is interrupt on the way.
  2 :Acquisition one by one.Interrupt is waited for until end of getting
     result when there is interrupt on the way.
 */
static MYSQL_THDVAR_INT(
  quick_mode, /* name */
  PLUGIN_VAR_RQCMDARG, /* opt */
  "The retrieval result from a remote server is acquired by acquisition one by one", /* comment */
  NULL, /* check */
  spider_var_deprecated_int, /* update */
  3, /* def */
  -1, /* min */
  3, /* max */
  0 /* blk */
);

SPIDER_THDVAR_OVERRIDE_VALUE_FUNC(int, quick_mode)

/*
 -1 :fallback to default
  0-:number of records
 */
static MYSQL_THDVAR_LONGLONG(
  quick_page_size, /* name */
  PLUGIN_VAR_RQCMDARG, /* opt */
  "Number of records in a page when acquisition one by one", /* comment */
  NULL, /* check */
  spider_var_deprecated_int, /* update */
  1024, /* def */
  -1, /* min */
  9223372036854775807LL, /* max */
  0 /* blk */
);

SPIDER_THDVAR_OVERRIDE_VALUE_FUNC(longlong, quick_page_size)

/*
 -1 :fallback to default
  0-:the limitation of memory size
 */
static MYSQL_THDVAR_LONGLONG(
  quick_page_byte, /* name */
  PLUGIN_VAR_RQCMDARG, /* opt */
  "The limitation of memory size in a page when acquisition one by one", /* comment */
  NULL, /* check */
  spider_var_deprecated_int, /* update */
  10485760, /* def */
  -1, /* min */
  9223372036854775807LL, /* max */
  0 /* blk */
);

SPIDER_THDVAR_OVERRIDE_VALUE_FUNC(longlong, quick_page_byte)

/*
 -1 :fallback to default
  0 :It doesn't use low memory mode.
  1 :It uses low memory mode.
 */
static MYSQL_THDVAR_INT(
  low_mem_read, /* name */
  PLUGIN_VAR_RQCMDARG, /* opt */
  "Use low memory mode when SQL(SELECT) internally issued to a remote server is executed and get a result list", /* comment */
  NULL, /* check */
  spider_var_deprecated_int, /* update */
  1, /* def */
  -1, /* min */
  1, /* max */
  0 /* blk */
);

SPIDER_THDVAR_OVERRIDE_VALUE_FUNC(int, low_mem_read)

/*
 -1 :fallback to default
  0 :Use index columns if select statement can solve by using index,
     otherwise use all columns.
  1 :Use columns that are judged necessary.
 */
static MYSQL_THDVAR_INT(
  select_column_mode, /* name */
  PLUGIN_VAR_RQCMDARG, /* opt */
  "The mode of using columns at select clause", /* comment */
  NULL, /* check */
  spider_var_deprecated_int, /* update */
  1, /* def */
  -1, /* min */
  1, /* max */
  0 /* blk */
);

SPIDER_THDVAR_OVERRIDE_VALUE_FUNC(int, select_column_mode)

/*
 -1 :fallback to default
  0 :background search is disabled
  1 :background search is used if search with no lock
  2 :background search is used if search with no lock or shared lock
  3 :background search is used regardless of the lock
 */
static MYSQL_THDVAR_INT(
  bgs_mode, /* name */
  PLUGIN_VAR_RQCMDARG, /* opt */
  "Mode of background search", /* comment */
  NULL, /* check */
  spider_var_deprecated_int, /* update */
  0, /* def */
  -1, /* min */
  3, /* max */
  0 /* blk */
);

SPIDER_THDVAR_OVERRIDE_VALUE_FUNC(int, bgs_mode)

/*
 -1 :fallback to default
  0 :records is gotten usually
  1-:number of records
 */
static MYSQL_THDVAR_LONGLONG(
  bgs_first_read, /* name */
  PLUGIN_VAR_RQCMDARG, /* opt */
  "Number of first read records when background search is used", /* comment */
  NULL, /* check */
  spider_var_deprecated_int, /* update */
  2, /* def */
  -1, /* min */
  9223372036854775807LL, /* max */
  0 /* blk */
);

SPIDER_THDVAR_OVERRIDE_VALUE_FUNC(longlong, bgs_first_read)

/*
 -1 :fallback to default
  0 :records is gotten usually
  1-:number of records
 */
static MYSQL_THDVAR_LONGLONG(
  bgs_second_read, /* name */
  PLUGIN_VAR_RQCMDARG, /* opt */
  "Number of second read records when background search is used", /* comment */
  NULL, /* check */
  spider_var_deprecated_int, /* update */
  100, /* def */
  -1, /* min */
  9223372036854775807LL, /* max */
  0 /* blk */
);

SPIDER_THDVAR_OVERRIDE_VALUE_FUNC(longlong, bgs_second_read)

/*
 -1 :fallback to default
  0 :records is gotten usually
  1-:number of records
 */
static MYSQL_THDVAR_LONGLONG(
  first_read, /* name */
  PLUGIN_VAR_RQCMDARG, /* opt */
  "Number of first read records", /* comment */
  NULL, /* check */
  spider_var_deprecated_int, /* update */
  0, /* def */
  -1, /* min */
  9223372036854775807LL, /* max */
  0 /* blk */
);

SPIDER_THDVAR_OVERRIDE_VALUE_FUNC(longlong, first_read)

/*
 -1 :fallback to default
  0 :records is gotten usually
  1-:number of records
 */
static MYSQL_THDVAR_LONGLONG(
  second_read, /* name */
  PLUGIN_VAR_RQCMDARG, /* opt */
  "Number of second read records", /* comment */
  NULL, /* check */
  spider_var_deprecated_int, /* update */
  0, /* def */
  -1, /* min */
  9223372036854775807LL, /* max */
  0 /* blk */
);

SPIDER_THDVAR_OVERRIDE_VALUE_FUNC(longlong, second_read)

/*
 -1 :fallback to default
  0 :always get the newest information
  1-:interval
 */
static MYSQL_THDVAR_INT(
  crd_interval, /* name */
  PLUGIN_VAR_RQCMDARG, /* opt */
  "Interval of cardinality confirmation.(second)", /* comment */
  NULL, /* check */
  spider_var_deprecated_int, /* update */
  51, /* def */
  -1, /* min */
  2147483647, /* max */
  0 /* blk */
);

SPIDER_THDVAR_OVERRIDE_VALUE_FUNC(double, crd_interval)

/*
 -1 :fallback to default
  0 :use table parameter
  1 :use show command
  2 :use information schema
  3 :use explain
 */
static MYSQL_THDVAR_INT(
  crd_mode, /* name */
  PLUGIN_VAR_RQCMDARG | PLUGIN_VAR_DEPRECATED, /* opt */
  "Mode of cardinality confirmation.", /* comment */
  NULL, /* check */
  spider_var_deprecated_int, /* update */
  1, /* def */
  -1, /* min */
  3, /* max */
  0 /* blk */
);

SPIDER_THDVAR_OVERRIDE_VALUE_FUNC(int, crd_mode)

/*
 -1 :fallback to default
  0 :No synchronization.
  1 :Cardinality is synchronized when opening a table.
     Then no synchronization.
  2 :Synchronization.
 */
static MYSQL_THDVAR_INT(
  crd_sync, /* name */
  PLUGIN_VAR_RQCMDARG, /* opt */
  "Cardinality synchronization in partitioned table.", /* comment */
  NULL, /* check */
  spider_var_deprecated_int, /* update */
  0, /* def */
  -1, /* min */
  2, /* max */
  0 /* blk */
);

SPIDER_THDVAR_OVERRIDE_VALUE_FUNC(int, crd_sync)

/*
 -1 :fallback to default
  0 :The crd_weight is used as a fixed value.
  1 :The crd_weight is used as an addition value.
  2 :The crd_weight is used as a multiplication value.
 */
static MYSQL_THDVAR_INT(
  crd_type, /* name */
  PLUGIN_VAR_RQCMDARG | PLUGIN_VAR_DEPRECATED, /* opt */
  "Type of cardinality calculation.", /* comment */
  NULL, /* check */
  spider_var_deprecated_int, /* update */
  2, /* def */
  -1, /* min */
  2, /* max */
  0 /* blk */
);

SPIDER_THDVAR_OVERRIDE_VALUE_FUNC(int, crd_type)

/*
 -1 :fallback to default
  0-:weight
 */
static MYSQL_THDVAR_INT(
  crd_weight, /* name */
  PLUGIN_VAR_RQCMDARG | PLUGIN_VAR_DEPRECATED, /* opt */
  "Weight coefficient to calculate effectiveness of index from cardinality of column.", /* comment */
  NULL, /* check */
  spider_var_deprecated_int, /* update */
  2, /* def */
  -1, /* min */
  2147483647, /* max */
  0 /* blk */
);

SPIDER_THDVAR_OVERRIDE_VALUE_FUNC(double, crd_weight)

/*
 -1 :fallback to default
  0 :Background confirmation is disabled
  1 :Background confirmation is enabled (create thread per table/partition)
  2 :Background confirmation is enabled (use static threads)
 */
static MYSQL_THDVAR_INT(
  crd_bg_mode, /* name */
  PLUGIN_VAR_RQCMDARG, /* opt */
  "Mode of cardinality confirmation at background.", /* comment */
  NULL, /* check */
  spider_var_deprecated_int, /* update */
  2, /* def */
  -1, /* min */
  2, /* max */
  0 /* blk */
);

SPIDER_THDVAR_OVERRIDE_VALUE_FUNC(int, crd_bg_mode)

/*
 -1 :fallback to default
  0 :always get the newest information
  1-:interval
 */
static MYSQL_THDVAR_INT(
  sts_interval, /* name */
  PLUGIN_VAR_RQCMDARG, /* opt */
  "Interval of table state confirmation.(second)", /* comment */
  NULL, /* check */
  spider_var_deprecated_int, /* update */
  10, /* def */
  -1, /* min */
  2147483647, /* max */
  0 /* blk */
);

SPIDER_THDVAR_OVERRIDE_VALUE_FUNC(double, sts_interval)

/*
 -1 :fallback to default
  0 :use table parameter
  1 :use show command
  2 :use information schema
 */
static MYSQL_THDVAR_INT(
  sts_mode, /* name */
  PLUGIN_VAR_RQCMDARG | PLUGIN_VAR_DEPRECATED, /* opt */
  "Mode of table state confirmation.", /* comment */
  NULL, /* check */
  spider_var_deprecated_int, /* update */
  1, /* def */
  -1, /* min */
  2, /* max */
  0 /* blk */
);

SPIDER_THDVAR_OVERRIDE_VALUE_FUNC(int, sts_mode)

/*
 -1 :fallback to default
  0 :No synchronization.
  1 :Table state is synchronized when opening a table.
     Then no synchronization.
  2 :Synchronization.
 */
static MYSQL_THDVAR_INT(
  sts_sync, /* name */
  PLUGIN_VAR_RQCMDARG, /* opt */
  "Table state synchronization in partitioned table.", /* comment */
  NULL, /* check */
  spider_var_deprecated_int, /* update */
  0, /* def */
  -1, /* min */
  2, /* max */
  0 /* blk */
);

SPIDER_THDVAR_OVERRIDE_VALUE_FUNC(int, sts_sync)

/*
 -1 :fallback to default
  0 :Background confirmation is disabled
  1 :Background confirmation is enabled (create thread per table/partition)
  2 :Background confirmation is enabled (use static threads)
 */
static MYSQL_THDVAR_INT(
  sts_bg_mode, /* name */
  PLUGIN_VAR_RQCMDARG, /* opt */
  "Mode of table state confirmation at background.", /* comment */
  NULL, /* check */
  spider_var_deprecated_int, /* update */
  2, /* def */
  -1, /* min */
  2, /* max */
  0 /* blk */
);

SPIDER_THDVAR_OVERRIDE_VALUE_FUNC(int, sts_bg_mode)

/*
  0 :always ping
  1-:interval
 */
static MYSQL_THDVAR_INT(
  ping_interval_at_trx_start, /* name */
  PLUGIN_VAR_RQCMDARG, /* opt */
  "Ping interval at transaction start", /* comment */
  NULL, /* check */
  NULL, /* update */
  3600, /* def */
  0, /* min */
  2147483647, /* max */
  0 /* blk */
);

SPIDER_THDVAR_VALUE_FUNC(double, ping_interval_at_trx_start)

/*
 -1 :fallback to default
  0 :normal mode
  1 :quick mode
  2 :set 0 value
 */
static MYSQL_THDVAR_INT(
  auto_increment_mode, /* name */
  PLUGIN_VAR_RQCMDARG, /* opt */
  "Mode of auto increment.", /* comment */
  NULL, /* check */
  spider_var_deprecated_int, /* update */
  0, /* def */
  -1, /* min */
  3, /* max */
  0 /* blk */
);

SPIDER_THDVAR_OVERRIDE_VALUE_FUNC(int, auto_increment_mode)

/*
  FALSE: off
  TRUE:  on
 */
static MYSQL_THDVAR_BOOL(
  same_server_link, /* name */
  PLUGIN_VAR_OPCMDARG, /* opt */
  "Permit one to link same server's table", /* comment */
  NULL, /* check */
  NULL, /* update */
  FALSE /* def */
);

SPIDER_THDVAR_VALUE_FUNC(bool, same_server_link)

/*
  FALSE: transmits
  TRUE:  don't transmit
 */
static MYSQL_THDVAR_BOOL(
  local_lock_table, /* name */
  PLUGIN_VAR_OPCMDARG, /* opt */
  "Remote server transmission when lock tables is executed at local",
    /* comment */
  NULL, /* check */
  NULL, /* update */
  FALSE /* def */
);

SPIDER_THDVAR_VALUE_FUNC(bool, local_lock_table)

/*
 -1 :fallback to default
  0 :don't transmit
  1 :transmits
 */
static MYSQL_THDVAR_INT(
  use_pushdown_udf, /* name */
  PLUGIN_VAR_RQCMDARG, /* opt */
  "Remote server transmission existence when UDF is used at condition and \"engine_condition_pushdown=1\"", /* comment */
  NULL, /* check */
  NULL, /* update */
  0, /* def */
  -1, /* min */
  1, /* max */
  0 /* blk */
);

SPIDER_THDVAR_OVERRIDE_VALUE_FUNC(int, use_pushdown_udf)

/*
 -1 :fallback to default
  0 :duplicate check on local server
  1 :avoid duplicate check on local server
 */
static MYSQL_THDVAR_INT(
  direct_dup_insert, /* name */
  PLUGIN_VAR_RQCMDARG, /* opt */
  "Execute \"REPLACE\" and \"INSERT IGNORE\" on remote server and avoid duplicate check on local server", /* comment */
  NULL, /* check */
  spider_var_deprecated_int, /* update */
  0, /* def */
  -1, /* min */
  1, /* max */
  0 /* blk */
);

SPIDER_THDVAR_OVERRIDE_VALUE_FUNC(int, direct_dup_insert)

static char *spider_remote_access_charset;
/*
 */
static MYSQL_SYSVAR_STR(
  remote_access_charset,
  spider_remote_access_charset,
  PLUGIN_VAR_MEMALLOC |
  PLUGIN_VAR_RQCMDARG,
  "Set remote access charset at connecting for improvement performance of connection if you know",
  NULL,
  NULL,
  NULL
);

SPIDER_SYSVAR_VALUE_FUNC(char*, remote_access_charset)

static int spider_remote_autocommit;
/*
 -1 :don't set
  0 :autocommit = 0
  1 :autocommit = 1
 */
static MYSQL_SYSVAR_INT(
  remote_autocommit,
  spider_remote_autocommit,
  PLUGIN_VAR_RQCMDARG,
  "Set autocommit mode at connecting for improvement performance of connection if you know",
  NULL,
  NULL,
  -1,
  -1,
  1,
  0
);

SPIDER_SYSVAR_VALUE_FUNC(int, remote_autocommit)

static char *spider_remote_time_zone;
/*
 */
static MYSQL_SYSVAR_STR(
  remote_time_zone,
  spider_remote_time_zone,
  PLUGIN_VAR_MEMALLOC |
  PLUGIN_VAR_RQCMDARG,
  "Set remote time_zone at connecting for improvement performance of connection if you know",
  NULL,
  NULL,
  NULL
);

SPIDER_SYSVAR_VALUE_FUNC(char *, remote_time_zone)

static int spider_remote_sql_log_off;
/*
 -1 :don't know the value on all data nodes, or does not matter
  0 :sql_log_off = 0 on all data nodes
  1 :sql_log_off = 1 on all data nodes
 */
static MYSQL_SYSVAR_INT(
  remote_sql_log_off,
  spider_remote_sql_log_off,
  PLUGIN_VAR_RQCMDARG,
  "Set SQL_LOG_OFF mode on connecting for improved performance of connection, if you know",
  NULL,
  NULL,
  -1,
  -1,
  1,
  0
);

SPIDER_SYSVAR_VALUE_FUNC(int, remote_sql_log_off)

static int spider_remote_trx_isolation;
/*
 -1 :don't set
  0 :READ UNCOMMITTED
  1 :READ COMMITTED
  2 :REPEATABLE READ
  3 :SERIALIZABLE
 */
static MYSQL_SYSVAR_INT(
  remote_trx_isolation,
  spider_remote_trx_isolation,
  PLUGIN_VAR_RQCMDARG,
  "Set transaction isolation level at connecting for improvement performance of connection if you know",
  NULL,
  NULL,
  -1,
  -1,
  3,
  0
);

SPIDER_SYSVAR_VALUE_FUNC(int, remote_trx_isolation)

static char *spider_remote_default_database;
/*
 */
static MYSQL_SYSVAR_STR(
  remote_default_database,
  spider_remote_default_database,
  PLUGIN_VAR_MEMALLOC |
  PLUGIN_VAR_RQCMDARG,
  "Set remote database at connecting for improvement performance of connection if you know",
  NULL,
  NULL,
  NULL
);

SPIDER_SYSVAR_VALUE_FUNC(char *, remote_default_database)

/*
  0-:connect retry interval (micro second)
 */
static MYSQL_THDVAR_LONGLONG(
  connect_retry_interval, /* name */
  PLUGIN_VAR_RQCMDARG, /* opt */
  "Connect retry interval", /* comment */
  NULL, /* check */
  NULL, /* update */
  1000, /* def */
  0, /* min */
  9223372036854775807LL, /* max */
  0 /* blk */
);

longlong spider_param_connect_retry_interval(
  THD *thd
) {
  DBUG_ENTER("spider_param_connect_retry_interval");
  if (thd)
    DBUG_RETURN(THDVAR(thd, connect_retry_interval));
  DBUG_RETURN(0);
}

/*
  0-:connect retry count
 */
static MYSQL_THDVAR_INT(
  connect_retry_count, /* name */
  PLUGIN_VAR_RQCMDARG, /* opt */
  "Connect retry count", /* comment */
  NULL, /* check */
  NULL, /* update */
  1000, /* def */
  0, /* min */
  2147483647, /* max */
  0 /* blk */
);

int spider_param_connect_retry_count(
  THD *thd
) {
  DBUG_ENTER("spider_param_connect_retry_count");
  if (thd)
    DBUG_RETURN(THDVAR(thd, connect_retry_count));
  DBUG_RETURN(0);
}

/*
 */
static MYSQL_THDVAR_STR(
  bka_engine, /* name */
  PLUGIN_VAR_MEMALLOC |
  PLUGIN_VAR_RQCMDARG,
  "Temporary table's engine for BKA", /* comment */
  NULL, /* check */
  NULL, /* update */
  NULL /* def */
);

char *spider_param_bka_engine(
  THD *thd,
  char *bka_engine
) {
  DBUG_ENTER("spider_param_bka_engine");
  DBUG_RETURN(bka_engine ? bka_engine : THDVAR(thd, bka_engine));
}

/*
 -1 :fallback to default
  0 :use union all
  1 :use temporary table
 */
static MYSQL_THDVAR_INT(
  bka_mode, /* name */
  PLUGIN_VAR_RQCMDARG, /* opt */
  "Mode of BKA for Spider", /* comment */
  NULL, /* check */
  spider_var_deprecated_int, /* update */
  1, /* def */
  -1, /* min */
  2, /* max */
  0 /* blk */
);

SPIDER_THDVAR_OVERRIDE_VALUE_FUNC(int, bka_mode)

/*
 -1 :fallback to default
  0 :return error if error
  1 :return 0 record if error
 */
static MYSQL_THDVAR_INT(
  error_read_mode, /* name */
  PLUGIN_VAR_RQCMDARG, /* opt */
  "Read error mode if error", /* comment */
  NULL, /* check */
  spider_var_deprecated_int, /* update */
  0, /* def */
  -1, /* min */
  1, /* max */
  0 /* blk */
);

SPIDER_THDVAR_OVERRIDE_VALUE_FUNC(int, error_read_mode)

/*
 -1 :fallback to default
  0 :return error if error
  1 :return 0 record if error
 */
static MYSQL_THDVAR_INT(
  error_write_mode, /* name */
  PLUGIN_VAR_RQCMDARG, /* opt */
  "Write error mode if error", /* comment */
  NULL, /* check */
  spider_var_deprecated_int, /* update */
  0, /* def */
  -1, /* min */
  1, /* max */
  0 /* blk */
);

SPIDER_THDVAR_OVERRIDE_VALUE_FUNC(int, error_write_mode)

/*
 -1 :fallback to default
  0 :not skip
  1 :skip
 */
static MYSQL_THDVAR_INT(
  skip_default_condition, /* name */
  PLUGIN_VAR_RQCMDARG, /* opt */
  "Skip generating internal default condition", /* comment */
  NULL, /* check */
  spider_var_deprecated_int, /* update */
  0, /* def */
  -1, /* min */
  1, /* max */
  0 /* blk */
);

SPIDER_THDVAR_OVERRIDE_VALUE_FUNC(int, skip_default_condition)

/*
 -1 :fallback to default
  0 :not skip
  1 :skip parallel search if query is not SELECT statement
  2 :skip parallel search if query has SQL_NO_CACHE
  3 :1+2
 */
static MYSQL_THDVAR_INT(
  skip_parallel_search, /* name */
  PLUGIN_VAR_RQCMDARG, /* opt */
  "Skip parallel search by specific conditions", /* comment */
  NULL, /* check */
  spider_var_deprecated_int, /* update */
  0, /* def */
  -1, /* min */
  3, /* max */
  0 /* blk */
);

SPIDER_THDVAR_OVERRIDE_VALUE_FUNC(int, skip_parallel_search)

/*
 -1 :fallback to default
  0 :not send directly
  1-:send directly
 */
static MYSQL_THDVAR_LONGLONG(
  direct_order_limit, /* name */
  PLUGIN_VAR_RQCMDARG, /* opt */
  "Send 'ORDER BY' and 'LIMIT' to remote server directly", /* comment */
  NULL, /* check */
  spider_var_deprecated_longlong, /* update */
  9223372036854775807LL, /* def */
  -1, /* min */
  9223372036854775807LL, /* max */
  0 /* blk */
);

SPIDER_THDVAR_OVERRIDE_VALUE_FUNC(longlong, direct_order_limit)

/*
 -1 :fallback to default
  0 :writable
  1 :read only
 */
static MYSQL_THDVAR_INT(
  read_only_mode, /* name */
  PLUGIN_VAR_RQCMDARG, /* opt */
  "Read only", /* comment */
  NULL, /* check */
  spider_var_deprecated_int, /* update */
  0, /* def */
  -1, /* min */
  1, /* max */
  0 /* blk */
);

SPIDER_THDVAR_OVERRIDE_VALUE_FUNC(int, read_only_mode)

static my_bool spider_general_log;
static MYSQL_SYSVAR_BOOL(
  general_log,
  spider_general_log,
  PLUGIN_VAR_OPCMDARG,
  "Log query to remote server in general log",
  NULL,
  NULL,
  FALSE
);

SPIDER_SYSVAR_VALUE_FUNC(my_bool, general_log)

/*
  FALSE: no pushdown hints
  TRUE:  pushdown hints
 */
static MYSQL_THDVAR_BOOL(
  index_hint_pushdown, /* name */
  PLUGIN_VAR_OPCMDARG, /* opt */
  "switch to control if push down index hint, like force_index", /* comment */
  NULL, /* check */
  NULL, /* update */
  FALSE /* def */
);

SPIDER_THDVAR_VALUE_FUNC(my_bool, index_hint_pushdown)

static uint spider_max_connections;
static MYSQL_SYSVAR_UINT(
  max_connections,
  spider_max_connections,
  PLUGIN_VAR_RQCMDARG,
  "the values, as the max conncetion from spider to remote mysql. Default 0, mean unlimit the connections",
  NULL,
  NULL,
  0, /* def */
  0, /* min */
  99999, /* max */
  0 /* blk */
);

SPIDER_SYSVAR_VALUE_FUNC(uint, max_connections)

static uint spider_conn_wait_timeout;
static MYSQL_SYSVAR_UINT(
  conn_wait_timeout,
  spider_conn_wait_timeout,
  PLUGIN_VAR_RQCMDARG,
  "the values, as the max waiting time when spider get a remote conn",
  NULL,
  NULL,
  10, /* def */
  0, /* min */
  1000, /* max */
  0 /* blk */
);

SPIDER_SYSVAR_VALUE_FUNC(uint, conn_wait_timeout)

static uint spider_log_result_errors;
/*
  0: no log
  1: log error
  2: log warning summary
  3: log warning
  4: log info
 */
static MYSQL_SYSVAR_UINT(
  log_result_errors,
  spider_log_result_errors,
  PLUGIN_VAR_RQCMDARG,
  "Log error from remote server in error log",
  NULL,
  NULL,
  0,
  0,
  4,
  0
);

SPIDER_SYSVAR_VALUE_FUNC(uint, log_result_errors)

static uint spider_log_result_error_with_sql;
/*
  0: no log
  1: log spider sql at logging result errors
  2: log user sql at logging result errors
  3: log both sql at logging result errors
 */
static MYSQL_SYSVAR_UINT(
  log_result_error_with_sql,
  spider_log_result_error_with_sql,
  PLUGIN_VAR_RQCMDARG,
  "Log sql at logging result errors",
  NULL,
  NULL,
  0,
  0,
  3,
  0
);

SPIDER_SYSVAR_VALUE_FUNC(uint, log_result_error_with_sql)

/*
  0: server_id + thread_id
  1: server_id + thread_id + query_id
 */
static MYSQL_THDVAR_UINT(
  internal_xa_id_type, /* name */
  PLUGIN_VAR_RQCMDARG, /* opt */
  "The type of internal_xa id", /* comment */
  NULL, /* check */
  NULL, /* update */
  0, /* def */
  0, /* min */
  1, /* max */
  0 /* blk */
);

SPIDER_THDVAR_VALUE_FUNC(uint, internal_xa_id_type)

/*
 -1 :fallback to default
  0 :OFF
  1 :automatic channel
  2-63 :use custom channel
 */
static MYSQL_THDVAR_INT(
  casual_read, /* name */
  PLUGIN_VAR_RQCMDARG, /* opt */
  "Read casually if it is possible", /* comment */
  NULL, /* check */
  spider_var_deprecated_int, /* update */
  0, /* def */
  -1, /* min */
  63, /* max */
  0 /* blk */
);

SPIDER_THDVAR_OVERRIDE_VALUE_FUNC(int, casual_read)

static my_bool spider_dry_access;
static MYSQL_SYSVAR_BOOL(
  dry_access,
  spider_dry_access,
  PLUGIN_VAR_OPCMDARG | PLUGIN_VAR_READONLY,
  "dry access",
  NULL,
  NULL,
  FALSE
);

SPIDER_SYSVAR_VALUE_FUNC(my_bool, dry_access)

/*
 -1 :fallback to default
  0 :fast
  1 :correct delete row number
 */
static MYSQL_THDVAR_INT(
  delete_all_rows_type, /* name */
  PLUGIN_VAR_RQCMDARG, /* opt */
  "The type of delete_all_rows", /* comment */
  NULL, /* check */
  spider_var_deprecated_int, /* update */
  1, /* def */
  -1, /* min */
  1, /* max */
  0 /* blk */
);

SPIDER_THDVAR_OVERRIDE_VALUE_FUNC(int, delete_all_rows_type)

/*
 -1 :fallback to default
  0 :compact
  1 :add original table name
 */
static MYSQL_THDVAR_INT(
  bka_table_name_type, /* name */
  PLUGIN_VAR_RQCMDARG | PLUGIN_VAR_DEPRECATED, /* opt */
  "The type of temporary table name for bka", /* comment */
  NULL, /* check */
  spider_var_deprecated_int, /* update */
  0, /* def */
  -1, /* min */
  1, /* max */
  0 /* blk */
);

SPIDER_THDVAR_OVERRIDE_VALUE_FUNC(int, bka_table_name_type)

/*
 -1 :fallback to default
  0 :off
  1 :on
 */
static MYSQL_THDVAR_INT(
  use_cond_other_than_pk_for_update, /* name */
  PLUGIN_VAR_RQCMDARG, /* opt */
  "Use all conditions even if condition has pk", /* comment */
  NULL, /* check */
  NULL, /* update */
  1, /* def */
  0, /* min */
  1, /* max */
  0 /* blk */
);

SPIDER_THDVAR_VALUE_FUNC(int, use_cond_other_than_pk_for_update)

static int spider_store_last_sts;
/*
 -1 : fallback to default
  0 : do not store
  1 : do store
 */
static MYSQL_SYSVAR_INT(
  store_last_sts,
  spider_store_last_sts,
  PLUGIN_VAR_RQCMDARG | PLUGIN_VAR_DEPRECATED,
  "Store last sts result into system table",
  NULL,
  spider_var_deprecated_int,
  1,
  -1,
  1,
  0
);

SPIDER_SYSVAR_OVERRIDE_VALUE_FUNC(int, store_last_sts)

static int spider_store_last_crd;
/*
 -1 : fallback to default
  0 : do not store
  1 : do store
 */
static MYSQL_SYSVAR_INT(
  store_last_crd,
  spider_store_last_crd,
  PLUGIN_VAR_RQCMDARG | PLUGIN_VAR_DEPRECATED,
  "Store last crd result into system table",
  NULL,
  spider_var_deprecated_int,
  1,
  -1,
  1,
  0
);

SPIDER_SYSVAR_OVERRIDE_VALUE_FUNC(int, store_last_crd)

static int spider_load_sts_at_startup;
/*
 -1 : fallback to default
  0 : do not load
  1 : do load
 */
static MYSQL_SYSVAR_INT(
  load_sts_at_startup,
  spider_load_sts_at_startup,
  PLUGIN_VAR_RQCMDARG | PLUGIN_VAR_DEPRECATED,
  "Load sts from system table at startup",
  NULL,
  spider_var_deprecated_int,
  1,
  -1,
  1,
  0
);

SPIDER_SYSVAR_OVERRIDE_VALUE_FUNC(int, load_sts_at_startup)

static int spider_load_crd_at_startup;
/*
 -1 : fallback to default
  0 : do not load
  1 : do load
 */
static MYSQL_SYSVAR_INT(
  load_crd_at_startup,
  spider_load_crd_at_startup,
  PLUGIN_VAR_RQCMDARG | PLUGIN_VAR_DEPRECATED,
  "Load crd from system table at startup",
  NULL,
  spider_var_deprecated_int,
  1,
  -1,
  1,
  0
);

SPIDER_SYSVAR_OVERRIDE_VALUE_FUNC(int, load_crd_at_startup)

static uint spider_table_sts_thread_count;
/*
  1-: thread count
 */
static MYSQL_SYSVAR_UINT(
  table_sts_thread_count,
  spider_table_sts_thread_count,
  PLUGIN_VAR_RQCMDARG | PLUGIN_VAR_READONLY,
  "Static thread count of table sts",
  NULL,
  NULL,
  1,
  1,
  4294967295U,
  0
);

SPIDER_SYSVAR_VALUE_FUNC(uint, table_sts_thread_count)

static uint spider_table_crd_thread_count;
/*
  1-: thread count
 */
static MYSQL_SYSVAR_UINT(
  table_crd_thread_count,
  spider_table_crd_thread_count,
  PLUGIN_VAR_RQCMDARG | PLUGIN_VAR_READONLY,
  "Static thread count of table crd",
  NULL,
  NULL,
  1,
  1,
  4294967295U,
  0
);

SPIDER_SYSVAR_VALUE_FUNC(uint, table_crd_thread_count)

static int spider_slave_trx_isolation;
/*
 -1 :off
  0 :read uncommitted
  1 :read committed
  2 :repeatable read
  3 :serializable
 */
static MYSQL_SYSVAR_INT(
  slave_trx_isolation,
  spider_slave_trx_isolation,
  PLUGIN_VAR_RQCMDARG,
  "Transaction isolation level when Spider table is used by slave SQL thread",
  NULL, /* check */
  NULL, /* update */
  -1, /* def */
  -1, /* min */
  3, /* max */
  0 /* blk */
);

SPIDER_SYSVAR_VALUE_FUNC(int, slave_trx_isolation)

/*
 -1 :not set
  0-:seconds of timeout
 */
static MYSQL_THDVAR_INT(
  remote_wait_timeout, /* name */
  PLUGIN_VAR_RQCMDARG, /* opt */
  "Wait timeout on remote server", /* comment */
  NULL, /* check */
  NULL, /* update */
  -1, /* def */
  -1, /* min */
  2147483647, /* max */
  0 /* blk */
);

int spider_param_remote_wait_timeout(
  THD *thd
) {
  DBUG_ENTER("spider_param_remote_wait_timeout");
  if (likely(thd))
    DBUG_RETURN(THDVAR(thd, remote_wait_timeout));
  DBUG_RETURN(-1);
}

/*
 -1 :not set
  0-:seconds of timeout
 */
static MYSQL_THDVAR_INT(
  wait_timeout, /* name */
  PLUGIN_VAR_RQCMDARG, /* opt */
  "Wait timeout of setting to remote server", /* comment */
  NULL, /* check */
  NULL, /* update */
  604800, /* def */
  -1, /* min */
  2147483647, /* max */
  0 /* blk */
);

int spider_param_wait_timeout(
  THD *thd
) {
  DBUG_ENTER("spider_param_wait_timeout");
  if (likely(thd))
    DBUG_RETURN(THDVAR(thd, wait_timeout));
  DBUG_RETURN(604800);
}

/*
  FALSE: no sync
  TRUE:  sync
 */
static MYSQL_THDVAR_BOOL(
  sync_sql_mode, /* name */
  PLUGIN_VAR_OPCMDARG, /* opt */
  "Sync sql_mode", /* comment */
  NULL, /* check */
  NULL, /* update */
  TRUE /* def */
);

SPIDER_THDVAR_VALUE_FUNC(bool, sync_sql_mode)

/*
 -1 : fallback to default
  0 : do not strict
  1 : do strict
 */
static MYSQL_THDVAR_INT(
  strict_group_by, /* name */
  PLUGIN_VAR_RQCMDARG, /* opt */
  "Use columns in select clause strictly for group by clause",
  NULL, /* check */
  spider_var_deprecated_int, /* update */
  1, /* def */
  -1, /* min */
  1, /* max */
  0 /* blk */
);

SPIDER_THDVAR_OVERRIDE_VALUE_FUNC(int, strict_group_by)

/*
 -1 : use table parameter
  0 : do not strict
  1 : do strict
 */
static MYSQL_THDVAR_BOOL(
  direct_aggregate, /* name */
  PLUGIN_VAR_RQCMDARG, /* opt */
  "Whether to enable direct aggregate",
  NULL, /* check */
  NULL, /* update */
  TRUE /* def */
);

SPIDER_THDVAR_VALUE_FUNC(bool, direct_aggregate)

static MYSQL_THDVAR_BOOL(
  disable_group_by_handler, /* name */
  PLUGIN_VAR_OPCMDARG, /* opt */
  "Disables the group by handler", /* comment */
  NULL, /* check */
  NULL, /* update */
  FALSE /* def */
);

SPIDER_THDVAR_VALUE_FUNC(bool, disable_group_by_handler)

static struct st_mysql_storage_engine spider_storage_engine =
{ MYSQL_HANDLERTON_INTERFACE_VERSION };

static struct st_mysql_sys_var* spider_system_variables[] = {
  MYSQL_SYSVAR(support_xa),
  MYSQL_SYSVAR(table_init_error_interval),
  MYSQL_SYSVAR(use_table_charset),
  MYSQL_SYSVAR(conn_recycle_mode),
  MYSQL_SYSVAR(conn_recycle_strict),
  MYSQL_SYSVAR(sync_trx_isolation),
  MYSQL_SYSVAR(use_consistent_snapshot),
  MYSQL_SYSVAR(internal_xa),
  MYSQL_SYSVAR(internal_xa_snapshot),
  MYSQL_SYSVAR(force_commit),
  MYSQL_SYSVAR(xa_register_mode),
  MYSQL_SYSVAR(internal_offset),
  MYSQL_SYSVAR(internal_limit),
  MYSQL_SYSVAR(split_read),
  MYSQL_SYSVAR(semi_split_read),
  MYSQL_SYSVAR(semi_split_read_limit),
  MYSQL_SYSVAR(init_sql_alloc_size),
  MYSQL_SYSVAR(reset_sql_alloc),
  MYSQL_SYSVAR(multi_split_read),
  MYSQL_SYSVAR(max_order),
  MYSQL_SYSVAR(semi_trx_isolation),
  MYSQL_SYSVAR(semi_table_lock),
  MYSQL_SYSVAR(semi_table_lock_connection),
  MYSQL_SYSVAR(block_size),
  MYSQL_SYSVAR(selupd_lock_mode),
  MYSQL_SYSVAR(sync_autocommit),
  MYSQL_SYSVAR(use_default_database),
  MYSQL_SYSVAR(internal_sql_log_off),
  MYSQL_SYSVAR(bulk_size),
  MYSQL_SYSVAR(bulk_update_mode),
  MYSQL_SYSVAR(bulk_update_size),
  MYSQL_SYSVAR(buffer_size),
  MYSQL_SYSVAR(internal_optimize),
  MYSQL_SYSVAR(internal_optimize_local),
  MYSQL_SYSVAR(use_flash_logs),
  MYSQL_SYSVAR(use_snapshot_with_flush_tables),
  MYSQL_SYSVAR(use_all_conns_snapshot),
  MYSQL_SYSVAR(lock_exchange),
  MYSQL_SYSVAR(internal_unlock),
  MYSQL_SYSVAR(semi_trx),
  MYSQL_SYSVAR(connect_timeout),
  MYSQL_SYSVAR(net_read_timeout),
  MYSQL_SYSVAR(net_write_timeout),
  MYSQL_SYSVAR(quick_mode),
  MYSQL_SYSVAR(quick_page_size),
  MYSQL_SYSVAR(quick_page_byte),
  MYSQL_SYSVAR(low_mem_read),
  MYSQL_SYSVAR(select_column_mode),
  MYSQL_SYSVAR(bgs_mode),
  MYSQL_SYSVAR(bgs_first_read),
  MYSQL_SYSVAR(bgs_second_read),
  MYSQL_SYSVAR(first_read),
  MYSQL_SYSVAR(second_read),
  MYSQL_SYSVAR(crd_interval),
  MYSQL_SYSVAR(crd_mode),
  MYSQL_SYSVAR(crd_sync),
  MYSQL_SYSVAR(store_last_crd),
  MYSQL_SYSVAR(load_crd_at_startup),
  MYSQL_SYSVAR(crd_type),
  MYSQL_SYSVAR(crd_weight),
  MYSQL_SYSVAR(crd_bg_mode),
  MYSQL_SYSVAR(sts_interval),
  MYSQL_SYSVAR(sts_mode),
  MYSQL_SYSVAR(sts_sync),
  MYSQL_SYSVAR(store_last_sts),
  MYSQL_SYSVAR(load_sts_at_startup),
  MYSQL_SYSVAR(sts_bg_mode),
  MYSQL_SYSVAR(ping_interval_at_trx_start),
  MYSQL_SYSVAR(auto_increment_mode),
  MYSQL_SYSVAR(same_server_link),
  MYSQL_SYSVAR(local_lock_table),
  MYSQL_SYSVAR(use_pushdown_udf),
  MYSQL_SYSVAR(direct_dup_insert),
  MYSQL_SYSVAR(remote_access_charset),
  MYSQL_SYSVAR(remote_autocommit),
  MYSQL_SYSVAR(remote_time_zone),
  MYSQL_SYSVAR(remote_sql_log_off),
  MYSQL_SYSVAR(remote_trx_isolation),
  MYSQL_SYSVAR(remote_default_database),
  MYSQL_SYSVAR(connect_retry_interval),
  MYSQL_SYSVAR(connect_retry_count),
  MYSQL_SYSVAR(connect_mutex),
  MYSQL_SYSVAR(bka_engine),
  MYSQL_SYSVAR(bka_mode),
  MYSQL_SYSVAR(error_read_mode),
  MYSQL_SYSVAR(error_write_mode),
  MYSQL_SYSVAR(skip_default_condition),
  MYSQL_SYSVAR(skip_parallel_search),
  MYSQL_SYSVAR(direct_order_limit),
  MYSQL_SYSVAR(read_only_mode),
  MYSQL_SYSVAR(general_log),
  MYSQL_SYSVAR(index_hint_pushdown),
  MYSQL_SYSVAR(max_connections),
  MYSQL_SYSVAR(conn_wait_timeout),
  MYSQL_SYSVAR(log_result_errors),
  MYSQL_SYSVAR(log_result_error_with_sql),
  MYSQL_SYSVAR(internal_xa_id_type),
  MYSQL_SYSVAR(casual_read),
  MYSQL_SYSVAR(dry_access),
  MYSQL_SYSVAR(delete_all_rows_type),
  MYSQL_SYSVAR(bka_table_name_type),
  MYSQL_SYSVAR(use_cond_other_than_pk_for_update),
  MYSQL_SYSVAR(connect_error_interval),
  MYSQL_SYSVAR(table_sts_thread_count),
  MYSQL_SYSVAR(table_crd_thread_count),
  MYSQL_SYSVAR(slave_trx_isolation),
  MYSQL_SYSVAR(remote_wait_timeout),
  MYSQL_SYSVAR(wait_timeout),
  MYSQL_SYSVAR(sync_sql_mode),
  MYSQL_SYSVAR(strict_group_by),
  MYSQL_SYSVAR(direct_aggregate),
  MYSQL_SYSVAR(disable_group_by_handler),
  NULL
};

mysql_declare_plugin(spider)
{
  MYSQL_STORAGE_ENGINE_PLUGIN,
  &spider_storage_engine,
  "SPIDER",
  "Kentoku Shiba",
  "Spider storage engine",
  PLUGIN_LICENSE_GPL,
  spider_db_init,
  spider_db_done,
  SPIDER_HEX_VERSION,
  spider_status_variables,
  spider_system_variables,
  NULL,
  0,
},
spider_i_s_alloc_mem,
spider_i_s_wrapper_protocols
mysql_declare_plugin_end;

maria_declare_plugin(spider)
{
  MYSQL_STORAGE_ENGINE_PLUGIN,
  &spider_storage_engine,
  "SPIDER",
  "Kentoku Shiba",
  "Spider storage engine",
  PLUGIN_LICENSE_GPL,
  spider_db_init,
  spider_db_done,
  SPIDER_HEX_VERSION,
  spider_status_variables,
  spider_system_variables,
  SPIDER_DETAIL_VERSION,
  MariaDB_PLUGIN_MATURITY_STABLE
},
spider_i_s_alloc_mem_maria,
spider_i_s_wrapper_protocols_maria
maria_declare_plugin_end;<|MERGE_RESOLUTION|>--- conflicted
+++ resolved
@@ -109,8 +109,6 @@
       MYSQL_SYSVAR_NAME(param_name).def_val;                            \
   }
 
-<<<<<<< HEAD
-=======
 extern handlerton *spider_hton_ptr;
 static void spider_trx_status_var(THD *thd, SHOW_VAR *var, char *buff,
                                  ulonglong SPIDER_TRX::*counter)
@@ -128,8 +126,6 @@
 }
 
 
-#ifdef HANDLER_HAS_DIRECT_UPDATE_ROWS
->>>>>>> 3613fb2a
 static int spider_direct_update(THD *thd, SHOW_VAR *var, char *buff)
 {
   DBUG_ENTER("spider_direct_update");
@@ -165,18 +161,6 @@
   DBUG_RETURN(0);
 }
 
-<<<<<<< HEAD
-=======
-#if defined(HS_HAS_SQLCOM) && defined(HAVE_HANDLERSOCKET)
-static int spider_hs_result_free(THD *thd, SHOW_VAR *var, char *buff)
-{
-  DBUG_ENTER("spider_hs_result_free");
-  spider_trx_status_var(thd, var, buff, &SPIDER_TRX::hs_result_free_count);
-  DBUG_RETURN(0);
-}
-#endif
-
->>>>>>> 3613fb2a
 struct st_mysql_show_var spider_status_variables[] =
 {
   {"Spider_mon_table_cache_version",
