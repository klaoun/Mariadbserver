/* Copyright (C) 2008-2020 Kentoku Shiba
   Copyright (C) 2019-2022 MariaDB corp

  This program is free software; you can redistribute it and/or modify
  it under the terms of the GNU General Public License as published by
  the Free Software Foundation; version 2 of the License.

  This program is distributed in the hope that it will be useful,
  but WITHOUT ANY WARRANTY; without even the implied warranty of
  MERCHANTABILITY or FITNESS FOR A PARTICULAR PURPOSE.  See the
  GNU General Public License for more details.

  You should have received a copy of the GNU General Public License
  along with this program; if not, write to the Free Software
  Foundation, Inc., 51 Franklin Street, Fifth Floor, Boston, MA 02110-1335 USA */

#define MYSQL_SERVER 1
#include <my_global.h>
#include "mysql_version.h"
#include "spd_environ.h"
#if MYSQL_VERSION_ID < 50500
#include "mysql_priv.h"
#include <mysql/plugin.h>
#else
#include "sql_priv.h"
#include "probes_mysql.h"
#include "my_getopt.h"
#include "sql_class.h"
#include "sql_partition.h"
#include "sql_servers.h"
#include "sql_select.h"
#include "tztime.h"
#include "sql_parse.h"
#endif
#include "spd_err.h"
#include "spd_param.h"
#include "spd_db_include.h"
#include "spd_include.h"
#include "spd_sys_table.h"
#include "ha_spider.h"
#include "spd_trx.h"
#include "spd_db_conn.h"
#include "spd_table.h"
#include "spd_conn.h"
#include "spd_ping_table.h"
#include "spd_direct_sql.h"
#include "spd_malloc.h"
#include "spd_group_by_handler.h"
#include "spd_init_query.h"

/* Background thread management */
#ifdef SPIDER_HAS_NEXT_THREAD_ID
#define SPIDER_set_next_thread_id(A)
MYSQL_THD create_thd();
void destroy_thd(MYSQL_THD thd);
#else
ulong *spd_db_att_thread_id;
inline void SPIDER_set_next_thread_id(THD *A)
{
  pthread_mutex_lock(&LOCK_thread_count);
  A->thread_id = (*spd_db_att_thread_id)++;
  pthread_mutex_unlock(&LOCK_thread_count);
}
MYSQL_THD create_thd()
{
  THD *thd = SPIDER_new_THD(next_thread_id());
  if (thd)
  {
    thd->thread_stack = (char*) &thd;
    thd->store_globals();
    thd->set_command(COM_DAEMON);
    thd->security_ctx->host_or_ip = "";
  }
  return thd;
}
void destroy_thd(MYSQL_THD thd)
{
  delete thd;
}
#endif
inline MYSQL_THD spider_create_sys_thd(SPIDER_THREAD *thread)
{
  THD *thd = create_thd();
  if (thd)
  {
    SPIDER_set_next_thread_id(thd);
    thd->mysys_var->current_cond = &thread->cond;
    thd->mysys_var->current_mutex = &thread->mutex;
  }
  return thd;
}
inline void spider_destroy_sys_thd(MYSQL_THD thd)
{
  destroy_thd(thd);
}
inline MYSQL_THD spider_create_thd()
{
  THD *thd;
  my_thread_init();
  if (!(thd = new THD(next_thread_id())))
    my_thread_end();
  else
  {
#ifdef HAVE_PSI_INTERFACE
    mysql_thread_set_psi_id(thd->thread_id);
#endif
    thd->thread_stack = (char *) &thd;
    thd->store_globals();
  }
  return thd;
}
inline void spider_destroy_thd(MYSQL_THD thd)
{
  delete thd;
}

#ifdef SPIDER_XID_USES_xid_cache_iterate
#else
#ifdef XID_CACHE_IS_SPLITTED
uint *spd_db_att_xid_cache_split_num;
#endif
pthread_mutex_t *spd_db_att_LOCK_xid_cache;
HASH *spd_db_att_xid_cache;
#endif
struct charset_info_st *spd_charset_utf8mb3_bin;
const char **spd_defaults_extra_file;
const char **spd_defaults_file;
const char **spd_mysqld_unix_port;
uint *spd_mysqld_port;
bool volatile *spd_abort_loop;
Time_zone *spd_tz_system;
static int *spd_mysqld_server_started;
static pthread_mutex_t *spd_LOCK_server_started;
static pthread_cond_t *spd_COND_server_started;
extern long spider_conn_mutex_id;
handlerton *spider_hton_ptr;
SPIDER_DBTON spider_dbton[SPIDER_DBTON_SIZE];
extern SPIDER_DBTON spider_dbton_mysql;
extern SPIDER_DBTON spider_dbton_mariadb;
#if defined(HS_HAS_SQLCOM) && defined(HAVE_HANDLERSOCKET)
extern SPIDER_DBTON spider_dbton_handlersocket;
#endif
#ifdef HAVE_ORACLE_OCI
extern SPIDER_DBTON spider_dbton_oracle;
#endif
#ifndef WITHOUT_SPIDER_BG_SEARCH
SPIDER_THREAD *spider_table_sts_threads;
SPIDER_THREAD *spider_table_crd_threads;
#endif

#ifdef HAVE_PSI_INTERFACE
PSI_mutex_key spd_key_mutex_tbl;
PSI_mutex_key spd_key_mutex_init_error_tbl;
#ifdef WITH_PARTITION_STORAGE_ENGINE
PSI_mutex_key spd_key_mutex_wide_share;
#endif
PSI_mutex_key spd_key_mutex_lgtm_tblhnd_share;
PSI_mutex_key spd_key_mutex_conn;
#if defined(HS_HAS_SQLCOM) && defined(HAVE_HANDLERSOCKET)
PSI_mutex_key spd_key_mutex_hs_r_conn;
PSI_mutex_key spd_key_mutex_hs_w_conn;
#endif
PSI_mutex_key spd_key_mutex_open_conn;
PSI_mutex_key spd_key_mutex_allocated_thds;
PSI_mutex_key spd_key_mutex_mon_table_cache;
PSI_mutex_key spd_key_mutex_udf_table_mon;
PSI_mutex_key spd_key_mutex_mta_conn;
#ifndef WITHOUT_SPIDER_BG_SEARCH
PSI_mutex_key spd_key_mutex_bg_conn_chain;
PSI_mutex_key spd_key_mutex_bg_conn_sync;
PSI_mutex_key spd_key_mutex_bg_conn;
PSI_mutex_key spd_key_mutex_bg_job_stack;
PSI_mutex_key spd_key_mutex_bg_mon;
PSI_mutex_key spd_key_mutex_bg_direct_sql;
#endif
PSI_mutex_key spd_key_mutex_mon_list_caller;
PSI_mutex_key spd_key_mutex_mon_list_receptor;
PSI_mutex_key spd_key_mutex_mon_list_monitor;
PSI_mutex_key spd_key_mutex_mon_list_update_status;
PSI_mutex_key spd_key_mutex_share;
PSI_mutex_key spd_key_mutex_share_sts;
PSI_mutex_key spd_key_mutex_share_crd;
PSI_mutex_key spd_key_mutex_share_auto_increment;
#ifdef WITH_PARTITION_STORAGE_ENGINE
PSI_mutex_key spd_key_mutex_wide_share_sts;
PSI_mutex_key spd_key_mutex_wide_share_crd;
#endif
PSI_mutex_key spd_key_mutex_udf_table;
PSI_mutex_key spd_key_mutex_mem_calc;
PSI_mutex_key spd_key_thread_id;
PSI_mutex_key spd_key_conn_id;
PSI_mutex_key spd_key_mutex_ipport_count;
PSI_mutex_key spd_key_mutex_conn_i;
#ifndef WITHOUT_SPIDER_BG_SEARCH
PSI_mutex_key spd_key_mutex_bg_stss;
PSI_mutex_key spd_key_mutex_bg_crds;
#endif
PSI_mutex_key spd_key_mutex_conn_loop_check;

static PSI_mutex_info all_spider_mutexes[]=
{
  { &spd_key_mutex_tbl, "tbl", PSI_FLAG_GLOBAL},
  { &spd_key_mutex_init_error_tbl, "init_error_tbl", PSI_FLAG_GLOBAL},
#ifdef WITH_PARTITION_STORAGE_ENGINE
  { &spd_key_mutex_wide_share, "wide_share", PSI_FLAG_GLOBAL},
#endif
  { &spd_key_mutex_lgtm_tblhnd_share, "lgtm_tblhnd_share", PSI_FLAG_GLOBAL},
  { &spd_key_mutex_conn, "conn", PSI_FLAG_GLOBAL},
#if defined(HS_HAS_SQLCOM) && defined(HAVE_HANDLERSOCKET)
  { &spd_key_mutex_hs_r_conn, "hs_r_conn", PSI_FLAG_GLOBAL},
  { &spd_key_mutex_hs_w_conn, "hs_w_conn", PSI_FLAG_GLOBAL},
#endif
  { &spd_key_mutex_open_conn, "open_conn", PSI_FLAG_GLOBAL},
  { &spd_key_mutex_allocated_thds, "allocated_thds", PSI_FLAG_GLOBAL},
  { &spd_key_mutex_mon_table_cache, "mon_table_cache", PSI_FLAG_GLOBAL},
  { &spd_key_mutex_udf_table_mon, "udf_table_mon", PSI_FLAG_GLOBAL},
  { &spd_key_mutex_mem_calc, "mem_calc", PSI_FLAG_GLOBAL},
  { &spd_key_thread_id, "thread_id", PSI_FLAG_GLOBAL},
  { &spd_key_conn_id, "conn_id", PSI_FLAG_GLOBAL},
  { &spd_key_mutex_ipport_count, "ipport_count", PSI_FLAG_GLOBAL},
#ifndef WITHOUT_SPIDER_BG_SEARCH
  { &spd_key_mutex_bg_stss, "bg_stss", PSI_FLAG_GLOBAL},
  { &spd_key_mutex_bg_crds, "bg_crds", PSI_FLAG_GLOBAL},
#endif
  { &spd_key_mutex_conn_i, "conn_i", 0},
  { &spd_key_mutex_mta_conn, "mta_conn", 0},
#ifndef WITHOUT_SPIDER_BG_SEARCH
  { &spd_key_mutex_bg_conn_chain, "bg_conn_chain", 0},
  { &spd_key_mutex_bg_conn_sync, "bg_conn_sync", 0},
  { &spd_key_mutex_bg_conn, "bg_conn", 0},
  { &spd_key_mutex_bg_job_stack, "bg_job_stack", 0},
  { &spd_key_mutex_bg_mon, "bg_mon", 0},
  { &spd_key_mutex_bg_direct_sql, "bg_direct_sql", 0},
#endif
  { &spd_key_mutex_mon_list_caller, "mon_list_caller", 0},
  { &spd_key_mutex_mon_list_receptor, "mon_list_receptor", 0},
  { &spd_key_mutex_mon_list_monitor, "mon_list_monitor", 0},
  { &spd_key_mutex_mon_list_update_status, "mon_list_update_status", 0},
  { &spd_key_mutex_share, "share", 0},
  { &spd_key_mutex_share_sts, "share_sts", 0},
  { &spd_key_mutex_share_crd, "share_crd", 0},
  { &spd_key_mutex_share_auto_increment, "share_auto_increment", 0},
#ifdef WITH_PARTITION_STORAGE_ENGINE
  { &spd_key_mutex_wide_share_sts, "wide_share_sts", 0},
  { &spd_key_mutex_wide_share_crd, "wide_share_crd", 0},
#endif
  { &spd_key_mutex_udf_table, "udf_table", 0},
  { &spd_key_mutex_conn_loop_check, "conn_loop_check", 0},
};

#ifndef WITHOUT_SPIDER_BG_SEARCH
PSI_cond_key spd_key_cond_bg_conn_sync;
PSI_cond_key spd_key_cond_bg_conn;
PSI_cond_key spd_key_cond_bg_sts;
PSI_cond_key spd_key_cond_bg_sts_sync;
PSI_cond_key spd_key_cond_bg_crd;
PSI_cond_key spd_key_cond_bg_crd_sync;
PSI_cond_key spd_key_cond_bg_mon;
PSI_cond_key spd_key_cond_bg_mon_sleep;
PSI_cond_key spd_key_cond_bg_direct_sql;
#endif
PSI_cond_key spd_key_cond_udf_table_mon;
PSI_cond_key spd_key_cond_conn_i;
#ifndef WITHOUT_SPIDER_BG_SEARCH
PSI_cond_key spd_key_cond_bg_stss;
PSI_cond_key spd_key_cond_bg_sts_syncs;
PSI_cond_key spd_key_cond_bg_crds;
PSI_cond_key spd_key_cond_bg_crd_syncs;
#endif

static PSI_cond_info all_spider_conds[] = {
#ifndef WITHOUT_SPIDER_BG_SEARCH
  {&spd_key_cond_bg_conn_sync, "bg_conn_sync", 0},
  {&spd_key_cond_bg_conn, "bg_conn", 0},
  {&spd_key_cond_bg_sts, "bg_sts", 0},
  {&spd_key_cond_bg_sts_sync, "bg_sts_sync", 0},
  {&spd_key_cond_bg_crd, "bg_crd", 0},
  {&spd_key_cond_bg_crd_sync, "bg_crd_sync", 0},
  {&spd_key_cond_bg_mon, "bg_mon", 0},
  {&spd_key_cond_bg_mon_sleep, "bg_mon_sleep", 0},
  {&spd_key_cond_bg_direct_sql, "bg_direct_sql", 0},
#endif
  {&spd_key_cond_udf_table_mon, "udf_table_mon", 0},
  {&spd_key_cond_conn_i, "conn_i", 0},
#ifndef WITHOUT_SPIDER_BG_SEARCH
  {&spd_key_cond_bg_stss, "bg_stss", 0},
  {&spd_key_cond_bg_sts_syncs, "bg_sts_syncs", 0},
  {&spd_key_cond_bg_crds, "bg_crds", 0},
  {&spd_key_cond_bg_crd_syncs, "bg_crd_syncs", 0},
#endif
};

#ifndef WITHOUT_SPIDER_BG_SEARCH
PSI_thread_key spd_key_thd_bg;
PSI_thread_key spd_key_thd_bg_sts;
PSI_thread_key spd_key_thd_bg_crd;
PSI_thread_key spd_key_thd_bg_mon;
PSI_thread_key spd_key_thd_bg_stss;
PSI_thread_key spd_key_thd_bg_crds;
#endif

static PSI_thread_info all_spider_threads[] = {
#ifndef WITHOUT_SPIDER_BG_SEARCH
  {&spd_key_thd_bg, "bg", 0},
  {&spd_key_thd_bg_sts, "bg_sts", 0},
  {&spd_key_thd_bg_crd, "bg_crd", 0},
  {&spd_key_thd_bg_mon, "bg_mon", 0},
  {&spd_key_thd_bg_stss, "bg_stss", 0},
  {&spd_key_thd_bg_crds, "bg_crds", 0},
#endif
};
#endif

extern HASH spider_open_connections;
extern HASH spider_ipport_conns;
extern uint spider_open_connections_id;
extern const char *spider_open_connections_func_name;
extern const char *spider_open_connections_file_name;
extern ulong spider_open_connections_line_no;
extern pthread_mutex_t spider_conn_mutex;
#if defined(HS_HAS_SQLCOM) && defined(HAVE_HANDLERSOCKET)
extern HASH spider_hs_r_conn_hash;
extern uint spider_hs_r_conn_hash_id;
extern const char *spider_hs_r_conn_hash_func_name;
extern const char *spider_hs_r_conn_hash_file_name;
extern ulong spider_hs_r_conn_hash_line_no;
extern pthread_mutex_t spider_hs_r_conn_mutex;
extern HASH spider_hs_w_conn_hash;
extern uint spider_hs_w_conn_hash_id;
extern const char *spider_hs_w_conn_hash_func_name;
extern const char *spider_hs_w_conn_hash_file_name;
extern ulong spider_hs_w_conn_hash_line_no;
extern pthread_mutex_t spider_hs_w_conn_mutex;
#endif
extern HASH *spider_udf_table_mon_list_hash;
extern uint spider_udf_table_mon_list_hash_id;
extern const char *spider_udf_table_mon_list_hash_func_name;
extern const char *spider_udf_table_mon_list_hash_file_name;
extern ulong spider_udf_table_mon_list_hash_line_no;
extern pthread_mutex_t *spider_udf_table_mon_mutexes;
extern pthread_cond_t *spider_udf_table_mon_conds;
extern pthread_mutex_t spider_open_conn_mutex;
extern pthread_mutex_t spider_mon_table_cache_mutex;
extern DYNAMIC_ARRAY spider_mon_table_cache;
extern uint spider_mon_table_cache_id;
extern const char *spider_mon_table_cache_func_name;
extern const char *spider_mon_table_cache_file_name;
extern ulong spider_mon_table_cache_line_no;

HASH spider_open_tables;
uint spider_open_tables_id;
const char *spider_open_tables_func_name;
const char *spider_open_tables_file_name;
ulong spider_open_tables_line_no;
pthread_mutex_t spider_tbl_mutex;
HASH spider_init_error_tables;
uint spider_init_error_tables_id;
const char *spider_init_error_tables_func_name;
const char *spider_init_error_tables_file_name;
ulong spider_init_error_tables_line_no;
pthread_mutex_t spider_init_error_tbl_mutex;

extern pthread_mutex_t spider_thread_id_mutex;
extern pthread_mutex_t spider_conn_id_mutex;
extern pthread_mutex_t spider_ipport_conn_mutex;

#ifdef WITH_PARTITION_STORAGE_ENGINE
HASH spider_open_wide_share;
uint spider_open_wide_share_id;
const char *spider_open_wide_share_func_name;
const char *spider_open_wide_share_file_name;
ulong spider_open_wide_share_line_no;
pthread_mutex_t spider_wide_share_mutex;
#endif

HASH spider_lgtm_tblhnd_share_hash;
uint spider_lgtm_tblhnd_share_hash_id;
const char *spider_lgtm_tblhnd_share_hash_func_name;
const char *spider_lgtm_tblhnd_share_hash_file_name;
ulong spider_lgtm_tblhnd_share_hash_line_no;
pthread_mutex_t spider_lgtm_tblhnd_share_mutex;

HASH spider_allocated_thds;
uint spider_allocated_thds_id;
const char *spider_allocated_thds_func_name;
const char *spider_allocated_thds_file_name;
ulong spider_allocated_thds_line_no;
pthread_mutex_t spider_allocated_thds_mutex;

#ifndef WITHOUT_SPIDER_BG_SEARCH
pthread_attr_t spider_pt_attr;
#endif

extern pthread_mutex_t spider_mem_calc_mutex;

extern const char *spider_alloc_func_name[SPIDER_MEM_CALC_LIST_NUM];
extern const char *spider_alloc_file_name[SPIDER_MEM_CALC_LIST_NUM];
extern ulong      spider_alloc_line_no[SPIDER_MEM_CALC_LIST_NUM];
extern ulonglong  spider_total_alloc_mem[SPIDER_MEM_CALC_LIST_NUM];
extern longlong   spider_current_alloc_mem[SPIDER_MEM_CALC_LIST_NUM];
extern ulonglong  spider_alloc_mem_count[SPIDER_MEM_CALC_LIST_NUM];
extern ulonglong  spider_free_mem_count[SPIDER_MEM_CALC_LIST_NUM];

static char spider_wild_many = '%', spider_wild_one = '_',
  spider_wild_prefix='\\';

static char spider_unique_id_buf[1 + 12 + 1 + (16 * 2) + 1 + 1];
LEX_CSTRING spider_unique_id;

// for spider_open_tables
uchar *spider_tbl_get_key(
  SPIDER_SHARE *share,
  size_t *length,
  my_bool not_used __attribute__ ((unused))
) {
  DBUG_ENTER("spider_tbl_get_key");
  *length = share->table_name_length;
  DBUG_RETURN((uchar*) share->table_name);
}

uchar *spider_wide_share_get_key(
  SPIDER_WIDE_SHARE *share,
  size_t *length,
  my_bool not_used __attribute__ ((unused))
) {
  DBUG_ENTER("spider_wide_share_get_key");
  *length = share->table_name_length;
  DBUG_RETURN((uchar*) share->table_name);
}

uchar *spider_lgtm_tblhnd_share_hash_get_key(
  SPIDER_LGTM_TBLHND_SHARE *share,
  size_t *length,
  my_bool not_used __attribute__ ((unused))
) {
  DBUG_ENTER("spider_lgtm_tblhnd_share_hash_get_key");
  *length = share->table_name_length;
  DBUG_RETURN((uchar*) share->table_name);
}

uchar *spider_link_get_key(
  SPIDER_LINK_FOR_HASH *link_for_hash,
  size_t *length,
  my_bool not_used __attribute__ ((unused))
) {
  DBUG_ENTER("spider_link_get_key");
  *length = link_for_hash->db_table_str->length();
  DBUG_RETURN((uchar*) link_for_hash->db_table_str->ptr());
}

uchar *spider_ha_get_key(
  ha_spider *spider,
  size_t *length,
  my_bool not_used __attribute__ ((unused))
) {
  DBUG_ENTER("spider_ha_get_key");
  *length = spider->share->table_name_length;
  DBUG_RETURN((uchar*) spider->share->table_name);
}

uchar *spider_udf_tbl_mon_list_key(
  SPIDER_TABLE_MON_LIST *table_mon_list,
  size_t *length,
  my_bool not_used __attribute__ ((unused))
) {
  DBUG_ENTER("spider_udf_tbl_mon_list_key");
  DBUG_PRINT("info",("spider hash key=%s", table_mon_list->key));
  DBUG_PRINT("info",("spider hash key length=%u", table_mon_list->key_length));
  *length = table_mon_list->key_length;
  DBUG_RETURN((uchar*) table_mon_list->key);
}

uchar *spider_allocated_thds_get_key(
  THD *thd,
  size_t *length,
  my_bool not_used __attribute__ ((unused))
) {
  DBUG_ENTER("spider_allocated_thds_get_key");
  *length = sizeof(THD *);
  DBUG_RETURN((uchar*) thd);
}

#ifdef HAVE_PSI_INTERFACE
static void init_spider_psi_keys()
{
  DBUG_ENTER("init_spider_psi_keys");
  if (PSI_server == NULL)
    DBUG_VOID_RETURN;

  PSI_server->register_mutex("spider", all_spider_mutexes,
    array_elements(all_spider_mutexes));
  PSI_server->register_cond("spider", all_spider_conds,
    array_elements(all_spider_conds));
  PSI_server->register_thread("spider", all_spider_threads,
    array_elements(all_spider_threads));
  DBUG_VOID_RETURN;
}
#endif

int spider_get_server(
  SPIDER_SHARE *share,
  int link_idx
) {
  MEM_ROOT mem_root;
  int error_num, length;
  FOREIGN_SERVER *server, server_buf;
  DBUG_ENTER("spider_get_server");
  SPD_INIT_ALLOC_ROOT(&mem_root, 128, 0, MYF(MY_WME));

  if (!(server
       = get_server_by_name(&mem_root, share->server_names[link_idx],
         &server_buf)))
  {
    error_num = ER_FOREIGN_SERVER_DOESNT_EXIST;
    goto error;
  }

  if (!share->tgt_wrappers[link_idx] && server->scheme)
  {
    share->tgt_wrappers_lengths[link_idx] = strlen(server->scheme);
    if (!(share->tgt_wrappers[link_idx] =
      spider_create_string(server->scheme,
      share->tgt_wrappers_lengths[link_idx])))
    {
      error_num = HA_ERR_OUT_OF_MEM;
      goto error;
    }
    DBUG_PRINT("info",("spider tgt_wrappers=%s",
      share->tgt_wrappers[link_idx]));
  }

  if (!share->tgt_hosts[link_idx] && server->host)
  {
    share->tgt_hosts_lengths[link_idx] = strlen(server->host);
    if (!(share->tgt_hosts[link_idx] =
      spider_create_string(server->host, share->tgt_hosts_lengths[link_idx])))
    {
      error_num = HA_ERR_OUT_OF_MEM;
      goto error;
    }
    DBUG_PRINT("info",("spider tgt_hosts=%s", share->tgt_hosts[link_idx]));
  }

  if (share->tgt_ports[link_idx] == -1)
  {
    share->tgt_ports[link_idx] = server->port;
    DBUG_PRINT("info",("spider tgt_ports=%ld", share->tgt_ports[link_idx]));
  }

  if (!share->tgt_sockets[link_idx] && server->socket)
  {
    share->tgt_sockets_lengths[link_idx] = strlen(server->socket);
    if (!(share->tgt_sockets[link_idx] =
      spider_create_string(server->socket,
      share->tgt_sockets_lengths[link_idx])))
    {
      error_num = HA_ERR_OUT_OF_MEM;
      goto error;
    }
    DBUG_PRINT("info",("spider tgt_sockets=%s", share->tgt_sockets[link_idx]));
  }

  if (!share->tgt_dbs[link_idx] && server->db && (length = strlen(server->db)))
  {
    share->tgt_dbs_lengths[link_idx] = length;
    if (!(share->tgt_dbs[link_idx] =
      spider_create_string(server->db, length)))
    {
      error_num = HA_ERR_OUT_OF_MEM;
      goto error;
    }
    DBUG_PRINT("info",("spider tgt_dbs=%s", share->tgt_dbs[link_idx]));
  }

  if (!share->tgt_usernames[link_idx] && server->username)
  {
    share->tgt_usernames_lengths[link_idx] = strlen(server->username);
    if (!(share->tgt_usernames[link_idx] =
      spider_create_string(server->username,
      share->tgt_usernames_lengths[link_idx])))
    {
      error_num = HA_ERR_OUT_OF_MEM;
      goto error;
    }
    DBUG_PRINT("info",("spider tgt_usernames=%s",
      share->tgt_usernames[link_idx]));
  }

  if (!share->tgt_passwords[link_idx] && server->password)
  {
    share->tgt_passwords_lengths[link_idx] = strlen(server->password);
    if (!(share->tgt_passwords[link_idx] =
      spider_create_string(server->password,
      share->tgt_passwords_lengths[link_idx])))
    {
      error_num = HA_ERR_OUT_OF_MEM;
      goto error;
    }
    DBUG_PRINT("info",("spider tgt_passwords=%s",
      share->tgt_passwords[link_idx]));
  }

  free_root(&mem_root, MYF(0));
  DBUG_RETURN(0);

error:
  free_root(&mem_root, MYF(0));
  my_error(error_num, MYF(0), share->server_names[link_idx]);
  DBUG_RETURN(error_num);
}

int spider_free_share_alloc(
  SPIDER_SHARE *share
) {
  int roop_count;
  DBUG_ENTER("spider_free_share_alloc");
  for (roop_count = SPIDER_DBTON_SIZE - 1; roop_count >= 0; roop_count--)
  {
    if (share->dbton_share[roop_count])
    {
      delete share->dbton_share[roop_count];
      share->dbton_share[roop_count] = NULL;
    }
  }
  if (share->server_names)
  {
    for (roop_count = 0; roop_count < (int) share->server_names_length;
      roop_count++)
    {
      if (share->server_names[roop_count])
        spider_free(spider_current_trx, share->server_names[roop_count],
          MYF(0));
    }
    spider_free(spider_current_trx, share->server_names, MYF(0));
  }
  if (share->tgt_table_names)
  {
    for (roop_count = 0; roop_count < (int) share->tgt_table_names_length;
      roop_count++)
    {
      if (share->tgt_table_names[roop_count])
        spider_free(spider_current_trx, share->tgt_table_names[roop_count],
          MYF(0));
    }
    spider_free(spider_current_trx, share->tgt_table_names, MYF(0));
  }
  if (share->tgt_dbs)
  {
    for (roop_count = 0; roop_count < (int) share->tgt_dbs_length;
      roop_count++)
    {
      if (share->tgt_dbs[roop_count])
        spider_free(spider_current_trx, share->tgt_dbs[roop_count], MYF(0));
    }
    spider_free(spider_current_trx, share->tgt_dbs, MYF(0));
  }
  if (share->tgt_hosts)
  {
    for (roop_count = 0; roop_count < (int) share->tgt_hosts_length;
      roop_count++)
    {
      if (share->tgt_hosts[roop_count])
        spider_free(spider_current_trx, share->tgt_hosts[roop_count], MYF(0));
    }
    spider_free(spider_current_trx, share->tgt_hosts, MYF(0));
  }
  if (share->tgt_usernames)
  {
    for (roop_count = 0; roop_count < (int) share->tgt_usernames_length;
      roop_count++)
    {
      if (share->tgt_usernames[roop_count])
        spider_free(spider_current_trx, share->tgt_usernames[roop_count],
          MYF(0));
    }
    spider_free(spider_current_trx, share->tgt_usernames, MYF(0));
  }
  if (share->tgt_passwords)
  {
    for (roop_count = 0; roop_count < (int) share->tgt_passwords_length;
      roop_count++)
    {
      if (share->tgt_passwords[roop_count])
        spider_free(spider_current_trx, share->tgt_passwords[roop_count],
          MYF(0));
    }
    spider_free(spider_current_trx, share->tgt_passwords, MYF(0));
  }
  if (share->tgt_sockets)
  {
    for (roop_count = 0; roop_count < (int) share->tgt_sockets_length;
      roop_count++)
    {
      if (share->tgt_sockets[roop_count])
        spider_free(spider_current_trx, share->tgt_sockets[roop_count],
          MYF(0));
    }
    spider_free(spider_current_trx, share->tgt_sockets, MYF(0));
  }
  if (share->tgt_wrappers)
  {
    for (roop_count = 0; roop_count < (int) share->tgt_wrappers_length;
      roop_count++)
    {
      if (share->tgt_wrappers[roop_count])
        spider_free(spider_current_trx, share->tgt_wrappers[roop_count],
          MYF(0));
    }
    spider_free(spider_current_trx, share->tgt_wrappers, MYF(0));
  }
  if (share->tgt_ssl_cas)
  {
    for (roop_count = 0; roop_count < (int) share->tgt_ssl_cas_length;
      roop_count++)
    {
      if (share->tgt_ssl_cas[roop_count])
        spider_free(spider_current_trx, share->tgt_ssl_cas[roop_count],
          MYF(0));
    }
    spider_free(spider_current_trx, share->tgt_ssl_cas, MYF(0));
  }
  if (share->tgt_ssl_capaths)
  {
    for (roop_count = 0; roop_count < (int) share->tgt_ssl_capaths_length;
      roop_count++)
    {
      if (share->tgt_ssl_capaths[roop_count])
        spider_free(spider_current_trx, share->tgt_ssl_capaths[roop_count],
          MYF(0));
    }
    spider_free(spider_current_trx, share->tgt_ssl_capaths, MYF(0));
  }
  if (share->tgt_ssl_certs)
  {
    for (roop_count = 0; roop_count < (int) share->tgt_ssl_certs_length;
      roop_count++)
    {
      if (share->tgt_ssl_certs[roop_count])
        spider_free(spider_current_trx, share->tgt_ssl_certs[roop_count],
          MYF(0));
    }
    spider_free(spider_current_trx, share->tgt_ssl_certs, MYF(0));
  }
  if (share->tgt_ssl_ciphers)
  {
    for (roop_count = 0; roop_count < (int) share->tgt_ssl_ciphers_length;
      roop_count++)
    {
      if (share->tgt_ssl_ciphers[roop_count])
        spider_free(spider_current_trx, share->tgt_ssl_ciphers[roop_count],
          MYF(0));
    }
    spider_free(spider_current_trx, share->tgt_ssl_ciphers, MYF(0));
  }
  if (share->tgt_ssl_keys)
  {
    for (roop_count = 0; roop_count < (int) share->tgt_ssl_keys_length;
      roop_count++)
    {
      if (share->tgt_ssl_keys[roop_count])
        spider_free(spider_current_trx, share->tgt_ssl_keys[roop_count],
          MYF(0));
    }
    spider_free(spider_current_trx, share->tgt_ssl_keys, MYF(0));
  }
  if (share->tgt_default_files)
  {
    for (roop_count = 0; roop_count < (int) share->tgt_default_files_length;
      roop_count++)
    {
      if (share->tgt_default_files[roop_count])
        spider_free(spider_current_trx, share->tgt_default_files[roop_count],
          MYF(0));
    }
    spider_free(spider_current_trx, share->tgt_default_files, MYF(0));
  }
  if (share->tgt_default_groups)
  {
    for (roop_count = 0; roop_count < (int) share->tgt_default_groups_length;
      roop_count++)
    {
      if (share->tgt_default_groups[roop_count])
        spider_free(spider_current_trx, share->tgt_default_groups[roop_count],
          MYF(0));
    }
    spider_free(spider_current_trx, share->tgt_default_groups, MYF(0));
  }
  if (share->tgt_dsns)
  {
    for (roop_count = 0; roop_count < (int) share->tgt_dsns_length;
      roop_count++)
    {
      if (share->tgt_dsns[roop_count])
        spider_free(spider_current_trx, share->tgt_dsns[roop_count],
          MYF(0));
    }
    spider_free(spider_current_trx, share->tgt_dsns, MYF(0));
  }
  if (share->tgt_pk_names)
  {
    for (roop_count = 0; roop_count < (int) share->tgt_pk_names_length;
      roop_count++)
    {
      if (share->tgt_pk_names[roop_count])
        spider_free(spider_current_trx, share->tgt_pk_names[roop_count],
          MYF(0));
    }
    spider_free(spider_current_trx, share->tgt_pk_names, MYF(0));
  }
  if (share->tgt_sequence_names)
  {
    for (roop_count = 0; roop_count < (int) share->tgt_sequence_names_length;
      roop_count++)
    {
      if (share->tgt_sequence_names[roop_count])
        spider_free(spider_current_trx, share->tgt_sequence_names[roop_count],
          MYF(0));
    }
    spider_free(spider_current_trx, share->tgt_sequence_names, MYF(0));
  }
  if (share->static_link_ids)
  {
    for (roop_count = 0; roop_count < (int) share->static_link_ids_length;
      roop_count++)
    {
      if (share->static_link_ids[roop_count])
        spider_free(spider_current_trx, share->static_link_ids[roop_count],
          MYF(0));
    }
    spider_free(spider_current_trx, share->static_link_ids, MYF(0));
  }
#if defined(HS_HAS_SQLCOM) && defined(HAVE_HANDLERSOCKET)
  if (share->hs_read_socks)
  {
    for (roop_count = 0; roop_count < (int) share->hs_read_socks_length;
      roop_count++)
    {
      if (share->hs_read_socks[roop_count])
        spider_free(spider_current_trx, share->hs_read_socks[roop_count],
          MYF(0));
    }
    spider_free(spider_current_trx, share->hs_read_socks, MYF(0));
  }
  if (share->hs_write_socks)
  {
    for (roop_count = 0; roop_count < (int) share->hs_write_socks_length;
      roop_count++)
    {
      if (share->hs_write_socks[roop_count])
        spider_free(spider_current_trx, share->hs_write_socks[roop_count],
          MYF(0));
    }
    spider_free(spider_current_trx, share->hs_write_socks, MYF(0));
  }
#endif
  if (share->bka_engine)
    spider_free(spider_current_trx, share->bka_engine, MYF(0));
  if (share->conn_keys)
    spider_free(spider_current_trx, share->conn_keys, MYF(0));
  if (share->tgt_ports)
    spider_free(spider_current_trx, share->tgt_ports, MYF(0));
  if (share->tgt_ssl_vscs)
    spider_free(spider_current_trx, share->tgt_ssl_vscs, MYF(0));
  if (share->link_statuses)
    spider_free(spider_current_trx, share->link_statuses, MYF(0));
#ifndef WITHOUT_SPIDER_BG_SEARCH
  if (share->monitoring_bg_flag)
    spider_free(spider_current_trx, share->monitoring_bg_flag, MYF(0));
  if (share->monitoring_bg_kind)
    spider_free(spider_current_trx, share->monitoring_bg_kind, MYF(0));
#endif
  if (share->monitoring_binlog_pos_at_failing)
    spider_free(spider_current_trx, share->monitoring_binlog_pos_at_failing, MYF(0));
  if (share->monitoring_flag)
    spider_free(spider_current_trx, share->monitoring_flag, MYF(0));
  if (share->monitoring_kind)
    spider_free(spider_current_trx, share->monitoring_kind, MYF(0));
#if defined(HS_HAS_SQLCOM) && defined(HAVE_HANDLERSOCKET)
  if (share->use_hs_reads)
    spider_free(spider_current_trx, share->use_hs_reads, MYF(0));
  if (share->use_hs_writes)
    spider_free(spider_current_trx, share->use_hs_writes, MYF(0));
  if (share->hs_read_ports)
    spider_free(spider_current_trx, share->hs_read_ports, MYF(0));
  if (share->hs_write_ports)
    spider_free(spider_current_trx, share->hs_write_ports, MYF(0));
  if (share->hs_write_to_reads)
    spider_free(spider_current_trx, share->hs_write_to_reads, MYF(0));
#endif
  if (share->use_handlers)
    spider_free(spider_current_trx, share->use_handlers, MYF(0));
  if (share->connect_timeouts)
    spider_free(spider_current_trx, share->connect_timeouts, MYF(0));
  if (share->net_read_timeouts)
    spider_free(spider_current_trx, share->net_read_timeouts, MYF(0));
  if (share->net_write_timeouts)
    spider_free(spider_current_trx, share->net_write_timeouts, MYF(0));
  if (share->access_balances)
    spider_free(spider_current_trx, share->access_balances, MYF(0));
  if (share->bka_table_name_types)
    spider_free(spider_current_trx, share->bka_table_name_types, MYF(0));
  if (share->strict_group_bys)
    spider_free(spider_current_trx, share->strict_group_bys, MYF(0));
#ifndef WITHOUT_SPIDER_BG_SEARCH
  if (share->monitoring_bg_interval)
    spider_free(spider_current_trx, share->monitoring_bg_interval, MYF(0));
#endif
  if (share->monitoring_limit)
    spider_free(spider_current_trx, share->monitoring_limit, MYF(0));
  if (share->monitoring_sid)
    spider_free(spider_current_trx, share->monitoring_sid, MYF(0));
  if (share->alter_table.tmp_server_names)
    spider_free(spider_current_trx, share->alter_table.tmp_server_names,
      MYF(0));
  if (share->key_hint)
  {
    delete [] share->key_hint;
    share->key_hint = NULL;
  }
  if (share->wide_share)
    spider_free_wide_share(share->wide_share);
  DBUG_RETURN(0);
}

void spider_free_tmp_share_alloc(
  SPIDER_SHARE *share
) {
  DBUG_ENTER("spider_free_tmp_share_alloc");
  if (share->server_names && share->server_names[0])
  {
    spider_free(spider_current_trx, share->server_names[0], MYF(0));
    share->server_names[0] = NULL;
  }
  if (share->tgt_table_names && share->tgt_table_names[0])
  {
    spider_free(spider_current_trx, share->tgt_table_names[0], MYF(0));
    share->tgt_table_names[0] = NULL;
  }
  if (share->tgt_dbs && share->tgt_dbs[0])
  {
    spider_free(spider_current_trx, share->tgt_dbs[0], MYF(0));
    share->tgt_dbs[0] = NULL;
  }
  if (share->tgt_hosts && share->tgt_hosts[0])
  {
    spider_free(spider_current_trx, share->tgt_hosts[0], MYF(0));
    share->tgt_hosts[0] = NULL;
  }
  if (share->tgt_usernames && share->tgt_usernames[0])
  {
    spider_free(spider_current_trx, share->tgt_usernames[0], MYF(0));
    share->tgt_usernames[0] = NULL;
  }
  if (share->tgt_passwords && share->tgt_passwords[0])
  {
    spider_free(spider_current_trx, share->tgt_passwords[0], MYF(0));
    share->tgt_passwords[0] = NULL;
  }
  if (share->tgt_sockets && share->tgt_sockets[0])
  {
    spider_free(spider_current_trx, share->tgt_sockets[0], MYF(0));
    share->tgt_sockets[0] = NULL;
  }
  if (share->tgt_wrappers && share->tgt_wrappers[0])
  {
    spider_free(spider_current_trx, share->tgt_wrappers[0], MYF(0));
    share->tgt_wrappers[0] = NULL;
  }
  if (share->tgt_ssl_cas && share->tgt_ssl_cas[0])
  {
    spider_free(spider_current_trx, share->tgt_ssl_cas[0], MYF(0));
    share->tgt_ssl_cas[0] = NULL;
  }
  if (share->tgt_ssl_capaths && share->tgt_ssl_capaths[0])
  {
    spider_free(spider_current_trx, share->tgt_ssl_capaths[0], MYF(0));
    share->tgt_ssl_capaths[0] = NULL;
  }
  if (share->tgt_ssl_certs && share->tgt_ssl_certs[0])
  {
    spider_free(spider_current_trx, share->tgt_ssl_certs[0], MYF(0));
    share->tgt_ssl_certs[0] = NULL;
  }
  if (share->tgt_ssl_ciphers && share->tgt_ssl_ciphers[0])
  {
    spider_free(spider_current_trx, share->tgt_ssl_ciphers[0], MYF(0));
    share->tgt_ssl_ciphers[0] = NULL;
  }
  if (share->tgt_ssl_keys && share->tgt_ssl_keys[0])
  {
    spider_free(spider_current_trx, share->tgt_ssl_keys[0], MYF(0));
    share->tgt_ssl_keys[0] = NULL;
  }
  if (share->tgt_default_files && share->tgt_default_files[0])
  {
    spider_free(spider_current_trx, share->tgt_default_files[0], MYF(0));
    share->tgt_default_files[0] = NULL;
  }
  if (share->tgt_default_groups && share->tgt_default_groups[0])
  {
    spider_free(spider_current_trx, share->tgt_default_groups[0], MYF(0));
    share->tgt_default_groups[0] = NULL;
  }
  if (share->tgt_dsns && share->tgt_dsns[0])
  {
    spider_free(spider_current_trx, share->tgt_dsns[0], MYF(0));
    share->tgt_dsns[0] = NULL;
  }
  if (share->tgt_pk_names && share->tgt_pk_names[0])
  {
    spider_free(spider_current_trx, share->tgt_pk_names[0], MYF(0));
    share->tgt_pk_names[0] = NULL;
  }
  if (share->tgt_sequence_names && share->tgt_sequence_names[0])
  {
    spider_free(spider_current_trx, share->tgt_sequence_names[0], MYF(0));
    share->tgt_sequence_names[0] = NULL;
  }
  if (share->static_link_ids && share->static_link_ids[0])
  {
    spider_free(spider_current_trx, share->static_link_ids[0], MYF(0));
    share->static_link_ids[0] = NULL;
  }
#if defined(HS_HAS_SQLCOM) && defined(HAVE_HANDLERSOCKET)
  if (share->hs_read_socks && share->hs_read_socks[0])
  {
    spider_free(spider_current_trx, share->hs_read_socks[0], MYF(0));
    share->hs_read_socks[0] = NULL;
  }
  if (share->hs_write_socks && share->hs_write_socks[0])
  {
    spider_free(spider_current_trx, share->hs_write_socks[0], MYF(0));
    share->hs_write_socks[0] = NULL;
  }
#endif
  if (share->bka_engine)
  {
    spider_free(spider_current_trx, share->bka_engine, MYF(0));
    share->bka_engine = NULL;
  }
  if (share->conn_keys)
  {
    spider_free(spider_current_trx, share->conn_keys, MYF(0));
    share->conn_keys = NULL;
  }
  if (share->static_key_cardinality)
    spider_free(spider_current_trx, share->static_key_cardinality, MYF(0));
  if (share->key_hint)
  {
    delete [] share->key_hint;
    share->key_hint = NULL;
  }
  DBUG_VOID_RETURN;
}

<<<<<<< HEAD
char *spider_get_string_between_quote(
  char *ptr,
  bool alloc,
  SPIDER_PARAM_STRING_PARSE *param_string_parse
) {
  char *start_ptr, *end_ptr, *tmp_ptr, *esc_ptr;
  bool find_flg = FALSE;
  DBUG_ENTER("spider_get_string_between_quote");

  start_ptr = strchr(ptr, '\'');
  end_ptr = strchr(ptr, '"');
  if (start_ptr && (!end_ptr || start_ptr < end_ptr))
  {
    tmp_ptr = ++start_ptr;
    while (!find_flg)
    {
      if (!(end_ptr = strchr(tmp_ptr, '\'')))
        DBUG_RETURN(NULL);
      esc_ptr = tmp_ptr;
      while (!find_flg)
      {
        esc_ptr = strchr(esc_ptr, '\\');
        if (!esc_ptr || esc_ptr > end_ptr)
          find_flg = TRUE;
        else if (esc_ptr == end_ptr - 1)
        {
          tmp_ptr = end_ptr + 1;
          break;
        } else {
          esc_ptr += 2;
        }
      }
    }
  } else if (end_ptr)
  {
    start_ptr = end_ptr;
    tmp_ptr = ++start_ptr;
    while (!find_flg)
    {
      if (!(end_ptr = strchr(tmp_ptr, '"')))
        DBUG_RETURN(NULL);
      esc_ptr = tmp_ptr;
      while (!find_flg)
      {
        esc_ptr = strchr(esc_ptr, '\\');
        if (!esc_ptr || esc_ptr > end_ptr)
          find_flg = TRUE;
        else if (esc_ptr == end_ptr - 1)
        {
          tmp_ptr = end_ptr + 1;
          break;
        } else {
          esc_ptr += 2;
        }
      }
    }
  } else
    DBUG_RETURN(NULL);

  *end_ptr = '\0';

  if (param_string_parse)
    param_string_parse->set_param_value(start_ptr, start_ptr + strlen(start_ptr) + 1);

  if (alloc)
  {
    DBUG_RETURN(
      spider_create_string(
      start_ptr,
      strlen(start_ptr))
    );
  } else {
    DBUG_RETURN(start_ptr);
  }
}

=======
>>>>>>> e9f3ca61
int spider_create_string_list(
  char ***string_list,
  uint **string_length_list,
  uint *list_length,
  char *str,
  uint length
) {
  int roop_count;
  char *tmp_ptr, *tmp_ptr2, *tmp_ptr3, *tmp_ptr4, *esc_ptr;
  bool find_flg = FALSE;
  DBUG_ENTER("spider_create_string_list");

  *list_length = 0;
  if (!str)
  {
    *string_list = NULL;
    DBUG_RETURN(0);
  }

  tmp_ptr = str;
  while (*tmp_ptr == ' ')
    tmp_ptr++;
  if (*tmp_ptr)
    *list_length = 1;
  else {
    *string_list = NULL;
    DBUG_RETURN(0);
  }

  bool last_esc_flg = FALSE;
  while (TRUE)
  {
    if ((tmp_ptr2 = strchr(tmp_ptr, ' ')))
    {
      find_flg = FALSE;
      last_esc_flg = FALSE;
      esc_ptr = tmp_ptr;
      while (!find_flg)
      {
        esc_ptr = strchr(esc_ptr, '\\');
        if (!esc_ptr || esc_ptr > tmp_ptr2)
        {
          find_flg = TRUE;
        }
        else if (esc_ptr == tmp_ptr2 - 1)
        {
          last_esc_flg = TRUE;
          tmp_ptr = tmp_ptr2 + 1;
          break;
        } else {
          last_esc_flg = TRUE;
          esc_ptr += 2;
        }
      }
      if (find_flg)
      {
        (*list_length)++;
        tmp_ptr = tmp_ptr2 + 1;
        while (*tmp_ptr == ' ')
          tmp_ptr++;
      }
    } else
      break;
  }

  if (!(*string_list = (char**)
    spider_bulk_malloc(spider_current_trx, 37, MYF(MY_WME | MY_ZEROFILL),
      string_list, (uint) (sizeof(char*) * (*list_length)),
      string_length_list, (uint) (sizeof(int) * (*list_length)),
      NullS))
  ) {
    my_error(ER_OUT_OF_RESOURCES, MYF(0), HA_ERR_OUT_OF_MEM);
    DBUG_RETURN(HA_ERR_OUT_OF_MEM);
  }

  tmp_ptr = str;
  while (*tmp_ptr == ' ')
  {
    *tmp_ptr = '\0';
    tmp_ptr++;
  }
  tmp_ptr3 = tmp_ptr;

  for (roop_count = 0; roop_count < (int) *list_length - 1; roop_count++)
  {
    bool esc_flg = FALSE;
    find_flg = FALSE;
    while (TRUE)
    {
      tmp_ptr2 = strchr(tmp_ptr, ' ');

      esc_ptr = tmp_ptr;
      while (!find_flg)
      {
        esc_ptr = strchr(esc_ptr, '\\');
        if (!esc_ptr || esc_ptr > tmp_ptr2)
        {
          find_flg = TRUE;
        }
        else if (esc_ptr == tmp_ptr2 - 1)
        {
          esc_flg = TRUE;
          tmp_ptr = tmp_ptr2 + 1;
          break;
        } else {
          esc_flg = TRUE;
          esc_ptr += 2;
        }
      }
      if (find_flg)
        break;
    }
    tmp_ptr = tmp_ptr2;

    while (*tmp_ptr == ' ')
    {
      *tmp_ptr = '\0';
      tmp_ptr++;
    }

    (*string_length_list)[roop_count] = strlen(tmp_ptr3);
    if (!((*string_list)[roop_count] = spider_create_string(
      tmp_ptr3, (*string_length_list)[roop_count]))
    ) {
      my_error(ER_OUT_OF_RESOURCES, MYF(0), HA_ERR_OUT_OF_MEM);
      DBUG_RETURN(HA_ERR_OUT_OF_MEM);
    }

    if (esc_flg)
    {
      esc_ptr = (*string_list)[roop_count];
      while (TRUE)
      {
        esc_ptr = strchr(esc_ptr, '\\');
        if (!esc_ptr)
          break;
        switch(*(esc_ptr + 1))
        {
          case 'b':
            *esc_ptr = '\b';
            break;
          case 'n':
            *esc_ptr = '\n';
            break;
          case 'r':
            *esc_ptr = '\r';
            break;
          case 't':
            *esc_ptr = '\t';
            break;
          default:
            *esc_ptr = *(esc_ptr + 1);
            break;
        }
        esc_ptr++;
        tmp_ptr4 = esc_ptr;
        do
        {
          *tmp_ptr4 = *(tmp_ptr4 + 1);
          tmp_ptr4++;
        } while (*tmp_ptr4);
        (*string_length_list)[roop_count] -= 1;
      }
    }
    DBUG_PRINT("info",("spider string_list[%d]=%s", roop_count,
      (*string_list)[roop_count]));
    tmp_ptr3 = tmp_ptr;
  }
  (*string_length_list)[roop_count] = strlen(tmp_ptr3);
  if (!((*string_list)[roop_count] = spider_create_string(
    tmp_ptr3, (*string_length_list)[roop_count]))
  ) {
    my_error(ER_OUT_OF_RESOURCES, MYF(0), HA_ERR_OUT_OF_MEM);
    DBUG_RETURN(HA_ERR_OUT_OF_MEM);
  }
  if (last_esc_flg)
  {
    esc_ptr = (*string_list)[roop_count];
    while (TRUE)
    {
      esc_ptr = strchr(esc_ptr, '\\');
      if (!esc_ptr)
        break;
      switch(*(esc_ptr + 1))
      {
        case 'b':
          *esc_ptr = '\b';
          break;
        case 'n':
          *esc_ptr = '\n';
          break;
        case 'r':
          *esc_ptr = '\r';
          break;
        case 't':
          *esc_ptr = '\t';
          break;
        default:
          *esc_ptr = *(esc_ptr + 1);
          break;
      }
      esc_ptr++;
      tmp_ptr4 = esc_ptr;
      do
      {
        *tmp_ptr4 = *(tmp_ptr4 + 1);
        tmp_ptr4++;
      } while (*tmp_ptr4);
      (*string_length_list)[roop_count] -= 1;
    }
  }

  DBUG_PRINT("info",("spider string_list[%d]=%s", roop_count,
    (*string_list)[roop_count]));

  DBUG_RETURN(0);
}

int spider_create_long_list(
  long **long_list,
  uint *list_length,
  char *str,
  uint length,
  long min_val,
  long max_val
) {
  int roop_count;
  char *tmp_ptr;
  DBUG_ENTER("spider_create_long_list");

  *list_length = 0;
  if (!str)
  {
    *long_list = NULL;
    DBUG_RETURN(0);
  }

  tmp_ptr = str;
  while (*tmp_ptr == ' ')
    tmp_ptr++;
  if (*tmp_ptr)
    *list_length = 1;
  else {
    *long_list = NULL;
    DBUG_RETURN(0);
  }

  while (TRUE)
  {
    if ((tmp_ptr = strchr(tmp_ptr, ' ')))
    {
      (*list_length)++;
      tmp_ptr = tmp_ptr + 1;
      while (*tmp_ptr == ' ')
        tmp_ptr++;
    } else
      break;
  }

  if (!(*long_list = (long*)
    spider_bulk_malloc(spider_current_trx, 38, MYF(MY_WME | MY_ZEROFILL),
      long_list, (uint) (sizeof(long) * (*list_length)),
      NullS))
  ) {
    my_error(ER_OUT_OF_RESOURCES, MYF(0), HA_ERR_OUT_OF_MEM);
    DBUG_RETURN(HA_ERR_OUT_OF_MEM);
  }

  tmp_ptr = str;
  for (roop_count = 0; roop_count < (int) *list_length; roop_count++)
  {
    if (roop_count != 0)
      tmp_ptr = strchr(tmp_ptr, ' ');

    while (*tmp_ptr == ' ')
    {
      *tmp_ptr = '\0';
      tmp_ptr++;
    }
    (*long_list)[roop_count] = atol(tmp_ptr);
    if ((*long_list)[roop_count] < min_val)
      (*long_list)[roop_count] = min_val;
    else if ((*long_list)[roop_count] > max_val)
      (*long_list)[roop_count] = max_val;
  }

#ifndef DBUG_OFF
  for (roop_count = 0; roop_count < (int) *list_length; roop_count++)
  {
    DBUG_PRINT("info",("spider long_list[%d]=%ld", roop_count,
      (*long_list)[roop_count]));
  }
#endif

  DBUG_RETURN(0);
}

int spider_create_longlong_list(
  longlong **longlong_list,
  uint *list_length,
  char *str,
  uint length,
  longlong min_val,
  longlong max_val
) {
  int error_num, roop_count;
  char *tmp_ptr;
  DBUG_ENTER("spider_create_longlong_list");

  *list_length = 0;
  if (!str)
  {
    *longlong_list = NULL;
    DBUG_RETURN(0);
  }

  tmp_ptr = str;
  while (*tmp_ptr == ' ')
    tmp_ptr++;
  if (*tmp_ptr)
    *list_length = 1;
  else {
    *longlong_list = NULL;
    DBUG_RETURN(0);
  }

  while (TRUE)
  {
    if ((tmp_ptr = strchr(tmp_ptr, ' ')))
    {
      (*list_length)++;
      tmp_ptr = tmp_ptr + 1;
      while (*tmp_ptr == ' ')
        tmp_ptr++;
    } else
      break;
  }

  if (!(*longlong_list = (longlong *)
    spider_bulk_malloc(spider_current_trx, 39, MYF(MY_WME | MY_ZEROFILL),
      longlong_list, (uint) (sizeof(longlong) * (*list_length)),
      NullS))
  ) {
    my_error(ER_OUT_OF_RESOURCES, MYF(0), HA_ERR_OUT_OF_MEM);
    DBUG_RETURN(HA_ERR_OUT_OF_MEM);
  }

  tmp_ptr = str;
  for (roop_count = 0; roop_count < (int) *list_length; roop_count++)
  {
    if (roop_count != 0)
      tmp_ptr = strchr(tmp_ptr, ' ');

    while (*tmp_ptr == ' ')
    {
      *tmp_ptr = '\0';
      tmp_ptr++;
    }
    (*longlong_list)[roop_count] = my_strtoll10(tmp_ptr, (char**) NULL,
      &error_num);
    if ((*longlong_list)[roop_count] < min_val)
      (*longlong_list)[roop_count] = min_val;
    else if ((*longlong_list)[roop_count] > max_val)
      (*longlong_list)[roop_count] = max_val;
  }

#ifndef DBUG_OFF
  for (roop_count = 0; roop_count < (int) *list_length; roop_count++)
  {
    DBUG_PRINT("info",("spider longlong_list[%d]=%lld", roop_count,
      (*longlong_list)[roop_count]));
  }
#endif

  DBUG_RETURN(0);
}

int spider_increase_string_list(
  char ***string_list,
  uint **string_length_list,
  uint *list_length,
  uint *list_charlen,
  uint link_count
) {
  int roop_count;
  char **tmp_str_list, *tmp_str;
  uint *tmp_length_list, tmp_length;
  DBUG_ENTER("spider_increase_string_list");
  if (*list_length == link_count)
    DBUG_RETURN(0);
  if (*list_length > 1)
  {
    my_printf_error(ER_SPIDER_DIFFERENT_LINK_COUNT_NUM,
      ER_SPIDER_DIFFERENT_LINK_COUNT_STR, MYF(0));
    DBUG_RETURN(ER_SPIDER_DIFFERENT_LINK_COUNT_NUM);
  }

  if (*string_list)
  {
    tmp_str = (*string_list)[0];
    tmp_length = (*string_length_list)[0];
  } else {
    tmp_str = NULL;
    tmp_length = 0;
  }

  if (!(tmp_str_list = (char**)
    spider_bulk_malloc(spider_current_trx, 40, MYF(MY_WME | MY_ZEROFILL),
      &tmp_str_list, (uint) (sizeof(char*) * link_count),
      &tmp_length_list, (uint) (sizeof(uint) * link_count),
      NullS))
  ) {
    my_error(ER_OUT_OF_RESOURCES, MYF(0), HA_ERR_OUT_OF_MEM);
    DBUG_RETURN(HA_ERR_OUT_OF_MEM);
  }

  for (roop_count = 0; roop_count < (int) link_count; roop_count++)
  {
    tmp_length_list[roop_count] = tmp_length;
    if (tmp_str)
    {
      if (!(tmp_str_list[roop_count] = spider_create_string(
        tmp_str, tmp_length))
      )
        goto error;
      DBUG_PRINT("info",("spider string_list[%d]=%s", roop_count,
        tmp_str_list[roop_count]));
    } else
      tmp_str_list[roop_count] = NULL;
  }
  if (*string_list)
  {
    if ((*string_list)[0])
      spider_free(spider_current_trx, (*string_list)[0], MYF(0));
    spider_free(spider_current_trx, *string_list, MYF(0));
  }
  *list_charlen = (tmp_length + 1) * link_count - 1;
  *list_length = link_count;
  *string_list = tmp_str_list;
  *string_length_list = tmp_length_list;

  DBUG_RETURN(0);

error:
  for (roop_count = 0; roop_count < (int) link_count; roop_count++)
  {
    if (tmp_str_list[roop_count])
      spider_free(spider_current_trx, tmp_str_list[roop_count], MYF(0));
  }
  if (tmp_str_list)
    spider_free(spider_current_trx, tmp_str_list, MYF(0));
  my_error(ER_OUT_OF_RESOURCES, MYF(0), HA_ERR_OUT_OF_MEM);
  DBUG_RETURN(HA_ERR_OUT_OF_MEM);
}

int spider_increase_null_string_list(
  char ***string_list,
  uint **string_length_list,
  uint *list_length,
  uint *list_charlen,
  uint link_count
) {
  int roop_count;
  char **tmp_str_list;
  uint *tmp_length_list;
  DBUG_ENTER("spider_increase_null_string_list");
  if (*list_length == link_count)
    DBUG_RETURN(0);

  if (!(tmp_str_list = (char**)
    spider_bulk_malloc(spider_current_trx, 247, MYF(MY_WME | MY_ZEROFILL),
      &tmp_str_list, (uint) (sizeof(char*) * link_count),
      &tmp_length_list, (uint) (sizeof(uint) * link_count),
      NullS))
  ) {
    my_error(ER_OUT_OF_RESOURCES, MYF(0), HA_ERR_OUT_OF_MEM);
    DBUG_RETURN(HA_ERR_OUT_OF_MEM);
  }

  for (roop_count = 0; roop_count < (int) *list_length; roop_count++)
  {
    tmp_str_list[roop_count] = (*string_list)[roop_count];
    tmp_length_list[roop_count] = (*string_length_list)[roop_count];
  }
  if (*string_list)
  {
    spider_free(spider_current_trx, *string_list, MYF(0));
  }
  *list_length = link_count;
  *string_list = tmp_str_list;
  *string_length_list = tmp_length_list;
#ifndef DBUG_OFF
  DBUG_PRINT("info",("spider list_length=%u", *list_length));
  for (roop_count = 0; roop_count < (int) *list_length; roop_count++)
  {
    DBUG_PRINT("info",("spider string_list[%d]=%s", roop_count,
      (*string_list)[roop_count] ? (*string_list)[roop_count] : "NULL"));
    DBUG_PRINT("info",("spider string_length_list[%d]=%u", roop_count,
      (*string_length_list)[roop_count]));
  }
#endif

  DBUG_RETURN(0);
}

int spider_increase_long_list(
  long **long_list,
  uint *list_length,
  uint link_count
) {
  int roop_count;
  long *tmp_long_list, tmp_long;
  DBUG_ENTER("spider_increase_long_list");
  if (*list_length == link_count)
    DBUG_RETURN(0);
  if (*list_length > 1)
  {
    my_printf_error(ER_SPIDER_DIFFERENT_LINK_COUNT_NUM,
      ER_SPIDER_DIFFERENT_LINK_COUNT_STR, MYF(0));
    DBUG_RETURN(ER_SPIDER_DIFFERENT_LINK_COUNT_NUM);
  }

  if (*long_list)
    tmp_long = (*long_list)[0];
  else
    tmp_long = -1;

  if (!(tmp_long_list = (long*)
    spider_bulk_malloc(spider_current_trx, 41, MYF(MY_WME | MY_ZEROFILL),
      &tmp_long_list, (uint) (sizeof(long) * link_count),
      NullS))
  ) {
    my_error(ER_OUT_OF_RESOURCES, MYF(0), HA_ERR_OUT_OF_MEM);
    DBUG_RETURN(HA_ERR_OUT_OF_MEM);
  }

  for (roop_count = 0; roop_count < (int) link_count; roop_count++)
  {
    tmp_long_list[roop_count] = tmp_long;
    DBUG_PRINT("info",("spider long_list[%d]=%ld", roop_count,
      tmp_long));
  }
  if (*long_list)
    spider_free(spider_current_trx, *long_list, MYF(0));
  *list_length = link_count;
  *long_list = tmp_long_list;

  DBUG_RETURN(0);
}

int spider_increase_longlong_list(
  longlong **longlong_list,
  uint *list_length,
  uint link_count
) {
  int roop_count;
  longlong *tmp_longlong_list, tmp_longlong;
  DBUG_ENTER("spider_increase_longlong_list");
  if (*list_length == link_count)
    DBUG_RETURN(0);
  if (*list_length > 1)
  {
    my_printf_error(ER_SPIDER_DIFFERENT_LINK_COUNT_NUM,
      ER_SPIDER_DIFFERENT_LINK_COUNT_STR, MYF(0));
    DBUG_RETURN(ER_SPIDER_DIFFERENT_LINK_COUNT_NUM);
  }

  if (*longlong_list)
    tmp_longlong = (*longlong_list)[0];
  else
    tmp_longlong = -1;

  if (!(tmp_longlong_list = (longlong*)
    spider_bulk_malloc(spider_current_trx, 42, MYF(MY_WME | MY_ZEROFILL),
      &tmp_longlong_list, (uint) (sizeof(longlong) * link_count),
      NullS))
  ) {
    my_error(ER_OUT_OF_RESOURCES, MYF(0), HA_ERR_OUT_OF_MEM);
    DBUG_RETURN(HA_ERR_OUT_OF_MEM);
  }

  for (roop_count = 0; roop_count < (int) link_count; roop_count++)
  {
    tmp_longlong_list[roop_count] = tmp_longlong;
    DBUG_PRINT("info",("spider longlong_list[%d]=%lld", roop_count,
      tmp_longlong));
  }
  if (*longlong_list)
    spider_free(spider_current_trx, *longlong_list, MYF(0));
  *list_length = link_count;
  *longlong_list = tmp_longlong_list;

  DBUG_RETURN(0);
}

static int spider_set_ll_value(
  longlong *value,
  char *str
) {
  int error_num = 0;
  DBUG_ENTER("spider_set_ll_value");
  *value = my_strtoll10(str, (char**) NULL, &error_num);
  DBUG_RETURN(error_num);
}

#define SPIDER_PARAM_STR_LEN(name) name ## _length
#define SPIDER_PARAM_STR(title_name, param_name) \
  if (!strncasecmp(parse.start_title, title_name, title_length)) \
  { \
    DBUG_PRINT("info",("spider " title_name " start")); \
    if (!share->param_name) \
    { \
      if ((share->param_name = spider_create_string(parse.start_value, \
                                                    value_length))) \
        share->SPIDER_PARAM_STR_LEN(param_name) = strlen(share->param_name); \
      else { \
        error_num= parse.fail(true); \
        goto error; \
      } \
      DBUG_PRINT("info",("spider " title_name "=%s", share->param_name)); \
    } \
    break; \
  }
#define SPIDER_PARAM_STR_LENS(name) name ## _lengths
#define SPIDER_PARAM_STR_CHARLEN(name) name ## _charlen
#define SPIDER_PARAM_STR_LIST(title_name, param_name) \
  if (!strncasecmp(parse.start_title, title_name, title_length)) \
  { \
    DBUG_PRINT("info", ("spider " title_name " start")); \
    if (!share->param_name) \
    { \
      share->SPIDER_PARAM_STR_CHARLEN(param_name)= value_length; \
      if ((error_num= spider_create_string_list( \
             &share->param_name, \
             &share->SPIDER_PARAM_STR_LENS(param_name), \
             &share->SPIDER_PARAM_STR_LEN(param_name), \
             parse.start_value, \
             share->SPIDER_PARAM_STR_CHARLEN(param_name)))) \
        goto error; \
    } \
    break; \
  }
#define SPIDER_PARAM_HINT(title_name, param_name, check_length, max_size, append_method) \
  if (!strncasecmp(parse.start_title, title_name, check_length)) \
  { \
    DBUG_PRINT("info",("spider " title_name " start")); \
    DBUG_PRINT("info",("spider max_size=%d", max_size)); \
    int hint_num = atoi(parse.start_title + check_length); \
    DBUG_PRINT("info",("spider hint_num=%d", hint_num)); \
    DBUG_PRINT("info",("spider share->param_name=%p", \
                       share->param_name)); \
    if (share->param_name) \
    { \
      if (hint_num < 0 || hint_num >= max_size) \
      { \
        error_num= parse.fail(true); \
        goto error; \
      } else if (share->param_name[hint_num].length() > 0) \
        break; \
      if ((error_num= append_method(&share->param_name[hint_num], \
                                    parse.start_value))) \
        goto error; \
      DBUG_PRINT("info",("spider " title_name "[%d]=%s", hint_num, \
                         share->param_name[hint_num].ptr())); \
    } else { \
      error_num= parse.fail(true); \
      goto error; \
    } \
    break; \
  }
#define SPIDER_PARAM_NUMHINT(title_name, param_name, check_length, max_size, append_method) \
  if (!strncasecmp(parse.start_title, title_name, check_length)) \
  { \
    DBUG_PRINT("info",("spider " title_name " start")); \
    DBUG_PRINT("info",("spider max_size=%d", max_size)); \
    int hint_num = atoi(parse.start_title + check_length); \
    DBUG_PRINT("info",("spider hint_num=%d", hint_num)); \
    DBUG_PRINT("info",("spider share->param_name=%p", share->param_name)); \
    if (share->param_name) \
    { \
      if (hint_num < 0 || hint_num >= max_size) \
      { \
        error_num= parse.fail(true); \
        goto error; \
      } else if (share->param_name[hint_num] != -1) \
        break; \
      if ((error_num = \
           append_method(&share->param_name[hint_num], parse.start_value))) \
        goto error; \
      DBUG_PRINT("info",("spider " title_name "[%d]=%lld", hint_num, \
                         share->param_name[hint_num])); \
    } else { \
      error_num= parse.fail(true); \
      goto error; \
    } \
    break; \
  }
#define SPIDER_PARAM_LONG_LEN(name) name ## _length
#define SPIDER_PARAM_LONG_LIST_WITH_MAX(title_name, param_name, \
                                        min_val, max_val) \
  if (!strncasecmp(parse.start_title, title_name, title_length)) \
  { \
    DBUG_PRINT("info",("spider " title_name " start")); \
    if (!share->param_name) \
    { \
      if ((error_num = spider_create_long_list( \
             &share->param_name, \
             &share->SPIDER_PARAM_LONG_LEN(param_name), \
             parse.start_value, \
             value_length, \
             min_val, max_val))) \
        goto error; \
    } \
    break; \
  }
#define SPIDER_PARAM_LONGLONG_LEN(name) name ## _length
#define SPIDER_PARAM_LONGLONG_LIST_WITH_MAX(title_name, param_name, \
                                            min_val, max_val) \
  if (!strncasecmp(parse.start_title, title_name, title_length)) \
  { \
    DBUG_PRINT("info",("spider " title_name " start")); \
    if (!share->param_name) \
    { \
      if ((error_num = spider_create_longlong_list( \
             &share->param_name, \
             &share->SPIDER_PARAM_LONGLONG_LEN(param_name), \
             parse.start_value, \
             value_length, \
             min_val, max_val))) \
        goto error; \
    } \
    break; \
  }
#define SPIDER_PARAM_INT_WITH_MAX(title_name, param_name, min_val, max_val) \
  if (!strncasecmp(parse.start_title, title_name, title_length)) \
  { \
    DBUG_PRINT("info",("spider " title_name " start")); \
    if (share->param_name == -1) \
    { \
      share->param_name = atoi(parse.start_value); \
      if (share->param_name < min_val) \
        share->param_name = min_val; \
      else if (share->param_name > max_val) \
        share->param_name = max_val; \
      DBUG_PRINT("info",("spider " title_name "=%d", share->param_name)); \
    } \
    break; \
  }
#define SPIDER_PARAM_INT(title_name, param_name, min_val) \
  if (!strncasecmp(parse.start_title, title_name, title_length)) \
  { \
    DBUG_PRINT("info",("spider " title_name " start")); \
    if (share->param_name == -1) \
    { \
      share->param_name = atoi(parse.start_value); \
      if (share->param_name < min_val) \
        share->param_name = min_val; \
      DBUG_PRINT("info",("spider " title_name "=%d", share->param_name)); \
    } \
    break; \
  }
#define SPIDER_PARAM_DOUBLE(title_name, param_name, min_val) \
  if (!strncasecmp(parse.start_title, title_name, title_length)) \
  { \
    DBUG_PRINT("info",("spider " title_name " start")); \
    if (share->param_name == -1) \
    { \
      share->param_name = my_atof(parse.start_value); \
      if (share->param_name < min_val) \
        share->param_name = min_val; \
      DBUG_PRINT("info",("spider " title_name "=%f", share->param_name)); \
    } \
    break; \
  }
#define SPIDER_PARAM_LONGLONG(title_name, param_name, min_val) \
  if (!strncasecmp(parse.start_title, title_name, title_length)) \
  { \
    DBUG_PRINT("info",("spider " title_name " start")); \
    if (share->param_name == -1) \
    { \
      share->param_name = my_strtoll10(parse.start_value, (char**) NULL, \
                                       &error_num); \
      if (share->param_name < min_val) \
        share->param_name = min_val; \
      DBUG_PRINT("info",("spider " title_name "=%lld", share->param_name)); \
    } \
    break; \
  }

static void spider_minus_1(SPIDER_SHARE *share, TABLE_SHARE *table_share)
{
#ifndef WITHOUT_SPIDER_BG_SEARCH
  share->sts_bg_mode = -1;
#endif
  share->sts_interval = -1;
  share->sts_mode = -1;
#ifdef WITH_PARTITION_STORAGE_ENGINE
  share->sts_sync = -1;
#endif
  share->store_last_sts = -1;
  share->load_sts_at_startup = -1;
#ifndef WITHOUT_SPIDER_BG_SEARCH
  share->crd_bg_mode = -1;
#endif
  share->crd_interval = -1;
  share->crd_mode = -1;
#ifdef WITH_PARTITION_STORAGE_ENGINE
  share->crd_sync = -1;
#endif
  share->store_last_crd = -1;
  share->load_crd_at_startup = -1;
  share->crd_type = -1;
  share->crd_weight = -1;
  share->internal_offset = -1;
  share->internal_limit = -1;
  share->split_read = -1;
  share->semi_split_read = -1;
  share->semi_split_read_limit = -1;
  share->init_sql_alloc_size = -1;
  share->reset_sql_alloc = -1;
  share->multi_split_read = -1;
  share->max_order = -1;
  share->semi_table_lock = -1;
  share->semi_table_lock_conn = -1;
  share->selupd_lock_mode = -1;
  share->query_cache = -1;
  share->query_cache_sync = -1;
  share->bulk_size = -1;
  share->bulk_update_mode = -1;
  share->bulk_update_size = -1;
  share->buffer_size = -1;
  share->internal_optimize = -1;
  share->internal_optimize_local = -1;
  share->scan_rate = -1;
  share->read_rate = -1;
  share->priority = -1;
  share->quick_mode = -1;
  share->quick_page_size = -1;
  share->quick_page_byte = -1;
  share->low_mem_read = -1;
  share->table_count_mode = -1;
  share->select_column_mode = -1;
#ifndef WITHOUT_SPIDER_BG_SEARCH
  share->bgs_mode = -1;
  share->bgs_first_read = -1;
  share->bgs_second_read = -1;
#endif
  share->first_read = -1;
  share->second_read = -1;
  share->auto_increment_mode = -1;
  share->use_table_charset = -1;
  share->use_pushdown_udf = -1;
  share->skip_default_condition = -1;
  share->skip_parallel_search = -1;
  share->direct_dup_insert = -1;
  share->direct_order_limit = -1;
  share->bka_mode = -1;
  share->read_only_mode = -1;
  share->error_read_mode = -1;
  share->error_write_mode = -1;
  share->active_link_count = -1;
#if defined(HS_HAS_SQLCOM) && defined(HAVE_HANDLERSOCKET)
  share->hs_result_free_size = -1;
#endif
#ifdef HA_CAN_BULK_ACCESS
  share->bulk_access_free = -1;
#endif
#ifdef HA_CAN_FORCE_BULK_UPDATE
  share->force_bulk_update = -1;
#endif
#ifdef HA_CAN_FORCE_BULK_DELETE
  share->force_bulk_delete = -1;
#endif
  share->casual_read = -1;
  share->delete_all_rows_type = -1;
  share->static_records_for_status = -1;
  share->static_mean_rec_length = -1;
  for (uint i = 0; i < table_share->keys; i++)
  {
    share->static_key_cardinality[i] = -1;
  }
}

/**
  Get the connect info of a certain type.

  @param  type              The type of the connect info.
                            4: partition; 3: subpartition; 2: comment;
                            1: connect_string
  @retval 0                 Success
  @retval 1                 Not applicable. That is, the info with the
                            type is missing
  @retval HA_ERR_OUT_OF_MEM Failure
*/
static int spider_get_connect_info(const int type,
                                   const partition_element *part_elem,
                                   const partition_element *sub_elem,
                                   const TABLE_SHARE* table_share,
                                   char*& out)
{
  switch (type)
  {
#ifdef WITH_PARTITION_STORAGE_ENGINE
  case 4:
    if (!sub_elem || !sub_elem->part_comment)
      return 1;
    if (!(out = spider_create_string(
            sub_elem->part_comment, strlen(sub_elem->part_comment))))
      return HA_ERR_OUT_OF_MEM;
    break;
  case 3:
    if (!part_elem || !part_elem->part_comment)
      return 1;
    if (!(out = spider_create_string(
            part_elem->part_comment, strlen(part_elem->part_comment))))
      return HA_ERR_OUT_OF_MEM;
    break;
#endif
  case 2:
    if (table_share->comment.length == 0)
      return 1;
    if (!(out = spider_create_string(
            table_share->comment.str, table_share->comment.length)))
      return HA_ERR_OUT_OF_MEM;
    break;
  default:
    if (table_share->connect_string.length == 0)
      return 1;
    DBUG_PRINT("info",("spider create out string"));
    if (!(out = spider_create_string(
          table_share->connect_string.str, table_share->connect_string.length)))
      return HA_ERR_OUT_OF_MEM;
    break;
  }
  return 0;
}

/**
  Find the beginning and end of a parameter title

  Skip over whitespace to find the beginning of the parameter
  title. Then skip over non-whitespace/quote/nul chars to find the end
  of the parameter title

  @param  start_title  The start of the param definition. Will be
                       moved to the start of the param title
  @param  end_title    Will be moved to the end of the param title
  @retval false        Success
  @retval true         Failure
*/
static bool spider_parse_find_title(char*& start_title, char*& end_title)
{
  /* Skip leading whitespaces. */
  while (*start_title == ' ' || *start_title == '\r' ||
         *start_title == '\n' || *start_title == '\t')
    start_title++;

  if (*start_title == '\0')
    return true;

  end_title = start_title;
  /* Move over non-whitespace/comma/nul/quote chars (parameter title). */
  while (*end_title != ' ' && *end_title != '\r' &&
         *end_title != '\n' && *end_title != '\t' &&
         *end_title != '\0' && *end_title != ',' &&
         *end_title != '\'' && *end_title != '"')
    end_title++;

  /* Fail on invalid end: there should be at least one space between
  title and value, and the value should be non-empty. */
  if (*end_title == '\'' || *end_title == '"' ||
      *end_title == '\0' || *end_title == ',')
    return true;

  return false;
}

/**
  Find the beginning and the end of a paramter value, and the value
  delimiter

  Skip over whitespaces to find the start delimiter, then skip over
  the param value to find the end delimiter

  @param  start_value  The end of the param title. Will be moved to
                       the start of the param value, just after the
                       delimiter
  @param  end_value    Will be moved to the end of the param value, at
                       the delimiter
  @param  delim        Will be assigned the param value delimiter,
                       either the single or double quote
  @retval false        Success
  @retval true         Failure
*/
static bool spider_parse_find_value(char*& start_value, char*& end_value,
                                    char& delim)
{
  /* Skip over whitespaces */
  while (*start_value == ' ' || *start_value == '\r' ||
         *start_value == '\n' || *start_value == '\t')
    start_value++;
  if (*start_value != '"' && *start_value != '\'')
    return true;
  delim= *start_value;
  end_value= start_value++;

  while (1)
  {
    end_value++;
    /* Escaping */
    if (*end_value == '\\')
    {
      end_value++;
      /* The backslash cannot be at the end */
      if (*end_value == '\0')
        return true;
    }
    else if (*end_value == delim)
      return false;
    else if (*end_value == '\0')
      return true;
  }
}

/**
  Find the beginning of the next parameter

  Skip over whitespaces, then check that the first non-whitespace char
  is a comma or the end of string

  @param  start_param  The end of the param value. Will be moved to
                       the start of the next param definition, just
                       after the comma, if there's one; otherwise will
                       be moved to the end of the string
  @retval false        Success
  @retval true         Failure
*/
static bool spider_parse_find_next(char*& start_param)
{
  /* Skip over whitespaces */
  while (*start_param == ' ' || *start_param == '\r' ||
         *start_param == '\n' || *start_param == '\t')
    start_param++;
  /* No more param definitions */
  if (*start_param == '\0')
    return false;
  else if (*start_param == ',')
  {
    start_param++;
    return false;
  }
  else
    return true;
}

/**
  Find the start and end of the current param title and value and the
  value deliminator.

  @param  start_param    The beginning of the current param
                         definition. Will be mutated to the beginning
                         of the next param definition.
  @retval false  success
  @retval true   failure
*/
bool st_spider_param_string_parse::locate_param_def(char*& start_param)
{
  DBUG_ENTER("parse::locate_param_def");
  start_title= start_param;
  if (spider_parse_find_title(start_title, end_title))
    DBUG_RETURN(TRUE);
  start_value= end_title;
  if (spider_parse_find_value(start_value, end_value, delim_value))
    DBUG_RETURN(TRUE);
  /* skip the delim */
  start_param= end_value + 1;
  if (spider_parse_find_next(start_param))
    DBUG_RETURN(TRUE);
  DBUG_RETURN(FALSE);
}

/**
  Handle parsing failure.

  Print error and optionally restore param value end delimiter that
  has been nulled before.

  @param  restore_delim  If true, restore the end value delimiter
  @return                The error number
*/
int st_spider_param_string_parse::fail(bool restore_delim)
{
  DBUG_ENTER("spider_parse_print_param_error");
  DBUG_ASSERT(error_num != 0);
  /* Print the error message */
  switch (error_num)
  {
  case ER_SPIDER_INVALID_UDF_PARAM_NUM:
    my_printf_error(error_num, ER_SPIDER_INVALID_UDF_PARAM_STR,
                    MYF(0), start_title);
    break;
  case ER_SPIDER_INVALID_CONNECT_INFO_NUM:
  default:
    my_printf_error(error_num, ER_SPIDER_INVALID_CONNECT_INFO_STR,
                    MYF(0), start_title);
  }
  if (restore_delim)
    *end_value = delim_value;
  DBUG_RETURN(error_num);
}

/*
  Parse connection information specified by COMMENT, CONNECT, or engine-defined
  options.

  TODO: Deprecate the connection specification by COMMENT and CONNECT,
  and then solely utilize engine-defined options.
*/
int spider_parse_connect_info(
  SPIDER_SHARE *share,
  TABLE_SHARE *table_share,
  partition_info *part_info,
  uint create_table
) {
  int error_num = 0;
  char *connect_string = NULL;
  char *start_param;
  int title_length, value_length;
  SPIDER_PARAM_STRING_PARSE parse;
  SPIDER_ALTER_TABLE *share_alter;
  partition_element *part_elem;
  partition_element *sub_elem;
  DBUG_ENTER("spider_parse_connect_info");
  DBUG_PRINT("info",("spider partition_info=%s",
    table_share->partition_info_str));
  DBUG_PRINT("info",("spider part_info=%p", part_info));
  DBUG_PRINT("info",("spider s->db=%s", table_share->db.str));
  DBUG_PRINT("info",("spider s->table_name=%s", table_share->table_name.str));
  DBUG_PRINT("info",("spider s->path=%s", table_share->path.str));
  DBUG_PRINT("info",
    ("spider s->normalized_path=%s", table_share->normalized_path.str));
  spider_get_partition_info(share->table_name, share->table_name_length,
    table_share, part_info, &part_elem, &sub_elem);
  spider_minus_1(share, table_share);
#ifdef WITH_PARTITION_STORAGE_ENGINE
  for (int i = 4; i > 0; i--)
#else
  for (roop_count = 2; roop_count > 0; roop_count--)
#endif
  {
    if (connect_string)
    {
      spider_free(spider_current_trx, connect_string, MYF(0));
      connect_string = NULL;
    }

    int error_num_1 = spider_get_connect_info(i, part_elem, sub_elem,
                                              table_share, connect_string);
    if (error_num_1 == 1)
      continue;
    if (error_num_1 == HA_ERR_OUT_OF_MEM)
    {
      error_num= HA_ERR_OUT_OF_MEM;
      goto error_alloc_conn_string;
    }
    DBUG_ASSERT(error_num_1 == 0);

    start_param = connect_string;
    parse.error_num = ER_SPIDER_INVALID_CONNECT_INFO_NUM;
    while (*start_param != '\0')
    {
      if (parse.locate_param_def(start_param))
      {
        error_num= parse.fail(false);
        goto error;
      }
      /* Null the end of the parameter value. */
      *parse.end_value= '\0';
      value_length= (int) (parse.end_value - parse.start_value);
      switch (title_length = (int) (parse.end_title - parse.start_title))
      {
        case 0:
          error_num= parse.fail(true);
          goto error;
        case 3:
          SPIDER_PARAM_LONG_LIST_WITH_MAX("abl", access_balances, 0,
            2147483647);
          SPIDER_PARAM_INT_WITH_MAX("aim", auto_increment_mode, 0, 3);
          SPIDER_PARAM_INT("alc", active_link_count, 1);
#ifdef HA_CAN_BULK_ACCESS
          SPIDER_PARAM_INT_WITH_MAX("baf", bulk_access_free, 0, 1);
#endif
          SPIDER_PARAM_INT("bfz", buffer_size, 0);
#ifndef WITHOUT_SPIDER_BG_SEARCH
          SPIDER_PARAM_LONGLONG("bfr", bgs_first_read, 0);
          SPIDER_PARAM_INT("bmd", bgs_mode, 0);
          SPIDER_PARAM_LONGLONG("bsr", bgs_second_read, 0);
#endif
          SPIDER_PARAM_STR("bke", bka_engine);
          SPIDER_PARAM_INT_WITH_MAX("bkm", bka_mode, 0, 2);
          SPIDER_PARAM_INT("bsz", bulk_size, 0);
          SPIDER_PARAM_LONG_LIST_WITH_MAX("btt", bka_table_name_types,
            0, 1);
          SPIDER_PARAM_INT_WITH_MAX("bum", bulk_update_mode, 0, 2);
          SPIDER_PARAM_INT("bus", bulk_update_size, 0);
#ifndef WITHOUT_SPIDER_BG_SEARCH
          SPIDER_PARAM_INT_WITH_MAX("cbm", crd_bg_mode, 0, 2);
#endif
          SPIDER_PARAM_DOUBLE("civ", crd_interval, 0);
          SPIDER_PARAM_INT_WITH_MAX("cmd", crd_mode, 0, 3);
          SPIDER_PARAM_INT_WITH_MAX("csr", casual_read, 0, 63);
#ifdef WITH_PARTITION_STORAGE_ENGINE
          SPIDER_PARAM_INT_WITH_MAX("csy", crd_sync, 0, 2);
#endif
          SPIDER_PARAM_LONG_LIST_WITH_MAX("cto", connect_timeouts, 0,
            2147483647);
          SPIDER_PARAM_INT_WITH_MAX("ctp", crd_type, 0, 2);
          SPIDER_PARAM_DOUBLE("cwg", crd_weight, 1);
          SPIDER_PARAM_INT_WITH_MAX("dat", delete_all_rows_type, 0, 1);
          SPIDER_PARAM_INT_WITH_MAX("ddi", direct_dup_insert, 0, 1);
          SPIDER_PARAM_STR_LIST("dff", tgt_default_files);
          SPIDER_PARAM_STR_LIST("dfg", tgt_default_groups);
          SPIDER_PARAM_LONGLONG("dol", direct_order_limit, 0);
          SPIDER_PARAM_STR_LIST("dsn", tgt_dsns);
          SPIDER_PARAM_INT_WITH_MAX("erm", error_read_mode, 0, 1);
          SPIDER_PARAM_INT_WITH_MAX("ewm", error_write_mode, 0, 1);
#ifdef HA_CAN_FORCE_BULK_DELETE
          SPIDER_PARAM_INT_WITH_MAX("fbd", force_bulk_delete, 0, 1);
#endif
#ifdef HA_CAN_FORCE_BULK_UPDATE
          SPIDER_PARAM_INT_WITH_MAX("fbu", force_bulk_update, 0, 1);
#endif
          SPIDER_PARAM_LONGLONG("frd", first_read, 0);
#if defined(HS_HAS_SQLCOM) && defined(HAVE_HANDLERSOCKET)
          SPIDER_PARAM_LONGLONG("hrf", hs_result_free_size, 0);
          SPIDER_PARAM_LONG_LIST_WITH_MAX(
            "hrp", hs_read_ports, 0, 65535);
          SPIDER_PARAM_STR_LIST("hrs", hs_read_socks);
          SPIDER_PARAM_LONG_LIST_WITH_MAX(
            "hwp", hs_write_ports, 0, 65535);
          SPIDER_PARAM_LONG_LIST_WITH_MAX(
            "hwr", hs_write_to_reads, 0, 1);
          SPIDER_PARAM_STR_LIST("hws", hs_write_socks);
#endif
          SPIDER_PARAM_INT("isa", init_sql_alloc_size, 0);
          SPIDER_PARAM_LONGLONG("ilm", internal_limit, 0);
          SPIDER_PARAM_LONGLONG("ios", internal_offset, 0);
          SPIDER_PARAM_INT_WITH_MAX("iom", internal_optimize, 0, 1);
          SPIDER_PARAM_INT_WITH_MAX("iol", internal_optimize_local, 0, 1);
          SPIDER_PARAM_INT_WITH_MAX("lmr", low_mem_read, 0, 1);
          SPIDER_PARAM_INT_WITH_MAX("lcs", load_crd_at_startup, 0, 1);
          SPIDER_PARAM_INT_WITH_MAX("lss", load_sts_at_startup, 0, 1);
          SPIDER_PARAM_LONG_LIST_WITH_MAX("lst", link_statuses, 0, 3);
#ifndef WITHOUT_SPIDER_BG_SEARCH
          SPIDER_PARAM_LONG_LIST_WITH_MAX("mbf", monitoring_bg_flag, 0, 1);
          SPIDER_PARAM_LONGLONG_LIST_WITH_MAX(
            "mbi", monitoring_bg_interval, 0, 4294967295LL);
          SPIDER_PARAM_LONG_LIST_WITH_MAX("mbk", monitoring_bg_kind, 0, 3);
#endif
          SPIDER_PARAM_LONG_LIST_WITH_MAX("mbp", monitoring_binlog_pos_at_failing, 0, 2);
          SPIDER_PARAM_LONG_LIST_WITH_MAX("mfg", monitoring_flag, 0, 1);
          SPIDER_PARAM_LONG_LIST_WITH_MAX("mkd", monitoring_kind, 0, 3);
          SPIDER_PARAM_LONGLONG_LIST_WITH_MAX(
            "mlt", monitoring_limit, 0, 9223372036854775807LL);
          SPIDER_PARAM_INT("mod", max_order, 0);
          SPIDER_PARAM_LONGLONG_LIST_WITH_MAX(
            "msi", monitoring_sid, 0, 4294967295LL);
          SPIDER_PARAM_INT_WITH_MAX("msr", multi_split_read, 0, 2147483647);
          SPIDER_PARAM_LONG_LIST_WITH_MAX("nrt", net_read_timeouts, 0,
            2147483647);
          SPIDER_PARAM_LONG_LIST_WITH_MAX("nwt", net_write_timeouts, 0,
            2147483647);
          SPIDER_PARAM_STR_LIST("pkn", tgt_pk_names);
          SPIDER_PARAM_LONGLONG("prt", priority, 0);
          SPIDER_PARAM_INT_WITH_MAX("qch", query_cache, 0, 2);
          SPIDER_PARAM_INT_WITH_MAX("qcs", query_cache_sync, 0, 3);
          SPIDER_PARAM_INT_WITH_MAX("qmd", quick_mode, 0, 3);
          SPIDER_PARAM_LONGLONG("qpb", quick_page_byte, 0);
          SPIDER_PARAM_LONGLONG("qps", quick_page_size, 0);
          SPIDER_PARAM_INT_WITH_MAX("rom", read_only_mode, 0, 1);
          SPIDER_PARAM_DOUBLE("rrt", read_rate, 0);
          SPIDER_PARAM_INT_WITH_MAX("rsa", reset_sql_alloc, 0, 1);
#ifndef WITHOUT_SPIDER_BG_SEARCH
          SPIDER_PARAM_INT_WITH_MAX("sbm", sts_bg_mode, 0, 2);
#endif
          SPIDER_PARAM_STR_LIST("sca", tgt_ssl_cas);
          SPIDER_PARAM_STR_LIST("sch", tgt_ssl_ciphers);
          SPIDER_PARAM_INT_WITH_MAX("scm", select_column_mode, 0, 1);
          SPIDER_PARAM_STR_LIST("scp", tgt_ssl_capaths);
          SPIDER_PARAM_STR_LIST("scr", tgt_ssl_certs);
          SPIDER_PARAM_INT_WITH_MAX("sdc", skip_default_condition, 0, 1);
          SPIDER_PARAM_LONG_LIST_WITH_MAX("sgb", strict_group_bys, 0, 1);
          SPIDER_PARAM_DOUBLE("siv", sts_interval, 0);
          SPIDER_PARAM_STR_LIST("sky", tgt_ssl_keys);
          SPIDER_PARAM_STR_LIST("sli", static_link_ids);
          SPIDER_PARAM_INT_WITH_MAX("slc", store_last_crd, 0, 1);
          SPIDER_PARAM_INT_WITH_MAX("slm", selupd_lock_mode, 0, 2);
          SPIDER_PARAM_INT_WITH_MAX("sls", store_last_sts, 0, 1);
          SPIDER_PARAM_INT_WITH_MAX("smd", sts_mode, 1, 2);
          SPIDER_PARAM_LONGLONG("smr", static_mean_rec_length, 0);
          SPIDER_PARAM_LONGLONG("spr", split_read, 0);
          SPIDER_PARAM_INT_WITH_MAX("sps", skip_parallel_search, 0, 3);
          SPIDER_PARAM_STR_LIST("sqn", tgt_sequence_names);
          SPIDER_PARAM_LONGLONG("srd", second_read, 0);
          SPIDER_PARAM_DOUBLE("srt", scan_rate, 0);
          SPIDER_PARAM_STR_LIST("srv", server_names);
          SPIDER_PARAM_DOUBLE("ssr", semi_split_read, 0);
          SPIDER_PARAM_LONGLONG("ssl", semi_split_read_limit, 0);
#ifdef WITH_PARTITION_STORAGE_ENGINE
          SPIDER_PARAM_INT_WITH_MAX("ssy", sts_sync, 0, 2);
#endif
          SPIDER_PARAM_INT_WITH_MAX("stc", semi_table_lock_conn, 0, 1);
          SPIDER_PARAM_INT_WITH_MAX("stl", semi_table_lock, 0, 1);
          SPIDER_PARAM_LONGLONG("srs", static_records_for_status, 0);
          SPIDER_PARAM_LONG_LIST_WITH_MAX("svc", tgt_ssl_vscs, 0, 1);
          SPIDER_PARAM_STR_LIST("tbl", tgt_table_names);
          SPIDER_PARAM_INT_WITH_MAX("tcm", table_count_mode, 0, 3);
          SPIDER_PARAM_LONG_LIST_WITH_MAX("uhd", use_handlers, 0, 3);
#if defined(HS_HAS_SQLCOM) && defined(HAVE_HANDLERSOCKET)
          SPIDER_PARAM_LONG_LIST_WITH_MAX(
            "uhr", use_hs_reads, 0, 1);
          SPIDER_PARAM_LONG_LIST_WITH_MAX(
            "uhw", use_hs_writes, 0, 1);
#endif
          SPIDER_PARAM_INT_WITH_MAX("upu", use_pushdown_udf, 0, 1);
          SPIDER_PARAM_INT_WITH_MAX("utc", use_table_charset, 0, 1);
          error_num = parse.fail(true);
          goto error;
        case 4:
          SPIDER_PARAM_STR_LIST("host", tgt_hosts);
          SPIDER_PARAM_STR_LIST("user", tgt_usernames);
          SPIDER_PARAM_LONG_LIST_WITH_MAX("port", tgt_ports, 0, 65535);
          error_num = parse.fail(true);
          goto error;
        case 5:
          SPIDER_PARAM_STR_LIST("table", tgt_table_names);
          error_num = parse.fail(true);
          goto error;
        case 6:
          SPIDER_PARAM_STR_LIST("server", server_names);
          SPIDER_PARAM_STR_LIST("socket", tgt_sockets);
          SPIDER_PARAM_HINT("idx", key_hint, 3, (int) table_share->keys,
            spider_db_append_key_hint);
          SPIDER_PARAM_STR_LIST("ssl_ca", tgt_ssl_cas);
          SPIDER_PARAM_NUMHINT("skc", static_key_cardinality, 3,
            (int) table_share->keys, spider_set_ll_value);
          error_num = parse.fail(true);
          goto error;
        case 7:
          SPIDER_PARAM_STR_LIST("wrapper", tgt_wrappers);
          SPIDER_PARAM_STR_LIST("ssl_key", tgt_ssl_keys);
          SPIDER_PARAM_STR_LIST("pk_name", tgt_pk_names);
          error_num = parse.fail(true);
          goto error;
        case 8:
          SPIDER_PARAM_STR_LIST("database", tgt_dbs);
          SPIDER_PARAM_STR_LIST("password", tgt_passwords);
          SPIDER_PARAM_INT_WITH_MAX("sts_mode", sts_mode, 1, 2);
#ifdef WITH_PARTITION_STORAGE_ENGINE
          SPIDER_PARAM_INT_WITH_MAX("sts_sync", sts_sync, 0, 2);
#endif
          SPIDER_PARAM_INT_WITH_MAX("crd_mode", crd_mode, 0, 3);
#ifdef WITH_PARTITION_STORAGE_ENGINE
          SPIDER_PARAM_INT_WITH_MAX("crd_sync", crd_sync, 0, 2);
#endif
          SPIDER_PARAM_INT_WITH_MAX("crd_type", crd_type, 0, 2);
          SPIDER_PARAM_LONGLONG("priority", priority, 0);
#ifndef WITHOUT_SPIDER_BG_SEARCH
          SPIDER_PARAM_INT("bgs_mode", bgs_mode, 0);
#endif
          SPIDER_PARAM_STR_LIST("ssl_cert", tgt_ssl_certs);
          SPIDER_PARAM_INT_WITH_MAX("bka_mode", bka_mode, 0, 2);
          error_num = parse.fail(true);
          goto error;
        case 9:
          SPIDER_PARAM_INT("max_order", max_order, 0);
          SPIDER_PARAM_INT("bulk_size", bulk_size, 0);
          SPIDER_PARAM_DOUBLE("scan_rate", scan_rate, 0);
          SPIDER_PARAM_DOUBLE("read_rate", read_rate, 0);
          error_num = parse.fail(true);
          goto error;
        case 10:
          SPIDER_PARAM_DOUBLE("crd_weight", crd_weight, 1);
          SPIDER_PARAM_LONGLONG("split_read", split_read, 0);
          SPIDER_PARAM_INT_WITH_MAX("quick_mode", quick_mode, 0, 3);
          SPIDER_PARAM_STR_LIST("ssl_cipher", tgt_ssl_ciphers);
          SPIDER_PARAM_STR_LIST("ssl_capath", tgt_ssl_capaths);
          SPIDER_PARAM_STR("bka_engine", bka_engine);
          SPIDER_PARAM_LONGLONG("first_read", first_read, 0);
          error_num = parse.fail(true);
          goto error;
        case 11:
          SPIDER_PARAM_INT_WITH_MAX("query_cache", query_cache, 0, 2);
#ifndef WITHOUT_SPIDER_BG_SEARCH
          SPIDER_PARAM_INT_WITH_MAX("crd_bg_mode", crd_bg_mode, 0, 2);
          SPIDER_PARAM_INT_WITH_MAX("sts_bg_mode", sts_bg_mode, 0, 2);
#endif
          SPIDER_PARAM_LONG_LIST_WITH_MAX("link_status", link_statuses, 0, 3);
          SPIDER_PARAM_LONG_LIST_WITH_MAX("use_handler", use_handlers, 0, 3);
#if defined(HS_HAS_SQLCOM) && defined(HAVE_HANDLERSOCKET)
          SPIDER_PARAM_LONG_LIST_WITH_MAX("use_hs_read", use_hs_reads, 0, 1);
#endif
          SPIDER_PARAM_INT_WITH_MAX("casual_read", casual_read, 0, 63);
<<<<<<< HEAD
          SPIDER_PARAM_INT("buffer_size", buffer_size, 0);
          error_num = connect_string_parse.print_param_error();
=======
          error_num = parse.fail(true);
>>>>>>> e9f3ca61
          goto error;
        case 12:
          SPIDER_PARAM_DOUBLE("sts_interval", sts_interval, 0);
          SPIDER_PARAM_DOUBLE("crd_interval", crd_interval, 0);
          SPIDER_PARAM_INT_WITH_MAX("low_mem_read", low_mem_read, 0, 1);
          SPIDER_PARAM_STR_LIST("default_file", tgt_default_files);
#if defined(HS_HAS_SQLCOM) && defined(HAVE_HANDLERSOCKET)
          SPIDER_PARAM_LONG_LIST_WITH_MAX(
            "use_hs_write", use_hs_writes, 0, 1);
          SPIDER_PARAM_LONG_LIST_WITH_MAX(
            "hs_read_port", hs_read_ports, 0, 65535);
#endif
          error_num = parse.fail(true);
          goto error;
        case 13:
          SPIDER_PARAM_STR_LIST("default_group", tgt_default_groups);
#if defined(HS_HAS_SQLCOM) && defined(HAVE_HANDLERSOCKET)
          SPIDER_PARAM_LONG_LIST_WITH_MAX(
            "hs_write_port", hs_write_ports, 0, 65535);
#endif
          SPIDER_PARAM_STR_LIST("sequence_name", tgt_sequence_names);
          error_num = parse.fail(true);
          goto error;
        case 14:
          SPIDER_PARAM_LONGLONG("internal_limit", internal_limit, 0);
#ifndef WITHOUT_SPIDER_BG_SEARCH
          SPIDER_PARAM_LONGLONG("bgs_first_read", bgs_first_read, 0);
#endif
#if defined(HS_HAS_SQLCOM) && defined(HAVE_HANDLERSOCKET)
          SPIDER_PARAM_STR_LIST(
            "hs_read_socket", hs_read_socks);
#endif
          SPIDER_PARAM_INT_WITH_MAX("read_only_mode", read_only_mode, 0, 1);
          SPIDER_PARAM_LONG_LIST_WITH_MAX("access_balance", access_balances, 0,
            2147483647);
          SPIDER_PARAM_STR_LIST("static_link_id", static_link_ids);
          SPIDER_PARAM_INT_WITH_MAX("store_last_crd", store_last_crd, 0, 1);
          SPIDER_PARAM_INT_WITH_MAX("store_last_sts", store_last_sts, 0, 1);
          error_num = parse.fail(true);
          goto error;
        case 15:
          SPIDER_PARAM_LONGLONG("internal_offset", internal_offset, 0);
          SPIDER_PARAM_INT_WITH_MAX("reset_sql_alloc", reset_sql_alloc, 0, 1);
          SPIDER_PARAM_INT_WITH_MAX("semi_table_lock", semi_table_lock, 0, 1);
          SPIDER_PARAM_LONGLONG("quick_page_byte", quick_page_byte, 0);
          SPIDER_PARAM_LONGLONG("quick_page_size", quick_page_size, 0);
#ifndef WITHOUT_SPIDER_BG_SEARCH
          SPIDER_PARAM_LONGLONG("bgs_second_read", bgs_second_read, 0);
#endif
          SPIDER_PARAM_LONG_LIST_WITH_MAX("monitoring_flag", monitoring_flag, 0, 1);
          SPIDER_PARAM_LONG_LIST_WITH_MAX("monitoring_kind", monitoring_kind, 0, 3);
          SPIDER_PARAM_DOUBLE("semi_split_read", semi_split_read, 0);
#if defined(HS_HAS_SQLCOM) && defined(HAVE_HANDLERSOCKET)
          SPIDER_PARAM_STR_LIST(
            "hs_write_socket", hs_write_socks);
#endif
          SPIDER_PARAM_LONG_LIST_WITH_MAX("connect_timeout", connect_timeouts,
            0, 2147483647);
          SPIDER_PARAM_LONG_LIST_WITH_MAX("strict_group_by",
            strict_group_bys, 0, 1);
          SPIDER_PARAM_INT_WITH_MAX("error_read_mode", error_read_mode, 0, 1);
          error_num = parse.fail(true);
          goto error;
        case 16:
          SPIDER_PARAM_INT_WITH_MAX(
            "multi_split_read", multi_split_read, 0, 2147483647);
          SPIDER_PARAM_INT_WITH_MAX(
            "selupd_lock_mode", selupd_lock_mode, 0, 2);
          SPIDER_PARAM_INT_WITH_MAX(
            "table_count_mode", table_count_mode, 0, 3);
          SPIDER_PARAM_INT_WITH_MAX(
            "use_pushdown_udf", use_pushdown_udf, 0, 1);
          SPIDER_PARAM_LONGLONG_LIST_WITH_MAX(
            "monitoring_limit", monitoring_limit, 0, 9223372036854775807LL);
          SPIDER_PARAM_INT_WITH_MAX(
            "bulk_update_mode", bulk_update_mode, 0, 2);
          SPIDER_PARAM_INT("bulk_update_size", bulk_update_size, 0);
          SPIDER_PARAM_LONG_LIST_WITH_MAX("net_read_timeout",
            net_read_timeouts, 0, 2147483647);
#if defined(HS_HAS_SQLCOM) && defined(HAVE_HANDLERSOCKET)
          SPIDER_PARAM_LONG_LIST_WITH_MAX(
            "hs_write_to_read", hs_write_to_reads, 0, 1);
#endif
          SPIDER_PARAM_INT_WITH_MAX(
            "error_write_mode", error_write_mode, 0, 1);
#ifdef HA_CAN_BULK_ACCESS
          SPIDER_PARAM_INT_WITH_MAX(
            "bulk_access_free", bulk_access_free, 0, 1);
#endif
          SPIDER_PARAM_INT_WITH_MAX(
            "query_cache_sync", query_cache_sync, 0, 3);
          error_num = parse.fail(true);
          goto error;
        case 17:
          SPIDER_PARAM_INT_WITH_MAX(
            "internal_optimize", internal_optimize, 0, 1);
          SPIDER_PARAM_INT_WITH_MAX(
            "use_table_charset", use_table_charset, 0, 1);
          SPIDER_PARAM_INT_WITH_MAX(
            "direct_dup_insert", direct_dup_insert, 0, 1);
          SPIDER_PARAM_INT("active_link_count", active_link_count, 1);
          SPIDER_PARAM_LONG_LIST_WITH_MAX("net_write_timeout",
            net_write_timeouts, 0, 2147483647);
#ifdef HA_CAN_FORCE_BULK_DELETE
          SPIDER_PARAM_INT_WITH_MAX(
            "force_bulk_delete", force_bulk_delete, 0, 1);
#endif
#ifdef HA_CAN_FORCE_BULK_UPDATE
          SPIDER_PARAM_INT_WITH_MAX(
            "force_bulk_update", force_bulk_update, 0, 1);
#endif
          error_num = parse.fail(true);
          goto error;
        case 18:
          SPIDER_PARAM_INT_WITH_MAX(
            "select_column_mode", select_column_mode, 0, 1);
#ifndef WITHOUT_SPIDER_BG_SEARCH
          SPIDER_PARAM_LONG_LIST_WITH_MAX(
            "monitoring_bg_flag", monitoring_bg_flag, 0, 1);
          SPIDER_PARAM_LONG_LIST_WITH_MAX(
            "monitoring_bg_kind", monitoring_bg_kind, 0, 3);
#endif
          SPIDER_PARAM_LONGLONG(
            "direct_order_limit", direct_order_limit, 0);
          error_num = parse.fail(true);
          goto error;
        case 19:
          SPIDER_PARAM_INT("init_sql_alloc_size", init_sql_alloc_size, 0);
          SPIDER_PARAM_INT_WITH_MAX(
            "auto_increment_mode", auto_increment_mode, 0, 3);
#if defined(HS_HAS_SQLCOM) && defined(HAVE_HANDLERSOCKET)
          SPIDER_PARAM_LONGLONG("hs_result_free_size", hs_result_free_size, 0);
#endif
          SPIDER_PARAM_LONG_LIST_WITH_MAX("bka_table_name_type",
            bka_table_name_types, 0, 1);
          SPIDER_PARAM_INT_WITH_MAX(
            "load_crd_at_startup", load_crd_at_startup, 0, 1);
          SPIDER_PARAM_INT_WITH_MAX(
            "load_sts_at_startup", load_sts_at_startup, 0, 1);
          error_num = parse.fail(true);
          goto error;
        case 20:
          SPIDER_PARAM_LONGLONG_LIST_WITH_MAX(
            "monitoring_server_id", monitoring_sid, 0, 4294967295LL);
          SPIDER_PARAM_INT_WITH_MAX(
            "delete_all_rows_type", delete_all_rows_type, 0, 1);
          SPIDER_PARAM_INT_WITH_MAX(
            "skip_parallel_search", skip_parallel_search, 0, 3);
          error_num = parse.fail(true);
          goto error;
        case 21:
          SPIDER_PARAM_LONGLONG(
            "semi_split_read_limit", semi_split_read_limit, 0);
          error_num = parse.fail(true);
          goto error;
        case 22:
          SPIDER_PARAM_LONG_LIST_WITH_MAX(
            "ssl_verify_server_cert", tgt_ssl_vscs, 0, 1);
#ifndef WITHOUT_SPIDER_BG_SEARCH
          SPIDER_PARAM_LONGLONG_LIST_WITH_MAX(
            "monitoring_bg_interval", monitoring_bg_interval, 0, 4294967295LL);
#endif
          SPIDER_PARAM_INT_WITH_MAX(
            "skip_default_condition", skip_default_condition, 0, 1);
          SPIDER_PARAM_LONGLONG(
            "static_mean_rec_length", static_mean_rec_length, 0);
          error_num = parse.fail(true);
          goto error;
        case 23:
          SPIDER_PARAM_INT_WITH_MAX(
            "internal_optimize_local", internal_optimize_local, 0, 1);
          error_num = parse.fail(true);
          goto error;
        case 25:
          SPIDER_PARAM_LONGLONG("static_records_for_status",
            static_records_for_status, 0);
          SPIDER_PARAM_NUMHINT("static_key_cardinality", static_key_cardinality,
            3, (int) table_share->keys, spider_set_ll_value);
          error_num = parse.fail(true);
          goto error;
        case 26:
          SPIDER_PARAM_INT_WITH_MAX(
            "semi_table_lock_connection", semi_table_lock_conn, 0, 1);
          error_num = parse.fail(true);
          goto error;
        case 32:
          SPIDER_PARAM_LONG_LIST_WITH_MAX("monitoring_binlog_pos_at_failing",
            monitoring_binlog_pos_at_failing, 0, 2);
          error_num = parse.fail(true);
          goto error;
        default:
          error_num = parse.fail(true);
          goto error;
      }
      /* Restore delim */
      *parse.end_value= parse.delim_value;
    }
  }

  /* check all_link_count */
  share->all_link_count = 1;
  if (share->all_link_count < share->server_names_length)
    share->all_link_count = share->server_names_length;
  if (share->all_link_count < share->tgt_table_names_length)
    share->all_link_count = share->tgt_table_names_length;
  if (share->all_link_count < share->tgt_dbs_length)
    share->all_link_count = share->tgt_dbs_length;
  if (share->all_link_count < share->tgt_hosts_length)
    share->all_link_count = share->tgt_hosts_length;
  if (share->all_link_count < share->tgt_usernames_length)
    share->all_link_count = share->tgt_usernames_length;
  if (share->all_link_count < share->tgt_passwords_length)
    share->all_link_count = share->tgt_passwords_length;
  if (share->all_link_count < share->tgt_sockets_length)
    share->all_link_count = share->tgt_sockets_length;
  if (share->all_link_count < share->tgt_wrappers_length)
    share->all_link_count = share->tgt_wrappers_length;
  if (share->all_link_count < share->tgt_ssl_cas_length)
    share->all_link_count = share->tgt_ssl_cas_length;
  if (share->all_link_count < share->tgt_ssl_capaths_length)
    share->all_link_count = share->tgt_ssl_capaths_length;
  if (share->all_link_count < share->tgt_ssl_certs_length)
    share->all_link_count = share->tgt_ssl_certs_length;
  if (share->all_link_count < share->tgt_ssl_ciphers_length)
    share->all_link_count = share->tgt_ssl_ciphers_length;
  if (share->all_link_count < share->tgt_ssl_keys_length)
    share->all_link_count = share->tgt_ssl_keys_length;
  if (share->all_link_count < share->tgt_default_files_length)
    share->all_link_count = share->tgt_default_files_length;
  if (share->all_link_count < share->tgt_default_groups_length)
    share->all_link_count = share->tgt_default_groups_length;
  if (share->all_link_count < share->tgt_dsns_length)
    share->all_link_count = share->tgt_dsns_length;
  if (share->all_link_count < share->tgt_pk_names_length)
    share->all_link_count = share->tgt_pk_names_length;
  if (share->all_link_count < share->tgt_sequence_names_length)
    share->all_link_count = share->tgt_sequence_names_length;
  if (share->all_link_count < share->static_link_ids_length)
    share->all_link_count = share->static_link_ids_length;
  if (share->all_link_count < share->tgt_ports_length)
    share->all_link_count = share->tgt_ports_length;
  if (share->all_link_count < share->tgt_ssl_vscs_length)
    share->all_link_count = share->tgt_ssl_vscs_length;
  if (share->all_link_count < share->link_statuses_length)
    share->all_link_count = share->link_statuses_length;
  if (share->all_link_count < share->monitoring_binlog_pos_at_failing_length)
    share->all_link_count = share->monitoring_binlog_pos_at_failing_length;
  if (share->all_link_count < share->monitoring_flag_length)
    share->all_link_count = share->monitoring_flag_length;
  if (share->all_link_count < share->monitoring_kind_length)
    share->all_link_count = share->monitoring_kind_length;
  if (share->all_link_count < share->monitoring_limit_length)
    share->all_link_count = share->monitoring_limit_length;
  if (share->all_link_count < share->monitoring_sid_length)
    share->all_link_count = share->monitoring_sid_length;
#ifndef WITHOUT_SPIDER_BG_SEARCH
  if (share->all_link_count < share->monitoring_bg_flag_length)
    share->all_link_count = share->monitoring_bg_flag_length;
  if (share->all_link_count < share->monitoring_bg_kind_length)
    share->all_link_count = share->monitoring_bg_kind_length;
  if (share->all_link_count < share->monitoring_bg_interval_length)
    share->all_link_count = share->monitoring_bg_interval_length;
#endif
#if defined(HS_HAS_SQLCOM) && defined(HAVE_HANDLERSOCKET)
  if (share->all_link_count < share->use_hs_reads_length)
    share->all_link_count = share->use_hs_reads_length;
  if (share->all_link_count < share->use_hs_writes_length)
    share->all_link_count = share->use_hs_writes_length;
  if (share->all_link_count < share->hs_read_ports_length)
    share->all_link_count = share->hs_read_ports_length;
  if (share->all_link_count < share->hs_write_ports_length)
    share->all_link_count = share->hs_write_ports_length;
  if (share->all_link_count < share->hs_read_socks_length)
    share->all_link_count = share->hs_read_socks_length;
  if (share->all_link_count < share->hs_write_socks_length)
    share->all_link_count = share->hs_write_socks_length;
  if (share->all_link_count < share->hs_write_to_reads_length)
    share->all_link_count = share->hs_write_to_reads_length;
#endif
  if (share->all_link_count < share->use_handlers_length)
    share->all_link_count = share->use_handlers_length;
  if (share->all_link_count < share->connect_timeouts_length)
    share->all_link_count = share->connect_timeouts_length;
  if (share->all_link_count < share->net_read_timeouts_length)
    share->all_link_count = share->net_read_timeouts_length;
  if (share->all_link_count < share->net_write_timeouts_length)
    share->all_link_count = share->net_write_timeouts_length;
  if (share->all_link_count < share->access_balances_length)
    share->all_link_count = share->access_balances_length;
  if (share->all_link_count < share->bka_table_name_types_length)
    share->all_link_count = share->bka_table_name_types_length;
  if (share->all_link_count < share->strict_group_bys_length)
    share->all_link_count = share->strict_group_bys_length;
  if ((error_num = spider_increase_string_list(
    &share->server_names,
    &share->server_names_lengths,
    &share->server_names_length,
    &share->server_names_charlen,
    share->all_link_count)))
    goto error;
  if ((error_num = spider_increase_string_list(
    &share->tgt_table_names,
    &share->tgt_table_names_lengths,
    &share->tgt_table_names_length,
    &share->tgt_table_names_charlen,
    share->all_link_count)))
    goto error;
  if ((error_num = spider_increase_string_list(
    &share->tgt_dbs,
    &share->tgt_dbs_lengths,
    &share->tgt_dbs_length,
    &share->tgt_dbs_charlen,
    share->all_link_count)))
    goto error;
  if ((error_num = spider_increase_string_list(
    &share->tgt_hosts,
    &share->tgt_hosts_lengths,
    &share->tgt_hosts_length,
    &share->tgt_hosts_charlen,
    share->all_link_count)))
    goto error;
  if ((error_num = spider_increase_string_list(
    &share->tgt_usernames,
    &share->tgt_usernames_lengths,
    &share->tgt_usernames_length,
    &share->tgt_usernames_charlen,
    share->all_link_count)))
    goto error;
  if ((error_num = spider_increase_string_list(
    &share->tgt_passwords,
    &share->tgt_passwords_lengths,
    &share->tgt_passwords_length,
    &share->tgt_passwords_charlen,
    share->all_link_count)))
    goto error;
  if ((error_num = spider_increase_string_list(
    &share->tgt_sockets,
    &share->tgt_sockets_lengths,
    &share->tgt_sockets_length,
    &share->tgt_sockets_charlen,
    share->all_link_count)))
    goto error;
  if ((error_num = spider_increase_string_list(
    &share->tgt_wrappers,
    &share->tgt_wrappers_lengths,
    &share->tgt_wrappers_length,
    &share->tgt_wrappers_charlen,
    share->all_link_count)))
    goto error;
  if ((error_num = spider_increase_string_list(
    &share->tgt_ssl_cas,
    &share->tgt_ssl_cas_lengths,
    &share->tgt_ssl_cas_length,
    &share->tgt_ssl_cas_charlen,
    share->all_link_count)))
    goto error;
  if ((error_num = spider_increase_string_list(
    &share->tgt_ssl_capaths,
    &share->tgt_ssl_capaths_lengths,
    &share->tgt_ssl_capaths_length,
    &share->tgt_ssl_capaths_charlen,
    share->all_link_count)))
    goto error;
  if ((error_num = spider_increase_string_list(
    &share->tgt_ssl_certs,
    &share->tgt_ssl_certs_lengths,
    &share->tgt_ssl_certs_length,
    &share->tgt_ssl_certs_charlen,
    share->all_link_count)))
    goto error;
  if ((error_num = spider_increase_string_list(
    &share->tgt_ssl_ciphers,
    &share->tgt_ssl_ciphers_lengths,
    &share->tgt_ssl_ciphers_length,
    &share->tgt_ssl_ciphers_charlen,
    share->all_link_count)))
    goto error;
  if ((error_num = spider_increase_string_list(
    &share->tgt_ssl_keys,
    &share->tgt_ssl_keys_lengths,
    &share->tgt_ssl_keys_length,
    &share->tgt_ssl_keys_charlen,
    share->all_link_count)))
    goto error;
  if ((error_num = spider_increase_string_list(
    &share->tgt_default_files,
    &share->tgt_default_files_lengths,
    &share->tgt_default_files_length,
    &share->tgt_default_files_charlen,
    share->all_link_count)))
    goto error;
  if ((error_num = spider_increase_string_list(
    &share->tgt_default_groups,
    &share->tgt_default_groups_lengths,
    &share->tgt_default_groups_length,
    &share->tgt_default_groups_charlen,
    share->all_link_count)))
    goto error;
  if ((error_num = spider_increase_string_list(
    &share->tgt_dsns,
    &share->tgt_dsns_lengths,
    &share->tgt_dsns_length,
    &share->tgt_dsns_charlen,
    share->all_link_count)))
    goto error;
  if ((error_num = spider_increase_string_list(
    &share->tgt_pk_names,
    &share->tgt_pk_names_lengths,
    &share->tgt_pk_names_length,
    &share->tgt_pk_names_charlen,
    share->all_link_count)))
    goto error;
  if ((error_num = spider_increase_string_list(
    &share->tgt_sequence_names,
    &share->tgt_sequence_names_lengths,
    &share->tgt_sequence_names_length,
    &share->tgt_sequence_names_charlen,
    share->all_link_count)))
    goto error;
  if ((error_num = spider_increase_null_string_list(
    &share->static_link_ids,
    &share->static_link_ids_lengths,
    &share->static_link_ids_length,
    &share->static_link_ids_charlen,
    share->all_link_count)))
    goto error;
  if ((error_num = spider_increase_long_list(
    &share->tgt_ports,
    &share->tgt_ports_length,
    share->all_link_count)))
    goto error;
  if ((error_num = spider_increase_long_list(
    &share->tgt_ssl_vscs,
    &share->tgt_ssl_vscs_length,
    share->all_link_count)))
    goto error;
  if ((error_num = spider_increase_long_list(
    &share->link_statuses,
    &share->link_statuses_length,
    share->all_link_count)))
    goto error;
#ifndef WITHOUT_SPIDER_BG_SEARCH
  if ((error_num = spider_increase_long_list(
    &share->monitoring_bg_flag,
    &share->monitoring_bg_flag_length,
    share->all_link_count)))
    goto error;
  if ((error_num = spider_increase_long_list(
    &share->monitoring_bg_kind,
    &share->monitoring_bg_kind_length,
    share->all_link_count)))
    goto error;
#endif
  if ((error_num = spider_increase_long_list(
    &share->monitoring_binlog_pos_at_failing,
    &share->monitoring_binlog_pos_at_failing_length,
    share->all_link_count)))
    goto error;
  if ((error_num = spider_increase_long_list(
    &share->monitoring_flag,
    &share->monitoring_flag_length,
    share->all_link_count)))
    goto error;
  if ((error_num = spider_increase_long_list(
    &share->monitoring_kind,
    &share->monitoring_kind_length,
    share->all_link_count)))
    goto error;
#ifndef WITHOUT_SPIDER_BG_SEARCH
  if ((error_num = spider_increase_longlong_list(
    &share->monitoring_bg_interval,
    &share->monitoring_bg_interval_length,
    share->all_link_count)))
    goto error;
#endif
  if ((error_num = spider_increase_longlong_list(
    &share->monitoring_limit,
    &share->monitoring_limit_length,
    share->all_link_count)))
    goto error;
  if ((error_num = spider_increase_longlong_list(
    &share->monitoring_sid,
    &share->monitoring_sid_length,
    share->all_link_count)))
    goto error;
#if defined(HS_HAS_SQLCOM) && defined(HAVE_HANDLERSOCKET)
  if ((error_num = spider_increase_long_list(
    &share->use_hs_reads,
    &share->use_hs_reads_length,
    share->all_link_count)))
    goto error;
  if ((error_num = spider_increase_long_list(
    &share->use_hs_writes,
    &share->use_hs_writes_length,
    share->all_link_count)))
    goto error;
  if ((error_num = spider_increase_long_list(
    &share->hs_read_ports,
    &share->hs_read_ports_length,
    share->all_link_count)))
    goto error;
  if ((error_num = spider_increase_long_list(
    &share->hs_write_ports,
    &share->hs_write_ports_length,
    share->all_link_count)))
    goto error;
  if ((error_num = spider_increase_string_list(
    &share->hs_read_socks,
    &share->hs_read_socks_lengths,
    &share->hs_read_socks_length,
    &share->hs_read_socks_charlen,
    share->all_link_count)))
    goto error;
  if ((error_num = spider_increase_string_list(
    &share->hs_write_socks,
    &share->hs_write_socks_lengths,
    &share->hs_write_socks_length,
    &share->hs_write_socks_charlen,
    share->all_link_count)))
    goto error;
  if ((error_num = spider_increase_long_list(
    &share->hs_write_to_reads,
    &share->hs_write_to_reads_length,
    share->all_link_count)))
    goto error;
#endif
  if ((error_num = spider_increase_long_list(
    &share->use_handlers,
    &share->use_handlers_length,
    share->all_link_count)))
    goto error;
  if ((error_num = spider_increase_long_list(
    &share->connect_timeouts,
    &share->connect_timeouts_length,
    share->all_link_count)))
    goto error;
  if ((error_num = spider_increase_long_list(
    &share->net_read_timeouts,
    &share->net_read_timeouts_length,
    share->all_link_count)))
    goto error;
  if ((error_num = spider_increase_long_list(
    &share->net_write_timeouts,
    &share->net_write_timeouts_length,
    share->all_link_count)))
    goto error;
  if ((error_num = spider_increase_long_list(
    &share->access_balances,
    &share->access_balances_length,
    share->all_link_count)))
    goto error;
  if ((error_num = spider_increase_long_list(
    &share->bka_table_name_types,
    &share->bka_table_name_types_length,
    share->all_link_count)))
    goto error;
  if ((error_num = spider_increase_long_list(
    &share->strict_group_bys,
    &share->strict_group_bys_length,
    share->all_link_count)))
    goto error;

  /* copy for tables start */
  share_alter = &share->alter_table;
  share_alter->all_link_count = share->all_link_count;
  if (!(share_alter->tmp_server_names = (char **)
    spider_bulk_malloc(spider_current_trx, 43, MYF(MY_WME | MY_ZEROFILL),
      &share_alter->tmp_server_names,
      (uint) (sizeof(char *) * share->all_link_count),
      &share_alter->tmp_tgt_table_names,
      (uint) (sizeof(char *) * share->all_link_count),
      &share_alter->tmp_tgt_dbs,
      (uint) (sizeof(char *) * share->all_link_count),
      &share_alter->tmp_tgt_hosts,
      (uint) (sizeof(char *) * share->all_link_count),
      &share_alter->tmp_tgt_usernames,
      (uint) (sizeof(char *) * share->all_link_count),
      &share_alter->tmp_tgt_passwords,
      (uint) (sizeof(char *) * share->all_link_count),
      &share_alter->tmp_tgt_sockets,
      (uint) (sizeof(char *) * share->all_link_count),
      &share_alter->tmp_tgt_wrappers,
      (uint) (sizeof(char *) * share->all_link_count),
      &share_alter->tmp_tgt_ssl_cas,
      (uint) (sizeof(char *) * share->all_link_count),
      &share_alter->tmp_tgt_ssl_capaths,
      (uint) (sizeof(char *) * share->all_link_count),
      &share_alter->tmp_tgt_ssl_certs,
      (uint) (sizeof(char *) * share->all_link_count),
      &share_alter->tmp_tgt_ssl_ciphers,
      (uint) (sizeof(char *) * share->all_link_count),
      &share_alter->tmp_tgt_ssl_keys,
      (uint) (sizeof(char *) * share->all_link_count),
      &share_alter->tmp_tgt_default_files,
      (uint) (sizeof(char *) * share->all_link_count),
      &share_alter->tmp_tgt_default_groups,
      (uint) (sizeof(char *) * share->all_link_count),
      &share_alter->tmp_tgt_dsns,
      (uint) (sizeof(char *) * share->all_link_count),
      &share_alter->tmp_static_link_ids,
      (uint) (sizeof(char *) * share->all_link_count),
      &share_alter->tmp_server_names_lengths,
      (uint) (sizeof(uint *) * share->all_link_count),
      &share_alter->tmp_tgt_table_names_lengths,
      (uint) (sizeof(uint *) * share->all_link_count),
      &share_alter->tmp_tgt_dbs_lengths,
      (uint) (sizeof(uint *) * share->all_link_count),
      &share_alter->tmp_tgt_hosts_lengths,
      (uint) (sizeof(uint *) * share->all_link_count),
      &share_alter->tmp_tgt_usernames_lengths,
      (uint) (sizeof(uint *) * share->all_link_count),
      &share_alter->tmp_tgt_passwords_lengths,
      (uint) (sizeof(uint *) * share->all_link_count),
      &share_alter->tmp_tgt_sockets_lengths,
      (uint) (sizeof(uint *) * share->all_link_count),
      &share_alter->tmp_tgt_wrappers_lengths,
      (uint) (sizeof(uint *) * share->all_link_count),
      &share_alter->tmp_tgt_ssl_cas_lengths,
      (uint) (sizeof(uint *) * share->all_link_count),
      &share_alter->tmp_tgt_ssl_capaths_lengths,
      (uint) (sizeof(uint *) * share->all_link_count),
      &share_alter->tmp_tgt_ssl_certs_lengths,
      (uint) (sizeof(uint *) * share->all_link_count),
      &share_alter->tmp_tgt_ssl_ciphers_lengths,
      (uint) (sizeof(uint *) * share->all_link_count),
      &share_alter->tmp_tgt_ssl_keys_lengths,
      (uint) (sizeof(uint *) * share->all_link_count),
      &share_alter->tmp_tgt_default_files_lengths,
      (uint) (sizeof(uint *) * share->all_link_count),
      &share_alter->tmp_tgt_default_groups_lengths,
      (uint) (sizeof(uint *) * share->all_link_count),
      &share_alter->tmp_tgt_dsns_lengths,
      (uint) (sizeof(uint *) * share->all_link_count),
      &share_alter->tmp_static_link_ids_lengths,
      (uint) (sizeof(uint *) * share->all_link_count),
      &share_alter->tmp_tgt_ports,
      (uint) (sizeof(long) * share->all_link_count),
      &share_alter->tmp_tgt_ssl_vscs,
      (uint) (sizeof(long) * share->all_link_count),
      &share_alter->tmp_monitoring_binlog_pos_at_failing,
      (uint) (sizeof(long) * share->all_link_count),
      &share_alter->tmp_link_statuses,
      (uint) (sizeof(long) * share->all_link_count),
      NullS))
  ) {
    error_num = HA_ERR_OUT_OF_MEM;
    goto error;
  }


  memcpy(share_alter->tmp_server_names, share->server_names,
    sizeof(char *) * share->all_link_count);
  memcpy(share_alter->tmp_tgt_table_names, share->tgt_table_names,
    sizeof(char *) * share->all_link_count);
  memcpy(share_alter->tmp_tgt_dbs, share->tgt_dbs,
    sizeof(char *) * share->all_link_count);
  memcpy(share_alter->tmp_tgt_hosts, share->tgt_hosts,
    sizeof(char *) * share->all_link_count);
  memcpy(share_alter->tmp_tgt_usernames, share->tgt_usernames,
    sizeof(char *) * share->all_link_count);
  memcpy(share_alter->tmp_tgt_passwords, share->tgt_passwords,
    sizeof(char *) * share->all_link_count);
  memcpy(share_alter->tmp_tgt_sockets, share->tgt_sockets,
    sizeof(char *) * share->all_link_count);
  memcpy(share_alter->tmp_tgt_wrappers, share->tgt_wrappers,
    sizeof(char *) * share->all_link_count);
  memcpy(share_alter->tmp_tgt_ssl_cas, share->tgt_ssl_cas,
    sizeof(char *) * share->all_link_count);
  memcpy(share_alter->tmp_tgt_ssl_capaths, share->tgt_ssl_capaths,
    sizeof(char *) * share->all_link_count);
  memcpy(share_alter->tmp_tgt_ssl_certs, share->tgt_ssl_certs,
    sizeof(char *) * share->all_link_count);
  memcpy(share_alter->tmp_tgt_ssl_ciphers, share->tgt_ssl_ciphers,
    sizeof(char *) * share->all_link_count);
  memcpy(share_alter->tmp_tgt_ssl_keys, share->tgt_ssl_keys,
    sizeof(char *) * share->all_link_count);
  memcpy(share_alter->tmp_tgt_default_files, share->tgt_default_files,
    sizeof(char *) * share->all_link_count);
  memcpy(share_alter->tmp_tgt_default_groups, share->tgt_default_groups,
    sizeof(char *) * share->all_link_count);
  memcpy(share_alter->tmp_tgt_dsns, share->tgt_dsns,
    sizeof(char *) * share->all_link_count);
  memcpy(share_alter->tmp_static_link_ids, share->static_link_ids,
    sizeof(char *) * share->all_link_count);

  memcpy(share_alter->tmp_tgt_ports, share->tgt_ports,
    sizeof(long) * share->all_link_count);
  memcpy(share_alter->tmp_tgt_ssl_vscs, share->tgt_ssl_vscs,
    sizeof(long) * share->all_link_count);
  memcpy(share_alter->tmp_monitoring_binlog_pos_at_failing,
    share->monitoring_binlog_pos_at_failing,
    sizeof(long) * share->all_link_count);
  memcpy(share_alter->tmp_link_statuses, share->link_statuses,
    sizeof(long) * share->all_link_count);

  memcpy(share_alter->tmp_server_names_lengths,
    share->server_names_lengths,
    sizeof(uint) * share->all_link_count);
  memcpy(share_alter->tmp_tgt_table_names_lengths,
    share->tgt_table_names_lengths,
    sizeof(uint) * share->all_link_count);
  memcpy(share_alter->tmp_tgt_dbs_lengths, share->tgt_dbs_lengths,
    sizeof(uint) * share->all_link_count);
  memcpy(share_alter->tmp_tgt_hosts_lengths, share->tgt_hosts_lengths,
    sizeof(uint) * share->all_link_count);
  memcpy(share_alter->tmp_tgt_usernames_lengths,
    share->tgt_usernames_lengths,
    sizeof(uint) * share->all_link_count);
  memcpy(share_alter->tmp_tgt_passwords_lengths,
    share->tgt_passwords_lengths,
    sizeof(uint) * share->all_link_count);
  memcpy(share_alter->tmp_tgt_sockets_lengths, share->tgt_sockets_lengths,
    sizeof(uint) * share->all_link_count);
  memcpy(share_alter->tmp_tgt_wrappers_lengths,
    share->tgt_wrappers_lengths,
    sizeof(uint) * share->all_link_count);
  memcpy(share_alter->tmp_tgt_ssl_cas_lengths,
    share->tgt_ssl_cas_lengths,
    sizeof(uint) * share->all_link_count);
  memcpy(share_alter->tmp_tgt_ssl_capaths_lengths,
    share->tgt_ssl_capaths_lengths,
    sizeof(uint) * share->all_link_count);
  memcpy(share_alter->tmp_tgt_ssl_certs_lengths,
    share->tgt_ssl_certs_lengths,
    sizeof(uint) * share->all_link_count);
  memcpy(share_alter->tmp_tgt_ssl_ciphers_lengths,
    share->tgt_ssl_ciphers_lengths,
    sizeof(uint) * share->all_link_count);
  memcpy(share_alter->tmp_tgt_ssl_keys_lengths,
    share->tgt_ssl_keys_lengths,
    sizeof(uint) * share->all_link_count);
  memcpy(share_alter->tmp_tgt_default_files_lengths,
    share->tgt_default_files_lengths,
    sizeof(uint) * share->all_link_count);
  memcpy(share_alter->tmp_tgt_default_groups_lengths,
    share->tgt_default_groups_lengths,
    sizeof(uint) * share->all_link_count);
  memcpy(share_alter->tmp_tgt_dsns_lengths,
    share->tgt_dsns_lengths,
    sizeof(uint) * share->all_link_count);
  memcpy(share_alter->tmp_static_link_ids_lengths,
    share->static_link_ids_lengths,
    sizeof(uint) * share->all_link_count);

  share_alter->tmp_server_names_charlen = share->server_names_charlen;
  share_alter->tmp_tgt_table_names_charlen = share->tgt_table_names_charlen;
  share_alter->tmp_tgt_dbs_charlen = share->tgt_dbs_charlen;
  share_alter->tmp_tgt_hosts_charlen = share->tgt_hosts_charlen;
  share_alter->tmp_tgt_usernames_charlen = share->tgt_usernames_charlen;
  share_alter->tmp_tgt_passwords_charlen = share->tgt_passwords_charlen;
  share_alter->tmp_tgt_sockets_charlen = share->tgt_sockets_charlen;
  share_alter->tmp_tgt_wrappers_charlen = share->tgt_wrappers_charlen;
  share_alter->tmp_tgt_ssl_cas_charlen = share->tgt_ssl_cas_charlen;
  share_alter->tmp_tgt_ssl_capaths_charlen = share->tgt_ssl_capaths_charlen;
  share_alter->tmp_tgt_ssl_certs_charlen = share->tgt_ssl_certs_charlen;
  share_alter->tmp_tgt_ssl_ciphers_charlen = share->tgt_ssl_ciphers_charlen;
  share_alter->tmp_tgt_ssl_keys_charlen = share->tgt_ssl_keys_charlen;
  share_alter->tmp_tgt_default_files_charlen =
    share->tgt_default_files_charlen;
  share_alter->tmp_tgt_default_groups_charlen =
    share->tgt_default_groups_charlen;
  share_alter->tmp_tgt_dsns_charlen =
    share->tgt_dsns_charlen;
  share_alter->tmp_static_link_ids_charlen =
    share->static_link_ids_charlen;

  share_alter->tmp_server_names_length = share->server_names_length;
  share_alter->tmp_tgt_table_names_length = share->tgt_table_names_length;
  share_alter->tmp_tgt_dbs_length = share->tgt_dbs_length;
  share_alter->tmp_tgt_hosts_length = share->tgt_hosts_length;
  share_alter->tmp_tgt_usernames_length = share->tgt_usernames_length;
  share_alter->tmp_tgt_passwords_length = share->tgt_passwords_length;
  share_alter->tmp_tgt_sockets_length = share->tgt_sockets_length;
  share_alter->tmp_tgt_wrappers_length = share->tgt_wrappers_length;
  share_alter->tmp_tgt_ssl_cas_length = share->tgt_ssl_cas_length;
  share_alter->tmp_tgt_ssl_capaths_length = share->tgt_ssl_capaths_length;
  share_alter->tmp_tgt_ssl_certs_length = share->tgt_ssl_certs_length;
  share_alter->tmp_tgt_ssl_ciphers_length = share->tgt_ssl_ciphers_length;
  share_alter->tmp_tgt_ssl_keys_length = share->tgt_ssl_keys_length;
  share_alter->tmp_tgt_default_files_length = share->tgt_default_files_length;
  share_alter->tmp_tgt_default_groups_length =
    share->tgt_default_groups_length;
  share_alter->tmp_tgt_dsns_length =
    share->tgt_dsns_length;
  share_alter->tmp_static_link_ids_length =
    share->static_link_ids_length;
  share_alter->tmp_tgt_ports_length = share->tgt_ports_length;
  share_alter->tmp_tgt_ssl_vscs_length = share->tgt_ssl_vscs_length;
  share_alter->tmp_monitoring_binlog_pos_at_failing_length =
    share->monitoring_binlog_pos_at_failing_length;
  share_alter->tmp_link_statuses_length = share->link_statuses_length;
  /* copy for tables end */

  if ((error_num = spider_set_connect_info_default(
    share,
#ifdef WITH_PARTITION_STORAGE_ENGINE
    part_elem,
    sub_elem,
#endif
    table_share
  )))
    goto error;

  if (create_table)
  {
    for (int roop_count = 0; roop_count < (int) share->all_link_count;
         roop_count++)
    {
      int roop_count2;
      for (roop_count2 = 0; roop_count2 < SPIDER_DBTON_SIZE; roop_count2++)
      {
        if (
          spider_dbton[roop_count2].wrapper &&
          !strcmp(share->tgt_wrappers[roop_count],
            spider_dbton[roop_count2].wrapper)
        ) {
          break;
        }
      }
      if (roop_count2 == SPIDER_DBTON_SIZE)
      {
        DBUG_PRINT("info",("spider err tgt_wrappers[%d]=%s", roop_count,
          share->tgt_wrappers[roop_count]));
        error_num = ER_SPIDER_INVALID_CONNECT_INFO_NUM;
        my_printf_error(error_num, ER_SPIDER_INVALID_CONNECT_INFO_STR,
          MYF(0), share->tgt_wrappers[roop_count]);
        goto error;
      }

      DBUG_PRINT("info",
        ("spider server_names_lengths[%d] = %u", roop_count,
         share->server_names_lengths[roop_count]));
      if (share->server_names_lengths[roop_count] > SPIDER_CONNECT_INFO_MAX_LEN)
      {
        error_num = ER_SPIDER_INVALID_CONNECT_INFO_TOO_LONG_NUM;
        my_printf_error(error_num, ER_SPIDER_INVALID_CONNECT_INFO_TOO_LONG_STR,
          MYF(0), share->server_names[roop_count], "server");
        goto error;
      }

      DBUG_PRINT("info",
        ("spider tgt_table_names_lengths[%d] = %u", roop_count,
        share->tgt_table_names_lengths[roop_count]));
      if (share->tgt_table_names_lengths[roop_count] >
        SPIDER_CONNECT_INFO_MAX_LEN)
      {
        error_num = ER_SPIDER_INVALID_CONNECT_INFO_TOO_LONG_NUM;
        my_printf_error(error_num, ER_SPIDER_INVALID_CONNECT_INFO_TOO_LONG_STR,
          MYF(0), share->tgt_table_names[roop_count], "table");
        goto error;
      }

      DBUG_PRINT("info",
        ("spider tgt_dbs_lengths[%d] = %u", roop_count,
        share->tgt_dbs_lengths[roop_count]));
      if (share->tgt_dbs_lengths[roop_count] > SPIDER_CONNECT_INFO_MAX_LEN)
      {
        error_num = ER_SPIDER_INVALID_CONNECT_INFO_TOO_LONG_NUM;
        my_printf_error(error_num, ER_SPIDER_INVALID_CONNECT_INFO_TOO_LONG_STR,
          MYF(0), share->tgt_dbs[roop_count], "database");
        goto error;
      }

      DBUG_PRINT("info",
        ("spider tgt_hosts_lengths[%d] = %u", roop_count,
        share->tgt_hosts_lengths[roop_count]));
      if (share->tgt_hosts_lengths[roop_count] > SPIDER_CONNECT_INFO_MAX_LEN)
      {
        error_num = ER_SPIDER_INVALID_CONNECT_INFO_TOO_LONG_NUM;
        my_printf_error(error_num, ER_SPIDER_INVALID_CONNECT_INFO_TOO_LONG_STR,
          MYF(0), share->tgt_hosts[roop_count], "host");
        goto error;
      }

      DBUG_PRINT("info",
        ("spider tgt_usernames_lengths[%d] = %u", roop_count,
        share->tgt_usernames_lengths[roop_count]));
      if (share->tgt_usernames_lengths[roop_count] >
        SPIDER_CONNECT_INFO_MAX_LEN)
      {
        error_num = ER_SPIDER_INVALID_CONNECT_INFO_TOO_LONG_NUM;
        my_printf_error(error_num, ER_SPIDER_INVALID_CONNECT_INFO_TOO_LONG_STR,
          MYF(0), share->tgt_usernames[roop_count], "user");
        goto error;
      }

      DBUG_PRINT("info",
        ("spider tgt_passwords_lengths[%d] = %u", roop_count,
        share->tgt_passwords_lengths[roop_count]));
      if (share->tgt_passwords_lengths[roop_count] >
        SPIDER_CONNECT_INFO_MAX_LEN)
      {
        error_num = ER_SPIDER_INVALID_CONNECT_INFO_TOO_LONG_NUM;
        my_printf_error(error_num, ER_SPIDER_INVALID_CONNECT_INFO_TOO_LONG_STR,
          MYF(0), share->tgt_passwords[roop_count], "password");
        goto error;
      }

      DBUG_PRINT("info",
        ("spider tgt_sockets_lengths[%d] = %u", roop_count,
        share->tgt_sockets_lengths[roop_count]));
      if (share->tgt_sockets_lengths[roop_count] >
        SPIDER_CONNECT_INFO_PATH_MAX_LEN)
      {
        error_num = ER_SPIDER_INVALID_CONNECT_INFO_TOO_LONG_NUM;
        my_printf_error(error_num, ER_SPIDER_INVALID_CONNECT_INFO_TOO_LONG_STR,
          MYF(0), share->tgt_sockets[roop_count], "socket");
        goto error;
      }

      DBUG_PRINT("info",
        ("spider tgt_wrappers_lengths[%d] = %u", roop_count,
        share->tgt_wrappers_lengths[roop_count]));
      if (share->tgt_wrappers_lengths[roop_count] >
        SPIDER_CONNECT_INFO_MAX_LEN)
      {
        error_num = ER_SPIDER_INVALID_CONNECT_INFO_TOO_LONG_NUM;
        my_printf_error(error_num, ER_SPIDER_INVALID_CONNECT_INFO_TOO_LONG_STR,
          MYF(0), share->tgt_wrappers[roop_count], "wrapper");
        goto error;
      }

      DBUG_PRINT("info",
        ("spider tgt_ssl_cas_lengths[%d] = %u", roop_count,
        share->tgt_ssl_cas_lengths[roop_count]));
      if (share->tgt_ssl_cas_lengths[roop_count] >
        SPIDER_CONNECT_INFO_PATH_MAX_LEN)
      {
        error_num = ER_SPIDER_INVALID_CONNECT_INFO_TOO_LONG_NUM;
        my_printf_error(error_num, ER_SPIDER_INVALID_CONNECT_INFO_TOO_LONG_STR,
          MYF(0), share->tgt_ssl_cas[roop_count], "ssl_ca");
        goto error;
      }

      DBUG_PRINT("info",
        ("spider tgt_ssl_capaths_lengths[%d] = %u", roop_count,
        share->tgt_ssl_capaths_lengths[roop_count]));
      if (share->tgt_ssl_capaths_lengths[roop_count] >
        SPIDER_CONNECT_INFO_PATH_MAX_LEN)
      {
        error_num = ER_SPIDER_INVALID_CONNECT_INFO_TOO_LONG_NUM;
        my_printf_error(error_num, ER_SPIDER_INVALID_CONNECT_INFO_TOO_LONG_STR,
          MYF(0), share->tgt_ssl_capaths[roop_count], "ssl_capath");
        goto error;
      }

      DBUG_PRINT("info",
        ("spider tgt_ssl_certs_lengths[%d] = %u", roop_count,
        share->tgt_ssl_certs_lengths[roop_count]));
      if (share->tgt_ssl_certs_lengths[roop_count] >
        SPIDER_CONNECT_INFO_PATH_MAX_LEN)
      {
        error_num = ER_SPIDER_INVALID_CONNECT_INFO_TOO_LONG_NUM;
        my_printf_error(error_num, ER_SPIDER_INVALID_CONNECT_INFO_TOO_LONG_STR,
          MYF(0), share->tgt_ssl_certs[roop_count], "ssl_cert");
        goto error;
      }

      DBUG_PRINT("info",
        ("spider tgt_ssl_ciphers_lengths[%d] = %u", roop_count,
        share->tgt_ssl_ciphers_lengths[roop_count]));
      if (share->tgt_ssl_ciphers_lengths[roop_count] >
        SPIDER_CONNECT_INFO_MAX_LEN)
      {
        error_num = ER_SPIDER_INVALID_CONNECT_INFO_TOO_LONG_NUM;
        my_printf_error(error_num, ER_SPIDER_INVALID_CONNECT_INFO_TOO_LONG_STR,
          MYF(0), share->tgt_ssl_ciphers[roop_count], "ssl_cipher");
        goto error;
      }

      DBUG_PRINT("info",
        ("spider tgt_ssl_keys_lengths[%d] = %u", roop_count,
        share->tgt_ssl_keys_lengths[roop_count]));
      if (share->tgt_ssl_keys_lengths[roop_count] >
        SPIDER_CONNECT_INFO_PATH_MAX_LEN)
      {
        error_num = ER_SPIDER_INVALID_CONNECT_INFO_TOO_LONG_NUM;
        my_printf_error(error_num, ER_SPIDER_INVALID_CONNECT_INFO_TOO_LONG_STR,
          MYF(0), share->tgt_ssl_keys[roop_count], "ssl_key");
        goto error;
      }

      DBUG_PRINT("info",
        ("spider tgt_default_files_lengths[%d] = %u", roop_count,
        share->tgt_default_files_lengths[roop_count]));
      if (share->tgt_default_files_lengths[roop_count] >
        SPIDER_CONNECT_INFO_PATH_MAX_LEN)
      {
        error_num = ER_SPIDER_INVALID_CONNECT_INFO_TOO_LONG_NUM;
        my_printf_error(error_num, ER_SPIDER_INVALID_CONNECT_INFO_TOO_LONG_STR,
          MYF(0), share->tgt_default_files[roop_count], "default_file");
        goto error;
      }

      DBUG_PRINT("info",
        ("spider tgt_default_groups_lengths[%d] = %u", roop_count,
        share->tgt_default_groups_lengths[roop_count]));
      if (share->tgt_default_groups_lengths[roop_count] >
        SPIDER_CONNECT_INFO_MAX_LEN)
      {
        error_num = ER_SPIDER_INVALID_CONNECT_INFO_TOO_LONG_NUM;
        my_printf_error(error_num, ER_SPIDER_INVALID_CONNECT_INFO_TOO_LONG_STR,
          MYF(0), share->tgt_default_groups[roop_count], "default_group");
        goto error;
      }

      DBUG_PRINT("info",
        ("spider tgt_dsns_lengths[%d] = %u", roop_count,
        share->tgt_dsns_lengths[roop_count]));
      if (share->tgt_dsns_lengths[roop_count] >
        SPIDER_CONNECT_INFO_MAX_LEN)
      {
        error_num = ER_SPIDER_INVALID_CONNECT_INFO_TOO_LONG_NUM;
        my_printf_error(error_num, ER_SPIDER_INVALID_CONNECT_INFO_TOO_LONG_STR,
          MYF(0), share->tgt_dsns[roop_count], "default_group");
        goto error;
      }

      DBUG_PRINT("info",
        ("spider tgt_pk_names_lengths[%d] = %u", roop_count,
        share->tgt_pk_names_lengths[roop_count]));
      if (share->tgt_pk_names_lengths[roop_count] >
        SPIDER_CONNECT_INFO_MAX_LEN)
      {
        error_num = ER_SPIDER_INVALID_CONNECT_INFO_TOO_LONG_NUM;
        my_printf_error(error_num, ER_SPIDER_INVALID_CONNECT_INFO_TOO_LONG_STR,
          MYF(0), share->tgt_pk_names[roop_count], "pk_name");
        goto error;
      }

      DBUG_PRINT("info",
        ("spider tgt_sequence_names_lengths[%d] = %u", roop_count,
        share->tgt_sequence_names_lengths[roop_count]));
      if (share->tgt_sequence_names_lengths[roop_count] >
        SPIDER_CONNECT_INFO_MAX_LEN)
      {
        error_num = ER_SPIDER_INVALID_CONNECT_INFO_TOO_LONG_NUM;
        my_printf_error(error_num, ER_SPIDER_INVALID_CONNECT_INFO_TOO_LONG_STR,
          MYF(0), share->tgt_sequence_names[roop_count], "sequence_name");
        goto error;
      }

      DBUG_PRINT("info",
        ("spider static_link_ids_lengths[%d] = %u", roop_count,
        share->static_link_ids_lengths[roop_count]));
      if (share->static_link_ids_lengths[roop_count] >
        SPIDER_CONNECT_INFO_MAX_LEN)
      {
        error_num = ER_SPIDER_INVALID_CONNECT_INFO_TOO_LONG_NUM;
        my_printf_error(error_num, ER_SPIDER_INVALID_CONNECT_INFO_TOO_LONG_STR,
          MYF(0), share->static_link_ids[roop_count], "static_link_id");
        goto error;
      }
      if (share->static_link_ids[roop_count])
      {
        if (
          share->static_link_ids_lengths[roop_count] > 0 &&
          share->static_link_ids[roop_count][0] >= '0' &&
          share->static_link_ids[roop_count][0] <= '9'
        ) {
          error_num = ER_SPIDER_INVALID_CONNECT_INFO_START_WITH_NUM_NUM;
          my_printf_error(error_num,
            ER_SPIDER_INVALID_CONNECT_INFO_START_WITH_NUM_STR,
            MYF(0), share->static_link_ids[roop_count], "static_link_id");
          goto error;
        }
        for (roop_count2 = roop_count + 1;
          roop_count2 < (int) share->all_link_count;
          roop_count2++)
        {
          if (
            share->static_link_ids_lengths[roop_count] ==
              share->static_link_ids_lengths[roop_count2] &&
            !memcmp(share->static_link_ids[roop_count],
              share->static_link_ids[roop_count2],
              share->static_link_ids_lengths[roop_count])
          ) {
            error_num = ER_SPIDER_INVALID_CONNECT_INFO_SAME_NUM;
            my_printf_error(error_num,
              ER_SPIDER_INVALID_CONNECT_INFO_SAME_STR,
              MYF(0), share->static_link_ids[roop_count],
              "static_link_id");
            goto error;
          }
        }
      }
    }
  }

  DBUG_PRINT("info", ("spider share->active_link_count = %d",
    share->active_link_count));
  share->link_count = (uint) share->active_link_count;
  share_alter->link_count = share->link_count;
  share->link_bitmap_size = (share->link_count + 7) / 8;

  if (connect_string)
    spider_free(spider_current_trx, connect_string, MYF(0));
  DBUG_RETURN(0);

error:
  if (connect_string)
    spider_free(spider_current_trx, connect_string, MYF(0));
error_alloc_conn_string:
  DBUG_RETURN(error_num);
}

int spider_set_connect_info_default(
  SPIDER_SHARE *share,
#ifdef WITH_PARTITION_STORAGE_ENGINE
  partition_element *part_elem,
  partition_element *sub_elem,
#endif
  TABLE_SHARE *table_share
) {
  bool check_socket;
  bool check_database;
  bool socket_has_default_value;
  bool database_has_default_value;
  int error_num, roop_count, roop_count2;
  DBUG_ENTER("spider_set_connect_info_default");
  for (roop_count = 0; roop_count < (int) share->all_link_count; roop_count++)
  {
    if (share->server_names[roop_count])
    {
      if ((error_num = spider_get_server(share, roop_count)))
        DBUG_RETURN(error_num);
    }

    if (
      !share->tgt_sockets[roop_count] &&
      (
        !share->tgt_hosts[roop_count] ||
        !strcmp(share->tgt_hosts[roop_count], my_localhost)
      )
    ) {
      check_socket = TRUE;
    } else {
      check_socket = FALSE;
    }
    if (!share->tgt_dbs[roop_count] && table_share)
    {
      check_database = TRUE;
    } else {
      check_database = FALSE;
    }
    if (check_socket || check_database)
    {
      socket_has_default_value = check_socket;
      database_has_default_value = check_database;
      if (share->tgt_wrappers[roop_count])
      {
        for (roop_count2 = 0; roop_count2 < SPIDER_DBTON_SIZE; roop_count2++)
        {
          DBUG_PRINT("info",("spider share->tgt_wrappers[%d]=%s", roop_count,
            share->tgt_wrappers[roop_count]));
          DBUG_PRINT("info",("spider spider_dbton[%d].wrapper=%s", roop_count2,
            spider_dbton[roop_count2].wrapper ?
              spider_dbton[roop_count2].wrapper : "NULL"));
          if (
            spider_dbton[roop_count2].wrapper &&
            !strcmp(share->tgt_wrappers[roop_count],
              spider_dbton[roop_count2].wrapper)
          ) {
            if (spider_dbton[roop_count2].db_access_type ==
              SPIDER_DB_ACCESS_TYPE_SQL)
            {
              if (check_socket)
              {
                socket_has_default_value = spider_dbton[roop_count2].
                  db_util->socket_has_default_value();
              }
              if (check_database)
              {
                database_has_default_value = spider_dbton[roop_count2].
                  db_util->database_has_default_value();
              }
              break;
            }
          }
        }
      }
    } else {
      socket_has_default_value = FALSE;
      database_has_default_value = FALSE;
    }

    if (!share->tgt_wrappers[roop_count])
    {
      DBUG_PRINT("info",("spider create default tgt_wrappers"));
      share->tgt_wrappers_lengths[roop_count] = SPIDER_DB_WRAPPER_LEN;
      if (
        !(share->tgt_wrappers[roop_count] = spider_create_string(
          SPIDER_DB_WRAPPER_STR,
          share->tgt_wrappers_lengths[roop_count]))
      ) {
        DBUG_RETURN(HA_ERR_OUT_OF_MEM);
      }
    }

    if (!share->tgt_hosts[roop_count])
    {
      DBUG_PRINT("info",("spider create default tgt_hosts"));
      share->tgt_hosts_lengths[roop_count] = strlen(my_localhost);
      if (
        !(share->tgt_hosts[roop_count] = spider_create_string(
          my_localhost,
          share->tgt_hosts_lengths[roop_count]))
      ) {
        DBUG_RETURN(HA_ERR_OUT_OF_MEM);
      }
    }

    if (database_has_default_value)
    {
      DBUG_PRINT("info",("spider create default tgt_dbs"));
      share->tgt_dbs_lengths[roop_count] = table_share->db.length;
      if (
        !(share->tgt_dbs[roop_count] = spider_create_string(
          table_share->db.str,
          table_share->db.length))
      ) {
        DBUG_RETURN(HA_ERR_OUT_OF_MEM);
      }
    }

    if (!share->tgt_table_names[roop_count] && table_share)
    {
      DBUG_PRINT("info",("spider create default tgt_table_names"));
      share->tgt_table_names_lengths[roop_count] =
        table_share->table_name.length;
      if (
        !(share->tgt_table_names[roop_count] = spider_create_table_name_string(
          table_share->table_name.str,
#ifdef WITH_PARTITION_STORAGE_ENGINE
          (part_elem ? part_elem->partition_name : NULL),
          (sub_elem ? sub_elem->partition_name : NULL)
#else
          NULL,
          NULL
#endif
        ))
      ) {
        DBUG_RETURN(HA_ERR_OUT_OF_MEM);
      }
    }

    if (
      !share->tgt_default_files[roop_count] &&
      share->tgt_default_groups[roop_count] &&
      (*spd_defaults_file || *spd_defaults_extra_file)
    ) {
      DBUG_PRINT("info",("spider create default tgt_default_files"));
      if (*spd_defaults_extra_file)
      {
        share->tgt_default_files_lengths[roop_count] =
          strlen(*spd_defaults_extra_file);
        if (
          !(share->tgt_default_files[roop_count] = spider_create_string(
            *spd_defaults_extra_file,
            share->tgt_default_files_lengths[roop_count]))
        ) {
          my_error(ER_OUT_OF_RESOURCES, MYF(0), HA_ERR_OUT_OF_MEM);
          DBUG_RETURN(HA_ERR_OUT_OF_MEM);
        }
      } else {
        share->tgt_default_files_lengths[roop_count] =
          strlen(*spd_defaults_file);
        if (
          !(share->tgt_default_files[roop_count] = spider_create_string(
            *spd_defaults_file,
            share->tgt_default_files_lengths[roop_count]))
        ) {
          my_error(ER_OUT_OF_RESOURCES, MYF(0), HA_ERR_OUT_OF_MEM);
          DBUG_RETURN(HA_ERR_OUT_OF_MEM);
        }
      }
    }

    if (!share->tgt_pk_names[roop_count])
    {
      DBUG_PRINT("info",("spider create default tgt_pk_names"));
      share->tgt_pk_names_lengths[roop_count] = SPIDER_DB_PK_NAME_LEN;
      if (
        !(share->tgt_pk_names[roop_count] = spider_create_string(
          SPIDER_DB_PK_NAME_STR,
          share->tgt_pk_names_lengths[roop_count]))
      ) {
        DBUG_RETURN(HA_ERR_OUT_OF_MEM);
      }
    }

    if (!share->tgt_sequence_names[roop_count])
    {
      DBUG_PRINT("info",("spider create default tgt_sequence_names"));
      share->tgt_sequence_names_lengths[roop_count] =
        SPIDER_DB_SEQUENCE_NAME_LEN;
      if (
        !(share->tgt_sequence_names[roop_count] = spider_create_string(
          SPIDER_DB_SEQUENCE_NAME_STR,
          share->tgt_sequence_names_lengths[roop_count]))
      ) {
        DBUG_RETURN(HA_ERR_OUT_OF_MEM);
      }
    }

/*
    if (!share->static_link_ids[roop_count])
    {
      DBUG_PRINT("info",("spider create default static_link_ids"));
      share->static_link_ids_lengths[roop_count] =
        SPIDER_DB_STATIC_LINK_ID_LEN;
      if (
        !(share->static_link_ids[roop_count] = spider_create_string(
          SPIDER_DB_STATIC_LINK_ID_STR,
          share->static_link_ids_lengths[roop_count]))
      ) {
        DBUG_RETURN(HA_ERR_OUT_OF_MEM);
      }
    }
*/

    if (share->tgt_ports[roop_count] == -1)
    {
      share->tgt_ports[roop_count] = MYSQL_PORT;
    } else if (share->tgt_ports[roop_count] < 0)
    {
      share->tgt_ports[roop_count] = 0;
    } else if (share->tgt_ports[roop_count] > 65535)
    {
      share->tgt_ports[roop_count] = 65535;
    }

    if (share->tgt_ssl_vscs[roop_count] == -1)
      share->tgt_ssl_vscs[roop_count] = 0;

    if (socket_has_default_value)
    {
      DBUG_PRINT("info",("spider create default tgt_sockets"));
      share->tgt_sockets_lengths[roop_count] =
        strlen((char *) MYSQL_UNIX_ADDR);
      if (
        !(share->tgt_sockets[roop_count] = spider_create_string(
          (char *) MYSQL_UNIX_ADDR,
          share->tgt_sockets_lengths[roop_count]))
      ) {
        DBUG_RETURN(HA_ERR_OUT_OF_MEM);
      }
    }

    if (share->link_statuses[roop_count] == -1)
      share->link_statuses[roop_count] = SPIDER_LINK_STATUS_NO_CHANGE;

#ifndef WITHOUT_SPIDER_BG_SEARCH
    if (share->monitoring_bg_flag[roop_count] == -1)
      share->monitoring_bg_flag[roop_count] = 0;
    if (share->monitoring_bg_kind[roop_count] == -1)
      share->monitoring_bg_kind[roop_count] = 0;
#endif
    if (share->monitoring_binlog_pos_at_failing[roop_count] == -1)
      share->monitoring_binlog_pos_at_failing[roop_count] = 0;
    if (share->monitoring_flag[roop_count] == -1)
      share->monitoring_flag[roop_count] = 0;
    if (share->monitoring_kind[roop_count] == -1)
      share->monitoring_kind[roop_count] = 0;
#ifndef WITHOUT_SPIDER_BG_SEARCH
    if (share->monitoring_bg_interval[roop_count] == -1)
      share->monitoring_bg_interval[roop_count] = 10000000;
#endif
    if (share->monitoring_limit[roop_count] == -1)
      share->monitoring_limit[roop_count] = 1;
    if (share->monitoring_sid[roop_count] == -1)
#if defined(MARIADB_BASE_VERSION) && MYSQL_VERSION_ID >= 100002
      share->monitoring_sid[roop_count] = global_system_variables.server_id;
#else
      share->monitoring_sid[roop_count] = current_thd->server_id;
#endif

#if defined(HS_HAS_SQLCOM) && defined(HAVE_HANDLERSOCKET)
    if (share->hs_read_ports[roop_count] == -1)
    {
      share->hs_read_ports[roop_count] = 9998;
    } else if (share->hs_read_ports[roop_count] < 0)
    {
      share->hs_read_ports[roop_count] = 0;
    } else if (share->hs_read_ports[roop_count] > 65535)
    {
      share->hs_read_ports[roop_count] = 65535;
    }
    if (share->hs_write_ports[roop_count] == -1)
    {
      share->hs_write_ports[roop_count] = 9999;
    } else if (share->hs_write_ports[roop_count] < 0)
    {
      share->hs_write_ports[roop_count] = 0;
    } else if (share->hs_write_ports[roop_count] > 65535)
    {
      share->hs_write_ports[roop_count] = 65535;
    }
    if (share->hs_write_to_reads[roop_count] == -1)
    {
      share->hs_write_to_reads[roop_count] = 1;
    } else if (share->hs_write_to_reads[roop_count] < 0)
    {
      share->hs_write_to_reads[roop_count] = 0;
    } else if (share->hs_write_to_reads[roop_count] > 1)
    {
      share->hs_write_to_reads[roop_count] = 1;
    }
#endif
    if (share->access_balances[roop_count] == -1)
      share->access_balances[roop_count] = 100;
  }

  if (share->query_cache == -1)
    share->query_cache = 0;
  if (share->query_cache_sync == -1)
    share->query_cache_sync = 0;
  if (share->scan_rate == -1)
    share->scan_rate = 1;
  if (share->read_rate == -1)
    share->read_rate = 0.0002;
  if (share->priority == -1)
    share->priority = 1000000;
  if (share->table_count_mode == -1)
    share->table_count_mode = 0;
  if (share->active_link_count == -1)
    share->active_link_count = share->all_link_count;
#ifdef HA_CAN_FORCE_BULK_UPDATE
  if (share->force_bulk_update == -1)
    share->force_bulk_update = 0;
#endif
#ifdef HA_CAN_FORCE_BULK_DELETE
  if (share->force_bulk_delete == -1)
    share->force_bulk_delete = 0;
#endif
  if (!share->bka_engine)
  {
    DBUG_PRINT("info",("spider create default bka_engine"));
    share->bka_engine_length = SPIDER_SQL_TMP_BKA_ENGINE_LEN;
    if (
      !(share->bka_engine = spider_create_string(
        SPIDER_SQL_TMP_BKA_ENGINE_STR,
        SPIDER_SQL_TMP_BKA_ENGINE_LEN))
    ) {
      DBUG_RETURN(HA_ERR_OUT_OF_MEM);
    }
  }
  DBUG_RETURN(0);
}

int spider_set_connect_info_default_db_table(
  SPIDER_SHARE *share,
  const char *db_name,
  uint db_name_length,
  const char *table_name,
  uint table_name_length
) {
  uint roop_count, roop_count2;
  bool check_database;
  bool database_has_default_value;
  DBUG_ENTER("spider_set_connect_info_default_db_table");
  for (roop_count = 0; roop_count < share->link_count; roop_count++)
  {
    if (!share->tgt_dbs[roop_count] && db_name)
    {
      check_database = TRUE;
    } else {
      check_database = FALSE;
    }
    if (check_database)
    {
      database_has_default_value = check_database;
      if (share->tgt_wrappers[roop_count])
      {
        for (roop_count2 = 0; roop_count2 < SPIDER_DBTON_SIZE; roop_count2++)
        {
          DBUG_PRINT("info",("spider share->tgt_wrappers[%d]=%s", roop_count,
            share->tgt_wrappers[roop_count]));
          DBUG_PRINT("info",("spider spider_dbton[%d].wrapper=%s", roop_count2,
            spider_dbton[roop_count2].wrapper ?
              spider_dbton[roop_count2].wrapper : "NULL"));
          if (
            spider_dbton[roop_count2].wrapper &&
            !strcmp(share->tgt_wrappers[roop_count],
              spider_dbton[roop_count2].wrapper)
          ) {
            if (spider_dbton[roop_count2].db_access_type ==
              SPIDER_DB_ACCESS_TYPE_SQL)
            {
              if (check_database)
              {
                database_has_default_value = spider_dbton[roop_count2].
                  db_util->database_has_default_value();
              }
              break;
            }
          }
        }
      }
    } else {
      database_has_default_value = FALSE;
    }

    if (database_has_default_value)
    {
      DBUG_PRINT("info",("spider create default tgt_dbs"));
      share->tgt_dbs_lengths[roop_count] = db_name_length;
      if (
        !(share->tgt_dbs[roop_count] = spider_create_string(
          db_name,
          db_name_length))
      ) {
        DBUG_RETURN(HA_ERR_OUT_OF_MEM);
      }
    }

    if (!share->tgt_table_names[roop_count] && table_name)
    {
      const char *tmp_ptr;
      DBUG_PRINT("info",("spider create default tgt_table_names"));
      if ((tmp_ptr = strstr(table_name, "#P#")))
        table_name_length = (uint) PTR_BYTE_DIFF(tmp_ptr, table_name);
      share->tgt_table_names_lengths[roop_count] = table_name_length;
      if (
        !(share->tgt_table_names[roop_count] = spider_create_string(
          table_name,
          table_name_length))
      ) {
        DBUG_RETURN(HA_ERR_OUT_OF_MEM);
      }
    }
  }
  DBUG_RETURN(0);
}

int spider_set_connect_info_default_dbtable(
  SPIDER_SHARE *share,
  const char *dbtable_name,
  int dbtable_name_length
) {
  const char *ptr_db, *ptr_table;
  my_ptrdiff_t ptr_diff_db, ptr_diff_table;
  DBUG_ENTER("spider_set_connect_info_default_dbtable");
  ptr_db = strchr(dbtable_name, FN_LIBCHAR);
  ptr_db++;
  ptr_diff_db = PTR_BYTE_DIFF(ptr_db, dbtable_name);
  DBUG_PRINT("info",("spider ptr_diff_db = %lld", (longlong) ptr_diff_db));
  ptr_table = strchr(ptr_db, FN_LIBCHAR);
  ptr_table++;
  ptr_diff_table = PTR_BYTE_DIFF(ptr_table, ptr_db);
  DBUG_PRINT("info",("spider ptr_diff_table = %lld", (longlong) ptr_diff_table));
  DBUG_RETURN(spider_set_connect_info_default_db_table(
    share,
    ptr_db,
    (uint)(ptr_diff_table - 1),
    ptr_table,
    (uint)(dbtable_name_length - ptr_diff_db - ptr_diff_table)
  ));
}

#ifdef DBUG_TRACE
void spider_print_keys(
  const char *key,
  uint length
) {
  const char *end_ptr;
  uint roop_count = 1;
  DBUG_ENTER("spider_print_keys");
  DBUG_PRINT("info",("spider key_length=%u", length));
  end_ptr = key + length;
  while (key < end_ptr)
  {
    DBUG_PRINT("info",("spider key[%u]=%s", roop_count, key));
    key = strchr(key, '\0') + 1;
    roop_count++;
  }
  DBUG_VOID_RETURN;
}
#endif

int spider_create_conn_keys(
  SPIDER_SHARE *share
) {
  int roop_count, roop_count2;
  char *tmp_name, port_str[6];
#if defined(HS_HAS_SQLCOM) && defined(HAVE_HANDLERSOCKET)
  char *tmp_hs_r_name, *tmp_hs_w_name;
#endif
  uint length_base = sizeof(uint) * share->all_link_count;
  uint *conn_keys_lengths;
  uint *sql_dbton_ids;
#if defined(HS_HAS_SQLCOM) && defined(HAVE_HANDLERSOCKET)
  uint *hs_dbton_ids;
  uint *hs_r_conn_keys_lengths;
  uint *hs_w_conn_keys_lengths;
#endif
  DBUG_ENTER("spider_create_conn_keys");
  char *ptr;
  uint length = length_base * 2;
#if defined(HS_HAS_SQLCOM) && defined(HAVE_HANDLERSOCKET)
  length += length_base * 3;
#endif
  ptr = (char *) my_alloca(length);
  if (!ptr)
  {
    DBUG_RETURN(HA_ERR_OUT_OF_MEM);
  }
  conn_keys_lengths = (uint *) ptr;
  ptr += length_base;
  sql_dbton_ids = (uint *) ptr;
#if defined(HS_HAS_SQLCOM) && defined(HAVE_HANDLERSOCKET)
  ptr += length_base;
  hs_dbton_ids = (uint *) ptr;
  ptr += length_base;
  hs_r_conn_keys_lengths = (uint *) ptr;
  ptr += length_base;
  hs_w_conn_keys_lengths = (uint *) ptr;
#endif

  share->conn_keys_charlen = 0;
#if defined(HS_HAS_SQLCOM) && defined(HAVE_HANDLERSOCKET)
  share->hs_read_conn_keys_charlen = 0;
  share->hs_write_conn_keys_charlen = 0;
#endif
  for (roop_count = 0; roop_count < (int) share->all_link_count; roop_count++)
  {
    bool get_sql_id = FALSE;
#if defined(HS_HAS_SQLCOM) && defined(HAVE_HANDLERSOCKET)
    bool get_nosql_id = FALSE;
#endif
    for (roop_count2 = 0; roop_count2 < SPIDER_DBTON_SIZE; roop_count2++)
    {
      DBUG_PRINT("info",("spider share->tgt_wrappers[%d]=%s", roop_count,
        share->tgt_wrappers[roop_count]));
      DBUG_PRINT("info",("spider spider_dbton[%d].wrapper=%s", roop_count2,
        spider_dbton[roop_count2].wrapper ?
          spider_dbton[roop_count2].wrapper : "NULL"));
      if (
        spider_dbton[roop_count2].wrapper &&
        !strcmp(share->tgt_wrappers[roop_count],
          spider_dbton[roop_count2].wrapper)
      ) {
        spider_set_bit(share->dbton_bitmap, roop_count2);
        if (
          !get_sql_id &&
          spider_dbton[roop_count2].db_access_type == SPIDER_DB_ACCESS_TYPE_SQL
        ) {
          sql_dbton_ids[roop_count] = roop_count2;
          get_sql_id = TRUE;
#if defined(HS_HAS_SQLCOM) && defined(HAVE_HANDLERSOCKET)
          if (get_nosql_id)
#endif
            break;
#if defined(HS_HAS_SQLCOM) && defined(HAVE_HANDLERSOCKET)
          else
            continue;
#endif
        }
#if defined(HS_HAS_SQLCOM) && defined(HAVE_HANDLERSOCKET)
        if (
          !get_nosql_id &&
          spider_dbton[roop_count2].db_access_type ==
            SPIDER_DB_ACCESS_TYPE_NOSQL
        ) {
          hs_dbton_ids[roop_count] = roop_count2;
          get_nosql_id = TRUE;
          if (get_sql_id)
            break;
        }
#endif
      }
    }
    if (!get_sql_id)
      sql_dbton_ids[roop_count] = SPIDER_DBTON_SIZE;
#if defined(HS_HAS_SQLCOM) && defined(HAVE_HANDLERSOCKET)
    if (!get_nosql_id)
      hs_dbton_ids[roop_count] = SPIDER_DBTON_SIZE;
#endif

    bool tables_on_different_db_are_joinable;
    if (get_sql_id)
    {
      tables_on_different_db_are_joinable =
        spider_dbton[sql_dbton_ids[roop_count]].db_util->
          tables_on_different_db_are_joinable();
    } else {
      tables_on_different_db_are_joinable = TRUE;
    }
    conn_keys_lengths[roop_count]
      = 1
      + share->tgt_wrappers_lengths[roop_count] + 1
      + share->tgt_hosts_lengths[roop_count] + 1
      + 5 + 1
      + share->tgt_sockets_lengths[roop_count] + 1
      + (tables_on_different_db_are_joinable ?
        0 : share->tgt_dbs_lengths[roop_count] + 1)
      + share->tgt_usernames_lengths[roop_count] + 1
      + share->tgt_passwords_lengths[roop_count] + 1
      + share->tgt_ssl_cas_lengths[roop_count] + 1
      + share->tgt_ssl_capaths_lengths[roop_count] + 1
      + share->tgt_ssl_certs_lengths[roop_count] + 1
      + share->tgt_ssl_ciphers_lengths[roop_count] + 1
      + share->tgt_ssl_keys_lengths[roop_count] + 1
      + 1 + 1
      + share->tgt_default_files_lengths[roop_count] + 1
      + share->tgt_default_groups_lengths[roop_count] + 1
      + share->tgt_dsns_lengths[roop_count];
    share->conn_keys_charlen += conn_keys_lengths[roop_count] + 2;
#if defined(HS_HAS_SQLCOM) && defined(HAVE_HANDLERSOCKET)
    hs_r_conn_keys_lengths[roop_count]
      = 1
      + share->tgt_wrappers_lengths[roop_count] + 1
      + share->tgt_hosts_lengths[roop_count] + 1
      + 5 + 1
      + share->hs_read_socks_lengths[roop_count];
    share->hs_read_conn_keys_charlen +=
      hs_r_conn_keys_lengths[roop_count] + 2;
    hs_w_conn_keys_lengths[roop_count]
      = 1
      + share->tgt_wrappers_lengths[roop_count] + 1
      + share->tgt_hosts_lengths[roop_count] + 1
      + 5 + 1
      + share->hs_write_socks_lengths[roop_count];
    share->hs_write_conn_keys_charlen +=
      hs_w_conn_keys_lengths[roop_count] + 2;
#endif
  }
  if (!(share->conn_keys = (char **)
    spider_bulk_alloc_mem(spider_current_trx, 45,
      __func__, __FILE__, __LINE__, MYF(MY_WME | MY_ZEROFILL),
      &share->conn_keys, sizeof(char *) * share->all_link_count,
      &share->conn_keys_lengths, length_base,
#ifdef SPIDER_HAS_HASH_VALUE_TYPE
      &share->conn_keys_hash_value,
        sizeof(my_hash_value_type) * share->all_link_count,
#endif
      &tmp_name, sizeof(char) * share->conn_keys_charlen,
#if defined(HS_HAS_SQLCOM) && defined(HAVE_HANDLERSOCKET)
      &share->hs_read_conn_keys, sizeof(char *) * share->all_link_count,
      &share->hs_read_conn_keys_lengths, length_base,
#ifdef SPIDER_HAS_HASH_VALUE_TYPE
      &share->hs_read_conn_keys_hash_value,
        sizeof(my_hash_value_type) * share->all_link_count,
#endif
      &tmp_hs_r_name, sizeof(char) * share->hs_read_conn_keys_charlen,
      &share->hs_write_conn_keys, sizeof(char *) * share->all_link_count,
      &share->hs_write_conn_keys_lengths, length_base,
#ifdef SPIDER_HAS_HASH_VALUE_TYPE
      &share->hs_write_conn_keys_hash_value,
        sizeof(my_hash_value_type) * share->all_link_count,
#endif
      &tmp_hs_w_name, sizeof(char) * share->hs_write_conn_keys_charlen,
#endif
      &share->sql_dbton_ids, length_base,
#if defined(HS_HAS_SQLCOM) && defined(HAVE_HANDLERSOCKET)
      &share->hs_dbton_ids, length_base,
#endif
      NullS))
  ) {
    my_afree(conn_keys_lengths);
    DBUG_RETURN(HA_ERR_OUT_OF_MEM);
  }
  share->conn_keys_length = share->all_link_count;
  memcpy(share->conn_keys_lengths, conn_keys_lengths,
    length_base);
  memcpy(share->sql_dbton_ids, sql_dbton_ids, length_base);
#if defined(HS_HAS_SQLCOM) && defined(HAVE_HANDLERSOCKET)
  share->hs_read_conn_keys_length = share->all_link_count;
  share->hs_write_conn_keys_length = share->all_link_count;
  memcpy(share->hs_read_conn_keys_lengths, hs_r_conn_keys_lengths,
    length_base);
  memcpy(share->hs_write_conn_keys_lengths, hs_w_conn_keys_lengths,
    length_base);
  memcpy(share->hs_dbton_ids, hs_dbton_ids, length_base);
#endif

  my_afree(conn_keys_lengths);

  for (roop_count = 0; roop_count < (int) share->all_link_count; roop_count++)
  {
    bool tables_on_different_db_are_joinable;
    if (share->sql_dbton_ids[roop_count] != SPIDER_DBTON_SIZE)
    {
      tables_on_different_db_are_joinable =
        spider_dbton[share->sql_dbton_ids[roop_count]].db_util->
          tables_on_different_db_are_joinable();
    } else {
      tables_on_different_db_are_joinable = TRUE;
    }

    share->conn_keys[roop_count] = tmp_name;
    *tmp_name = '0';
    DBUG_PRINT("info",("spider tgt_wrappers[%d]=%s", roop_count,
      share->tgt_wrappers[roop_count]));
    tmp_name = strmov(tmp_name + 1, share->tgt_wrappers[roop_count]);
    DBUG_PRINT("info",("spider tgt_hosts[%d]=%s", roop_count,
      share->tgt_hosts[roop_count]));
    tmp_name = strmov(tmp_name + 1, share->tgt_hosts[roop_count]);
    my_sprintf(port_str, (port_str, "%05ld", share->tgt_ports[roop_count]));
    DBUG_PRINT("info",("spider port_str=%s", port_str));
    tmp_name = strmov(tmp_name + 1, port_str);
    if (share->tgt_sockets[roop_count])
    {
      DBUG_PRINT("info",("spider tgt_sockets[%d]=%s", roop_count,
        share->tgt_sockets[roop_count]));
      tmp_name = strmov(tmp_name + 1, share->tgt_sockets[roop_count]);
    } else
      tmp_name++;
    if (!tables_on_different_db_are_joinable)
    {
      if (share->tgt_dbs[roop_count])
      {
        DBUG_PRINT("info",("spider tgt_dbs[%d]=%s", roop_count,
          share->tgt_dbs[roop_count]));
        tmp_name = strmov(tmp_name + 1, share->tgt_dbs[roop_count]);
      } else
        tmp_name++;
    }
    if (share->tgt_usernames[roop_count])
    {
      DBUG_PRINT("info",("spider tgt_usernames[%d]=%s", roop_count,
        share->tgt_usernames[roop_count]));
      tmp_name = strmov(tmp_name + 1, share->tgt_usernames[roop_count]);
    } else
      tmp_name++;
    if (share->tgt_passwords[roop_count])
    {
      DBUG_PRINT("info",("spider tgt_passwords[%d]=%s", roop_count,
        share->tgt_passwords[roop_count]));
      tmp_name = strmov(tmp_name + 1, share->tgt_passwords[roop_count]);
    } else
      tmp_name++;
    if (share->tgt_ssl_cas[roop_count])
    {
      DBUG_PRINT("info",("spider tgt_ssl_cas[%d]=%s", roop_count,
        share->tgt_ssl_cas[roop_count]));
      tmp_name = strmov(tmp_name + 1, share->tgt_ssl_cas[roop_count]);
    } else
      tmp_name++;
    if (share->tgt_ssl_capaths[roop_count])
    {
      DBUG_PRINT("info",("spider tgt_ssl_capaths[%d]=%s", roop_count,
        share->tgt_ssl_capaths[roop_count]));
      tmp_name = strmov(tmp_name + 1, share->tgt_ssl_capaths[roop_count]);
    } else
      tmp_name++;
    if (share->tgt_ssl_certs[roop_count])
    {
      DBUG_PRINT("info",("spider tgt_ssl_certs[%d]=%s", roop_count,
        share->tgt_ssl_certs[roop_count]));
      tmp_name = strmov(tmp_name + 1, share->tgt_ssl_certs[roop_count]);
    } else
      tmp_name++;
    if (share->tgt_ssl_ciphers[roop_count])
    {
      DBUG_PRINT("info",("spider tgt_ssl_ciphers[%d]=%s", roop_count,
        share->tgt_ssl_ciphers[roop_count]));
      tmp_name = strmov(tmp_name + 1, share->tgt_ssl_ciphers[roop_count]);
    } else
      tmp_name++;
    if (share->tgt_ssl_keys[roop_count])
    {
      DBUG_PRINT("info",("spider tgt_ssl_keys[%d]=%s", roop_count,
        share->tgt_ssl_keys[roop_count]));
      tmp_name = strmov(tmp_name + 1, share->tgt_ssl_keys[roop_count]);
    } else
      tmp_name++;
    tmp_name++;
    *tmp_name = '0' + ((char) share->tgt_ssl_vscs[roop_count]);
    if (share->tgt_default_files[roop_count])
    {
      DBUG_PRINT("info",("spider tgt_default_files[%d]=%s", roop_count,
        share->tgt_default_files[roop_count]));
      tmp_name = strmov(tmp_name + 1, share->tgt_default_files[roop_count]);
    } else
      tmp_name++;
    if (share->tgt_default_groups[roop_count])
    {
      DBUG_PRINT("info",("spider tgt_default_groups[%d]=%s", roop_count,
        share->tgt_default_groups[roop_count]));
      tmp_name = strmov(tmp_name + 1, share->tgt_default_groups[roop_count]);
    } else
      tmp_name++;
    if (share->tgt_dsns[roop_count])
    {
      DBUG_PRINT("info",("spider tgt_dsns[%d]=%s", roop_count,
        share->tgt_dsns[roop_count]));
      tmp_name = strmov(tmp_name + 1, share->tgt_dsns[roop_count]);
    } else
      tmp_name++;
    tmp_name++;
    tmp_name++;
#ifdef SPIDER_HAS_HASH_VALUE_TYPE
    share->conn_keys_hash_value[roop_count] = my_calc_hash(
      &spider_open_connections, (uchar*) share->conn_keys[roop_count],
      share->conn_keys_lengths[roop_count]);
#endif
#if defined(HS_HAS_SQLCOM) && defined(HAVE_HANDLERSOCKET)
    share->hs_read_conn_keys[roop_count] = tmp_hs_r_name;
    *tmp_hs_r_name = '0';
    DBUG_PRINT("info",("spider tgt_wrappers[%d]=%s", roop_count,
      share->tgt_wrappers[roop_count]));
    tmp_hs_r_name = strmov(tmp_hs_r_name + 1, share->tgt_wrappers[roop_count]);
    DBUG_PRINT("info",("spider tgt_hosts[%d]=%s", roop_count,
      share->tgt_hosts[roop_count]));
    tmp_hs_r_name = strmov(tmp_hs_r_name + 1, share->tgt_hosts[roop_count]);
    my_sprintf(port_str, (port_str, "%05ld",
      share->hs_read_ports[roop_count]));
    DBUG_PRINT("info",("spider port_str=%s", port_str));
    tmp_hs_r_name = strmov(tmp_hs_r_name + 1, port_str);
    if (share->hs_read_socks[roop_count])
    {
      DBUG_PRINT("info",("spider hs_read_socks[%d]=%s", roop_count,
        share->hs_read_socks[roop_count]));
      tmp_hs_r_name = strmov(tmp_hs_r_name + 1,
        share->hs_read_socks[roop_count]);
    } else
      tmp_hs_r_name++;
    tmp_hs_r_name++;
    tmp_hs_r_name++;
#ifdef SPIDER_HAS_HASH_VALUE_TYPE
    share->hs_read_conn_keys_hash_value[roop_count] = my_calc_hash(
      &spider_open_connections, (uchar*) share->hs_read_conn_keys[roop_count],
      share->hs_read_conn_keys_lengths[roop_count]);
#endif
    share->hs_write_conn_keys[roop_count] = tmp_hs_w_name;
    *tmp_hs_w_name = '0';
    DBUG_PRINT("info",("spider tgt_wrappers[%d]=%s", roop_count,
      share->tgt_wrappers[roop_count]));
    tmp_hs_w_name = strmov(tmp_hs_w_name + 1, share->tgt_wrappers[roop_count]);
    DBUG_PRINT("info",("spider tgt_hosts[%d]=%s", roop_count,
      share->tgt_hosts[roop_count]));
    tmp_hs_w_name = strmov(tmp_hs_w_name + 1, share->tgt_hosts[roop_count]);
    my_sprintf(port_str, (port_str, "%05ld",
      share->hs_write_ports[roop_count]));
    DBUG_PRINT("info",("spider port_str=%s", port_str));
    tmp_hs_w_name = strmov(tmp_hs_w_name + 1, port_str);
    if (share->hs_write_socks[roop_count])
    {
      DBUG_PRINT("info",("spider hs_write_socks[%d]=%s", roop_count,
        share->hs_write_socks[roop_count]));
      tmp_hs_w_name = strmov(tmp_hs_w_name + 1,
        share->hs_write_socks[roop_count]);
    } else
      tmp_hs_w_name++;
    tmp_hs_w_name++;
    tmp_hs_w_name++;
#ifdef SPIDER_HAS_HASH_VALUE_TYPE
    share->hs_write_conn_keys_hash_value[roop_count] = my_calc_hash(
      &spider_open_connections, (uchar*) share->hs_write_conn_keys[roop_count],
      share->hs_write_conn_keys_lengths[roop_count]);
#endif
#endif
  }
  for (roop_count2 = 0; roop_count2 < SPIDER_DBTON_SIZE; roop_count2++)
  {
    if (spider_bit_is_set(share->dbton_bitmap, roop_count2))
    {
#if defined(HS_HAS_SQLCOM) && defined(HAVE_HANDLERSOCKET)
      if (spider_dbton[roop_count2].db_access_type ==
        SPIDER_DB_ACCESS_TYPE_SQL)
      {
#endif
        share->use_sql_dbton_ids[share->use_dbton_count] = roop_count2;
        share->sql_dbton_id_to_seq[roop_count2] = share->use_dbton_count;
        share->use_sql_dbton_count++;
#if defined(HS_HAS_SQLCOM) && defined(HAVE_HANDLERSOCKET)
      } else {
        share->use_hs_dbton_ids[share->use_hs_dbton_count] = roop_count2;
        share->hs_dbton_id_to_seq[roop_count2] = share->use_hs_dbton_count;
        share->use_hs_dbton_count++;
      }
#endif
      share->use_dbton_ids[share->use_dbton_count] = roop_count2;
      share->dbton_id_to_seq[roop_count2] = share->use_dbton_count;
      share->use_dbton_count++;
    }
  }
  DBUG_RETURN(0);
}

SPIDER_SHARE *spider_create_share(
  const char *table_name,
  TABLE_SHARE *table_share,
#ifdef WITH_PARTITION_STORAGE_ENGINE
  partition_info *part_info,
#endif
#ifdef SPIDER_HAS_HASH_VALUE_TYPE
  my_hash_value_type hash_value,
#endif
  int *error_num
) {
  int bitmap_size, roop_count;
  uint length;
  int use_table_charset;
  SPIDER_SHARE *share;
  char *tmp_name;
  longlong *tmp_cardinality, *tmp_static_key_cardinality;
  uchar *tmp_cardinality_upd, *tmp_table_mon_mutex_bitmap;
  char buf[MAX_FIELD_WIDTH], *buf_pos;
  char link_idx_str[SPIDER_SQL_INT_LEN];
#ifdef HA_HAS_CHECKSUM_EXTENDED
  bool checksum_support = TRUE;
#endif
  DBUG_ENTER("spider_create_share");
  length = (uint) strlen(table_name);
  bitmap_size = spider_bitmap_size(table_share->fields);
  if (!(share = (SPIDER_SHARE *)
    spider_bulk_malloc(spider_current_trx, 46, MYF(MY_WME | MY_ZEROFILL),
      &share, (uint) (sizeof(*share)),
      &tmp_name, (uint) (length + 1),
      &tmp_static_key_cardinality,
        (uint) (sizeof(*tmp_static_key_cardinality) * table_share->keys),
      &tmp_cardinality,
        (uint) (sizeof(*tmp_cardinality) * table_share->fields),
      &tmp_cardinality_upd,
        (uint) (sizeof(*tmp_cardinality_upd) * bitmap_size),
      &tmp_table_mon_mutex_bitmap,
        (uint) (sizeof(*tmp_table_mon_mutex_bitmap) *
          ((spider_param_udf_table_mon_mutex_count() + 7) / 8)),
      NullS))
  ) {
    *error_num = HA_ERR_OUT_OF_MEM;
    goto error_alloc_share;
  }

  SPD_INIT_ALLOC_ROOT(&share->mem_root, 4096, 0, MYF(MY_WME));
  share->use_count = 0;
  share->use_dbton_count = 0;
#if defined(HS_HAS_SQLCOM) && defined(HAVE_HANDLERSOCKET)
  share->use_hs_dbton_count = 0;
#endif
  share->table_name_length = length;
  share->table_name = tmp_name;
  strmov(share->table_name, table_name);
  share->static_key_cardinality = tmp_static_key_cardinality;
  share->cardinality = tmp_cardinality;
  share->cardinality_upd = tmp_cardinality_upd;
  share->table_mon_mutex_bitmap = tmp_table_mon_mutex_bitmap;
  share->bitmap_size = bitmap_size;
  share->table_share = table_share;
#ifdef SPIDER_HAS_HASH_VALUE_TYPE
  share->table_name_hash_value = hash_value;
#ifdef WITH_PARTITION_STORAGE_ENGINE
  share->table_path_hash_value = my_calc_hash(&spider_open_tables,
    (uchar*) table_share->path.str, table_share->path.length);
#endif
#endif
#ifndef WITHOUT_SPIDER_BG_SEARCH
  share->table.s = table_share;
  share->table.field = table_share->field;
  share->table.key_info = table_share->key_info;
  share->table.read_set = &table_share->all_set;
#endif

  if (table_share->keys > 0 &&
    !(share->key_hint = new spider_string[table_share->keys])
  ) {
    *error_num = HA_ERR_OUT_OF_MEM;
    goto error_init_hint_string;
  }
  for (roop_count = 0; roop_count < (int) table_share->keys; roop_count++)
    share->key_hint[roop_count].init_calc_mem(95);
  DBUG_PRINT("info",("spider share->key_hint=%p", share->key_hint));

  if ((*error_num = spider_parse_connect_info(share, table_share,
#ifdef WITH_PARTITION_STORAGE_ENGINE
    part_info,
#endif
    0)))
    goto error_parse_connect_string;

  for (roop_count = 0; roop_count < (int) share->all_link_count;
    roop_count++)
  {
    my_sprintf(link_idx_str, (link_idx_str, "%010d", roop_count));
    buf_pos = strmov(buf, share->table_name);
    buf_pos = strmov(buf_pos, link_idx_str);
    *buf_pos = '\0';
    spider_set_bit(tmp_table_mon_mutex_bitmap,
      spider_udf_calc_hash(buf, spider_param_udf_table_mon_mutex_count())
    );
  }

  use_table_charset = spider_param_use_table_charset(
    share->use_table_charset);
  if (table_share->table_charset && use_table_charset)
    share->access_charset = table_share->table_charset;
  else
    share->access_charset = system_charset_info;

  if ((*error_num = spider_create_conn_keys(share)))
    goto error_create_conn_keys;

  if (share->table_count_mode & 1)
    share->additional_table_flags |= HA_STATS_RECORDS_IS_EXACT;
  if (share->table_count_mode & 2)
    share->additional_table_flags |= HA_HAS_RECORDS;

#if MYSQL_VERSION_ID < 50500
  if (pthread_mutex_init(&share->mutex, MY_MUTEX_INIT_FAST))
#else
  if (mysql_mutex_init(spd_key_mutex_share,
    &share->mutex, MY_MUTEX_INIT_FAST))
#endif
  {
    *error_num = HA_ERR_OUT_OF_MEM;
    goto error_init_mutex;
  }

#if MYSQL_VERSION_ID < 50500
  if (pthread_mutex_init(&share->sts_mutex, MY_MUTEX_INIT_FAST))
#else
  if (mysql_mutex_init(spd_key_mutex_share_sts,
    &share->sts_mutex, MY_MUTEX_INIT_FAST))
#endif
  {
    *error_num = HA_ERR_OUT_OF_MEM;
    goto error_init_sts_mutex;
  }

#if MYSQL_VERSION_ID < 50500
  if (pthread_mutex_init(&share->crd_mutex, MY_MUTEX_INIT_FAST))
#else
  if (mysql_mutex_init(spd_key_mutex_share_crd,
    &share->crd_mutex, MY_MUTEX_INIT_FAST))
#endif
  {
    *error_num = HA_ERR_OUT_OF_MEM;
    goto error_init_crd_mutex;
  }

#ifdef SPIDER_HAS_HASH_VALUE_TYPE
  if (!(share->lgtm_tblhnd_share =
    spider_get_lgtm_tblhnd_share(tmp_name, length, hash_value, FALSE, TRUE,
    error_num)))
#else
  if (!(share->lgtm_tblhnd_share =
    spider_get_lgtm_tblhnd_share(tmp_name, length, FALSE, TRUE, error_num)))
#endif
  {
    goto error_get_lgtm_tblhnd_share;
  }

  if (!(share->wide_share =
    spider_get_wide_share(share, table_share, error_num)))
    goto error_get_wide_share;

  for (roop_count = 0; roop_count < SPIDER_DBTON_SIZE; roop_count++)
  {
    if (spider_bit_is_set(share->dbton_bitmap, roop_count))
    {
      if (!(share->dbton_share[roop_count] =
        spider_dbton[roop_count].create_db_share(share)))
      {
        *error_num = HA_ERR_OUT_OF_MEM;
        goto error_init_dbton;
      }
      if ((*error_num = share->dbton_share[roop_count]->init()))
      {
        goto error_init_dbton;
      }
#ifdef HA_HAS_CHECKSUM_EXTENDED
      if (
        spider_dbton[roop_count].db_access_type == SPIDER_DB_ACCESS_TYPE_SQL &&
        !share->dbton_share[roop_count]->checksum_support()
      ) {
        checksum_support = FALSE;
      }
#endif
    }
  }
#ifdef HA_HAS_CHECKSUM_EXTENDED
  if (checksum_support)
  {
    share->additional_table_flags |=
      HA_HAS_OLD_CHECKSUM |
      HA_HAS_NEW_CHECKSUM;
  }
#endif
  DBUG_RETURN(share);

/*
  roop_count = SPIDER_DBTON_SIZE - 1;
*/
error_init_dbton:
  for (; roop_count >= 0; roop_count--)
  {
    if (share->dbton_share[roop_count])
    {
      delete share->dbton_share[roop_count];
      share->dbton_share[roop_count] = NULL;
    }
  }
  spider_free_wide_share(share->wide_share);
error_get_wide_share:
error_get_lgtm_tblhnd_share:
  pthread_mutex_destroy(&share->crd_mutex);
error_init_crd_mutex:
  pthread_mutex_destroy(&share->sts_mutex);
error_init_sts_mutex:
  pthread_mutex_destroy(&share->mutex);
error_init_mutex:
error_create_conn_keys:
error_parse_connect_string:
error_init_hint_string:
  spider_free_share_alloc(share);
  spider_free(spider_current_trx, share, MYF(0));
error_alloc_share:
  DBUG_RETURN(NULL);
}

SPIDER_SHARE *spider_get_share(
  const char *table_name,
  TABLE *table,
  THD *thd,
  ha_spider *spider,
  int *error_num
) {
  SPIDER_SHARE *share;
  TABLE_SHARE *table_share = table->s;
  SPIDER_RESULT_LIST *result_list = &spider->result_list;
  uint length, tmp_conn_link_idx = 0, buf_sz;
  char *tmp_name, *tmp_cid;
#if defined(HS_HAS_SQLCOM) && defined(HAVE_HANDLERSOCKET)
  char *tmp_hs_r_name, *tmp_hs_w_name;
#ifdef HANDLER_HAS_DIRECT_UPDATE_ROWS
  uint32 *tmp_hs_r_ret_fields, *tmp_hs_w_ret_fields;
#endif
#endif
  int roop_count;
  double sts_interval;
  int sts_mode;
#ifdef WITH_PARTITION_STORAGE_ENGINE
  int sts_sync;
  int auto_increment_mode;
#endif
  double crd_interval;
  int crd_mode;
#ifdef WITH_PARTITION_STORAGE_ENGINE
  int crd_sync;
#endif
  char first_byte;
  int semi_table_lock_conn;
  int search_link_idx;
  uint sql_command = thd_sql_command(thd);
  SPIDER_Open_tables_backup open_tables_backup;
  MEM_ROOT mem_root;
  TABLE *table_tables = NULL;
  bool init_mem_root = FALSE;
  bool same_server_link;
  int load_sts_at_startup;
  int load_crd_at_startup;
  user_var_entry *loop_check;
  char *loop_check_buf;
  TABLE_SHARE *top_share;
  LEX_CSTRING lex_str;
  DBUG_ENTER("spider_get_share");
  top_share = spider->wide_handler->top_share;
  length = (uint) strlen(table_name);
#ifdef SPIDER_HAS_HASH_VALUE_TYPE
  my_hash_value_type hash_value = my_calc_hash(&spider_open_tables,
    (uchar*) table_name, length);
#endif
  if (top_share)
  {
    lex_str.length = top_share->path.length + SPIDER_SQL_LOP_CHK_PRM_PRF_LEN;
    buf_sz = spider_unique_id.length > SPIDER_SQL_LOP_CHK_PRM_PRF_LEN ?
      top_share->path.length + spider_unique_id.length + 2 :
      lex_str.length + 2;
    loop_check_buf = (char *) my_alloca(buf_sz);
    if (unlikely(!loop_check_buf))
    {
      *error_num = HA_ERR_OUT_OF_MEM;
      DBUG_RETURN(NULL);
    }
    lex_str.str = loop_check_buf + buf_sz - lex_str.length - 2;
    memcpy((void *) lex_str.str,
      SPIDER_SQL_LOP_CHK_PRM_PRF_STR, SPIDER_SQL_LOP_CHK_PRM_PRF_LEN);
    memcpy((void *) (lex_str.str + SPIDER_SQL_LOP_CHK_PRM_PRF_LEN),
      top_share->path.str, top_share->path.length);
    ((char *) lex_str.str)[lex_str.length] = '\0';
    DBUG_PRINT("info",("spider loop check param name=%s", lex_str.str));
    loop_check = get_variable(&thd->user_vars, &lex_str, FALSE);
    if (loop_check && loop_check->type == STRING_RESULT)
    {
      lex_str.length = top_share->path.length + spider_unique_id.length + 1;
      lex_str.str = loop_check_buf + buf_sz - top_share->path.length -
        spider_unique_id.length - 2;
      memcpy((void *) lex_str.str, spider_unique_id.str,
        spider_unique_id.length);
      ((char *) lex_str.str)[lex_str.length - 1] = '-';
      ((char *) lex_str.str)[lex_str.length] = '\0';
      DBUG_PRINT("info",("spider loop check key=%s", lex_str.str));
      DBUG_PRINT("info",("spider loop check param value=%s",
        loop_check->value));
      if (unlikely(strstr(loop_check->value, lex_str.str)))
      {
        *error_num = ER_SPIDER_INFINITE_LOOP_NUM;
        my_printf_error(*error_num, ER_SPIDER_INFINITE_LOOP_STR, MYF(0),
          top_share->db.str, top_share->table_name.str);
        my_afree(loop_check_buf);
        DBUG_RETURN(NULL);
      }
    }
    my_afree(loop_check_buf);
  }
  pthread_mutex_lock(&spider_tbl_mutex);
#ifdef SPIDER_HAS_HASH_VALUE_TYPE
  if (!(share = (SPIDER_SHARE*) my_hash_search_using_hash_value(
    &spider_open_tables, hash_value, (uchar*) table_name, length)))
#else
  if (!(share = (SPIDER_SHARE*) my_hash_search(&spider_open_tables,
    (uchar*) table_name, length)))
#endif
  {
    if (!(share = spider_create_share(
      table_name, table_share,
#ifdef WITH_PARTITION_STORAGE_ENGINE
      table->part_info,
#endif
#ifdef SPIDER_HAS_HASH_VALUE_TYPE
      hash_value,
#endif
      error_num
    ))) {
      goto error_alloc_share;
    }

    uint old_elements = spider_open_tables.array.max_element;
#ifdef HASH_UPDATE_WITH_HASH_VALUE
    if (my_hash_insert_with_hash_value(&spider_open_tables, hash_value,
      (uchar*) share))
#else
    if (my_hash_insert(&spider_open_tables, (uchar*) share))
#endif
    {
      *error_num = HA_ERR_OUT_OF_MEM;
      goto error_hash_insert;
    }
    if (spider_open_tables.array.max_element > old_elements)
    {
      spider_alloc_calc_mem(spider_current_trx,
        spider_open_tables,
        (spider_open_tables.array.max_element - old_elements) *
        spider_open_tables.array.size_of_element);
    }

    spider->share = share;
    spider->conn_link_idx = &tmp_conn_link_idx;

    share->use_count++;
    pthread_mutex_unlock(&spider_tbl_mutex);

    if (!share->link_status_init)
    {
      pthread_mutex_lock(&share->mutex);
      for (roop_count = 0;
        roop_count < (int) spider_param_udf_table_mon_mutex_count();
        roop_count++
      ) {
        if (spider_bit_is_set(share->table_mon_mutex_bitmap, roop_count))
          pthread_mutex_lock(&spider_udf_table_mon_mutexes[roop_count]);
      }
      if (!share->link_status_init)
      {
        /*
          The link statuses need to be refreshed from the spider_tables table
          if the operation:
          - Is not a DROP TABLE on a permanent table; or
          - Is an ALTER TABLE.

          Note that SHOW CREATE TABLE is not excluded, because the commands
          that follow it require up-to-date link statuses.
        */
        if ((table_share->tmp_table == NO_TMP_TABLE &&
             sql_command != SQLCOM_DROP_TABLE) ||
            /* for alter change link status */
            sql_command == SQLCOM_ALTER_TABLE)
        {
          SPD_INIT_ALLOC_ROOT(&mem_root, 4096, 0, MYF(MY_WME));
          init_mem_root = TRUE;

          if (
            !(table_tables = spider_open_sys_table(
              thd, SPIDER_SYS_TABLES_TABLE_NAME_STR,
              SPIDER_SYS_TABLES_TABLE_NAME_LEN, FALSE, &open_tables_backup,
              FALSE, error_num))
          ) {
            for (roop_count = 0;
              roop_count < (int) spider_param_udf_table_mon_mutex_count();
              roop_count++
            ) {
              if (spider_bit_is_set(share->table_mon_mutex_bitmap, roop_count))
                pthread_mutex_unlock(&spider_udf_table_mon_mutexes[roop_count]);
            }
            pthread_mutex_unlock(&share->mutex);
            share->init_error = TRUE;
            share->init_error_time = (time_t) time((time_t*) 0);
            share->init = TRUE;
            spider_free_share(share);
            goto error_open_sys_table;
          }
          *error_num = spider_get_link_statuses(table_tables, share,
            &mem_root);
          if (*error_num)
          {
            if (
              *error_num != HA_ERR_KEY_NOT_FOUND &&
              *error_num != HA_ERR_END_OF_FILE
            ) {
              for (roop_count = 0;
                roop_count < (int) spider_param_udf_table_mon_mutex_count();
                roop_count++
              ) {
                if (spider_bit_is_set(share->table_mon_mutex_bitmap, roop_count))
                  pthread_mutex_unlock(&spider_udf_table_mon_mutexes[roop_count]);
              }
              pthread_mutex_unlock(&share->mutex);
              share->init_error = TRUE;
              share->init_error_time = (time_t) time((time_t*) 0);
              share->init = TRUE;
              spider_free_share(share);
              spider_close_sys_table(thd, table_tables,
                &open_tables_backup, FALSE);
              table_tables = NULL;
              goto error_open_sys_table;
            }
          } else {
            memcpy(share->alter_table.tmp_link_statuses, share->link_statuses,
              sizeof(long) * share->all_link_count);
            share->link_status_init = TRUE;
          }
          spider_close_sys_table(thd, table_tables,
            &open_tables_backup, FALSE);
          table_tables = NULL;
        }
        share->have_recovery_link = spider_conn_check_recovery_link(share);
        if (init_mem_root)
        {
          free_root(&mem_root, MYF(0));
          init_mem_root = FALSE;
        }
      }
      for (roop_count = 0;
        roop_count < (int) spider_param_udf_table_mon_mutex_count();
        roop_count++
      ) {
        if (spider_bit_is_set(share->table_mon_mutex_bitmap, roop_count))
          pthread_mutex_unlock(&spider_udf_table_mon_mutexes[roop_count]);
      }
      pthread_mutex_unlock(&share->mutex);
    }

    semi_table_lock_conn = spider_param_semi_table_lock_connection(thd,
      share->semi_table_lock_conn);
    if (semi_table_lock_conn)
      first_byte = '0' +
        spider_param_semi_table_lock(thd, share->semi_table_lock);
    else
      first_byte = '0';

    if (!(spider->wide_handler->trx = spider_get_trx(thd, TRUE, error_num)))
    {
      share->init_error = TRUE;
      share->init_error_time = (time_t) time((time_t*) 0);
      share->init = TRUE;
      spider_free_share(share);
      goto error_but_no_delete;
    }
    spider->set_error_mode();

#ifndef WITHOUT_SPIDER_BG_SEARCH
    if (!share->sts_spider_init)
    {
      pthread_mutex_lock(&share->mutex);
      if (!share->sts_spider_init)
      {
        if ((*error_num = spider_create_spider_object_for_share(
          spider->wide_handler->trx, share, &share->sts_spider)))
        {
          pthread_mutex_unlock(&share->mutex);
          share->init_error = TRUE;
          share->init_error_time = (time_t) time((time_t*) 0);
          share->init = TRUE;
          spider_free_share(share);
          goto error_sts_spider_init;
        }
#ifdef HASH_UPDATE_WITH_HASH_VALUE
        share->sts_thread = &spider_table_sts_threads[
          hash_value % spider_param_table_sts_thread_count()];
#else
        share->sts_thread = &spider_table_sts_threads[
          my_calc_hash(&spider_open_tables, (uchar*) table_name, length) %
          spider_param_table_sts_thread_count()];
#endif
        share->sts_spider_init = TRUE;
      }
      pthread_mutex_unlock(&share->mutex);
    }

    if (!share->crd_spider_init)
    {
      pthread_mutex_lock(&share->mutex);
      if (!share->crd_spider_init)
      {
        if ((*error_num = spider_create_spider_object_for_share(
          spider->wide_handler->trx, share, &share->crd_spider)))
        {
          pthread_mutex_unlock(&share->mutex);
          share->init_error = TRUE;
          share->init_error_time = (time_t) time((time_t*) 0);
          share->init = TRUE;
          spider_free_share(share);
          goto error_crd_spider_init;
        }
#ifdef HASH_UPDATE_WITH_HASH_VALUE
        share->crd_thread = &spider_table_crd_threads[
          hash_value % spider_param_table_crd_thread_count()];
#else
        share->crd_thread = &spider_table_crd_threads[
          my_calc_hash(&spider_open_tables, (uchar*) table_name, length) %
          spider_param_table_crd_thread_count()];
#endif
        share->crd_spider_init = TRUE;
      }
      pthread_mutex_unlock(&share->mutex);
    }
#endif

#ifndef WITHOUT_SPIDER_BG_SEARCH
    if (
      sql_command != SQLCOM_DROP_TABLE &&
      sql_command != SQLCOM_ALTER_TABLE &&
      sql_command != SQLCOM_SHOW_CREATE &&
      (*error_num = spider_create_mon_threads(spider->wide_handler->trx,
        share))
    ) {
      share->init_error = TRUE;
      share->init_error_time = (time_t) time((time_t*) 0);
      share->init = TRUE;
      spider_free_share(share);
      goto error_but_no_delete;
    }
#endif

    if (!(spider->conn_keys = (char **)
      spider_bulk_alloc_mem(spider_current_trx, 47,
        __func__, __FILE__, __LINE__, MYF(MY_WME | MY_ZEROFILL),
        &spider->conn_keys, sizeof(char *) * share->link_count,
        &tmp_name, sizeof(char) * share->conn_keys_charlen,
        &spider->conns, sizeof(SPIDER_CONN *) * share->link_count,
        &spider->conn_link_idx, sizeof(uint) * share->link_count,
        &spider->conn_can_fo, sizeof(uchar) * share->link_bitmap_size,
#if defined(HS_HAS_SQLCOM) && defined(HAVE_HANDLERSOCKET)
        &spider->hs_r_conn_keys, sizeof(char *) * share->link_count,
        &tmp_hs_r_name, sizeof(char) * share->hs_read_conn_keys_charlen,
        &spider->hs_r_conns, sizeof(SPIDER_CONN *) * share->link_count,
        &spider->hs_r_conn_ages, sizeof(ulonglong) * share->link_count,
        &spider->hs_w_conn_keys, sizeof(char *) * share->link_count,
        &tmp_hs_w_name, sizeof(char) * share->hs_write_conn_keys_charlen,
        &spider->hs_w_conns, sizeof(SPIDER_CONN *) * share->link_count,
        &spider->hs_w_conn_ages, sizeof(ulonglong) * share->link_count,
#endif
        &spider->sql_kind, sizeof(uint) * share->link_count,
        &spider->connection_ids, sizeof(ulonglong) * share->link_count,
        &spider->conn_kind, sizeof(uint) * share->link_count,
        &spider->db_request_id, sizeof(ulonglong) * share->link_count,
        &spider->db_request_phase, sizeof(uchar) * share->link_bitmap_size,
        &spider->m_handler_opened, sizeof(uchar) * share->link_bitmap_size,
        &spider->m_handler_id, sizeof(uint) * share->link_count,
        &spider->m_handler_cid, sizeof(char *) * share->link_count,
#if defined(HS_HAS_SQLCOM) && defined(HAVE_HANDLERSOCKET)
        &spider->r_handler_opened, sizeof(uchar) * share->link_bitmap_size,
        &spider->r_handler_id, sizeof(uint) * share->link_count,
        &spider->r_handler_index, sizeof(uint) * share->link_count,
        &spider->w_handler_opened, sizeof(uchar) * share->link_bitmap_size,
        &spider->w_handler_id, sizeof(uint) * share->link_count,
        &spider->w_handler_index, sizeof(uint) * share->link_count,
#ifdef HANDLER_HAS_DIRECT_UPDATE_ROWS
        &spider->do_hs_direct_update, sizeof(uchar) * share->link_bitmap_size,
        &spider->hs_r_ret_fields, sizeof(uint32 *) * share->link_count,
        &spider->hs_w_ret_fields, sizeof(uint32 *) * share->link_count,
        &spider->hs_r_ret_fields_num, sizeof(size_t) * share->link_count,
        &spider->hs_w_ret_fields_num, sizeof(size_t) * share->link_count,
        &tmp_hs_r_ret_fields,
          sizeof(uint32) * share->link_count * table_share->fields,
        &tmp_hs_w_ret_fields,
          sizeof(uint32) * share->link_count * table_share->fields,
        &spider->tmp_column_bitmap, sizeof(uchar) * share->bitmap_size,
#endif
#endif
        &tmp_cid, sizeof(char) * (SPIDER_SQL_HANDLER_CID_LEN + 1) *
          share->link_count,
        &spider->need_mons, sizeof(int) * share->link_count,
        &spider->quick_targets, sizeof(void *) * share->link_count,
        &result_list->upd_tmp_tbls, sizeof(TABLE *) * share->link_count,
        &result_list->upd_tmp_tbl_prms,
          sizeof(TMP_TABLE_PARAM) * share->link_count,
        &result_list->tmp_table_join_first,
          sizeof(uchar) * share->link_bitmap_size,
        &result_list->tmp_table_created,
          sizeof(uchar) * share->link_bitmap_size,
#ifdef HA_CAN_BULK_ACCESS
#if defined(HS_HAS_SQLCOM) && defined(HAVE_HANDLERSOCKET)
        &result_list->hs_r_bulk_open_index,
          sizeof(uchar) * share->link_bitmap_size,
        &result_list->hs_w_bulk_open_index,
          sizeof(uchar) * share->link_bitmap_size,
#endif
#endif
        &result_list->sql_kind_backup, sizeof(uint) * share->link_count,
        &result_list->casual_read, sizeof(int) * share->link_count,
        &spider->dbton_handler,
          sizeof(spider_db_handler *) * SPIDER_DBTON_SIZE,
        NullS))
    ) {
      share->init_error = TRUE;
      share->init_error_time = (time_t) time((time_t*) 0);
      share->init = TRUE;
      spider_free_share(share);
      goto error_but_no_delete;
    }
    memcpy(tmp_name, share->conn_keys[0], share->conn_keys_charlen);
#if defined(HS_HAS_SQLCOM) && defined(HAVE_HANDLERSOCKET)
    memcpy(tmp_hs_r_name, share->hs_read_conn_keys[0],
      share->hs_read_conn_keys_charlen);
    memcpy(tmp_hs_w_name, share->hs_write_conn_keys[0],
      share->hs_write_conn_keys_charlen);
#endif

    spider->conn_keys_first_ptr = tmp_name;
    for (roop_count = 0; roop_count < (int) share->link_count; roop_count++)
    {
      spider->conn_keys[roop_count] = tmp_name;
      *tmp_name = first_byte;
      tmp_name += share->conn_keys_lengths[roop_count] + 1;
#if defined(HS_HAS_SQLCOM) && defined(HAVE_HANDLERSOCKET)
      spider->hs_r_conn_keys[roop_count] = tmp_hs_r_name;
      tmp_hs_r_name += share->hs_read_conn_keys_lengths[roop_count] + 1;
      spider->hs_w_conn_keys[roop_count] = tmp_hs_w_name;
      tmp_hs_w_name += share->hs_write_conn_keys_lengths[roop_count] + 1;
#ifdef HANDLER_HAS_DIRECT_UPDATE_ROWS
      spider->hs_r_ret_fields[roop_count] = tmp_hs_r_ret_fields;
      tmp_hs_r_ret_fields += table_share->fields;
      spider->hs_w_ret_fields[roop_count] = tmp_hs_w_ret_fields;
      tmp_hs_w_ret_fields += table_share->fields;
#endif
#endif
      spider->m_handler_cid[roop_count] = tmp_cid;
      tmp_cid += SPIDER_SQL_HANDLER_CID_LEN + 1;
      result_list->upd_tmp_tbl_prms[roop_count].init();
      result_list->upd_tmp_tbl_prms[roop_count].field_count = 1;
      spider->conn_kind[roop_count] = SPIDER_CONN_KIND_MYSQL;
    }
    spider_trx_set_link_idx_for_all(spider);

    for (roop_count = 0; roop_count < (int) share->use_dbton_count;
      roop_count++)
    {
      uint dbton_id = share->use_dbton_ids[roop_count];
      if (!(spider->dbton_handler[dbton_id] =
        spider_dbton[dbton_id].create_db_handler(spider,
        share->dbton_share[dbton_id])))
      {
        *error_num = HA_ERR_OUT_OF_MEM;
        break;
      }
      if ((*error_num = spider->dbton_handler[dbton_id]->init()))
      {
        break;
      }
    }
    if (roop_count < (int) share->use_dbton_count)
    {
      for (; roop_count >= 0; roop_count--)
      {
        uint dbton_id = share->use_dbton_ids[roop_count];
        if (spider->dbton_handler[dbton_id])
        {
          delete spider->dbton_handler[dbton_id];
          spider->dbton_handler[dbton_id] = NULL;
        }
      }
      share->init_error = TRUE;
      share->init_error_time = (time_t) time((time_t*) 0);
      share->init = TRUE;
      goto error_after_alloc_conn_keys;
    }

    if (
      sql_command != SQLCOM_DROP_TABLE &&
      sql_command != SQLCOM_ALTER_TABLE &&
      sql_command != SQLCOM_SHOW_CREATE
    ) {
      for (
        roop_count = spider_conn_link_idx_next(share->link_statuses,
          spider->conn_link_idx, -1, share->link_count,
          SPIDER_LINK_STATUS_RECOVERY);
        roop_count < (int) share->link_count;
        roop_count = spider_conn_link_idx_next(share->link_statuses,
          spider->conn_link_idx, roop_count, share->link_count,
          SPIDER_LINK_STATUS_RECOVERY)
      ) {
        if (
          !(spider->conns[roop_count] =
            spider_get_conn(share, roop_count, spider->conn_keys[roop_count],
              spider->wide_handler->trx, spider, FALSE, TRUE,
              SPIDER_CONN_KIND_MYSQL,
              error_num))
        ) {
          if (
            share->monitoring_kind[roop_count] &&
            spider->need_mons[roop_count]
          ) {
            *error_num = spider_ping_table_mon_from_table(
                spider->wide_handler->trx,
                spider->wide_handler->trx->thd,
                share,
                roop_count,
                (uint32) share->monitoring_sid[roop_count],
                share->table_name,
                share->table_name_length,
                spider->conn_link_idx[roop_count],
                NULL,
                0,
                share->monitoring_kind[roop_count],
                share->monitoring_limit[roop_count],
                share->monitoring_flag[roop_count],
                FALSE
              );
          }
          share->init_error = TRUE;
          share->init_error_time = (time_t) time((time_t*) 0);
          share->init = TRUE;
          goto error_after_alloc_dbton_handler;
        }
        spider->conns[roop_count]->error_mode &= spider->error_mode;
      }
    }
    search_link_idx = spider_conn_first_link_idx(thd,
      share->link_statuses, share->access_balances, spider->conn_link_idx,
      share->link_count, SPIDER_LINK_STATUS_OK);
    if (search_link_idx == -1)
    {
      char *db = (char *) my_alloca(
        table_share->db.length + 1 + table_share->table_name.length + 1);
      if (!db)
      {
        *error_num = HA_ERR_OUT_OF_MEM;
        share->init_error = TRUE;
        share->init_error_time = (time_t) time((time_t*) 0);
        share->init = TRUE;
        goto error_after_alloc_dbton_handler;
      }
      char *table_name = db + table_share->db.length + 1;
      memcpy(db, table_share->db.str, table_share->db.length);
      db[table_share->db.length] = '\0';
      memcpy(table_name, table_share->table_name.str,
        table_share->table_name.length);
      table_name[table_share->table_name.length] = '\0';
      my_printf_error(ER_SPIDER_ALL_LINKS_FAILED_NUM,
        ER_SPIDER_ALL_LINKS_FAILED_STR, MYF(0), db, table_name);
      my_afree(db);
      *error_num = ER_SPIDER_ALL_LINKS_FAILED_NUM;
      share->init_error = TRUE;
      share->init_error_time = (time_t) time((time_t*) 0);
      share->init = TRUE;
      goto error_after_alloc_dbton_handler;
    } else if (search_link_idx == -2)
    {
      *error_num = HA_ERR_OUT_OF_MEM;
      share->init_error = TRUE;
      share->init_error_time = (time_t) time((time_t*) 0);
      share->init = TRUE;
      goto error_after_alloc_dbton_handler;
    }
    spider->search_link_idx = search_link_idx;

    same_server_link = spider_param_same_server_link(thd);
    load_sts_at_startup =
      spider_param_load_sts_at_startup(share->load_sts_at_startup);
    load_crd_at_startup =
      spider_param_load_crd_at_startup(share->load_crd_at_startup);
    if (
      sql_command != SQLCOM_DROP_TABLE &&
      sql_command != SQLCOM_ALTER_TABLE &&
      sql_command != SQLCOM_SHOW_CREATE &&
      !spider->error_mode &&
      (
        !same_server_link ||
        load_sts_at_startup ||
        load_crd_at_startup
      )
    ) {
      SPIDER_INIT_ERROR_TABLE *spider_init_error_table;
      sts_interval = spider_param_sts_interval(thd, share->sts_interval);
      sts_mode = spider_param_sts_mode(thd, share->sts_mode);
#ifdef WITH_PARTITION_STORAGE_ENGINE
      sts_sync = spider_param_sts_sync(thd, share->sts_sync);
      auto_increment_mode = spider_param_auto_increment_mode(thd,
        share->auto_increment_mode);
      if (auto_increment_mode == 1)
        sts_sync = 0;
#endif
      crd_interval = spider_param_crd_interval(thd, share->crd_interval);
      crd_mode = spider_param_crd_mode(thd, share->crd_mode);
      if (crd_mode == 3)
        crd_mode = 1;
#ifdef WITH_PARTITION_STORAGE_ENGINE
      crd_sync = spider_param_crd_sync(thd, share->crd_sync);
#endif
      time_t tmp_time = (time_t) time((time_t*) 0);
      pthread_mutex_lock(&share->sts_mutex);
      pthread_mutex_lock(&share->crd_mutex);
      if ((spider_init_error_table =
        spider_get_init_error_table(spider->wide_handler->trx, share, FALSE)))
      {
        DBUG_PRINT("info",("spider diff1=%f",
          difftime(tmp_time, spider_init_error_table->init_error_time)));
        if (difftime(tmp_time,
          spider_init_error_table->init_error_time) <
          spider_param_table_init_error_interval())
        {
          *error_num = spider_init_error_table->init_error;
          if (spider_init_error_table->init_error_with_message)
            my_message(spider_init_error_table->init_error,
              spider_init_error_table->init_error_msg, MYF(0));
          share->init_error = TRUE;
          share->init = TRUE;
          pthread_mutex_unlock(&share->crd_mutex);
          pthread_mutex_unlock(&share->sts_mutex);
          goto error_after_alloc_dbton_handler;
        }
      }

      if (
        (
          !same_server_link ||
          load_sts_at_startup
        ) &&
        (*error_num = spider_get_sts(share, spider->search_link_idx, tmp_time,
          spider, sts_interval, sts_mode,
#ifdef WITH_PARTITION_STORAGE_ENGINE
          sts_sync,
#endif
          1, HA_STATUS_VARIABLE | HA_STATUS_CONST | HA_STATUS_AUTO))
      ) {
        if (*error_num != ER_SPIDER_SYS_TABLE_VERSION_NUM)
        {
          thd->clear_error();
        } else {
          pthread_mutex_unlock(&share->crd_mutex);
          pthread_mutex_unlock(&share->sts_mutex);
          share->init_error = TRUE;
          share->init_error_time = (time_t) time((time_t*) 0);
          share->init = TRUE;
          goto error_after_alloc_dbton_handler;
        }
      }
      if (
        (
          !same_server_link ||
          load_crd_at_startup
        ) &&
        (*error_num = spider_get_crd(share, spider->search_link_idx, tmp_time,
          spider, table, crd_interval, crd_mode,
#ifdef WITH_PARTITION_STORAGE_ENGINE
          crd_sync,
#endif
          1))
      ) {
        if (*error_num != ER_SPIDER_SYS_TABLE_VERSION_NUM)
        {
          thd->clear_error();
        } else {
          pthread_mutex_unlock(&share->crd_mutex);
          pthread_mutex_unlock(&share->sts_mutex);
          share->init_error = TRUE;
          share->init_error_time = (time_t) time((time_t*) 0);
          share->init = TRUE;
          goto error_after_alloc_dbton_handler;
        }
      }
      pthread_mutex_unlock(&share->crd_mutex);
      pthread_mutex_unlock(&share->sts_mutex);
    }

    share->init = TRUE;
  } else {
    share->use_count++;
    pthread_mutex_unlock(&spider_tbl_mutex);

    int sleep_cnt = 0;
    while (!share->init)
    {
      // avoid for dead loop
      if (sleep_cnt++ > 1000)
      {
        fprintf(stderr, " [WARN SPIDER RESULT] "
          "Wait share->init too long, table_name %s %s %ld\n",
          share->table_name, share->tgt_hosts[0], share->tgt_ports[0]);
        *error_num = ER_SPIDER_TABLE_OPEN_TIMEOUT_NUM;
        my_printf_error(ER_SPIDER_TABLE_OPEN_TIMEOUT_NUM,
          ER_SPIDER_TABLE_OPEN_TIMEOUT_STR, MYF(0),
          table_share->db.str, table_share->table_name.str);
        spider_free_share(share);
        goto error_but_no_delete;
      }
      my_sleep(10000); // wait 10 ms
    }

    if (!share->link_status_init)
    {
      pthread_mutex_lock(&share->mutex);
      for (roop_count = 0;
        roop_count < (int) spider_param_udf_table_mon_mutex_count();
        roop_count++
      ) {
        if (spider_bit_is_set(share->table_mon_mutex_bitmap, roop_count))
          pthread_mutex_lock(&spider_udf_table_mon_mutexes[roop_count]);
      }
      if (!share->link_status_init)
      {
        DBUG_ASSERT(!table_tables);
        /*
          The link statuses need to be refreshed from the spider_tables table
          if the operation:
          - Is not a DROP TABLE on a permanent table; or
          - Is an ALTER TABLE.

          Note that SHOW CREATE TABLE is not excluded, because the commands
          that follow it require up-to-date link statuses.
        */
        if ((table_share->tmp_table == NO_TMP_TABLE &&
             sql_command != SQLCOM_DROP_TABLE) ||
            /* for alter change link status */
            sql_command == SQLCOM_ALTER_TABLE)
        {
          SPD_INIT_ALLOC_ROOT(&mem_root, 4096, 0, MYF(MY_WME));
          init_mem_root = TRUE;

          if (
            !(table_tables = spider_open_sys_table(
              thd, SPIDER_SYS_TABLES_TABLE_NAME_STR,
              SPIDER_SYS_TABLES_TABLE_NAME_LEN, FALSE, &open_tables_backup,
              FALSE, error_num))
          ) {
            for (roop_count = 0;
              roop_count < (int) spider_param_udf_table_mon_mutex_count();
              roop_count++
            ) {
              if (spider_bit_is_set(share->table_mon_mutex_bitmap, roop_count))
                pthread_mutex_unlock(&spider_udf_table_mon_mutexes[roop_count]);
            }
            pthread_mutex_unlock(&share->mutex);
            spider_free_share(share);
            goto error_open_sys_table;
          }
          *error_num = spider_get_link_statuses(table_tables, share,
            &mem_root);
          if (*error_num)
          {
            if (
              *error_num != HA_ERR_KEY_NOT_FOUND &&
              *error_num != HA_ERR_END_OF_FILE
            ) {
              for (roop_count = 0;
                roop_count < (int) spider_param_udf_table_mon_mutex_count();
                roop_count++
              ) {
                if (spider_bit_is_set(share->table_mon_mutex_bitmap, roop_count))
                  pthread_mutex_unlock(&spider_udf_table_mon_mutexes[roop_count]);
              }
              pthread_mutex_unlock(&share->mutex);
              spider_free_share(share);
              spider_close_sys_table(thd, table_tables,
                &open_tables_backup, FALSE);
              table_tables = NULL;
              goto error_open_sys_table;
            }
          } else {
            memcpy(share->alter_table.tmp_link_statuses, share->link_statuses,
              sizeof(long) * share->all_link_count);
            share->link_status_init = TRUE;
          }
          spider_close_sys_table(thd, table_tables,
            &open_tables_backup, FALSE);
          table_tables = NULL;
        }
        share->have_recovery_link = spider_conn_check_recovery_link(share);
        if (init_mem_root)
        {
          free_root(&mem_root, MYF(0));
          init_mem_root = FALSE;
        }
      }
      for (roop_count = 0;
        roop_count < (int) spider_param_udf_table_mon_mutex_count();
        roop_count++
      ) {
        if (spider_bit_is_set(share->table_mon_mutex_bitmap, roop_count))
          pthread_mutex_unlock(&spider_udf_table_mon_mutexes[roop_count]);
      }
      pthread_mutex_unlock(&share->mutex);
    }

    semi_table_lock_conn = spider_param_semi_table_lock_connection(thd,
      share->semi_table_lock_conn);
    if (semi_table_lock_conn)
      first_byte = '0' +
        spider_param_semi_table_lock(thd, share->semi_table_lock);
    else
      first_byte = '0';

    spider->share = share;
    if (!(spider->wide_handler->trx = spider_get_trx(thd, TRUE, error_num)))
    {
      spider_free_share(share);
      goto error_but_no_delete;
    }
    spider->set_error_mode();

#ifndef WITHOUT_SPIDER_BG_SEARCH
    if (!share->sts_spider_init)
    {
      pthread_mutex_lock(&share->mutex);
      if (!share->sts_spider_init)
      {
        if ((*error_num = spider_create_spider_object_for_share(
          spider->wide_handler->trx, share, &share->sts_spider)))
        {
          pthread_mutex_unlock(&share->mutex);
          spider_free_share(share);
          goto error_sts_spider_init;
        }
#ifdef HASH_UPDATE_WITH_HASH_VALUE
        share->sts_thread = &spider_table_sts_threads[
          hash_value % spider_param_table_sts_thread_count()];
#else
        share->sts_thread = &spider_table_sts_threads[
          my_calc_hash(&spider_open_tables, (uchar*) table_name, length) %
          spider_param_table_sts_thread_count()];
#endif
        share->sts_spider_init = TRUE;
      }
      pthread_mutex_unlock(&share->mutex);
    }

    if (!share->crd_spider_init)
    {
      pthread_mutex_lock(&share->mutex);
      if (!share->crd_spider_init)
      {
        if ((*error_num = spider_create_spider_object_for_share(
          spider->wide_handler->trx, share, &share->crd_spider)))
        {
          pthread_mutex_unlock(&share->mutex);
          spider_free_share(share);
          goto error_crd_spider_init;
        }
#ifdef HASH_UPDATE_WITH_HASH_VALUE
        share->crd_thread = &spider_table_crd_threads[
          hash_value % spider_param_table_crd_thread_count()];
#else
        share->crd_thread = &spider_table_crd_threads[
          my_calc_hash(&spider_open_tables, (uchar*) table_name, length) %
          spider_param_table_crd_thread_count()];
#endif
        share->crd_spider_init = TRUE;
      }
      pthread_mutex_unlock(&share->mutex);
    }
#endif

#ifndef WITHOUT_SPIDER_BG_SEARCH
    if (
      sql_command != SQLCOM_DROP_TABLE &&
      sql_command != SQLCOM_ALTER_TABLE &&
      sql_command != SQLCOM_SHOW_CREATE &&
      (*error_num = spider_create_mon_threads(spider->wide_handler->trx,
        share))
    ) {
      spider_free_share(share);
      goto error_but_no_delete;
    }
#endif

    if (!(spider->conn_keys = (char **)
      spider_bulk_alloc_mem(spider_current_trx, 49,
        __func__, __FILE__, __LINE__, MYF(MY_WME | MY_ZEROFILL),
        &spider->conn_keys, sizeof(char *) * share->link_count,
        &tmp_name, sizeof(char) * share->conn_keys_charlen,
        &spider->conns, sizeof(SPIDER_CONN *) * share->link_count,
        &spider->conn_link_idx, sizeof(uint) * share->link_count,
        &spider->conn_can_fo, sizeof(uchar) * share->link_bitmap_size,
#if defined(HS_HAS_SQLCOM) && defined(HAVE_HANDLERSOCKET)
        &spider->hs_r_conn_keys, sizeof(char *) * share->link_count,
        &tmp_hs_r_name, sizeof(char) * share->hs_read_conn_keys_charlen,
        &spider->hs_r_conns, sizeof(SPIDER_CONN *) * share->link_count,
        &spider->hs_r_conn_ages, sizeof(ulonglong) * share->link_count,
        &spider->hs_w_conn_keys, sizeof(char *) * share->link_count,
        &tmp_hs_w_name, sizeof(char) * share->hs_write_conn_keys_charlen,
        &spider->hs_w_conns, sizeof(SPIDER_CONN *) * share->link_count,
        &spider->hs_w_conn_ages, sizeof(ulonglong) * share->link_count,
#endif
        &spider->sql_kind, sizeof(uint) * share->link_count,
        &spider->connection_ids, sizeof(ulonglong) * share->link_count,
        &spider->conn_kind, sizeof(uint) * share->link_count,
        &spider->db_request_id, sizeof(ulonglong) * share->link_count,
        &spider->db_request_phase, sizeof(uchar) * share->link_bitmap_size,
        &spider->m_handler_opened, sizeof(uchar) * share->link_bitmap_size,
        &spider->m_handler_id, sizeof(uint) * share->link_count,
        &spider->m_handler_cid, sizeof(char *) * share->link_count,
#if defined(HS_HAS_SQLCOM) && defined(HAVE_HANDLERSOCKET)
        &spider->r_handler_opened, sizeof(uchar) * share->link_bitmap_size,
        &spider->r_handler_id, sizeof(uint) * share->link_count,
        &spider->r_handler_index, sizeof(uint) * share->link_count,
        &spider->w_handler_opened, sizeof(uchar) * share->link_bitmap_size,
        &spider->w_handler_id, sizeof(uint) * share->link_count,
        &spider->w_handler_index, sizeof(uint) * share->link_count,
#ifdef HANDLER_HAS_DIRECT_UPDATE_ROWS
        &spider->do_hs_direct_update, sizeof(uchar) * share->link_bitmap_size,
        &spider->hs_r_ret_fields, sizeof(uint32 *) * share->link_count,
        &spider->hs_w_ret_fields, sizeof(uint32 *) * share->link_count,
        &spider->hs_r_ret_fields_num, sizeof(size_t) * share->link_count,
        &spider->hs_w_ret_fields_num, sizeof(size_t) * share->link_count,
        &tmp_hs_r_ret_fields,
          sizeof(uint32) * share->link_count * table_share->fields,
        &tmp_hs_w_ret_fields,
          sizeof(uint32) * share->link_count * table_share->fields,
        &spider->tmp_column_bitmap, sizeof(uchar) * share->bitmap_size,
#endif
#endif
        &tmp_cid, sizeof(char) * (SPIDER_SQL_HANDLER_CID_LEN + 1) *
          share->link_count,
        &spider->need_mons, sizeof(int) * share->link_count,
        &spider->quick_targets, sizeof(void *) * share->link_count,
        &result_list->upd_tmp_tbls, sizeof(TABLE *) * share->link_count,
        &result_list->upd_tmp_tbl_prms,
          sizeof(TMP_TABLE_PARAM) * share->link_count,
        &result_list->tmp_table_join_first,
          sizeof(uchar) * share->link_bitmap_size,
        &result_list->tmp_table_created,
          sizeof(uchar) * share->link_bitmap_size,
#ifdef HA_CAN_BULK_ACCESS
#if defined(HS_HAS_SQLCOM) && defined(HAVE_HANDLERSOCKET)
        &result_list->hs_r_bulk_open_index,
          sizeof(uchar) * share->link_bitmap_size,
        &result_list->hs_w_bulk_open_index,
          sizeof(uchar) * share->link_bitmap_size,
#endif
#endif
        &result_list->sql_kind_backup, sizeof(uint) * share->link_count,
        &result_list->casual_read, sizeof(int) * share->link_count,
        &spider->dbton_handler,
          sizeof(spider_db_handler *) * SPIDER_DBTON_SIZE,
        NullS))
    ) {
      spider_free_share(share);
      goto error_but_no_delete;
    }
    memcpy(tmp_name, share->conn_keys[0], share->conn_keys_charlen);
#if defined(HS_HAS_SQLCOM) && defined(HAVE_HANDLERSOCKET)
    memcpy(tmp_hs_r_name, share->hs_read_conn_keys[0],
      share->hs_read_conn_keys_charlen);
    memcpy(tmp_hs_w_name, share->hs_write_conn_keys[0],
      share->hs_write_conn_keys_charlen);
#endif

    spider->conn_keys_first_ptr = tmp_name;
    for (roop_count = 0; roop_count < (int) share->link_count; roop_count++)
    {
      spider->conn_keys[roop_count] = tmp_name;
      *tmp_name = first_byte;
      tmp_name += share->conn_keys_lengths[roop_count] + 1;
#if defined(HS_HAS_SQLCOM) && defined(HAVE_HANDLERSOCKET)
      spider->hs_r_conn_keys[roop_count] = tmp_hs_r_name;
      tmp_hs_r_name += share->hs_read_conn_keys_lengths[roop_count] + 1;
      spider->hs_w_conn_keys[roop_count] = tmp_hs_w_name;
      tmp_hs_w_name += share->hs_write_conn_keys_lengths[roop_count] + 1;
#ifdef HANDLER_HAS_DIRECT_UPDATE_ROWS
      spider->hs_r_ret_fields[roop_count] = tmp_hs_r_ret_fields;
      tmp_hs_r_ret_fields += table_share->fields;
      spider->hs_w_ret_fields[roop_count] = tmp_hs_w_ret_fields;
      tmp_hs_w_ret_fields += table_share->fields;
#endif
#endif
      spider->m_handler_cid[roop_count] = tmp_cid;
      tmp_cid += SPIDER_SQL_HANDLER_CID_LEN + 1;
      result_list->upd_tmp_tbl_prms[roop_count].init();
      result_list->upd_tmp_tbl_prms[roop_count].field_count = 1;
      spider->conn_kind[roop_count] = SPIDER_CONN_KIND_MYSQL;
    }
    spider_trx_set_link_idx_for_all(spider);

    for (roop_count = 0; roop_count < (int) share->use_dbton_count;
      roop_count++)
    {
      uint dbton_id = share->use_dbton_ids[roop_count];
      if (!(spider->dbton_handler[dbton_id] =
        spider_dbton[dbton_id].create_db_handler(spider,
        share->dbton_share[dbton_id])))
      {
        *error_num = HA_ERR_OUT_OF_MEM;
        break;
      }
      if ((*error_num = spider->dbton_handler[dbton_id]->init()))
      {
        break;
      }
    }
    if (roop_count < (int) share->use_dbton_count)
    {
      for (; roop_count >= 0; roop_count--)
      {
        uint dbton_id = share->use_dbton_ids[roop_count];
        if (spider->dbton_handler[dbton_id])
        {
          delete spider->dbton_handler[dbton_id];
          spider->dbton_handler[dbton_id] = NULL;
        }
      }
      goto error_after_alloc_conn_keys;
    }

    if (
      sql_command != SQLCOM_DROP_TABLE &&
      sql_command != SQLCOM_ALTER_TABLE &&
      sql_command != SQLCOM_SHOW_CREATE
    ) {
      for (
        roop_count = spider_conn_link_idx_next(share->link_statuses,
          spider->conn_link_idx, -1, share->link_count,
          SPIDER_LINK_STATUS_RECOVERY);
        roop_count < (int) share->link_count;
        roop_count = spider_conn_link_idx_next(share->link_statuses,
          spider->conn_link_idx, roop_count, share->link_count,
          SPIDER_LINK_STATUS_RECOVERY)
      ) {
        if (
          !(spider->conns[roop_count] =
            spider_get_conn(share, roop_count, spider->conn_keys[roop_count],
              spider->wide_handler->trx, spider, FALSE, TRUE,
              SPIDER_CONN_KIND_MYSQL,
              error_num))
        ) {
          if (
            share->monitoring_kind[roop_count] &&
            spider->need_mons[roop_count]
          ) {
            *error_num = spider_ping_table_mon_from_table(
                spider->wide_handler->trx,
                spider->wide_handler->trx->thd,
                share,
                roop_count,
                (uint32) share->monitoring_sid[roop_count],
                share->table_name,
                share->table_name_length,
                spider->conn_link_idx[roop_count],
                NULL,
                0,
                share->monitoring_kind[roop_count],
                share->monitoring_limit[roop_count],
                share->monitoring_flag[roop_count],
                FALSE
              );
          }
          goto error_after_alloc_dbton_handler;
        }
        spider->conns[roop_count]->error_mode &= spider->error_mode;
      }
    }
    search_link_idx = spider_conn_first_link_idx(thd,
      share->link_statuses, share->access_balances, spider->conn_link_idx,
      share->link_count, SPIDER_LINK_STATUS_OK);
    if (search_link_idx == -1)
    {
      char *db = (char *) my_alloca(
        table_share->db.length + 1 + table_share->table_name.length + 1);
      if (!db)
      {
        *error_num = HA_ERR_OUT_OF_MEM;
        goto error_after_alloc_dbton_handler;
      }
      char *table_name = db + table_share->db.length + 1;
      memcpy(db, table_share->db.str, table_share->db.length);
      db[table_share->db.length] = '\0';
      memcpy(table_name, table_share->table_name.str,
        table_share->table_name.length);
      table_name[table_share->table_name.length] = '\0';
      my_printf_error(ER_SPIDER_ALL_LINKS_FAILED_NUM,
        ER_SPIDER_ALL_LINKS_FAILED_STR, MYF(0), db, table_name);
      my_afree(db);
      *error_num = ER_SPIDER_ALL_LINKS_FAILED_NUM;
      goto error_after_alloc_dbton_handler;
    } else if (search_link_idx == -2)
    {
      *error_num = HA_ERR_OUT_OF_MEM;
      goto error_after_alloc_dbton_handler;
    }
    spider->search_link_idx = search_link_idx;

    if (share->init_error)
    {
      pthread_mutex_lock(&share->sts_mutex);
      pthread_mutex_lock(&share->crd_mutex);
      if (share->init_error)
      {
        same_server_link = spider_param_same_server_link(thd);
        load_sts_at_startup =
          spider_param_load_sts_at_startup(share->load_sts_at_startup);
        load_crd_at_startup =
          spider_param_load_crd_at_startup(share->load_crd_at_startup);
        if (
          sql_command != SQLCOM_DROP_TABLE &&
          sql_command != SQLCOM_ALTER_TABLE &&
          sql_command != SQLCOM_SHOW_CREATE &&
          !spider->error_mode &&
          (
            !same_server_link ||
            load_sts_at_startup ||
            load_crd_at_startup
          )
        ) {
          SPIDER_INIT_ERROR_TABLE *spider_init_error_table;
          sts_interval = spider_param_sts_interval(thd, share->sts_interval);
          sts_mode = spider_param_sts_mode(thd, share->sts_mode);
#ifdef WITH_PARTITION_STORAGE_ENGINE
          sts_sync = spider_param_sts_sync(thd, share->sts_sync);
          auto_increment_mode = spider_param_auto_increment_mode(thd,
            share->auto_increment_mode);
          if (auto_increment_mode == 1)
            sts_sync = 0;
#endif
          crd_interval = spider_param_crd_interval(thd, share->crd_interval);
          crd_mode = spider_param_crd_mode(thd, share->crd_mode);
          if (crd_mode == 3)
            crd_mode = 1;
#ifdef WITH_PARTITION_STORAGE_ENGINE
          crd_sync = spider_param_crd_sync(thd, share->crd_sync);
#endif
          time_t tmp_time = (time_t) time((time_t*) 0);
          if ((spider_init_error_table =
            spider_get_init_error_table(spider->wide_handler->trx, share,
              FALSE)))
          {
            DBUG_PRINT("info",("spider diff2=%f",
              difftime(tmp_time, spider_init_error_table->init_error_time)));
            if (difftime(tmp_time,
              spider_init_error_table->init_error_time) <
              spider_param_table_init_error_interval())
            {
              *error_num = spider_init_error_table->init_error;
              if (spider_init_error_table->init_error_with_message)
                my_message(spider_init_error_table->init_error,
                  spider_init_error_table->init_error_msg, MYF(0));
              pthread_mutex_unlock(&share->crd_mutex);
              pthread_mutex_unlock(&share->sts_mutex);
              goto error_after_alloc_dbton_handler;
            }
          }

          if (
            (
              !same_server_link ||
              load_sts_at_startup
            ) &&
            (*error_num = spider_get_sts(share, spider->search_link_idx,
              tmp_time, spider, sts_interval, sts_mode,
#ifdef WITH_PARTITION_STORAGE_ENGINE
              sts_sync,
#endif
              1, HA_STATUS_VARIABLE | HA_STATUS_CONST | HA_STATUS_AUTO))
          ) {
            if (*error_num != ER_SPIDER_SYS_TABLE_VERSION_NUM)
            {
              thd->clear_error();
            } else {
              pthread_mutex_unlock(&share->crd_mutex);
              pthread_mutex_unlock(&share->sts_mutex);
              goto error_after_alloc_dbton_handler;
            }
          }
          if (
            (
              !same_server_link ||
              load_crd_at_startup
            ) &&
            (*error_num = spider_get_crd(share, spider->search_link_idx,
              tmp_time, spider, table, crd_interval, crd_mode,
#ifdef WITH_PARTITION_STORAGE_ENGINE
              crd_sync,
#endif
              1))
          ) {
            if (*error_num != ER_SPIDER_SYS_TABLE_VERSION_NUM)
            {
              thd->clear_error();
            } else {
              pthread_mutex_unlock(&share->crd_mutex);
              pthread_mutex_unlock(&share->sts_mutex);
              goto error_after_alloc_dbton_handler;
            }
          }
        }
        share->init_error = FALSE;
      }
      pthread_mutex_unlock(&share->crd_mutex);
      pthread_mutex_unlock(&share->sts_mutex);
    }
  }

  DBUG_PRINT("info",("spider share=%p", share));
  DBUG_RETURN(share);

error_after_alloc_dbton_handler:
  for (roop_count = 0; roop_count < (int) share->use_dbton_count; ++roop_count)
  {
    uint dbton_id = share->use_dbton_ids[roop_count];
    if (spider->dbton_handler[dbton_id])
    {
      delete spider->dbton_handler[dbton_id];
      spider->dbton_handler[dbton_id] = NULL;
    }
  }
error_after_alloc_conn_keys:
  spider_free(spider_current_trx, spider->conn_keys, MYF(0));
  spider->conn_keys = NULL;
  spider_free_share(share);
  goto error_but_no_delete;

error_hash_insert:
  spider_free_share_resource_only(share);
error_alloc_share:
  pthread_mutex_unlock(&spider_tbl_mutex);
error_open_sys_table:
#ifndef WITHOUT_SPIDER_BG_SEARCH
error_crd_spider_init:
error_sts_spider_init:
#endif
  if (init_mem_root)
  {
    free_root(&mem_root, MYF(0));
    init_mem_root = FALSE;
  }
error_but_no_delete:
  DBUG_RETURN(NULL);
}

void spider_free_share_resource_only(
  SPIDER_SHARE *share
) {
  DBUG_ENTER("spider_free_share_resource_only");
  spider_free_share_alloc(share);
  pthread_mutex_destroy(&share->crd_mutex);
  pthread_mutex_destroy(&share->sts_mutex);
  pthread_mutex_destroy(&share->mutex);
  spider_free(spider_current_trx, share, MYF(0));
  DBUG_VOID_RETURN;
}

int spider_free_share(
  SPIDER_SHARE *share
) {
  DBUG_ENTER("spider_free_share");
  pthread_mutex_lock(&spider_tbl_mutex);
  bool do_delete_thd = false;
  THD *thd = current_thd;
  if (!--share->use_count)
  {
#ifndef WITHOUT_SPIDER_BG_SEARCH
    spider_free_sts_thread(share);
    spider_free_crd_thread(share);
    spider_free_mon_threads(share);
    if (share->sts_spider_init)
    {
      spider_table_remove_share_from_sts_thread(share);
      spider_free_spider_object_for_share(&share->sts_spider);
    }
    if (share->crd_spider_init)
    {
      spider_table_remove_share_from_crd_thread(share);
      spider_free_spider_object_for_share(&share->crd_spider);
    }
#endif
    if (
      share->sts_init &&
      spider_param_store_last_sts(share->store_last_sts)
    ) {
      if (!thd)
      {
        /* Create a thread for Spider system table update */
        thd = spider_create_thd();
        if (!thd)
          DBUG_RETURN(HA_ERR_OUT_OF_MEM);
        do_delete_thd = TRUE;
      }
      spider_sys_insert_or_update_table_sts(
        thd,
        share->lgtm_tblhnd_share->table_name,
        share->lgtm_tblhnd_share->table_name_length,
        &share->stat,
        FALSE
      );
    }
    if (
      share->crd_init &&
      spider_param_store_last_crd(share->store_last_crd)
    ) {
      if (!thd)
      {
        /* Create a thread for Spider system table update */
        thd = spider_create_thd();
        if (!thd)
          DBUG_RETURN(HA_ERR_OUT_OF_MEM);
        do_delete_thd = TRUE;
      }
      spider_sys_insert_or_update_table_crd(
        thd,
        share->lgtm_tblhnd_share->table_name,
        share->lgtm_tblhnd_share->table_name_length,
        share->cardinality,
        share->table_share->fields,
        FALSE
      );
    }
    spider_free_share_alloc(share);
#ifdef HASH_UPDATE_WITH_HASH_VALUE
    my_hash_delete_with_hash_value(&spider_open_tables,
      share->table_name_hash_value, (uchar*) share);
#else
    my_hash_delete(&spider_open_tables, (uchar*) share);
#endif
    pthread_mutex_destroy(&share->crd_mutex);
    pthread_mutex_destroy(&share->sts_mutex);
    pthread_mutex_destroy(&share->mutex);
    free_root(&share->mem_root, MYF(0));
    spider_free(spider_current_trx, share, MYF(0));
  }
  if (do_delete_thd)
    spider_destroy_thd(thd);
  pthread_mutex_unlock(&spider_tbl_mutex);
  DBUG_RETURN(0);
}

void spider_update_link_status_for_share(
  const char *table_name,
  uint table_name_length,
  int link_idx,
  long link_status
) {
  SPIDER_SHARE *share;
  DBUG_ENTER("spider_update_link_status_for_share");

#ifdef SPIDER_HAS_HASH_VALUE_TYPE
  my_hash_value_type hash_value = my_calc_hash(&spider_open_tables,
    (uchar*) table_name, table_name_length);
#endif
  pthread_mutex_lock(&spider_tbl_mutex);
#ifdef SPIDER_HAS_HASH_VALUE_TYPE
  if ((share = (SPIDER_SHARE*) my_hash_search_using_hash_value(
    &spider_open_tables, hash_value, (uchar*) table_name,
    table_name_length)))
#else
  if ((share = (SPIDER_SHARE*) my_hash_search(&spider_open_tables,
    (uchar*) table_name, table_name_length)))
#endif
  {
    DBUG_PRINT("info", ("spider share->link_status_init=%s",
      share->link_status_init ? "TRUE" : "FALSE"));
    if (share->link_status_init)
    {
      DBUG_PRINT("info", ("spider share->link_statuses[%d]=%ld",
        link_idx, link_status));
      share->link_statuses[link_idx] = link_status;
    }
  }
  pthread_mutex_unlock(&spider_tbl_mutex);
  DBUG_VOID_RETURN;
}

#ifdef SPIDER_HAS_HASH_VALUE_TYPE
SPIDER_LGTM_TBLHND_SHARE *spider_get_lgtm_tblhnd_share(
  const char *table_name,
  uint table_name_length,
  my_hash_value_type hash_value,
  bool locked,
  bool need_to_create,
  int *error_num
)
#else
SPIDER_LGTM_TBLHND_SHARE *spider_get_lgtm_tblhnd_share(
  const char *table_name,
  uint table_name_length,
  bool locked,
  bool need_to_create,
  int *error_num
)
#endif
{
  SPIDER_LGTM_TBLHND_SHARE *lgtm_tblhnd_share;
  char *tmp_name;
  DBUG_ENTER("spider_get_lgtm_tblhnd_share");

  if (!locked)
    pthread_mutex_lock(&spider_lgtm_tblhnd_share_mutex);
#ifdef SPIDER_HAS_HASH_VALUE_TYPE
  if (!(lgtm_tblhnd_share = (SPIDER_LGTM_TBLHND_SHARE*)
    my_hash_search_using_hash_value(
    &spider_lgtm_tblhnd_share_hash, hash_value,
    (uchar*) table_name, table_name_length)))
#else
  if (!(lgtm_tblhnd_share = (SPIDER_LGTM_TBLHND_SHARE*) my_hash_search(
    &spider_lgtm_tblhnd_share_hash,
    (uchar*) table_name, table_name_length)))
#endif
  {
    DBUG_PRINT("info",("spider create new lgtm tblhnd share"));
    if (!(lgtm_tblhnd_share = (SPIDER_LGTM_TBLHND_SHARE *)
      spider_bulk_malloc(spider_current_trx, 244, MYF(MY_WME | MY_ZEROFILL),
        &lgtm_tblhnd_share, (uint) (sizeof(*lgtm_tblhnd_share)),
        &tmp_name, (uint) (table_name_length + 1),
        NullS))
    ) {
      *error_num = HA_ERR_OUT_OF_MEM;
      goto error_alloc_share;
    }

    lgtm_tblhnd_share->table_name_length = table_name_length;
    lgtm_tblhnd_share->table_name = tmp_name;
    memcpy(lgtm_tblhnd_share->table_name, table_name,
      lgtm_tblhnd_share->table_name_length);
#ifdef SPIDER_HAS_HASH_VALUE_TYPE
    lgtm_tblhnd_share->table_path_hash_value = hash_value;
#endif

#if MYSQL_VERSION_ID < 50500
    if (pthread_mutex_init(&lgtm_tblhnd_share->auto_increment_mutex,
      MY_MUTEX_INIT_FAST))
#else
    if (mysql_mutex_init(spd_key_mutex_share_auto_increment,
      &lgtm_tblhnd_share->auto_increment_mutex, MY_MUTEX_INIT_FAST))
#endif
    {
      *error_num = HA_ERR_OUT_OF_MEM;
      goto error_init_auto_increment_mutex;
    }

    uint old_elements = spider_lgtm_tblhnd_share_hash.array.max_element;
#ifdef HASH_UPDATE_WITH_HASH_VALUE
    if (my_hash_insert_with_hash_value(&spider_lgtm_tblhnd_share_hash,
      hash_value, (uchar*) lgtm_tblhnd_share))
#else
    if (my_hash_insert(&spider_lgtm_tblhnd_share_hash,
      (uchar*) lgtm_tblhnd_share))
#endif
    {
      *error_num = HA_ERR_OUT_OF_MEM;
      goto error_hash_insert;
    }
    if (spider_lgtm_tblhnd_share_hash.array.max_element > old_elements)
    {
      spider_alloc_calc_mem(spider_current_trx,
        spider_lgtm_tblhnd_share_hash,
        (spider_lgtm_tblhnd_share_hash.array.max_element - old_elements) *
        spider_lgtm_tblhnd_share_hash.array.size_of_element);
    }
  }
  if (!locked)
    pthread_mutex_unlock(&spider_lgtm_tblhnd_share_mutex);

  DBUG_PRINT("info",("spider lgtm_tblhnd_share=%p", lgtm_tblhnd_share));
  DBUG_RETURN(lgtm_tblhnd_share);

error_hash_insert:
  pthread_mutex_destroy(&lgtm_tblhnd_share->auto_increment_mutex);
error_init_auto_increment_mutex:
  spider_free(spider_current_trx, lgtm_tblhnd_share, MYF(0));
error_alloc_share:
  if (!locked)
    pthread_mutex_unlock(&spider_lgtm_tblhnd_share_mutex);
  DBUG_RETURN(NULL);
}

void spider_free_lgtm_tblhnd_share_alloc(
  SPIDER_LGTM_TBLHND_SHARE *lgtm_tblhnd_share,
  bool locked
) {
  DBUG_ENTER("spider_free_lgtm_tblhnd_share");
  if (!locked)
    pthread_mutex_lock(&spider_lgtm_tblhnd_share_mutex);
#ifdef HASH_UPDATE_WITH_HASH_VALUE
  my_hash_delete_with_hash_value(&spider_lgtm_tblhnd_share_hash,
    lgtm_tblhnd_share->table_path_hash_value, (uchar*) lgtm_tblhnd_share);
#else
  my_hash_delete(&spider_lgtm_tblhnd_share_hash, (uchar*) lgtm_tblhnd_share);
#endif
  pthread_mutex_destroy(&lgtm_tblhnd_share->auto_increment_mutex);
  spider_free(spider_current_trx, lgtm_tblhnd_share, MYF(0));
  if (!locked)
    pthread_mutex_unlock(&spider_lgtm_tblhnd_share_mutex);
  DBUG_VOID_RETURN;
}

SPIDER_WIDE_SHARE *spider_get_wide_share(
  SPIDER_SHARE *share,
  TABLE_SHARE *table_share,
  int *error_num
) {
  SPIDER_WIDE_SHARE *wide_share;
  char *tmp_name;
  longlong *tmp_cardinality;
  DBUG_ENTER("spider_get_wide_share");

  pthread_mutex_lock(&spider_wide_share_mutex);
#ifdef SPIDER_HAS_HASH_VALUE_TYPE
  if (!(wide_share = (SPIDER_WIDE_SHARE*)
    my_hash_search_using_hash_value(
    &spider_open_wide_share, share->table_path_hash_value,
    (uchar*) table_share->path.str, table_share->path.length)))
#else
  if (!(wide_share = (SPIDER_WIDE_SHARE*) my_hash_search(
    &spider_open_wide_share,
    (uchar*) table_share->path.str, table_share->path.length)))
#endif
  {
    DBUG_PRINT("info",("spider create new wide share"));
    if (!(wide_share = (SPIDER_WIDE_SHARE *)
      spider_bulk_malloc(spider_current_trx, 51, MYF(MY_WME | MY_ZEROFILL),
        &wide_share, sizeof(SPIDER_WIDE_SHARE),
        &tmp_name, (uint) (table_share->path.length + 1),
        &tmp_cardinality,
          (uint) (sizeof(*tmp_cardinality) * table_share->fields),
        NullS))
    ) {
      *error_num = HA_ERR_OUT_OF_MEM;
      goto error_alloc_share;
    }

    wide_share->use_count = 0;
    wide_share->table_name_length = table_share->path.length;
    wide_share->table_name = tmp_name;
    memcpy(wide_share->table_name, table_share->path.str,
      wide_share->table_name_length);
#ifdef SPIDER_HAS_HASH_VALUE_TYPE
    wide_share->table_path_hash_value = share->table_path_hash_value;
#endif
    wide_share->cardinality = tmp_cardinality;

    wide_share->crd_get_time = wide_share->sts_get_time =
      share->crd_get_time;

#if MYSQL_VERSION_ID < 50500
    if (pthread_mutex_init(&wide_share->sts_mutex, MY_MUTEX_INIT_FAST))
#else
    if (mysql_mutex_init(spd_key_mutex_wide_share_sts,
      &wide_share->sts_mutex, MY_MUTEX_INIT_FAST))
#endif
    {
      *error_num = HA_ERR_OUT_OF_MEM;
      goto error_init_sts_mutex;
    }

#if MYSQL_VERSION_ID < 50500
    if (pthread_mutex_init(&wide_share->crd_mutex, MY_MUTEX_INIT_FAST))
#else
    if (mysql_mutex_init(spd_key_mutex_wide_share_crd,
      &wide_share->crd_mutex, MY_MUTEX_INIT_FAST))
#endif
    {
      *error_num = HA_ERR_OUT_OF_MEM;
      goto error_init_crd_mutex;
    }

    thr_lock_init(&wide_share->lock);

    uint old_elements = spider_open_wide_share.array.max_element;
#ifdef HASH_UPDATE_WITH_HASH_VALUE
    if (my_hash_insert_with_hash_value(&spider_open_wide_share,
      share->table_path_hash_value,
      (uchar*) wide_share))
#else
    if (my_hash_insert(&spider_open_wide_share, (uchar*) wide_share))
#endif
    {
      *error_num = HA_ERR_OUT_OF_MEM;
      goto error_hash_insert;
    }
    if (spider_open_wide_share.array.max_element > old_elements)
    {
      spider_alloc_calc_mem(spider_current_trx,
        spider_open_wide_share,
        (spider_open_wide_share.array.max_element - old_elements) *
        spider_open_wide_share.array.size_of_element);
    }
  }
  wide_share->use_count++;
  pthread_mutex_unlock(&spider_wide_share_mutex);

  DBUG_PRINT("info",("spider wide_share=%p", wide_share));
  DBUG_RETURN(wide_share);

error_hash_insert:
  pthread_mutex_destroy(&wide_share->crd_mutex);
error_init_crd_mutex:
  pthread_mutex_destroy(&wide_share->sts_mutex);
error_init_sts_mutex:
  spider_free(spider_current_trx, wide_share, MYF(0));
error_alloc_share:
  pthread_mutex_unlock(&spider_wide_share_mutex);
  DBUG_RETURN(NULL);
}

int spider_free_wide_share(
  SPIDER_WIDE_SHARE *wide_share
) {
  DBUG_ENTER("spider_free_wide_share");
  pthread_mutex_lock(&spider_wide_share_mutex);
  if (!--wide_share->use_count)
  {
    thr_lock_delete(&wide_share->lock);
#ifdef HASH_UPDATE_WITH_HASH_VALUE
    my_hash_delete_with_hash_value(&spider_open_wide_share,
      wide_share->table_path_hash_value, (uchar*) wide_share);
#else
    my_hash_delete(&spider_open_wide_share, (uchar*) wide_share);
#endif
    pthread_mutex_destroy(&wide_share->crd_mutex);
    pthread_mutex_destroy(&wide_share->sts_mutex);
    spider_free(spider_current_trx, wide_share, MYF(0));
  }
  pthread_mutex_unlock(&spider_wide_share_mutex);
  DBUG_RETURN(0);
}

void spider_copy_sts_to_wide_share(
  SPIDER_WIDE_SHARE *wide_share,
  SPIDER_SHARE *share
) {
  DBUG_ENTER("spider_copy_sts_to_pt_share");
  wide_share->stat = share->stat;
  DBUG_VOID_RETURN;
}

void spider_copy_sts_to_share(
  SPIDER_SHARE *share,
  SPIDER_WIDE_SHARE *wide_share
) {
  DBUG_ENTER("spider_copy_sts_to_share");
  share->stat = wide_share->stat;
  DBUG_VOID_RETURN;
}

void spider_copy_crd_to_wide_share(
  SPIDER_WIDE_SHARE *wide_share,
  SPIDER_SHARE *share,
  int fields
) {
  DBUG_ENTER("spider_copy_crd_to_wide_share");
  memcpy(wide_share->cardinality, share->cardinality,
    sizeof(longlong) * fields);
  DBUG_VOID_RETURN;
}

void spider_copy_crd_to_share(
  SPIDER_SHARE *share,
  SPIDER_WIDE_SHARE *wide_share,
  int fields
) {
  DBUG_ENTER("spider_copy_crd_to_share");
  memcpy(share->cardinality, wide_share->cardinality,
    sizeof(longlong) * fields);
  DBUG_VOID_RETURN;
}

int spider_open_all_tables(
  SPIDER_TRX *trx,
  bool lock
) {
  THD *thd = trx->thd;
  TABLE *table_tables;
  int error_num, *need_mon, mon_val;
  SPIDER_SHARE tmp_share;
  char *db_name, *table_name;
  uint db_name_length, table_name_length;
  char *tmp_connect_info[SPIDER_TMP_SHARE_CHAR_PTR_COUNT];
  uint tmp_connect_info_length[SPIDER_TMP_SHARE_UINT_COUNT];
  long tmp_long[SPIDER_TMP_SHARE_LONG_COUNT];
  longlong tmp_longlong[SPIDER_TMP_SHARE_LONGLONG_COUNT];
  SPIDER_CONN *conn, **conns;
  ha_spider *spider;
  SPIDER_SHARE *share;
  char **connect_info;
  uint *connect_info_length;
  long *long_info;
  longlong *longlong_info;
  MEM_ROOT mem_root;
  SPIDER_Open_tables_backup open_tables_backup;
  DBUG_ENTER("spider_open_all_tables");
  if (
    !(table_tables = spider_open_sys_table(
      thd, SPIDER_SYS_TABLES_TABLE_NAME_STR,
      SPIDER_SYS_TABLES_TABLE_NAME_LEN, TRUE, &open_tables_backup, TRUE,
      &error_num))
  )
    DBUG_RETURN(error_num);
  if (
    (error_num = spider_sys_index_first(table_tables, 1))
  ) {
    if (error_num != HA_ERR_KEY_NOT_FOUND && error_num != HA_ERR_END_OF_FILE)
    {
      table_tables->file->print_error(error_num, MYF(0));
      spider_close_sys_table(thd, table_tables,
        &open_tables_backup, TRUE);
      DBUG_RETURN(error_num);
    } else {
      spider_close_sys_table(thd, table_tables,
        &open_tables_backup, TRUE);
      DBUG_RETURN(0);
    }
  }

  SPD_INIT_ALLOC_ROOT(&mem_root, 4096, 0, MYF(MY_WME));
  memset((void*)&tmp_share, 0, sizeof(SPIDER_SHARE));
  memset(&tmp_connect_info, 0,
    sizeof(char *) * SPIDER_TMP_SHARE_CHAR_PTR_COUNT);
  memset(tmp_connect_info_length, 0,
    sizeof(uint) * SPIDER_TMP_SHARE_UINT_COUNT);
  memset(tmp_long, 0, sizeof(long) * SPIDER_TMP_SHARE_LONG_COUNT);
  memset(tmp_longlong, 0, sizeof(longlong) * SPIDER_TMP_SHARE_LONGLONG_COUNT);
  spider_set_tmp_share_pointer(&tmp_share, (char **) &tmp_connect_info,
    tmp_connect_info_length, tmp_long, tmp_longlong);
  tmp_share.link_statuses[0] = -1;

  do {
    if (
      (error_num = spider_get_sys_tables(
        table_tables, &db_name, &table_name, &mem_root)) ||
      (error_num = spider_get_sys_tables_connect_info(
        table_tables, &tmp_share, 0, &mem_root)) ||
      (error_num = spider_set_connect_info_default(
        &tmp_share,
#ifdef WITH_PARTITION_STORAGE_ENGINE
        NULL,
        NULL,
#endif
        NULL
      ))
    ) {
      spider_sys_index_end(table_tables);
      spider_close_sys_table(thd, table_tables,
        &open_tables_backup, TRUE);
      spider_free_tmp_share_alloc(&tmp_share);
      free_root(&mem_root, MYF(0));
      DBUG_RETURN(error_num);
    }
    db_name_length = strlen(db_name);
    table_name_length = strlen(table_name);

    if (
      (error_num = spider_set_connect_info_default_db_table(
        &tmp_share,
        db_name,
        db_name_length,
        table_name,
        table_name_length
      )) ||
      (error_num = spider_create_conn_keys(&tmp_share)) ||
/*
      (error_num = spider_db_create_table_names_str(&tmp_share)) ||
*/
      (error_num = spider_create_tmp_dbton_share(&tmp_share))
    ) {
      spider_sys_index_end(table_tables);
      spider_close_sys_table(thd, table_tables,
        &open_tables_backup, TRUE);
      spider_free_tmp_share_alloc(&tmp_share);
      free_root(&mem_root, MYF(0));
      DBUG_RETURN(error_num);
    }

    /* create conn */
    if (
      !(conn = spider_get_conn(
        &tmp_share, 0, tmp_share.conn_keys[0], trx, NULL, FALSE, FALSE,
        SPIDER_CONN_KIND_MYSQL, &error_num))
    ) {
      spider_sys_index_end(table_tables);
      spider_close_sys_table(thd, table_tables,
        &open_tables_backup, TRUE);
      spider_free_tmp_dbton_share(&tmp_share);
      spider_free_tmp_share_alloc(&tmp_share);
      free_root(&mem_root, MYF(0));
      DBUG_RETURN(error_num);
    }
    conn->error_mode &= spider_param_error_read_mode(thd, 0);
    conn->error_mode &= spider_param_error_write_mode(thd, 0);
    pthread_mutex_assert_not_owner(&conn->mta_conn_mutex);
    pthread_mutex_lock(&conn->mta_conn_mutex);
    SPIDER_SET_FILE_POS(&conn->mta_conn_mutex_file_pos);
    conn->need_mon = &mon_val;
    DBUG_ASSERT(!conn->mta_conn_mutex_lock_already);
    DBUG_ASSERT(!conn->mta_conn_mutex_unlock_later);
    conn->mta_conn_mutex_lock_already = TRUE;
    conn->mta_conn_mutex_unlock_later = TRUE;
    if ((error_num = spider_db_before_query(conn, &mon_val)))
    {
      DBUG_ASSERT(conn->mta_conn_mutex_lock_already);
      DBUG_ASSERT(conn->mta_conn_mutex_unlock_later);
      conn->mta_conn_mutex_lock_already = FALSE;
      conn->mta_conn_mutex_unlock_later = FALSE;
      SPIDER_CLEAR_FILE_POS(&conn->mta_conn_mutex_file_pos);
      pthread_mutex_unlock(&conn->mta_conn_mutex);
      spider_sys_index_end(table_tables);
      spider_close_sys_table(thd, table_tables,
        &open_tables_backup, TRUE);
      spider_free_tmp_dbton_share(&tmp_share);
      spider_free_tmp_share_alloc(&tmp_share);
      free_root(&mem_root, MYF(0));
      DBUG_RETURN(error_num);
    }
    DBUG_ASSERT(conn->mta_conn_mutex_lock_already);
    DBUG_ASSERT(conn->mta_conn_mutex_unlock_later);
    conn->mta_conn_mutex_lock_already = FALSE;
    conn->mta_conn_mutex_unlock_later = FALSE;
    SPIDER_CLEAR_FILE_POS(&conn->mta_conn_mutex_file_pos);
    pthread_mutex_unlock(&conn->mta_conn_mutex);

    if (lock && spider_param_use_snapshot_with_flush_tables(thd) == 2)
    {
      if (!(spider = new ha_spider()))
      {
        spider_sys_index_end(table_tables);
        spider_close_sys_table(thd, table_tables,
          &open_tables_backup, TRUE);
        spider_free_tmp_dbton_share(&tmp_share);
        spider_free_tmp_share_alloc(&tmp_share);
        free_root(&mem_root, MYF(0));
        DBUG_RETURN(HA_ERR_OUT_OF_MEM);
      }
      spider->wide_handler->lock_type = TL_READ_NO_INSERT;

      if (!(share = (SPIDER_SHARE *)
        spider_bulk_malloc(spider_current_trx, 52, MYF(MY_WME | MY_ZEROFILL),
          &share, (uint) (sizeof(*share)),
          &connect_info,
            (uint) (sizeof(char *) * SPIDER_TMP_SHARE_CHAR_PTR_COUNT),
          &connect_info_length,
            (uint) (sizeof(uint) * SPIDER_TMP_SHARE_UINT_COUNT),
          &long_info, (uint) (sizeof(long) * SPIDER_TMP_SHARE_LONG_COUNT),
          &longlong_info,
            (uint) (sizeof(longlong) * SPIDER_TMP_SHARE_LONGLONG_COUNT),
          &conns, (uint) (sizeof(SPIDER_CONN *)),
          &need_mon, (uint) (sizeof(int)),
          &spider->conn_link_idx, (uint) (sizeof(uint)),
          &spider->conn_can_fo, (uint) (sizeof(uchar)),
          NullS))
      ) {
        delete spider;
        spider_sys_index_end(table_tables);
        spider_close_sys_table(thd, table_tables,
          &open_tables_backup, TRUE);
        spider_free_tmp_dbton_share(&tmp_share);
        spider_free_tmp_share_alloc(&tmp_share);
        free_root(&mem_root, MYF(0));
        DBUG_RETURN(HA_ERR_OUT_OF_MEM);
      }
      memcpy((void*)share, &tmp_share, sizeof(*share));
      spider_set_tmp_share_pointer(share, connect_info,
        connect_info_length, long_info, longlong_info);
      memcpy(connect_info, &tmp_connect_info, sizeof(char *) *
        SPIDER_TMP_SHARE_CHAR_PTR_COUNT);
      memcpy(connect_info_length, &tmp_connect_info_length, sizeof(uint) *
        SPIDER_TMP_SHARE_UINT_COUNT);
      memcpy(long_info, &tmp_long, sizeof(long) * SPIDER_TMP_SHARE_LONG_COUNT);
      memcpy(longlong_info, &tmp_longlong, sizeof(longlong) *
        SPIDER_TMP_SHARE_LONGLONG_COUNT);
      spider->share = share;
      spider->wide_handler->trx = trx;
      spider->conns = conns;
      spider->need_mons = need_mon;
      spider->conn_link_idx[0] = 0;
      spider->conn_can_fo[0] = 0;
      if ((error_num = spider_create_tmp_dbton_handler(spider)))
      {
        spider_free(trx, share, MYF(0));
        delete spider;
        spider_sys_index_end(table_tables);
        spider_close_sys_table(thd, table_tables,
          &open_tables_backup, TRUE);
        spider_free_tmp_dbton_share(&tmp_share);
        spider_free_tmp_share_alloc(&tmp_share);
        free_root(&mem_root, MYF(0));
        DBUG_RETURN(error_num);
      }

      /* create another conn */
      if (
        (!(conn = spider_get_conn(
        &tmp_share, 0, tmp_share.conn_keys[0], trx, spider, TRUE, FALSE,
        SPIDER_CONN_KIND_MYSQL, &error_num)))
      ) {
        spider_free_tmp_dbton_handler(spider);
        spider_free(trx, share, MYF(0));
        delete spider;
        spider_sys_index_end(table_tables);
        spider_close_sys_table(thd, table_tables,
          &open_tables_backup, TRUE);
        spider_free_tmp_dbton_share(&tmp_share);
        spider_free_tmp_share_alloc(&tmp_share);
        free_root(&mem_root, MYF(0));
        DBUG_RETURN(error_num);
      }
      conn->error_mode &= spider_param_error_read_mode(thd, 0);
      conn->error_mode &= spider_param_error_write_mode(thd, 0);

      spider->next = NULL;
      if (conn->another_ha_last)
      {
        ((ha_spider*) conn->another_ha_last)->next = spider;
      } else {
        conn->another_ha_first = (void*) spider;
      }
      conn->another_ha_last = (void*) spider;

      int appended = 0;
      if ((error_num = spider->dbton_handler[conn->dbton_id]->
        append_lock_tables_list(conn, 0, &appended)))
      {
        spider_free_tmp_dbton_handler(spider);
        spider_free(trx, share, MYF(0));
        delete spider;
        spider_sys_index_end(table_tables);
        spider_close_sys_table(thd, table_tables,
          &open_tables_backup, TRUE);
        spider_free_tmp_dbton_share(&tmp_share);
        spider_free_tmp_share_alloc(&tmp_share);
        free_root(&mem_root, MYF(0));
        DBUG_RETURN(error_num);
      }
    } else {
      spider_free_tmp_dbton_share(&tmp_share);
      spider_free_tmp_share_alloc(&tmp_share);
    }
    error_num = spider_sys_index_next(table_tables);
  } while (error_num == 0);
  free_root(&mem_root, MYF(0));

  spider_sys_index_end(table_tables);
  spider_close_sys_table(thd, table_tables,
    &open_tables_backup, TRUE);
  DBUG_RETURN(0);
}

bool spider_flush_logs(
  handlerton *hton
) {
  int error_num;
  THD* thd = current_thd;
  SPIDER_TRX *trx;
  DBUG_ENTER("spider_flush_logs");

  if (!(trx = spider_get_trx(thd, TRUE, &error_num)))
  {
    my_errno = error_num;
    DBUG_RETURN(TRUE);
  }
  if (
    spider_param_use_flash_logs(trx->thd) &&
    (
      !trx->trx_consistent_snapshot ||
      !spider_param_use_all_conns_snapshot(trx->thd) ||
      !spider_param_use_snapshot_with_flush_tables(trx->thd)
    )
  ) {
    if (
      (error_num = spider_open_all_tables(trx, FALSE)) ||
      (error_num = spider_trx_all_flush_logs(trx))
    ) {
      my_errno = error_num;
      DBUG_RETURN(TRUE);
    }
  }

  DBUG_RETURN(FALSE);
}

handler* spider_create_handler(
  handlerton *hton,
  TABLE_SHARE *table, 
  MEM_ROOT *mem_root
) {
  DBUG_ENTER("spider_create_handler");
#ifndef WITHOUT_SPIDER_BG_SEARCH
  SPIDER_THREAD *thread = &spider_table_sts_threads[0];
  if (unlikely(thread->init_command))
  {
    THD *thd = current_thd;
    pthread_cond_t *cond = thd->mysys_var->current_cond;
    pthread_mutex_t *mutex = thd->mysys_var->current_mutex;
    /* wait for finishing init_command */
    pthread_mutex_lock(&thread->mutex);
    if (unlikely(thread->init_command))
    {
      thd->mysys_var->current_cond = &thread->sync_cond;
      thd->mysys_var->current_mutex = &thread->mutex;
      pthread_cond_wait(&thread->sync_cond, &thread->mutex);
    }
    pthread_mutex_unlock(&thread->mutex);
    thd->mysys_var->current_cond = cond;
    thd->mysys_var->current_mutex = mutex;
    if (thd->killed)
    {
      DBUG_RETURN(NULL);
    }
  }
#endif
  DBUG_RETURN(new (mem_root) ha_spider(hton, table));
}

int spider_close_connection(
  handlerton* hton,
  THD* thd
) {
  int roop_count = 0;
  SPIDER_CONN *conn;
  SPIDER_TRX *trx;
  DBUG_ENTER("spider_close_connection");
  if (!(trx = (SPIDER_TRX*) thd_get_ha_data(thd, spider_hton_ptr)))
    DBUG_RETURN(0); /* transaction is not started */

  trx->tmp_spider->conns = &conn;
  while ((conn = (SPIDER_CONN*) my_hash_element(&trx->trx_conn_hash,
    roop_count)))
  {
    SPIDER_BACKUP_DASTATUS;
    DBUG_PRINT("info",("spider conn->table_lock=%d", conn->table_lock));
    if (conn->table_lock > 0)
    {
      if (!conn->trx_start)
        conn->disable_reconnect = FALSE;
      if (conn->table_lock != 2)
      {
        spider_db_unlock_tables(trx->tmp_spider, 0);
      }
      conn->table_lock = 0;
    }
    roop_count++;
    SPIDER_CONN_RESTORE_DASTATUS;
  }

  spider_rollback(spider_hton_ptr, thd, TRUE);
  spider_free_trx(trx, TRUE, false);

  DBUG_RETURN(0);
}

void spider_drop_database(
  handlerton *hton,
  char* path
) {
  DBUG_ENTER("spider_drop_database");
  DBUG_VOID_RETURN;
}

bool spider_show_status(
  handlerton *hton,
  THD *thd, 
  stat_print_fn *stat_print,
  enum ha_stat_type stat_type
) {
  DBUG_ENTER("spider_show_status");
  switch (stat_type) {
    case HA_ENGINE_STATUS:
    default:
      DBUG_RETURN(FALSE);
  }
}

int spider_db_done(
  void *p
) {
  int roop_count;
  bool do_delete_thd;
  THD *thd = current_thd, *tmp_thd;
  SPIDER_CONN *conn;
  SPIDER_INIT_ERROR_TABLE *spider_init_error_table;
  SPIDER_TABLE_MON_LIST *table_mon_list;
  SPIDER_LGTM_TBLHND_SHARE *lgtm_tblhnd_share;
  DBUG_ENTER("spider_db_done");

  /* Begin Spider plugin deinit */
  if (thd)
    do_delete_thd = FALSE;
  else
  {
    /* Create a thread for Spider plugin deinit */
    thd = spider_create_thd();
    if (!thd)
      DBUG_RETURN(HA_ERR_OUT_OF_MEM);
    do_delete_thd = TRUE;
  }

  for (roop_count = SPIDER_DBTON_SIZE - 1; roop_count >= 0; roop_count--)
  {
    if (spider_dbton[roop_count].deinit)
    {
      spider_dbton[roop_count].deinit();
    }
  }

#ifndef WITHOUT_SPIDER_BG_SEARCH
  for (roop_count = spider_param_table_crd_thread_count() - 1;
    roop_count >= 0; roop_count--)
  {
    spider_free_crd_threads(&spider_table_crd_threads[roop_count]);
  }
  for (roop_count = spider_param_table_sts_thread_count() - 1;
    roop_count >= 0; roop_count--)
  {
    spider_free_sts_threads(&spider_table_sts_threads[roop_count]);
  }
  spider_free(NULL, spider_table_sts_threads, MYF(0));
#endif

  for (roop_count = spider_param_udf_table_mon_mutex_count() - 1;
    roop_count >= 0; roop_count--)
  {
    while ((table_mon_list = (SPIDER_TABLE_MON_LIST *) my_hash_element(
      &spider_udf_table_mon_list_hash[roop_count], 0)))
    {
#ifdef HASH_UPDATE_WITH_HASH_VALUE
      my_hash_delete_with_hash_value(
        &spider_udf_table_mon_list_hash[roop_count],
        table_mon_list->key_hash_value, (uchar*) table_mon_list);
#else
      my_hash_delete(&spider_udf_table_mon_list_hash[roop_count],
        (uchar*) table_mon_list);
#endif
      spider_ping_table_free_mon_list(table_mon_list);
    }
    spider_free_mem_calc(spider_current_trx,
      spider_udf_table_mon_list_hash_id,
      spider_udf_table_mon_list_hash[roop_count].array.max_element *
      spider_udf_table_mon_list_hash[roop_count].array.size_of_element);
    my_hash_free(&spider_udf_table_mon_list_hash[roop_count]);
  }
  for (roop_count = spider_param_udf_table_mon_mutex_count() - 1;
    roop_count >= 0; roop_count--)
    pthread_cond_destroy(&spider_udf_table_mon_conds[roop_count]);
  for (roop_count = spider_param_udf_table_mon_mutex_count() - 1;
    roop_count >= 0; roop_count--)
    pthread_mutex_destroy(&spider_udf_table_mon_mutexes[roop_count]);
  spider_free(NULL, spider_udf_table_mon_mutexes, MYF(0));

  pthread_mutex_lock(&spider_allocated_thds_mutex);
  while ((tmp_thd = (THD *) my_hash_element(&spider_allocated_thds, 0)))
  {
    SPIDER_TRX *trx = (SPIDER_TRX *)
                      thd_get_ha_data(tmp_thd, spider_hton_ptr);
    if (trx)
    {
      DBUG_ASSERT(tmp_thd == trx->thd);
      spider_free_trx(trx, FALSE);
      thd_set_ha_data(tmp_thd, spider_hton_ptr, NULL);
    }
    else
      my_hash_delete(&spider_allocated_thds, (uchar *) tmp_thd);
  }
  pthread_mutex_unlock(&spider_allocated_thds_mutex);

#if defined(HS_HAS_SQLCOM) && defined(HAVE_HANDLERSOCKET)
  pthread_mutex_lock(&spider_hs_w_conn_mutex);
  while ((conn = (SPIDER_CONN*) my_hash_element(&spider_hs_w_conn_hash, 0)))
  {
#ifdef HASH_UPDATE_WITH_HASH_VALUE
    my_hash_delete_with_hash_value(&spider_hs_w_conn_hash,
      conn->conn_key_hash_value, (uchar*) conn);
#else
    my_hash_delete(&spider_hs_w_conn_hash, (uchar*) conn);
#endif
    spider_free_conn(conn);
  }
  pthread_mutex_unlock(&spider_hs_w_conn_mutex);
  pthread_mutex_lock(&spider_hs_r_conn_mutex);
  while ((conn = (SPIDER_CONN*) my_hash_element(&spider_hs_r_conn_hash, 0)))
  {
#ifdef HASH_UPDATE_WITH_HASH_VALUE
    my_hash_delete_with_hash_value(&spider_hs_r_conn_hash,
      conn->conn_key_hash_value, (uchar*) conn);
#else
    my_hash_delete(&spider_hs_r_conn_hash, (uchar*) conn);
#endif
    spider_free_conn(conn);
  }
  pthread_mutex_unlock(&spider_hs_r_conn_mutex);
#endif
  pthread_mutex_lock(&spider_conn_mutex);
  while ((conn = (SPIDER_CONN*) my_hash_element(&spider_open_connections, 0)))
  {
#ifdef HASH_UPDATE_WITH_HASH_VALUE
    my_hash_delete_with_hash_value(&spider_open_connections,
      conn->conn_key_hash_value, (uchar*) conn);
#else
    my_hash_delete(&spider_open_connections, (uchar*) conn);
#endif
    spider_free_conn(conn);
  }
  pthread_mutex_unlock(&spider_conn_mutex);
  pthread_mutex_lock(&spider_lgtm_tblhnd_share_mutex);
  while ((lgtm_tblhnd_share = (SPIDER_LGTM_TBLHND_SHARE*) my_hash_element(
    &spider_lgtm_tblhnd_share_hash, 0)))
  {
    spider_free_lgtm_tblhnd_share_alloc(lgtm_tblhnd_share, TRUE);
  }
  pthread_mutex_unlock(&spider_lgtm_tblhnd_share_mutex);
  spider_free_mem_calc(spider_current_trx,
    spider_mon_table_cache_id,
    spider_mon_table_cache.max_element *
    spider_mon_table_cache.size_of_element);
  delete_dynamic(&spider_mon_table_cache);
  spider_free_mem_calc(spider_current_trx,
    spider_allocated_thds_id,
    spider_allocated_thds.array.max_element *
    spider_allocated_thds.array.size_of_element);
  my_hash_free(&spider_allocated_thds);
#if defined(HS_HAS_SQLCOM) && defined(HAVE_HANDLERSOCKET)
  spider_free_mem_calc(spider_current_trx,
    spider_hs_w_conn_hash_id,
    spider_hs_w_conn_hash.array.max_element *
    spider_hs_w_conn_hash.array.size_of_element);
  my_hash_free(&spider_hs_w_conn_hash);
  spider_free_mem_calc(spider_current_trx,
    spider_hs_r_conn_hash_id,
    spider_hs_r_conn_hash.array.max_element *
    spider_hs_r_conn_hash.array.size_of_element);
  my_hash_free(&spider_hs_r_conn_hash);
#endif
  spider_free_mem_calc(spider_current_trx,
    spider_open_connections_id,
    spider_open_connections.array.max_element *
    spider_open_connections.array.size_of_element);
  my_hash_free(&spider_open_connections);
  my_hash_free(&spider_ipport_conns);
  spider_free_mem_calc(spider_current_trx,
    spider_lgtm_tblhnd_share_hash_id,
    spider_lgtm_tblhnd_share_hash.array.max_element *
    spider_lgtm_tblhnd_share_hash.array.size_of_element);
  my_hash_free(&spider_lgtm_tblhnd_share_hash);
#ifdef WITH_PARTITION_STORAGE_ENGINE
  spider_free_mem_calc(spider_current_trx,
    spider_open_wide_share_id,
    spider_open_wide_share.array.max_element *
    spider_open_wide_share.array.size_of_element);
  my_hash_free(&spider_open_wide_share);
#endif
  pthread_mutex_lock(&spider_init_error_tbl_mutex);
  while ((spider_init_error_table = (SPIDER_INIT_ERROR_TABLE*)
    my_hash_element(&spider_init_error_tables, 0)))
  {
#ifdef HASH_UPDATE_WITH_HASH_VALUE
    my_hash_delete_with_hash_value(&spider_init_error_tables,
      spider_init_error_table->table_name_hash_value,
      (uchar*) spider_init_error_table);
#else
    my_hash_delete(&spider_init_error_tables,
      (uchar*) spider_init_error_table);
#endif
    spider_free(NULL, spider_init_error_table, MYF(0));
  }
  pthread_mutex_unlock(&spider_init_error_tbl_mutex);
  spider_free_mem_calc(spider_current_trx,
    spider_init_error_tables_id,
    spider_init_error_tables.array.max_element *
    spider_init_error_tables.array.size_of_element);
  my_hash_free(&spider_init_error_tables);
  spider_free_mem_calc(spider_current_trx,
    spider_open_tables_id,
    spider_open_tables.array.max_element *
    spider_open_tables.array.size_of_element);
  my_hash_free(&spider_open_tables);
  pthread_mutex_destroy(&spider_mem_calc_mutex);
  pthread_mutex_destroy(&spider_mon_table_cache_mutex);
  pthread_mutex_destroy(&spider_allocated_thds_mutex);
  pthread_mutex_destroy(&spider_open_conn_mutex);
#if defined(HS_HAS_SQLCOM) && defined(HAVE_HANDLERSOCKET)
  pthread_mutex_destroy(&spider_hs_w_conn_mutex);
  pthread_mutex_destroy(&spider_hs_r_conn_mutex);
#endif
  pthread_mutex_destroy(&spider_conn_mutex);
  pthread_mutex_destroy(&spider_lgtm_tblhnd_share_mutex);
#ifdef WITH_PARTITION_STORAGE_ENGINE
  pthread_mutex_destroy(&spider_wide_share_mutex);
#endif
  pthread_mutex_destroy(&spider_init_error_tbl_mutex);
  pthread_mutex_destroy(&spider_conn_id_mutex);
  pthread_mutex_destroy(&spider_ipport_conn_mutex);
  pthread_mutex_destroy(&spider_thread_id_mutex);
  pthread_mutex_destroy(&spider_tbl_mutex);
#ifndef WITHOUT_SPIDER_BG_SEARCH
  pthread_attr_destroy(&spider_pt_attr);
#endif

  for (roop_count = 0; roop_count < SPIDER_MEM_CALC_LIST_NUM; roop_count++)
  {
    if (spider_alloc_func_name[roop_count])
      DBUG_PRINT("info",("spider %d %s %s %lu %llu %lld %llu %llu %s",
        roop_count,
        spider_alloc_func_name[roop_count],
        spider_alloc_file_name[roop_count],
        spider_alloc_line_no[roop_count],
        spider_total_alloc_mem[roop_count],
        spider_current_alloc_mem[roop_count],
        spider_alloc_mem_count[roop_count],
        spider_free_mem_count[roop_count],
        spider_current_alloc_mem[roop_count] ? "NG" : "OK"
      ));
  }

  /* End Spider plugin deinit */
  if (do_delete_thd)
    spider_destroy_thd(thd);

/*
DBUG_ASSERT(0);
*/
  DBUG_RETURN(0);
}

int spider_panic(
  handlerton *hton,
  ha_panic_function type
) {
  DBUG_ENTER("spider_panic");
  DBUG_RETURN(0);
}

int spider_db_init(
  void *p
) {
  int error_num = HA_ERR_OUT_OF_MEM, roop_count;
  uint dbton_id = 0;
  uchar addr[6];
  handlerton *spider_hton = (handlerton *)p;
  DBUG_ENTER("spider_db_init");
  spider_hton_ptr = spider_hton;

  spider_hton->flags = HTON_TEMPORARY_NOT_SUPPORTED;
#ifdef HTON_CAN_READ_CONNECT_STRING_IN_PARTITION
  spider_hton->flags |= HTON_CAN_READ_CONNECT_STRING_IN_PARTITION;
#endif
  /* spider_hton->db_type = DB_TYPE_SPIDER; */
  /*
  spider_hton->savepoint_offset;
  spider_hton->savepoint_set = spider_savepoint_set;
  spider_hton->savepoint_rollback = spider_savepoint_rollback;
  spider_hton->savepoint_release = spider_savepoint_release;
  spider_hton->create_cursor_read_view = spider_create_cursor_read_view;
  spider_hton->set_cursor_read_view = spider_set_cursor_read_view;
  spider_hton->close_cursor_read_view = spider_close_cursor_read_view;
  */
  spider_hton->panic = spider_panic;
  spider_hton->close_connection = spider_close_connection;
  spider_hton->start_consistent_snapshot = spider_start_consistent_snapshot;
  spider_hton->flush_logs = spider_flush_logs;
  spider_hton->commit = spider_commit;
  spider_hton->rollback = spider_rollback;
#ifdef SPIDER_HAS_DISCOVER_TABLE_STRUCTURE
  spider_hton->discover_table_structure = spider_discover_table_structure;
#endif
  if (spider_param_support_xa())
  {
    spider_hton->prepare = spider_xa_prepare;
    spider_hton->recover = spider_xa_recover;
    spider_hton->commit_by_xid = spider_xa_commit_by_xid;
    spider_hton->rollback_by_xid = spider_xa_rollback_by_xid;
  }
  spider_hton->create = spider_create_handler;
  spider_hton->drop_database = spider_drop_database;
  spider_hton->show_status = spider_show_status;
#ifdef SPIDER_HAS_GROUP_BY_HANDLER
  spider_hton->create_group_by = spider_create_group_by_handler;
#endif

  if (my_gethwaddr((uchar *) addr))
  {
    my_printf_error(ER_SPIDER_CANT_NUM, ER_SPIDER_CANT_STR1, MYF(ME_WARNING),
      "get hardware address with error ", errno);
    bzero(addr,6);
  }
  spider_unique_id.str = spider_unique_id_buf;
  spider_unique_id.length = my_sprintf(spider_unique_id_buf,
    (spider_unique_id_buf, "-%02x%02x%02x%02x%02x%02x-%lx-",
      addr[0], addr[1], addr[2], addr[3], addr[4], addr[5], (ulong) getpid()));

  memset(&spider_alloc_func_name, 0, sizeof(spider_alloc_func_name));
  memset(&spider_alloc_file_name, 0, sizeof(spider_alloc_file_name));
  memset(&spider_alloc_line_no, 0, sizeof(spider_alloc_line_no));
  memset(&spider_total_alloc_mem, 0, sizeof(spider_total_alloc_mem));
  memset(&spider_current_alloc_mem, 0, sizeof(spider_current_alloc_mem));
  memset(&spider_alloc_mem_count, 0, sizeof(spider_alloc_mem_count));
  memset(&spider_free_mem_count, 0, sizeof(spider_free_mem_count));

#ifndef SPIDER_HAS_NEXT_THREAD_ID
  spd_db_att_thread_id = &thread_id;
#endif
#ifdef SPIDER_XID_USES_xid_cache_iterate
#else
#ifdef XID_CACHE_IS_SPLITTED
  spd_db_att_xid_cache_split_num = &opt_xid_cache_split_num;
  spd_db_att_LOCK_xid_cache = LOCK_xid_cache;
  spd_db_att_xid_cache = xid_cache;
#else
  spd_db_att_LOCK_xid_cache = &LOCK_xid_cache;
  spd_db_att_xid_cache = &xid_cache;
#endif
#endif
  spd_charset_utf8mb3_bin = &my_charset_utf8mb3_bin;
  spd_defaults_extra_file = &my_defaults_extra_file;
  spd_defaults_file = &my_defaults_file;
  spd_mysqld_unix_port = (const char **) &mysqld_unix_port;
  spd_mysqld_port = &mysqld_port;
  spd_abort_loop = &abort_loop;
  spd_tz_system = my_tz_SYSTEM;
  spd_mysqld_server_started = &mysqld_server_started;
  spd_LOCK_server_started = &LOCK_server_started;
  spd_COND_server_started = &COND_server_started;

#ifdef HAVE_PSI_INTERFACE
  init_spider_psi_keys();
#endif

#ifndef WITHOUT_SPIDER_BG_SEARCH
  if (pthread_attr_init(&spider_pt_attr))
    goto error_pt_attr_init;
/*
  if (pthread_attr_setdetachstate(&spider_pt_attr, PTHREAD_CREATE_DETACHED))
    goto error_pt_attr_setstate;
*/
#endif

#if MYSQL_VERSION_ID < 50500
  if (pthread_mutex_init(&spider_tbl_mutex, MY_MUTEX_INIT_FAST))
#else
  if (mysql_mutex_init(spd_key_mutex_tbl,
    &spider_tbl_mutex, MY_MUTEX_INIT_FAST))
#endif
    goto error_tbl_mutex_init;
#if MYSQL_VERSION_ID < 50500
  if (pthread_mutex_init(&spider_thread_id_mutex, MY_MUTEX_INIT_FAST))
#else
  if (mysql_mutex_init(spd_key_thread_id,
    &spider_thread_id_mutex, MY_MUTEX_INIT_FAST))
#endif
    goto error_thread_id_mutex_init;
#if MYSQL_VERSION_ID < 50500
  if (pthread_mutex_init(&spider_conn_id_mutex, MY_MUTEX_INIT_FAST))
#else
  if (mysql_mutex_init(spd_key_conn_id,
    &spider_conn_id_mutex, MY_MUTEX_INIT_FAST))
#endif
    goto error_conn_id_mutex_init;
#if MYSQL_VERSION_ID < 50500
  if (pthread_mutex_init(&spider_ipport_conn_mutex, MY_MUTEX_INIT_FAST))
#else
  if (mysql_mutex_init(spd_key_mutex_ipport_count,
    &spider_ipport_conn_mutex, MY_MUTEX_INIT_FAST))
#endif
    goto error_ipport_count_mutex_init;

#if MYSQL_VERSION_ID < 50500
  if (pthread_mutex_init(&spider_init_error_tbl_mutex, MY_MUTEX_INIT_FAST))
#else
  if (mysql_mutex_init(spd_key_mutex_init_error_tbl,
    &spider_init_error_tbl_mutex, MY_MUTEX_INIT_FAST))
#endif
    goto error_init_error_tbl_mutex_init;

#ifdef WITH_PARTITION_STORAGE_ENGINE
#if MYSQL_VERSION_ID < 50500
  if (pthread_mutex_init(&spider_wide_share_mutex, MY_MUTEX_INIT_FAST))
#else
  if (mysql_mutex_init(spd_key_mutex_wide_share,
    &spider_wide_share_mutex, MY_MUTEX_INIT_FAST))
#endif
    goto error_wide_share_mutex_init;

#endif
#if MYSQL_VERSION_ID < 50500
  if (pthread_mutex_init(&spider_lgtm_tblhnd_share_mutex, MY_MUTEX_INIT_FAST))
#else
  if (mysql_mutex_init(spd_key_mutex_lgtm_tblhnd_share,
    &spider_lgtm_tblhnd_share_mutex, MY_MUTEX_INIT_FAST))
#endif
    goto error_lgtm_tblhnd_share_mutex_init;

#if MYSQL_VERSION_ID < 50500
  if (pthread_mutex_init(&spider_conn_mutex, MY_MUTEX_INIT_FAST))
#else
  if (mysql_mutex_init(spd_key_mutex_conn,
    &spider_conn_mutex, MY_MUTEX_INIT_FAST))
#endif
    goto error_conn_mutex_init;

#if MYSQL_VERSION_ID < 50500
  if (pthread_mutex_init(&spider_open_conn_mutex, MY_MUTEX_INIT_FAST))
#else
  if (mysql_mutex_init(spd_key_mutex_open_conn,
    &spider_open_conn_mutex, MY_MUTEX_INIT_FAST))
#endif
    goto error_open_conn_mutex_init;

#if defined(HS_HAS_SQLCOM) && defined(HAVE_HANDLERSOCKET)
#if MYSQL_VERSION_ID < 50500
  if (pthread_mutex_init(&spider_hs_r_conn_mutex, MY_MUTEX_INIT_FAST))
#else
  if (mysql_mutex_init(spd_key_mutex_hs_r_conn,
    &spider_hs_r_conn_mutex, MY_MUTEX_INIT_FAST))
#endif
    goto error_hs_r_conn_mutex_init;

#if MYSQL_VERSION_ID < 50500
  if (pthread_mutex_init(&spider_hs_w_conn_mutex, MY_MUTEX_INIT_FAST))
#else
  if (mysql_mutex_init(spd_key_mutex_hs_w_conn,
    &spider_hs_w_conn_mutex, MY_MUTEX_INIT_FAST))
#endif
    goto error_hs_w_conn_mutex_init;

#endif
#if MYSQL_VERSION_ID < 50500
  if (pthread_mutex_init(&spider_allocated_thds_mutex, MY_MUTEX_INIT_FAST))
#else
  if (mysql_mutex_init(spd_key_mutex_allocated_thds,
    &spider_allocated_thds_mutex, MY_MUTEX_INIT_FAST))
#endif
    goto error_allocated_thds_mutex_init;

#if MYSQL_VERSION_ID < 50500
  if (pthread_mutex_init(&spider_mon_table_cache_mutex, MY_MUTEX_INIT_FAST))
#else
  if (mysql_mutex_init(spd_key_mutex_mon_table_cache,
    &spider_mon_table_cache_mutex, MY_MUTEX_INIT_FAST))
#endif
    goto error_mon_table_cache_mutex_init;

#if MYSQL_VERSION_ID < 50500
  if (pthread_mutex_init(&spider_mem_calc_mutex, MY_MUTEX_INIT_FAST))
#else
  if (mysql_mutex_init(spd_key_mutex_mem_calc,
    &spider_mem_calc_mutex, MY_MUTEX_INIT_FAST))
#endif
    goto error_mem_calc_mutex_init;

  if (my_hash_init(PSI_INSTRUMENT_ME, &spider_open_tables, spd_charset_utf8mb3_bin, 32, 0, 0,
                   (my_hash_get_key) spider_tbl_get_key, 0, 0))
    goto error_open_tables_hash_init;

  spider_alloc_calc_mem_init(spider_open_tables, 143);
  spider_alloc_calc_mem(NULL,
    spider_open_tables,
    spider_open_tables.array.max_element *
    spider_open_tables.array.size_of_element);
  if (my_hash_init(PSI_INSTRUMENT_ME, &spider_init_error_tables, spd_charset_utf8mb3_bin, 32, 0, 0,
                   (my_hash_get_key) spider_tbl_get_key, 0, 0))
    goto error_init_error_tables_hash_init;

  spider_alloc_calc_mem_init(spider_init_error_tables, 144);
  spider_alloc_calc_mem(NULL,
    spider_init_error_tables,
    spider_init_error_tables.array.max_element *
    spider_init_error_tables.array.size_of_element);
#ifdef WITH_PARTITION_STORAGE_ENGINE
  if(
    my_hash_init(PSI_INSTRUMENT_ME, &spider_open_wide_share, spd_charset_utf8mb3_bin, 32, 0, 0,
                   (my_hash_get_key) spider_wide_share_get_key, 0, 0)
  )
    goto error_open_wide_share_hash_init;

  spider_alloc_calc_mem_init(spider_open_wide_share, 145);
  spider_alloc_calc_mem(NULL,
    spider_open_wide_share,
    spider_open_wide_share.array.max_element *
    spider_open_wide_share.array.size_of_element);
#endif
  if (my_hash_init(PSI_INSTRUMENT_ME, &spider_lgtm_tblhnd_share_hash,
                   spd_charset_utf8mb3_bin, 32, 0, 0,
                   (my_hash_get_key) spider_lgtm_tblhnd_share_hash_get_key, 0, 0))
    goto error_lgtm_tblhnd_share_hash_init;

  spider_alloc_calc_mem_init(spider_lgtm_tblhnd_share_hash, 245);
  spider_alloc_calc_mem(NULL,
    spider_lgtm_tblhnd_share_hash,
    spider_lgtm_tblhnd_share_hash.array.max_element *
    spider_lgtm_tblhnd_share_hash.array.size_of_element);
  if (my_hash_init(PSI_INSTRUMENT_ME, &spider_open_connections, spd_charset_utf8mb3_bin, 32, 0, 0,
                   (my_hash_get_key) spider_conn_get_key, 0, 0))
    goto error_open_connections_hash_init;

  if (my_hash_init(PSI_INSTRUMENT_ME, &spider_ipport_conns, spd_charset_utf8mb3_bin, 32, 0, 0,
                   (my_hash_get_key) spider_ipport_conn_get_key,
                   spider_free_ipport_conn, 0))
      goto error_ipport_conn__hash_init;

  spider_alloc_calc_mem_init(spider_open_connections, 146);
  spider_alloc_calc_mem(NULL,
    spider_open_connections,
    spider_open_connections.array.max_element *
    spider_open_connections.array.size_of_element);
#if defined(HS_HAS_SQLCOM) && defined(HAVE_HANDLERSOCKET)
  if (my_hash_init(PSI_INSTRUMENT_ME, &spider_hs_r_conn_hash, spd_charset_utf8mb3_bin, 32, 0, 0,
                   (my_hash_get_key) spider_conn_get_key, 0, 0))
    goto error_hs_r_conn_hash_init;

  spider_alloc_calc_mem_init(spider_hs_r_conn_hash, 147);
  spider_alloc_calc_mem(NULL,
    spider_hs_r_conn_hash,
    spider_hs_r_conn_hash.array.max_element *
    spider_hs_r_conn_hash.array.size_of_element);
  if (my_hash_init(PSI_INSTRUMENT_ME, &spider_hs_w_conn_hash, spd_charset_utf8mb3_bin, 32, 0, 0,
                   (my_hash_get_key) spider_conn_get_key, 0, 0))
    goto error_hs_w_conn_hash_init;

  spider_alloc_calc_mem_init(spider_hs_w_conn_hash, 148);
  spider_alloc_calc_mem(NULL,
    spider_hs_w_conn_hash,
    spider_hs_w_conn_hash.array.max_element *
    spider_hs_w_conn_hash.array.size_of_element);
#endif
  if (my_hash_init(PSI_INSTRUMENT_ME, &spider_allocated_thds, spd_charset_utf8mb3_bin, 32, 0, 0,
                   (my_hash_get_key) spider_allocated_thds_get_key, 0, 0))
    goto error_allocated_thds_hash_init;

  spider_alloc_calc_mem_init(spider_allocated_thds, 149);
  spider_alloc_calc_mem(NULL,
    spider_allocated_thds,
    spider_allocated_thds.array.max_element *
    spider_allocated_thds.array.size_of_element);

  if (SPD_INIT_DYNAMIC_ARRAY2(&spider_mon_table_cache, sizeof(SPIDER_MON_KEY),
      NULL, 64, 64, MYF(MY_WME)))
    goto error_mon_table_cache_array_init;

  spider_alloc_calc_mem_init(spider_mon_table_cache, 165);
  spider_alloc_calc_mem(NULL,
    spider_mon_table_cache,
    spider_mon_table_cache.max_element *
    spider_mon_table_cache.size_of_element);

  if (!(spider_udf_table_mon_mutexes = (pthread_mutex_t *)
    spider_bulk_malloc(NULL, 53, MYF(MY_WME | MY_ZEROFILL),
      &spider_udf_table_mon_mutexes, (uint) (sizeof(pthread_mutex_t) *
        spider_param_udf_table_mon_mutex_count()),
      &spider_udf_table_mon_conds, (uint) (sizeof(pthread_cond_t) *
        spider_param_udf_table_mon_mutex_count()),
      &spider_udf_table_mon_list_hash, (uint) (sizeof(HASH) *
        spider_param_udf_table_mon_mutex_count()),
      NullS))
  )
    goto error_alloc_mon_mutxes;

  for (roop_count = 0;
    roop_count < (int) spider_param_udf_table_mon_mutex_count();
    roop_count++)
  {
#if MYSQL_VERSION_ID < 50500
    if (pthread_mutex_init(&spider_udf_table_mon_mutexes[roop_count],
      MY_MUTEX_INIT_FAST))
#else
    if (mysql_mutex_init(spd_key_mutex_udf_table_mon,
      &spider_udf_table_mon_mutexes[roop_count], MY_MUTEX_INIT_FAST))
#endif
      goto error_init_udf_table_mon_mutex;
  }
  for (roop_count = 0;
    roop_count < (int) spider_param_udf_table_mon_mutex_count();
    roop_count++)
  {
#if MYSQL_VERSION_ID < 50500
    if (pthread_cond_init(&spider_udf_table_mon_conds[roop_count], NULL))
#else
    if (mysql_cond_init(spd_key_cond_udf_table_mon,
      &spider_udf_table_mon_conds[roop_count], NULL))
#endif
      goto error_init_udf_table_mon_cond;
  }
  for (roop_count = 0;
    roop_count < (int) spider_param_udf_table_mon_mutex_count();
    roop_count++)
  {
    if (my_hash_init(PSI_INSTRUMENT_ME, &spider_udf_table_mon_list_hash[roop_count],
      spd_charset_utf8mb3_bin, 32, 0, 0,
      (my_hash_get_key) spider_udf_tbl_mon_list_key, 0, 0))
      goto error_init_udf_table_mon_list_hash;

    spider_alloc_calc_mem_init(spider_udf_table_mon_list_hash, 150);
    spider_alloc_calc_mem(NULL,
      spider_udf_table_mon_list_hash,
      spider_udf_table_mon_list_hash[roop_count].array.max_element *
      spider_udf_table_mon_list_hash[roop_count].array.size_of_element);
  }

#ifndef WITHOUT_SPIDER_BG_SEARCH
  if (!(spider_table_sts_threads = (SPIDER_THREAD *)
    spider_bulk_malloc(NULL, 256, MYF(MY_WME | MY_ZEROFILL),
      &spider_table_sts_threads, (uint) (sizeof(SPIDER_THREAD) *
        spider_param_table_sts_thread_count()),
      &spider_table_crd_threads, (uint) (sizeof(SPIDER_THREAD) *
        spider_param_table_crd_thread_count()),
      NullS))
  )
    goto error_alloc_mon_mutxes;
  spider_table_sts_threads[0].init_command = TRUE;

  for (roop_count = 0;
    roop_count < (int) spider_param_table_sts_thread_count();
    roop_count++)
  {
    if ((error_num = spider_create_sts_threads(&spider_table_sts_threads[roop_count])))
    {
      goto error_init_table_sts_threads;
    }
  }
  for (roop_count = 0;
    roop_count < (int) spider_param_table_crd_thread_count();
    roop_count++)
  {
    if ((error_num = spider_create_crd_threads(&spider_table_crd_threads[roop_count])))
    {
      goto error_init_table_crd_threads;
    }
  }
#endif

  spider_dbton_mysql.dbton_id = dbton_id;
  spider_dbton_mysql.db_util->dbton_id = dbton_id;
  spider_dbton[dbton_id] = spider_dbton_mysql;
  ++dbton_id;
  spider_dbton_mariadb.dbton_id = dbton_id;
  spider_dbton_mariadb.db_util->dbton_id = dbton_id;
  spider_dbton[dbton_id] = spider_dbton_mariadb;
  ++dbton_id;
#if defined(HS_HAS_SQLCOM) && defined(HAVE_HANDLERSOCKET)
  spider_dbton_handlersocket.dbton_id = dbton_id;
  spider_dbton_handlersocket.db_util->dbton_id = dbton_id;
  spider_dbton[dbton_id] = spider_dbton_handlersocket;
  ++dbton_id;
#endif
#ifdef HAVE_ORACLE_OCI
  spider_dbton_oracle.dbton_id = dbton_id;
  spider_dbton_oracle.db_util->dbton_id = dbton_id;
  spider_dbton[dbton_id] = spider_dbton_oracle;
  ++dbton_id;
#endif
  for (roop_count = 0; roop_count < SPIDER_DBTON_SIZE; roop_count++)
  {
    if (spider_dbton[roop_count].init)
    {
      if ((error_num = spider_dbton[roop_count].init()))
      {
        goto error_init_dbton;
      }
    }
  }
  DBUG_RETURN(0);

#ifndef WITHOUT_SPIDER_BG_SEARCH
error_init_dbton:
  for (roop_count--; roop_count >= 0; roop_count--)
  {
    if (spider_dbton[roop_count].deinit)
    {
      spider_dbton[roop_count].deinit();
    }
  }
  roop_count = spider_param_table_crd_thread_count() - 1;
error_init_table_crd_threads:
  for (; roop_count >= 0; roop_count--)
  {
    spider_free_crd_threads(&spider_table_crd_threads[roop_count]);
  }
  roop_count = spider_param_table_sts_thread_count() - 1;
error_init_table_sts_threads:
  for (; roop_count >= 0; roop_count--)
  {
    spider_free_sts_threads(&spider_table_sts_threads[roop_count]);
  }
  spider_free(NULL, spider_table_sts_threads, MYF(0));
  roop_count = spider_param_udf_table_mon_mutex_count() - 1;
#endif
error_init_udf_table_mon_list_hash:
  for (; roop_count >= 0; roop_count--)
  {
    spider_free_mem_calc(NULL,
      spider_udf_table_mon_list_hash_id,
      spider_udf_table_mon_list_hash[roop_count].array.max_element *
      spider_udf_table_mon_list_hash[roop_count].array.size_of_element);
    my_hash_free(&spider_udf_table_mon_list_hash[roop_count]);
  }
  roop_count = spider_param_udf_table_mon_mutex_count() - 1;
error_init_udf_table_mon_cond:
  for (; roop_count >= 0; roop_count--)
    pthread_cond_destroy(&spider_udf_table_mon_conds[roop_count]);
  roop_count = spider_param_udf_table_mon_mutex_count() - 1;
error_init_udf_table_mon_mutex:
  for (; roop_count >= 0; roop_count--)
    pthread_mutex_destroy(&spider_udf_table_mon_mutexes[roop_count]);
  spider_free(NULL, spider_udf_table_mon_mutexes, MYF(0));
error_alloc_mon_mutxes:
  spider_free_mem_calc(NULL,
    spider_mon_table_cache_id,
    spider_mon_table_cache.max_element *
    spider_mon_table_cache.size_of_element);
  delete_dynamic(&spider_mon_table_cache);
error_mon_table_cache_array_init:
  spider_free_mem_calc(NULL,
    spider_allocated_thds_id,
    spider_allocated_thds.array.max_element *
    spider_allocated_thds.array.size_of_element);
  my_hash_free(&spider_allocated_thds);
error_allocated_thds_hash_init:
  my_hash_free(&spider_ipport_conns);
error_ipport_conn__hash_init:
#if defined(HS_HAS_SQLCOM) && defined(HAVE_HANDLERSOCKET)
  spider_free_mem_calc(NULL,
    spider_hs_w_conn_hash_id,
    spider_hs_w_conn_hash.array.max_element *
    spider_hs_w_conn_hash.array.size_of_element);
  my_hash_free(&spider_hs_w_conn_hash);
error_hs_w_conn_hash_init:
  spider_free_mem_calc(NULL,
    spider_hs_r_conn_hash_id,
    spider_hs_r_conn_hash.array.max_element *
    spider_hs_r_conn_hash.array.size_of_element);
  my_hash_free(&spider_hs_r_conn_hash);
error_hs_r_conn_hash_init:
#endif
  spider_free_mem_calc(NULL,
    spider_open_connections_id,
    spider_open_connections.array.max_element *
    spider_open_connections.array.size_of_element);
  my_hash_free(&spider_open_connections);
error_open_connections_hash_init:
  spider_free_mem_calc(NULL,
    spider_lgtm_tblhnd_share_hash_id,
    spider_lgtm_tblhnd_share_hash.array.max_element *
    spider_lgtm_tblhnd_share_hash.array.size_of_element);
  my_hash_free(&spider_lgtm_tblhnd_share_hash);
error_lgtm_tblhnd_share_hash_init:
#ifdef WITH_PARTITION_STORAGE_ENGINE
  spider_free_mem_calc(NULL,
    spider_open_wide_share_id,
    spider_open_wide_share.array.max_element *
    spider_open_wide_share.array.size_of_element);
  my_hash_free(&spider_open_wide_share);
error_open_wide_share_hash_init:
#endif
  spider_free_mem_calc(NULL,
    spider_init_error_tables_id,
    spider_init_error_tables.array.max_element *
    spider_init_error_tables.array.size_of_element);
  my_hash_free(&spider_init_error_tables);
error_init_error_tables_hash_init:
  spider_free_mem_calc(NULL,
    spider_open_tables_id,
    spider_open_tables.array.max_element *
    spider_open_tables.array.size_of_element);
  my_hash_free(&spider_open_tables);
error_open_tables_hash_init:
  pthread_mutex_destroy(&spider_mem_calc_mutex);
error_mem_calc_mutex_init:
  pthread_mutex_destroy(&spider_mon_table_cache_mutex);
error_mon_table_cache_mutex_init:
  pthread_mutex_destroy(&spider_allocated_thds_mutex);
error_allocated_thds_mutex_init:
#if defined(HS_HAS_SQLCOM) && defined(HAVE_HANDLERSOCKET)
  pthread_mutex_destroy(&spider_hs_w_conn_mutex);
error_hs_w_conn_mutex_init:
  pthread_mutex_destroy(&spider_hs_r_conn_mutex);
error_hs_r_conn_mutex_init:
#endif
  pthread_mutex_destroy(&spider_open_conn_mutex);
error_open_conn_mutex_init:
  pthread_mutex_destroy(&spider_conn_mutex);
error_conn_mutex_init:
  pthread_mutex_destroy(&spider_lgtm_tblhnd_share_mutex);
error_lgtm_tblhnd_share_mutex_init:
#ifdef WITH_PARTITION_STORAGE_ENGINE
  pthread_mutex_destroy(&spider_wide_share_mutex);
error_wide_share_mutex_init:
#endif
  pthread_mutex_destroy(&spider_init_error_tbl_mutex);
error_init_error_tbl_mutex_init:
  pthread_mutex_destroy(&spider_ipport_conn_mutex);
error_ipport_count_mutex_init:
  pthread_mutex_destroy(&spider_conn_id_mutex);
error_conn_id_mutex_init:
  pthread_mutex_destroy(&spider_thread_id_mutex);
error_thread_id_mutex_init:
  pthread_mutex_destroy(&spider_tbl_mutex);
error_tbl_mutex_init:
#ifndef WITHOUT_SPIDER_BG_SEARCH
/*
error_pt_attr_setstate:
*/
  pthread_attr_destroy(&spider_pt_attr);
error_pt_attr_init:
#endif
  DBUG_RETURN(error_num);
}

char *spider_create_string(
  const char *str,
  uint length
) {
  char *res;
  DBUG_ENTER("spider_create_string");
  if (!(res = (char*) spider_malloc(spider_current_trx, 13, length + 1,
    MYF(MY_WME))))
    DBUG_RETURN(NULL);
  memcpy(res, str, length);
  res[length] = '\0';
  DBUG_RETURN(res);
}

char *spider_create_table_name_string(
  const char *table_name,
  const char *part_name,
  const char *sub_name
) {
  char *res, *tmp;
  uint length = strlen(table_name);
  DBUG_ENTER("spider_create_table_name_string");
  if (part_name)
  {
    length += sizeof("#P#") - 1 + strlen(part_name);
    if (sub_name)
      length += sizeof("#SP#") - 1 + strlen(sub_name);
  }
  if (!(res = (char*) spider_malloc(spider_current_trx, 14, length + 1,
    MYF(MY_WME))))
    DBUG_RETURN(NULL);
  tmp = strmov(res, table_name);
  if (part_name)
  {
    tmp = strmov(tmp, "#P#");
    tmp = strmov(tmp, part_name);
    if (sub_name)
    {
      tmp = strmov(tmp, "#SP#");
      tmp = strmov(tmp, sub_name);
    }
  }
  DBUG_RETURN(res);
}

#ifdef WITH_PARTITION_STORAGE_ENGINE
void spider_get_partition_info(
  const char *table_name,
  uint table_name_length,
  const TABLE_SHARE *table_share,
  partition_info *part_info,
  partition_element **part_elem,
  partition_element **sub_elem
) {
  char tmp_name[FN_REFLEN + 1];
  partition_element *tmp_part_elem = NULL, *tmp_sub_elem = NULL;
  bool tmp_flg = FALSE, tmp_find_flg = FALSE;
  DBUG_ENTER("spider_get_partition_info");
  *part_elem = NULL;
  *sub_elem = NULL;
  if (!part_info)
    DBUG_VOID_RETURN;

  if (!memcmp(table_name + table_name_length - 5, "#TMP#", 5))
    tmp_flg = TRUE;

  DBUG_PRINT("info",("spider table_name=%s", table_name));
  List_iterator<partition_element> part_it(part_info->partitions);
  while ((*part_elem = part_it++))
  {
    if ((*part_elem)->subpartitions.elements)
    {
      List_iterator<partition_element> sub_it((*part_elem)->subpartitions);
      while ((*sub_elem = sub_it++))
      {
        if (SPIDER_create_subpartition_name(
          tmp_name, FN_REFLEN + 1, table_share->path.str,
          (*part_elem)->partition_name, (*sub_elem)->partition_name,
          NORMAL_PART_NAME))
        {
          DBUG_VOID_RETURN;
        }
        DBUG_PRINT("info",("spider tmp_name=%s", tmp_name));
        if (!memcmp(table_name, tmp_name, table_name_length + 1))
          DBUG_VOID_RETURN;
        if (
          tmp_flg &&
          *(tmp_name + table_name_length - 5) == '\0' &&
          !memcmp(table_name, tmp_name, table_name_length - 5)
        ) {
          tmp_part_elem = *part_elem;
          tmp_sub_elem = *sub_elem;
          tmp_flg = FALSE;
          tmp_find_flg = TRUE;
        }
      }
    } else {
      if (SPIDER_create_partition_name(
        tmp_name, FN_REFLEN + 1, table_share->path.str,
        (*part_elem)->partition_name, NORMAL_PART_NAME, TRUE))
      {
        DBUG_VOID_RETURN;
      }
      DBUG_PRINT("info",("spider tmp_name=%s", tmp_name));
      if (!memcmp(table_name, tmp_name, table_name_length + 1))
        DBUG_VOID_RETURN;
      if (
        tmp_flg &&
        *(tmp_name + table_name_length - 5) == '\0' &&
        !memcmp(table_name, tmp_name, table_name_length - 5)
      ) {
        tmp_part_elem = *part_elem;
        tmp_flg = FALSE;
        tmp_find_flg = TRUE;
      }
    }
  }
  if (tmp_find_flg)
  {
    *part_elem = tmp_part_elem;
    *sub_elem = tmp_sub_elem;
    DBUG_PRINT("info",("spider tmp find"));
    DBUG_VOID_RETURN;
  }
  *part_elem = NULL;
  *sub_elem = NULL;
  DBUG_PRINT("info",("spider no hit"));
  DBUG_VOID_RETURN;
}
#endif

int spider_get_sts(
  SPIDER_SHARE *share,
  int link_idx,
  time_t tmp_time,
  ha_spider *spider,
  double sts_interval,
  int sts_mode,
#ifdef WITH_PARTITION_STORAGE_ENGINE
  int sts_sync,
#endif
  int sts_sync_level,
  uint flag
) {
#ifdef WITH_PARTITION_STORAGE_ENGINE
  int get_type;
#endif
  int error_num = 0;
  bool need_to_get = TRUE;
  DBUG_ENTER("spider_get_sts");

#ifdef WITH_PARTITION_STORAGE_ENGINE
  if (
    sts_sync == 0
  ) {
    /* get */
    get_type = 1;
  } else if (
    !share->wide_share->sts_init
  ) {
    pthread_mutex_lock(&share->wide_share->sts_mutex);
    if (!share->wide_share->sts_init)
    {
      /* get after mutex_lock */
      get_type = 2;
    } else {
      pthread_mutex_unlock(&share->wide_share->sts_mutex);
      /* copy */
      get_type = 0;
    }
  } else if (
    difftime(share->sts_get_time, share->wide_share->sts_get_time) <
      sts_interval
  ) {
    /* copy */
    get_type = 0;
  } else if (
    !pthread_mutex_trylock(&share->wide_share->sts_mutex)
  ) {
    /* get after mutex_trylock */
    get_type = 3;
  } else {
    /* copy */
    get_type = 0;
  }
#endif
  if (
    !share->sts_init &&
    spider_param_load_sts_at_startup(share->load_sts_at_startup) &&
    (!share->init || share->init_error)
  ) {
    error_num = spider_sys_get_table_sts(
      current_thd,
      share->lgtm_tblhnd_share->table_name,
      share->lgtm_tblhnd_share->table_name_length,
      &share->stat,
      FALSE
    );
    if (
      !error_num ||
      (error_num != HA_ERR_KEY_NOT_FOUND && error_num != HA_ERR_END_OF_FILE)
    )
    need_to_get = FALSE;
  }

  if (need_to_get)
  {
#ifdef WITH_PARTITION_STORAGE_ENGINE
    if (get_type == 0)
      spider_copy_sts_to_share(share, share->wide_share);
    else {
#endif
      error_num = spider_db_show_table_status(spider, link_idx, sts_mode, flag);
#ifdef WITH_PARTITION_STORAGE_ENGINE
    }
#endif
  }
#ifdef WITH_PARTITION_STORAGE_ENGINE
  if (get_type >= 2)
    pthread_mutex_unlock(&share->wide_share->sts_mutex);
#endif
  if (error_num)
  {
#ifdef WITH_PARTITION_STORAGE_ENGINE
    SPIDER_PARTITION_HANDLER *partition_handler =
      spider->partition_handler;
    if (
      !share->wide_share->sts_init &&
      sts_sync >= sts_sync_level &&
      get_type > 1 &&
      partition_handler &&
      partition_handler->handlers &&
      partition_handler->handlers[0] == spider
    ) {
      int roop_count;
      ha_spider *tmp_spider;
      SPIDER_SHARE *tmp_share;
      double tmp_sts_interval;
      int tmp_sts_mode;
      int tmp_sts_sync;
      THD *thd = spider->wide_handler->trx->thd;
      for (roop_count = 1;
        roop_count < (int) partition_handler->no_parts;
        roop_count++)
      {
        tmp_spider =
          (ha_spider *) partition_handler->handlers[roop_count];
        tmp_share = tmp_spider->share;
        tmp_sts_interval = spider_param_sts_interval(thd, share->sts_interval);
        tmp_sts_mode = spider_param_sts_mode(thd, share->sts_mode);
        tmp_sts_sync = spider_param_sts_sync(thd, share->sts_sync);
        spider_get_sts(tmp_share, tmp_spider->search_link_idx,
          tmp_time, tmp_spider, tmp_sts_interval, tmp_sts_mode, tmp_sts_sync,
          1, flag);
        if (share->wide_share->sts_init)
        {
          error_num = 0;
          thd->clear_error();
          get_type = 0;
          spider_copy_sts_to_share(share, share->wide_share);
          break;
        }
      }
    }
    if (error_num)
#endif
      DBUG_RETURN(error_num);
  }
#ifdef WITH_PARTITION_STORAGE_ENGINE
  if (sts_sync >= sts_sync_level && get_type > 0)
  {
    spider_copy_sts_to_wide_share(share->wide_share, share);
    share->wide_share->sts_get_time = tmp_time;
    share->wide_share->sts_init = TRUE;
  }
#endif
  share->sts_get_time = tmp_time;
  share->sts_init = TRUE;
  DBUG_RETURN(0);
}

int spider_get_crd(
  SPIDER_SHARE *share,
  int link_idx,
  time_t tmp_time,
  ha_spider *spider,
  TABLE *table,
  double crd_interval,
  int crd_mode,
#ifdef WITH_PARTITION_STORAGE_ENGINE
  int crd_sync,
#endif
  int crd_sync_level
) {
#ifdef WITH_PARTITION_STORAGE_ENGINE
  int get_type;
#endif
  int error_num = 0;
  bool need_to_get = TRUE;
  DBUG_ENTER("spider_get_crd");

#ifdef WITH_PARTITION_STORAGE_ENGINE
  if (
    crd_sync == 0
  ) {
    /* get */
    get_type = 1;
  } else if (
    !share->wide_share->crd_init
  ) {
    pthread_mutex_lock(&share->wide_share->crd_mutex);
    if (!share->wide_share->crd_init)
    {
      /* get after mutex_lock */
      get_type = 2;
    } else {
      pthread_mutex_unlock(&share->wide_share->crd_mutex);
      /* copy */
      get_type = 0;
    }
  } else if (
    difftime(share->crd_get_time, share->wide_share->crd_get_time) <
      crd_interval
  ) {
    /* copy */
    get_type = 0;
  } else if (
    !pthread_mutex_trylock(&share->wide_share->crd_mutex)
  ) {
    /* get after mutex_trylock */
    get_type = 3;
  } else {
    /* copy */
    get_type = 0;
  }
#endif
  if (
    !share->crd_init &&
    spider_param_load_sts_at_startup(share->load_crd_at_startup)
  ) {
    error_num = spider_sys_get_table_crd(
      current_thd,
      share->lgtm_tblhnd_share->table_name,
      share->lgtm_tblhnd_share->table_name_length,
      share->cardinality,
      table->s->fields,
      FALSE
    );
    if (
      !error_num ||
      (error_num != HA_ERR_KEY_NOT_FOUND && error_num != HA_ERR_END_OF_FILE)
    )
    need_to_get = FALSE;
  }

  if (need_to_get)
  {
#ifdef WITH_PARTITION_STORAGE_ENGINE
    if (get_type == 0)
      spider_copy_crd_to_share(share, share->wide_share,
        table->s->fields);
    else {
#endif
      error_num = spider_db_show_index(spider, link_idx, table, crd_mode);
#ifdef WITH_PARTITION_STORAGE_ENGINE
    }
#endif
  }
#ifdef WITH_PARTITION_STORAGE_ENGINE
  if (get_type >= 2)
    pthread_mutex_unlock(&share->wide_share->crd_mutex);
#endif
  if (error_num)
  {
#ifdef WITH_PARTITION_STORAGE_ENGINE
    SPIDER_PARTITION_HANDLER *partition_handler =
      spider->partition_handler;
    if (
      !share->wide_share->crd_init &&
      crd_sync >= crd_sync_level &&
      get_type > 1 &&
      partition_handler &&
      partition_handler->handlers &&
      partition_handler->handlers[0] == spider
    ) {
      int roop_count;
      ha_spider *tmp_spider;
      SPIDER_SHARE *tmp_share;
      double tmp_crd_interval;
      int tmp_crd_mode;
      int tmp_crd_sync;
      THD *thd = spider->wide_handler->trx->thd;
      for (roop_count = 1;
        roop_count < (int) partition_handler->no_parts;
        roop_count++)
      {
        tmp_spider =
          (ha_spider *) partition_handler->handlers[roop_count];
        tmp_share = tmp_spider->share;
        tmp_crd_interval = spider_param_crd_interval(thd, share->crd_interval);
        tmp_crd_mode = spider_param_crd_mode(thd, share->crd_mode);
        tmp_crd_sync = spider_param_crd_sync(thd, share->crd_sync);
        spider_get_crd(tmp_share, tmp_spider->search_link_idx,
          tmp_time, tmp_spider, table, tmp_crd_interval, tmp_crd_mode,
          tmp_crd_sync, 1);
        if (share->wide_share->crd_init)
        {
          error_num = 0;
          thd->clear_error();
          get_type = 0;
          spider_copy_crd_to_share(share, share->wide_share,
            table->s->fields);
          break;
        }
      }
    }
    if (error_num)
#endif
      DBUG_RETURN(error_num);
  }
#ifdef WITH_PARTITION_STORAGE_ENGINE
  if (crd_sync >= crd_sync_level && get_type > 0)
  {
    spider_copy_crd_to_wide_share(share->wide_share, share,
      table->s->fields);
    share->wide_share->crd_get_time = tmp_time;
    share->wide_share->crd_init = TRUE;
  }
#endif
  share->crd_get_time = tmp_time;
  share->crd_init = TRUE;
  DBUG_RETURN(0);
}

void spider_set_result_list_param(
  ha_spider *spider
) {
  SPIDER_RESULT_LIST *result_list = &spider->result_list;
  SPIDER_SHARE *share = spider->share;
  THD *thd = spider->wide_handler->trx->thd;
  DBUG_ENTER("spider_set_result_list_param");
  result_list->internal_offset =
    spider_param_internal_offset(thd, share->internal_offset);
  result_list->internal_limit =
#ifdef INFO_KIND_FORCE_LIMIT_BEGIN
    spider->wide_handler->info_limit < 9223372036854775807LL ?
    spider->wide_handler->info_limit :
#endif
    spider_param_internal_limit(thd, share->internal_limit);
  result_list->split_read = spider_split_read_param(spider);
  if (spider->support_multi_split_read_sql())
  {
    result_list->multi_split_read =
      spider_param_multi_split_read(thd, share->multi_split_read);
  } else {
    result_list->multi_split_read = 1;
  }
  result_list->max_order =
    spider_param_max_order(thd, share->max_order);
  result_list->quick_mode =
    spider_param_quick_mode(thd, share->quick_mode);
  result_list->quick_page_size =
    spider_param_quick_page_size(thd, share->quick_page_size);
  result_list->quick_page_byte =
    spider_param_quick_page_byte(thd, share->quick_page_byte);
  result_list->low_mem_read =
    spider_param_low_mem_read(thd, share->low_mem_read);
  DBUG_VOID_RETURN;
}

SPIDER_INIT_ERROR_TABLE *spider_get_init_error_table(
  SPIDER_TRX *trx,
  SPIDER_SHARE *share,
  bool create
) {
  SPIDER_INIT_ERROR_TABLE *spider_init_error_table;
  char *tmp_name;
  DBUG_ENTER("spider_get_init_error_table");
  pthread_mutex_lock(&spider_init_error_tbl_mutex);
#ifdef SPIDER_HAS_HASH_VALUE_TYPE
  if (!(spider_init_error_table = (SPIDER_INIT_ERROR_TABLE *)
    my_hash_search_using_hash_value(
    &spider_init_error_tables, share->table_name_hash_value,
    (uchar*) share->table_name, share->table_name_length)))
#else
  if (!(spider_init_error_table = (SPIDER_INIT_ERROR_TABLE *) my_hash_search(
    &spider_init_error_tables,
    (uchar*) share->table_name, share->table_name_length)))
#endif
  {
    if (!create)
    {
      pthread_mutex_unlock(&spider_init_error_tbl_mutex);
      DBUG_RETURN(NULL);
    }
    if (!(spider_init_error_table = (SPIDER_INIT_ERROR_TABLE *)
      spider_bulk_malloc(spider_current_trx, 54, MYF(MY_WME | MY_ZEROFILL),
        &spider_init_error_table, (uint) (sizeof(*spider_init_error_table)),
        &tmp_name, (uint) (share->table_name_length + 1),
        NullS))
    ) {
      pthread_mutex_unlock(&spider_init_error_tbl_mutex);
      DBUG_RETURN(NULL);
    }
    memcpy(tmp_name, share->table_name, share->table_name_length);
    spider_init_error_table->table_name = tmp_name;
    spider_init_error_table->table_name_length = share->table_name_length;
#ifdef SPIDER_HAS_HASH_VALUE_TYPE
    spider_init_error_table->table_name_hash_value =
      share->table_name_hash_value;
#endif
    uint old_elements = spider_init_error_tables.array.max_element;
#ifdef HASH_UPDATE_WITH_HASH_VALUE
    if (my_hash_insert_with_hash_value(&spider_init_error_tables,
      share->table_name_hash_value, (uchar*) spider_init_error_table))
#else
    if (my_hash_insert(&spider_init_error_tables,
      (uchar*) spider_init_error_table))
#endif
    {
      spider_free(trx, spider_init_error_table, MYF(0));
      pthread_mutex_unlock(&spider_init_error_tbl_mutex);
      DBUG_RETURN(NULL);
    }
    if (spider_init_error_tables.array.max_element > old_elements)
    {
      spider_alloc_calc_mem(spider_current_trx,
        spider_init_error_tables,
        (spider_init_error_tables.array.max_element - old_elements) *
        spider_init_error_tables.array.size_of_element);
    }
  }
  pthread_mutex_unlock(&spider_init_error_tbl_mutex);
  DBUG_RETURN(spider_init_error_table);
}

void spider_delete_init_error_table(
  const char *name
) {
  SPIDER_INIT_ERROR_TABLE *spider_init_error_table;
  uint length = strlen(name);
#ifdef SPIDER_HAS_HASH_VALUE_TYPE
  my_hash_value_type hash_value = my_calc_hash(&spider_open_tables,
    (uchar*) name, length);
#endif
  DBUG_ENTER("spider_delete_init_error_table");
  pthread_mutex_lock(&spider_init_error_tbl_mutex);
#ifdef SPIDER_HAS_HASH_VALUE_TYPE
  if ((spider_init_error_table = (SPIDER_INIT_ERROR_TABLE *)
    my_hash_search_using_hash_value(&spider_init_error_tables, hash_value,
      (uchar*) name, length)))
#else
  if ((spider_init_error_table = (SPIDER_INIT_ERROR_TABLE *) my_hash_search(
    &spider_init_error_tables, (uchar*) name, length)))
#endif
  {
#ifdef HASH_UPDATE_WITH_HASH_VALUE
    my_hash_delete_with_hash_value(&spider_init_error_tables,
      spider_init_error_table->table_name_hash_value,
      (uchar*) spider_init_error_table);
#else
    my_hash_delete(&spider_init_error_tables,
      (uchar*) spider_init_error_table);
#endif
    spider_free(spider_current_trx, spider_init_error_table, MYF(0));
  }
  pthread_mutex_unlock(&spider_init_error_tbl_mutex);
  DBUG_VOID_RETURN;
}

bool spider_check_pk_update(
  TABLE *table
) {
  int roop_count;
  TABLE_SHARE *table_share = table->s;
  KEY *key_info;
  KEY_PART_INFO *key_part;
  DBUG_ENTER("spider_check_pk_update");
  if (table_share->primary_key == MAX_KEY)
    DBUG_RETURN(FALSE);

  key_info = &table_share->key_info[table_share->primary_key];
  key_part = key_info->key_part;
  for (roop_count = 0;
    roop_count < (int) spider_user_defined_key_parts(key_info); roop_count++)
  {
    if (bitmap_is_set(table->write_set,
      key_part[roop_count].field->field_index))
      DBUG_RETURN(TRUE);
  }
  DBUG_RETURN(FALSE);
}

#if defined(HS_HAS_SQLCOM) && defined(HAVE_HANDLERSOCKET)
#ifdef HANDLER_HAS_DIRECT_UPDATE_ROWS
bool spider_check_hs_pk_update(
  ha_spider *spider,
  key_range *key
) {
  uint roop_count, field_index, set_count = 0;
  TABLE *table = spider->get_table();
  TABLE_SHARE *table_share = table->s;
  SPIDER_SHARE *share = spider->share;
  KEY *key_info;
  KEY_PART_INFO *key_part;
  char buf[MAX_FIELD_WIDTH], buf2[MAX_FIELD_WIDTH];
  spider_string tmp_str(buf, MAX_FIELD_WIDTH, &my_charset_bin),
    tmp_str2(buf2, MAX_FIELD_WIDTH, &my_charset_bin);
  String *str, *str2;
  DBUG_ENTER("spider_check_hs_pk_update");
  tmp_str.init_calc_mem(137);

  if (table_share->primary_key == MAX_KEY)
    DBUG_RETURN(FALSE);
  memset(spider->tmp_column_bitmap, 0, sizeof(uchar) * share->bitmap_size);
  key_info = &table->key_info[table_share->primary_key];
  key_part = key_info->key_part;
  for (roop_count = 0; roop_count < spider_user_defined_key_parts(key_info);
    roop_count++)
  {
    field_index = key_part[roop_count].field->field_index;
    if (bitmap_is_set(table->write_set, field_index))
    {
      DBUG_PRINT("info", ("spider set key_part=%u field_index=%u",
        roop_count, field_index));
      spider_set_bit(spider->tmp_column_bitmap, field_index);
      set_count++;
    }
  }
  DBUG_PRINT("info", ("spider set_count=%u", set_count));

  Field *field;
  uint store_length, length, var_len;
  const uchar *ptr;
  bool key_eq;
  key_part_map tgt_key_part_map = key->keypart_map;
  key_info = &table->key_info[spider->active_index];
  for (
    key_part = key_info->key_part,
    length = 0;
    tgt_key_part_map;
    length += store_length,
    tgt_key_part_map >>= 1,
    key_part++
  ) {
    store_length = key_part->store_length;
    field = key_part->field;
    field_index = field->field_index;
    if (spider_bit_is_set(spider->tmp_column_bitmap, field_index))
    {
      ptr = key->key + length;
      key_eq = (tgt_key_part_map > 1);
      if (key_part->null_bit && *ptr++)
      {
        if (key->flag != HA_READ_KEY_EXACT || !field->is_null())
        {
          DBUG_PRINT("info", ("spider flag=%u is_null=%s",
            key->flag, field->is_null() ? "TRUE" : "FALSE"));
          DBUG_RETURN(TRUE);
        }
      } else {
        if (
          field->type() == MYSQL_TYPE_BLOB ||
          field->real_type() == MYSQL_TYPE_VARCHAR ||
          field->type() == MYSQL_TYPE_GEOMETRY
        ) {
          var_len = uint2korr(ptr);
          tmp_str.set_quick((char *) ptr + HA_KEY_BLOB_LENGTH, var_len,
            &my_charset_bin);
          str = tmp_str.get_str();
        } else {
          str = field->val_str(tmp_str.get_str(), ptr);
          tmp_str.mem_calc();
        }
        str2 = field->val_str(tmp_str2.get_str());
        tmp_str2.mem_calc();
        if (
          str->length() != str2->length() ||
          memcmp(str->ptr(), str2->ptr(), str->length())
        ) {
          DBUG_PRINT("info", ("spider length=%u %u",
            str->length(), str2->length()));
          DBUG_PRINT("info", ("spider length=%s %s",
            str->c_ptr_safe(), str2->c_ptr_safe()));
          DBUG_RETURN(TRUE);
        }
      }
      set_count--;
    }
  }
  DBUG_PRINT("info", ("spider set_count=%u", set_count));
  if (set_count)
  {
    DBUG_RETURN(TRUE);
  }
  DBUG_RETURN(FALSE);
}
#endif
#endif

void spider_set_tmp_share_pointer(
  SPIDER_SHARE *tmp_share,
  char **tmp_connect_info,
  uint *tmp_connect_info_length,
  long *tmp_long,
  longlong *tmp_longlong
) {
  DBUG_ENTER("spider_set_tmp_share_pointer");
  tmp_share->link_count = 1;
  tmp_share->all_link_count = 1;
  tmp_share->server_names = &tmp_connect_info[0];
  tmp_share->tgt_table_names = &tmp_connect_info[1];
  tmp_share->tgt_dbs = &tmp_connect_info[2];
  tmp_share->tgt_hosts = &tmp_connect_info[3];
  tmp_share->tgt_usernames = &tmp_connect_info[4];
  tmp_share->tgt_passwords = &tmp_connect_info[5];
  tmp_share->tgt_sockets = &tmp_connect_info[6];
  tmp_share->tgt_wrappers = &tmp_connect_info[7];
  tmp_share->tgt_ssl_cas = &tmp_connect_info[8];
  tmp_share->tgt_ssl_capaths = &tmp_connect_info[9];
  tmp_share->tgt_ssl_certs = &tmp_connect_info[10];
  tmp_share->tgt_ssl_ciphers = &tmp_connect_info[11];
  tmp_share->tgt_ssl_keys = &tmp_connect_info[12];
  tmp_share->tgt_default_files = &tmp_connect_info[13];
  tmp_share->tgt_default_groups = &tmp_connect_info[14];
  tmp_share->tgt_dsns = &tmp_connect_info[15];
  tmp_share->tgt_pk_names = &tmp_connect_info[16];
  tmp_share->tgt_sequence_names = &tmp_connect_info[17];
  tmp_share->static_link_ids = &tmp_connect_info[18];
#if defined(HS_HAS_SQLCOM) && defined(HAVE_HANDLERSOCKET)
  tmp_share->hs_read_socks = &tmp_connect_info[19];
  tmp_share->hs_write_socks = &tmp_connect_info[20];
#endif
  tmp_share->tgt_ports = &tmp_long[0];
  tmp_share->tgt_ssl_vscs = &tmp_long[1];
  tmp_share->link_statuses = &tmp_long[2];
  tmp_share->monitoring_binlog_pos_at_failing = &tmp_long[3];
  tmp_share->monitoring_flag = &tmp_long[4];
  tmp_share->monitoring_kind = &tmp_long[5];
#ifndef WITHOUT_SPIDER_BG_SEARCH
  tmp_share->monitoring_bg_flag = &tmp_long[6];
  tmp_share->monitoring_bg_kind = &tmp_long[7];
#endif
#if defined(HS_HAS_SQLCOM) && defined(HAVE_HANDLERSOCKET)
  tmp_share->use_hs_reads = &tmp_long[8];
  tmp_share->use_hs_writes = &tmp_long[9];
  tmp_share->hs_read_ports = &tmp_long[10];
  tmp_share->hs_write_ports = &tmp_long[11];
  tmp_share->hs_write_to_reads = &tmp_long[12];
#endif
  tmp_share->use_handlers = &tmp_long[13];
  tmp_share->connect_timeouts = &tmp_long[14];
  tmp_long[13] = -1;
  tmp_share->net_read_timeouts = &tmp_long[15];
  tmp_long[14] = -1;
  tmp_share->net_write_timeouts = &tmp_long[16];
  tmp_long[15] = -1;
  tmp_share->access_balances = &tmp_long[17];
  tmp_share->bka_table_name_types = &tmp_long[18];
  tmp_share->strict_group_bys = &tmp_long[19];
  tmp_share->monitoring_limit = &tmp_longlong[0];
  tmp_share->monitoring_sid = &tmp_longlong[1];
#ifndef WITHOUT_SPIDER_BG_SEARCH
  tmp_share->monitoring_bg_interval = &tmp_longlong[2];
#endif
  tmp_share->server_names_lengths = &tmp_connect_info_length[0];
  tmp_share->tgt_table_names_lengths = &tmp_connect_info_length[1];
  tmp_share->tgt_dbs_lengths = &tmp_connect_info_length[2];
  tmp_share->tgt_hosts_lengths = &tmp_connect_info_length[3];
  tmp_share->tgt_usernames_lengths = &tmp_connect_info_length[4];
  tmp_share->tgt_passwords_lengths = &tmp_connect_info_length[5];
  tmp_share->tgt_sockets_lengths = &tmp_connect_info_length[6];
  tmp_share->tgt_wrappers_lengths = &tmp_connect_info_length[7];
  tmp_share->tgt_ssl_cas_lengths = &tmp_connect_info_length[8];
  tmp_share->tgt_ssl_capaths_lengths = &tmp_connect_info_length[9];
  tmp_share->tgt_ssl_certs_lengths = &tmp_connect_info_length[10];
  tmp_share->tgt_ssl_ciphers_lengths = &tmp_connect_info_length[11];
  tmp_share->tgt_ssl_keys_lengths = &tmp_connect_info_length[12];
  tmp_share->tgt_default_files_lengths = &tmp_connect_info_length[13];
  tmp_share->tgt_default_groups_lengths = &tmp_connect_info_length[14];
  tmp_share->tgt_dsns_lengths = &tmp_connect_info_length[15];
  tmp_share->tgt_pk_names_lengths = &tmp_connect_info_length[16];
  tmp_share->tgt_sequence_names_lengths = &tmp_connect_info_length[17];
  tmp_share->static_link_ids_lengths = &tmp_connect_info_length[18];
#if defined(HS_HAS_SQLCOM) && defined(HAVE_HANDLERSOCKET)
  tmp_share->hs_read_socks_lengths = &tmp_connect_info_length[19];
  tmp_share->hs_write_socks_lengths = &tmp_connect_info_length[20];
#endif
  tmp_share->server_names_length = 1;
  tmp_share->tgt_table_names_length = 1;
  tmp_share->tgt_dbs_length = 1;
  tmp_share->tgt_hosts_length = 1;
  tmp_share->tgt_usernames_length = 1;
  tmp_share->tgt_passwords_length = 1;
  tmp_share->tgt_sockets_length = 1;
  tmp_share->tgt_wrappers_length = 1;
  tmp_share->tgt_ssl_cas_length = 1;
  tmp_share->tgt_ssl_capaths_length = 1;
  tmp_share->tgt_ssl_certs_length = 1;
  tmp_share->tgt_ssl_ciphers_length = 1;
  tmp_share->tgt_ssl_keys_length = 1;
  tmp_share->tgt_default_files_length = 1;
  tmp_share->tgt_default_groups_length = 1;
  tmp_share->tgt_dsns_length = 1;
  tmp_share->tgt_pk_names_length = 1;
  tmp_share->tgt_sequence_names_length = 1;
  tmp_share->static_link_ids_length = 1;
  tmp_share->tgt_ports_length = 1;
  tmp_share->tgt_ssl_vscs_length = 1;
  tmp_share->link_statuses_length = 1;
  tmp_share->monitoring_binlog_pos_at_failing_length = 1;
  tmp_share->monitoring_flag_length = 1;
  tmp_share->monitoring_kind_length = 1;
#ifndef WITHOUT_SPIDER_BG_SEARCH
  tmp_share->monitoring_bg_flag_length = 1;
  tmp_share->monitoring_bg_kind_length = 1;
#endif
  tmp_share->monitoring_limit_length = 1;
  tmp_share->monitoring_sid_length = 1;
#ifndef WITHOUT_SPIDER_BG_SEARCH
  tmp_share->monitoring_bg_interval_length = 1;
#endif
#if defined(HS_HAS_SQLCOM) && defined(HAVE_HANDLERSOCKET)
  tmp_share->hs_read_socks_length = 1;
  tmp_share->hs_write_socks_length = 1;
  tmp_share->use_hs_reads_length = 1;
  tmp_share->use_hs_writes_length = 1;
  tmp_share->hs_read_ports_length = 1;
  tmp_share->hs_write_ports_length = 1;
  tmp_share->hs_write_to_reads_length = 1;
#endif
  tmp_share->use_handlers_length = 1;
  tmp_share->connect_timeouts_length = 1;
  tmp_share->net_read_timeouts_length = 1;
  tmp_share->net_write_timeouts_length = 1;
  tmp_share->access_balances_length = 1;
  tmp_share->bka_table_name_types_length = 1;
  tmp_share->strict_group_bys_length = 1;

#ifndef WITHOUT_SPIDER_BG_SEARCH
  tmp_share->monitoring_bg_flag[0] = -1;
  tmp_share->monitoring_bg_kind[0] = -1;
#endif
  tmp_share->monitoring_binlog_pos_at_failing[0] = -1;
  tmp_share->monitoring_flag[0] = -1;
  tmp_share->monitoring_kind[0] = -1;
#ifndef WITHOUT_SPIDER_BG_SEARCH
  tmp_share->monitoring_bg_interval[0] = -1;
#endif
  tmp_share->monitoring_limit[0] = -1;
  tmp_share->monitoring_sid[0] = -1;
  tmp_share->bka_engine = NULL;
  tmp_share->use_dbton_count = 0;
#if defined(HS_HAS_SQLCOM) && defined(HAVE_HANDLERSOCKET)
  tmp_share->use_hs_dbton_count = 0;
#endif
  DBUG_VOID_RETURN;
}

int spider_create_tmp_dbton_share(
  SPIDER_SHARE *tmp_share
) {
  int error_num;
  uint dbton_id = tmp_share->use_dbton_ids[0];
  DBUG_ENTER("spider_create_tmp_dbton_share");
  if (!(tmp_share->dbton_share[dbton_id] =
    spider_dbton[dbton_id].create_db_share(tmp_share)))
  {
    DBUG_RETURN(HA_ERR_OUT_OF_MEM);
  }
  if ((error_num = tmp_share->dbton_share[dbton_id]->init()))
  {
    delete tmp_share->dbton_share[dbton_id];
    tmp_share->dbton_share[dbton_id] = NULL;
    DBUG_RETURN(error_num);
  }
  DBUG_RETURN(0);
}

void spider_free_tmp_dbton_share(
  SPIDER_SHARE *tmp_share
) {
  uint dbton_id = tmp_share->use_dbton_ids[0];
  DBUG_ENTER("spider_free_tmp_dbton_share");
  if (tmp_share->dbton_share[dbton_id])
  {
    delete tmp_share->dbton_share[dbton_id];
    tmp_share->dbton_share[dbton_id] = NULL;
  }
  DBUG_VOID_RETURN;
}

int spider_create_tmp_dbton_handler(
  ha_spider *tmp_spider
) {
  int error_num;
  SPIDER_SHARE *tmp_share = tmp_spider->share;
  uint dbton_id = tmp_share->use_dbton_ids[0];
  DBUG_ENTER("spider_create_tmp_dbton_handler");
  if (!(tmp_spider->dbton_handler[dbton_id] =
    spider_dbton[dbton_id].create_db_handler(tmp_spider,
    tmp_share->dbton_share[dbton_id])))
  {
    DBUG_RETURN(HA_ERR_OUT_OF_MEM);
  }
  if ((error_num = tmp_spider->dbton_handler[dbton_id]->init()))
  {
    delete tmp_spider->dbton_handler[dbton_id];
    tmp_spider->dbton_handler[dbton_id] = NULL;
    DBUG_RETURN(error_num);
  }
  DBUG_RETURN(0);
}

void spider_free_tmp_dbton_handler(
  ha_spider *tmp_spider
) {
  SPIDER_SHARE *tmp_share = tmp_spider->share;
  uint dbton_id = tmp_share->use_dbton_ids[0];
  DBUG_ENTER("spider_create_tmp_dbton_handler");
  if (tmp_spider->dbton_handler[dbton_id])
  {
    delete tmp_spider->dbton_handler[dbton_id];
    tmp_spider->dbton_handler[dbton_id] = NULL;
  }
  DBUG_VOID_RETURN;
}

TABLE_LIST *spider_get_parent_table_list(
  ha_spider *spider
) {
  TABLE *table = spider->get_table();
  DBUG_ENTER("spider_get_parent_table_list");
  DBUG_RETURN(table->pos_in_table_list);
}

List<Index_hint> *spider_get_index_hints(
  ha_spider *spider
  ) {
    TABLE_LIST *table_list = spider_get_parent_table_list(spider);
    DBUG_ENTER("spider_get_index_hint");
    if (table_list)
    {
      DBUG_RETURN(table_list->index_hints);
    }
    DBUG_RETURN(NULL);
}


st_select_lex *spider_get_select_lex(
  ha_spider *spider
) {
  TABLE_LIST *table_list = spider_get_parent_table_list(spider);
  DBUG_ENTER("spider_get_select_lex");
  if (table_list)
  {
    DBUG_RETURN(table_list->select_lex);
  }
  DBUG_RETURN(NULL);
}

void spider_get_select_limit_from_select_lex(
  st_select_lex *select_lex,
  longlong *select_limit,
  longlong *offset_limit
) {
  DBUG_ENTER("spider_get_select_limit_from_select_lex");
  *select_limit = 9223372036854775807LL;
  *offset_limit = 0;
  if (select_lex && select_lex->explicit_limit)
  {
    *select_limit = select_lex->select_limit ?
      select_lex->select_limit->val_int() : 0;
    *offset_limit = select_lex->offset_limit ?
      select_lex->offset_limit->val_int() : 0;
  }
  DBUG_VOID_RETURN;
}

void spider_get_select_limit(
  ha_spider *spider,
  st_select_lex **select_lex,
  longlong *select_limit,
  longlong *offset_limit
) {
  DBUG_ENTER("spider_get_select_limit");
  *select_lex = spider_get_select_lex(spider);
  spider_get_select_limit_from_select_lex(
    *select_lex, select_limit, offset_limit);
  DBUG_VOID_RETURN;
}

longlong spider_split_read_param(
  ha_spider *spider
) {
  SPIDER_SHARE *share = spider->share;
  SPIDER_RESULT_LIST *result_list = &spider->result_list;
  THD *thd = spider->wide_handler->trx->thd;
  st_select_lex *select_lex;
  longlong select_limit;
  longlong offset_limit;
  double semi_split_read;
  longlong split_read;
  DBUG_ENTER("spider_split_read_param");
  result_list->set_split_read_count = 1;
#ifdef INFO_KIND_FORCE_LIMIT_BEGIN
  if (spider->wide_handler->info_limit < 9223372036854775807LL)
  {
    DBUG_PRINT("info",("spider info_limit=%lld",
      spider->wide_handler->info_limit));
    longlong info_limit = spider->wide_handler->info_limit;
    result_list->split_read_base = info_limit;
    result_list->semi_split_read = 0;
    result_list->first_read = info_limit;
    result_list->second_read = info_limit;
    result_list->semi_split_read_base = 0;
    result_list->set_split_read = FALSE;
    DBUG_RETURN(info_limit);
  }
#endif
  if (spider->sql_kinds & SPIDER_SQL_KIND_HANDLER)
  {
    DBUG_RETURN(result_list->semi_split_read_base);
  }
  spider_get_select_limit(spider, &select_lex, &select_limit, &offset_limit);
  DBUG_PRINT("info",("spider result_list->set_split_read=%s", result_list->set_split_read ? "TRUE" : "FALSE"));
  if (!result_list->set_split_read)
  {
    int bulk_update_mode = spider_param_bulk_update_mode(thd,
      share->bulk_update_mode);
    DBUG_PRINT("info",("spider sql_command=%u",
      spider->wide_handler->sql_command));
    DBUG_PRINT("info",("spider bulk_update_mode=%d", bulk_update_mode));
    DBUG_PRINT("info",("spider support_bulk_update_sql=%s",
      spider->support_bulk_update_sql() ? "TRUE" : "FALSE"));
#ifdef SPIDER_HAS_GROUP_BY_HANDLER
    bool inserting =
      (
#ifdef HS_HAS_SQLCOM
        spider->wide_handler->sql_command == SQLCOM_HS_INSERT ||
#endif
        spider->wide_handler->sql_command == SQLCOM_INSERT ||
        spider->wide_handler->sql_command == SQLCOM_INSERT_SELECT
      );
#endif
    bool updating =
      (
#ifdef HS_HAS_SQLCOM
        spider->wide_handler->sql_command == SQLCOM_HS_UPDATE ||
#endif
        spider->wide_handler->sql_command == SQLCOM_UPDATE ||
        spider->wide_handler->sql_command == SQLCOM_UPDATE_MULTI
      );
    bool deleting =
      (
#ifdef HS_HAS_SQLCOM
        spider->wide_handler->sql_command == SQLCOM_HS_DELETE ||
#endif
        spider->wide_handler->sql_command == SQLCOM_DELETE ||
        spider->wide_handler->sql_command == SQLCOM_DELETE_MULTI
      );
    bool replacing =
      (
        spider->wide_handler->sql_command == SQLCOM_REPLACE ||
        spider->wide_handler->sql_command == SQLCOM_REPLACE_SELECT
      );
    DBUG_PRINT("info",("spider updating=%s", updating ? "TRUE" : "FALSE"));
    DBUG_PRINT("info",("spider deleting=%s", deleting ? "TRUE" : "FALSE"));
    DBUG_PRINT("info",("spider replacing=%s", replacing ? "TRUE" : "FALSE"));
    TABLE *table = spider->get_table();
    if (
#ifdef SPIDER_HAS_GROUP_BY_HANDLER
      (
        inserting &&
        spider->use_fields
      ) ||
#endif
      replacing ||
      (
        (
          updating ||
          deleting
        ) &&
        (
          bulk_update_mode != 2 ||
          !spider->support_bulk_update_sql() ||
          (
            updating &&
            table->triggers &&
#ifdef HA_CAN_FORCE_BULK_UPDATE
            !(table->file->ha_table_flags() & HA_CAN_FORCE_BULK_UPDATE) &&
#endif
            table->triggers->has_triggers(TRG_EVENT_UPDATE, TRG_ACTION_AFTER)
          ) ||
          (
            deleting &&
            table->triggers &&
#ifdef HA_CAN_FORCE_BULK_DELETE
            !(table->file->ha_table_flags() & HA_CAN_FORCE_BULK_DELETE) &&
#endif
            table->triggers->has_triggers(TRG_EVENT_DELETE, TRG_ACTION_AFTER)
          )
        )
      )
    ) {
      /* This case must select by one shot */
      DBUG_PRINT("info",("spider cancel split read"));
      result_list->split_read_base = 9223372036854775807LL;
      result_list->semi_split_read = 0;
      result_list->semi_split_read_limit = 9223372036854775807LL;
      result_list->first_read = 9223372036854775807LL;
      result_list->second_read = 9223372036854775807LL;
      result_list->semi_split_read_base = 0;
      result_list->set_split_read = TRUE;
      DBUG_RETURN(9223372036854775807LL);
    }
#ifdef SPIDER_HAS_EXPLAIN_QUERY
    Explain_query *explain = thd->lex->explain;
    bool filesort = FALSE;
    if (explain)
    {
      DBUG_PRINT("info",("spider explain=%p", explain));
      Explain_select *explain_select = NULL;
      if (select_lex)
      {
        DBUG_PRINT("info",("spider select_lex=%p", select_lex));
        DBUG_PRINT("info",("spider select_number=%u",
          select_lex->select_number));
        explain_select =
          explain->get_select(select_lex->select_number);
      }
      if (explain_select)
      {
        DBUG_PRINT("info",("spider explain_select=%p", explain_select));
        if (explain_select->using_filesort)
        {
          DBUG_PRINT("info",("spider using filesort"));
          filesort = TRUE;
        }
      }
    }
#endif
    result_list->split_read_base =
      spider_param_split_read(thd, share->split_read);
#ifdef SPIDER_HAS_EXPLAIN_QUERY
    if (filesort)
    {
      result_list->semi_split_read = 0;
      result_list->semi_split_read_limit = 9223372036854775807LL;
    } else {
#endif
      result_list->semi_split_read =
        spider_param_semi_split_read(thd, share->semi_split_read);
      result_list->semi_split_read_limit =
        spider_param_semi_split_read_limit(thd, share->semi_split_read_limit);
#ifdef SPIDER_HAS_EXPLAIN_QUERY
    }
#endif
    result_list->first_read =
      spider_param_first_read(thd, share->first_read);
    result_list->second_read =
      spider_param_second_read(thd, share->second_read);
    result_list->semi_split_read_base = 0;
    result_list->set_split_read = TRUE;
  }
  DBUG_PRINT("info",("spider result_list->semi_split_read=%f", result_list->semi_split_read));
  DBUG_PRINT("info",("spider select_lex->explicit_limit=%d", select_lex ? select_lex->explicit_limit : 0));
  DBUG_PRINT("info",("spider OPTION_FOUND_ROWS=%s", select_lex && (select_lex->options & OPTION_FOUND_ROWS) ? "TRUE" : "FALSE"));
  DBUG_PRINT("info",("spider select_lex->group_list.elements=%u", select_lex ? select_lex->group_list.elements : 0));
  DBUG_PRINT("info",("spider select_lex->with_sum_func=%s", select_lex && select_lex->with_sum_func ? "TRUE" : "FALSE"));
  if (
    result_list->semi_split_read > 0 &&
    select_lex && select_lex->explicit_limit &&
    !(select_lex->options & OPTION_FOUND_ROWS) &&
    !select_lex->group_list.elements &&
    !select_lex->with_sum_func
  ) {
    semi_split_read = result_list->semi_split_read *
      (select_limit + offset_limit);
    DBUG_PRINT("info",("spider semi_split_read=%f", semi_split_read));
    if (semi_split_read >= result_list->semi_split_read_limit)
    {
      result_list->semi_split_read_base = result_list->semi_split_read_limit;
      DBUG_RETURN(result_list->semi_split_read_limit);
    } else {
      split_read = (longlong) semi_split_read;
      if (split_read < 0)
      {
        result_list->semi_split_read_base = result_list->semi_split_read_limit;
        DBUG_RETURN(result_list->semi_split_read_limit);
      } else if (split_read == 0)
      {
        result_list->semi_split_read_base = 1;
        DBUG_RETURN(1);
      } else {
        result_list->semi_split_read_base = split_read;
        DBUG_RETURN(split_read);
      }
    }
  } else if (result_list->first_read > 0)
    DBUG_RETURN(result_list->first_read);
  DBUG_RETURN(result_list->split_read_base);
}

longlong spider_bg_split_read_param(
  ha_spider *spider
) {
  SPIDER_RESULT_LIST *result_list = &spider->result_list;
  DBUG_ENTER("spider_bg_split_read_param");
  if (result_list->semi_split_read_base)
    DBUG_RETURN(result_list->semi_split_read_base);
  DBUG_RETURN(result_list->split_read_base);
}

void spider_first_split_read_param(
  ha_spider *spider
) {
  SPIDER_RESULT_LIST *result_list = &spider->result_list;
  DBUG_ENTER("spider_first_split_read_param");
  if (result_list->semi_split_read_base)
    result_list->split_read = result_list->semi_split_read_base;
  else if (result_list->second_read > 0)
    result_list->split_read = result_list->first_read;
  else
    result_list->split_read = result_list->split_read_base;
  result_list->set_split_read_count = 1;
  DBUG_VOID_RETURN;
}

void spider_next_split_read_param(
  ha_spider *spider
) {
  SPIDER_RESULT_LIST *result_list = &spider->result_list;
  DBUG_ENTER("spider_next_split_read_param");
  if (result_list->semi_split_read_base)
    result_list->split_read = result_list->semi_split_read_base;
  else if (
    result_list->set_split_read_count == 1 &&
    result_list->second_read > 0
  )
    result_list->split_read = result_list->second_read;
  else
    result_list->split_read = result_list->split_read_base;
  result_list->set_split_read_count++;
  DBUG_VOID_RETURN;
}

bool spider_check_direct_order_limit(
  ha_spider *spider
) {
  THD *thd = spider->wide_handler->trx->thd;
  SPIDER_SHARE *share = spider->share;
  st_select_lex *select_lex;
  longlong select_limit;
  longlong offset_limit;
  DBUG_ENTER("spider_check_direct_order_limit");
  if (spider_check_index_merge(spider->get_table(),
    spider_get_select_lex(spider)))
  {
    DBUG_PRINT("info",("spider set use_index_merge"));
    spider->use_index_merge = TRUE;
  }
  DBUG_PRINT("info",("spider SQLCOM_HA_READ=%s",
    (spider->wide_handler->sql_command == SQLCOM_HA_READ) ? "TRUE" : "FALSE"));
  DBUG_PRINT("info",("spider sql_kinds with SPIDER_SQL_KIND_HANDLER=%s",
    (spider->sql_kinds & SPIDER_SQL_KIND_HANDLER) ? "TRUE" : "FALSE"));
  DBUG_PRINT("info",("spider use_index_merge=%s",
    spider->use_index_merge ? "TRUE" : "FALSE"));
  DBUG_PRINT("info",("spider is_clone=%s",
    spider->is_clone ? "TRUE" : "FALSE"));
#ifdef HA_CAN_BULK_ACCESS
  DBUG_PRINT("info",("spider is_bulk_access_clone=%s",
    spider->is_bulk_access_clone ? "TRUE" : "FALSE"));
#endif
  if (
    spider->wide_handler->sql_command != SQLCOM_HA_READ &&
    !spider->use_index_merge &&
#ifdef HA_CAN_BULK_ACCESS
    (!spider->is_clone || spider->is_bulk_access_clone)
#else
    !spider->is_clone
#endif
  ) {
    spider_get_select_limit(spider, &select_lex, &select_limit, &offset_limit);
    bool first_check = TRUE;
    DBUG_PRINT("info",("spider select_lex=%p", select_lex));
#if defined(MARIADB_BASE_VERSION) && MYSQL_VERSION_ID >= 100000
    DBUG_PRINT("info",("spider leaf_tables.elements=%u",
      select_lex ? select_lex->leaf_tables.elements : 0));
#endif

    if (select_lex && (select_lex->options & SELECT_DISTINCT))
    {
      DBUG_PRINT("info",("spider with distinct"));
      spider->result_list.direct_distinct = TRUE;
    }
#ifdef HANDLER_HAS_DIRECT_AGGREGATE
    spider->result_list.direct_aggregate = TRUE;
#endif
    DBUG_PRINT("info",("spider select_limit=%lld", select_limit));
    DBUG_PRINT("info",("spider offset_limit=%lld", offset_limit));
    if (
#if MYSQL_VERSION_ID < 50500
      !thd->variables.engine_condition_pushdown ||
#else
#ifdef SPIDER_ENGINE_CONDITION_PUSHDOWN_IS_ALWAYS_ON
#else
      !(thd->variables.optimizer_switch &
        OPTIMIZER_SWITCH_ENGINE_CONDITION_PUSHDOWN) ||
#endif
#endif
#ifdef SPIDER_NEED_CHECK_CONDITION_AT_CHECKING_DIRECT_ORDER_LIMIT
      !spider->condition ||
#endif
      !select_lex ||
#if defined(MARIADB_BASE_VERSION) && MYSQL_VERSION_ID >= 100000
      select_lex->leaf_tables.elements != 1 ||
#endif
      select_lex->table_list.elements != 1
    ) {
      DBUG_PRINT("info",("spider first_check is FALSE"));
      first_check = FALSE;
      spider->result_list.direct_distinct = FALSE;
#ifdef HANDLER_HAS_DIRECT_AGGREGATE
      spider->result_list.direct_aggregate = FALSE;
#endif
    } else if (spider_db_append_condition(spider, NULL, 0, TRUE))
    {
      DBUG_PRINT("info",("spider FALSE by condition"));
      first_check = FALSE;
      spider->result_list.direct_distinct = FALSE;
#ifdef HANDLER_HAS_DIRECT_AGGREGATE
      spider->result_list.direct_aggregate = FALSE;
#endif
    } else if (spider->sql_kinds & SPIDER_SQL_KIND_HANDLER)
    {
      DBUG_PRINT("info",("spider sql_kinds with SPIDER_SQL_KIND_HANDLER"));
      spider->result_list.direct_distinct = FALSE;
#ifdef HANDLER_HAS_DIRECT_AGGREGATE
      spider->result_list.direct_aggregate = FALSE;
    } else if (
      !select_lex->group_list.elements &&
      !select_lex->with_sum_func
    ) {
      DBUG_PRINT("info",("spider this SQL is not aggregate SQL"));
      spider->result_list.direct_aggregate = FALSE;
    } else {
      ORDER *group;
      for (group = (ORDER *) select_lex->group_list.first; group;
        group = group->next)
      {
        if (spider->print_item_type((*group->item), NULL, NULL, 0))
        {
          DBUG_PRINT("info",("spider aggregate FALSE by group"));
          spider->result_list.direct_aggregate = FALSE;
          break;
        }
      }
      JOIN *join = select_lex->join;
      Item_sum **item_sum_ptr;
      for (item_sum_ptr = join->sum_funcs; *item_sum_ptr; ++item_sum_ptr)
      {
        if (spider->print_item_type(*item_sum_ptr, NULL, NULL, 0))
        {
          DBUG_PRINT("info",("spider aggregate FALSE by not supported"));
          spider->result_list.direct_aggregate = FALSE;
          break;
        }
      }
      if (!spider_all_part_in_order((ORDER *) select_lex->group_list.first,
        spider->get_table()))
      {
        DBUG_PRINT("info",("spider FALSE by group condition"));
        first_check = FALSE;
        spider->result_list.direct_distinct = FALSE;
      }
#endif
    }

    longlong direct_order_limit = spider_param_direct_order_limit(thd,
      share->direct_order_limit);
    DBUG_PRINT("info",("spider direct_order_limit=%lld", direct_order_limit));
    if (direct_order_limit)
    {
      DBUG_PRINT("info",("spider first_check=%s",
        first_check ? "TRUE" : "FALSE"));
      DBUG_PRINT("info",("spider (select_lex->options & OPTION_FOUND_ROWS)=%s",
        select_lex && (select_lex->options & OPTION_FOUND_ROWS) ? "TRUE" : "FALSE"));
#ifdef HANDLER_HAS_DIRECT_AGGREGATE
      DBUG_PRINT("info",("spider direct_aggregate=%s",
        spider->result_list.direct_aggregate ? "TRUE" : "FALSE"));
#endif
      DBUG_PRINT("info",("spider select_lex->group_list.elements=%u",
        select_lex ? select_lex->group_list.elements : 0));
      DBUG_PRINT("info",("spider select_lex->with_sum_func=%s",
        select_lex && select_lex->with_sum_func ? "TRUE" : "FALSE"));
      DBUG_PRINT("info",("spider select_lex->having=%s",
        select_lex && select_lex->having ? "TRUE" : "FALSE"));
      DBUG_PRINT("info",("spider select_lex->order_list.elements=%u",
        select_lex ? select_lex->order_list.elements : 0));
      if (
        !first_check ||
        !select_lex->explicit_limit ||
        (select_lex->options & OPTION_FOUND_ROWS) ||
        (
#ifdef HANDLER_HAS_DIRECT_AGGREGATE
          !spider->result_list.direct_aggregate &&
#endif
          (
            select_lex->group_list.elements ||
            select_lex->with_sum_func
          )
        ) ||
        select_lex->having ||
        !select_lex->order_list.elements ||
        select_limit > direct_order_limit - offset_limit
      ) {
        DBUG_PRINT("info",("spider FALSE by select_lex"));
        DBUG_RETURN(FALSE);
      }
      ORDER *order;
      for (order = (ORDER *) select_lex->order_list.first; order;
        order = order->next)
      {
        if (spider->print_item_type((*order->item), NULL, NULL, 0))
        {
          DBUG_PRINT("info",("spider FALSE by order"));
          DBUG_RETURN(FALSE);
        }
      }
      DBUG_PRINT("info",("spider TRUE"));
      spider->result_list.internal_limit = select_limit + offset_limit;
      spider->result_list.split_read = select_limit + offset_limit;
      spider->wide_handler->trx->direct_order_limit_count++;
      DBUG_RETURN(TRUE);
    }
  }
  DBUG_PRINT("info",("spider FALSE by parameter"));
  DBUG_RETURN(FALSE);
}

#ifdef HANDLER_HAS_DIRECT_AGGREGATE
bool spider_all_part_in_order(
  ORDER *order,
  TABLE *table
) {
  TABLE_LIST *parent;
  partition_info *part_info;
  Field **part_fields;
  ORDER *ptr;
  Item *item;
  Item_field *item_field;
  DBUG_ENTER("spider_all_part_in_order");
  while (TRUE)
  {
    DBUG_PRINT("info", ("spider table_name = %s", table->s->db.str));
    DBUG_PRINT("info",("spider part_info=%p", table->part_info));
    if ((part_info = table->part_info))
    {
      for (part_fields = part_info->full_part_field_array;
        *part_fields; ++part_fields)
      {
        DBUG_PRINT("info", ("spider part_field = %s",
          SPIDER_field_name_str(*part_fields)));
        for (ptr = order; ptr; ptr = ptr->next)
        {
          item = *ptr->item;
          if (item->type() != Item::FIELD_ITEM)
          {
            continue;
          }
          item_field = (Item_field *) item;
          Field *field = item_field->field;
          if (!field)
          {
            continue;
          }
          DBUG_PRINT("info", ("spider field_name = %s.%s",
            field->table->s->db.str, SPIDER_field_name_str(field)));
          if (*part_fields == spider_field_exchange(table->file, field))
          {
            break;
          }
        }
        if (!ptr)
        {
          DBUG_RETURN(FALSE);
        }
      }
    }
    if (!(parent = table->pos_in_table_list->parent_l))
    {
      break;
    }
    table = parent->table;
  }
  DBUG_RETURN(TRUE);
}

Field *spider_field_exchange(
  handler *handler,
  Field *field
) {
  DBUG_ENTER("spider_field_exchange");
#ifdef HA_CAN_BULK_ACCESS
  if (handler->is_bulk_access_clone)
  {
    handler = handler->pt_clone_source_handler;
  }
#endif
  DBUG_PRINT("info",("spider in field=%p", field));
  DBUG_PRINT("info",("spider in field->table=%p", field->table));
    DBUG_PRINT("info",("spider table=%p", handler->get_table()));
    if (field->table != handler->get_table())
      DBUG_RETURN(NULL);
  DBUG_PRINT("info",("spider out field=%p", field));
  DBUG_RETURN(field);
}
#endif

int spider_set_direct_limit_offset(
  ha_spider *spider
) {
#ifndef SPIDER_ENGINE_CONDITION_PUSHDOWN_IS_ALWAYS_ON
  THD *thd = spider->wide_handler->trx->thd;
#endif
  st_select_lex *select_lex;
  longlong select_limit;
  longlong offset_limit;
  TABLE_LIST *table_list;
  DBUG_ENTER("spider_set_direct_limit_offset");

  if (spider->result_list.direct_limit_offset)
    DBUG_RETURN(TRUE);

  if (
    spider->partition_handler &&
    !spider->wide_handler_owner
  ) {
    if (spider->partition_handler->owner->
      result_list.direct_limit_offset == TRUE)
    {
      spider->result_list.direct_limit_offset = TRUE;
      DBUG_RETURN(TRUE);
    } else {
      DBUG_RETURN(FALSE);
    }
  }

  if (
    spider->wide_handler->sql_command != SQLCOM_SELECT ||
#ifdef HANDLER_HAS_DIRECT_AGGREGATE
    spider->result_list.direct_aggregate ||
#endif
    spider->result_list.direct_order_limit ||
    spider->prev_index_rnd_init != SPD_RND    // must be RND_INIT and not be INDEX_INIT
  )
    DBUG_RETURN(FALSE);

  spider_get_select_limit(spider, &select_lex, &select_limit, &offset_limit);

  // limit and offset is non-zero
  if (!(select_limit && offset_limit))
    DBUG_RETURN(FALSE);

  // more than one table
  if (
    !select_lex ||
    select_lex->table_list.elements != 1
  )
    DBUG_RETURN(FALSE);

  table_list = (TABLE_LIST *) select_lex->table_list.first;
  if (table_list->table->file->partition_ht() != spider_hton_ptr)
  {
    DBUG_PRINT("info",("spider ht1=%u ht2=%u",
      table_list->table->file->partition_ht()->slot,
      spider_hton_ptr->slot
    ));
    DBUG_RETURN(FALSE);
  }

  // contain where
  if (
#if MYSQL_VERSION_ID < 50500
    !thd->variables.engine_condition_pushdown ||
#else
#ifdef SPIDER_ENGINE_CONDITION_PUSHDOWN_IS_ALWAYS_ON
#else
    !(thd->variables.optimizer_switch &
      OPTIMIZER_SWITCH_ENGINE_CONDITION_PUSHDOWN) ||
#endif
#endif
    // conditions is null may be no where condition in rand_init
    spider->wide_handler->condition
  )
    DBUG_RETURN(FALSE);

  // ignore condition like 1=1
#ifdef SPIDER_has_Item_with_subquery
  if (select_lex->where && select_lex->where->with_subquery())
#else
  if (select_lex->where && select_lex->where->with_subselect)
#endif
    DBUG_RETURN(FALSE);

  if (
    select_lex->group_list.elements ||
    select_lex->with_sum_func ||
    select_lex->having ||
    select_lex->order_list.elements
  )
    DBUG_RETURN(FALSE);

  // must not be derived table
  if (SPIDER_get_linkage(select_lex) == DERIVED_TABLE_TYPE)
    DBUG_RETURN(FALSE);

  spider->direct_select_offset = offset_limit;
  spider->direct_current_offset = offset_limit;
  spider->direct_select_limit = select_limit;
  spider->result_list.direct_limit_offset = TRUE;
  DBUG_RETURN(TRUE);
}


bool spider_check_index_merge(
  TABLE *table,
  st_select_lex *select_lex
) {
  uint roop_count;
  JOIN *join;
  DBUG_ENTER("spider_check_index_merge");
  if (!select_lex)
  {
    DBUG_PRINT("info",("spider select_lex is null"));
    DBUG_RETURN(FALSE);
  }
  join = select_lex->join;
  if (!join)
  {
    DBUG_PRINT("info",("spider join is null"));
    DBUG_RETURN(FALSE);
  }
  if (!join->join_tab)
  {
    DBUG_PRINT("info",("spider join->join_tab is null"));
    DBUG_RETURN(FALSE);
  }
  for (roop_count = 0; roop_count < spider_join_table_count(join); ++roop_count)
  {
    JOIN_TAB *join_tab = &join->join_tab[roop_count];
    if (join_tab->table == table)
    {
      DBUG_PRINT("info",("spider join_tab->type=%u", join_tab->type));
      if (
#ifdef SPIDER_HAS_JT_HASH_INDEX_MERGE
        join_tab->type == JT_HASH_INDEX_MERGE ||
#endif
        join_tab->type == JT_INDEX_MERGE
      ) {
        DBUG_RETURN(TRUE);
      }
/*
      DBUG_PRINT("info",("spider join_tab->quick->get_type()=%u",
        join_tab->quick ? join_tab->quick->get_type() : 0));
      if (
        join_tab->quick &&
        join_tab->quick->get_type() == QUICK_SELECT_I::QS_TYPE_INDEX_MERGE
      ) {
        DBUG_RETURN(TRUE);
      }
*/
      DBUG_PRINT("info",("spider join_tab->select->quick->get_type()=%u",
        join_tab->select && join_tab->select->quick ? join_tab->select->quick->get_type() : 0));
      if (
        join_tab->select &&
        join_tab->select->quick &&
        join_tab->select->quick->get_type() == QUICK_SELECT_I::QS_TYPE_INDEX_MERGE
      ) {
        DBUG_RETURN(TRUE);
      }
      break;
    }
  }
  DBUG_RETURN(FALSE);
}

int spider_compare_for_sort(
  SPIDER_SORT *a,
  SPIDER_SORT *b
) {
  DBUG_ENTER("spider_compare_for_sort");
  if (a->sort > b->sort)
    DBUG_RETURN(-1);
  if (a->sort < b->sort)
    DBUG_RETURN(1);
  DBUG_RETURN(0);
}

ulong spider_calc_for_sort(
  uint count,
  ...
) {
  ulong sort = 0;
  va_list args;
  va_start(args, count);
  DBUG_ENTER("spider_calc_for_sort");
  while (count--)
  {
    char *start = va_arg(args, char *), *str;
    uint wild_pos = 0;

    if ((str = start))
    {
      wild_pos = 128;
      for (; *str; str++)
      {
        if (*str == spider_wild_prefix && str[1])
          str++;
        else if (*str == spider_wild_many || *str == spider_wild_one)
        {
          wild_pos = (uint) (str - start) + 1;
          if (wild_pos > 127)
            wild_pos = 127;
          break;
        }
      }
    }
    sort = (sort << 8) + wild_pos;
  }
  va_end(args);
  DBUG_RETURN(sort);
}

double spider_rand(
  uint32 rand_source
) {
#if defined(MARIADB_BASE_VERSION) && MYSQL_VERSION_ID >= 100000
  struct my_rnd_struct rand;
#else
  struct rand_struct rand;
#endif
  DBUG_ENTER("spider_rand");
  /* generate same as rand function for applications */
#if defined(MARIADB_BASE_VERSION) && MYSQL_VERSION_ID >= 100000
  my_rnd_init(&rand, (uint32) (rand_source * 65537L + 55555555L),
    (uint32) (rand_source * 268435457L));
#else
  randominit(&rand, (uint32) (rand_source * 65537L + 55555555L),
    (uint32) (rand_source * 268435457L));
#endif
  DBUG_RETURN(my_rnd(&rand));
}

#ifdef SPIDER_HAS_DISCOVER_TABLE_STRUCTURE
int spider_discover_table_structure_internal(
  SPIDER_TRX *trx,
  SPIDER_SHARE *spider_share,
  spider_string *str
) {
  int error_num = 0, roop_count;
  DBUG_ENTER("spider_discover_table_structure_internal");
  for (roop_count = 0; roop_count < SPIDER_DBTON_SIZE; roop_count++)
  {
    if (spider_bit_is_set(spider_share->dbton_bitmap, roop_count))
    {
      if ((error_num = spider_share->dbton_share[roop_count]->
        discover_table_structure(trx, spider_share, str)))
      {
        continue;
      }
      break;
    }
  }
  DBUG_RETURN(error_num);
}

int spider_discover_table_structure(
  handlerton *hton,
  THD* thd,
  TABLE_SHARE *share,
  HA_CREATE_INFO *info
) {
  int error_num = HA_ERR_WRONG_COMMAND, dummy;
  SPIDER_SHARE *spider_share;
  const char *table_name = share->path.str;
  uint table_name_length = (uint) strlen(table_name);
  SPIDER_TRX *trx;
#ifdef WITH_PARTITION_STORAGE_ENGINE
  partition_info *part_info = thd->work_part_info;
#endif
  SPIDER_Open_tables_backup open_tables_backup;
  TABLE *table_tables;
#ifdef WITH_PARTITION_STORAGE_ENGINE
  uint str_len;
#endif
  char buf[MAX_FIELD_WIDTH];
  spider_string str(buf, sizeof(buf), system_charset_info);
  DBUG_ENTER("spider_discover_table_structure");
  str.init_calc_mem(229);
  str.length(0);
  if (str.reserve(
    SPIDER_SQL_CREATE_TABLE_LEN + share->db.length +
    SPIDER_SQL_DOT_LEN + share->table_name.length +
    /* SPIDER_SQL_LCL_NAME_QUOTE_LEN */ 4 + SPIDER_SQL_OPEN_PAREN_LEN
  )) {
    DBUG_RETURN(HA_ERR_OUT_OF_MEM);
  }
  str.q_append(SPIDER_SQL_CREATE_TABLE_STR, SPIDER_SQL_CREATE_TABLE_LEN);
  str.q_append(SPIDER_SQL_LCL_NAME_QUOTE_STR, SPIDER_SQL_LCL_NAME_QUOTE_LEN);
  str.q_append(share->db.str, share->db.length);
  str.q_append(SPIDER_SQL_LCL_NAME_QUOTE_STR, SPIDER_SQL_LCL_NAME_QUOTE_LEN);
  str.q_append(SPIDER_SQL_DOT_STR, SPIDER_SQL_DOT_LEN);
  str.q_append(SPIDER_SQL_LCL_NAME_QUOTE_STR, SPIDER_SQL_LCL_NAME_QUOTE_LEN);
  str.q_append(share->table_name.str, share->table_name.length);
  str.q_append(SPIDER_SQL_LCL_NAME_QUOTE_STR, SPIDER_SQL_LCL_NAME_QUOTE_LEN);
  str.q_append(SPIDER_SQL_OPEN_PAREN_STR, SPIDER_SQL_OPEN_PAREN_LEN);
#ifdef WITH_PARTITION_STORAGE_ENGINE
  str_len = str.length();
#endif
#ifdef SPIDER_HAS_HASH_VALUE_TYPE
  my_hash_value_type hash_value = my_calc_hash(&spider_open_tables,
    (uchar*) table_name, table_name_length);
#endif
  if (!(trx = spider_get_trx(thd, TRUE, &error_num)))
  {
    DBUG_PRINT("info",("spider spider_get_trx error"));
    my_error(error_num, MYF(0));
    DBUG_RETURN(error_num);
  }
  share->table_charset = info->default_table_charset;
  share->comment = info->comment;
#ifdef WITH_PARTITION_STORAGE_ENGINE
  if (!part_info)
  {
#endif
    if (!(spider_share = spider_create_share(table_name, share,
#ifdef WITH_PARTITION_STORAGE_ENGINE
      NULL,
#endif
#ifdef SPIDER_HAS_HASH_VALUE_TYPE
      hash_value,
#endif
      &error_num
    ))) {
      DBUG_RETURN(error_num);
    }

    error_num = spider_discover_table_structure_internal(trx, spider_share, &str);

    if (!error_num)
    {
      if (
        (table_tables = spider_open_sys_table(
          thd, SPIDER_SYS_TABLES_TABLE_NAME_STR,
          SPIDER_SYS_TABLES_TABLE_NAME_LEN, TRUE, &open_tables_backup, FALSE,
          &error_num))
      ) {
#ifdef SPIDER_SUPPORT_CREATE_OR_REPLACE_TABLE
        if (thd->lex->create_info.or_replace())
        {
          error_num = spider_delete_tables(table_tables,
            spider_share->table_name, &dummy);
        }
        if (!error_num)
        {
#endif
          error_num = spider_insert_tables(table_tables, spider_share);
#ifdef SPIDER_SUPPORT_CREATE_OR_REPLACE_TABLE
        }
#endif
        spider_close_sys_table(thd, table_tables,
          &open_tables_backup, FALSE);
      }
    }

    spider_free_share_resource_only(spider_share);
#ifdef WITH_PARTITION_STORAGE_ENGINE
  } else {
    char tmp_name[FN_REFLEN + 1];
    List_iterator<partition_element> part_it(part_info->partitions);
    List_iterator<partition_element> part_it2(part_info->partitions);
    partition_element *part_elem, *sub_elem;
    while ((part_elem = part_it++))
    {
      if ((part_elem)->subpartitions.elements)
      {
        List_iterator<partition_element> sub_it((part_elem)->subpartitions);
        while ((sub_elem = sub_it++))
        {
          str.length(str_len);
          if ((error_num = SPIDER_create_subpartition_name(
            tmp_name, FN_REFLEN + 1, table_name,
            (part_elem)->partition_name, (sub_elem)->partition_name,
            NORMAL_PART_NAME)))
          {
            DBUG_RETURN(HA_ERR_OUT_OF_MEM);
          }
          DBUG_PRINT("info",("spider tmp_name=%s", tmp_name));
          if (!(spider_share = spider_create_share(tmp_name, share,
            part_info,
#ifdef SPIDER_HAS_HASH_VALUE_TYPE
            hash_value,
#endif
            &error_num
          ))) {
            DBUG_RETURN(error_num);
          }

          error_num = spider_discover_table_structure_internal(
            trx, spider_share, &str);

          spider_free_share_resource_only(spider_share);
          if (!error_num)
            break;
        }
        if (!error_num)
          break;
      } else {
        str.length(str_len);
        if ((error_num = SPIDER_create_partition_name(
          tmp_name, FN_REFLEN + 1, table_name,
          (part_elem)->partition_name, NORMAL_PART_NAME, TRUE)))
        {
          DBUG_RETURN(HA_ERR_OUT_OF_MEM);
        }
        DBUG_PRINT("info",("spider tmp_name=%s", tmp_name));
        if (!(spider_share = spider_create_share(tmp_name, share,
          part_info,
#ifdef SPIDER_HAS_HASH_VALUE_TYPE
          hash_value,
#endif
          &error_num
        ))) {
          DBUG_RETURN(error_num);
        }

        error_num = spider_discover_table_structure_internal(
          trx, spider_share, &str);

        spider_free_share_resource_only(spider_share);
        if (!error_num)
          break;
      }
    }
    if (!error_num)
    {
      if (
        !(table_tables = spider_open_sys_table(
          thd, SPIDER_SYS_TABLES_TABLE_NAME_STR,
          SPIDER_SYS_TABLES_TABLE_NAME_LEN, TRUE, &open_tables_backup, FALSE,
          &error_num))
      ) {
        DBUG_RETURN(error_num);
      }
      while ((part_elem = part_it2++))
      {
        if ((part_elem)->subpartitions.elements)
        {
          List_iterator<partition_element> sub_it((part_elem)->subpartitions);
          while ((sub_elem = sub_it++))
          {
            if ((error_num = SPIDER_create_subpartition_name(
              tmp_name, FN_REFLEN + 1, table_name,
              (part_elem)->partition_name, (sub_elem)->partition_name,
              NORMAL_PART_NAME)))
            {
              DBUG_RETURN(HA_ERR_OUT_OF_MEM);
            }
            DBUG_PRINT("info",("spider tmp_name=%s", tmp_name));
            if (!(spider_share = spider_create_share(tmp_name, share,
              part_info,
#ifdef SPIDER_HAS_HASH_VALUE_TYPE
              hash_value,
#endif
              &error_num
            ))) {
              DBUG_RETURN(error_num);
            }

#ifdef SPIDER_SUPPORT_CREATE_OR_REPLACE_TABLE
            if (thd->lex->create_info.or_replace())
            {
              error_num = spider_delete_tables(table_tables,
                spider_share->table_name, &dummy);
            }
            if (!error_num)
            {
#endif
              error_num = spider_insert_tables(table_tables, spider_share);
#ifdef SPIDER_SUPPORT_CREATE_OR_REPLACE_TABLE
            }
#endif

            spider_free_share_resource_only(spider_share);
            if (error_num)
              break;
          }
          if (error_num)
            break;
        } else {
          if ((error_num = SPIDER_create_partition_name(
            tmp_name, FN_REFLEN + 1, table_name,
            (part_elem)->partition_name, NORMAL_PART_NAME, TRUE)))
          {
            DBUG_RETURN(HA_ERR_OUT_OF_MEM);
          }
          DBUG_PRINT("info",("spider tmp_name=%s", tmp_name));
          if (!(spider_share = spider_create_share(tmp_name, share,
            part_info,
#ifdef SPIDER_HAS_HASH_VALUE_TYPE
            hash_value,
#endif
            &error_num
          ))) {
            DBUG_RETURN(error_num);
          }

#ifdef SPIDER_SUPPORT_CREATE_OR_REPLACE_TABLE
          if (thd->lex->create_info.or_replace())
          {
            error_num = spider_delete_tables(table_tables,
              spider_share->table_name, &dummy);
          }
          if (!error_num)
          {
#endif
            error_num = spider_insert_tables(table_tables, spider_share);
#ifdef SPIDER_SUPPORT_CREATE_OR_REPLACE_TABLE
          }
#endif

          spider_free_share_resource_only(spider_share);
          if (error_num)
            break;
        }
      }
      spider_close_sys_table(thd, table_tables,
        &open_tables_backup, FALSE);
    }
  }
#endif

  if (!error_num)
    thd->clear_error();
  else
    DBUG_RETURN(error_num);

  str.length(str.length() - SPIDER_SQL_COMMA_LEN);
  CHARSET_INFO *table_charset;
  if (share->table_charset)
  {
    table_charset = share->table_charset;
  } else {
    table_charset = system_charset_info;
  }
  uint csnamelen = strlen(table_charset->csname);
  uint collatelen = strlen(table_charset->name);
  if (str.reserve(SPIDER_SQL_CLOSE_PAREN_LEN + SPIDER_SQL_DEFAULT_CHARSET_LEN +
    csnamelen + SPIDER_SQL_COLLATE_LEN + collatelen +
    SPIDER_SQL_CONNECTION_LEN + SPIDER_SQL_VALUE_QUOTE_LEN +
    (share->comment.length * 2)
  )) {
    DBUG_RETURN(HA_ERR_OUT_OF_MEM);
  }
  str.q_append(SPIDER_SQL_CLOSE_PAREN_STR, SPIDER_SQL_CLOSE_PAREN_LEN);
  str.q_append(SPIDER_SQL_DEFAULT_CHARSET_STR, SPIDER_SQL_DEFAULT_CHARSET_LEN);
  str.q_append(table_charset->csname, csnamelen);
  str.q_append(SPIDER_SQL_COLLATE_STR, SPIDER_SQL_COLLATE_LEN);
  str.q_append(table_charset->name, collatelen);
  str.q_append(SPIDER_SQL_COMMENT_STR, SPIDER_SQL_COMMENT_LEN);
  str.q_append(SPIDER_SQL_VALUE_QUOTE_STR, SPIDER_SQL_VALUE_QUOTE_LEN);
  str.append_escape_string(share->comment.str, share->comment.length);
  if (str.reserve(SPIDER_SQL_CONNECTION_LEN +
    (SPIDER_SQL_VALUE_QUOTE_LEN * 2) +
    (share->connect_string.length * 2)))
  {
    DBUG_RETURN(HA_ERR_OUT_OF_MEM);
  }
  str.q_append(SPIDER_SQL_VALUE_QUOTE_STR, SPIDER_SQL_VALUE_QUOTE_LEN);
  str.q_append(SPIDER_SQL_CONNECTION_STR, SPIDER_SQL_CONNECTION_LEN);
  str.q_append(SPIDER_SQL_VALUE_QUOTE_STR, SPIDER_SQL_VALUE_QUOTE_LEN);
  str.append_escape_string(share->connect_string.str,
    share->connect_string.length);
  if (str.reserve(SPIDER_SQL_VALUE_QUOTE_LEN))
  {
    DBUG_RETURN(HA_ERR_OUT_OF_MEM);
  }
  str.q_append(SPIDER_SQL_VALUE_QUOTE_STR, SPIDER_SQL_VALUE_QUOTE_LEN);
#ifdef WITH_PARTITION_STORAGE_ENGINE
  DBUG_PRINT("info",("spider part_info=%p", part_info));
  if (part_info)
  {
    uint part_syntax_len;
    char *part_syntax;
    List_iterator<partition_element> part_it(part_info->partitions);
    partition_element *part_elem, *sub_elem;
    while ((part_elem = part_it++))
    {
      part_elem->engine_type = hton;
      if ((part_elem)->subpartitions.elements)
      {
        List_iterator<partition_element> sub_it((part_elem)->subpartitions);
        while ((sub_elem = sub_it++))
        {
          sub_elem->engine_type = hton;
        }
      }
    }
    if (part_info->fix_parser_data(thd))
    {
      DBUG_RETURN(ER_SPIDER_UNKNOWN_NUM);
    }
    if (!(part_syntax = SPIDER_generate_partition_syntax(thd, part_info,
      &part_syntax_len, FALSE, TRUE, info, NULL, NULL)))
    {
      DBUG_RETURN(HA_ERR_OUT_OF_MEM);
    }
    if (str.reserve(part_syntax_len))
    {
      DBUG_RETURN(HA_ERR_OUT_OF_MEM);
    }
    str.q_append(part_syntax, part_syntax_len);
    SPIDER_free_part_syntax(part_syntax, MYF(0));
  }
#endif
  DBUG_PRINT("info",("spider str=%s", str.c_ptr_safe()));

  error_num = share->init_from_sql_statement_string(thd, TRUE, str.ptr(),
    str.length());
  DBUG_RETURN(error_num);
}
#endif

#ifndef WITHOUT_SPIDER_BG_SEARCH
int spider_create_spider_object_for_share(
  SPIDER_TRX *trx,
  SPIDER_SHARE *share,
  ha_spider **spider
) {
  int error_num, roop_count, *need_mons;
  SPIDER_CONN **conns;
  uint *conn_link_idx;
  uchar *conn_can_fo;
  char **conn_keys;
#if defined(HS_HAS_SQLCOM) && defined(HAVE_HANDLERSOCKET)
  char **hs_r_conn_keys;
  char **hs_w_conn_keys;
#endif
  spider_db_handler **dbton_hdl;
  SPIDER_WIDE_HANDLER *wide_handler;
  DBUG_ENTER("spider_create_spider_object_for_share");
  DBUG_PRINT("info",("spider trx=%p", trx));
  DBUG_PRINT("info",("spider share=%p", share));
  DBUG_PRINT("info",("spider spider_ptr=%p", spider));
  DBUG_PRINT("info",("spider spider=%p", (*spider)));

  if (*spider)
  {
    /* already exists */
    DBUG_RETURN(0);
  }
  (*spider) = new (&share->mem_root) ha_spider();
  if (!(*spider))
  {
    error_num = HA_ERR_OUT_OF_MEM;
    goto error_spider_alloc;
  }
  DBUG_PRINT("info",("spider spider=%p", (*spider)));
#if defined(HS_HAS_SQLCOM) && defined(HAVE_HANDLERSOCKET)
  if (!(need_mons = (int *)
    spider_bulk_malloc(spider_current_trx, 255, MYF(MY_WME | MY_ZEROFILL),
      &need_mons, (uint) (sizeof(int) * share->link_count),
      &conns, (uint) (sizeof(SPIDER_CONN *) * share->link_count),
      &conn_link_idx, (uint) (sizeof(uint) * share->link_count),
      &conn_can_fo, (uint) (sizeof(uchar) * share->link_bitmap_size),
      &conn_keys, (uint) (sizeof(char *) * share->link_count),
      &hs_r_conn_keys, (uint) (sizeof(char *) * share->link_count),
      &hs_w_conn_keys, (uint) (sizeof(char *) * share->link_count),
      &dbton_hdl, (uint) (sizeof(spider_db_handler *) * SPIDER_DBTON_SIZE),
      &wide_handler, (uint) sizeof(SPIDER_WIDE_HANDLER),
      NullS))
  )
#else
  if (!(need_mons = (int *)
    spider_bulk_malloc(spider_current_trx, 255, MYF(MY_WME | MY_ZEROFILL),
      &need_mons, (uint) (sizeof(int) * share->link_count),
      &conns, (uint) (sizeof(SPIDER_CONN *) * share->link_count),
      &conn_link_idx, (uint) (sizeof(uint) * share->link_count),
      &conn_can_fo, (uint) (sizeof(uchar) * share->link_bitmap_size),
      &conn_keys, (uint) (sizeof(char *) * share->link_count),
      &dbton_hdl, (uint) (sizeof(spider_db_handler *) * SPIDER_DBTON_SIZE),
      &wide_handler, (uint) sizeof(SPIDER_WIDE_HANDLER),
      NullS))
  )
#endif
  {
    error_num = HA_ERR_OUT_OF_MEM;
    goto error_need_mons_alloc;
  }
  DBUG_PRINT("info",("spider need_mons=%p", need_mons));
  (*spider)->wide_handler = wide_handler;
  wide_handler->trx = trx;
  (*spider)->change_table_ptr(&share->table, share->table_share);
  (*spider)->share = share;
  (*spider)->conns = conns;
  (*spider)->conn_link_idx = conn_link_idx;
  (*spider)->conn_can_fo = conn_can_fo;
  (*spider)->need_mons = need_mons;
  (*spider)->conn_keys_first_ptr = share->conn_keys[0];
  (*spider)->conn_keys = conn_keys;
#if defined(HS_HAS_SQLCOM) && defined(HAVE_HANDLERSOCKET)
  (*spider)->hs_r_conn_keys = hs_r_conn_keys;
  (*spider)->hs_w_conn_keys = hs_w_conn_keys;
#endif
  (*spider)->dbton_handler = dbton_hdl;
  (*spider)->search_link_idx = -1;
  for (roop_count = 0; roop_count < SPIDER_DBTON_SIZE; roop_count++)
  {
    if (
      spider_bit_is_set(share->dbton_bitmap, roop_count) &&
      spider_dbton[roop_count].create_db_handler
    ) {
      if (!(dbton_hdl[roop_count] = spider_dbton[roop_count].create_db_handler(
        *spider, share->dbton_share[roop_count])))
      {
        error_num = HA_ERR_OUT_OF_MEM;
        goto error_init_db_handler;
      }
      if ((error_num = dbton_hdl[roop_count]->init()))
        goto error_init_db_handler;
    }
  }
  DBUG_PRINT("info",("spider share=%p", (*spider)->share));
  DBUG_PRINT("info",("spider need_mons=%p", (*spider)->need_mons));
  DBUG_RETURN(0);

error_init_db_handler:
  for (; roop_count >= 0; --roop_count)
  {
    if (
      spider_bit_is_set(share->dbton_bitmap, roop_count) &&
      dbton_hdl[roop_count]
    ) {
      delete dbton_hdl[roop_count];
      dbton_hdl[roop_count] = NULL;
    }
  }
  spider_free(spider_current_trx, (*spider)->need_mons, MYF(0));
error_need_mons_alloc:
  delete (*spider);
  (*spider) = NULL;
error_spider_alloc:
  DBUG_RETURN(error_num);
}

void spider_free_spider_object_for_share(
  ha_spider **spider
) {
  int roop_count;
  SPIDER_SHARE *share = (*spider)->share;
  spider_db_handler **dbton_hdl = (*spider)->dbton_handler;
  DBUG_ENTER("spider_free_spider_object_for_share");
  DBUG_PRINT("info",("spider share=%p", share));
  DBUG_PRINT("info",("spider spider_ptr=%p", spider));
  DBUG_PRINT("info",("spider spider=%p", (*spider)));
  for (roop_count = SPIDER_DBTON_SIZE - 1; roop_count >= 0; --roop_count)
  {
    if (
      spider_bit_is_set(share->dbton_bitmap, roop_count) &&
      dbton_hdl[roop_count]
    ) {
      delete dbton_hdl[roop_count];
      dbton_hdl[roop_count] = NULL;
    }
  }
  spider_free(spider_current_trx, (*spider)->need_mons, MYF(0));
  delete (*spider);
  (*spider) = NULL;
  DBUG_VOID_RETURN;
}

int spider_create_sts_threads(
  SPIDER_THREAD *spider_thread
) {
  int error_num;
  DBUG_ENTER("spider_create_sts_threads");
#if MYSQL_VERSION_ID < 50500
  if (pthread_mutex_init(&spider_thread->mutex,
    MY_MUTEX_INIT_FAST))
#else
  if (mysql_mutex_init(spd_key_mutex_bg_stss,
    &spider_thread->mutex, MY_MUTEX_INIT_FAST))
#endif
  {
    error_num = HA_ERR_OUT_OF_MEM;
    goto error_mutex_init;
  }
#if MYSQL_VERSION_ID < 50500
  if (pthread_cond_init(&spider_thread->cond, NULL))
#else
  if (mysql_cond_init(spd_key_cond_bg_stss,
    &spider_thread->cond, NULL))
#endif
  {
    error_num = HA_ERR_OUT_OF_MEM;
    goto error_cond_init;
  }
#if MYSQL_VERSION_ID < 50500
  if (pthread_cond_init(&spider_thread->sync_cond, NULL))
#else
  if (mysql_cond_init(spd_key_cond_bg_sts_syncs,
    &spider_thread->sync_cond, NULL))
#endif
  {
    error_num = HA_ERR_OUT_OF_MEM;
    goto error_sync_cond_init;
  }
#if MYSQL_VERSION_ID < 50500
  if (pthread_create(&spider_thread->thread, &spider_pt_attr,
    spider_table_bg_sts_action, (void *) spider_thread)
  )
#else
  if (mysql_thread_create(spd_key_thd_bg_stss, &spider_thread->thread,
    &spider_pt_attr, spider_table_bg_sts_action, (void *) spider_thread)
  )
#endif
  {
    error_num = HA_ERR_OUT_OF_MEM;
    goto error_thread_create;
  }
  DBUG_RETURN(0);

error_thread_create:
  pthread_cond_destroy(&spider_thread->sync_cond);
error_sync_cond_init:
  pthread_cond_destroy(&spider_thread->cond);
error_cond_init:
  pthread_mutex_destroy(&spider_thread->mutex);
error_mutex_init:
  DBUG_RETURN(error_num);
}

void spider_free_sts_threads(
  SPIDER_THREAD *spider_thread
) {
  bool thread_killed;
  DBUG_ENTER("spider_free_sts_threads");
  spider_thread->init_command = FALSE;
  pthread_mutex_lock(&spider_thread->mutex);
  thread_killed = spider_thread->killed;
  spider_thread->killed = TRUE;
  if (!thread_killed)
  {
    if (spider_thread->thd_wait)
    {
      pthread_cond_signal(&spider_thread->cond);
    }
    pthread_cond_wait(&spider_thread->sync_cond, &spider_thread->mutex);
  }
  pthread_mutex_unlock(&spider_thread->mutex);
  pthread_join(spider_thread->thread, NULL);
  pthread_cond_destroy(&spider_thread->sync_cond);
  pthread_cond_destroy(&spider_thread->cond);
  pthread_mutex_destroy(&spider_thread->mutex);
  spider_thread->thd_wait = FALSE;
  spider_thread->killed = FALSE;
  DBUG_VOID_RETURN;
}

int spider_create_crd_threads(
  SPIDER_THREAD *spider_thread
) {
  int error_num;
  DBUG_ENTER("spider_create_crd_threads");
#if MYSQL_VERSION_ID < 50500
  if (pthread_mutex_init(&spider_thread->mutex,
    MY_MUTEX_INIT_FAST))
#else
  if (mysql_mutex_init(spd_key_mutex_bg_crds,
    &spider_thread->mutex, MY_MUTEX_INIT_FAST))
#endif
  {
    error_num = HA_ERR_OUT_OF_MEM;
    goto error_mutex_init;
  }
#if MYSQL_VERSION_ID < 50500
  if (pthread_cond_init(&spider_thread->cond, NULL))
#else
  if (mysql_cond_init(spd_key_cond_bg_crds,
    &spider_thread->cond, NULL))
#endif
  {
    error_num = HA_ERR_OUT_OF_MEM;
    goto error_cond_init;
  }
#if MYSQL_VERSION_ID < 50500
  if (pthread_cond_init(&spider_thread->sync_cond, NULL))
#else
  if (mysql_cond_init(spd_key_cond_bg_crd_syncs,
    &spider_thread->sync_cond, NULL))
#endif
  {
    error_num = HA_ERR_OUT_OF_MEM;
    goto error_sync_cond_init;
  }
#if MYSQL_VERSION_ID < 50500
  if (pthread_create(&spider_thread->thread, &spider_pt_attr,
    spider_table_bg_crd_action, (void *) spider_thread)
  )
#else
  if (mysql_thread_create(spd_key_thd_bg_crds, &spider_thread->thread,
    &spider_pt_attr, spider_table_bg_crd_action, (void *) spider_thread)
  )
#endif
  {
    error_num = HA_ERR_OUT_OF_MEM;
    goto error_thread_create;
  }
  DBUG_RETURN(0);

error_thread_create:
  pthread_cond_destroy(&spider_thread->sync_cond);
error_sync_cond_init:
  pthread_cond_destroy(&spider_thread->cond);
error_cond_init:
  pthread_mutex_destroy(&spider_thread->mutex);
error_mutex_init:
  DBUG_RETURN(error_num);
}

void spider_free_crd_threads(
  SPIDER_THREAD *spider_thread
) {
  bool thread_killed;
  DBUG_ENTER("spider_free_crd_threads");
  pthread_mutex_lock(&spider_thread->mutex);
  thread_killed = spider_thread->killed;
  spider_thread->killed = TRUE;
  if (!thread_killed)
  {
    if (spider_thread->thd_wait)
    {
      pthread_cond_signal(&spider_thread->cond);
    }
    pthread_cond_wait(&spider_thread->sync_cond, &spider_thread->mutex);
  }
  pthread_mutex_unlock(&spider_thread->mutex);
  pthread_join(spider_thread->thread, NULL);
  pthread_cond_destroy(&spider_thread->sync_cond);
  pthread_cond_destroy(&spider_thread->cond);
  pthread_mutex_destroy(&spider_thread->mutex);
  spider_thread->thd_wait = FALSE;
  spider_thread->killed = FALSE;
  DBUG_VOID_RETURN;
}

void *spider_table_bg_sts_action(
  void *arg
) {
  SPIDER_THREAD *thread = (SPIDER_THREAD *) arg;
  SPIDER_SHARE *share;
  SPIDER_TRX *trx;
  int error_num;
  ha_spider *spider;
  SPIDER_CONN **conns;
  THD *thd;
  my_thread_init();
  DBUG_ENTER("spider_table_bg_sts_action");
  /* init start */
  pthread_mutex_lock(&thread->mutex);
  if (!(thd = spider_create_sys_thd(thread)))
  {
    thread->thd_wait = FALSE;
    thread->killed = FALSE;
    pthread_mutex_unlock(&thread->mutex);
    my_thread_end();
    DBUG_RETURN(NULL);
  }
  SPIDER_set_next_thread_id(thd);
#ifdef HAVE_PSI_INTERFACE
  mysql_thread_set_psi_id(thd->thread_id);
#endif
  thd_proc_info(thd, "Spider table background statistics action handler");
  if (!(trx = spider_get_trx(NULL, FALSE, &error_num)))
  {
    spider_destroy_sys_thd(thd);
    thread->thd_wait = FALSE;
    thread->killed = FALSE;
    pthread_mutex_unlock(&thread->mutex);
#if !defined(MYSQL_DYNAMIC_PLUGIN) || !defined(_WIN32)
    set_current_thd(nullptr);
#endif
    my_thread_end();
    DBUG_RETURN(NULL);
  }
  trx->thd = thd;
  /* init end */

  if (thread->init_command)
  {
    uint i = 0;
    tmp_disable_binlog(thd);
    thd->security_ctx->skip_grants();
    thd->client_capabilities |= CLIENT_MULTI_RESULTS;
    if (!(*spd_mysqld_server_started) && !thd->killed && !thread->killed)
    {
      pthread_mutex_lock(spd_LOCK_server_started);
      thd->mysys_var->current_cond = spd_COND_server_started;
      thd->mysys_var->current_mutex = spd_LOCK_server_started;
      if (!(*spd_mysqld_server_started) && !thd->killed && !thread->killed &&
        thread->init_command)
      {
        do
        {
          struct timespec abstime;
          set_timespec_nsec(abstime, 1000);
          error_num = pthread_cond_timedwait(spd_COND_server_started,
            spd_LOCK_server_started, &abstime);
        } while (
          (error_num == ETIMEDOUT || error_num == ETIME) &&
          !(*spd_mysqld_server_started) && !thd->killed && !thread->killed &&
          thread->init_command
        );
      }
      pthread_mutex_unlock(spd_LOCK_server_started);
      thd->mysys_var->current_cond = &thread->cond;
      thd->mysys_var->current_mutex = &thread->mutex;
    }
    bool spd_wsrep_on = thd->variables.wsrep_on;
    thd->variables.wsrep_on = false;
    while (spider_init_queries[i].length && !thd->killed && !thread->killed &&
      thread->init_command)
    {
      dispatch_command(COM_QUERY, thd, spider_init_queries[i].str,
        (uint) spider_init_queries[i].length, FALSE, FALSE);
      if (unlikely(thd->is_error()))
      {
        fprintf(stderr, "[ERROR] %s\n", spider_stmt_da_message(thd));
        thd->clear_error();
        break;
      }
      ++i;
    }
    thd->variables.wsrep_on = spd_wsrep_on;
    thd->mysys_var->current_cond = &thread->cond;
    thd->mysys_var->current_mutex = &thread->mutex;
    thd->client_capabilities -= CLIENT_MULTI_RESULTS;
    reenable_binlog(thd);
    thread->init_command = FALSE;
    pthread_cond_broadcast(&thread->sync_cond);
  }
  if (thd->killed)
  {
    thread->killed = TRUE;
  }
  if (thd->killed)
  {
    thread->killed = TRUE;
  }

  while (TRUE)
  {
    DBUG_PRINT("info",("spider bg sts loop start"));
    if (thread->killed)
    {
      DBUG_PRINT("info",("spider bg sts kill start"));
      trx->thd = NULL;
      spider_free_trx(trx, TRUE);
      spider_destroy_sys_thd(thd);
      pthread_cond_signal(&thread->sync_cond);
      pthread_mutex_unlock(&thread->mutex);
#if !defined(MYSQL_DYNAMIC_PLUGIN) || !defined(_WIN32)
      set_current_thd(nullptr);
#endif
      my_thread_end();
      DBUG_RETURN(NULL);
    }
    if (!thread->queue_first)
    {
      DBUG_PRINT("info",("spider bg sts has no job"));
      thread->thd_wait = TRUE;
      pthread_cond_wait(&thread->cond, &thread->mutex);
      thread->thd_wait = FALSE;
      if (thd->killed)
        thread->killed = TRUE;
      continue;
    }
    share = (SPIDER_SHARE *) thread->queue_first;
    share->sts_working = TRUE;
    pthread_mutex_unlock(&thread->mutex);

    spider = share->sts_spider;
    conns = spider->conns;
    if (spider->search_link_idx < 0)
    {
      spider->wide_handler->trx = trx;
      spider_trx_set_link_idx_for_all(spider);
      spider->search_link_idx = spider_conn_first_link_idx(thd,
        share->link_statuses, share->access_balances, spider->conn_link_idx,
        share->link_count, SPIDER_LINK_STATUS_OK);
    }
    if (spider->search_link_idx >= 0)
    {
      DBUG_PRINT("info",
        ("spider difftime=%f",
          difftime(share->bg_sts_try_time, share->sts_get_time)));
      DBUG_PRINT("info",
        ("spider bg_sts_interval=%f", share->bg_sts_interval));
      if (difftime(share->bg_sts_try_time, share->sts_get_time) >=
        share->bg_sts_interval)
      {
        if (!conns[spider->search_link_idx])
        {
          spider_get_conn(share, spider->search_link_idx,
            share->conn_keys[spider->search_link_idx],
            trx, spider, FALSE, FALSE, SPIDER_CONN_KIND_MYSQL,
            &error_num);
          if (conns[spider->search_link_idx])
          {
            conns[spider->search_link_idx]->error_mode = 0;
          } else {
            spider->search_link_idx = -1;
          }
        }
        DBUG_PRINT("info",
          ("spider search_link_idx=%d", spider->search_link_idx));
        if (spider->search_link_idx >= 0 && conns[spider->search_link_idx])
        {
#ifdef WITH_PARTITION_STORAGE_ENGINE
          if (spider_get_sts(share, spider->search_link_idx,
            share->bg_sts_try_time, spider,
            share->bg_sts_interval, share->bg_sts_mode,
            share->bg_sts_sync,
            2, HA_STATUS_CONST | HA_STATUS_VARIABLE))
#else
          if (spider_get_sts(share, spider->search_link_idx,
            share->bg_sts_try_time, spider,
            share->bg_sts_interval, share->bg_sts_mode,
            2, HA_STATUS_CONST | HA_STATUS_VARIABLE))
#endif
          {
            spider->search_link_idx = -1;
          }
        }
      }
    }
    memset(spider->need_mons, 0, sizeof(int) * share->link_count);
    pthread_mutex_lock(&thread->mutex);
    if (thread->queue_first == thread->queue_last)
    {
      thread->queue_first = NULL;
      thread->queue_last = NULL;
    } else {
      thread->queue_first = share->sts_next;
      share->sts_next->sts_prev = NULL;
      share->sts_next = NULL;
    }
    share->sts_working = FALSE;
    share->sts_wait = FALSE;
    if (thread->first_free_wait)
    {
      pthread_cond_signal(&thread->sync_cond);
      pthread_cond_wait(&thread->cond, &thread->mutex);
      if (thd->killed)
        thread->killed = TRUE;
    }
  }
}

void *spider_table_bg_crd_action(
  void *arg
) {
  SPIDER_THREAD *thread = (SPIDER_THREAD *) arg;
  SPIDER_SHARE *share;
  SPIDER_TRX *trx;
  int error_num;
  ha_spider *spider;
  TABLE *table;
  SPIDER_CONN **conns;
  THD *thd;
  my_thread_init();
  DBUG_ENTER("spider_table_bg_crd_action");
  /* init start */
  pthread_mutex_lock(&thread->mutex);
  if (!(thd = spider_create_sys_thd(thread)))
  {
    thread->thd_wait = FALSE;
    thread->killed = FALSE;
    pthread_mutex_unlock(&thread->mutex);
    my_thread_end();
    DBUG_RETURN(NULL);
  }
  SPIDER_set_next_thread_id(thd);
#ifdef HAVE_PSI_INTERFACE
  mysql_thread_set_psi_id(thd->thread_id);
#endif
  thd_proc_info(thd, "Spider table background cardinality action handler");
  if (!(trx = spider_get_trx(NULL, FALSE, &error_num)))
  {
    spider_destroy_sys_thd(thd);
    thread->thd_wait = FALSE;
    thread->killed = FALSE;
    pthread_mutex_unlock(&thread->mutex);
#if !defined(MYSQL_DYNAMIC_PLUGIN) || !defined(_WIN32)
    set_current_thd(nullptr);
#endif
    my_thread_end();
    DBUG_RETURN(NULL);
  }
  trx->thd = thd;
  /* init end */

  while (TRUE)
  {
    DBUG_PRINT("info",("spider bg crd loop start"));
    if (thread->killed)
    {
      DBUG_PRINT("info",("spider bg crd kill start"));
      trx->thd = NULL;
      spider_free_trx(trx, TRUE);
      spider_destroy_sys_thd(thd);
      pthread_cond_signal(&thread->sync_cond);
      pthread_mutex_unlock(&thread->mutex);
#if !defined(MYSQL_DYNAMIC_PLUGIN) || !defined(_WIN32)
      set_current_thd(nullptr);
#endif
      my_thread_end();
      DBUG_RETURN(NULL);
    }
    if (!thread->queue_first)
    {
      DBUG_PRINT("info",("spider bg crd has no job"));
      thread->thd_wait = TRUE;
      pthread_cond_wait(&thread->cond, &thread->mutex);
      thread->thd_wait = FALSE;
      if (thd->killed)
        thread->killed = TRUE;
      continue;
    }
    share = (SPIDER_SHARE *) thread->queue_first;
    share->crd_working = TRUE;
    pthread_mutex_unlock(&thread->mutex);

    table = &share->table;
    spider = share->crd_spider;
    conns = spider->conns;
    if (spider->search_link_idx < 0)
    {
      spider->wide_handler->trx = trx;
      spider_trx_set_link_idx_for_all(spider);
      spider->search_link_idx = spider_conn_first_link_idx(thd,
        share->link_statuses, share->access_balances, spider->conn_link_idx,
        share->link_count, SPIDER_LINK_STATUS_OK);
    }
    if (spider->search_link_idx >= 0)
    {
      DBUG_PRINT("info",
        ("spider difftime=%f",
          difftime(share->bg_crd_try_time, share->crd_get_time)));
      DBUG_PRINT("info",
        ("spider bg_crd_interval=%f", share->bg_crd_interval));
      if (difftime(share->bg_crd_try_time, share->crd_get_time) >=
        share->bg_crd_interval)
      {
        if (!conns[spider->search_link_idx])
        {
          spider_get_conn(share, spider->search_link_idx,
            share->conn_keys[spider->search_link_idx],
            trx, spider, FALSE, FALSE, SPIDER_CONN_KIND_MYSQL,
            &error_num);
          if (conns[spider->search_link_idx])
          {
            conns[spider->search_link_idx]->error_mode = 0;
          } else {
            spider->search_link_idx = -1;
          }
        }
        DBUG_PRINT("info",
          ("spider search_link_idx=%d", spider->search_link_idx));
        if (spider->search_link_idx >= 0 && conns[spider->search_link_idx])
        {
#ifdef WITH_PARTITION_STORAGE_ENGINE
          if (spider_get_crd(share, spider->search_link_idx,
            share->bg_crd_try_time, spider, table,
            share->bg_crd_interval, share->bg_crd_mode,
            share->bg_crd_sync,
            2))
#else
          if (spider_get_crd(share, spider->search_link_idx,
            share->bg_crd_try_time, spider, table,
            share->bg_crd_interval, share->bg_crd_mode,
            2))
#endif
          {
            spider->search_link_idx = -1;
          }
        }
      }
    }
    memset(spider->need_mons, 0, sizeof(int) * share->link_count);
    pthread_mutex_lock(&thread->mutex);
    if (thread->queue_first == thread->queue_last)
    {
      thread->queue_first = NULL;
      thread->queue_last = NULL;
    } else {
      thread->queue_first = share->crd_next;
      share->crd_next->crd_prev = NULL;
      share->crd_next = NULL;
    }
    share->crd_working = FALSE;
    share->crd_wait = FALSE;
    if (thread->first_free_wait)
    {
      pthread_cond_signal(&thread->sync_cond);
      pthread_cond_wait(&thread->cond, &thread->mutex);
      if (thd->killed)
        thread->killed = TRUE;
    }
  }
}

void spider_table_add_share_to_sts_thread(
  SPIDER_SHARE *share
) {
  SPIDER_THREAD *spider_thread = share->sts_thread;
  DBUG_ENTER("spider_table_add_share_to_sts_thread");
  if (
    !share->sts_wait &&
    !pthread_mutex_trylock(&spider_thread->mutex)
  ) {
    if (!share->sts_wait)
    {
      if (spider_thread->queue_last)
      {
        DBUG_PRINT("info",("spider add to last"));
        share->sts_prev = spider_thread->queue_last;
        spider_thread->queue_last->sts_next = share;
      } else {
        spider_thread->queue_first = share;
      }
      spider_thread->queue_last = share;
      share->sts_wait = TRUE;

      if (spider_thread->thd_wait)
      {
        pthread_cond_signal(&spider_thread->cond);
      }
    }
    pthread_mutex_unlock(&spider_thread->mutex);
  }
  DBUG_VOID_RETURN;
}

void spider_table_add_share_to_crd_thread(
  SPIDER_SHARE *share
) {
  SPIDER_THREAD *spider_thread = share->crd_thread;
  DBUG_ENTER("spider_table_add_share_to_crd_thread");
  if (
    !share->crd_wait &&
    !pthread_mutex_trylock(&spider_thread->mutex)
  ) {
    if (!share->crd_wait)
    {
      if (spider_thread->queue_last)
      {
        DBUG_PRINT("info",("spider add to last"));
        share->crd_prev = spider_thread->queue_last;
        spider_thread->queue_last->crd_next = share;
      } else {
        spider_thread->queue_first = share;
      }
      spider_thread->queue_last = share;
      share->crd_wait = TRUE;

      if (spider_thread->thd_wait)
      {
        pthread_cond_signal(&spider_thread->cond);
      }
    }
    pthread_mutex_unlock(&spider_thread->mutex);
  }
  DBUG_VOID_RETURN;
}

void spider_table_remove_share_from_sts_thread(
  SPIDER_SHARE *share
) {
  SPIDER_THREAD *spider_thread = share->sts_thread;
  DBUG_ENTER("spider_table_remove_share_from_sts_thread");
  if (share->sts_wait)
  {
    pthread_mutex_lock(&spider_thread->mutex);
    if (share->sts_wait)
    {
      if (share->sts_working)
      {
        DBUG_PRINT("info",("spider waiting bg sts start"));
        spider_thread->first_free_wait = TRUE;
        pthread_cond_wait(&spider_thread->sync_cond, &spider_thread->mutex);
        spider_thread->first_free_wait = FALSE;
        pthread_cond_signal(&spider_thread->cond);
        DBUG_PRINT("info",("spider waiting bg sts end"));
      }

      if (share->sts_prev)
      {
        if (share->sts_next)
        {
          DBUG_PRINT("info",("spider remove middle one"));
          share->sts_prev->sts_next = share->sts_next;
          share->sts_next->sts_prev = share->sts_prev;
        } else {
          DBUG_PRINT("info",("spider remove last one"));
          share->sts_prev->sts_next = NULL;
          spider_thread->queue_last = share->sts_prev;
        }
      } else if (share->sts_next) {
        DBUG_PRINT("info",("spider remove first one"));
        share->sts_next->sts_prev = NULL;
        spider_thread->queue_first = share->sts_next;
      } else {
        DBUG_PRINT("info",("spider empty"));
        spider_thread->queue_first = NULL;
        spider_thread->queue_last = NULL;
      }
    }
    pthread_mutex_unlock(&spider_thread->mutex);
  }
  DBUG_VOID_RETURN;
}

void spider_table_remove_share_from_crd_thread(
  SPIDER_SHARE *share
) {
  SPIDER_THREAD *spider_thread = share->crd_thread;
  DBUG_ENTER("spider_table_remove_share_from_crd_thread");
  if (share->crd_wait)
  {
    pthread_mutex_lock(&spider_thread->mutex);
    if (share->crd_wait)
    {
      if (share->crd_working)
      {
        DBUG_PRINT("info",("spider waiting bg crd start"));
        spider_thread->first_free_wait = TRUE;
        pthread_cond_wait(&spider_thread->sync_cond, &spider_thread->mutex);
        spider_thread->first_free_wait = FALSE;
        pthread_cond_signal(&spider_thread->cond);
        DBUG_PRINT("info",("spider waiting bg crd end"));
      }

      if (share->crd_prev)
      {
        if (share->crd_next)
        {
          DBUG_PRINT("info",("spider remove middle one"));
          share->crd_prev->crd_next = share->crd_next;
          share->crd_next->crd_prev = share->crd_prev;
        } else {
          DBUG_PRINT("info",("spider remove last one"));
          share->crd_prev->crd_next = NULL;
          spider_thread->queue_last = share->crd_prev;
        }
      } else if (share->crd_next) {
        DBUG_PRINT("info",("spider remove first one"));
        share->crd_next->crd_prev = NULL;
        spider_thread->queue_first = share->crd_next;
      } else {
        DBUG_PRINT("info",("spider empty"));
        spider_thread->queue_first = NULL;
        spider_thread->queue_last = NULL;
      }
    }
    pthread_mutex_unlock(&spider_thread->mutex);
  }
  DBUG_VOID_RETURN;
}
#endif

uchar *spider_duplicate_char(
  uchar *dst,
  uchar esc,
  uchar *src,
  uint src_lgt
) {
  uchar *ed = src + src_lgt;
  DBUG_ENTER("spider_duplicate_char");
  while (src < ed)
  {
    *dst = *src;
    if (*src == esc)
    {
      ++dst;
      *dst = esc;
    }
    ++dst;
    ++src;
  }
  DBUG_RETURN(dst);
}<|MERGE_RESOLUTION|>--- conflicted
+++ resolved
@@ -1053,85 +1053,6 @@
   DBUG_VOID_RETURN;
 }
 
-<<<<<<< HEAD
-char *spider_get_string_between_quote(
-  char *ptr,
-  bool alloc,
-  SPIDER_PARAM_STRING_PARSE *param_string_parse
-) {
-  char *start_ptr, *end_ptr, *tmp_ptr, *esc_ptr;
-  bool find_flg = FALSE;
-  DBUG_ENTER("spider_get_string_between_quote");
-
-  start_ptr = strchr(ptr, '\'');
-  end_ptr = strchr(ptr, '"');
-  if (start_ptr && (!end_ptr || start_ptr < end_ptr))
-  {
-    tmp_ptr = ++start_ptr;
-    while (!find_flg)
-    {
-      if (!(end_ptr = strchr(tmp_ptr, '\'')))
-        DBUG_RETURN(NULL);
-      esc_ptr = tmp_ptr;
-      while (!find_flg)
-      {
-        esc_ptr = strchr(esc_ptr, '\\');
-        if (!esc_ptr || esc_ptr > end_ptr)
-          find_flg = TRUE;
-        else if (esc_ptr == end_ptr - 1)
-        {
-          tmp_ptr = end_ptr + 1;
-          break;
-        } else {
-          esc_ptr += 2;
-        }
-      }
-    }
-  } else if (end_ptr)
-  {
-    start_ptr = end_ptr;
-    tmp_ptr = ++start_ptr;
-    while (!find_flg)
-    {
-      if (!(end_ptr = strchr(tmp_ptr, '"')))
-        DBUG_RETURN(NULL);
-      esc_ptr = tmp_ptr;
-      while (!find_flg)
-      {
-        esc_ptr = strchr(esc_ptr, '\\');
-        if (!esc_ptr || esc_ptr > end_ptr)
-          find_flg = TRUE;
-        else if (esc_ptr == end_ptr - 1)
-        {
-          tmp_ptr = end_ptr + 1;
-          break;
-        } else {
-          esc_ptr += 2;
-        }
-      }
-    }
-  } else
-    DBUG_RETURN(NULL);
-
-  *end_ptr = '\0';
-
-  if (param_string_parse)
-    param_string_parse->set_param_value(start_ptr, start_ptr + strlen(start_ptr) + 1);
-
-  if (alloc)
-  {
-    DBUG_RETURN(
-      spider_create_string(
-      start_ptr,
-      strlen(start_ptr))
-    );
-  } else {
-    DBUG_RETURN(start_ptr);
-  }
-}
-
-=======
->>>>>>> e9f3ca61
 int spider_create_string_list(
   char ***string_list,
   uint **string_length_list,
@@ -2535,12 +2456,8 @@
           SPIDER_PARAM_LONG_LIST_WITH_MAX("use_hs_read", use_hs_reads, 0, 1);
 #endif
           SPIDER_PARAM_INT_WITH_MAX("casual_read", casual_read, 0, 63);
-<<<<<<< HEAD
           SPIDER_PARAM_INT("buffer_size", buffer_size, 0);
-          error_num = connect_string_parse.print_param_error();
-=======
           error_num = parse.fail(true);
->>>>>>> e9f3ca61
           goto error;
         case 12:
           SPIDER_PARAM_DOUBLE("sts_interval", sts_interval, 0);
