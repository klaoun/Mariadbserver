/* Copyright (C) 2000 MySQL AB

   This program is free software; you can redistribute it and/or modify
   it under the terms of the GNU General Public License as published by
   the Free Software Foundation; either version 2 of the License, or
   (at your option) any later version.

   This program is distributed in the hope that it will be useful,
   but WITHOUT ANY WARRANTY; without even the implied warranty of
   MERCHANTABILITY or FITNESS FOR A PARTICULAR PURPOSE.  See the
   GNU General Public License for more details.

   You should have received a copy of the GNU General Public License
   along with this program; if not, write to the Free Software
   Foundation, Inc., 59 Temple Place, Suite 330, Boston, MA  02111-1307  USA */

/* mysqltest test tool
 * See the manual for more information
 * TODO: document better how mysqltest works
 *
 * Written by:
 *   Sasha Pachev <sasha@mysql.com>
 *   Matt Wagner  <matt@mysql.com>
 *   Monty
 *   Jani
 **/

/**********************************************************************
  TODO:

- Do comparison line by line, instead of doing a full comparison of
  the text file.  This will save space as we don't need to keep many
  results in memory.  It will also make it possible to do simple
  'comparison' fixes like accepting the result even if a float differed
  in the last decimals.

- Don't buffer lines from the test that you don't expect to need
  again.

- Change 'read_line' to be faster by using the readline.cc code;
  We can do better than calling feof() for each character!

**********************************************************************/

#define MTEST_VERSION "2.1"

#include <my_global.h>
#include <mysql_embed.h>
#include <my_sys.h>
#include <m_string.h>
#include <mysql.h>
#include <mysql_version.h>
#include <mysqld_error.h>
#include <m_ctype.h>
#include <my_dir.h>
#include <hash.h>
#include <my_getopt.h>
#include <stdarg.h>
#include <sys/stat.h>
#include <violite.h>

#define MAX_QUERY     131072
#define MAX_VAR_NAME	256
#define MAX_COLUMNS	256
#define PAD_SIZE	128
#define MAX_CONS	128
#define MAX_INCLUDE_DEPTH 16
#define LAZY_GUESS_BUF_SIZE 8192
#define INIT_Q_LINES	  1024
#define MIN_VAR_ALLOC	  32
#define BLOCK_STACK_DEPTH  32
#define MAX_EXPECTED_ERRORS 10
#define QUERY_SEND  1
#define QUERY_REAP  2
#ifndef MYSQL_MANAGER_PORT
#define MYSQL_MANAGER_PORT 23546
#endif
#define MAX_SERVER_ARGS 20

/*
  Sometimes in a test the client starts before
  the server - to solve the problem, we try again
  after some sleep if connection fails the first
  time
*/
#define CON_RETRY_SLEEP 2
#define MAX_CON_TRIES	5

#define SLAVE_POLL_INTERVAL 300000 /* 0.3 of a sec */
#define DEFAULT_DELIMITER ";"
#define MAX_DELIMITER 16

enum {OPT_MANAGER_USER=256,OPT_MANAGER_HOST,OPT_MANAGER_PASSWD,
      OPT_MANAGER_PORT,OPT_MANAGER_WAIT_TIMEOUT, OPT_SKIP_SAFEMALLOC,
      OPT_SSL_SSL, OPT_SSL_KEY, OPT_SSL_CERT, OPT_SSL_CA, OPT_SSL_CAPATH,
      OPT_SSL_CIPHER};

static int record = 0, opt_sleep=0;
static char *db = 0, *pass=0;
const char* user = 0, *host = 0, *unix_sock = 0, *opt_basedir="./";
static int port = 0;
static my_bool opt_big_test= 0, opt_compress= 0, silent= 0, verbose = 0,
	       tty_password= 0;
static uint start_lineno, *lineno;
const char* manager_user="root",*manager_host=0;
char *manager_pass=0;
int manager_port=MYSQL_MANAGER_PORT;
int manager_wait_timeout=3;
MYSQL_MANAGER* manager=0;

static char **default_argv;
static const char *load_default_groups[]= { "mysqltest","client",0 };
static char line_buffer[MAX_DELIMITER], *line_buffer_pos= line_buffer;

static FILE* file_stack[MAX_INCLUDE_DEPTH];
static FILE** cur_file;
static FILE** file_stack_end;
static uint lineno_stack[MAX_INCLUDE_DEPTH];
static char TMPDIR[FN_REFLEN];
static char delimiter[MAX_DELIMITER]= DEFAULT_DELIMITER;
static uint delimiter_length= 1;

static int *cur_block, *block_stack_end;
static int block_stack[BLOCK_STACK_DEPTH];

static int block_ok_stack[BLOCK_STACK_DEPTH];
static uint global_expected_errno[MAX_EXPECTED_ERRORS], global_expected_errors;
static CHARSET_INFO *charset_info= &my_charset_latin1;

static int embedded_server_arg_count=0;
static char *embedded_server_args[MAX_SERVER_ARGS];

static my_bool display_result_vertically= FALSE, display_metadata= FALSE;

static const char *embedded_server_groups[] = {
  "server",
  "embedded",
  "mysqltest_SERVER",
  NullS
};

DYNAMIC_ARRAY q_lines;

#include "sslopt-vars.h"

typedef struct
{
  char file[FN_REFLEN];
  ulong pos;
} MASTER_POS ;

struct connection
{
  MYSQL mysql;
  char *name;
};

typedef struct
{
  int read_lines,current_line;
} PARSER;

MYSQL_RES *last_result=0;

PARSER parser;
MASTER_POS master_pos;
int *block_ok; /* set to 0 if the current block should not be executed */
int false_block_depth = 0;
/* if set, all results are concated and compared against this file */
const char *result_file = 0;

typedef struct
{
  char *name;
  int name_len;
  char *str_val;
  int str_val_len;
  int int_val;
  int alloced_len;
  int int_dirty; /* do not update string if int is updated until first read */
  int alloced;
} VAR;

#ifdef __NETWARE__
/*
  Netware doesn't proved environment variable substitution that is done
  by the shell in unix environments. We do this in the following function:
*/

static char *subst_env_var(const char *cmd);
static FILE *my_popen(const char *cmd, const char *mode);
#define popen(A,B) my_popen((A),(B))
#endif /* __NETWARE__ */

VAR var_reg[10];
/*Perl/shell-like variable registers */
HASH var_hash;
my_bool disable_query_log=0, disable_result_log=0, disable_warnings=0;
my_bool disable_info= 1;			/* By default off */

struct connection cons[MAX_CONS];
struct connection* cur_con, *next_con, *cons_end;

  /* Add new commands before Q_UNKNOWN !*/

enum enum_commands {
Q_CONNECTION=1,     Q_QUERY,
Q_CONNECT,	    Q_SLEEP, Q_REAL_SLEEP, 
Q_INC,		    Q_DEC,
Q_SOURCE,	    Q_DISCONNECT,
Q_LET,		    Q_ECHO,
Q_WHILE,	    Q_END_BLOCK,
Q_SYSTEM,	    Q_RESULT,
Q_REQUIRE,	    Q_SAVE_MASTER_POS,
Q_SYNC_WITH_MASTER,
Q_SYNC_SLAVE_WITH_MASTER,
Q_ERROR,
Q_SEND,		    Q_REAP,
Q_DIRTY_CLOSE,	    Q_REPLACE, Q_REPLACE_COLUMN,
Q_PING,		    Q_EVAL,
Q_RPL_PROBE,	    Q_ENABLE_RPL_PARSE,
Q_DISABLE_RPL_PARSE, Q_EVAL_RESULT,
Q_ENABLE_QUERY_LOG, Q_DISABLE_QUERY_LOG,
Q_ENABLE_RESULT_LOG, Q_DISABLE_RESULT_LOG,
Q_SERVER_START, Q_SERVER_STOP,Q_REQUIRE_MANAGER,
Q_WAIT_FOR_SLAVE_TO_STOP,
Q_ENABLE_WARNINGS, Q_DISABLE_WARNINGS,
Q_ENABLE_INFO, Q_DISABLE_INFO,
Q_ENABLE_METADATA, Q_DISABLE_METADATA,
Q_EXEC, Q_DELIMITER,
Q_DISPLAY_VERTICAL_RESULTS, Q_DISPLAY_HORIZONTAL_RESULTS,
Q_QUERY_VERTICAL, Q_QUERY_HORIZONTAL,

Q_UNKNOWN,			       /* Unknown command.   */
Q_COMMENT,			       /* Comments, ignored. */
Q_COMMENT_WITH_COMMAND
};

/* this should really be called command */
struct st_query
{
  char *query, *query_buf,*first_argument,*end;
  int first_word_len;
  my_bool abort_on_error, require_file;
  uint expected_errno[MAX_EXPECTED_ERRORS];
  uint expected_errors;
  char record_file[FN_REFLEN];
  enum enum_commands type;
};

const char *command_names[]=
{
  "connection",
  "query",
  "connect",
  /* the difference between sleep and real_sleep is that sleep will use
     the delay from command line (--sleep) if there is one.
     real_sleep always uses delay from it's argument.
     the logic is that sometimes delays are cpu-dependent (and --sleep
     can be used to set this delay. real_sleep is used for cpu-independent
     delays
   */
  "sleep",
  "real_sleep",
  "inc",
  "dec",
  "source",
  "disconnect",
  "let",
  "echo",
  "while",
  "end",
  "system",
  "result",
  "require",
  "save_master_pos",
  "sync_with_master",
  "sync_slave_with_master",
  "error",
  "send",
  "reap",
  "dirty_close",
  "replace_result",
  "replace_column",
  "ping",
  "eval",
  "rpl_probe",
  "enable_rpl_parse",
  "disable_rpl_parse",
  "eval_result",
  "enable_query_log",
  "disable_query_log",
  "enable_result_log",
  "disable_result_log",
  "server_start",
  "server_stop",
  "require_manager",
  "wait_for_slave_to_stop",
  "enable_warnings",
  "disable_warnings",
  "enable_info",
  "disable_info",
  "enable_metadata",
  "disable_metadata",
  "exec",
  "delimiter",
  "vertical_results",
  "horizontal_results",
  "query_vertical",
  "query_horizontal",
  0
};

TYPELIB command_typelib= {array_elements(command_names),"",
			  command_names};

DYNAMIC_STRING ds_res;
static void die(const char *fmt, ...);
static void init_var_hash();
static VAR* var_from_env(const char *, const char *);
static byte* get_var_key(const byte* rec, uint* len,
			 my_bool __attribute__((unused)) t);
static VAR* var_init(VAR* v, const char *name, int name_len, const char *val,
		     int val_len);

static void var_free(void* v);

int dyn_string_cmp(DYNAMIC_STRING* ds, const char *fname);
void reject_dump(const char *record_file, char *buf, int size);

int close_connection(struct st_query* q);
VAR* var_get(const char *var_name, const char** var_name_end, my_bool raw,
	     my_bool ignore_not_existing);
int eval_expr(VAR* v, const char *p, const char** p_end);
static int read_server_arguments(const char *name);

/* Definitions for replace result */

typedef struct st_pointer_array {		/* when using array-strings */
  TYPELIB typelib;				/* Pointer to strings */
  byte	*str;					/* Strings is here */
  int7	*flag;					/* Flag about each var. */
  uint	array_allocs,max_count,length,max_length;
} POINTER_ARRAY;

struct st_replace;
struct st_replace *init_replace(my_string *from, my_string *to, uint count,
				my_string word_end_chars);
uint replace_strings(struct st_replace *rep, my_string *start,
		     uint *max_length, const char *from);
void free_replace();
static int insert_pointer_name(reg1 POINTER_ARRAY *pa,my_string name);
void free_pointer_array(POINTER_ARRAY *pa);
static int initialize_replace_buffer(void);
static void free_replace_buffer(void);
static void do_eval(DYNAMIC_STRING* query_eval, const char *query);
void str_to_file(const char *fname, char *str, int size);
int do_server_op(struct st_query* q,const char *op);

struct st_replace *glob_replace;
static char *out_buff;
static uint out_length;
static int eval_result = 0;

/* For column replace */
char *replace_column[MAX_COLUMNS];
uint max_replace_column= 0;

static void get_replace_column(struct st_query *q);
static void free_replace_column();

/* Disable functions that only exist in MySQL 4.0 */
#if MYSQL_VERSION_ID < 40000
void mysql_enable_rpl_parse(MYSQL* mysql __attribute__((unused))) {}
void mysql_disable_rpl_parse(MYSQL* mysql __attribute__((unused))) {}
int mysql_rpl_parse_enabled(MYSQL* mysql __attribute__((unused))) { return 1; }
my_bool mysql_rpl_probe(MYSQL *mysql __attribute__((unused))) { return 1; }
#endif
static void replace_dynstr_append_mem(DYNAMIC_STRING *ds, const char *val,
				      int len);

static void do_eval(DYNAMIC_STRING* query_eval, const char* query)
{
  const char* p;
  register char c;
  register int escaped = 0;
  VAR* v;
  DBUG_ENTER("do_eval");

  for (p= query; (c = *p); ++p)
  {
    switch(c) {
    case '$':
      if (escaped)
      {
	escaped = 0;
	dynstr_append_mem(query_eval, p, 1);
      }
      else
      {
	if (!(v = var_get(p, &p, 0, 0)))
	  die("Bad variable in eval");
	dynstr_append_mem(query_eval, v->str_val, v->str_val_len);
      }
      break;
    case '\\':
      if (escaped)
      {
	escaped = 0;
	dynstr_append_mem(query_eval, p, 1);
      }
      else
	escaped = 1;
      break;
    default:
      dynstr_append_mem(query_eval, p, 1);
      break;
    }
  }
  DBUG_VOID_RETURN;
}


static void close_cons()
{
  DBUG_ENTER("close_cons");
  if (last_result)
    mysql_free_result(last_result);
  for (--next_con; next_con >= cons; --next_con)
  {
    mysql_close(&next_con->mysql);
    my_free(next_con->name, MYF(MY_ALLOW_ZERO_PTR));
  }
  DBUG_VOID_RETURN;
}


static void close_files()
{
  DBUG_ENTER("close_files");
  for (; cur_file != file_stack ; cur_file--)
  {
    if (*cur_file != stdin && *cur_file)
      my_fclose(*cur_file,MYF(0));
  }
  DBUG_VOID_RETURN;
}


static void free_used_memory()
{
  uint i;
  DBUG_ENTER("free_used_memory");
#ifndef EMBEDDED_LIBRARY
  if (manager)
    mysql_manager_close(manager);
#endif
  close_cons();
  close_files();
  hash_free(&var_hash);

  for (i=0 ; i < q_lines.elements ; i++)
  {
    struct st_query **q= dynamic_element(&q_lines, i, struct st_query**);
    my_free((gptr) (*q)->query_buf,MYF(MY_ALLOW_ZERO_PTR));
    my_free((gptr) (*q),MYF(0));
  }
  for (i=0; i < 10; i++)
  {
    if (var_reg[i].alloced_len)
      my_free(var_reg[i].str_val, MYF(MY_WME));
  }
  while (embedded_server_arg_count > 1)
    my_free(embedded_server_args[--embedded_server_arg_count],MYF(0));
  delete_dynamic(&q_lines);
  dynstr_free(&ds_res);
  free_replace();
  free_replace_column();
  my_free(pass,MYF(MY_ALLOW_ZERO_PTR));
  free_defaults(default_argv);
  mysql_server_end();
  my_end(MY_CHECK_ERROR);
  DBUG_VOID_RETURN;
}

static void die(const char* fmt, ...)
{
  va_list args;
  DBUG_ENTER("die");
  va_start(args, fmt);
  if (fmt)
  {
    fprintf(stderr, "%s: ", my_progname);
    vfprintf(stderr, fmt, args);
    fprintf(stderr, "\n");
    fflush(stderr);
  }
  va_end(args);
  free_used_memory();
  exit(1);
}

/* Note that we will get some memory leaks when calling this! */

static void abort_not_supported_test()
{
  DBUG_ENTER("abort_not_supported_test");
  fprintf(stderr, "This test is not supported by this installation\n");
  if (!silent)
    printf("skipped\n");
  free_used_memory();
  exit(2);
}

static void verbose_msg(const char* fmt, ...)
{
  va_list args;
  DBUG_ENTER("verbose_msg");
  if (!verbose)
    DBUG_VOID_RETURN;

  va_start(args, fmt);

  fprintf(stderr, "%s: At line %u: ", my_progname, start_lineno);
  vfprintf(stderr, fmt, args);
  fprintf(stderr, "\n");
  va_end(args);
  DBUG_VOID_RETURN;
}


void init_parser()
{
  parser.current_line = parser.read_lines = 0;
  memset(&var_reg,0, sizeof(var_reg));
}


int dyn_string_cmp(DYNAMIC_STRING* ds, const char* fname)
{
  MY_STAT stat_info;
  char *tmp, *res_ptr;
  char eval_file[FN_REFLEN];
  int res;
  uint res_len;
  int fd;
  DYNAMIC_STRING res_ds;
  DBUG_ENTER("dyn_string_cmp");

  if (!test_if_hard_path(fname))
  {
    strxmov(eval_file, opt_basedir, fname, NullS);
    fn_format(eval_file, eval_file,"","",4);
  }
  else
    fn_format(eval_file, fname,"","",4);

  if (!my_stat(eval_file, &stat_info, MYF(MY_WME)))
    die(NullS);
  if (!eval_result && (uint) stat_info.st_size != ds->length)
  {
    DBUG_PRINT("info",("Size differs:  result size: %u  file size: %u",
		       ds->length, stat_info.st_size));
    DBUG_RETURN(2);
  }
  if (!(tmp = (char*) my_malloc(stat_info.st_size + 1, MYF(MY_WME))))
    die(NullS);

  if ((fd = my_open(eval_file, O_RDONLY, MYF(MY_WME))) < 0)
    die(NullS);
  if (my_read(fd, (byte*)tmp, stat_info.st_size, MYF(MY_WME|MY_NABP)))
    die(NullS);
  tmp[stat_info.st_size] = 0;
  init_dynamic_string(&res_ds, "", 0, 65536);
  if (eval_result)
  {
    do_eval(&res_ds, tmp);
    res_ptr = res_ds.str;
    if ((res_len = res_ds.length) != ds->length)
    {
      res = 2;
      goto err;
    }
  }
  else
  {
    res_ptr = tmp;
    res_len = stat_info.st_size;
  }

  res = (memcmp(res_ptr, ds->str, res_len)) ?  1 : 0;

err:
  if (res && eval_result)
    str_to_file(fn_format(eval_file, fname, "", ".eval",2), res_ptr,
		res_len);

  my_free((gptr) tmp, MYF(0));
  my_close(fd, MYF(MY_WME));
  dynstr_free(&res_ds);

  DBUG_RETURN(res);
}

static int check_result(DYNAMIC_STRING* ds, const char* fname,
			my_bool require_option)
{
  int error = 0;
  int res=dyn_string_cmp(ds, fname);

  if (res && require_option)
    abort_not_supported_test();
  switch (res) {
  case 0:
    break; /* ok */
  case 2:
    verbose_msg("Result length mismatch");
    error = 1;
    break;
  case 1:
    verbose_msg("Result content mismatch");
    error = 1;
    break;
  default: /* impossible */
    die("Unknown error code from dyn_string_cmp()");
  }
  if (error)
    reject_dump(fname, ds->str, ds->length);
  return error;
}


VAR* var_get(const char* var_name, const char** var_name_end, my_bool raw,
	     my_bool ignore_not_existing)
{
  int digit;
  VAR* v;
  DBUG_ENTER("var_get");
  DBUG_PRINT("enter",("var_name: %s",var_name));

  if (*var_name != '$')
    goto err;
  digit = *++var_name - '0';
  if (!(digit < 10 && digit >= 0))
  {
    const char* save_var_name = var_name, *end;
    uint length;
    end = (var_name_end) ? *var_name_end : 0;
    while (my_isvar(charset_info,*var_name) && var_name != end)
      var_name++;
    if (var_name == save_var_name)
    {
      if (ignore_not_existing)
	DBUG_RETURN(0);
      die("Empty variable");
    }
    length= (uint) (var_name - save_var_name);

    if (!(v = (VAR*) hash_search(&var_hash, save_var_name, length)) &&
        length < MAX_VAR_NAME)
    {
      char buff[MAX_VAR_NAME+1];
      strmake(buff, save_var_name, length); 
      v= var_from_env(buff, "");
    }
    var_name--;					/* Point at last character */
  }
  else
    v = var_reg + digit;

  if (!raw && v->int_dirty)
  {
    sprintf(v->str_val, "%d", v->int_val);
    v->int_dirty = 0;
    v->str_val_len = strlen(v->str_val);
  }
  if (var_name_end)
    *var_name_end = var_name  ;
  DBUG_RETURN(v);
err:
  if (var_name_end)
    *var_name_end = 0;
  die("Unsupported variable name: %s", var_name);
  DBUG_RETURN(0);
}

static VAR* var_obtain(char* name, int len)
{
  VAR* v;
  if ((v = (VAR*)hash_search(&var_hash, name, len)))
    return v;
  v = var_init(0, name, len, "", 0);
  my_hash_insert(&var_hash, (byte*)v);
  return v;
}

int var_set(char* var_name, char* var_name_end, char* var_val,
	    char* var_val_end)
{
  int digit;
  VAR* v;
  if (*var_name++ != '$')
    {
      --var_name;
      *var_name_end = 0;
      die("Variable name in %s does not start with '$'", var_name);
    }
  digit = *var_name - '0';
  if (!(digit < 10 && digit >= 0))
    {
      v = var_obtain(var_name, var_name_end - var_name);
    }
  else
   v = var_reg + digit;

  return eval_expr(v, var_val, (const char**)&var_val_end);
}

int open_file(const char* name)
{
  char buff[FN_REFLEN];
  if (!test_if_hard_path(name))
  {
    strxmov(buff, opt_basedir, name, NullS);
    name=buff;
  }
  fn_format(buff,name,"","",4);

  if (*cur_file && cur_file == file_stack_end)
    die("Source directives are nesting too deep");
  if (!(*(cur_file+1) = my_fopen(buff, O_RDONLY | FILE_BINARY, MYF(MY_WME))))
    die(NullS);
  cur_file++;
  *++lineno=1;

  return 0;
}


/* ugly long name, but we are following the convention */
int do_wait_for_slave_to_stop(struct st_query* q __attribute__((unused)))
{
  MYSQL* mysql = &cur_con->mysql;
  for (;;)
  {
    MYSQL_RES *res;
    MYSQL_ROW row;
    int done;
    LINT_INIT(res);

    if (mysql_query(mysql,"show status like 'Slave_running'") ||
	!(res=mysql_store_result(mysql)))
      die("Query failed while probing slave for stop: %s",
	  mysql_error(mysql));
    if (!(row=mysql_fetch_row(res)) || !row[1])
    {
      mysql_free_result(res);
      die("Strange result from query while probing slave for stop");
    }
    done = !strcmp(row[1],"OFF");
    mysql_free_result(res);
    if (done)
      break;
    my_sleep(SLAVE_POLL_INTERVAL);
  }
  return 0;
}

int do_require_manager(struct st_query* a __attribute__((unused)))
{
  if (!manager)
    abort_not_supported_test();
  return 0;
}

#ifndef EMBEDDED_LIBRARY
int do_server_start(struct st_query* q)
{
  return do_server_op(q,"start");
}

int do_server_stop(struct st_query* q)
{
  return do_server_op(q,"stop");
}

int do_server_op(struct st_query* q,const char* op)
{
  char* p=q->first_argument;
  char com_buf[256],*com_p;
  if (!manager)
  {
    die("Manager is not initialized, manager commands are not possible");
  }
  com_p=strmov(com_buf,op);
  com_p=strmov(com_p,"_exec ");
  if (!*p)
    die("Missing server name in server_%s\n",op);
  while (*p && !my_isspace(charset_info,*p))
   *com_p++= *p++;
  *com_p++=' ';
  com_p=int10_to_str(manager_wait_timeout,com_p,10);
  *com_p++ = '\n';
  *com_p=0;
  if (mysql_manager_command(manager,com_buf,(int)(com_p-com_buf)))
    die("Error in command: %s(%d)",manager->last_error,manager->last_errno);
  while (!manager->eof)
  {
    if (mysql_manager_fetch_line(manager,com_buf,sizeof(com_buf)))
      die("Error fetching result line: %s(%d)", manager->last_error,
	  manager->last_errno);
  }

  return 0;
}
#endif

int do_source(struct st_query* q)
{
  char* p=q->first_argument, *name;
  if (!*p)
    die("Missing file name in source\n");
  name = p;
  while (*p && !my_isspace(charset_info,*p))
    p++;
  *p = 0;

  return open_file(name);
}

/*
  Execute given command.

  SYNOPSIS
    do_exec()
    q	called command

  DESCRIPTION
    If one uses --exec command [args] command in .test file
    we will execute the command and record its output.

  RETURN VALUES
    0	ok
    1	error
*/

int do_exec(struct st_query* q)
{
  int error= 0;
  DYNAMIC_STRING *ds;
  DYNAMIC_STRING ds_tmp;
  char buf[1024];
  FILE *res_file;
  char *cmd= q->first_argument;
  DBUG_ENTER("do_exec");

  while (*cmd && my_isspace(charset_info, *cmd))
    cmd++;
  if (!*cmd)
    die("Missing argument in exec\n");

  DBUG_PRINT("info", ("Executing '%s'", cmd));

  if (!(res_file= popen(cmd, "r")) && q->abort_on_error)
    die("popen() failed\n");

  if (disable_result_log)
  {
    while (fgets(buf, sizeof(buf), res_file))
    {
      buf[strlen(buf)-1]=0;
      DBUG_PRINT("exec_result",("%s", buf));
    }
  }
  else
  {
    if (q->record_file[0])
    {
      init_dynamic_string(&ds_tmp, "", 16384, 65536);
      ds= &ds_tmp;
    }
    else
      ds= &ds_res;

    while (fgets(buf, sizeof(buf), res_file))
      replace_dynstr_append_mem(ds, buf, strlen(buf));

    if (glob_replace)
      free_replace();

    if (record)
    {
      if (!q->record_file[0] && !result_file)
        die("At line %u: Missing result file", start_lineno);
      if (!result_file)
        str_to_file(q->record_file, ds->str, ds->length);
    }
    else if (q->record_file[0])
    {
      error= check_result(ds, q->record_file, q->require_file);
    }
    if (ds == &ds_tmp)
      dynstr_free(&ds_tmp);
  }
  pclose(res_file);
  
  DBUG_RETURN(error);
}


int var_query_set(VAR* v, const char* p, const char** p_end)
{
  char* end = (char*)((p_end && *p_end) ? *p_end : p + strlen(p));
  MYSQL_RES *res;
  MYSQL_ROW row;
  MYSQL* mysql = &cur_con->mysql;
  LINT_INIT(res);

  while (end > p && *end != '`')
    --end;
  if (p == end)
    die("Syntax error in query, missing '`'");
  ++p;

  if (mysql_real_query(mysql, p, (int)(end - p)) ||
      !(res = mysql_store_result(mysql)))
  {
    *end = 0;
    die("Error running query '%s': %s", p, mysql_error(mysql));
  }

  if ((row = mysql_fetch_row(res)) && row[0])
  {
    /*
      Concatenate all row results with tab in between to allow us to work
      with results from many columns (for example from SHOW VARIABLES)
    */
    DYNAMIC_STRING result;
    uint i;
    ulong *lengths;
    char *end;

    init_dynamic_string(&result, "", 16384, 65536);
    lengths= mysql_fetch_lengths(res);
    for (i=0; i < mysql_num_fields(res); i++)
    {
      if (row[0])
	dynstr_append_mem(&result, row[i], lengths[i]);
      dynstr_append_mem(&result, "\t", 1);
    }
    end= result.str + result.length-1;
    eval_expr(v, result.str, (const char**) &end);
    dynstr_free(&result);
  }
  else
    eval_expr(v, "", 0);

  mysql_free_result(res);
  return 0;
}

void var_copy(VAR* dest, VAR* src)
{
  dest->int_val=src->int_val;
  dest->int_dirty=src->int_dirty;
  if (dest->alloced_len < src->alloced_len &&
      !(dest->str_val=my_realloc(dest->str_val,src->alloced_len+1,
				 MYF(MY_WME))))
    die("Out of memory");
  dest->str_val_len=src->str_val_len;
  memcpy(dest->str_val,src->str_val,src->str_val_len+1);
}

int eval_expr(VAR* v, const char* p, const char** p_end)
{
  VAR* vp;
  if (*p == '$')
  {
    if ((vp = var_get(p,p_end,0,0)))
    {
      var_copy(v, vp);
      return 0;
    }
  }
  else if (*p == '`')
  {
    return var_query_set(v, p, p_end);
  }
  else
    {
      int new_val_len = (p_end && *p_end) ?
	 (int) (*p_end - p) : (int) strlen(p);
      if (new_val_len + 1 >= v->alloced_len)
      {
	v->alloced_len = (new_val_len < MIN_VAR_ALLOC - 1) ?
	  MIN_VAR_ALLOC : new_val_len + 1;
	if (!(v->str_val =
	      v->str_val ? my_realloc(v->str_val, v->alloced_len+1,
				      MYF(MY_WME)) :
	      my_malloc(v->alloced_len+1, MYF(MY_WME))))
	  die("Out of memory");
      }
      v->str_val_len = new_val_len;
      memcpy(v->str_val, p, new_val_len);
      v->str_val[new_val_len] = 0;
      v->int_val=atoi(p);
      v->int_dirty=0;
      return 0;
    }

  die("Invalid expr: %s", p);
  return 1;
}

int do_inc(struct st_query* q)
{
  char* p=q->first_argument;
  VAR* v;
  v = var_get(p, 0, 1, 0);
  v->int_val++;
  v->int_dirty = 1;
  return 0;
}

int do_dec(struct st_query* q)
{
  char* p=q->first_argument;
  VAR* v;
  v = var_get(p, 0, 1, 0);
  v->int_val--;
  v->int_dirty = 1;
  return 0;
}

int do_system(struct st_query* q)
{
  char* p=q->first_argument;
  VAR v;
  var_init(&v, 0, 0, 0, 0);
  eval_expr(&v, p, 0); /* NULL terminated */
  if (v.str_val_len)
  {
    char expr_buf[1024];
    if ((uint)v.str_val_len > sizeof(expr_buf) - 1)
      v.str_val_len = sizeof(expr_buf) - 1;
    memcpy(expr_buf, v.str_val, v.str_val_len);
    expr_buf[v.str_val_len] = 0;
    DBUG_PRINT("info", ("running system command '%s'", expr_buf));
    if (system(expr_buf) && q->abort_on_error)
      die("system command '%s' failed", expr_buf);
  }
  var_free(&v);
  return 0;
}

int do_echo(struct st_query* q)
{
  char* p=q->first_argument;
  VAR v;
  var_init(&v,0,0,0,0);
  eval_expr(&v, p, 0); /* NULL terminated */
  if (v.str_val_len)
  {
    fflush(stdout);
    write(1, v.str_val, v.str_val_len);
  }
  write(1, "\n", 1);
  var_free(&v);
  return 0;
}


int do_sync_with_master2(const char* p)
{
  MYSQL_RES* res;
  MYSQL_ROW row;
  MYSQL* mysql = &cur_con->mysql;
  char query_buf[FN_REFLEN+128];
  int offset= 0, tries= 0;
  int rpl_parse;

  if (!master_pos.file[0])
  {
    die("Line %u: Calling 'sync_with_master' without calling 'save_master_pos'", start_lineno);
  }
  rpl_parse = mysql_rpl_parse_enabled(mysql);
  mysql_disable_rpl_parse(mysql);

  if (*p)
    offset = atoi(p);

  sprintf(query_buf, "select master_pos_wait('%s', %ld)", master_pos.file,
	  master_pos.pos + offset);

wait_for_position:

  if (mysql_query(mysql, query_buf))
    die("line %u: failed in %s: %d: %s", start_lineno, query_buf,
	mysql_errno(mysql), mysql_error(mysql));

  if (!(last_result = res = mysql_store_result(mysql)))
    die("line %u: mysql_store_result() returned NULL for '%s'", start_lineno,
	query_buf);
  if (!(row = mysql_fetch_row(res)))
    die("line %u: empty result in %s", start_lineno, query_buf);
  if (!row[0])
  {
    /*
      It may be that the slave SQL thread has not started yet, though START
      SLAVE has been issued ?
    */
    if (tries++ == 3)
    {
      die("line %u: could not sync with master ('%s' returned NULL)", 
          start_lineno, query_buf);
    }
    sleep(1); /* So at most we will wait 3 seconds and make 4 tries */
    mysql_free_result(res);
    goto wait_for_position;
  }
  mysql_free_result(res);
  last_result=0;
  if (rpl_parse)
    mysql_enable_rpl_parse(mysql);

  return 0;
}

int do_sync_with_master(struct st_query* q)
{
  return do_sync_with_master2(q->first_argument);
}

int do_save_master_pos()
{
  MYSQL_RES* res;
  MYSQL_ROW row;
  MYSQL* mysql = &cur_con->mysql;
  const char *query;
  int rpl_parse;

  rpl_parse = mysql_rpl_parse_enabled(mysql);
  mysql_disable_rpl_parse(mysql);

  if (mysql_query(mysql, query= "show master status"))
    die("At line %u: failed in show master status: %d: %s", start_lineno,
	mysql_errno(mysql), mysql_error(mysql));

  if (!(last_result =res = mysql_store_result(mysql)))
    die("line %u: mysql_store_result() retuned NULL for '%s'", start_lineno,
	query);
  if (!(row = mysql_fetch_row(res)))
    die("line %u: empty result in show master status", start_lineno);
  strnmov(master_pos.file, row[0], sizeof(master_pos.file)-1);
  master_pos.pos = strtoul(row[1], (char**) 0, 10);
  mysql_free_result(res); last_result=0;

  if (rpl_parse)
    mysql_enable_rpl_parse(mysql);

  return 0;
}


int do_let(struct st_query* q)
{
  char* p=q->first_argument;
  char *var_name, *var_name_end, *var_val_start;
  if (!*p)
    die("Missing variable name in let\n");
  var_name = p;
  while (*p && (*p != '=' || my_isspace(charset_info,*p)))
    p++;
  var_name_end = p;
  if (*p == '=') p++;
  while (*p && my_isspace(charset_info,*p))
    p++;
  var_val_start = p;
  return var_set(var_name, var_name_end, var_val_start, q->end);
}

int do_rpl_probe(struct st_query* q __attribute__((unused)))
{
  DBUG_ENTER("do_rpl_probe");
  if (mysql_rpl_probe(&cur_con->mysql))
    die("Failed in mysql_rpl_probe(): '%s'", mysql_error(&cur_con->mysql));
  DBUG_RETURN(0);
}

int do_enable_rpl_parse(struct st_query* q __attribute__((unused)))
{
  mysql_enable_rpl_parse(&cur_con->mysql);
  return 0;
}

int do_disable_rpl_parse(struct st_query* q __attribute__((unused)))
{
  mysql_disable_rpl_parse(&cur_con->mysql);
  return 0;
}


int do_sleep(struct st_query* q, my_bool real_sleep)
{
  char *p=q->first_argument;
  while (*p && my_isspace(charset_info,*p))
    p++;
  if (!*p)
    die("Missing argument in sleep\n");
  if (opt_sleep && !real_sleep)
    my_sleep(opt_sleep * 1000000L);
  else
    my_sleep((ulong) (atof(p) * 1000000L));
  return 0;
}

static void get_file_name(char *filename, struct st_query* q)
{
  char* p=q->first_argument;
  strnmov(filename, p, FN_REFLEN);
  /* Remove end space */
  while (p > filename && my_isspace(charset_info,p[-1]))
    p--;
  p[0]=0;
}


static uint get_ints(uint *to,struct st_query* q)
{
  char* p=q->first_argument;
  long val;
  uint count=0;
  DBUG_ENTER("get_ints");

  if (!*p)
    die("Missing argument in %s\n", q->query);

  for (; (p=str2int(p,10,(long) INT_MIN, (long) INT_MAX, &val)) ; p++)
  {
    count++;
    *to++= (uint) val;
    if (*p != ',')
      break;
  }
  *to++=0;					/* End of data */
  DBUG_RETURN(count);
}

/*
  Get a string;  Return ptr to end of string
  Strings may be surrounded by " or '

  If string is a '$variable', return the value of the variable.
*/


static char *get_string(char **to_ptr, char **from_ptr,
			struct st_query* q)
{
  reg1 char c,sep;
  char *to= *to_ptr, *from= *from_ptr, *start=to;
  DBUG_ENTER("get_string");

  /* Find separator */
  if (*from == '"' || *from == '\'')
    sep= *from++;
  else
    sep=' ';				/* Separated with space */

  for ( ; (c=*from) ; from++)
  {
    if (c == '\\' && from[1])
    {					/* Escaped character */
      /* We can't translate \0 -> ASCII 0 as replace can't handle ASCII 0 */
      switch (*++from) {
      case 'n':
	*to++= '\n';
	break;
      case 't':
	*to++= '\t';
	break;
      case 'r':
	*to++ = '\r';
	break;
      case 'b':
	*to++ = '\b';
	break;
      case 'Z':				/* ^Z must be escaped on Win32 */
	*to++='\032';
	break;
      default:
	*to++ = *from;
	break;
      }
    }
    else if (c == sep)
    {
      if (c == ' ' || c != *++from)
	break;				/* Found end of string */
      *to++=c;				/* Copy duplicated separator */
    }
    else
      *to++=c;
  }
  if (*from != ' ' && *from)
    die("Wrong string argument in %s\n", q->query);

  while (my_isspace(charset_info,*from))	/* Point to next string */
    from++;

  *to =0;				/* End of string marker */
  *to_ptr= to+1;			/* Store pointer to end */
  *from_ptr= from;

  /* Check if this was a variable */
  if (*start == '$')
  {
    const char *end= to;
    VAR *var=var_get(start, &end, 0, 1);
    if (var && to == (char*) end+1)
    {
      DBUG_PRINT("info",("var: '%s' -> '%s'", start, var->str_val));
      DBUG_RETURN(var->str_val);	/* return found variable value */
    }
  }
  DBUG_RETURN(start);
}


/*
  Get arguments for replace. The syntax is:
  replace from to [from to ...]
  Where each argument may be quoted with ' or "
  A argument may also be a variable, in which case the value of the
  variable is replaced.
*/

static void get_replace(struct st_query *q)
{
  uint i;
  char *from=q->first_argument;
  char *buff,*start;
  char word_end_chars[256],*pos;
  POINTER_ARRAY to_array,from_array;
  DBUG_ENTER("get_replace");

  free_replace();

  bzero((char*) &to_array,sizeof(to_array));
  bzero((char*) &from_array,sizeof(from_array));
  if (!*from)
    die("Missing argument in %s\n", q->query);
  start=buff=my_malloc(strlen(from)+1,MYF(MY_WME | MY_FAE));
  while (*from)
  {
    char *to=buff;
    to=get_string(&buff, &from, q);
    if (!*from)
      die("Wrong number of arguments to replace in %s\n", q->query);
    insert_pointer_name(&from_array,to);
    to=get_string(&buff, &from, q);
    insert_pointer_name(&to_array,to);
  }
  for (i=1,pos=word_end_chars ; i < 256 ; i++)
    if (my_isspace(charset_info,i))
      *pos++= i;
  *pos=0;					/* End pointer */
  if (!(glob_replace=init_replace((char**) from_array.typelib.type_names,
				  (char**) to_array.typelib.type_names,
				  (uint) from_array.typelib.count,
				  word_end_chars)) ||
      initialize_replace_buffer())
    die("Can't initialize replace from %s\n", q->query);
  free_pointer_array(&from_array);
  free_pointer_array(&to_array);
  my_free(start, MYF(0));
  DBUG_VOID_RETURN;
}

void free_replace()
{
  DBUG_ENTER("free_replace");
  if (glob_replace)
  {
    my_free((char*) glob_replace,MYF(0));
    glob_replace=0;
    free_replace_buffer();
  }
  DBUG_VOID_RETURN;
}

int select_connection(char *p)
{
  char* name;
  struct connection *con;
  DBUG_ENTER("select_connection");
  DBUG_PRINT("enter",("name: '%s'",p));

  if (!*p)
    die("Missing connection name in connect\n");
  name = p;
  while (*p && !my_isspace(charset_info,*p))
    p++;
  *p = 0;

  for (con = cons; con < next_con; con++)
  {
    if (!strcmp(con->name, name))
    {
      cur_con = con;
      DBUG_RETURN(0);
    }
  }
  die("connection '%s' not found in connection pool", name);
  DBUG_RETURN(1);				/* Never reached */
}

int close_connection(struct st_query* q)
{
  char* p=q->first_argument, *name;
  struct connection *con;
  DBUG_ENTER("close_connection");
  DBUG_PRINT("enter",("name: '%s'",p));

  if (!*p)
    die("Missing connection name in connect\n");
  name = p;
  while (*p && !my_isspace(charset_info,*p))
    p++;
  *p = 0;

  for (con = cons; con < next_con; con++)
  {
    if (!strcmp(con->name, name))
    {
#ifndef EMBEDDED_LIBRARY
      if (q->type == Q_DIRTY_CLOSE)
      {
	if (con->mysql.net.vio)
	{
	  vio_delete(con->mysql.net.vio);
	  con->mysql.net.vio = 0;
	}
      }
#endif
      mysql_close(&con->mysql);
      DBUG_RETURN(0);
    }
  }
  die("connection '%s' not found in connection pool", name);
  DBUG_RETURN(1);				/* Never reached */
}


/*
   This one now is a hack - we may want to improve in in the
   future to handle quotes. For now we assume that anything that is not
   a comma, a space or ) belongs to the argument. space is a chopper, comma or
   ) are delimiters/terminators
*/

char* safe_get_param(char* str, char** arg, const char* msg)
{
  DBUG_ENTER("safe_get_param");
  while (*str && my_isspace(charset_info,*str))
    str++;
  *arg = str;
  for (; *str && *str != ',' && *str != ')' ; str++)
  {
    if (my_isspace(charset_info,*str))
      *str = 0;
  }
  if (!*str)
    die(msg);

  *str++ = 0;
  DBUG_RETURN(str);
}

#ifndef EMBEDDED_LIBRARY
void init_manager()
{
  if (!(manager=mysql_manager_init(0)))
    die("Failed in mysql_manager_init()");
  if (!mysql_manager_connect(manager,manager_host,manager_user,
			     manager_pass,manager_port))
    die("Could not connect to MySQL manager: %s(%d)",manager->last_error,
	manager->last_errno);

}
#endif

int safe_connect(MYSQL* con, const char* host, const char* user,
		 const char* pass,
		 const char* db, int port, const char* sock)
{
  int con_error = 1;
  int i;
  for (i = 0; i < MAX_CON_TRIES; ++i)
  {
    if (mysql_real_connect(con, host,user, pass, db, port, sock,
			   CLIENT_MULTI_STATEMENTS))
    {
      con_error = 0;
      break;
    }
    sleep(CON_RETRY_SLEEP);
  }
  return con_error;
}


int do_connect(struct st_query* q)
{
  char* con_name, *con_user,*con_pass, *con_host, *con_port_str,
    *con_db, *con_sock;
  char* p=q->first_argument;
  char buff[FN_REFLEN];
  int con_port;
  int free_con_sock = 0;

  DBUG_ENTER("do_connect");
  DBUG_PRINT("enter",("connect: %s",p));

  if (*p != '(')
    die("Syntax error in connect - expected '(' found '%c'", *p);
  p++;
  p = safe_get_param(p, &con_name, "missing connection name");
  p = safe_get_param(p, &con_host, "missing connection host");
  p = safe_get_param(p, &con_user, "missing connection user");
  p = safe_get_param(p, &con_pass, "missing connection password");
  p = safe_get_param(p, &con_db, "missing connection db");
  if (!*p || *p == ';')				/* Default port and sock */
  {
    con_port=port;
    con_sock=(char*) unix_sock;
  }
  else
  {
    VAR* var_port, *var_sock;
    p = safe_get_param(p, &con_port_str, "missing connection port");
    if (*con_port_str == '$')
    {
      if (!(var_port = var_get(con_port_str, 0, 0, 0)))
	die("Unknown variable '%s'", con_port_str+1);
      con_port = var_port->int_val;
    }
    else
      con_port=atoi(con_port_str);
    p = safe_get_param(p, &con_sock, "missing connection socket");
    if (*con_sock == '$')
    {
      if (!(var_sock = var_get(con_sock, 0, 0, 0)))
	die("Unknown variable '%s'", con_sock+1);
      if (!(con_sock = (char*)my_malloc(var_sock->str_val_len+1, MYF(0))))
	die("Out of memory");
      free_con_sock = 1;
      memcpy(con_sock, var_sock->str_val, var_sock->str_val_len);
      con_sock[var_sock->str_val_len] = 0;
    }
  }

  if (next_con == cons_end)
    die("Connection limit exhausted - increase MAX_CONS in mysqltest.c");

  if (!mysql_init(&next_con->mysql))
    die("Failed on mysql_init()");
  if (opt_compress)
    mysql_options(&next_con->mysql,MYSQL_OPT_COMPRESS,NullS);
  mysql_options(&next_con->mysql, MYSQL_OPT_LOCAL_INFILE, 0);
  mysql_options(&next_con->mysql, MYSQL_SET_CHARSET_NAME, "latin1");

#ifdef HAVE_OPENSSL
  if (opt_use_ssl)
    mysql_ssl_set(&next_con->mysql, opt_ssl_key, opt_ssl_cert, opt_ssl_ca,
		  opt_ssl_capath, opt_ssl_cipher);
#endif
  if (con_sock && !free_con_sock && *con_sock && *con_sock != FN_LIBCHAR)
    con_sock=fn_format(buff, con_sock, TMPDIR, "",0);
  if (!con_db[0])
    con_db=db;
  /* Special database to allow one to connect without a database name */
  if (con_db && !strcmp(con_db,"*NO-ONE*"))
    con_db=0;
  if ((safe_connect(&next_con->mysql, con_host,
		    con_user, con_pass,
		    con_db, con_port, con_sock ? con_sock: 0)))
    die("Could not open connection '%s': %s", con_name,
	mysql_error(&next_con->mysql));

  if (!(next_con->name = my_strdup(con_name, MYF(MY_WME))))
    die(NullS);
  cur_con = next_con++;
  if (free_con_sock)
    my_free(con_sock, MYF(MY_WME));
  DBUG_RETURN(0);
}


int do_done(struct st_query* q)
{
  q->type = Q_END_BLOCK;
  if (cur_block == block_stack)
    die("Stray '}' - end of block before beginning");
  if (*block_ok--)
  {
    parser.current_line = *--cur_block;
  }
  else
  {
    ++parser.current_line;
    --cur_block;
  }
  return 0;
}

int do_while(struct st_query* q)
{
  char* p=q->first_argument;
  const char* expr_start, *expr_end;
  VAR v;
  if (cur_block == block_stack_end)
    die("Nesting too deeply");
  if (!*block_ok)
  {
    ++false_block_depth;
    *++block_ok = 0;
    *cur_block++ = parser.current_line++;
    return 0;
  }

  expr_start = strchr(p, '(');
  if (!expr_start)
    die("missing '(' in while");
  expr_end = strrchr(expr_start, ')');
  if (!expr_end)
    die("missing ')' in while");
  var_init(&v,0,0,0,0);
  eval_expr(&v, ++expr_start, &expr_end);
  *cur_block++ = parser.current_line++;
  if (!v.int_val)
  {
    *++block_ok = 0;
    false_block_depth++;
  }
  else
    *++block_ok = 1;
  var_free(&v);
  return 0;
}


/*
  Read characters from line buffer or file. This is needed to allow
  my_ungetc() to buffer MAX_DELIMITER characters for a file

  NOTE:
    This works as long as one doesn't change files (with 'source file_name')
    when there is things pushed into the buffer.  This should however not
    happen for any tests in the test suite.
*/

int my_getc(FILE *file)
{
  if (line_buffer_pos == line_buffer)
    return fgetc(file);
  return *--line_buffer_pos;
}

void my_ungetc(int c)
{
  *line_buffer_pos++= (char) c;
}


my_bool end_of_query(int c)
{
  uint i;
  char tmp[MAX_DELIMITER];

  if (c != *delimiter)
    return 0;

  for (i= 1; i < delimiter_length &&
	 (c= my_getc(*cur_file)) == *(delimiter + i);
       i++)
    tmp[i]= c;

  if (i == delimiter_length)
    return 1;					/* Found delimiter */

  /* didn't find delimiter, push back things that we read */
  my_ungetc(c);
  while (i > 1)
    my_ungetc(tmp[--i]);
  return 0;
}


int read_line(char* buf, int size)
{
  int c;
  char* p= buf, *buf_end= buf + size - 1;
  int no_save= 0;
  enum {R_NORMAL, R_Q1, R_ESC_Q_Q1, R_ESC_Q_Q2,
	R_ESC_SLASH_Q1, R_ESC_SLASH_Q2,
	R_Q2, R_COMMENT, R_LINE_START} state= R_LINE_START;
  DBUG_ENTER("read_line");

  start_lineno= *lineno;
  for (; p < buf_end ;)
  {
    no_save= 0;
    c= my_getc(*cur_file);
    if (feof(*cur_file))
    {
      if ((*cur_file) != stdin)
	my_fclose(*cur_file, MYF(0));
      cur_file--;
      lineno--;
      if (cur_file == file_stack)
	DBUG_RETURN(1);
      continue;
    }

    switch(state) {
    case R_NORMAL:
      /*  Only accept '{' in the beginning of a line */
      if (end_of_query(c))
      {
	*p= 0;
	DBUG_RETURN(0);
      }
      else if (c == '\'')
	state = R_Q1;
      else if (c == '"')
	state = R_Q2;
      else if (c == '\n')
      {
	state = R_LINE_START;
	(*lineno)++;
      }
      break;
    case R_COMMENT:
      if (c == '\n')
      {
	*p= 0;
	(*lineno)++;
	DBUG_RETURN(0);
      }
      break;
    case R_LINE_START:
      if (c == '#' || c == '-')
      {
	state = R_COMMENT;
      }
      else if (my_isspace(charset_info, c))
      {
	if (c == '\n')
	  start_lineno= ++*lineno;		/* Query hasn't started yet */
	no_save= 1;
      }
      else if (c == '}')
      {
	*buf++= '}';
	*buf= 0;
	DBUG_RETURN(0);
      }
      else if (end_of_query(c) || c == '{')
      {
	*p= 0;
	DBUG_RETURN(0);
      }
      else if (c == '\'')
	state= R_Q1;
      else if (c == '"')
	state= R_Q2;
      else
	state= R_NORMAL;
      break;

    case R_Q1:
      if (c == '\'')
	state= R_ESC_Q_Q1;
      else if (c == '\\')
	state= R_ESC_SLASH_Q1;
      break;
    case R_ESC_Q_Q1:
      if (end_of_query(c))
      {
	*p= 0;
	DBUG_RETURN(0);
      }
      if (c != '\'')
	state= R_NORMAL;
      else
	state= R_Q1;
      break;
    case R_ESC_SLASH_Q1:
      state= R_Q1;
      break;

    case R_Q2:
      if (c == '"')
	state= R_ESC_Q_Q2;
      else if (c == '\\')
	state= R_ESC_SLASH_Q2;
      break;
    case R_ESC_Q_Q2:
      if (end_of_query(c))
      {
	*p= 0;
	DBUG_RETURN(0);
      }
      if (c != '"')
	state= R_NORMAL;
      else
	state= R_Q2;
      break;
    case R_ESC_SLASH_Q2:
      state= R_Q2;
      break;
    }

    if (!no_save)
      *p++= c;
  }
  *p= 0;					/* Always end with \0 */
  DBUG_RETURN(feof(*cur_file));
}


static char read_query_buf[MAX_QUERY];

int read_query(struct st_query** q_ptr)
{
  char *p = read_query_buf, * p1 ;
  int expected_errno;
  struct st_query* q;
  DBUG_ENTER("read_query");

  if (parser.current_line < parser.read_lines)
  {
    get_dynamic(&q_lines, (gptr) q_ptr, parser.current_line) ;
    DBUG_RETURN(0);
  }
  if (!(*q_ptr= q= (struct st_query*) my_malloc(sizeof(*q), MYF(MY_WME))) ||
      insert_dynamic(&q_lines, (gptr) &q))
    die(NullS);

<<<<<<< HEAD
  q->record_file[0]= 0;
  q->require_file= 0;
  q->first_word_len= 0;
  memcpy((gptr) q->expected_errno, (gptr) global_expected_errno,
	 sizeof(global_expected_errno));
  q->expected_errors= global_expected_errors;
  q->abort_on_error= global_expected_errors == 0;
  bzero((gptr) global_expected_errno, sizeof(global_expected_errno));
  global_expected_errors=0;

=======
  q->record_file[0] = 0;
  q->require_file=0;
  q->first_word_len = 0;
>>>>>>> 1c1e0d36
  q->type = Q_UNKNOWN;
  q->query_buf= q->query= 0;
  if (read_line(read_query_buf, sizeof(read_query_buf)))
  {
    DBUG_PRINT("warning",("too long query"));
    DBUG_RETURN(1);
  }
   DBUG_PRINT("info", ("query: %s", read_query_buf));
  if (*p == '#')
  {
    q->type = Q_COMMENT;
    /* This goto is to avoid losing the "expected error" info. */
    goto end;
  }
  memcpy((gptr) q->expected_errno, (gptr) global_expected_errno,
	 sizeof(global_expected_errno));
  q->expected_errors=global_expected_errors;
  q->abort_on_error = global_expected_errno[0] == 0;
  bzero((gptr) global_expected_errno,sizeof(global_expected_errno));
  global_expected_errors=0;
  if (p[0] == '-' && p[1] == '-')
  {
    q->type= Q_COMMENT_WITH_COMMAND;
    p+= 2;					/* To calculate first word */
  }
  else
  {
    if (*p == '!')
    {
      q->abort_on_error= 0;
      p++;
      if (*p == '$')
      {
	expected_errno= 0;
	p++;
	for (; my_isdigit(charset_info, *p); p++)
	  expected_errno = expected_errno * 10 + *p - '0';
	q->expected_errno[0] = expected_errno;
	q->expected_errno[1] = 0;
	q->expected_errors=1;
      }
    }

    while (*p && my_isspace(charset_info, *p))
      p++ ;
    if (*p == '@')
    {
      p++;
      p1 = q->record_file;
      while (!my_isspace(charset_info, *p) &&
	     p1 < q->record_file + sizeof(q->record_file) - 1)
	*p1++ = *p++;
      *p1 = 0;
    }
  }
<<<<<<< HEAD
  while (*p && my_isspace(charset_info, *p))
=======

end:
  while (*p && my_isspace(charset_info,*p))
>>>>>>> 1c1e0d36
    p++;
  if (!(q->query_buf= q->query= my_strdup(p, MYF(MY_WME))))
    die(NullS);

  /* Calculate first word and first argument */
  for (p= q->query; *p && !my_isspace(charset_info, *p) ; p++) ;
  q->first_word_len= (uint) (p - q->query);
  while (*p && my_isspace(charset_info, *p))
    p++;
  q->first_argument= p;
  q->end= strend(q->query);
  parser.read_lines++;
  DBUG_RETURN(0);
}


static struct my_option my_long_options[] =
{
  {"debug", '#', "Output debug log. Often this is 'd:t:o,filename'.",
   0, 0, 0, GET_STR, OPT_ARG, 0, 0, 0, 0, 0, 0},
  {"database", 'D', "Database to use.", (gptr*) &db, (gptr*) &db, 0,
   GET_STR, REQUIRED_ARG, 0, 0, 0, 0, 0, 0},
  {"basedir", 'b', "Basedir for tests.", (gptr*) &opt_basedir,
   (gptr*) &opt_basedir, 0, GET_STR, REQUIRED_ARG, 0, 0, 0, 0, 0, 0},
  {"big-test", 'B', "Define BIG_TEST to 1.", (gptr*) &opt_big_test,
   (gptr*) &opt_big_test, 0, GET_BOOL, NO_ARG, 0, 0, 0, 0, 0, 0},
  {"compress", 'C', "Use the compressed server/client protocol.",
   (gptr*) &opt_compress, (gptr*) &opt_compress, 0, GET_BOOL, NO_ARG, 0, 0, 0,
   0, 0, 0},
  {"help", '?', "Display this help and exit.", 0, 0, 0, GET_NO_ARG, NO_ARG,
   0, 0, 0, 0, 0, 0},
  {"host", 'h', "Connect to host.", (gptr*) &host, (gptr*) &host, 0,
   GET_STR, REQUIRED_ARG, 0, 0, 0, 0, 0, 0},
  {"manager-user", OPT_MANAGER_USER, "Undocumented: Used for debugging.",
   (gptr*) &manager_user, (gptr*) &manager_user, 0, GET_STR, REQUIRED_ARG, 0,
   0, 0, 0, 0, 0},
  {"manager-host", OPT_MANAGER_HOST, "Undocumented: Used for debugging.",
   (gptr*) &manager_host, (gptr*) &manager_host, 0, GET_STR, REQUIRED_ARG,
   0, 0, 0, 0, 0, 0},
  {"manager-password", OPT_MANAGER_PASSWD, "Undocumented: Used for debugging.",
   0, 0, 0, GET_STR, REQUIRED_ARG, 0, 0, 0, 0, 0, 0},
  {"manager-port", OPT_MANAGER_PORT, "Undocumented: Used for debugging.",
   (gptr*) &manager_port, (gptr*) &manager_port, 0, GET_INT, REQUIRED_ARG,
   MYSQL_MANAGER_PORT, 0, 0, 0, 0, 0},
  {"manager-wait-timeout", OPT_MANAGER_WAIT_TIMEOUT,
   "Undocumented: Used for debugging.", (gptr*) &manager_wait_timeout,
   (gptr*) &manager_wait_timeout, 0, GET_INT, REQUIRED_ARG, 3, 0, 0, 0, 0, 0},
  {"password", 'p', "Password to use when connecting to server.",
   0, 0, 0, GET_STR, OPT_ARG, 0, 0, 0, 0, 0, 0},
  {"port", 'P', "Port number to use for connection.", (gptr*) &port,
   (gptr*) &port, 0, GET_INT, REQUIRED_ARG, MYSQL_PORT, 0, 0, 0, 0, 0},
  {"quiet", 's', "Suppress all normal output.", (gptr*) &silent,
   (gptr*) &silent, 0, GET_BOOL, NO_ARG, 0, 0, 0, 0, 0, 0},
  {"record", 'r', "Record output of test_file into result file.",
   0, 0, 0, GET_NO_ARG, NO_ARG, 0, 0, 0, 0, 0, 0},
  {"result-file", 'R', "Read/Store result from/in this file.",
   (gptr*) &result_file, (gptr*) &result_file, 0, GET_STR, REQUIRED_ARG,
   0, 0, 0, 0, 0, 0},
  {"server-arg", 'A', "Send enbedded server this as a paramenter.",
   0, 0, 0, GET_STR, REQUIRED_ARG, 0, 0, 0, 0, 0, 0},
  {"server-file", 'F', "Read embedded server arguments from file.",
   0, 0, 0, GET_STR, REQUIRED_ARG, 0, 0, 0, 0, 0, 0},
  {"silent", 's', "Suppress all normal output. Synonym for --quiet.",
   (gptr*) &silent, (gptr*) &silent, 0, GET_BOOL, NO_ARG, 0, 0, 0, 0, 0, 0},
  {"skip-safemalloc", OPT_SKIP_SAFEMALLOC,
   "Don't use the memory allocation checking.", 0, 0, 0, GET_NO_ARG, NO_ARG,
   0, 0, 0, 0, 0, 0},
  {"sleep", 'T', "Sleep always this many seconds on sleep commands.",
   (gptr*) &opt_sleep, (gptr*) &opt_sleep, 0, GET_INT, REQUIRED_ARG, 0, 0, 0,
   0, 0, 0},
  {"socket", 'S', "Socket file to use for connection.",
   (gptr*) &unix_sock, (gptr*) &unix_sock, 0, GET_STR, REQUIRED_ARG, 0, 0, 0,
   0, 0, 0},
#include "sslopt-longopts.h"
  {"test-file", 'x', "Read test from/in this file (default stdin).",
   0, 0, 0, GET_STR, REQUIRED_ARG, 0, 0, 0, 0, 0, 0},
  {"tmpdir", 't', "Temporary directory where sockets are put.",
   0, 0, 0, GET_STR, REQUIRED_ARG, 0, 0, 0, 0, 0, 0},
  {"user", 'u', "User for login.", (gptr*) &user, (gptr*) &user, 0, GET_STR,
   REQUIRED_ARG, 0, 0, 0, 0, 0, 0},
  {"verbose", 'v', "Write more.", (gptr*) &verbose, (gptr*) &verbose, 0,
   GET_BOOL, NO_ARG, 0, 0, 0, 0, 0, 0},
  {"version", 'V', "Output version information and exit.",
   0, 0, 0, GET_NO_ARG, NO_ARG, 0, 0, 0, 0, 0, 0},
  { 0, 0, 0, 0, 0, 0, GET_NO_ARG, NO_ARG, 0, 0, 0, 0, 0, 0}
};

static void print_version(void)
{
  printf("%s  Ver %s Distrib %s, for %s (%s)\n",my_progname,MTEST_VERSION,
	 MYSQL_SERVER_VERSION,SYSTEM_TYPE,MACHINE_TYPE);
}

void usage()
{
  print_version();
  printf("MySQL AB, by Sasha, Matt, Monty & Jani\n");
  printf("This software comes with ABSOLUTELY NO WARRANTY\n\n");
  printf("Runs a test against the mysql server and compares output with a results file.\n\n");
  printf("Usage: %s [OPTIONS] [database] < test_file\n", my_progname);
  my_print_help(my_long_options);
  printf("  --no-defaults       Don't read default options from any options file.\n");
  my_print_variables(my_long_options);
}


static my_bool
get_one_option(int optid, const struct my_option *opt __attribute__((unused)),
	       char *argument)
{
  switch(optid) {
  case '#':
#ifndef DBUG_OFF
    DBUG_PUSH(argument ? argument : "d:t:S:i:O,/tmp/mysqltest.trace");
#endif
    break;
  case 'r':
    record = 1;
    break;
  case (int)OPT_MANAGER_PASSWD:
    my_free(manager_pass,MYF(MY_ALLOW_ZERO_PTR));
    manager_pass=my_strdup(argument, MYF(MY_FAE));
    while (*argument) *argument++= 'x';		/* Destroy argument */
    break;
  case 'x':
    {
      char buff[FN_REFLEN];
      if (!test_if_hard_path(argument))
      {
	strxmov(buff, opt_basedir, argument, NullS);
	argument= buff;
      }
      fn_format(buff, argument, "", "", 4);
      if (!(*++cur_file = my_fopen(buff, O_RDONLY | FILE_BINARY, MYF(MY_WME))))
	die("Could not open %s: errno = %d", argument, errno);
      break;
    }
  case 'p':
    if (argument)
    {
      my_free(pass, MYF(MY_ALLOW_ZERO_PTR));
      pass= my_strdup(argument, MYF(MY_FAE));
      while (*argument) *argument++= 'x';		/* Destroy argument */
    }
    else
      tty_password= 1;
    break;
#include <sslopt-case.h>
  case 't':
    strnmov(TMPDIR, argument, sizeof(TMPDIR));
    break;
  case 'A':
    if (!embedded_server_arg_count)
    {
      embedded_server_arg_count=1;
      embedded_server_args[0]= (char*) "";
    }
    embedded_server_args[embedded_server_arg_count++]=
      my_strdup(argument, MYF(MY_FAE));
    if (embedded_server_arg_count == MAX_SERVER_ARGS ||
	!embedded_server_args[embedded_server_arg_count-1])
    {
      die("Can't use server argument");
    }
    break;
  case 'F':
    if (read_server_arguments(argument))
      die(NullS);
    break;
  case OPT_SKIP_SAFEMALLOC:
#ifdef SAFEMALLOC
    sf_malloc_quick=1;
#endif
    break;
  case 'V':
    print_version();
    exit(0);
  case '?':
    usage();
    exit(1);
  }
  return 0;
}


int parse_args(int argc, char **argv)
{
  load_defaults("my",load_default_groups,&argc,&argv);
  default_argv= argv;

  if ((handle_options(&argc, &argv, my_long_options, get_one_option)))
    exit(1);

  if (argc > 1)
  {
    usage();
    exit(1);
  }
  if (argc == 1)
    db= *argv;
  if (tty_password)
    pass=get_tty_password(NullS);

  return 0;
}

char* safe_str_append(char* buf, const char* str, int size)
{
  int i,c ;
  for (i = 0; (c = *str++) &&  i < size - 1; i++)
    *buf++ = c;
  *buf = 0;
  return buf;
}

void str_to_file(const char* fname, char* str, int size)
{
  int fd;
  char buff[FN_REFLEN];
  if (!test_if_hard_path(fname))
  {
    strxmov(buff, opt_basedir, fname, NullS);
    fname=buff;
  }
  fn_format(buff,fname,"","",4);

  if ((fd = my_open(buff, O_WRONLY | O_CREAT | O_TRUNC,
		    MYF(MY_WME | MY_FFNF))) < 0)
    die("Could not open %s: errno = %d", buff, errno);
  if (my_write(fd, (byte*)str, size, MYF(MY_WME|MY_FNABP)))
    die("write failed");
  my_close(fd, MYF(0));
}

void reject_dump(const char* record_file, char* buf, int size)
{
  char reject_file[FN_REFLEN];
  str_to_file(fn_format(reject_file, record_file,"",".reject",2), buf, size);
}


/* Append the string to ds, with optional replace */

static void replace_dynstr_append_mem(DYNAMIC_STRING *ds, const char *val,
				      int len)
{
  if (glob_replace)
  {
    len=(int) replace_strings(glob_replace, &out_buff, &out_length, val);
    if (len == -1)
      die("Out of memory in replace\n");
    val=out_buff;
  }
  dynstr_append_mem(ds, val, len);
}


/*
  Append all results to the dynamic string separated with '\t'
  Values may be converted with 'replace_column'
*/

static void append_result(DYNAMIC_STRING *ds, MYSQL_RES *res)
{
  MYSQL_ROW row;
  uint num_fields= mysql_num_fields(res);
  MYSQL_FIELD *fields= !display_result_vertically ? 0 : mysql_fetch_fields(res);
  unsigned long *lengths;
  while ((row = mysql_fetch_row(res)))
  {
    uint i;
    lengths = mysql_fetch_lengths(res);
    for (i = 0; i < num_fields; i++)
    {
      const char *val= row[i];
      ulonglong len= lengths[i];

      if (i < max_replace_column && replace_column[i])
      {
	val= replace_column[i];
	len= strlen(val);
      }
      if (!val)
      {
	val= "NULL";
	len= 4;
      }
      if (!display_result_vertically)
      {
	if (i)
	  dynstr_append_mem(ds, "\t", 1);
	replace_dynstr_append_mem(ds, val, len);
      }
      else
      {
	dynstr_append(ds, fields[i].name);
	dynstr_append_mem(ds, "\t", 1);
	replace_dynstr_append_mem(ds, val, len);
	dynstr_append_mem(ds, "\n", 1);
      }
    }
    if (!display_result_vertically)
      dynstr_append_mem(ds, "\n", 1);
  }
  free_replace_column();
}


/*
* flags control the phased/stages of query execution to be performed
* if QUERY_SEND bit is on, the query will be sent. If QUERY_REAP is on
* the result will be read - for regular query, both bits must be on
*/

int run_query(MYSQL* mysql, struct st_query* q, int flags)
{
  MYSQL_RES* res= 0;
  uint i;
  int error= 0, err= 0, counter= 0;
  DYNAMIC_STRING *ds;
  DYNAMIC_STRING ds_tmp;
  DYNAMIC_STRING eval_query;
  char* query;
  int query_len, got_error_on_send= 0;
  DBUG_ENTER("run_query");
  DBUG_PRINT("enter",("flags: %d", flags));
  
  if (q->type != Q_EVAL)
  {
    query = q->query;
    query_len = strlen(query);
  }
  else
  {
    init_dynamic_string(&eval_query, "", 16384, 65536);
    do_eval(&eval_query, q->query);
    query = eval_query.str;
    query_len = eval_query.length;
  }
  DBUG_PRINT("enter", ("query: '%-.60s'", query));

  if (q->record_file[0])
  {
    init_dynamic_string(&ds_tmp, "", 16384, 65536);
    ds = &ds_tmp;
  }
  else
    ds= &ds_res;

  if (flags & QUERY_SEND)
  {
    got_error_on_send= mysql_send_query(mysql, query, query_len);
    if (got_error_on_send && !q->expected_errno[0])
      die("At line %u: unable to send query '%s' (mysql_errno=%d , errno=%d)",
	  start_lineno, query, mysql_errno(mysql), errno);
  }

  do
  {
    if ((flags & QUERY_SEND) && !disable_query_log && !counter)
    {
      replace_dynstr_append_mem(ds,query, query_len);
      dynstr_append_mem(ds, delimiter, delimiter_length);
      dynstr_append_mem(ds, "\n", 1);
    }
    if (!(flags & QUERY_REAP))
      DBUG_RETURN(0);

    if (got_error_on_send ||
	(!counter && (*mysql->methods->read_query_result)(mysql)) ||
	 (!(last_result= res= mysql_store_result(mysql)) &&
	  mysql_field_count(mysql)))
    {
      if (q->require_file)
      {
	abort_not_supported_test();
      }
      if (q->abort_on_error)
	die("At line %u: query '%s' failed: %d: %s", start_lineno, query,
	    mysql_errno(mysql), mysql_error(mysql));
      else
      {
	for (i=0 ; (uint) i < q->expected_errors ; i++)
	{
	  if ((q->expected_errno[i] == mysql_errno(mysql)))
	  {
	    if (i == 0 && q->expected_errors == 1)
	    {
	      /* Only log error if there is one possible error */
	      dynstr_append_mem(ds,"ERROR ",6);
	      replace_dynstr_append_mem(ds, mysql_sqlstate(mysql),
					strlen(mysql_sqlstate(mysql)));
	      dynstr_append_mem(ds, ": ", 2);
	      replace_dynstr_append_mem(ds,mysql_error(mysql),
					strlen(mysql_error(mysql)));
	      dynstr_append_mem(ds,"\n",1);
	    }
	    /* Don't log error if we may not get an error */
	    else if (q->expected_errno[0] != 0)
	      dynstr_append(ds,"Got one of the listed errors\n");
	    goto end;				/* Ok */
	  }
	}
	DBUG_PRINT("info",("i: %d  expected_errors: %d", i,
			   q->expected_errors));
	dynstr_append_mem(ds, "ERROR ",6);
	replace_dynstr_append_mem(ds, mysql_sqlstate(mysql),
				  strlen(mysql_sqlstate(mysql)));
	dynstr_append_mem(ds,": ",2);
	replace_dynstr_append_mem(ds, mysql_error(mysql),
				  strlen(mysql_error(mysql)));
	dynstr_append_mem(ds,"\n",1);
	if (i)
	{
	  verbose_msg("query '%s' failed with wrong errno %d instead of %d...",
		      q->query, mysql_errno(mysql), q->expected_errno[0]);
	  error= 1;
	  goto end;
	}
	verbose_msg("query '%s' failed: %d: %s", q->query, mysql_errno(mysql),
		    mysql_error(mysql));
	/*
	  if we do not abort on error, failure to run the query does
	  not fail the whole test case
	*/
	goto end;
      }
      /*{
	verbose_msg("failed in mysql_store_result for query '%s' (%d)", query,
	mysql_errno(mysql));
	error = 1;
	goto end;
	}*/
    }

    if (q->expected_errno[0])
    {
      error = 1;
      verbose_msg("query '%s' succeeded - should have failed with errno %d...",
		  q->query, q->expected_errno[0]);
      goto end;
    }

    if (!disable_result_log)
    {
      if (res)
      {
	MYSQL_FIELD *field, *field_end;
	uint num_fields= mysql_num_fields(res);

	if (display_metadata)
	{
	  dynstr_append(ds,"Catalog\tDatabase\tTable\tTable_alias\tColumn\tColumn_alias\tName\tType\tLength\tMax length\tIs_null\tFlags\tDecimals\tCharsetnr\n");
	  for (field= mysql_fetch_fields(res), field_end= field+num_fields ;
	       field < field_end ;
	       field++)
	  {
	    char buff[22];
	    dynstr_append_mem(ds, field->catalog, field->catalog_length);
	    dynstr_append_mem(ds, "\t", 1);
	    dynstr_append_mem(ds, field->db, field->db_length);
	    dynstr_append_mem(ds, "\t", 1);
	    dynstr_append_mem(ds, field->org_table, field->org_table_length);
	    dynstr_append_mem(ds, "\t", 1);
	    dynstr_append_mem(ds, field->table, field->table_length);
	    dynstr_append_mem(ds, "\t", 1);
	    dynstr_append_mem(ds, field->org_name, field->org_name_length);
	    dynstr_append_mem(ds, "\t", 1);
	    dynstr_append_mem(ds, field->name, field->name_length);
	    dynstr_append_mem(ds, "\t", 1);
	    int10_to_str((int) field->type, buff, 10);
	    dynstr_append(ds, buff);
	    dynstr_append_mem(ds, "\t", 1);
	    int10_to_str((int) field->length, buff, 10);
	    dynstr_append(ds, buff);
	    dynstr_append_mem(ds, "\t", 1);
	    int10_to_str((int) field->max_length, buff, 10);
	    dynstr_append(ds, buff);
	    dynstr_append_mem(ds, "\t", 1);
	    dynstr_append_mem(ds, (char*) (IS_NOT_NULL(field->flags) ?
					   "N" : "Y"), 1);
	    dynstr_append_mem(ds, "\t", 1);

	    int10_to_str((int) field->flags, buff, 10);
	    dynstr_append(ds, buff);
	    dynstr_append_mem(ds, "\t", 1);
	    int10_to_str((int) field->decimals, buff, 10);
	    dynstr_append(ds, buff);
	    dynstr_append_mem(ds, "\t", 1);
	    int10_to_str((int) field->charsetnr, buff, 10);
	    dynstr_append(ds, buff);
	    dynstr_append_mem(ds, "\n", 1);
	  }
	}
	if (!display_result_vertically)
	{
	  field= mysql_fetch_fields(res);
	  for (i = 0; i < num_fields; i++)
	  {
	    if (i)
	      dynstr_append_mem(ds, "\t", 1);
	    replace_dynstr_append_mem(ds, field[i].name,
				      strlen(field[i].name));
	  }
	  dynstr_append_mem(ds, "\n", 1);
	}
	append_result(ds, res);
      }

      /* Add all warnings to the result */
      if (!disable_warnings && mysql_warning_count(mysql))
      {
	MYSQL_RES *warn_res=0;
	uint count= mysql_warning_count(mysql);
	if (!mysql_real_query(mysql, "SHOW WARNINGS", 13))
	{
	  warn_res= mysql_store_result(mysql);
	}
	if (!warn_res)
	  verbose_msg("Warning count is %u but didn't get any warnings\n",
		      count);
	else
	{
	  dynstr_append_mem(ds, "Warnings:\n", 10);
	  append_result(ds, warn_res);
	  mysql_free_result(warn_res);
	}
      }
      if (!disable_info)
      {
	char buf[40];
	sprintf(buf,"affected rows: %lu\n",(ulong) mysql_affected_rows(mysql));
	dynstr_append(ds, buf);
	if (mysql_info(mysql))
	{
	  dynstr_append(ds, "info: ");
	  dynstr_append(ds, mysql_info(mysql));
	  dynstr_append_mem(ds, "\n", 1);
	}
      }
    }

    if (record)
    {
      if (!q->record_file[0] && !result_file)
	die("At line %u: Missing result file", start_lineno);
      if (!result_file)
	str_to_file(q->record_file, ds->str, ds->length);
    }
    else if (q->record_file[0])
    {
      error = check_result(ds, q->record_file, q->require_file);
    }
    if (res)
      mysql_free_result(res);
    last_result= 0;
    counter++;
  } while (!(err= mysql_next_result(mysql)));
  if (err >= 1)
    mysql_error(mysql);

end:
  free_replace();
  last_result=0;
  if (ds == &ds_tmp)
    dynstr_free(&ds_tmp);
  if (q->type == Q_EVAL)
    dynstr_free(&eval_query);
  DBUG_RETURN(error);
}


void get_query_type(struct st_query* q)
{
  char save;
  uint type;
  DBUG_ENTER("get_query_type");

  if (*q->query == '}')
  {
    q->type = Q_END_BLOCK;
    DBUG_VOID_RETURN;
  }
  if (q->type != Q_COMMENT_WITH_COMMAND)
    q->type = Q_QUERY;

  save=q->query[q->first_word_len];
  q->query[q->first_word_len]=0;
  type=find_type(q->query, &command_typelib, 1+2);
  q->query[q->first_word_len]=save;
  if (type > 0)
    q->type=(enum enum_commands) type;		/* Found command */
  DBUG_VOID_RETURN;
}


static byte *get_var_key(const byte* var, uint* len,
			 my_bool __attribute__((unused)) t)
{
  register char* key;
  key = ((VAR*)var)->name;
  *len = ((VAR*)var)->name_len;
  return (byte*)key;
}

static VAR *var_init(VAR *v, const char *name, int name_len, const char *val,
		     int val_len)
{
  int val_alloc_len;
  VAR *tmp_var;
  if (!name_len && name)
    name_len = strlen(name);
  if (!val_len && val)
    val_len = strlen(val) ;
  val_alloc_len = val_len + 16; /* room to grow */
  if (!(tmp_var=v) && !(tmp_var = (VAR*)my_malloc(sizeof(*tmp_var)
						 + name_len, MYF(MY_WME))))
    die("Out of memory");

  tmp_var->name = (name) ? (char*) tmp_var + sizeof(*tmp_var) : 0;
  tmp_var->alloced = (v == 0);

  if (!(tmp_var->str_val = my_malloc(val_alloc_len+1, MYF(MY_WME))))
    die("Out of memory");

  memcpy(tmp_var->name, name, name_len);
  if (val)
  {
    memcpy(tmp_var->str_val, val, val_len);
    tmp_var->str_val[val_len]=0;
  }
  tmp_var->name_len = name_len;
  tmp_var->str_val_len = val_len;
  tmp_var->alloced_len = val_alloc_len;
  tmp_var->int_val = (val) ? atoi(val) : 0;
  tmp_var->int_dirty = 0;
  return tmp_var;
}

static void var_free(void *v)
{
  my_free(((VAR*) v)->str_val, MYF(MY_WME));
  if (((VAR*)v)->alloced)
   my_free((char*) v, MYF(MY_WME));
}


static VAR* var_from_env(const char *name, const char *def_val)
{
  const char *tmp;
  VAR *v;
  if (!(tmp = getenv(name)))
    tmp = def_val;

  v = var_init(0, name, 0, tmp, 0);
  my_hash_insert(&var_hash, (byte*)v);
  return v;
}


static void init_var_hash(MYSQL *mysql)
{
  VAR *v;
  DBUG_ENTER("init_var_hash");
  if (hash_init(&var_hash, charset_info, 
                1024, 0, 0, get_var_key, var_free, MYF(0)))
    die("Variable hash initialization failed");
  if (opt_big_test)
    my_hash_insert(&var_hash, (byte*) var_init(0,"BIG_TEST", 0, "1",0));
  v= var_init(0,"MAX_TABLES", 0, (sizeof(ulong) == 4) ? "31" : "62",0);
  my_hash_insert(&var_hash, (byte*) v);
  v= var_init(0,"SERVER_VERSION", 0, mysql_get_server_info(mysql), 0);
  my_hash_insert(&var_hash, (byte*) v);
  
  DBUG_VOID_RETURN;
}


int main(int argc, char **argv)
{
  int error = 0;
  struct st_query *q;
  my_bool require_file=0, q_send_flag=0;
  char save_file[FN_REFLEN];
  MY_INIT(argv[0]);
  {
  DBUG_ENTER("main");
  DBUG_PROCESS(argv[0]);

  save_file[0]=0;
  TMPDIR[0]=0;
  memset(cons, 0, sizeof(cons));
  cons_end = cons + MAX_CONS;
  next_con = cons + 1;
  cur_con = cons;

  memset(file_stack, 0, sizeof(file_stack));
  memset(&master_pos, 0, sizeof(master_pos));
  file_stack_end = file_stack + MAX_INCLUDE_DEPTH;
  cur_file = file_stack;
  lineno   = lineno_stack;
  my_init_dynamic_array(&q_lines, sizeof(struct st_query*), INIT_Q_LINES,
		     INIT_Q_LINES);
  memset(block_stack, 0, sizeof(block_stack));
  block_stack_end = block_stack + BLOCK_STACK_DEPTH;
  memset(block_ok_stack, 0, sizeof(block_stack));
  cur_block = block_stack;
  block_ok = block_ok_stack;
  *block_ok = 1;
  init_dynamic_string(&ds_res, "", 0, 65536);
  parse_args(argc, argv);
  if (mysql_server_init(embedded_server_arg_count,
			embedded_server_args,
			(char**) embedded_server_groups))
    die("Can't initialize MySQL server");
  if (cur_file == file_stack)
    *++cur_file = stdin;
  *lineno=1;
#ifndef EMBEDDED_LIBRARY
  if (manager_host)
    init_manager();
#endif
  if (!( mysql_init(&cur_con->mysql)))
    die("Failed in mysql_init()");
  if (opt_compress)
    mysql_options(&cur_con->mysql,MYSQL_OPT_COMPRESS,NullS);
  mysql_options(&cur_con->mysql, MYSQL_OPT_LOCAL_INFILE, 0);
  mysql_options(&cur_con->mysql, MYSQL_SET_CHARSET_NAME, "latin1");

#ifdef HAVE_OPENSSL
  if (opt_use_ssl)
    mysql_ssl_set(&cur_con->mysql, opt_ssl_key, opt_ssl_cert, opt_ssl_ca,
		  opt_ssl_capath, opt_ssl_cipher);
#endif

  if (!(cur_con->name = my_strdup("default", MYF(MY_WME))))
    die("Out of memory");

  if (safe_connect(&cur_con->mysql, host, user, pass, db, port, unix_sock))
    die("Failed in mysql_real_connect(): %s", mysql_error(&cur_con->mysql));

  init_var_hash(&cur_con->mysql);

  while (!read_query(&q))
  {
    int current_line_inc = 1, processed = 0;
    if (q->type == Q_UNKNOWN || q->type == Q_COMMENT_WITH_COMMAND)
      get_query_type(q);
    if (*block_ok)
    {
      processed = 1;
      switch (q->type) {
      case Q_CONNECT: do_connect(q); break;
      case Q_CONNECTION: select_connection(q->first_argument); break;
      case Q_DISCONNECT:
      case Q_DIRTY_CLOSE:
	close_connection(q); break;
      case Q_RPL_PROBE: do_rpl_probe(q); break;
      case Q_ENABLE_RPL_PARSE:	 do_enable_rpl_parse(q); break;
      case Q_DISABLE_RPL_PARSE:  do_disable_rpl_parse(q); break;
      case Q_ENABLE_QUERY_LOG:	 disable_query_log=0; break;
      case Q_DISABLE_QUERY_LOG:  disable_query_log=1; break;
      case Q_ENABLE_RESULT_LOG:  disable_result_log=0; break;
      case Q_DISABLE_RESULT_LOG: disable_result_log=1; break;
      case Q_ENABLE_WARNINGS:    disable_warnings=0; break;
      case Q_DISABLE_WARNINGS:   disable_warnings=1; break;
      case Q_ENABLE_INFO:        disable_info=0; break;
      case Q_DISABLE_INFO:       disable_info=1; break;
      case Q_ENABLE_METADATA:    display_metadata=1; break;
      case Q_DISABLE_METADATA:   display_metadata=0; break;
      case Q_SOURCE: do_source(q); break;
      case Q_SLEEP: do_sleep(q, 0); break;
      case Q_REAL_SLEEP: do_sleep(q, 1); break;
      case Q_WAIT_FOR_SLAVE_TO_STOP: do_wait_for_slave_to_stop(q); break;
      case Q_REQUIRE_MANAGER: do_require_manager(q); break;
#ifndef EMBEDDED_LIBRARY
      case Q_SERVER_START: do_server_start(q); break;
      case Q_SERVER_STOP: do_server_stop(q); break;
#endif
      case Q_INC: do_inc(q); break;
      case Q_DEC: do_dec(q); break;
      case Q_ECHO: do_echo(q); break;
      case Q_SYSTEM: do_system(q); break;
      case Q_DELIMITER:
	strmake(delimiter, q->first_argument, sizeof(delimiter) - 1);
	delimiter_length= strlen(delimiter);
	break;
      case Q_DISPLAY_VERTICAL_RESULTS: display_result_vertically= TRUE; break;
      case Q_DISPLAY_HORIZONTAL_RESULTS: 
	display_result_vertically= FALSE; break;
      case Q_LET: do_let(q); break;
      case Q_EVAL_RESULT: eval_result = 1; break;
      case Q_EVAL:
	if (q->query == q->query_buf)
        {
	  q->query= q->first_argument;
          q->first_word_len= 0;
        }
	/* fall through */
      case Q_QUERY_VERTICAL:
      case Q_QUERY_HORIZONTAL:
      {
	my_bool old_display_result_vertically= display_result_vertically;
	if (!q->query[q->first_word_len])
	{
	  /* This happens when we use 'query_..' on it's own line */
	  q_send_flag=1;
          DBUG_PRINT("info",
                     ("query: '%s' first_word_len: %d  send_flag=1",
                      q->query, q->first_word_len));
	  break;
	}
	/* fix up query pointer if this is * first iteration for this line */
	if (q->query == q->query_buf)
	  q->query += q->first_word_len + 1;
	display_result_vertically= (q->type==Q_QUERY_VERTICAL);
	error|= run_query(&cur_con->mysql, q, QUERY_REAP|QUERY_SEND);
	display_result_vertically= old_display_result_vertically;
	break;
      }
      case Q_QUERY:
      case Q_REAP:
      {
	/*
	  We read the result always regardless of the mode for both full
	  query and read-result only (reap)
	*/
	int flags = QUERY_REAP;
	if (q->type != Q_REAP) /* for a full query, enable the send stage */
	  flags |= QUERY_SEND;
	if (q_send_flag)
	{
	  flags= QUERY_SEND;
	  q_send_flag=0;
	}
	if (save_file[0])
	{
	  strmov(q->record_file,save_file);
	  q->require_file=require_file;
	  save_file[0]=0;
	}
	error |= run_query(&cur_con->mysql, q, flags);
	break;
      }
      case Q_SEND:
	if (!q->query[q->first_word_len])
	{
	  /* This happens when we use 'send' on it's own line */
	  q_send_flag=1;
	  break;
	}
	/* fix up query pointer if this is * first iteration for this line */
	if (q->query == q->query_buf)
	  q->query += q->first_word_len;
	/*
	  run_query() can execute a query partially, depending on the flags
	  QUERY_SEND flag without QUERY_REAP tells it to just send the
	  query and read the result some time later when reap instruction
	  is given on this connection.
	 */
	error |= run_query(&cur_con->mysql, q, QUERY_SEND);
	break;
      case Q_RESULT:
	get_file_name(save_file,q);
	require_file=0;
	break;
      case Q_ERROR:
	global_expected_errors=get_ints(global_expected_errno,q);
	break;
      case Q_REQUIRE:
	get_file_name(save_file,q);
	require_file=1;
	break;
      case Q_REPLACE:
	get_replace(q);
	break;
      case Q_REPLACE_COLUMN:
	get_replace_column(q);
	break;
      case Q_SAVE_MASTER_POS: do_save_master_pos(); break;
      case Q_SYNC_WITH_MASTER: do_sync_with_master(q); break;
      case Q_SYNC_SLAVE_WITH_MASTER:
      {
	do_save_master_pos();
	if (*q->first_argument)
	  select_connection(q->first_argument);
	else
	{
	  char buf[] = "slave";
	  select_connection(buf);
	}
	do_sync_with_master2("");
	break;
      }
      case Q_COMMENT:				/* Ignore row */
      case Q_COMMENT_WITH_COMMAND:
	break;
      case Q_PING:
	(void) mysql_ping(&cur_con->mysql);
	break;
      case Q_EXEC: 
	(void) do_exec(q);
	break;
      default: processed = 0; break;
      }
    }

    if (!processed)
    {
      current_line_inc = 0;
      switch (q->type) {
      case Q_WHILE: do_while(q); break;
      case Q_END_BLOCK: do_done(q); break;
      default: current_line_inc = 1; break;
      }
    }

    parser.current_line += current_line_inc;
  }

  if (result_file && ds_res.length)
  {
    if (!record)
      error |= check_result(&ds_res, result_file, q->require_file);
    else
      str_to_file(result_file, ds_res.str, ds_res.length);
  }
  dynstr_free(&ds_res);

  if (!silent)
  {
    if (error)
      printf("not ok\n");
    else
      printf("ok\n");
  }

  free_used_memory();
  exit(error ? 1 : 0);
  return error ? 1 : 0;				/* Keep compiler happy */
  }
}


/*
  Read arguments for embedded server and put them into
  embedded_server_args_count and embedded_server_args[]
*/


static int read_server_arguments(const char *name)
{
  char argument[1024],buff[FN_REFLEN], *str=0;
  FILE *file;

  if (!test_if_hard_path(name))
  {
    strxmov(buff, opt_basedir, name, NullS);
    name=buff;
  }
  fn_format(buff,name,"","",4);

  if (!embedded_server_arg_count)
  {
    embedded_server_arg_count=1;
    embedded_server_args[0]= (char*) "";		/* Progname */
  }
  if (!(file=my_fopen(buff, O_RDONLY | FILE_BINARY, MYF(MY_WME))))
    return 1;
  while (embedded_server_arg_count < MAX_SERVER_ARGS &&
	 (str=fgets(argument,sizeof(argument), file)))
  {
    *(strend(str)-1)=0;				/* Remove end newline */
    if (!(embedded_server_args[embedded_server_arg_count]=
	  (char*) my_strdup(str,MYF(MY_WME))))
    {
      my_fclose(file,MYF(0));
      return 1;
    }
    embedded_server_arg_count++;
  }
  my_fclose(file,MYF(0));
  if (str)
  {
    fprintf(stderr,"Too many arguments in option file: %s\n",name);
    return 1;
  }
  return 0;
}

/****************************************************************************
* Handle replacement of strings
****************************************************************************/

#define PC_MALLOC		256	/* Bytes for pointers */
#define PS_MALLOC		512	/* Bytes for data */

#define SPACE_CHAR	256
#define START_OF_LINE	257
#define END_OF_LINE	258
#define LAST_CHAR_CODE	259

typedef struct st_replace {
  bool	 found;
  struct st_replace *next[256];
} REPLACE;

typedef struct st_replace_found {
  bool found;
  char *replace_string;
  uint to_offset;
  int from_offset;
} REPLACE_STRING;

#ifndef WORD_BIT
#define WORD_BIT (8*sizeof(uint))
#endif


static int insert_pointer_name(reg1 POINTER_ARRAY *pa,my_string name)
{
  uint i,length,old_count;
  byte *new_pos;
  const char **new_array;
  DBUG_ENTER("insert_pointer_name");

  if (! pa->typelib.count)
  {
    if (!(pa->typelib.type_names=(const char **)
	  my_malloc(((PC_MALLOC-MALLOC_OVERHEAD)/
		     (sizeof(my_string)+sizeof(*pa->flag))*
		     (sizeof(my_string)+sizeof(*pa->flag))),MYF(MY_WME))))
      DBUG_RETURN(-1);
    if (!(pa->str= (byte*) my_malloc((uint) (PS_MALLOC-MALLOC_OVERHEAD),
				     MYF(MY_WME))))
    {
      my_free((gptr) pa->typelib.type_names,MYF(0));
      DBUG_RETURN (-1);
    }
    pa->max_count=(PC_MALLOC-MALLOC_OVERHEAD)/(sizeof(byte*)+
					       sizeof(*pa->flag));
    pa->flag= (int7*) (pa->typelib.type_names+pa->max_count);
    pa->length=0;
    pa->max_length=PS_MALLOC-MALLOC_OVERHEAD;
    pa->array_allocs=1;
  }
  length=(uint) strlen(name)+1;
  if (pa->length+length >= pa->max_length)
  {
    if (!(new_pos= (byte*) my_realloc((gptr) pa->str,
				      (uint) (pa->max_length+PS_MALLOC),
				      MYF(MY_WME))))
      DBUG_RETURN(1);
    if (new_pos != pa->str)
    {
      my_ptrdiff_t diff=PTR_BYTE_DIFF(new_pos,pa->str);
      for (i=0 ; i < pa->typelib.count ; i++)
	pa->typelib.type_names[i]= ADD_TO_PTR(pa->typelib.type_names[i],diff,
					      char*);
      pa->str=new_pos;
    }
    pa->max_length+=PS_MALLOC;
  }
  if (pa->typelib.count >= pa->max_count-1)
  {
    int len;
    pa->array_allocs++;
    len=(PC_MALLOC*pa->array_allocs - MALLOC_OVERHEAD);
    if (!(new_array=(const char **) my_realloc((gptr) pa->typelib.type_names,
					       (uint) len/
					 (sizeof(byte*)+sizeof(*pa->flag))*
					 (sizeof(byte*)+sizeof(*pa->flag)),
					 MYF(MY_WME))))
      DBUG_RETURN(1);
    pa->typelib.type_names=new_array;
    old_count=pa->max_count;
    pa->max_count=len/(sizeof(byte*) + sizeof(*pa->flag));
    pa->flag= (int7*) (pa->typelib.type_names+pa->max_count);
    memcpy((byte*) pa->flag,(my_string) (pa->typelib.type_names+old_count),
	   old_count*sizeof(*pa->flag));
  }
  pa->flag[pa->typelib.count]=0;			/* Reset flag */
  pa->typelib.type_names[pa->typelib.count++]= pa->str+pa->length;
  pa->typelib.type_names[pa->typelib.count]= NullS;	/* Put end-mark */
  VOID(strmov(pa->str+pa->length,name));
  pa->length+=length;
  DBUG_RETURN(0);
} /* insert_pointer_name */


	/* free pointer array */

void free_pointer_array(POINTER_ARRAY *pa)
{
  if (pa->typelib.count)
  {
    pa->typelib.count=0;
    my_free((gptr) pa->typelib.type_names,MYF(0));
    pa->typelib.type_names=0;
    my_free((gptr) pa->str,MYF(0));
  }
} /* free_pointer_array */


	/* Code for replace rutines */

#define SET_MALLOC_HUNC 64

typedef struct st_rep_set {
  uint	*bits;				/* Pointer to used sets */
  short next[LAST_CHAR_CODE];		/* Pointer to next sets */
  uint	found_len;			/* Best match to date */
  int	found_offset;
  uint	table_offset;
  uint	size_of_bits;			/* For convinience */
} REP_SET;

typedef struct st_rep_sets {
  uint		count;			/* Number of sets */
  uint		extra;			/* Extra sets in buffer */
  uint		invisible;		/* Sets not chown */
  uint		size_of_bits;
  REP_SET	*set,*set_buffer;
  uint		*bit_buffer;
} REP_SETS;

typedef struct st_found_set {
  uint table_offset;
  int found_offset;
} FOUND_SET;

typedef struct st_follow {
  int chr;
  uint table_offset;
  uint len;
} FOLLOWS;


static int init_sets(REP_SETS *sets,uint states);
static REP_SET *make_new_set(REP_SETS *sets);
static void make_sets_invisible(REP_SETS *sets);
static void free_last_set(REP_SETS *sets);
static void free_sets(REP_SETS *sets);
static void set_bit(REP_SET *set, uint bit);
static void clear_bit(REP_SET *set, uint bit);
static void or_bits(REP_SET *to,REP_SET *from);
static void copy_bits(REP_SET *to,REP_SET *from);
static int cmp_bits(REP_SET *set1,REP_SET *set2);
static int get_next_bit(REP_SET *set,uint lastpos);
static int find_set(REP_SETS *sets,REP_SET *find);
static int find_found(FOUND_SET *found_set,uint table_offset,
			  int found_offset);
static uint start_at_word(my_string pos);
static uint end_of_word(my_string pos);
static uint replace_len(my_string pos);

static uint found_sets=0;


	/* Init a replace structure for further calls */

REPLACE *init_replace(my_string *from, my_string *to,uint count,
		      my_string word_end_chars)
{
  uint i,j,states,set_nr,len,result_len,max_length,found_end,bits_set,bit_nr;
  int used_sets,chr,default_state;
  char used_chars[LAST_CHAR_CODE],is_word_end[256];
  my_string pos,to_pos,*to_array;
  REP_SETS sets;
  REP_SET *set,*start_states,*word_states,*new_set;
  FOLLOWS *follow,*follow_ptr;
  REPLACE *replace;
  FOUND_SET *found_set;
  REPLACE_STRING *rep_str;
  DBUG_ENTER("init_replace");

  /* Count number of states */
  for (i=result_len=max_length=0 , states=2 ; i < count ; i++)
  {
    len=replace_len(from[i]);
    if (!len)
    {
      errno=EINVAL;
      my_message(0,"No to-string for last from-string",MYF(ME_BELL));
      DBUG_RETURN(0);
    }
    states+=len+1;
    result_len+=(uint) strlen(to[i])+1;
    if (len > max_length)
      max_length=len;
  }
  bzero((char*) is_word_end,sizeof(is_word_end));
  for (i=0 ; word_end_chars[i] ; i++)
    is_word_end[(uchar) word_end_chars[i]]=1;

  if (init_sets(&sets,states))
    DBUG_RETURN(0);
  found_sets=0;
  if (!(found_set= (FOUND_SET*) my_malloc(sizeof(FOUND_SET)*max_length*count,
					  MYF(MY_WME))))
  {
    free_sets(&sets);
    DBUG_RETURN(0);
  }
  VOID(make_new_set(&sets));			/* Set starting set */
  make_sets_invisible(&sets);			/* Hide previus sets */
  used_sets=-1;
  word_states=make_new_set(&sets);		/* Start of new word */
  start_states=make_new_set(&sets);		/* This is first state */
  if (!(follow=(FOLLOWS*) my_malloc((states+2)*sizeof(FOLLOWS),MYF(MY_WME))))
  {
    free_sets(&sets);
    my_free((gptr) found_set,MYF(0));
    DBUG_RETURN(0);
  }

	/* Init follow_ptr[] */
  for (i=0, states=1, follow_ptr=follow+1 ; i < count ; i++)
  {
    if (from[i][0] == '\\' && from[i][1] == '^')
    {
      set_bit(start_states,states+1);
      if (!from[i][2])
      {
	start_states->table_offset=i;
	start_states->found_offset=1;
      }
    }
    else if (from[i][0] == '\\' && from[i][1] == '$')
    {
      set_bit(start_states,states);
      set_bit(word_states,states);
      if (!from[i][2] && start_states->table_offset == (uint) ~0)
      {
	start_states->table_offset=i;
	start_states->found_offset=0;
      }
    }
    else
    {
      set_bit(word_states,states);
      if (from[i][0] == '\\' && (from[i][1] == 'b' && from[i][2]))
	set_bit(start_states,states+1);
      else
	set_bit(start_states,states);
    }
    for (pos=from[i], len=0; *pos ; pos++)
    {
      if (*pos == '\\' && *(pos+1))
      {
	pos++;
	switch (*pos) {
	case 'b':
	  follow_ptr->chr = SPACE_CHAR;
	  break;
	case '^':
	  follow_ptr->chr = START_OF_LINE;
	  break;
	case '$':
	  follow_ptr->chr = END_OF_LINE;
	  break;
	case 'r':
	  follow_ptr->chr = '\r';
	  break;
	case 't':
	  follow_ptr->chr = '\t';
	  break;
	case 'v':
	  follow_ptr->chr = '\v';
	  break;
	default:
	  follow_ptr->chr = (uchar) *pos;
	  break;
	}
      }
      else
	follow_ptr->chr= (uchar) *pos;
      follow_ptr->table_offset=i;
      follow_ptr->len= ++len;
      follow_ptr++;
    }
    follow_ptr->chr=0;
    follow_ptr->table_offset=i;
    follow_ptr->len=len;
    follow_ptr++;
    states+=(uint) len+1;
  }


  for (set_nr=0,pos=0 ; set_nr < sets.count ; set_nr++)
  {
    set=sets.set+set_nr;
    default_state= 0;				/* Start from beginning */

    /* If end of found-string not found or start-set with current set */

    for (i= (uint) ~0; (i=get_next_bit(set,i)) ;)
    {
      if (!follow[i].chr)
      {
	if (! default_state)
	  default_state= find_found(found_set,set->table_offset,
				    set->found_offset+1);
      }
    }
    copy_bits(sets.set+used_sets,set);		/* Save set for changes */
    if (!default_state)
      or_bits(sets.set+used_sets,sets.set);	/* Can restart from start */

    /* Find all chars that follows current sets */
    bzero((char*) used_chars,sizeof(used_chars));
    for (i= (uint) ~0; (i=get_next_bit(sets.set+used_sets,i)) ;)
    {
      used_chars[follow[i].chr]=1;
      if ((follow[i].chr == SPACE_CHAR && !follow[i+1].chr &&
	   follow[i].len > 1) || follow[i].chr == END_OF_LINE)
	used_chars[0]=1;
    }

    /* Mark word_chars used if \b is in state */
    if (used_chars[SPACE_CHAR])
      for (pos= word_end_chars ; *pos ; pos++)
	used_chars[(int) (uchar) *pos] = 1;

    /* Handle other used characters */
    for (chr= 0 ; chr < 256 ; chr++)
    {
      if (! used_chars[chr])
	set->next[chr]= chr ? default_state : -1;
      else
      {
	new_set=make_new_set(&sets);
	set=sets.set+set_nr;			/* if realloc */
	new_set->table_offset=set->table_offset;
	new_set->found_len=set->found_len;
	new_set->found_offset=set->found_offset+1;
	found_end=0;

	for (i= (uint) ~0 ; (i=get_next_bit(sets.set+used_sets,i)) ; )
	{
	  if (!follow[i].chr || follow[i].chr == chr ||
	      (follow[i].chr == SPACE_CHAR &&
	       (is_word_end[chr] ||
		(!chr && follow[i].len > 1 && ! follow[i+1].chr))) ||
	      (follow[i].chr == END_OF_LINE && ! chr))
	  {
	    if ((! chr || (follow[i].chr && !follow[i+1].chr)) &&
		follow[i].len > found_end)
	      found_end=follow[i].len;
	    if (chr && follow[i].chr)
	      set_bit(new_set,i+1);		/* To next set */
	    else
	      set_bit(new_set,i);
	  }
	}
	if (found_end)
	{
	  new_set->found_len=0;			/* Set for testing if first */
	  bits_set=0;
	  for (i= (uint) ~0; (i=get_next_bit(new_set,i)) ;)
	  {
	    if ((follow[i].chr == SPACE_CHAR ||
		 follow[i].chr == END_OF_LINE) && ! chr)
	      bit_nr=i+1;
	    else
	      bit_nr=i;
	    if (follow[bit_nr-1].len < found_end ||
		(new_set->found_len &&
		 (chr == 0 || !follow[bit_nr].chr)))
	      clear_bit(new_set,i);
	    else
	    {
	      if (chr == 0 || !follow[bit_nr].chr)
	      {					/* best match  */
		new_set->table_offset=follow[bit_nr].table_offset;
		if (chr || (follow[i].chr == SPACE_CHAR ||
			    follow[i].chr == END_OF_LINE))
		  new_set->found_offset=found_end;	/* New match */
		new_set->found_len=found_end;
	      }
	      bits_set++;
	    }
	  }
	  if (bits_set == 1)
	  {
	    set->next[chr] = find_found(found_set,
					new_set->table_offset,
					new_set->found_offset);
	    free_last_set(&sets);
	  }
	  else
	    set->next[chr] = find_set(&sets,new_set);
	}
	else
	  set->next[chr] = find_set(&sets,new_set);
      }
    }
  }

	/* Alloc replace structure for the replace-state-machine */

  if ((replace=(REPLACE*) my_malloc(sizeof(REPLACE)*(sets.count)+
				    sizeof(REPLACE_STRING)*(found_sets+1)+
				    sizeof(my_string)*count+result_len,
				    MYF(MY_WME | MY_ZEROFILL))))
  {
    rep_str=(REPLACE_STRING*) (replace+sets.count);
    to_array=(my_string*) (rep_str+found_sets+1);
    to_pos=(my_string) (to_array+count);
    for (i=0 ; i < count ; i++)
    {
      to_array[i]=to_pos;
      to_pos=strmov(to_pos,to[i])+1;
    }
    rep_str[0].found=1;
    rep_str[0].replace_string=0;
    for (i=1 ; i <= found_sets ; i++)
    {
      pos=from[found_set[i-1].table_offset];
      rep_str[i].found= !bcmp(pos,"\\^",3) ? 2 : 1;
      rep_str[i].replace_string=to_array[found_set[i-1].table_offset];
      rep_str[i].to_offset=found_set[i-1].found_offset-start_at_word(pos);
      rep_str[i].from_offset=found_set[i-1].found_offset-replace_len(pos)+
	end_of_word(pos);
    }
    for (i=0 ; i < sets.count ; i++)
    {
      for (j=0 ; j < 256 ; j++)
	if (sets.set[i].next[j] >= 0)
	  replace[i].next[j]=replace+sets.set[i].next[j];
	else
	  replace[i].next[j]=(REPLACE*) (rep_str+(-sets.set[i].next[j]-1));
    }
  }
  my_free((gptr) follow,MYF(0));
  free_sets(&sets);
  my_free((gptr) found_set,MYF(0));
  DBUG_PRINT("exit",("Replace table has %d states",sets.count));
  DBUG_RETURN(replace);
}


static int init_sets(REP_SETS *sets,uint states)
{
  bzero((char*) sets,sizeof(*sets));
  sets->size_of_bits=((states+7)/8);
  if (!(sets->set_buffer=(REP_SET*) my_malloc(sizeof(REP_SET)*SET_MALLOC_HUNC,
					      MYF(MY_WME))))
    return 1;
  if (!(sets->bit_buffer=(uint*) my_malloc(sizeof(uint)*sets->size_of_bits*
					   SET_MALLOC_HUNC,MYF(MY_WME))))
  {
    my_free((gptr) sets->set,MYF(0));
    return 1;
  }
  return 0;
}

	/* Make help sets invisible for nicer codeing */

static void make_sets_invisible(REP_SETS *sets)
{
  sets->invisible=sets->count;
  sets->set+=sets->count;
  sets->count=0;
}

static REP_SET *make_new_set(REP_SETS *sets)
{
  uint i,count,*bit_buffer;
  REP_SET *set;
  if (sets->extra)
  {
    sets->extra--;
    set=sets->set+ sets->count++;
    bzero((char*) set->bits,sizeof(uint)*sets->size_of_bits);
    bzero((char*) &set->next[0],sizeof(set->next[0])*LAST_CHAR_CODE);
    set->found_offset=0;
    set->found_len=0;
    set->table_offset= (uint) ~0;
    set->size_of_bits=sets->size_of_bits;
    return set;
  }
  count=sets->count+sets->invisible+SET_MALLOC_HUNC;
  if (!(set=(REP_SET*) my_realloc((gptr) sets->set_buffer,
				   sizeof(REP_SET)*count,
				  MYF(MY_WME))))
    return 0;
  sets->set_buffer=set;
  sets->set=set+sets->invisible;
  if (!(bit_buffer=(uint*) my_realloc((gptr) sets->bit_buffer,
				      (sizeof(uint)*sets->size_of_bits)*count,
				      MYF(MY_WME))))
    return 0;
  sets->bit_buffer=bit_buffer;
  for (i=0 ; i < count ; i++)
  {
    sets->set_buffer[i].bits=bit_buffer;
    bit_buffer+=sets->size_of_bits;
  }
  sets->extra=SET_MALLOC_HUNC;
  return make_new_set(sets);
}

static void free_last_set(REP_SETS *sets)
{
  sets->count--;
  sets->extra++;
  return;
}

static void free_sets(REP_SETS *sets)
{
  my_free((gptr)sets->set_buffer,MYF(0));
  my_free((gptr)sets->bit_buffer,MYF(0));
  return;
}

static void set_bit(REP_SET *set, uint bit)
{
  set->bits[bit / WORD_BIT] |= 1 << (bit % WORD_BIT);
  return;
}

static void clear_bit(REP_SET *set, uint bit)
{
  set->bits[bit / WORD_BIT] &= ~ (1 << (bit % WORD_BIT));
  return;
}


static void or_bits(REP_SET *to,REP_SET *from)
{
  reg1 uint i;
  for (i=0 ; i < to->size_of_bits ; i++)
    to->bits[i]|=from->bits[i];
  return;
}

static void copy_bits(REP_SET *to,REP_SET *from)
{
  memcpy((byte*) to->bits,(byte*) from->bits,
	 (size_t) (sizeof(uint) * to->size_of_bits));
}

static int cmp_bits(REP_SET *set1,REP_SET *set2)
{
  return bcmp((byte*) set1->bits,(byte*) set2->bits,
	      sizeof(uint) * set1->size_of_bits);
}


	/* Get next set bit from set. */

static int get_next_bit(REP_SET *set,uint lastpos)
{
  uint pos,*start,*end,bits;

  start=set->bits+ ((lastpos+1) / WORD_BIT);
  end=set->bits + set->size_of_bits;
  bits=start[0] & ~((1 << ((lastpos+1) % WORD_BIT)) -1);

  while (! bits && ++start < end)
    bits=start[0];
  if (!bits)
    return 0;
  pos=(uint) (start-set->bits)*WORD_BIT;
  while (! (bits & 1))
  {
    bits>>=1;
    pos++;
  }
  return pos;
}

	/* find if there is a same set in sets. If there is, use it and
	   free given set, else put in given set in sets and return it's
	   position */

static int find_set(REP_SETS *sets,REP_SET *find)
{
  uint i;
  for (i=0 ; i < sets->count-1 ; i++)
  {
    if (!cmp_bits(sets->set+i,find))
    {
      free_last_set(sets);
      return i;
    }
  }
  return i;				/* return new postion */
}

	/* find if there is a found_set with same table_offset & found_offset
	   If there is return offset to it, else add new offset and return pos.
	   Pos returned is -offset-2 in found_set_structure because it's is
	   saved in set->next and set->next[] >= 0 points to next set and
	   set->next[] == -1 is reserved for end without replaces.
	   */

static int find_found(FOUND_SET *found_set,uint table_offset, int found_offset)
{
  int i;
  for (i=0 ; (uint) i < found_sets ; i++)
    if (found_set[i].table_offset == table_offset &&
	found_set[i].found_offset == found_offset)
      return -i-2;
  found_set[i].table_offset=table_offset;
  found_set[i].found_offset=found_offset;
  found_sets++;
  return -i-2;				/* return new postion */
}

	/* Return 1 if regexp starts with \b or ends with \b*/

static uint start_at_word(my_string pos)
{
  return (((!bcmp(pos,"\\b",2) && pos[2]) || !bcmp(pos,"\\^",2)) ? 1 : 0);
}

static uint end_of_word(my_string pos)
{
  my_string end=strend(pos);
  return ((end > pos+2 && !bcmp(end-2,"\\b",2)) ||
	  (end >= pos+2 && !bcmp(end-2,"\\$",2))) ?
	    1 : 0;
}


static uint replace_len(my_string str)
{
  uint len=0;
  while (*str)
  {
    if (str[0] == '\\' && str[1])
      str++;
    str++;
    len++;
  }
  return len;
}


	/* Replace strings;  Return length of result string */

uint replace_strings(REPLACE *rep, my_string *start,uint *max_length,
		     const char *from)
{
  reg1 REPLACE *rep_pos;
  reg2 REPLACE_STRING *rep_str;
  my_string to,end,pos,new_str;

  end=(to= *start) + *max_length-1;
  rep_pos=rep+1;
  for (;;)
  {
    while (!rep_pos->found)
    {
      rep_pos= rep_pos->next[(uchar) *from];
      if (to == end)
      {
	(*max_length)+=8192;
	if (!(new_str=my_realloc(*start,*max_length,MYF(MY_WME))))
	  return (uint) -1;
	to=new_str+(to - *start);
	end=(*start=new_str)+ *max_length-1;
      }
      *to++= *from++;
    }
    if (!(rep_str = ((REPLACE_STRING*) rep_pos))->replace_string)
      return (uint) (to - *start)-1;
    to-=rep_str->to_offset;
    for (pos=rep_str->replace_string; *pos ; pos++)
    {
      if (to == end)
      {
	(*max_length)*=2;
	if (!(new_str=my_realloc(*start,*max_length,MYF(MY_WME))))
	  return (uint) -1;
	to=new_str+(to - *start);
	end=(*start=new_str)+ *max_length-1;
      }
      *to++= *pos;
    }
    if (!*(from-=rep_str->from_offset) && rep_pos->found != 2)
      return (uint) (to - *start);
    rep_pos=rep;
  }
}

static int initialize_replace_buffer(void)
{
  out_length=8192;
  if (!(out_buff=my_malloc(out_length,MYF(MY_WME))))
    return(1);
  return 0;
}

static void free_replace_buffer(void)
{
  my_free(out_buff,MYF(MY_WME));
}


/****************************************************************************
 Replace results for a column
*****************************************************************************/

static void free_replace_column()
{
  uint i;
  for (i=0 ; i < max_replace_column ; i++)
  {
    if (replace_column[i])
    {
      my_free(replace_column[i], 0);
      replace_column[i]= 0;
    }
  }
  max_replace_column= 0;
}

/*
  Get arguments for replace_columns. The syntax is:
  replace-column column_number to_string [column_number to_string ...]
  Where each argument may be quoted with ' or "
  A argument may also be a variable, in which case the value of the
  variable is replaced.
*/

static void get_replace_column(struct st_query *q)
{
  char *from=q->first_argument;
  char *buff,*start;
  DBUG_ENTER("get_replace_columns");

  free_replace_column();
  if (!*from)
    die("Missing argument in %s\n", q->query);

  /* Allocate a buffer for results */
  start=buff=my_malloc(strlen(from)+1,MYF(MY_WME | MY_FAE));
  while (*from)
  {
    char *to;
    uint column_number;

    to= get_string(&buff, &from, q);
    if (!(column_number= atoi(to)) || column_number > MAX_COLUMNS)
      die("Wrong column number to replace_columns in %s\n", q->query);
    if (!*from)
      die("Wrong number of arguments to replace in %s\n", q->query);
    to= get_string(&buff, &from, q);
    my_free(replace_column[column_number-1], MY_ALLOW_ZERO_PTR);
    replace_column[column_number-1]= my_strdup(to, MYF(MY_WME | MY_FAE));
    set_if_bigger(max_replace_column, column_number);
  }
  my_free(start, MYF(0));
}

#ifdef __NETWARE__

/*
  Substitute environment variables with text.

  SYNOPSIS
    subst_env_var()
    arg			String that should be substitute

  DESCRIPTION
    This function takes a string as an input and replaces the
    environment variables, that starts with '$' character, with it value.

  NOTES
    Return string must be freed with my_free()

  RETURN
    String with environment variables replaced.
*/

static char *subst_env_var(const char *str)
{
  char *result;
  char *pos;

  result= pos= my_malloc(MAX_QUERY, MYF(MY_FAE));
  while (*str)
  {
    /*
      need this only when we want to provide the functionality of
      escaping through \ 'backslash'
      if ((result == pos && *str=='$') ||
          (result != pos && *str=='$' && str[-1] !='\\'))
    */
    if (*str == '$')
    {
      char env_var[256], *env_pos= env_var, *subst;

      /* Search for end of environment variable */
      for (str++;
           *str && !isspace(*str) && *str != '\\' && *str != '/' &&
             *str != '$';
           str++)
        *env_pos++= *str;
      *env_pos= 0;

      if (!(subst= getenv(env_var)))
      {
        my_free(result, MYF(0));
        die("MYSQLTEST.NLM: Environment variable %s is not defined\n",
            env_var);
      }

      /* get the string to be substitued for env_var  */
      pos= strmov(pos, subst);
      /* Process delimiter in *str again */
    }
    else
      *pos++= *str++;
  }
  *pos= 0;
  return result;
}


/*
  popen replacement for Netware

  SYNPOSIS
    my_popen()
    name		Command to execute (with possible env variables)
    mode		Mode for popen.

  NOTES
    Environment variable expansion does not take place for popen function
    on NetWare, so we use this function to wrap around popen to do this.

    For the moment we ignore 'mode' and always use 'r0'

  RETURN
    # >= 0	File handle
    -1		Error
*/

#undef popen                                    /* Remove wrapper */

FILE *my_popen(const char *cmd, const char *mode __attribute__((unused)))
{
  char *subst_cmd;
  FILE *res_file;

  subst_cmd= subst_env_var(cmd);
  res_file= popen(subst_cmd, "r0");
  my_free(subst_cmd, MYF(0));
  return res_file;
}

#endif /* __NETWARE__ */<|MERGE_RESOLUTION|>--- conflicted
+++ resolved
@@ -1848,41 +1848,29 @@
       insert_dynamic(&q_lines, (gptr) &q))
     die(NullS);
 
-<<<<<<< HEAD
   q->record_file[0]= 0;
   q->require_file= 0;
   q->first_word_len= 0;
+
+  q->type = Q_UNKNOWN;
+  q->query_buf= q->query= 0;
+  if (read_line(read_query_buf, sizeof(read_query_buf)))
+  {
+    DBUG_PRINT("warning",("too long query"));
+    DBUG_RETURN(1);
+  }
+   DBUG_PRINT("info", ("query: %s", read_query_buf));
+  if (*p == '#')
+  {
+    q->type = Q_COMMENT;
+    /* This goto is to avoid losing the "expected error" info. */
+    goto end;
+  }
   memcpy((gptr) q->expected_errno, (gptr) global_expected_errno,
 	 sizeof(global_expected_errno));
   q->expected_errors= global_expected_errors;
   q->abort_on_error= global_expected_errors == 0;
   bzero((gptr) global_expected_errno, sizeof(global_expected_errno));
-  global_expected_errors=0;
-
-=======
-  q->record_file[0] = 0;
-  q->require_file=0;
-  q->first_word_len = 0;
->>>>>>> 1c1e0d36
-  q->type = Q_UNKNOWN;
-  q->query_buf= q->query= 0;
-  if (read_line(read_query_buf, sizeof(read_query_buf)))
-  {
-    DBUG_PRINT("warning",("too long query"));
-    DBUG_RETURN(1);
-  }
-   DBUG_PRINT("info", ("query: %s", read_query_buf));
-  if (*p == '#')
-  {
-    q->type = Q_COMMENT;
-    /* This goto is to avoid losing the "expected error" info. */
-    goto end;
-  }
-  memcpy((gptr) q->expected_errno, (gptr) global_expected_errno,
-	 sizeof(global_expected_errno));
-  q->expected_errors=global_expected_errors;
-  q->abort_on_error = global_expected_errno[0] == 0;
-  bzero((gptr) global_expected_errno,sizeof(global_expected_errno));
   global_expected_errors=0;
   if (p[0] == '-' && p[1] == '-')
   {
@@ -1919,13 +1907,9 @@
       *p1 = 0;
     }
   }
-<<<<<<< HEAD
+
+end:
   while (*p && my_isspace(charset_info, *p))
-=======
-
-end:
-  while (*p && my_isspace(charset_info,*p))
->>>>>>> 1c1e0d36
     p++;
   if (!(q->query_buf= q->query= my_strdup(p, MYF(MY_WME))))
     die(NullS);
