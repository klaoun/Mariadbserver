# Copyright (C) 2000-2004 MySQL AB
# 
# This program is free software; you can redistribute it and/or modify
# it under the terms of version 2 GNU General Public License as
# published by the Free Software Foundation.
#
# There are special exceptions to the terms and conditions of the GPL as it
# is applied to this software. View the full text of the exception in file
# EXCEPTIONS-CLIENT in the directory of this software distribution.
# 
# This library is distributed in the hope that it will be useful,
# but WITHOUT ANY WARRANTY; without even the implied warranty of
# MERCHANTABILITY or FITNESS FOR A PARTICULAR PURPOSE.  See the GNU
# Library General Public License for more details.
# 
# You should have received a copy of the GNU Library General Public
# License along with this library; if not, write to the Free
# Software Foundation, Inc., 59 Temple Place - Suite 330, Boston,
# MA 02111-1307, USA
#
# This file is public domain and comes with NO WARRANTY of any kind

MYSQLDATAdir =			$(localstatedir)
MYSQLSHAREdir =			$(pkgdatadir)
MYSQLBASEdir=			$(prefix)
## We'll use CLIENT_EXTRA_LDFLAGS for threaded and non-threaded
## until someone complains that they need separate options.
LDADD =				@CLIENT_EXTRA_LDFLAGS@ $(target)
pkglib_LTLIBRARIES =		$(target)

noinst_PROGRAMS = conf_to_src


target_sources = 	libmysql.c password.c manager.c \
			get_password.c errmsg.c

mystringsobjects =	strmov.lo strxmov.lo strxnmov.lo strnmov.lo \
			strmake.lo strend.lo strtod.lo \
			strnlen.lo strfill.lo is_prefix.lo \
			int2str.lo str2int.lo strinstr.lo strcont.lo \
			strcend.lo bcmp.lo ctype-latin1.lo \
			bchange.lo bmove.lo bmove_upp.lo longlong2str.lo \
			strtoull.lo strtoll.lo llstr.lo my_vsnprintf.lo \
			ctype.lo ctype-simple.lo ctype-bin.lo ctype-mb.lo \
			ctype-big5.lo ctype-czech.lo ctype-cp932.lo ctype-eucjpms.lo ctype-euc_kr.lo \
			ctype-win1250ch.lo ctype-utf8.lo ctype-extra.lo \
			ctype-ucs2.lo ctype-gb2312.lo ctype-gbk.lo \
			ctype-sjis.lo ctype-tis620.lo ctype-ujis.lo \
			ctype-uca.lo xml.lo my_strtoll10.lo str_alloc.lo 

mystringsextra= 	strto.c
dbugobjects =		dbug.lo # IT IS IN SAFEMALLOC.C sanity.lo
mysysheaders =		mysys_priv.h my_static.h
vioheaders =		vio_priv.h
mysysobjects1 =		my_init.lo my_static.lo my_malloc.lo my_realloc.lo \
			my_create.lo my_delete.lo mf_tempfile.lo my_open.lo \
			my_file.lo my_read.lo my_write.lo errors.lo \
			my_error.lo my_getwd.lo my_div.lo \
			mf_pack.lo my_messnc.lo mf_dirname.lo mf_fn_ext.lo\
			mf_wcomp.lo typelib.lo safemalloc.lo my_alloc.lo \
			mf_format.lo mf_path.lo mf_unixpath.lo my_fopen.lo \
			my_symlink.lo my_fstream.lo \
			mf_loadpath.lo my_pthread.lo my_thr_init.lo \
			thr_mutex.lo mulalloc.lo string.lo \
                        default.lo default_modify.lo \
			my_compress.lo array.lo my_once.lo list.lo my_net.lo \
                        charset.lo charset-def.lo hash.lo mf_iocache.lo \
                        mf_iocache2.lo my_seek.lo my_sleep.lo \
			my_pread.lo mf_cache.lo md5.lo sha1.lo \
			my_getopt.lo my_gethostbyname.lo my_port.lo \
<<<<<<< HEAD
                        my_rename.lo my_chsize.lo my_sync.lo my_getsystime.lo
=======
                        my_rename.lo my_chsize.lo my_sync.lo my_rnd.lo
>>>>>>> 496741d5
sqlobjects =		net.lo
sql_cmn_objects =	pack.lo client.lo my_time.lo

# Not needed in the minimum library
mysysobjects2 =		my_lib.lo
mysysobjects =		$(mysysobjects1) $(mysysobjects2)
target_libadd =		$(mysysobjects) $(mystringsobjects) $(dbugobjects) \
 $(sql_cmn_objects) $(vio_objects) $(sqlobjects)
target_ldflags = -version-info @SHARED_LIB_VERSION@ @LD_VERSION_SCRIPT@ 
vio_objects= vio.lo viosocket.lo viossl.lo viosslfactories.lo

BUILT_SOURCES		= link_sources

CLEANFILES =		$(target_libadd) $(SHLIBOBJS) \
			$(target) $(BUILT_SOURCES)
DEFS =			-DDEFAULT_CHARSET_HOME="\"$(MYSQLBASEdir)\"" \
			-DDATADIR="\"$(MYSQLDATAdir)\"" \
			-DDEFAULT_HOME_ENV=MYSQL_HOME \
			-DDEFAULT_GROUP_SUFFIX_ENV=MYSQL_GROUP_SUFFIX \
			-DDEFAULT_SYSCONFDIR="\"$(sysconfdir)\"" \
			-DSHAREDIR="\"$(MYSQLSHAREdir)\"" $(target_defs)

if HAVE_YASSL
yassl_las = $(top_builddir)/extra/yassl/src/libyassl.la \
	    $(top_builddir)/extra/yassl/taocrypt/src/libtaocrypt.la
endif

# The automatic dependencies miss this
#bmove_upp.lo:		$(LTCHARSET_OBJS)

clean-local:
	rm -f `echo $(mystringsobjects) | sed "s;\.lo;.c;g"` \
	      `echo $(dbugobjects) | sed "s;\.lo;.c;g"` \
	      `echo $(mysysobjects) | sed "s;\.lo;.c;g"` \
	      `echo $(vio_objects) | sed "s;\.lo;.c;g"` \
	      `echo $(sql_cmn_objects) | sed "s;\.lo;.c;g"` \
	       $(CHARSET_SRCS) $(CHARSET_OBJS) \
	       $(mystringsextra) $(mysysheaders) $(vioheaders) \
               net.c

conf_to_src_SOURCES = conf_to_src.c
conf_to_src_LDADD=
#force static linking of conf_to_src - essential when linking against
#custom installation of libc
conf_to_src_LDFLAGS=@NOINST_LDFLAGS@

# Don't update the files from bitkeeper
%::SCCS/s.%<|MERGE_RESOLUTION|>--- conflicted
+++ resolved
@@ -66,13 +66,9 @@
 			my_compress.lo array.lo my_once.lo list.lo my_net.lo \
                         charset.lo charset-def.lo hash.lo mf_iocache.lo \
                         mf_iocache2.lo my_seek.lo my_sleep.lo \
-			my_pread.lo mf_cache.lo md5.lo sha1.lo \
+			my_pread.lo mf_cache.lo md5.lo sha1.lo my_rnd.lo \
 			my_getopt.lo my_gethostbyname.lo my_port.lo \
-<<<<<<< HEAD
                         my_rename.lo my_chsize.lo my_sync.lo my_getsystime.lo
-=======
-                        my_rename.lo my_chsize.lo my_sync.lo my_rnd.lo
->>>>>>> 496741d5
 sqlobjects =		net.lo
 sql_cmn_objects =	pack.lo client.lo my_time.lo
 
