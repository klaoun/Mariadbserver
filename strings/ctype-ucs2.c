--- conflicted
+++ resolved
@@ -1163,42 +1163,25 @@
 static inline void
 my_tolower_utf16(MY_UNICASE_INFO *uni_plane, my_wc_t *wc)
 {
-<<<<<<< HEAD
   MY_UNICASE_CHARACTER *page;
   if ((*wc <= uni_plane->maxchar) && (page= uni_plane->page[*wc >> 8]))
     *wc= page[*wc & 0xFF].tolower;
-=======
-  uint page= *wc >> 8;
-  if (page < 256 && uni_plane[page])
-    *wc= uni_plane[page][*wc & 0xFF].tolower;
->>>>>>> d61e5260
 }
 
 
 static inline void
 my_toupper_utf16(MY_UNICASE_INFO *uni_plane, my_wc_t *wc)
 {
-<<<<<<< HEAD
   MY_UNICASE_CHARACTER *page;
   if ((*wc <= uni_plane->maxchar) && (page= uni_plane->page[*wc >> 8]))
     *wc= page[*wc & 0xFF].toupper;
-=======
-  uint page= *wc >> 8;
-  if (page < 256 && uni_plane[page])
-    *wc= uni_plane[page][*wc & 0xFF].toupper;
->>>>>>> d61e5260
 }
 
 
 static inline void
 my_tosort_utf16(MY_UNICASE_INFO *uni_plane, my_wc_t *wc)
 {
-<<<<<<< HEAD
   if (*wc <= uni_plane->maxchar)
-=======
-  uint page= *wc >> 8;
-  if (page < 256)
->>>>>>> d61e5260
   {
     MY_UNICASE_CHARACTER *page;
     if ((page= uni_plane->page[*wc >> 8]))
@@ -1972,42 +1955,25 @@
 static inline void
 my_tolower_utf32(MY_UNICASE_INFO *uni_plane, my_wc_t *wc)
 {
-<<<<<<< HEAD
   MY_UNICASE_CHARACTER *page;
   if ((*wc <= uni_plane->maxchar) && (page= uni_plane->page[*wc >> 8]))
     *wc= page[*wc & 0xFF].tolower;
-=======
-  uint page= *wc >> 8;
-  if (page < 256 && uni_plane[page])
-    *wc= uni_plane[page][*wc & 0xFF].tolower;
->>>>>>> d61e5260
 }
 
 
 static inline void
 my_toupper_utf32(MY_UNICASE_INFO *uni_plane, my_wc_t *wc)
 {
-<<<<<<< HEAD
   MY_UNICASE_CHARACTER *page;
   if ((*wc <= uni_plane->maxchar) && (page= uni_plane->page[*wc >> 8]))
     *wc= page[*wc & 0xFF].toupper;
-=======
-  uint page= *wc >> 8;
-  if (page < 256 && uni_plane[page])
-    *wc= uni_plane[page][*wc & 0xFF].toupper;
->>>>>>> d61e5260
 }
 
 
 static inline void
 my_tosort_utf32(MY_UNICASE_INFO *uni_plane, my_wc_t *wc)
 {
-<<<<<<< HEAD
   if (*wc <= uni_plane->maxchar)
-=======
-  uint page= *wc >> 8;
-  if (page < 256)
->>>>>>> d61e5260
   {
     MY_UNICASE_CHARACTER *page;
     if ((page= uni_plane->page[*wc >> 8]))
